

	List of maintainers and how to submit kernel changes

Please try to follow the guidelines below.  This will make things
easier on the maintainers.  Not all of these guidelines matter for every
trivial patch so apply some common sense.

1.	Always _test_ your changes, however small, on at least 4 or
	5 people, preferably many more.

2.	Try to release a few ALPHA test versions to the net. Announce
	them onto the kernel channel and await results. This is especially
	important for device drivers, because often that's the only way
	you will find things like the fact version 3 firmware needs
	a magic fix you didn't know about, or some clown changed the
	chips on a board and not its name.  (Don't laugh!  Look at the
	SMC etherpower for that.)

3.	Make sure your changes compile correctly in multiple
	configurations. In particular check that changes work both as a
	module and built into the kernel.

4.	When you are happy with a change make it generally available for
	testing and await feedback.

5.	Make a patch available to the relevant maintainer in the list. Use
	'diff -u' to make the patch easy to merge. Be prepared to get your
	changes sent back with seemingly silly requests about formatting
	and variable names.  These aren't as silly as they seem. One
	job the maintainers (and especially Linus) do is to keep things
	looking the same. Sometimes this means that the clever hack in
	your driver to get around a problem actually needs to become a
	generalized kernel feature ready for next time.

	PLEASE check your patch with the automated style checker
	(scripts/checkpatch.pl) to catch trivial style violations.
	See Documentation/CodingStyle for guidance here.

	PLEASE CC: the maintainers and mailing lists that are generated
	by scripts/get_maintainer.pl.  The results returned by the
	script will be best if you have git installed and are making
	your changes in a branch derived from Linus' latest git tree.
	See Documentation/SubmittingPatches for details.

	PLEASE try to include any credit lines you want added with the
	patch. It avoids people being missed off by mistake and makes
	it easier to know who wants adding and who doesn't.

	PLEASE document known bugs. If it doesn't work for everything
	or does something very odd once a month document it.

	PLEASE remember that submissions must be made under the terms
	of the Linux Foundation certificate of contribution and should
	include a Signed-off-by: line.  The current version of this
	"Developer's Certificate of Origin" (DCO) is listed in the file
	Documentation/SubmittingPatches.

6.	Make sure you have the right to send any changes you make. If you
	do changes at work you may find your employer owns the patch
	not you.

7.	When sending security related changes or reports to a maintainer
	please Cc: security@kernel.org, especially if the maintainer
	does not respond.

8.	Happy hacking.

Descriptions of section entries:

	P: Person (obsolete)
	M: Mail patches to: FullName <address@domain>
	R: Designated reviewer: FullName <address@domain>
	   These reviewers should be CCed on patches.
	L: Mailing list that is relevant to this area
	W: Web-page with status/info
	Q: Patchwork web based patch tracking system site
	T: SCM tree type and location.
	   Type is one of: git, hg, quilt, stgit, topgit
	S: Status, one of the following:
	   Supported:	Someone is actually paid to look after this.
	   Maintained:	Someone actually looks after it.
	   Odd Fixes:	It has a maintainer but they don't have time to do
			much other than throw the odd patch in. See below..
	   Orphan:	No current maintainer [but maybe you could take the
			role as you write your new code].
	   Obsolete:	Old code. Something tagged obsolete generally means
			it has been replaced by a better system and you
			should be using that.
	F: Files and directories with wildcard patterns.
	   A trailing slash includes all files and subdirectory files.
	   F:	drivers/net/	all files in and below drivers/net
	   F:	drivers/net/*	all files in drivers/net, but not below
	   F:	*/net/*		all files in "any top level directory"/net
	   One pattern per line.  Multiple F: lines acceptable.
	N: Files and directories with regex patterns.
	   N:	[^a-z]tegra	all files whose path contains the word tegra
	   One pattern per line.  Multiple N: lines acceptable.
	   scripts/get_maintainer.pl has different behavior for files that
	   match F: pattern and matches of N: patterns.  By default,
	   get_maintainer will not look at git log history when an F: pattern
	   match occurs.  When an N: match occurs, git log history is used
	   to also notify the people that have git commit signatures.
	X: Files and directories that are NOT maintained, same rules as F:
	   Files exclusions are tested before file matches.
	   Can be useful for excluding a specific subdirectory, for instance:
	   F:	net/
	   X:	net/ipv6/
	   matches all files in and below net excluding net/ipv6/
	K: Keyword perl extended regex pattern to match content in a
	   patch or file.  For instance:
	   K: of_get_profile
	      matches patches or files that contain "of_get_profile"
	   K: \b(printk|pr_(info|err))\b
	      matches patches or files that contain one or more of the words
	      printk, pr_info or pr_err
	   One regex pattern per line.  Multiple K: lines acceptable.

Note: For the hard of thinking, this list is meant to remain in alphabetical
order. If you could add yourselves to it in alphabetical order that would be
so much easier [Ed]

Maintainers List (try to look for most precise areas first)

		-----------------------------------

3C59X NETWORK DRIVER
M:	Steffen Klassert <klassert@mathematik.tu-chemnitz.de>
L:	netdev@vger.kernel.org
S:	Maintained
F:	Documentation/networking/vortex.txt
F:	drivers/net/ethernet/3com/3c59x.c

3CR990 NETWORK DRIVER
M:	David Dillow <dave@thedillows.org>
L:	netdev@vger.kernel.org
S:	Maintained
F:	drivers/net/ethernet/3com/typhoon*

3WARE SAS/SATA-RAID SCSI DRIVERS (3W-XXXX, 3W-9XXX, 3W-SAS)
M:	Adam Radford <linuxraid@lsi.com>
L:	linux-scsi@vger.kernel.org
W:	http://www.lsi.com
S:	Supported
F:	drivers/scsi/3w-*

53C700 AND 53C700-66 SCSI DRIVER
M:	"James E.J. Bottomley" <James.Bottomley@HansenPartnership.com>
L:	linux-scsi@vger.kernel.org
S:	Maintained
F:	drivers/scsi/53c700*

6LOWPAN GENERIC (BTLE/IEEE 802.15.4)
M:	Alexander Aring <aar@pengutronix.de>
M:	Jukka Rissanen <jukka.rissanen@linux.intel.com>
L:	linux-bluetooth@vger.kernel.org
L:	linux-wpan@vger.kernel.org
S:	Maintained
F:	net/6lowpan/
F:	include/net/6lowpan.h
F:	Documentation/networking/6lowpan.txt

6PACK NETWORK DRIVER FOR AX.25
M:	Andreas Koensgen <ajk@comnets.uni-bremen.de>
L:	linux-hams@vger.kernel.org
S:	Maintained
F:	drivers/net/hamradio/6pack.c

8169 10/100/1000 GIGABIT ETHERNET DRIVER
M:	Realtek linux nic maintainers <nic_swsd@realtek.com>
L:	netdev@vger.kernel.org
S:	Maintained
F:	drivers/net/ethernet/realtek/r8169.c

8250/16?50 (AND CLONE UARTS) SERIAL DRIVER
M:	Greg Kroah-Hartman <gregkh@linuxfoundation.org>
L:	linux-serial@vger.kernel.org
S:	Maintained
T:	git git://git.kernel.org/pub/scm/linux/kernel/git/gregkh/tty.git
F:	drivers/tty/serial/8250*
F:	include/linux/serial_8250.h

8390 NETWORK DRIVERS [WD80x3/SMC-ELITE, SMC-ULTRA, NE2000, 3C503, etc.]
L:	netdev@vger.kernel.org
S:	Orphan / Obsolete
F:	drivers/net/ethernet/8390/

9P FILE SYSTEM
M:	Eric Van Hensbergen <ericvh@gmail.com>
M:	Ron Minnich <rminnich@sandia.gov>
M:	Latchesar Ionkov <lucho@ionkov.net>
L:	v9fs-developer@lists.sourceforge.net
W:	http://swik.net/v9fs
Q:	http://patchwork.kernel.org/project/v9fs-devel/list/
T:	git git://git.kernel.org/pub/scm/linux/kernel/git/ericvh/v9fs.git
S:	Maintained
F:	Documentation/filesystems/9p.txt
F:	fs/9p/
F:	net/9p/
F:	include/net/9p/
F:	include/uapi/linux/virtio_9p.h
F:	include/trace/events/9p.h


A8293 MEDIA DRIVER
M:	Antti Palosaari <crope@iki.fi>
L:	linux-media@vger.kernel.org
W:	https://linuxtv.org
W:	http://palosaari.fi/linux/
Q:	http://patchwork.linuxtv.org/project/linux-media/list/
T:	git git://linuxtv.org/anttip/media_tree.git
S:	Maintained
F:	drivers/media/dvb-frontends/a8293*

AACRAID SCSI RAID DRIVER
M:	Adaptec OEM Raid Solutions <aacraid@microsemi.com>
L:	linux-scsi@vger.kernel.org
W:	http://www.adaptec.com/
S:	Supported
F:	Documentation/scsi/aacraid.txt
F:	drivers/scsi/aacraid/

ABI/API
L:	linux-api@vger.kernel.org
F:	include/linux/syscalls.h
F:	kernel/sys_ni.c

ABIT UGURU 1,2 HARDWARE MONITOR DRIVER
M:	Hans de Goede <hdegoede@redhat.com>
L:	linux-hwmon@vger.kernel.org
S:	Maintained
F:	drivers/hwmon/abituguru.c

ABIT UGURU 3 HARDWARE MONITOR DRIVER
M:	Alistair John Strachan <alistair@devzero.co.uk>
L:	linux-hwmon@vger.kernel.org
S:	Maintained
F:	drivers/hwmon/abituguru3.c

ACCES 104-DIO-48E GPIO DRIVER
M:	William Breathitt Gray <vilhelm.gray@gmail.com>
L:	linux-gpio@vger.kernel.org
S:	Maintained
F:	drivers/gpio/gpio-104-dio-48e.c

ACCES 104-IDI-48 GPIO DRIVER
M:	"William Breathitt Gray" <vilhelm.gray@gmail.com>
L:	linux-gpio@vger.kernel.org
S:	Maintained
F:	drivers/gpio/gpio-104-idi-48.c

ACCES 104-IDIO-16 GPIO DRIVER
M:	"William Breathitt Gray" <vilhelm.gray@gmail.com>
L:	linux-gpio@vger.kernel.org
S:	Maintained
F:	drivers/gpio/gpio-104-idio-16.c

ACENIC DRIVER
M:	Jes Sorensen <jes@trained-monkey.org>
L:	linux-acenic@sunsite.dk
S:	Maintained
F:	drivers/net/ethernet/alteon/acenic*

ACER ASPIRE ONE TEMPERATURE AND FAN DRIVER
M:	Peter Feuerer <peter@piie.net>
L:	platform-driver-x86@vger.kernel.org
W:	http://piie.net/?section=acerhdf
S:	Maintained
F:	drivers/platform/x86/acerhdf.c

ACER WMI LAPTOP EXTRAS
M:	"Lee, Chun-Yi" <jlee@suse.com>
L:	platform-driver-x86@vger.kernel.org
S:	Maintained
F:	drivers/platform/x86/acer-wmi.c

ACPI
M:	"Rafael J. Wysocki" <rjw@rjwysocki.net>
M:	Len Brown <lenb@kernel.org>
L:	linux-acpi@vger.kernel.org
W:	https://01.org/linux-acpi
Q:	https://patchwork.kernel.org/project/linux-acpi/list/
T:	git git://git.kernel.org/pub/scm/linux/kernel/git/rafael/linux-pm
S:	Supported
F:	drivers/acpi/
F:	drivers/pnp/pnpacpi/
F:	include/linux/acpi.h
F:	include/acpi/
F:	Documentation/acpi/
F:	Documentation/ABI/testing/sysfs-bus-acpi
F:	Documentation/ABI/testing/configfs-acpi
F:	drivers/pci/*acpi*
F:	drivers/pci/*/*acpi*
F:	drivers/pci/*/*/*acpi*
F:	tools/power/acpi/

ACPI COMPONENT ARCHITECTURE (ACPICA)
M:	Robert Moore <robert.moore@intel.com>
M:	Lv Zheng <lv.zheng@intel.com>
M:	"Rafael J. Wysocki" <rafael.j.wysocki@intel.com>
L:	linux-acpi@vger.kernel.org
L:	devel@acpica.org
W:	https://acpica.org/
W:	https://github.com/acpica/acpica/
Q:	https://patchwork.kernel.org/project/linux-acpi/list/
T:	git git://git.kernel.org/pub/scm/linux/kernel/git/rafael/linux-pm
S:	Supported
F:	drivers/acpi/acpica/
F:	include/acpi/
F:	tools/power/acpi/

ACPI FAN DRIVER
M:	Zhang Rui <rui.zhang@intel.com>
L:	linux-acpi@vger.kernel.org
W:	https://01.org/linux-acpi
S:	Supported
F:	drivers/acpi/fan.c

ACPI THERMAL DRIVER
M:	Zhang Rui <rui.zhang@intel.com>
L:	linux-acpi@vger.kernel.org
W:	https://01.org/linux-acpi
S:	Supported
F:	drivers/acpi/*thermal*

ACPI VIDEO DRIVER
M:	Zhang Rui <rui.zhang@intel.com>
L:	linux-acpi@vger.kernel.org
W:	https://01.org/linux-acpi
S:	Supported
F:	drivers/acpi/acpi_video.c

ACPI WMI DRIVER
L:	platform-driver-x86@vger.kernel.org
S:	Orphan
F:	drivers/platform/x86/wmi.c

AD1889 ALSA SOUND DRIVER
M:	Thibaut Varene <T-Bone@parisc-linux.org>
W:	http://wiki.parisc-linux.org/AD1889
L:	linux-parisc@vger.kernel.org
S:	Maintained
F:	sound/pci/ad1889.*

AD525X ANALOG DEVICES DIGITAL POTENTIOMETERS DRIVER
M:	Michael Hennerich <michael.hennerich@analog.com>
W:	http://wiki.analog.com/AD5254
W:	http://ez.analog.com/community/linux-device-drivers
S:	Supported
F:	drivers/misc/ad525x_dpot.c

AD5398 CURRENT REGULATOR DRIVER (AD5398/AD5821)
M:	Michael Hennerich <michael.hennerich@analog.com>
W:	http://wiki.analog.com/AD5398
W:	http://ez.analog.com/community/linux-device-drivers
S:	Supported
F:	drivers/regulator/ad5398.c

AD714X CAPACITANCE TOUCH SENSOR DRIVER (AD7142/3/7/8/7A)
M:	Michael Hennerich <michael.hennerich@analog.com>
W:	http://wiki.analog.com/AD7142
W:	http://ez.analog.com/community/linux-device-drivers
S:	Supported
F:	drivers/input/misc/ad714x.c

AD7877 TOUCHSCREEN DRIVER
M:	Michael Hennerich <michael.hennerich@analog.com>
W:	http://wiki.analog.com/AD7877
W:	http://ez.analog.com/community/linux-device-drivers
S:	Supported
F:	drivers/input/touchscreen/ad7877.c

AD7879 TOUCHSCREEN DRIVER (AD7879/AD7889)
M:	Michael Hennerich <michael.hennerich@analog.com>
W:	http://wiki.analog.com/AD7879
W:	http://ez.analog.com/community/linux-device-drivers
S:	Supported
F:	drivers/input/touchscreen/ad7879.c

ADDRESS SPACE LAYOUT RANDOMIZATION (ASLR)
M:	Jiri Kosina <jikos@kernel.org>
S:	Maintained

ADF7242 IEEE 802.15.4 RADIO DRIVER
M:	Michael Hennerich <michael.hennerich@analog.com>
W:	https://wiki.analog.com/ADF7242
W:	http://ez.analog.com/community/linux-device-drivers
L:	linux-wpan@vger.kernel.org
S:	Supported
F:	drivers/net/ieee802154/adf7242.c
F:	Documentation/devicetree/bindings/net/ieee802154/adf7242.txt

ADM1025 HARDWARE MONITOR DRIVER
M:	Jean Delvare <jdelvare@suse.com>
L:	linux-hwmon@vger.kernel.org
S:	Maintained
F:	Documentation/hwmon/adm1025
F:	drivers/hwmon/adm1025.c

ADM1029 HARDWARE MONITOR DRIVER
M:	Corentin Labbe <clabbe.montjoie@gmail.com>
L:	linux-hwmon@vger.kernel.org
S:	Maintained
F:	drivers/hwmon/adm1029.c

ADM8211 WIRELESS DRIVER
L:	linux-wireless@vger.kernel.org
W:	http://wireless.kernel.org/
S:	Orphan
F:	drivers/net/wireless/admtek/adm8211.*

ADP1653 FLASH CONTROLLER DRIVER
M:	Sakari Ailus <sakari.ailus@iki.fi>
L:	linux-media@vger.kernel.org
S:	Maintained
F:	drivers/media/i2c/adp1653.c
F:	include/media/i2c/adp1653.h

ADP5520 BACKLIGHT DRIVER WITH IO EXPANDER (ADP5520/ADP5501)
M:	Michael Hennerich <michael.hennerich@analog.com>
W:	http://wiki.analog.com/ADP5520
W:	http://ez.analog.com/community/linux-device-drivers
S:	Supported
F:	drivers/mfd/adp5520.c
F:	drivers/video/backlight/adp5520_bl.c
F:	drivers/leds/leds-adp5520.c
F:	drivers/gpio/gpio-adp5520.c
F:	drivers/input/keyboard/adp5520-keys.c

ADP5588 QWERTY KEYPAD AND IO EXPANDER DRIVER (ADP5588/ADP5587)
M:	Michael Hennerich <michael.hennerich@analog.com>
W:	http://wiki.analog.com/ADP5588
W:	http://ez.analog.com/community/linux-device-drivers
S:	Supported
F:	drivers/input/keyboard/adp5588-keys.c
F:	drivers/gpio/gpio-adp5588.c

ADP8860 BACKLIGHT DRIVER (ADP8860/ADP8861/ADP8863)
M:	Michael Hennerich <michael.hennerich@analog.com>
W:	http://wiki.analog.com/ADP8860
W:	http://ez.analog.com/community/linux-device-drivers
S:	Supported
F:	drivers/video/backlight/adp8860_bl.c

ADS1015 HARDWARE MONITOR DRIVER
M:	Dirk Eibach <eibach@gdsys.de>
L:	linux-hwmon@vger.kernel.org
S:	Maintained
F:	Documentation/hwmon/ads1015
F:	drivers/hwmon/ads1015.c
F:	include/linux/i2c/ads1015.h

ADT746X FAN DRIVER
M:	Colin Leroy <colin@colino.net>
S:	Maintained
F:	drivers/macintosh/therm_adt746x.c

ADT7475 HARDWARE MONITOR DRIVER
M:	Jean Delvare <jdelvare@suse.com>
L:	linux-hwmon@vger.kernel.org
S:	Maintained
F:	Documentation/hwmon/adt7475
F:	drivers/hwmon/adt7475.c

ADXL34X THREE-AXIS DIGITAL ACCELEROMETER DRIVER (ADXL345/ADXL346)
M:	Michael Hennerich <michael.hennerich@analog.com>
W:	http://wiki.analog.com/ADXL345
W:	http://ez.analog.com/community/linux-device-drivers
S:	Supported
F:	drivers/input/misc/adxl34x.c

ADVANSYS SCSI DRIVER
M:	Matthew Wilcox <matthew@wil.cx>
M:	Hannes Reinecke <hare@suse.com>
L:	linux-scsi@vger.kernel.org
S:	Maintained
F:	Documentation/scsi/advansys.txt
F:	drivers/scsi/advansys.c

AEDSP16 DRIVER
M:	Riccardo Facchetti <fizban@tin.it>
S:	Maintained
F:	sound/oss/aedsp16.c

AF9013 MEDIA DRIVER
M:	Antti Palosaari <crope@iki.fi>
L:	linux-media@vger.kernel.org
W:	https://linuxtv.org
W:	http://palosaari.fi/linux/
Q:	http://patchwork.linuxtv.org/project/linux-media/list/
T:	git git://linuxtv.org/anttip/media_tree.git
S:	Maintained
F:	drivers/media/dvb-frontends/af9013*

AF9033 MEDIA DRIVER
M:	Antti Palosaari <crope@iki.fi>
L:	linux-media@vger.kernel.org
W:	https://linuxtv.org
W:	http://palosaari.fi/linux/
Q:	http://patchwork.linuxtv.org/project/linux-media/list/
T:	git git://linuxtv.org/anttip/media_tree.git
S:	Maintained
F:	drivers/media/dvb-frontends/af9033*

AFFS FILE SYSTEM
L:	linux-fsdevel@vger.kernel.org
S:	Orphan
F:	Documentation/filesystems/affs.txt
F:	fs/affs/

AFS FILESYSTEM & AF_RXRPC SOCKET DOMAIN
M:	David Howells <dhowells@redhat.com>
L:	linux-afs@lists.infradead.org
S:	Supported
F:	fs/afs/
F:	include/net/af_rxrpc.h
F:	net/rxrpc/af_rxrpc.c

AGPGART DRIVER
M:	David Airlie <airlied@linux.ie>
T:	git git://people.freedesktop.org/~airlied/linux (part of drm maint)
S:	Maintained
F:	drivers/char/agp/
F:	include/linux/agp*
F:	include/uapi/linux/agp*

AHA152X SCSI DRIVER
M:	"Juergen E. Fischer" <fischer@norbit.de>
L:	linux-scsi@vger.kernel.org
S:	Maintained
F:	drivers/scsi/aha152x*
F:	drivers/scsi/pcmcia/aha152x*

AIC7XXX / AIC79XX SCSI DRIVER
M:	Hannes Reinecke <hare@suse.com>
L:	linux-scsi@vger.kernel.org
S:	Maintained
F:	drivers/scsi/aic7xxx/

AIMSLAB FM RADIO RECEIVER DRIVER
M:	Hans Verkuil <hverkuil@xs4all.nl>
L:	linux-media@vger.kernel.org
T:	git git://linuxtv.org/media_tree.git
W:	https://linuxtv.org
S:	Maintained
F:	drivers/media/radio/radio-aimslab*

AIO
M:	Benjamin LaHaise <bcrl@kvack.org>
L:	linux-aio@kvack.org
S:	Supported
F:	fs/aio.c
F:	include/linux/*aio*.h

AIRSPY MEDIA DRIVER
M:	Antti Palosaari <crope@iki.fi>
L:	linux-media@vger.kernel.org
W:	https://linuxtv.org
W:	http://palosaari.fi/linux/
Q:	http://patchwork.linuxtv.org/project/linux-media/list/
T:	git git://linuxtv.org/anttip/media_tree.git
S:	Maintained
F:	drivers/media/usb/airspy/

ALCATEL SPEEDTOUCH USB DRIVER
M:	Duncan Sands <duncan.sands@free.fr>
L:	linux-usb@vger.kernel.org
W:	http://www.linux-usb.org/SpeedTouch/
S:	Maintained
F:	drivers/usb/atm/speedtch.c
F:	drivers/usb/atm/usbatm.c

ALCHEMY AU1XX0 MMC DRIVER
M:	Manuel Lauss <manuel.lauss@gmail.com>
S:	Maintained
F:	drivers/mmc/host/au1xmmc.c

ALI1563 I2C DRIVER
M:	Rudolf Marek <r.marek@assembler.cz>
L:	linux-i2c@vger.kernel.org
S:	Maintained
F:	Documentation/i2c/busses/i2c-ali1563
F:	drivers/i2c/busses/i2c-ali1563.c

ALLWINNER SECURITY SYSTEM
M:	Corentin Labbe <clabbe.montjoie@gmail.com>
L:	linux-crypto@vger.kernel.org
S:	Maintained
F:	drivers/crypto/sunxi-ss/

ALPHA PORT
M:	Richard Henderson <rth@twiddle.net>
M:	Ivan Kokshaysky <ink@jurassic.park.msu.ru>
M:	Matt Turner <mattst88@gmail.com>
S:	Odd Fixes
L:	linux-alpha@vger.kernel.org
F:	arch/alpha/

ALPS PS/2 TOUCHPAD DRIVER
R:	Pali Rohár <pali.rohar@gmail.com>
F:	drivers/input/mouse/alps.*

ALTERA MAILBOX DRIVER
M:	Ley Foon Tan <lftan@altera.com>
L:	nios2-dev@lists.rocketboards.org (moderated for non-subscribers)
S:	Maintained
F:	drivers/mailbox/mailbox-altera.c

ALTERA PIO DRIVER
M:	Tien Hock Loh <thloh@altera.com>
L:	linux-gpio@vger.kernel.org
S:	Maintained
F:	drivers/gpio/gpio-altera.c

ALTERA SYSTEM RESOURCE DRIVER FOR ARRIA10 DEVKIT
M:	Thor Thayer <tthayer@opensource.altera.com>
S:	Maintained
F:	drivers/gpio/gpio-altera-a10sr.c
F:	drivers/mfd/altera-a10sr.c
F:	include/linux/mfd/altera-a10sr.h

ALTERA TRIPLE SPEED ETHERNET DRIVER
M:	Vince Bridgers <vbridger@opensource.altera.com>
L:	netdev@vger.kernel.org
L:	nios2-dev@lists.rocketboards.org (moderated for non-subscribers)
S:	Maintained
F:	drivers/net/ethernet/altera/

ALTERA UART/JTAG UART SERIAL DRIVERS
M:	Tobias Klauser <tklauser@distanz.ch>
L:	linux-serial@vger.kernel.org
L:	nios2-dev@lists.rocketboards.org (moderated for non-subscribers)
S:	Maintained
F:	drivers/tty/serial/altera_uart.c
F:	drivers/tty/serial/altera_jtaguart.c
F:	include/linux/altera_uart.h
F:	include/linux/altera_jtaguart.h

AMD CRYPTOGRAPHIC COPROCESSOR (CCP) DRIVER
M:	Tom Lendacky <thomas.lendacky@amd.com>
M:	Gary Hook <gary.hook@amd.com>
L:	linux-crypto@vger.kernel.org
S:	Supported
F:	drivers/crypto/ccp/
F:	include/linux/ccp.h

AMD FAM15H PROCESSOR POWER MONITORING DRIVER
M:	Huang Rui <ray.huang@amd.com>
L:	linux-hwmon@vger.kernel.org
S:	Supported
F:	Documentation/hwmon/fam15h_power
F:	drivers/hwmon/fam15h_power.c

AMD GEODE CS5536 USB DEVICE CONTROLLER DRIVER
L:	linux-geode@lists.infradead.org (moderated for non-subscribers)
S:	Orphan
F:	drivers/usb/gadget/udc/amd5536udc.*

AMD GEODE PROCESSOR/CHIPSET SUPPORT
P:	Andres Salomon <dilinger@queued.net>
L:	linux-geode@lists.infradead.org (moderated for non-subscribers)
W:	http://www.amd.com/us-en/ConnectivitySolutions/TechnicalResources/0,,50_2334_2452_11363,00.html
S:	Supported
F:	drivers/char/hw_random/geode-rng.c
F:	drivers/crypto/geode*
F:	drivers/video/fbdev/geode/
F:	arch/x86/include/asm/geode.h

AMD IOMMU (AMD-VI)
M:	Joerg Roedel <joro@8bytes.org>
L:	iommu@lists.linux-foundation.org
T:	git git://git.kernel.org/pub/scm/linux/kernel/git/joro/iommu.git
S:	Maintained
F:	drivers/iommu/amd_iommu*.[ch]
F:	include/linux/amd-iommu.h

AMD KFD
M:	Oded Gabbay <oded.gabbay@gmail.com>
L:	dri-devel@lists.freedesktop.org
T:	git git://people.freedesktop.org/~gabbayo/linux.git
S:	Supported
F:	drivers/gpu/drm/amd/amdgpu/amdgpu_amdkfd.c
F:	drivers/gpu/drm/amd/amdgpu/amdgpu_amdkfd.h
F:	drivers/gpu/drm/amd/amdgpu/amdgpu_amdkfd_gfx_v7.c
F:	drivers/gpu/drm/amd/amdgpu/amdgpu_amdkfd_gfx_v8.c
F:	drivers/gpu/drm/amd/amdkfd/
F:	drivers/gpu/drm/amd/include/cik_structs.h
F:	drivers/gpu/drm/amd/include/kgd_kfd_interface.h
F:	drivers/gpu/drm/amd/include/vi_structs.h
F:	drivers/gpu/drm/radeon/radeon_kfd.c
F:	drivers/gpu/drm/radeon/radeon_kfd.h
F:	include/uapi/linux/kfd_ioctl.h

AMD SEATTLE DEVICE TREE SUPPORT
M:	Brijesh Singh <brijeshkumar.singh@amd.com>
M:	Suravee Suthikulpanit <suravee.suthikulpanit@amd.com>
M:	Tom Lendacky <thomas.lendacky@amd.com>
S:	Supported
F:	arch/arm64/boot/dts/amd/

AMD XGBE DRIVER
M:	Tom Lendacky <thomas.lendacky@amd.com>
L:	netdev@vger.kernel.org
S:	Supported
F:	drivers/net/ethernet/amd/xgbe/
F:	arch/arm64/boot/dts/amd/amd-seattle-xgbe*.dtsi

AMS (Apple Motion Sensor) DRIVER
M:	Michael Hanselmann <linux-kernel@hansmi.ch>
S:	Supported
F:	drivers/macintosh/ams/

ANALOG DEVICES INC AD9389B DRIVER
M:	Hans Verkuil <hans.verkuil@cisco.com>
L:	linux-media@vger.kernel.org
S:	Maintained
F:	drivers/media/i2c/ad9389b*

ANALOG DEVICES INC ADV7180 DRIVER
M:	Lars-Peter Clausen <lars@metafoo.de>
L:	linux-media@vger.kernel.org
W:	http://ez.analog.com/community/linux-device-drivers
S:	Supported
F:	drivers/media/i2c/adv7180.c

ANALOG DEVICES INC ADV7511 DRIVER
M:	Hans Verkuil <hans.verkuil@cisco.com>
L:	linux-media@vger.kernel.org
S:	Maintained
F:	drivers/media/i2c/adv7511*

ANALOG DEVICES INC ADV7604 DRIVER
M:	Hans Verkuil <hans.verkuil@cisco.com>
L:	linux-media@vger.kernel.org
S:	Maintained
F:	drivers/media/i2c/adv7604*

ANALOG DEVICES INC ADV7842 DRIVER
M:	Hans Verkuil <hans.verkuil@cisco.com>
L:	linux-media@vger.kernel.org
S:	Maintained
F:	drivers/media/i2c/adv7842*

ANALOG DEVICES INC ASOC CODEC DRIVERS
M:	Lars-Peter Clausen <lars@metafoo.de>
L:	alsa-devel@alsa-project.org (moderated for non-subscribers)
W:	http://wiki.analog.com/
W:	http://ez.analog.com/community/linux-device-drivers
S:	Supported
F:	sound/soc/codecs/adau*
F:	sound/soc/codecs/adav*
F:	sound/soc/codecs/ad1*
F:	sound/soc/codecs/ad7*
F:	sound/soc/codecs/ssm*
F:	sound/soc/codecs/sigmadsp.*

ANALOG DEVICES INC ASOC DRIVERS
L:	adi-buildroot-devel@lists.sourceforge.net (moderated for non-subscribers)
L:	alsa-devel@alsa-project.org (moderated for non-subscribers)
W:	http://blackfin.uclinux.org/
S:	Supported
F:	sound/soc/blackfin/*

ANALOG DEVICES INC IIO DRIVERS
M:	Lars-Peter Clausen <lars@metafoo.de>
M:	Michael Hennerich <Michael.Hennerich@analog.com>
W:	http://wiki.analog.com/
W:	http://ez.analog.com/community/linux-device-drivers
S:	Supported
F:	drivers/iio/*/ad*
X:	drivers/iio/*/adjd*
F:	drivers/staging/iio/*/ad*
F:	staging/iio/trigger/iio-trig-bfin-timer.c

ANALOG DEVICES INC DMA DRIVERS
M:	Lars-Peter Clausen <lars@metafoo.de>
W:	http://ez.analog.com/community/linux-device-drivers
S:	Supported
F:	drivers/dma/dma-axi-dmac.c

ANDROID CONFIG FRAGMENTS
M:	Rob Herring <robh@kernel.org>
S:	Supported
F:	kernel/configs/android*

ANDROID DRIVERS
M:	Greg Kroah-Hartman <gregkh@linuxfoundation.org>
M:	Arve Hjønnevåg <arve@android.com>
M:	Riley Andrews <riandrews@android.com>
T:	git git://git.kernel.org/pub/scm/linux/kernel/git/gregkh/staging.git
L:	devel@driverdev.osuosl.org
S:	Supported
F:	drivers/android/
F:	drivers/staging/android/

ANDROID ION DRIVER
M:	Laura Abbott <labbott@redhat.com>
M:	Sumit Semwal <sumit.semwal@linaro.org>
L:	devel@driverdev.osuosl.org
S:	Supported
F:	Documentation/devicetree/bindings/staging/ion/
F:	drivers/staging/android/ion
F:	drivers/staging/android/uapi/ion.h
F:	drivers/staging/android/uapi/ion_test.h

AOA (Apple Onboard Audio) ALSA DRIVER
M:	Johannes Berg <johannes@sipsolutions.net>
L:	linuxppc-dev@lists.ozlabs.org
L:	alsa-devel@alsa-project.org (moderated for non-subscribers)
S:	Maintained
F:	sound/aoa/

APEX EMBEDDED SYSTEMS STX104 DAC DRIVER
M:	William Breathitt Gray <vilhelm.gray@gmail.com>
L:	linux-iio@vger.kernel.org
S:	Maintained
F:	drivers/iio/dac/stx104.c

APM DRIVER
M:	Jiri Kosina <jikos@kernel.org>
S:	Odd fixes
T:	git git://git.kernel.org/pub/scm/linux/kernel/git/jikos/apm.git
F:	arch/x86/kernel/apm_32.c
F:	include/linux/apm_bios.h
F:	include/uapi/linux/apm_bios.h
F:	drivers/char/apm-emulation.c

APPLE BCM5974 MULTITOUCH DRIVER
M:	Henrik Rydberg <rydberg@bitmath.org>
L:	linux-input@vger.kernel.org
S:	Odd fixes
F:	drivers/input/mouse/bcm5974.c

APPLE SMC DRIVER
M:	Henrik Rydberg <rydberg@bitmath.org>
L:	linux-hwmon@vger.kernel.org
S:	Odd fixes
F:	drivers/hwmon/applesmc.c

APPLETALK NETWORK LAYER
M:	Arnaldo Carvalho de Melo <acme@ghostprotocols.net>
S:	Maintained
F:	drivers/net/appletalk/
F:	net/appletalk/

APPLIED MICRO (APM) X-GENE DEVICE TREE SUPPORT
M:	Duc Dang <dhdang@apm.com>
S:	Supported
F:	arch/arm64/boot/dts/apm/

APPLIED MICRO (APM) X-GENE SOC ETHERNET DRIVER
M:	Iyappan Subramanian <isubramanian@apm.com>
M:	Keyur Chudgar <kchudgar@apm.com>
S:	Supported
F:	drivers/net/ethernet/apm/xgene/
F:	drivers/net/phy/mdio-xgene.c
F:	Documentation/devicetree/bindings/net/apm-xgene-enet.txt
F:	Documentation/devicetree/bindings/net/apm-xgene-mdio.txt

APPLIED MICRO (APM) X-GENE SOC PMU
M:	Tai Nguyen <ttnguyen@apm.com>
S:	Supported
F:	drivers/perf/xgene_pmu.c
F:	Documentation/perf/xgene-pmu.txt
F:	Documentation/devicetree/bindings/perf/apm-xgene-pmu.txt

APTINA CAMERA SENSOR PLL
M:	Laurent Pinchart <Laurent.pinchart@ideasonboard.com>
L:	linux-media@vger.kernel.org
S:	Maintained
F:	drivers/media/i2c/aptina-pll.*

ARC FRAMEBUFFER DRIVER
M:	Jaya Kumar <jayalk@intworks.biz>
S:	Maintained
F:	drivers/video/fbdev/arcfb.c
F:	drivers/video/fbdev/core/fb_defio.c

ARCNET NETWORK LAYER
M:	Michael Grzeschik <m.grzeschik@pengutronix.de>
L:	netdev@vger.kernel.org
S:	Maintained
F:	drivers/net/arcnet/
F:	include/uapi/linux/if_arcnet.h

ARC PGU DRM DRIVER
M:	Alexey Brodkin <abrodkin@synopsys.com>
S:	Supported
F:	drivers/gpu/drm/arc/
F:	Documentation/devicetree/bindings/display/snps,arcpgu.txt

ARM ARCHITECTED TIMER DRIVER
M:	Mark Rutland <mark.rutland@arm.com>
M:	Marc Zyngier <marc.zyngier@arm.com>
L:	linux-arm-kernel@lists.infradead.org (moderated for non-subscribers)
S:	Maintained
F:	arch/arm/include/asm/arch_timer.h
F:	arch/arm64/include/asm/arch_timer.h
F:	drivers/clocksource/arm_arch_timer.c

ARM HDLCD DRM DRIVER
M:	Liviu Dudau <liviu.dudau@arm.com>
S:	Supported
F:	drivers/gpu/drm/arm/hdlcd_*
F:	Documentation/devicetree/bindings/display/arm,hdlcd.txt

ARM MALI-DP DRM DRIVER
M:	Liviu Dudau <liviu.dudau@arm.com>
M:	Brian Starkey <brian.starkey@arm.com>
M:	Mali DP Maintainers <malidp@foss.arm.com>
S:	Supported
F:	drivers/gpu/drm/arm/
F:	Documentation/devicetree/bindings/display/arm,malidp.txt

ARM MFM AND FLOPPY DRIVERS
M:	Ian Molton <spyro@f2s.com>
S:	Maintained
F:	arch/arm/lib/floppydma.S
F:	arch/arm/include/asm/floppy.h

ARM PMU PROFILING AND DEBUGGING
M:	Will Deacon <will.deacon@arm.com>
M:	Mark Rutland <mark.rutland@arm.com>
S:	Maintained
L:	linux-arm-kernel@lists.infradead.org (moderated for non-subscribers)
F:	arch/arm*/kernel/perf_*
F:	arch/arm/oprofile/common.c
F:	arch/arm*/kernel/hw_breakpoint.c
F:	arch/arm*/include/asm/hw_breakpoint.h
F:	arch/arm*/include/asm/perf_event.h
F:	drivers/perf/*
F:	include/linux/perf/arm_pmu.h
F:	Documentation/devicetree/bindings/arm/pmu.txt

ARM PORT
M:	Russell King <linux@armlinux.org.uk>
L:	linux-arm-kernel@lists.infradead.org (moderated for non-subscribers)
W:	http://www.armlinux.org.uk/
S:	Maintained
F:	arch/arm/

ARM SUB-ARCHITECTURES
L:	linux-arm-kernel@lists.infradead.org (moderated for non-subscribers)
S:	Maintained
F:	arch/arm/mach-*/
F:	arch/arm/plat-*/
T:	git git://git.kernel.org/pub/scm/linux/kernel/git/arm/arm-soc.git

ARM PRIMECELL AACI PL041 DRIVER
M:	Russell King <linux@armlinux.org.uk>
S:	Maintained
F:	sound/arm/aaci.*

ARM PRIMECELL CLCD PL110 DRIVER
M:	Russell King <linux@armlinux.org.uk>
S:	Maintained
F:	drivers/video/fbdev/amba-clcd.*

ARM PRIMECELL KMI PL050 DRIVER
M:	Russell King <linux@armlinux.org.uk>
S:	Maintained
F:	drivers/input/serio/ambakmi.*
F:	include/linux/amba/kmi.h

ARM PRIMECELL MMCI PL180/1 DRIVER
M:	Russell King <linux@armlinux.org.uk>
S:	Maintained
F:	drivers/mmc/host/mmci.*
F:	include/linux/amba/mmci.h

ARM PRIMECELL UART PL010 AND PL011 DRIVERS
M:	Russell King <linux@armlinux.org.uk>
S:	Maintained
F:	drivers/tty/serial/amba-pl01*.c
F:	include/linux/amba/serial.h

ARM PRIMECELL BUS SUPPORT
M:	Russell King <linux@armlinux.org.uk>
S:	Maintained
F:	drivers/amba/
F:	include/linux/amba/bus.h

ARM/ADS SPHERE MACHINE SUPPORT
M:	Lennert Buytenhek <kernel@wantstofly.org>
L:	linux-arm-kernel@lists.infradead.org (moderated for non-subscribers)
S:	Maintained

ARM/AFEB9260 MACHINE SUPPORT
M:	Sergey Lapin <slapin@ossfans.org>
L:	linux-arm-kernel@lists.infradead.org (moderated for non-subscribers)
S:	Maintained

ARM/AJECO 1ARM MACHINE SUPPORT
M:	Lennert Buytenhek <kernel@wantstofly.org>
L:	linux-arm-kernel@lists.infradead.org (moderated for non-subscribers)
S:	Maintained

ARM/Allwinner sunXi SoC support
M:	Maxime Ripard <maxime.ripard@free-electrons.com>
M:	Chen-Yu Tsai <wens@csie.org>
L:	linux-arm-kernel@lists.infradead.org (moderated for non-subscribers)
S:	Maintained
N:	sun[x456789]i
F:	arch/arm/boot/dts/ntc-gr8*

ARM/Allwinner SoC Clock Support
M:	Emilio López <emilio@elopez.com.ar>
S:	Maintained
F:	drivers/clk/sunxi/

ARM/Amlogic Meson SoC support
M:	Carlo Caione <carlo@caione.org>
M:	Kevin Hilman <khilman@baylibre.com>
L:	linux-arm-kernel@lists.infradead.org (moderated for non-subscribers)
L:	linux-amlogic@lists.infradead.org
W:	http://linux-meson.com/
S:	Maintained
F:	arch/arm/mach-meson/
F:	arch/arm/boot/dts/meson*
F:	arch/arm64/boot/dts/amlogic/
F: 	drivers/pinctrl/meson/
N:	meson

ARM/Annapurna Labs ALPINE ARCHITECTURE
M:	Tsahee Zidenberg <tsahee@annapurnalabs.com>
M:	Antoine Tenart <antoine.tenart@free-electrons.com>
L:	linux-arm-kernel@lists.infradead.org (moderated for non-subscribers)
S:	Maintained
F:	arch/arm/mach-alpine/
F:	arch/arm/boot/dts/alpine*
F:	arch/arm64/boot/dts/al/
F:	drivers/*/*alpine*

ARM/ARTPEC MACHINE SUPPORT
M:	Jesper Nilsson <jesper.nilsson@axis.com>
M:	Lars Persson <lars.persson@axis.com>
M:	Niklas Cassel <niklas.cassel@axis.com>
S:	Maintained
L:	linux-arm-kernel@axis.com
F:	arch/arm/mach-artpec
F:	arch/arm/boot/dts/artpec6*
F:	drivers/clk/axis

ARM/ASPEED MACHINE SUPPORT
M:	Joel Stanley <joel@jms.id.au>
S:	Maintained
F:	arch/arm/mach-aspeed/
F:	arch/arm/boot/dts/aspeed-*
F:	drivers/*/*aspeed*

ARM/ATMEL AT91RM9200, AT91SAM9 AND SAMA5 SOC SUPPORT
M:	Nicolas Ferre <nicolas.ferre@atmel.com>
M:	Alexandre Belloni <alexandre.belloni@free-electrons.com>
M:	Jean-Christophe Plagniol-Villard <plagnioj@jcrosoft.com>
L:	linux-arm-kernel@lists.infradead.org (moderated for non-subscribers)
W:	http://www.linux4sam.org
T:	git git://git.kernel.org/pub/scm/linux/kernel/git/nferre/linux-at91.git
S:	Supported
F:	arch/arm/mach-at91/
F:	include/soc/at91/
F:	arch/arm/boot/dts/at91*.dts
F:	arch/arm/boot/dts/at91*.dtsi
F:	arch/arm/boot/dts/sama*.dts
F:	arch/arm/boot/dts/sama*.dtsi
F:	arch/arm/include/debug/at91.S

ARM/ATMEL AT91 Clock Support
M:	Boris Brezillon <boris.brezillon@free-electrons.com>
S:	Maintained
F:	drivers/clk/at91

ARM/CALXEDA HIGHBANK ARCHITECTURE
M:	Rob Herring <robh@kernel.org>
L:	linux-arm-kernel@lists.infradead.org (moderated for non-subscribers)
S:	Maintained
F:	arch/arm/mach-highbank/
F:	arch/arm/boot/dts/highbank.dts
F:	arch/arm/boot/dts/ecx-*.dts*

ARM/CAVIUM NETWORKS CNS3XXX MACHINE SUPPORT
M:	Krzysztof Halasa <khalasa@piap.pl>
S:	Maintained
F:	arch/arm/mach-cns3xxx/

ARM/CAVIUM THUNDER NETWORK DRIVER
M:	Sunil Goutham <sgoutham@cavium.com>
M:	Robert Richter <rric@kernel.org>
L:	linux-arm-kernel@lists.infradead.org (moderated for non-subscribers)
S:	Supported
F:	drivers/net/ethernet/cavium/thunder/

ARM/CIRRUS LOGIC CLPS711X ARM ARCHITECTURE
M:	Alexander Shiyan <shc_work@mail.ru>
L:	linux-arm-kernel@lists.infradead.org (moderated for non-subscribers)
S:	Odd Fixes
N:	clps711x

ARM/CIRRUS LOGIC EP93XX ARM ARCHITECTURE
M:	Hartley Sweeten <hsweeten@visionengravers.com>
M:	Ryan Mallon <rmallon@gmail.com>
L:	linux-arm-kernel@lists.infradead.org (moderated for non-subscribers)
S:	Maintained
F:	arch/arm/mach-ep93xx/
F:	arch/arm/mach-ep93xx/include/mach/

ARM/CIRRUS LOGIC EDB9315A MACHINE SUPPORT
M:	Lennert Buytenhek <kernel@wantstofly.org>
L:	linux-arm-kernel@lists.infradead.org (moderated for non-subscribers)
S:	Maintained

ARM/CLKDEV SUPPORT
M:	Russell King <linux@armlinux.org.uk>
L:	linux-arm-kernel@lists.infradead.org (moderated for non-subscribers)
S:	Maintained
F:	arch/arm/include/asm/clkdev.h
F:	drivers/clk/clkdev.c

ARM/COMPULAB CM-X270/EM-X270 and CM-X300 MACHINE SUPPORT
M:	Mike Rapoport <mike@compulab.co.il>
L:	linux-arm-kernel@lists.infradead.org (moderated for non-subscribers)
S:	Maintained

ARM/CONTEC MICRO9 MACHINE SUPPORT
M:	Hubert Feurstein <hubert.feurstein@contec.at>
S:	Maintained
F:	arch/arm/mach-ep93xx/micro9.c

ARM/CORESIGHT FRAMEWORK AND DRIVERS
M:	Mathieu Poirier <mathieu.poirier@linaro.org>
L:	linux-arm-kernel@lists.infradead.org (moderated for non-subscribers)
S:	Maintained
F:	drivers/hwtracing/coresight/*
F:	Documentation/trace/coresight.txt
F:	Documentation/devicetree/bindings/arm/coresight.txt
F:	Documentation/ABI/testing/sysfs-bus-coresight-devices-*
F:	tools/perf/arch/arm/util/pmu.c
F:	tools/perf/arch/arm/util/auxtrace.c
F:	tools/perf/arch/arm/util/cs-etm.c
F:	tools/perf/arch/arm/util/cs-etm.h
F:	tools/perf/util/cs-etm.h

ARM/CORGI MACHINE SUPPORT
M:	Richard Purdie <rpurdie@rpsys.net>
S:	Maintained

ARM/CORTINA SYSTEMS GEMINI ARM ARCHITECTURE
M:	Hans Ulli Kroll <ulli.kroll@googlemail.com>
L:	linux-arm-kernel@lists.infradead.org (moderated for non-subscribers)
T:	git git://github.com/ulli-kroll/linux.git
S:	Maintained
F:	arch/arm/mach-gemini/
F:	drivers/rtc/rtc-gemini.c

ARM/CSR SIRFPRIMA2 MACHINE SUPPORT
M:	Barry Song <baohua@kernel.org>
L:	linux-arm-kernel@lists.infradead.org (moderated for non-subscribers)
T:	git git://git.kernel.org/pub/scm/linux/kernel/git/baohua/linux.git
S:	Maintained
F:	arch/arm/boot/dts/prima2*
F:	arch/arm/mach-prima2/
F:	drivers/clk/sirf/
F:	drivers/clocksource/timer-prima2.c
F:	drivers/clocksource/timer-atlas7.c
N:	[^a-z]sirf

ARM/CONEXANT DIGICOLOR MACHINE SUPPORT
M:	Baruch Siach <baruch@tkos.co.il>
L:	linux-arm-kernel@lists.infradead.org (moderated for non-subscribers)
S:	Maintained
F:	arch/arm/boot/dts/cx92755*
N:	digicolor

ARM/EBSA110 MACHINE SUPPORT
M:	Russell King <linux@armlinux.org.uk>
L:	linux-arm-kernel@lists.infradead.org (moderated for non-subscribers)
W:	http://www.armlinux.org.uk/
S:	Maintained
F:	arch/arm/mach-ebsa110/
F:	drivers/net/ethernet/amd/am79c961a.*

ARM/ENERGY MICRO (SILICON LABS) EFM32 SUPPORT
M:	Uwe Kleine-König <kernel@pengutronix.de>
L:	linux-arm-kernel@lists.infradead.org (moderated for non-subscribers)
S:	Maintained
N:	efm32

ARM/EZX SMARTPHONES (A780, A910, A1200, E680, ROKR E2 and ROKR E6)
M:	Daniel Ribeiro <drwyrm@gmail.com>
M:	Stefan Schmidt <stefan@openezx.org>
M:	Harald Welte <laforge@openezx.org>
L:	openezx-devel@lists.openezx.org (moderated for non-subscribers)
W:	http://www.openezx.org/
S:	Maintained
T:	topgit git://git.openezx.org/openezx.git
F:	arch/arm/mach-pxa/ezx.c

ARM/FARADAY FA526 PORT
M:	Hans Ulli Kroll <ulli.kroll@googlemail.com>
L:	linux-arm-kernel@lists.infradead.org (moderated for non-subscribers)
S:	Maintained
T:	git git://git.berlios.de/gemini-board
F:	arch/arm/mm/*-fa*

ARM/FOOTBRIDGE ARCHITECTURE
M:	Russell King <linux@armlinux.org.uk>
L:	linux-arm-kernel@lists.infradead.org (moderated for non-subscribers)
W:	http://www.armlinux.org.uk/
S:	Maintained
F:	arch/arm/include/asm/hardware/dec21285.h
F:	arch/arm/mach-footbridge/

ARM/FREESCALE IMX / MXC ARM ARCHITECTURE
M:	Shawn Guo <shawnguo@kernel.org>
M:	Sascha Hauer <kernel@pengutronix.de>
R:	Fabio Estevam <fabio.estevam@nxp.com>
L:	linux-arm-kernel@lists.infradead.org (moderated for non-subscribers)
S:	Maintained
T:	git git://git.kernel.org/pub/scm/linux/kernel/git/shawnguo/linux.git
F:	arch/arm/mach-imx/
F:	arch/arm/mach-mxs/
F:	arch/arm/boot/dts/imx*
F:	arch/arm/configs/imx*_defconfig
F:	drivers/clk/imx/
F:	include/soc/imx/

ARM/FREESCALE VYBRID ARM ARCHITECTURE
M:	Shawn Guo <shawnguo@kernel.org>
M:	Sascha Hauer <kernel@pengutronix.de>
R:	Stefan Agner <stefan@agner.ch>
L:	linux-arm-kernel@lists.infradead.org (moderated for non-subscribers)
S:	Maintained
T:	git git://git.kernel.org/pub/scm/linux/kernel/git/shawnguo/linux.git
F:	arch/arm/mach-imx/*vf610*
F:	arch/arm/boot/dts/vf*

ARM/GLOMATION GESBC9312SX MACHINE SUPPORT
M:	Lennert Buytenhek <kernel@wantstofly.org>
L:	linux-arm-kernel@lists.infradead.org (moderated for non-subscribers)
S:	Maintained

ARM/GUMSTIX MACHINE SUPPORT
M:	Steve Sakoman <sakoman@gmail.com>
L:	linux-arm-kernel@lists.infradead.org (moderated for non-subscribers)
S:	Maintained

ARM/H4700 (HP IPAQ HX4700) MACHINE SUPPORT
M:	Philipp Zabel <philipp.zabel@gmail.com>
M:	Paul Parsons <lost.distance@yahoo.com>
L:	linux-arm-kernel@lists.infradead.org (moderated for non-subscribers)
S:	Maintained
F:	arch/arm/mach-pxa/hx4700.c
F:	arch/arm/mach-pxa/include/mach/hx4700.h
F:	sound/soc/pxa/hx4700.c

ARM/HISILICON SOC SUPPORT
M:	Wei Xu <xuwei5@hisilicon.com>
L:	linux-arm-kernel@lists.infradead.org (moderated for non-subscribers)
W:	http://www.hisilicon.com
S:	Supported
T:	git git://github.com/hisilicon/linux-hisi.git
F:	arch/arm/mach-hisi/
F:	arch/arm/boot/dts/hi3*
F:	arch/arm/boot/dts/hip*
F:	arch/arm/boot/dts/hisi*
F:	arch/arm64/boot/dts/hisilicon/

ARM/HP JORNADA 7XX MACHINE SUPPORT
M:	Kristoffer Ericson <kristoffer.ericson@gmail.com>
W:	www.jlime.com
S:	Maintained
T:	git git://git.kernel.org/pub/scm/linux/kernel/git/kristoffer/linux-hpc.git
F:	arch/arm/mach-sa1100/jornada720.c
F:	arch/arm/mach-sa1100/include/mach/jornada720.h

ARM/IGEP MACHINE SUPPORT
M:	Enric Balletbo i Serra <eballetbo@gmail.com>
M:	Javier Martinez Canillas <javier@dowhile0.org>
L:	linux-omap@vger.kernel.org
L:	linux-arm-kernel@lists.infradead.org (moderated for non-subscribers)
S:	Maintained
F:	arch/arm/boot/dts/omap3-igep*

ARM/INCOME PXA270 SUPPORT
M:	Marek Vasut <marek.vasut@gmail.com>
L:	linux-arm-kernel@lists.infradead.org (moderated for non-subscribers)
S:	Maintained
F:	arch/arm/mach-pxa/colibri-pxa270-income.c

ARM/INTEL IOP32X ARM ARCHITECTURE
M:	Lennert Buytenhek <kernel@wantstofly.org>
L:	linux-arm-kernel@lists.infradead.org (moderated for non-subscribers)
S:	Maintained

ARM/INTEL IOP33X ARM ARCHITECTURE
L:	linux-arm-kernel@lists.infradead.org (moderated for non-subscribers)
S:	Orphan

ARM/INTEL IOP13XX ARM ARCHITECTURE
M:	Lennert Buytenhek <kernel@wantstofly.org>
L:	linux-arm-kernel@lists.infradead.org (moderated for non-subscribers)
S:	Maintained

ARM/INTEL IQ81342EX MACHINE SUPPORT
M:	Lennert Buytenhek <kernel@wantstofly.org>
L:	linux-arm-kernel@lists.infradead.org (moderated for non-subscribers)
S:	Maintained

ARM/INTEL IXDP2850 MACHINE SUPPORT
M:	Lennert Buytenhek <kernel@wantstofly.org>
L:	linux-arm-kernel@lists.infradead.org (moderated for non-subscribers)
S:	Maintained

ARM/INTEL IXP4XX ARM ARCHITECTURE
M:	Imre Kaloz <kaloz@openwrt.org>
M:	Krzysztof Halasa <khalasa@piap.pl>
L:	linux-arm-kernel@lists.infradead.org (moderated for non-subscribers)
S:	Maintained
F:	arch/arm/mach-ixp4xx/

ARM/INTEL RESEARCH IMOTE/STARGATE 2 MACHINE SUPPORT
M:	Jonathan Cameron <jic23@cam.ac.uk>
L:	linux-arm-kernel@lists.infradead.org (moderated for non-subscribers)
S:	Maintained
F:	arch/arm/mach-pxa/stargate2.c
F:	drivers/pcmcia/pxa2xx_stargate2.c

ARM/INTEL XSC3 (MANZANO) ARM CORE
M:	Lennert Buytenhek <kernel@wantstofly.org>
L:	linux-arm-kernel@lists.infradead.org (moderated for non-subscribers)
S:	Maintained

ARM/IP FABRICS DOUBLE ESPRESSO MACHINE SUPPORT
M:	Lennert Buytenhek <kernel@wantstofly.org>
L:	linux-arm-kernel@lists.infradead.org (moderated for non-subscribers)
S:	Maintained

ARM/TEXAS INSTRUMENT KEYSTONE ARCHITECTURE
M:	Santosh Shilimkar <ssantosh@kernel.org>
L:	linux-arm-kernel@lists.infradead.org (moderated for non-subscribers)
S:	Maintained
F:	arch/arm/mach-keystone/
F:	arch/arm/boot/dts/keystone-*
T:	git git://git.kernel.org/pub/scm/linux/kernel/git/ssantosh/linux-keystone.git

ARM/TEXAS INSTRUMENT KEYSTONE CLOCK FRAMEWORK
M:	Santosh Shilimkar <ssantosh@kernel.org>
L:	linux-kernel@vger.kernel.org
S:	Maintained
F:	drivers/clk/keystone/

ARM/TEXAS INSTRUMENT KEYSTONE ClOCKSOURCE
M:	Santosh Shilimkar <ssantosh@kernel.org>
L:	linux-arm-kernel@lists.infradead.org (moderated for non-subscribers)
L:	linux-kernel@vger.kernel.org
S:	Maintained
F:	drivers/clocksource/timer-keystone.c

ARM/TEXAS INSTRUMENT KEYSTONE RESET DRIVER
M:	Santosh Shilimkar <ssantosh@kernel.org>
L:	linux-kernel@vger.kernel.org
S:	Maintained
F:	drivers/power/reset/keystone-reset.c

ARM/TEXAS INSTRUMENT AEMIF/EMIF DRIVERS
M:	Santosh Shilimkar <ssantosh@kernel.org>
L:	linux-kernel@vger.kernel.org
S:	Maintained
F:	drivers/memory/*emif*

ARM/LG1K ARCHITECTURE
M:	Chanho Min <chanho.min@lge.com>
L:	linux-arm-kernel@lists.infradead.org (moderated for non-subscribers)
S:	Maintained
F:	arch/arm64/boot/dts/lg/

ARM/LOGICPD PXA270 MACHINE SUPPORT
M:	Lennert Buytenhek <kernel@wantstofly.org>
L:	linux-arm-kernel@lists.infradead.org (moderated for non-subscribers)
S:	Maintained

ARM/LPC18XX ARCHITECTURE
M:	Joachim Eastwood <manabian@gmail.com>
L:	linux-arm-kernel@lists.infradead.org (moderated for non-subscribers)
S:	Maintained
F:	arch/arm/boot/dts/lpc43*
F:	drivers/clk/nxp/clk-lpc18xx*
F:	drivers/clocksource/time-lpc32xx.c
F:	drivers/i2c/busses/i2c-lpc2k.c
F:	drivers/memory/pl172.c
F:	drivers/mtd/spi-nor/nxp-spifi.c
F:	drivers/rtc/rtc-lpc24xx.c
N:	lpc18xx

ARM/LPC32XX SOC SUPPORT
M:	Vladimir Zapolskiy <vz@mleia.com>
M:	Sylvain Lemieux <slemieux.tyco@gmail.com>
L:	linux-arm-kernel@lists.infradead.org (moderated for non-subscribers)
T:	git git://github.com/vzapolskiy/linux-lpc32xx.git
S:	Maintained
F:	arch/arm/boot/dts/lpc32*
F:	arch/arm/mach-lpc32xx/
F:	drivers/i2c/busses/i2c-pnx.c
F:	drivers/net/ethernet/nxp/lpc_eth.c
F:	drivers/usb/host/ohci-nxp.c
F:	drivers/watchdog/pnx4008_wdt.c
N:	lpc32xx

ARM/MAGICIAN MACHINE SUPPORT
M:	Philipp Zabel <philipp.zabel@gmail.com>
S:	Maintained

ARM/Marvell Kirkwood and Armada 370, 375, 38x, 39x, XP, 3700, 7K/8K SOC support
M:	Jason Cooper <jason@lakedaemon.net>
M:	Andrew Lunn <andrew@lunn.ch>
M:	Gregory Clement <gregory.clement@free-electrons.com>
M:	Sebastian Hesselbarth <sebastian.hesselbarth@gmail.com>
L:	linux-arm-kernel@lists.infradead.org (moderated for non-subscribers)
S:	Maintained
F:	arch/arm/mach-mvebu/
F:	drivers/rtc/rtc-armada38x.c
F:	arch/arm/boot/dts/armada*
F:	arch/arm/boot/dts/kirkwood*
F:	arch/arm64/boot/dts/marvell/armada*
F:	drivers/cpufreq/mvebu-cpufreq.c
F:	arch/arm/configs/mvebu_*_defconfig

ARM/Marvell Berlin SoC support
M:	Sebastian Hesselbarth <sebastian.hesselbarth@gmail.com>
L:	linux-arm-kernel@lists.infradead.org (moderated for non-subscribers)
S:	Maintained
F:	arch/arm/mach-berlin/
F:	arch/arm/boot/dts/berlin*
F:	arch/arm64/boot/dts/marvell/berlin*


ARM/Marvell Dove/MV78xx0/Orion SOC support
M:	Jason Cooper <jason@lakedaemon.net>
M:	Andrew Lunn <andrew@lunn.ch>
M:	Sebastian Hesselbarth <sebastian.hesselbarth@gmail.com>
M:	Gregory Clement <gregory.clement@free-electrons.com>
L:	linux-arm-kernel@lists.infradead.org (moderated for non-subscribers)
S:	Maintained
F:	arch/arm/mach-dove/
F:	arch/arm/mach-mv78xx0/
F:	arch/arm/mach-orion5x/
F:	arch/arm/plat-orion/
F:	arch/arm/boot/dts/dove*
F:	arch/arm/boot/dts/orion5x*


ARM/Orion SoC/Technologic Systems TS-78xx platform support
M:	Alexander Clouter <alex@digriz.org.uk>
L:	linux-arm-kernel@lists.infradead.org (moderated for non-subscribers)
W:	http://www.digriz.org.uk/ts78xx/kernel
S:	Maintained
F:	arch/arm/mach-orion5x/ts78xx-*

ARM/OXNAS platform support
M:	Neil Armstrong <narmstrong@baylibre.com>
L:	linux-arm-kernel@lists.infradead.org (moderated for non-subscribers)
L:	linux-oxnas@lists.tuxfamily.org (moderated for non-subscribers)
S:	Maintained
F:	arch/arm/mach-oxnas/
F:	arch/arm/boot/dts/oxnas*
F:	arch/arm/boot/dts/wd-mbwe.dts
N:	oxnas

ARM/Mediatek RTC DRIVER
M:	Eddie Huang <eddie.huang@mediatek.com>
L:	linux-arm-kernel@lists.infradead.org (moderated for non-subscribers)
L:	linux-mediatek@lists.infradead.org (moderated for non-subscribers)
S:	Maintained
F:	drivers/rtc/rtc-mt6397.c

ARM/Mediatek SoC support
M:	Matthias Brugger <matthias.bgg@gmail.com>
L:	linux-arm-kernel@lists.infradead.org (moderated for non-subscribers)
L:	linux-mediatek@lists.infradead.org (moderated for non-subscribers)
S:	Maintained
F:	arch/arm/boot/dts/mt6*
F:	arch/arm/boot/dts/mt8*
F:	arch/arm/mach-mediatek/
N:	mtk
K:	mediatek

ARM/Mediatek USB3 PHY DRIVER
M:	Chunfeng Yun <chunfeng.yun@mediatek.com>
L:	linux-arm-kernel@lists.infradead.org (moderated for non-subscribers)
L:	linux-mediatek@lists.infradead.org (moderated for non-subscribers)
S:	Maintained
F:	drivers/phy/phy-mt65xx-usb3.c

ARM/MICREL KS8695 ARCHITECTURE
M:	Greg Ungerer <gerg@uclinux.org>
L:	linux-arm-kernel@lists.infradead.org (moderated for non-subscribers)
F:	arch/arm/mach-ks8695/
S:	Odd Fixes

ARM/MIOA701 MACHINE SUPPORT
M:	Robert Jarzmik <robert.jarzmik@free.fr>
L:	linux-arm-kernel@lists.infradead.org (moderated for non-subscribers)
F:	arch/arm/mach-pxa/mioa701.c
S:	Maintained

ARM/NEC MOBILEPRO 900/c MACHINE SUPPORT
M:	Michael Petchkovsky <mkpetch@internode.on.net>
S:	Maintained

ARM/NOMADIK ARCHITECTURE
M:	Alessandro Rubini <rubini@unipv.it>
M:	Linus Walleij <linus.walleij@linaro.org>
L:	linux-arm-kernel@lists.infradead.org (moderated for non-subscribers)
S:	Maintained
F:	arch/arm/mach-nomadik/
F:	drivers/pinctrl/nomadik/
F:	drivers/i2c/busses/i2c-nomadik.c
T:	git git://git.kernel.org/pub/scm/linux/kernel/git/linusw/linux-nomadik.git

ARM/OPENMOKO NEO FREERUNNER (GTA02) MACHINE SUPPORT
M:	Nelson Castillo <arhuaco@freaks-unidos.net>
L:	openmoko-kernel@lists.openmoko.org (subscribers-only)
W:	http://wiki.openmoko.org/wiki/Neo_FreeRunner
S:	Supported

ARM/TOSA MACHINE SUPPORT
M:	Dmitry Eremin-Solenikov <dbaryshkov@gmail.com>
M:	Dirk Opfer <dirk@opfer-online.de>
S:	Maintained

ARM/PALMTX,PALMT5,PALMLD,PALMTE2,PALMTC SUPPORT
M:	Marek Vasut <marek.vasut@gmail.com>
L:	linux-arm-kernel@lists.infradead.org
W:	http://hackndev.com
S:	Maintained
F:	arch/arm/mach-pxa/include/mach/palmtx.h
F:	arch/arm/mach-pxa/palmtx.c
F:	arch/arm/mach-pxa/include/mach/palmt5.h
F:	arch/arm/mach-pxa/palmt5.c
F:	arch/arm/mach-pxa/include/mach/palmld.h
F:	arch/arm/mach-pxa/palmld.c
F:	arch/arm/mach-pxa/include/mach/palmte2.h
F:	arch/arm/mach-pxa/palmte2.c
F:	arch/arm/mach-pxa/include/mach/palmtc.h
F:	arch/arm/mach-pxa/palmtc.c

ARM/PALM TREO SUPPORT
M:	Tomas Cech <sleep_walker@suse.com>
L:	linux-arm-kernel@lists.infradead.org
W:	http://hackndev.com
S:	Maintained
F:	arch/arm/mach-pxa/include/mach/palmtreo.h
F:	arch/arm/mach-pxa/palmtreo.c

ARM/PALMZ72 SUPPORT
M:	Sergey Lapin <slapin@ossfans.org>
L:	linux-arm-kernel@lists.infradead.org
W:	http://hackndev.com
S:	Maintained
F:	arch/arm/mach-pxa/include/mach/palmz72.h
F:	arch/arm/mach-pxa/palmz72.c

ARM/PLEB SUPPORT
M:	Peter Chubb <pleb@gelato.unsw.edu.au>
W:	http://www.disy.cse.unsw.edu.au/Hardware/PLEB
S:	Maintained

ARM/PT DIGITAL BOARD PORT
M:	Stefan Eletzhofer <stefan.eletzhofer@eletztrick.de>
L:	linux-arm-kernel@lists.infradead.org (moderated for non-subscribers)
W:	http://www.armlinux.org.uk/
S:	Maintained

ARM/QUALCOMM SUPPORT
M:	Andy Gross <andy.gross@linaro.org>
M:	David Brown <david.brown@linaro.org>
L:	linux-arm-msm@vger.kernel.org
L:	linux-soc@vger.kernel.org
S:	Maintained
F:	Documentation/devicetree/bindings/soc/qcom/
F:	arch/arm/boot/dts/qcom-*.dts
F:	arch/arm/boot/dts/qcom-*.dtsi
F:	arch/arm/mach-qcom/
F:	arch/arm64/boot/dts/qcom/*
F:	drivers/i2c/busses/i2c-qup.c
F:	drivers/clk/qcom/
F:	drivers/soc/qcom/
F:	drivers/spi/spi-qup.c
F:	drivers/tty/serial/msm_serial.h
F:	drivers/tty/serial/msm_serial.c
F:	drivers/*/pm8???-*
F:	drivers/mfd/ssbi.c
F:	drivers/firmware/qcom_scm.c
T:	git git://git.kernel.org/pub/scm/linux/kernel/git/agross/linux.git

ARM/RADISYS ENP2611 MACHINE SUPPORT
M:	Lennert Buytenhek <kernel@wantstofly.org>
L:	linux-arm-kernel@lists.infradead.org (moderated for non-subscribers)
S:	Maintained

ARM/RENESAS ARM64 ARCHITECTURE
M:	Simon Horman <horms@verge.net.au>
M:	Magnus Damm <magnus.damm@gmail.com>
L:	linux-renesas-soc@vger.kernel.org
Q:	http://patchwork.kernel.org/project/linux-renesas-soc/list/
T:	git git://git.kernel.org/pub/scm/linux/kernel/git/horms/renesas.git next
S:	Supported
F:	arch/arm64/boot/dts/renesas/
F:	drivers/soc/renesas/
F:	include/linux/soc/renesas/

ARM/RISCPC ARCHITECTURE
M:	Russell King <linux@armlinux.org.uk>
L:	linux-arm-kernel@lists.infradead.org (moderated for non-subscribers)
W:	http://www.armlinux.org.uk/
S:	Maintained
F:	arch/arm/include/asm/hardware/entry-macro-iomd.S
F:	arch/arm/include/asm/hardware/ioc.h
F:	arch/arm/include/asm/hardware/iomd.h
F:	arch/arm/include/asm/hardware/memc.h
F:	arch/arm/mach-rpc/
F:	drivers/net/ethernet/8390/etherh.c
F:	drivers/net/ethernet/i825xx/ether1*
F:	drivers/net/ethernet/seeq/ether3*
F:	drivers/scsi/arm/

ARM/Rockchip SoC support
M:	Heiko Stuebner <heiko@sntech.de>
L:	linux-arm-kernel@lists.infradead.org (moderated for non-subscribers)
L:	linux-rockchip@lists.infradead.org
T:	git git://git.kernel.org/pub/scm/linux/kernel/git/mmind/linux-rockchip.git
S:	Maintained
F:	arch/arm/boot/dts/rk3*
F:	arch/arm/mach-rockchip/
F:	drivers/clk/rockchip/
F:	drivers/i2c/busses/i2c-rk3x.c
F:	drivers/*/*rockchip*
F:	drivers/*/*/*rockchip*
F:	sound/soc/rockchip/
N:	rockchip

ARM/SAMSUNG EXYNOS ARM ARCHITECTURES
M:	Kukjin Kim <kgene@kernel.org>
M:	Krzysztof Kozlowski <krzk@kernel.org>
R:	Javier Martinez Canillas <javier@osg.samsung.com>
L:	linux-arm-kernel@lists.infradead.org (moderated for non-subscribers)
L:	linux-samsung-soc@vger.kernel.org (moderated for non-subscribers)
S:	Maintained
F:	arch/arm/boot/dts/s3c*
F:	arch/arm/boot/dts/s5p*
F:	arch/arm/boot/dts/samsung*
F:	arch/arm/boot/dts/exynos*
F:	arch/arm64/boot/dts/exynos/
F:	arch/arm/plat-samsung/
F:	arch/arm/mach-s3c24*/
F:	arch/arm/mach-s3c64xx/
F:	arch/arm/mach-s5p*/
F:	arch/arm/mach-exynos*/
F:	drivers/*/*s3c24*
F:	drivers/*/*/*s3c24*
F:	drivers/*/*s3c64xx*
F:	drivers/*/*s5pv210*
F:	drivers/memory/samsung/*
F:	drivers/soc/samsung/*
F:	Documentation/arm/Samsung/
F:	Documentation/devicetree/bindings/arm/samsung/
F:	Documentation/devicetree/bindings/sram/samsung-sram.txt
F:	Documentation/devicetree/bindings/power/pd-samsung.txt
N:	exynos

ARM/SAMSUNG MOBILE MACHINE SUPPORT
M:	Kyungmin Park <kyungmin.park@samsung.com>
L:	linux-arm-kernel@lists.infradead.org (moderated for non-subscribers)
S:	Maintained
F:	arch/arm/mach-s5pv210/

ARM/SAMSUNG S5P SERIES 2D GRAPHICS ACCELERATION (G2D) SUPPORT
M:	Kyungmin Park <kyungmin.park@samsung.com>
M:	Kamil Debski <kamil@wypas.org>
M:	Andrzej Hajda <a.hajda@samsung.com>
L:	linux-arm-kernel@lists.infradead.org
L:	linux-media@vger.kernel.org
S:	Maintained
F:	drivers/media/platform/s5p-g2d/

ARM/SAMSUNG S5P SERIES Multi Format Codec (MFC) SUPPORT
M:	Kyungmin Park <kyungmin.park@samsung.com>
M:	Kamil Debski <kamil@wypas.org>
M:	Jeongtae Park <jtp.park@samsung.com>
M:	Andrzej Hajda <a.hajda@samsung.com>
L:	linux-arm-kernel@lists.infradead.org
L:	linux-media@vger.kernel.org
S:	Maintained
F:	arch/arm/plat-samsung/s5p-dev-mfc.c
F:	drivers/media/platform/s5p-mfc/

ARM/SAMSUNG S5P SERIES HDMI CEC SUBSYSTEM SUPPORT
M:	Kyungmin Park <kyungmin.park@samsung.com>
L:	linux-arm-kernel@lists.infradead.org
L:	linux-media@vger.kernel.org
S:	Maintained
F:	drivers/staging/media/platform/s5p-cec/

ARM/SAMSUNG S5P SERIES JPEG CODEC SUPPORT
M:	Andrzej Pietrasiewicz <andrzej.p@samsung.com>
M:	Jacek Anaszewski <j.anaszewski@samsung.com>
L:	linux-arm-kernel@lists.infradead.org
L:	linux-media@vger.kernel.org
S:	Maintained
F:	drivers/media/platform/s5p-jpeg/

ARM/SHMOBILE ARM ARCHITECTURE
M:	Simon Horman <horms@verge.net.au>
M:	Magnus Damm <magnus.damm@gmail.com>
L:	linux-renesas-soc@vger.kernel.org
Q:	http://patchwork.kernel.org/project/linux-renesas-soc/list/
T:	git git://git.kernel.org/pub/scm/linux/kernel/git/horms/renesas.git next
S:	Supported
F:	arch/arm/boot/dts/emev2*
F:	arch/arm/boot/dts/r7s*
F:	arch/arm/boot/dts/r8a*
F:	arch/arm/boot/dts/sh*
F:	arch/arm/configs/shmobile_defconfig
F:	arch/arm/include/debug/renesas-scif.S
F:	arch/arm/mach-shmobile/
F:	drivers/soc/renesas/
F:	include/linux/soc/renesas/

ARM/SOCFPGA ARCHITECTURE
M:	Dinh Nguyen <dinguyen@opensource.altera.com>
S:	Maintained
F:	arch/arm/mach-socfpga/
F:	arch/arm/boot/dts/socfpga*
F:	arch/arm/configs/socfpga_defconfig
F:	arch/arm64/boot/dts/altera/
W:	http://www.rocketboards.org
T:	git git://git.kernel.org/pub/scm/linux/kernel/git/dinguyen/linux.git

ARM/SOCFPGA CLOCK FRAMEWORK SUPPORT
M:	Dinh Nguyen <dinguyen@opensource.altera.com>
S:	Maintained
F:	drivers/clk/socfpga/

ARM/SOCFPGA EDAC SUPPORT
M:	Thor Thayer <tthayer@opensource.altera.com>
S:	Maintained
F:	drivers/edac/altera_edac.

ARM/STI ARCHITECTURE
M:	Patrice Chotard <patrice.chotard@st.com>
L:	linux-arm-kernel@lists.infradead.org (moderated for non-subscribers)
L:	kernel@stlinux.com
W:	http://www.stlinux.com
S:	Maintained
F:	arch/arm/mach-sti/
F:	arch/arm/boot/dts/sti*
F:	drivers/char/hw_random/st-rng.c
F:	drivers/clocksource/arm_global_timer.c
F:	drivers/clocksource/clksrc_st_lpc.c
F:	drivers/cpufreq/sti-cpufreq.c
F:	drivers/i2c/busses/i2c-st.c
F:	drivers/media/rc/st_rc.c
F:	drivers/media/platform/sti/c8sectpfe/
F:	drivers/mmc/host/sdhci-st.c
F:	drivers/phy/phy-miphy28lp.c
F:	drivers/phy/phy-miphy365x.c
F:	drivers/phy/phy-stih407-usb.c
F:	drivers/phy/phy-stih41x-usb.c
F:	drivers/pinctrl/pinctrl-st.c
F:	drivers/remoteproc/st_remoteproc.c
F:	drivers/reset/sti/
F:	drivers/rtc/rtc-st-lpc.c
F:	drivers/tty/serial/st-asc.c
F:	drivers/usb/dwc3/dwc3-st.c
F:	drivers/usb/host/ehci-st.c
F:	drivers/usb/host/ohci-st.c
F:	drivers/watchdog/st_lpc_wdt.c
F:	drivers/ata/ahci_st.c

ARM/STM32 ARCHITECTURE
M:	Maxime Coquelin <mcoquelin.stm32@gmail.com>
M:	Alexandre Torgue <alexandre.torgue@st.com>
L:	linux-arm-kernel@lists.infradead.org (moderated for non-subscribers)
S:	Maintained
T:	git git://git.kernel.org/pub/scm/linux/kernel/git/mcoquelin/stm32.git
N:	stm32
F:	drivers/clocksource/armv7m_systick.c

ARM/TANGO ARCHITECTURE
M:	Marc Gonzalez <marc_gonzalez@sigmadesigns.com>
L:	linux-arm-kernel@lists.infradead.org
S:	Maintained
N:	tango

ARM/TECHNOLOGIC SYSTEMS TS7250 MACHINE SUPPORT
M:	Lennert Buytenhek <kernel@wantstofly.org>
L:	linux-arm-kernel@lists.infradead.org (moderated for non-subscribers)
S:	Maintained

ARM/TETON BGA MACHINE SUPPORT
M:	"Mark F. Brown" <mark.brown314@gmail.com>
L:	linux-arm-kernel@lists.infradead.org (moderated for non-subscribers)
S:	Maintained

ARM/THECUS N2100 MACHINE SUPPORT
M:	Lennert Buytenhek <kernel@wantstofly.org>
L:	linux-arm-kernel@lists.infradead.org (moderated for non-subscribers)
S:	Maintained

ARM/NUVOTON W90X900 ARM ARCHITECTURE
M:	Wan ZongShun <mcuos.com@gmail.com>
L:	linux-arm-kernel@lists.infradead.org (moderated for non-subscribers)
W:	http://www.mcuos.com
S:	Maintained
F:	arch/arm/mach-w90x900/
F:	drivers/input/keyboard/w90p910_keypad.c
F:	drivers/input/touchscreen/w90p910_ts.c
F:	drivers/watchdog/nuc900_wdt.c
F:	drivers/net/ethernet/nuvoton/w90p910_ether.c
F:	drivers/mtd/nand/nuc900_nand.c
F:	drivers/rtc/rtc-nuc900.c
F:	drivers/spi/spi-nuc900.c
F:	drivers/usb/host/ehci-w90x900.c
F:	drivers/video/fbdev/nuc900fb.c

ARM/U300 MACHINE SUPPORT
M:	Linus Walleij <linus.walleij@linaro.org>
L:	linux-arm-kernel@lists.infradead.org (moderated for non-subscribers)
S:	Supported
F:	arch/arm/mach-u300/
F:	drivers/clocksource/timer-u300.c
F:	drivers/i2c/busses/i2c-stu300.c
F:	drivers/rtc/rtc-coh901331.c
F:	drivers/watchdog/coh901327_wdt.c
F:	drivers/dma/coh901318*
F:	drivers/mfd/ab3100*
F:	drivers/rtc/rtc-ab3100.c
F:	drivers/rtc/rtc-coh901331.c
T:	git git://git.kernel.org/pub/scm/linux/kernel/git/linusw/linux-stericsson.git

ARM/UNIPHIER ARCHITECTURE
M:	Masahiro Yamada <yamada.masahiro@socionext.com>
L:	linux-arm-kernel@lists.infradead.org (moderated for non-subscribers)
T:	git git://git.kernel.org/pub/scm/linux/kernel/git/masahiroy/linux-uniphier.git
S:	Maintained
F:	arch/arm/boot/dts/uniphier*
F:	arch/arm/include/asm/hardware/cache-uniphier.h
F:	arch/arm/mach-uniphier/
F:	arch/arm/mm/cache-uniphier.c
F:	arch/arm64/boot/dts/socionext/
F:	drivers/bus/uniphier-system-bus.c
F:	drivers/clk/uniphier/
F:	drivers/i2c/busses/i2c-uniphier*
F:	drivers/pinctrl/uniphier/
F:	drivers/reset/reset-uniphier.c
F:	drivers/tty/serial/8250/8250_uniphier.c
N:	uniphier

ARM/Ux500 ARM ARCHITECTURE
M:	Linus Walleij <linus.walleij@linaro.org>
L:	linux-arm-kernel@lists.infradead.org (moderated for non-subscribers)
S:	Maintained
F:	arch/arm/mach-ux500/
F:	drivers/clocksource/clksrc-dbx500-prcmu.c
F:	drivers/dma/ste_dma40*
F:	drivers/hwspinlock/u8500_hsem.c
F:	drivers/mfd/abx500*
F:	drivers/mfd/ab8500*
F:	drivers/mfd/dbx500*
F:	drivers/mfd/db8500*
F:	drivers/pinctrl/nomadik/pinctrl-ab*
F:	drivers/pinctrl/nomadik/pinctrl-nomadik*
F:	drivers/rtc/rtc-ab8500.c
F:	drivers/rtc/rtc-pl031.c
T:	git git://git.kernel.org/pub/scm/linux/kernel/git/linusw/linux-stericsson.git

ARM/Ux500 CLOCK FRAMEWORK SUPPORT
M:	Ulf Hansson <ulf.hansson@linaro.org>
L:	linux-arm-kernel@lists.infradead.org (moderated for non-subscribers)
T:	git git://git.linaro.org/people/ulfh/clk.git
S:	Maintained
F:	drivers/clk/ux500/

ARM/VERSATILE EXPRESS PLATFORM
M:	Liviu Dudau <liviu.dudau@arm.com>
M:	Sudeep Holla <sudeep.holla@arm.com>
M:	Lorenzo Pieralisi <lorenzo.pieralisi@arm.com>
L:	linux-arm-kernel@lists.infradead.org (moderated for non-subscribers)
S:	Maintained
F:	arch/arm/boot/dts/vexpress*
F:	arch/arm64/boot/dts/arm/
F:	arch/arm/mach-vexpress/
F:	*/*/vexpress*
F:	*/*/*/vexpress*
F:	drivers/clk/versatile/clk-vexpress-osc.c
F:	drivers/clocksource/versatile.c
N:	mps2

ARM/VFP SUPPORT
M:	Russell King <linux@armlinux.org.uk>
L:	linux-arm-kernel@lists.infradead.org (moderated for non-subscribers)
W:	http://www.armlinux.org.uk/
S:	Maintained
F:	arch/arm/vfp/

ARM/VOIPAC PXA270 SUPPORT
M:	Marek Vasut <marek.vasut@gmail.com>
L:	linux-arm-kernel@lists.infradead.org (moderated for non-subscribers)
S:	Maintained
F:	arch/arm/mach-pxa/vpac270.c
F:	arch/arm/mach-pxa/include/mach/vpac270.h

ARM/VT8500 ARM ARCHITECTURE
M:	Tony Prisk <linux@prisktech.co.nz>
L:	linux-arm-kernel@lists.infradead.org (moderated for non-subscribers)
S:	Maintained
F:	arch/arm/mach-vt8500/
F:	drivers/clocksource/vt8500_timer.c
F:	drivers/i2c/busses/i2c-wmt.c
F:	drivers/mmc/host/wmt-sdmmc.c
F:	drivers/pwm/pwm-vt8500.c
F:	drivers/rtc/rtc-vt8500.c
F:	drivers/tty/serial/vt8500_serial.c
F:	drivers/usb/host/ehci-platform.c
F:	drivers/usb/host/uhci-platform.c
F:	drivers/video/fbdev/vt8500lcdfb.*
F:	drivers/video/fbdev/wm8505fb*
F:	drivers/video/fbdev/wmt_ge_rops.*

ARM/ZIPIT Z2 SUPPORT
M:	Marek Vasut <marek.vasut@gmail.com>
L:	linux-arm-kernel@lists.infradead.org (moderated for non-subscribers)
S:	Maintained
F:	arch/arm/mach-pxa/z2.c
F:	arch/arm/mach-pxa/include/mach/z2.h

ARM/ZTE ARCHITECTURE
M:	Jun Nie <jun.nie@linaro.org>
L:	linux-arm-kernel@lists.infradead.org (moderated for non-subscribers)
S:	Maintained
F:	arch/arm/mach-zx/
F:	drivers/clk/zte/
F:	Documentation/devicetree/bindings/arm/zte.txt
F:	Documentation/devicetree/bindings/clock/zx296702-clk.txt

ARM/ZYNQ ARCHITECTURE
M:	Michal Simek <michal.simek@xilinx.com>
R:	Sören Brinkmann <soren.brinkmann@xilinx.com>
L:	linux-arm-kernel@lists.infradead.org (moderated for non-subscribers)
W:	http://wiki.xilinx.com
T:	git https://github.com/Xilinx/linux-xlnx.git
S:	Supported
F:	arch/arm/mach-zynq/
F:	drivers/cpuidle/cpuidle-zynq.c
F:	drivers/block/xsysace.c
N:	zynq
N:	xilinx
F:	drivers/clocksource/cadence_ttc_timer.c
F:	drivers/i2c/busses/i2c-cadence.c
F:	drivers/mmc/host/sdhci-of-arasan.c
F:	drivers/edac/synopsys_edac.c

ARM SMMU DRIVERS
M:	Will Deacon <will.deacon@arm.com>
R:	Robin Murphy <robin.murphy@arm.com>
L:	linux-arm-kernel@lists.infradead.org (moderated for non-subscribers)
S:	Maintained
F:	drivers/iommu/arm-smmu.c
F:	drivers/iommu/arm-smmu-v3.c
F:	drivers/iommu/io-pgtable-arm.c
F:	drivers/iommu/io-pgtable-arm-v7s.c

ARM64 PORT (AARCH64 ARCHITECTURE)
M:	Catalin Marinas <catalin.marinas@arm.com>
M:	Will Deacon <will.deacon@arm.com>
L:	linux-arm-kernel@lists.infradead.org (moderated for non-subscribers)
T:	git git://git.kernel.org/pub/scm/linux/kernel/git/arm64/linux.git
S:	Maintained
F:	arch/arm64/
F:	Documentation/arm64/

AS3645A LED FLASH CONTROLLER DRIVER
M:	Laurent Pinchart <laurent.pinchart@ideasonboard.com>
L:	linux-media@vger.kernel.org
T:	git git://linuxtv.org/media_tree.git
S:	Maintained
F:	drivers/media/i2c/as3645a.c
F:	include/media/i2c/as3645a.h

ASC7621 HARDWARE MONITOR DRIVER
M:	George Joseph <george.joseph@fairview5.com>
L:	linux-hwmon@vger.kernel.org
S:	Maintained
F:	Documentation/hwmon/asc7621
F:	drivers/hwmon/asc7621.c

ASUS NOTEBOOKS AND EEEPC ACPI/WMI EXTRAS DRIVERS
M:	Corentin Chary <corentin.chary@gmail.com>
L:	acpi4asus-user@lists.sourceforge.net
L:	platform-driver-x86@vger.kernel.org
W:	http://acpi4asus.sf.net
S:	Maintained
F:	drivers/platform/x86/asus*.c
F:	drivers/platform/x86/eeepc*.c

ASUS WIRELESS RADIO CONTROL DRIVER
M:	João Paulo Rechi Vita <jprvita@gmail.com>
L:	platform-driver-x86@vger.kernel.org
S:	Maintained
F:	drivers/platform/x86/asus-wireless.c

ASYMMETRIC KEYS
M:	David Howells <dhowells@redhat.com>
L:	keyrings@vger.kernel.org
S:	Maintained
F:	Documentation/crypto/asymmetric-keys.txt
F:	include/linux/verification.h
F:	include/crypto/public_key.h
F:	include/crypto/pkcs7.h
F:	crypto/asymmetric_keys/

ASYNCHRONOUS TRANSFERS/TRANSFORMS (IOAT) API
R:	Dan Williams <dan.j.williams@intel.com>
W:	http://sourceforge.net/projects/xscaleiop
S:	Odd fixes
F:	Documentation/crypto/async-tx-api.txt
F:	crypto/async_tx/
F:	drivers/dma/
F:	include/linux/dmaengine.h
F:	include/linux/async_tx.h

AT24 EEPROM DRIVER
M:	Wolfram Sang <wsa@the-dreams.de>
L:	linux-i2c@vger.kernel.org
S:	Maintained
F:	drivers/misc/eeprom/at24.c
F:	include/linux/platform_data/at24.h

ATA OVER ETHERNET (AOE) DRIVER
M:	"Ed L. Cashin" <ed.cashin@acm.org>
W:	http://www.openaoe.org/
S:	Supported
F:	Documentation/aoe/
F:	drivers/block/aoe/

ATHEROS 71XX/9XXX GPIO DRIVER
M:	Alban Bedel <albeu@free.fr>
W:	https://github.com/AlbanBedel/linux
T:	git git://github.com/AlbanBedel/linux
S:	Maintained
F:	drivers/gpio/gpio-ath79.c
F:	Documentation/devicetree/bindings/gpio/gpio-ath79.txt

ATHEROS ATH GENERIC UTILITIES
M:	"Luis R. Rodriguez" <mcgrof@do-not-panic.com>
L:	linux-wireless@vger.kernel.org
S:	Supported
F:	drivers/net/wireless/ath/*

ATHEROS ATH5K WIRELESS DRIVER
M:	Jiri Slaby <jirislaby@gmail.com>
M:	Nick Kossifidis <mickflemm@gmail.com>
M:	"Luis R. Rodriguez" <mcgrof@do-not-panic.com>
L:	linux-wireless@vger.kernel.org
W:	http://wireless.kernel.org/en/users/Drivers/ath5k
S:	Maintained
F:	drivers/net/wireless/ath/ath5k/

ATHEROS ATH6KL WIRELESS DRIVER
M:	Kalle Valo <kvalo@qca.qualcomm.com>
L:	linux-wireless@vger.kernel.org
W:	http://wireless.kernel.org/en/users/Drivers/ath6kl
T:	git git://git.kernel.org/pub/scm/linux/kernel/git/kvalo/ath.git
S:	Supported
F:	drivers/net/wireless/ath/ath6kl/

WILOCITY WIL6210 WIRELESS DRIVER
M:	Maya Erez <qca_merez@qca.qualcomm.com>
L:	linux-wireless@vger.kernel.org
L:	wil6210@qca.qualcomm.com
S:	Supported
W:	http://wireless.kernel.org/en/users/Drivers/wil6210
F:	drivers/net/wireless/ath/wil6210/
F:	include/uapi/linux/wil6210_uapi.h

CARL9170 LINUX COMMUNITY WIRELESS DRIVER
M:	Christian Lamparter <chunkeey@googlemail.com>
L:	linux-wireless@vger.kernel.org
W:	http://wireless.kernel.org/en/users/Drivers/carl9170
S:	Maintained
F:	drivers/net/wireless/ath/carl9170/

ATK0110 HWMON DRIVER
M:	Luca Tettamanti <kronos.it@gmail.com>
L:	linux-hwmon@vger.kernel.org
S:	Maintained
F:	drivers/hwmon/asus_atk0110.c

ATI_REMOTE2 DRIVER
M:	Ville Syrjala <syrjala@sci.fi>
S:	Maintained
F:	drivers/input/misc/ati_remote2.c

ATLX ETHERNET DRIVERS
M:	Jay Cliburn <jcliburn@gmail.com>
M:	Chris Snook <chris.snook@gmail.com>
L:	netdev@vger.kernel.org
W:	http://sourceforge.net/projects/atl1
W:	http://atl1.sourceforge.net
S:	Maintained
F:	drivers/net/ethernet/atheros/

ATM
M:	Chas Williams <3chas3@gmail.com>
L:	linux-atm-general@lists.sourceforge.net (moderated for non-subscribers)
L:	netdev@vger.kernel.org
W:	http://linux-atm.sourceforge.net
S:	Maintained
F:	drivers/atm/
F:	include/linux/atm*
F:	include/uapi/linux/atm*

ATMEL AT91 / AT32 MCI DRIVER
M:	Ludovic Desroches <ludovic.desroches@atmel.com>
S:	Maintained
F:	drivers/mmc/host/atmel-mci.c

ATMEL AT91 SAMA5D2-Compatible Shutdown Controller
M:	Nicolas Ferre <nicolas.ferre@atmel.com>
S:	Supported
F:	drivers/power/reset/at91-sama5d2_shdwc.c

ATMEL SAMA5D2 ADC DRIVER
M:	Ludovic Desroches <ludovic.desroches@atmel.com>
L:	linux-iio@vger.kernel.org
S:	Supported
F:	drivers/iio/adc/at91-sama5d2_adc.c

ATMEL Audio ALSA driver
M:	Nicolas Ferre <nicolas.ferre@atmel.com>
L:	alsa-devel@alsa-project.org (moderated for non-subscribers)
S:	Supported
F:	sound/soc/atmel

ATMEL DMA DRIVER
M:	Nicolas Ferre <nicolas.ferre@atmel.com>
L:	linux-arm-kernel@lists.infradead.org (moderated for non-subscribers)
S:	Supported
F:	drivers/dma/at_hdmac.c
F:	drivers/dma/at_hdmac_regs.h
F:	include/linux/platform_data/dma-atmel.h

ATMEL XDMA DRIVER
M:	Ludovic Desroches <ludovic.desroches@atmel.com>
L:	linux-arm-kernel@lists.infradead.org
L:	dmaengine@vger.kernel.org
S:	Supported
F:	drivers/dma/at_xdmac.c

ATMEL I2C DRIVER
M:	Ludovic Desroches <ludovic.desroches@atmel.com>
L:	linux-i2c@vger.kernel.org
S:	Supported
F:	drivers/i2c/busses/i2c-at91.c

ATMEL ISI DRIVER
M:	Ludovic Desroches <ludovic.desroches@atmel.com>
L:	linux-media@vger.kernel.org
S:	Supported
F:	drivers/media/platform/soc_camera/atmel-isi.c
F:	include/media/atmel-isi.h

ATMEL LCDFB DRIVER
M:	Nicolas Ferre <nicolas.ferre@atmel.com>
L:	linux-fbdev@vger.kernel.org
S:	Maintained
F:	drivers/video/fbdev/atmel_lcdfb.c
F:	include/video/atmel_lcdc.h

ATMEL MACB ETHERNET DRIVER
M:	Nicolas Ferre <nicolas.ferre@atmel.com>
S:	Supported
F:	drivers/net/ethernet/cadence/

ATMEL NAND DRIVER
M:	Wenyou Yang <wenyou.yang@atmel.com>
M:	Josh Wu <rainyfeeling@outlook.com>
L:	linux-mtd@lists.infradead.org
S:	Supported
F:	drivers/mtd/nand/atmel_nand*

ATMEL SDMMC DRIVER
M:	Ludovic Desroches <ludovic.desroches@atmel.com>
L:	linux-mmc@vger.kernel.org
S:	Supported
F:	drivers/mmc/host/sdhci-of-at91.c

ATMEL SPI DRIVER
M:	Nicolas Ferre <nicolas.ferre@atmel.com>
S:	Supported
F:	drivers/spi/spi-atmel.*

ATMEL SSC DRIVER
M:	Nicolas Ferre <nicolas.ferre@atmel.com>
L:	linux-arm-kernel@lists.infradead.org (moderated for non-subscribers)
S:	Supported
F:	drivers/misc/atmel-ssc.c
F:	include/linux/atmel-ssc.h

ATMEL Timer Counter (TC) AND CLOCKSOURCE DRIVERS
M:	Nicolas Ferre <nicolas.ferre@atmel.com>
L:	linux-arm-kernel@lists.infradead.org (moderated for non-subscribers)
S:	Supported
F:	drivers/misc/atmel_tclib.c
F:	drivers/clocksource/tcb_clksrc.c

ATMEL USBA UDC DRIVER
M:	Nicolas Ferre <nicolas.ferre@atmel.com>
L:	linux-arm-kernel@lists.infradead.org (moderated for non-subscribers)
S:	Supported
F:	drivers/usb/gadget/udc/atmel_usba_udc.*

ATMEL WIRELESS DRIVER
M:	Simon Kelley <simon@thekelleys.org.uk>
L:	linux-wireless@vger.kernel.org
W:	http://www.thekelleys.org.uk/atmel
W:	http://atmelwlandriver.sourceforge.net/
S:	Maintained
F:	drivers/net/wireless/atmel/atmel*

ATMEL MAXTOUCH DRIVER
M:	Nick Dyer <nick@shmanahar.org>
T:	git git://github.com/ndyer/linux.git
S:	Maintained
F:	Documentation/devicetree/bindings/input/atmel,maxtouch.txt
F:	drivers/input/touchscreen/atmel_mxt_ts.c
F:	include/linux/platform_data/atmel_mxt_ts.h

ATTO EXPRESSSAS SAS/SATA RAID SCSI DRIVER
M:	Bradley Grove <linuxdrivers@attotech.com>
L:	linux-scsi@vger.kernel.org
W:	http://www.attotech.com
S:	Supported
F:	drivers/scsi/esas2r

ATUSB IEEE 802.15.4 RADIO DRIVER
M:	Stefan Schmidt <stefan@osg.samsung.com>
L:	linux-wpan@vger.kernel.org
S:	Maintained
F:	drivers/net/ieee802154/atusb.c
F:	drivers/net/ieee802154/atusb.h
F:	drivers/net/ieee802154/at86rf230.h

AUDIT SUBSYSTEM
M:	Paul Moore <paul@paul-moore.com>
M:	Eric Paris <eparis@redhat.com>
L:	linux-audit@redhat.com (moderated for non-subscribers)
W:	http://people.redhat.com/sgrubb/audit/
T:	git git://git.infradead.org/users/pcmoore/audit
S:	Maintained
F:	include/linux/audit.h
F:	include/uapi/linux/audit.h
F:	kernel/audit*

AUXILIARY DISPLAY DRIVERS
M:	Miguel Ojeda Sandonis <miguel.ojeda.sandonis@gmail.com>
W:	http://miguelojeda.es/auxdisplay.htm
W:	http://jair.lab.fi.uva.es/~migojed/auxdisplay.htm
S:	Maintained
F:	drivers/auxdisplay/
F:	include/linux/cfag12864b.h

AVR32 ARCHITECTURE
M:	Haavard Skinnemoen <hskinnemoen@gmail.com>
M:	Hans-Christian Egtvedt <egtvedt@samfundet.no>
W:	http://www.atmel.com/products/AVR32/
W:	http://mirror.egtvedt.no/avr32linux.org/
W:	http://avrfreaks.net/
S:	Maintained
F:	arch/avr32/

AVR32/AT32AP MACHINE SUPPORT
M:	Haavard Skinnemoen <hskinnemoen@gmail.com>
M:	Hans-Christian Egtvedt <egtvedt@samfundet.no>
S:	Maintained
F:	arch/avr32/mach-at32ap/

AX.25 NETWORK LAYER
M:	Ralf Baechle <ralf@linux-mips.org>
L:	linux-hams@vger.kernel.org
W:	http://www.linux-ax25.org/
S:	Maintained
F:	include/uapi/linux/ax25.h
F:	include/net/ax25.h
F:	net/ax25/

AZ6007 DVB DRIVER
M:	Mauro Carvalho Chehab <mchehab@s-opensource.com>
M:	Mauro Carvalho Chehab <mchehab@kernel.org>
L:	linux-media@vger.kernel.org
W:	https://linuxtv.org
T:	git git://linuxtv.org/media_tree.git
S:	Maintained
F:	drivers/media/usb/dvb-usb-v2/az6007.c

AZTECH FM RADIO RECEIVER DRIVER
M:	Hans Verkuil <hverkuil@xs4all.nl>
L:	linux-media@vger.kernel.org
T:	git git://linuxtv.org/media_tree.git
W:	https://linuxtv.org
S:	Maintained
F:	drivers/media/radio/radio-aztech*

B43 WIRELESS DRIVER
L:	linux-wireless@vger.kernel.org
L:	b43-dev@lists.infradead.org
W:	http://wireless.kernel.org/en/users/Drivers/b43
S:	Odd Fixes
F:	drivers/net/wireless/broadcom/b43/

B43LEGACY WIRELESS DRIVER
M:	Larry Finger <Larry.Finger@lwfinger.net>
L:	linux-wireless@vger.kernel.org
L:	b43-dev@lists.infradead.org
W:	http://wireless.kernel.org/en/users/Drivers/b43
S:	Maintained
F:	drivers/net/wireless/broadcom/b43legacy/

BACKLIGHT CLASS/SUBSYSTEM
M:	Jingoo Han <jingoohan1@gmail.com>
M:	Lee Jones <lee.jones@linaro.org>
T:	git git://git.kernel.org/pub/scm/linux/kernel/git/lee/backlight.git
S:	Maintained
F:	drivers/video/backlight/
F:	include/linux/backlight.h

BATMAN ADVANCED
M:	Marek Lindner <mareklindner@neomailbox.ch>
M:	Simon Wunderlich <sw@simonwunderlich.de>
M:	Antonio Quartulli <a@unstable.cc>
L:	b.a.t.m.a.n@lists.open-mesh.org (moderated for non-subscribers)
W:	https://www.open-mesh.org/
Q:	https://patchwork.open-mesh.org/project/batman/list/
S:	Maintained
F:	Documentation/ABI/testing/sysfs-class-net-batman-adv
F:	Documentation/ABI/testing/sysfs-class-net-mesh
F:	Documentation/networking/batman-adv.txt
F:	include/uapi/linux/batman_adv.h
F:	net/batman-adv/

BAYCOM/HDLCDRV DRIVERS FOR AX.25
M:	Thomas Sailer <t.sailer@alumni.ethz.ch>
L:	linux-hams@vger.kernel.org
W:	http://www.baycom.org/~tom/ham/ham.html
S:	Maintained
F:	drivers/net/hamradio/baycom*

BCACHE (BLOCK LAYER CACHE)
M:	Kent Overstreet <kent.overstreet@gmail.com>
L:	linux-bcache@vger.kernel.org
W:	http://bcache.evilpiepirate.org
S:	Orphan
F:	drivers/md/bcache/

BDISP ST MEDIA DRIVER
M:	Fabien Dessenne <fabien.dessenne@st.com>
L:	linux-media@vger.kernel.org
T:	git git://linuxtv.org/media_tree.git
W:	https://linuxtv.org
S:	Supported
F:	drivers/media/platform/sti/bdisp

BEFS FILE SYSTEM
M:	Luis de Bethencourt <luisbg@osg.samsung.com>
M:	Salah Triki <salah.triki@gmail.com>
S:	Maintained
T:	git git://github.com/luisbg/linux-befs.git
F:	Documentation/filesystems/befs.txt
F:	fs/befs/

BECKHOFF CX5020 ETHERCAT MASTER DRIVER
M:	Dariusz Marcinkiewicz <reksio@newterm.pl>
L:	netdev@vger.kernel.org
S:	Maintained
F:	drivers/net/ethernet/ec_bhf.c

BFS FILE SYSTEM
M:	"Tigran A. Aivazian" <tigran@aivazian.fsnet.co.uk>
S:	Maintained
F:	Documentation/filesystems/bfs.txt
F:	fs/bfs/
F:	include/uapi/linux/bfs_fs.h

BLACKFIN ARCHITECTURE
M:	Steven Miao <realmz6@gmail.com>
L:	adi-buildroot-devel@lists.sourceforge.net (moderated for non-subscribers)
T:	git git://git.code.sf.net/p/adi-linux/code
W:	http://blackfin.uclinux.org
S:	Supported
F:	arch/blackfin/

BLACKFIN EMAC DRIVER
L:	adi-buildroot-devel@lists.sourceforge.net (moderated for non-subscribers)
W:	http://blackfin.uclinux.org
S:	Supported
F:	drivers/net/ethernet/adi/

BLACKFIN RTC DRIVER
L:	adi-buildroot-devel@lists.sourceforge.net (moderated for non-subscribers)
W:	http://blackfin.uclinux.org
S:	Supported
F:	drivers/rtc/rtc-bfin.c

BLACKFIN SDH DRIVER
M:	Sonic Zhang <sonic.zhang@analog.com>
L:	adi-buildroot-devel@lists.sourceforge.net (moderated for non-subscribers)
W:	http://blackfin.uclinux.org
S:	Supported
F:	drivers/mmc/host/bfin_sdh.c

BLACKFIN SERIAL DRIVER
M:	Sonic Zhang <sonic.zhang@analog.com>
L:	adi-buildroot-devel@lists.sourceforge.net (moderated for non-subscribers)
W:	http://blackfin.uclinux.org
S:	Supported
F:	drivers/tty/serial/bfin_uart.c

BLACKFIN WATCHDOG DRIVER
L:	adi-buildroot-devel@lists.sourceforge.net (moderated for non-subscribers)
W:	http://blackfin.uclinux.org
S:	Supported
F:	drivers/watchdog/bfin_wdt.c

BLACKFIN I2C TWI DRIVER
M:	Sonic Zhang <sonic.zhang@analog.com>
L:	adi-buildroot-devel@lists.sourceforge.net (moderated for non-subscribers)
W:	http://blackfin.uclinux.org/
S:	Supported
F:	drivers/i2c/busses/i2c-bfin-twi.c

BLACKFIN MEDIA DRIVER
M:	Scott Jiang <scott.jiang.linux@gmail.com>
L:	adi-buildroot-devel@lists.sourceforge.net (moderated for non-subscribers)
W:	http://blackfin.uclinux.org/
S:	Supported
F:	drivers/media/platform/blackfin/
F:	drivers/media/i2c/adv7183*
F:	drivers/media/i2c/vs6624*

BLINKM RGB LED DRIVER
M:	Jan-Simon Moeller <jansimon.moeller@gmx.de>
S:	Maintained
F:	drivers/leds/leds-blinkm.c

BLOCK LAYER
M:	Jens Axboe <axboe@kernel.dk>
L:	linux-block@vger.kernel.org
T:	git git://git.kernel.org/pub/scm/linux/kernel/git/axboe/linux-block.git
S:	Maintained
F:	block/
F:	kernel/trace/blktrace.c

BLOCK2MTD DRIVER
M:	Joern Engel <joern@lazybastard.org>
L:	linux-mtd@lists.infradead.org
S:	Maintained
F:	drivers/mtd/devices/block2mtd.c

BLUETOOTH DRIVERS
M:	Marcel Holtmann <marcel@holtmann.org>
M:	Gustavo Padovan <gustavo@padovan.org>
M:	Johan Hedberg <johan.hedberg@gmail.com>
L:	linux-bluetooth@vger.kernel.org
W:	http://www.bluez.org/
T:	git git://git.kernel.org/pub/scm/linux/kernel/git/bluetooth/bluetooth.git
T:	git git://git.kernel.org/pub/scm/linux/kernel/git/bluetooth/bluetooth-next.git
S:	Maintained
F:	drivers/bluetooth/

BLUETOOTH SUBSYSTEM
M:	Marcel Holtmann <marcel@holtmann.org>
M:	Gustavo Padovan <gustavo@padovan.org>
M:	Johan Hedberg <johan.hedberg@gmail.com>
L:	linux-bluetooth@vger.kernel.org
W:	http://www.bluez.org/
T:	git git://git.kernel.org/pub/scm/linux/kernel/git/bluetooth/bluetooth.git
T:	git git://git.kernel.org/pub/scm/linux/kernel/git/bluetooth/bluetooth-next.git
S:	Maintained
F:	net/bluetooth/
F:	include/net/bluetooth/

BONDING DRIVER
M:	Jay Vosburgh <j.vosburgh@gmail.com>
M:	Veaceslav Falico <vfalico@gmail.com>
M:	Andy Gospodarek <andy@greyhouse.net>
L:	netdev@vger.kernel.org
W:	http://sourceforge.net/projects/bonding/
S:	Supported
F:	drivers/net/bonding/
F:	include/uapi/linux/if_bonding.h

BPF (Safe dynamic programs and tools)
M:	Alexei Starovoitov <ast@kernel.org>
L:	netdev@vger.kernel.org
L:	linux-kernel@vger.kernel.org
S:	Supported
F:	kernel/bpf/

BROADCOM B44 10/100 ETHERNET DRIVER
M:	Michael Chan <michael.chan@broadcom.com>
L:	netdev@vger.kernel.org
S:	Supported
F:	drivers/net/ethernet/broadcom/b44.*

BROADCOM B53 ETHERNET SWITCH DRIVER
M:	Florian Fainelli <f.fainelli@gmail.com>
L:	netdev@vger.kernel.org
L:	openwrt-devel@lists.openwrt.org (subscribers-only)
S:	Supported
F:	drivers/net/dsa/b53/*
F:	include/linux/platform_data/b53.h

BROADCOM GENET ETHERNET DRIVER
M:	Florian Fainelli <f.fainelli@gmail.com>
L:	netdev@vger.kernel.org
S:	Supported
F:	drivers/net/ethernet/broadcom/genet/

BROADCOM BNX2 GIGABIT ETHERNET DRIVER
M:	Sony Chacko <sony.chacko@qlogic.com>
M:	Dept-HSGLinuxNICDev@qlogic.com
L:	netdev@vger.kernel.org
S:	Supported
F:	drivers/net/ethernet/broadcom/bnx2.*
F:	drivers/net/ethernet/broadcom/bnx2_*

BROADCOM BNX2X 10 GIGABIT ETHERNET DRIVER
M:	Ariel Elior <ariel.elior@qlogic.com>
L:	netdev@vger.kernel.org
S:	Supported
F:	drivers/net/ethernet/broadcom/bnx2x/

BROADCOM BCM281XX/BCM11XXX/BCM216XX ARM ARCHITECTURE
M:	Florian Fainelli <f.fainelli@gmail.com>
M:	Ray Jui <rjui@broadcom.com>
M:	Scott Branden <sbranden@broadcom.com>
M:	bcm-kernel-feedback-list@broadcom.com
T:	git git://github.com/broadcom/mach-bcm
S:	Maintained
N:	bcm281*
N:	bcm113*
N:	bcm216*
N:	kona
F:	arch/arm/mach-bcm/

BROADCOM BCM2835 ARM ARCHITECTURE
M:	Stephen Warren <swarren@wwwdotorg.org>
M:	Lee Jones <lee@kernel.org>
M:	Eric Anholt <eric@anholt.net>
L:	linux-rpi-kernel@lists.infradead.org (moderated for non-subscribers)
L:	linux-arm-kernel@lists.infradead.org (moderated for non-subscribers)
T:	git git://git.kernel.org/pub/scm/linux/kernel/git/rpi/linux-rpi.git
S:	Maintained
N:	bcm2835

BROADCOM BCM47XX MIPS ARCHITECTURE
M:	Hauke Mehrtens <hauke@hauke-m.de>
M:	Rafał Miłecki <zajec5@gmail.com>
L:	linux-mips@linux-mips.org
S:	Maintained
F:	Documentation/devicetree/bindings/mips/brcm/
F:	arch/mips/bcm47xx/*
F:	arch/mips/include/asm/mach-bcm47xx/*

BROADCOM BCM5301X ARM ARCHITECTURE
M:	Hauke Mehrtens <hauke@hauke-m.de>
M:	Rafał Miłecki <zajec5@gmail.com>
M:	bcm-kernel-feedback-list@broadcom.com
L:	linux-arm-kernel@lists.infradead.org
S:	Maintained
F:	arch/arm/mach-bcm/bcm_5301x.c
F:	arch/arm/boot/dts/bcm5301x*.dtsi
F:	arch/arm/boot/dts/bcm470*

BROADCOM BCM53573 ARM ARCHITECTURE
M:	Rafał Miłecki <rafal@milecki.pl>
L:	linux-arm-kernel@lists.infradead.org
S:	Maintained
F:	arch/arm/boot/dts/bcm53573*
F:	arch/arm/boot/dts/bcm47189*

BROADCOM BCM63XX ARM ARCHITECTURE
M:	Florian Fainelli <f.fainelli@gmail.com>
M:	bcm-kernel-feedback-list@broadcom.com
L:	linux-arm-kernel@lists.infradead.org (moderated for non-subscribers)
T:	git git://github.com/broadcom/stblinux.git
S:	Maintained
N:	bcm63xx

BROADCOM BCM63XX/BCM33XX UDC DRIVER
M:	Kevin Cernekee <cernekee@gmail.com>
L:	linux-usb@vger.kernel.org
S:	Maintained
F:	drivers/usb/gadget/udc/bcm63xx_udc.*

BROADCOM BCM7XXX ARM ARCHITECTURE
M:	Brian Norris <computersforpeace@gmail.com>
M:	Gregory Fong <gregory.0xf0@gmail.com>
M:	Florian Fainelli <f.fainelli@gmail.com>
M:	bcm-kernel-feedback-list@broadcom.com
L:	linux-arm-kernel@lists.infradead.org (moderated for non-subscribers)
T:	git git://github.com/broadcom/stblinux.git
S:	Maintained
F:	arch/arm/mach-bcm/*brcmstb*
F:	arch/arm/boot/dts/bcm7*.dts*
F:	drivers/bus/brcmstb_gisb.c
N:	brcmstb

BROADCOM BMIPS MIPS ARCHITECTURE
M:	Kevin Cernekee <cernekee@gmail.com>
M:	Florian Fainelli <f.fainelli@gmail.com>
L:	linux-mips@linux-mips.org
T:	git git://github.com/broadcom/stblinux.git
S:	Maintained
F:	arch/mips/bmips/*
F:	arch/mips/include/asm/mach-bmips/*
F:	arch/mips/kernel/*bmips*
F:	arch/mips/boot/dts/brcm/bcm*.dts*
F:	drivers/irqchip/irq-bcm63*
F:	drivers/irqchip/irq-bcm7*
F:	drivers/irqchip/irq-brcmstb*
F:	include/linux/bcm963xx_nvram.h
F:	include/linux/bcm963xx_tag.h

BROADCOM TG3 GIGABIT ETHERNET DRIVER
M:	Siva Reddy Kallam <siva.kallam@broadcom.com>
M:	Prashant Sreedharan <prashant@broadcom.com>
M:	Michael Chan <mchan@broadcom.com>
L:	netdev@vger.kernel.org
S:	Supported
F:	drivers/net/ethernet/broadcom/tg3.*

BROADCOM BRCM80211 IEEE802.11n WIRELESS DRIVER
M:	Arend van Spriel <arend.vanspriel@broadcom.com>
M:	Franky Lin <franky.lin@broadcom.com>
M:	Hante Meuleman <hante.meuleman@broadcom.com>
L:	linux-wireless@vger.kernel.org
L:	brcm80211-dev-list.pdl@broadcom.com
S:	Supported
F:	drivers/net/wireless/broadcom/brcm80211/

BROADCOM BNX2FC 10 GIGABIT FCOE DRIVER
M:	QLogic-Storage-Upstream@qlogic.com
L:	linux-scsi@vger.kernel.org
S:	Supported
F:	drivers/scsi/bnx2fc/

BROADCOM BNX2I 1/10 GIGABIT iSCSI DRIVER
M:	QLogic-Storage-Upstream@qlogic.com
L:	linux-scsi@vger.kernel.org
S:	Supported
F:	drivers/scsi/bnx2i/

BROADCOM IPROC ARM ARCHITECTURE
M:	Ray Jui <rjui@broadcom.com>
M:	Scott Branden <sbranden@broadcom.com>
M:	Jon Mason <jonmason@broadcom.com>
M:	bcm-kernel-feedback-list@broadcom.com
L:	linux-arm-kernel@lists.infradead.org (moderated for non-subscribers)
T:	git git://github.com/broadcom/cygnus-linux.git
S:	Maintained
N:	iproc
N:	cygnus
N:	bcm[-_]nsp
N:	bcm9113*
N:	bcm9583*
N:	bcm9585*
N:	bcm9586*
N:	bcm988312
N:	bcm113*
N:	bcm583*
N:	bcm585*
N:	bcm586*
N:	bcm88312
F:	arch/arm64/boot/dts/broadcom/ns2*
F:	drivers/clk/bcm/clk-ns*
F:	drivers/pinctrl/bcm/pinctrl-ns*

BROADCOM BRCMSTB GPIO DRIVER
M:	Gregory Fong <gregory.0xf0@gmail.com>
L:	bcm-kernel-feedback-list@broadcom.com
S:	Supported
F:	drivers/gpio/gpio-brcmstb.c
F:	Documentation/devicetree/bindings/gpio/brcm,brcmstb-gpio.txt

BROADCOM KONA GPIO DRIVER
M:	Ray Jui <rjui@broadcom.com>
L:	bcm-kernel-feedback-list@broadcom.com
S:	Supported
F:	drivers/gpio/gpio-bcm-kona.c
F:	Documentation/devicetree/bindings/gpio/brcm,kona-gpio.txt

BROADCOM NVRAM DRIVER
M:	Rafał Miłecki <zajec5@gmail.com>
L:	linux-mips@linux-mips.org
S:	Maintained
F:	drivers/firmware/broadcom/*

BROADCOM STB NAND FLASH DRIVER
M:	Brian Norris <computersforpeace@gmail.com>
M:	Kamal Dasu <kdasu.kdev@gmail.com>
L:	linux-mtd@lists.infradead.org
L:	bcm-kernel-feedback-list@broadcom.com
S:	Maintained
F:	drivers/mtd/nand/brcmnand/

BROADCOM SPECIFIC AMBA DRIVER (BCMA)
M:	Rafał Miłecki <zajec5@gmail.com>
L:	linux-wireless@vger.kernel.org
S:	Maintained
F:	drivers/bcma/
F:	include/linux/bcma/

BROADCOM SYSTEMPORT ETHERNET DRIVER
M:	Florian Fainelli <f.fainelli@gmail.com>
L:	netdev@vger.kernel.org
S:	Supported
F:	drivers/net/ethernet/broadcom/bcmsysport.*

BROADCOM VULCAN ARM64 SOC
M:	Jayachandran C. <jchandra@broadcom.com>
M:	bcm-kernel-feedback-list@broadcom.com
L:	linux-arm-kernel@lists.infradead.org (moderated for non-subscribers)
S:	Maintained
F:	arch/arm64/boot/dts/broadcom/vulcan*

BROCADE BFA FC SCSI DRIVER
M:	Anil Gurumurthy <anil.gurumurthy@qlogic.com>
M:	Sudarsana Kalluru <sudarsana.kalluru@qlogic.com>
L:	linux-scsi@vger.kernel.org
S:	Supported
F:	drivers/scsi/bfa/

BROCADE BNA 10 GIGABIT ETHERNET DRIVER
M:	Rasesh Mody <rasesh.mody@qlogic.com>
L:	netdev@vger.kernel.org
S:	Supported
F:	drivers/net/ethernet/brocade/bna/

BSG (block layer generic sg v4 driver)
M:	FUJITA Tomonori <fujita.tomonori@lab.ntt.co.jp>
L:	linux-scsi@vger.kernel.org
S:	Supported
F:	block/bsg.c
F:	include/linux/bsg.h
F:	include/uapi/linux/bsg.h

BT87X AUDIO DRIVER
M:	Clemens Ladisch <clemens@ladisch.de>
L:	alsa-devel@alsa-project.org (moderated for non-subscribers)
T:	git git://git.alsa-project.org/alsa-kernel.git
S:	Maintained
F:	Documentation/sound/alsa/Bt87x.txt
F:	sound/pci/bt87x.c

BT8XXGPIO DRIVER
M:	Michael Buesch <m@bues.ch>
W:	http://bu3sch.de/btgpio.php
S:	Maintained
F:	drivers/gpio/gpio-bt8xx.c

BTRFS FILE SYSTEM
M:	Chris Mason <clm@fb.com>
M:	Josef Bacik <jbacik@fb.com>
M:	David Sterba <dsterba@suse.com>
L:	linux-btrfs@vger.kernel.org
W:	http://btrfs.wiki.kernel.org/
Q:	http://patchwork.kernel.org/project/linux-btrfs/list/
T:	git git://git.kernel.org/pub/scm/linux/kernel/git/mason/linux-btrfs.git
S:	Maintained
F:	Documentation/filesystems/btrfs.txt
F:	fs/btrfs/

BTTV VIDEO4LINUX DRIVER
M:	Mauro Carvalho Chehab <mchehab@s-opensource.com>
M:	Mauro Carvalho Chehab <mchehab@kernel.org>
L:	linux-media@vger.kernel.org
W:	https://linuxtv.org
T:	git git://linuxtv.org/media_tree.git
S:	Odd fixes
F:	Documentation/media/v4l-drivers/bttv*
F:	drivers/media/pci/bt8xx/bttv*

BUSLOGIC SCSI DRIVER
M:	Khalid Aziz <khalid@gonehiking.org>
L:	linux-scsi@vger.kernel.org
S:	Maintained
F:	drivers/scsi/BusLogic.*
F:	drivers/scsi/FlashPoint.*

C-MEDIA CMI8788 DRIVER
M:	Clemens Ladisch <clemens@ladisch.de>
L:	alsa-devel@alsa-project.org (moderated for non-subscribers)
T:	git git://git.alsa-project.org/alsa-kernel.git
S:	Maintained
F:	sound/pci/oxygen/

C6X ARCHITECTURE
M:	Mark Salter <msalter@redhat.com>
M:	Aurelien Jacquiot <a-jacquiot@ti.com>
L:	linux-c6x-dev@linux-c6x.org
W:	http://www.linux-c6x.org/wiki/index.php/Main_Page
S:	Maintained
F:	arch/c6x/

CACHEFILES: FS-CACHE BACKEND FOR CACHING ON MOUNTED FILESYSTEMS
M:	David Howells <dhowells@redhat.com>
L:	linux-cachefs@redhat.com (moderated for non-subscribers)
S:	Supported
F:	Documentation/filesystems/caching/cachefiles.txt
F:	fs/cachefiles/

CADET FM/AM RADIO RECEIVER DRIVER
M:	Hans Verkuil <hverkuil@xs4all.nl>
L:	linux-media@vger.kernel.org
T:	git git://linuxtv.org/media_tree.git
W:	https://linuxtv.org
S:	Maintained
F:	drivers/media/radio/radio-cadet*

CAFE CMOS INTEGRATED CAMERA CONTROLLER DRIVER
M:	Jonathan Corbet <corbet@lwn.net>
L:	linux-media@vger.kernel.org
T:	git git://linuxtv.org/media_tree.git
S:	Maintained
F:	Documentation/media/v4l-drivers/cafe_ccic*
F:	drivers/media/platform/marvell-ccic/

CAIF NETWORK LAYER
M:	Dmitry Tarnyagin <dmitry.tarnyagin@lockless.no>
L:	netdev@vger.kernel.org
S:	Supported
F:	Documentation/networking/caif/
F:	drivers/net/caif/
F:	include/uapi/linux/caif/
F:	include/net/caif/
F:	net/caif/

CALGARY x86-64 IOMMU
M:	Muli Ben-Yehuda <mulix@mulix.org>
M:	Jon Mason <jdmason@kudzu.us>
L:	iommu@lists.linux-foundation.org
S:	Maintained
F:	arch/x86/kernel/pci-calgary_64.c
F:	arch/x86/kernel/tce_64.c
F:	arch/x86/include/asm/calgary.h
F:	arch/x86/include/asm/tce.h

CAN NETWORK LAYER
M:	Oliver Hartkopp <socketcan@hartkopp.net>
M:	Marc Kleine-Budde <mkl@pengutronix.de>
L:	linux-can@vger.kernel.org
W:	https://github.com/linux-can
T:	git git://git.kernel.org/pub/scm/linux/kernel/git/mkl/linux-can.git
T:	git git://git.kernel.org/pub/scm/linux/kernel/git/mkl/linux-can-next.git
S:	Maintained
F:	Documentation/networking/can.txt
F:	net/can/
F:	include/linux/can/core.h
F:	include/uapi/linux/can.h
F:	include/uapi/linux/can/bcm.h
F:	include/uapi/linux/can/raw.h
F:	include/uapi/linux/can/gw.h

CAN NETWORK DRIVERS
M:	Wolfgang Grandegger <wg@grandegger.com>
M:	Marc Kleine-Budde <mkl@pengutronix.de>
L:	linux-can@vger.kernel.org
W:	https://github.com/linux-can
T:	git git://git.kernel.org/pub/scm/linux/kernel/git/mkl/linux-can.git
T:	git git://git.kernel.org/pub/scm/linux/kernel/git/mkl/linux-can-next.git
S:	Maintained
F:	Documentation/devicetree/bindings/net/can/
F:	drivers/net/can/
F:	include/linux/can/dev.h
F:	include/linux/can/platform/
F:	include/uapi/linux/can/error.h
F:	include/uapi/linux/can/netlink.h

CAPABILITIES
M:	Serge Hallyn <serge@hallyn.com>
L:	linux-security-module@vger.kernel.org
S:	Supported
F:	include/linux/capability.h
F:	include/uapi/linux/capability.h
F:	security/commoncap.c
F:	kernel/capability.c

CAPELLA MICROSYSTEMS LIGHT SENSOR DRIVER
M:	Kevin Tsai <ktsai@capellamicro.com>
S:	Maintained
F:	drivers/iio/light/cm*
F:	Documentation/devicetree/bindings/i2c/trivial-devices.txt

CAVIUM I2C DRIVER
M:	Jan Glauber <jglauber@cavium.com>
M:	David Daney <david.daney@cavium.com>
W:	http://www.cavium.com
S:	Supported
F:	drivers/i2c/busses/i2c-octeon*
F:	drivers/i2c/busses/i2c-thunderx*

CAVIUM LIQUIDIO NETWORK DRIVER
M:     Derek Chickles <derek.chickles@caviumnetworks.com>
M:     Satanand Burla <satananda.burla@caviumnetworks.com>
M:     Felix Manlunas <felix.manlunas@caviumnetworks.com>
M:     Raghu Vatsavayi <raghu.vatsavayi@caviumnetworks.com>
L:     netdev@vger.kernel.org
W:     http://www.cavium.com
S:     Supported
F:     drivers/net/ethernet/cavium/liquidio/

CC2520 IEEE-802.15.4 RADIO DRIVER
M:	Varka Bhadram <varkabhadram@gmail.com>
L:	linux-wpan@vger.kernel.org
S:	Maintained
F:	drivers/net/ieee802154/cc2520.c
F:	include/linux/spi/cc2520.h
F:	Documentation/devicetree/bindings/net/ieee802154/cc2520.txt

CEC DRIVER
M:	Hans Verkuil <hans.verkuil@cisco.com>
L:	linux-media@vger.kernel.org
T:	git git://linuxtv.org/media_tree.git
W:	http://linuxtv.org
S:	Supported
F:	Documentation/cec.txt
F:	Documentation/media/uapi/cec
F:	drivers/staging/media/cec/
F:	drivers/media/cec-edid.c
F:	drivers/media/rc/keymaps/rc-cec.c
F:	include/media/cec.h
F:	include/media/cec-edid.h
F:	include/linux/cec.h
F:	include/linux/cec-funcs.h

CELL BROADBAND ENGINE ARCHITECTURE
M:	Arnd Bergmann <arnd@arndb.de>
L:	linuxppc-dev@lists.ozlabs.org
W:	http://www.ibm.com/developerworks/power/cell/
S:	Supported
F:	arch/powerpc/include/asm/cell*.h
F:	arch/powerpc/include/asm/spu*.h
F:	arch/powerpc/include/uapi/asm/spu*.h
F:	arch/powerpc/oprofile/*cell*
F:	arch/powerpc/platforms/cell/

CEPH COMMON CODE (LIBCEPH)
M:	Ilya Dryomov <idryomov@gmail.com>
M:	"Yan, Zheng" <zyan@redhat.com>
M:	Sage Weil <sage@redhat.com>
L:	ceph-devel@vger.kernel.org
W:	http://ceph.com/
T:	git git://git.kernel.org/pub/scm/linux/kernel/git/sage/ceph-client.git
T:	git git://github.com/ceph/ceph-client.git
S:	Supported
F:	net/ceph/
F:	include/linux/ceph/
F:	include/linux/crush/

CEPH DISTRIBUTED FILE SYSTEM CLIENT (CEPH)
M:	"Yan, Zheng" <zyan@redhat.com>
M:	Sage Weil <sage@redhat.com>
M:	Ilya Dryomov <idryomov@gmail.com>
L:	ceph-devel@vger.kernel.org
W:	http://ceph.com/
T:	git git://git.kernel.org/pub/scm/linux/kernel/git/sage/ceph-client.git
T:	git git://github.com/ceph/ceph-client.git
S:	Supported
F:	Documentation/filesystems/ceph.txt
F:	fs/ceph/

CERTIFICATE HANDLING:
M:	David Howells <dhowells@redhat.com>
M:	David Woodhouse <dwmw2@infradead.org>
L:	keyrings@vger.kernel.org
S:	Maintained
F:	Documentation/module-signing.txt
F:	certs/
F:	scripts/sign-file.c
F:	scripts/extract-cert.c

CERTIFIED WIRELESS USB (WUSB) SUBSYSTEM:
L:	linux-usb@vger.kernel.org
S:	Orphan
F:	Documentation/usb/WUSB-Design-overview.txt
F:	Documentation/usb/wusb-cbaf
F:	drivers/usb/host/hwa-hc.c
F:	drivers/usb/host/whci/
F:	drivers/usb/wusbcore/
F:	include/linux/usb/wusb*

CFAG12864B LCD DRIVER
M:	Miguel Ojeda Sandonis <miguel.ojeda.sandonis@gmail.com>
W:	http://miguelojeda.es/auxdisplay.htm
W:	http://jair.lab.fi.uva.es/~migojed/auxdisplay.htm
S:	Maintained
F:	drivers/auxdisplay/cfag12864b.c
F:	include/linux/cfag12864b.h

CFAG12864BFB LCD FRAMEBUFFER DRIVER
M:	Miguel Ojeda Sandonis <miguel.ojeda.sandonis@gmail.com>
W:	http://miguelojeda.es/auxdisplay.htm
W:	http://jair.lab.fi.uva.es/~migojed/auxdisplay.htm
S:	Maintained
F:	drivers/auxdisplay/cfag12864bfb.c
F:	include/linux/cfag12864b.h

CFG80211 and NL80211
M:	Johannes Berg <johannes@sipsolutions.net>
L:	linux-wireless@vger.kernel.org
W:	http://wireless.kernel.org/
T:	git git://git.kernel.org/pub/scm/linux/kernel/git/jberg/mac80211.git
T:	git git://git.kernel.org/pub/scm/linux/kernel/git/jberg/mac80211-next.git
S:	Maintained
F:	include/uapi/linux/nl80211.h
F:	include/net/cfg80211.h
F:	net/wireless/*
X:	net/wireless/wext*

CHAR and MISC DRIVERS
M:	Arnd Bergmann <arnd@arndb.de>
M:	Greg Kroah-Hartman <gregkh@linuxfoundation.org>
T:	git git://git.kernel.org/pub/scm/linux/kernel/git/gregkh/char-misc.git
S:	Supported
F:	drivers/char/*
F:	drivers/misc/*
F:	include/linux/miscdevice.h

CHECKPATCH
M:	Andy Whitcroft <apw@canonical.com>
M:	Joe Perches <joe@perches.com>
S:	Maintained
F:	scripts/checkpatch.pl

CHINESE DOCUMENTATION
M:	Harry Wei <harryxiyou@gmail.com>
L:	xiyoulinuxkernelgroup@googlegroups.com (subscribers-only)
L:	linux-kernel@zh-kernel.org (moderated for non-subscribers)
S:	Maintained
F:	Documentation/zh_CN/

CHIPIDEA USB HIGH SPEED DUAL ROLE CONTROLLER
M:	Peter Chen <Peter.Chen@nxp.com>
T:	git git://git.kernel.org/pub/scm/linux/kernel/git/peter.chen/usb.git
L:	linux-usb@vger.kernel.org
S:	Maintained
F:	drivers/usb/chipidea/

CHIPONE ICN8318 I2C TOUCHSCREEN DRIVER
M:	Hans de Goede <hdegoede@redhat.com>
L:	linux-input@vger.kernel.org
S:	Maintained
F:	Documentation/devicetree/bindings/input/touchscreen/chipone_icn8318.txt
F:	drivers/input/touchscreen/chipone_icn8318.c

CHROME HARDWARE PLATFORM SUPPORT
M:	Olof Johansson <olof@lixom.net>
S:	Maintained
T:	git git://git.kernel.org/pub/scm/linux/kernel/git/olof/chrome-platform.git
F:	drivers/platform/chrome/

CISCO VIC ETHERNET NIC DRIVER
M:	Christian Benvenuti <benve@cisco.com>
M:	Sujith Sankar <ssujith@cisco.com>
M:	Govindarajulu Varadarajan <_govind@gmx.com>
M:	Neel Patel <neepatel@cisco.com>
S:	Supported
F:	drivers/net/ethernet/cisco/enic/

CISCO VIC LOW LATENCY NIC DRIVER
M:	Christian Benvenuti <benve@cisco.com>
M:	Dave Goodell <dgoodell@cisco.com>
S:	Supported
F:	drivers/infiniband/hw/usnic/

CIRRUS LOGIC EP93XX ETHERNET DRIVER
M:	Hartley Sweeten <hsweeten@visionengravers.com>
L:	netdev@vger.kernel.org
S:	Maintained
F:	drivers/net/ethernet/cirrus/ep93xx_eth.c

CIRRUS LOGIC AUDIO CODEC DRIVERS
M:	Brian Austin <brian.austin@cirrus.com>
M:	Paul Handrigan <Paul.Handrigan@cirrus.com>
L:	alsa-devel@alsa-project.org (moderated for non-subscribers)
S:	Maintained
F:	sound/soc/codecs/cs*

CLEANCACHE API
M:	Konrad Rzeszutek Wilk <konrad.wilk@oracle.com>
L:	linux-kernel@vger.kernel.org
S:	Maintained
F:	mm/cleancache.c
F:	include/linux/cleancache.h

CLK API
M:	Russell King <linux@armlinux.org.uk>
L:	linux-clk@vger.kernel.org
S:	Maintained
F:	include/linux/clk.h

CLOCKSOURCE, CLOCKEVENT DRIVERS
M:	Daniel Lezcano <daniel.lezcano@linaro.org>
M:	Thomas Gleixner <tglx@linutronix.de>
L:	linux-kernel@vger.kernel.org
T:	git git://git.kernel.org/pub/scm/linux/kernel/git/tip/tip.git timers/core
S:	Supported
F:	drivers/clocksource

CISCO FCOE HBA DRIVER
M:	Hiral Patel <hiralpat@cisco.com>
M:	Suma Ramars <sramars@cisco.com>
M:	Brian Uchino <buchino@cisco.com>
L:	linux-scsi@vger.kernel.org
S:	Supported
F:	drivers/scsi/fnic/

CISCO SCSI HBA DRIVER
M:	Narsimhulu Musini <nmusini@cisco.com>
M:	Sesidhar Baddela <sebaddel@cisco.com>
L:	linux-scsi@vger.kernel.org
S:	Supported
F:	drivers/scsi/snic/

CMPC ACPI DRIVER
M:	Thadeu Lima de Souza Cascardo <cascardo@holoscopio.com>
M:	Daniel Oliveira Nascimento <don@syst.com.br>
L:	platform-driver-x86@vger.kernel.org
S:	Supported
F:	drivers/platform/x86/classmate-laptop.c

COBALT MEDIA DRIVER
M:	Hans Verkuil <hans.verkuil@cisco.com>
L:	linux-media@vger.kernel.org
T:	git git://linuxtv.org/media_tree.git
W:	https://linuxtv.org
S:	Supported
F:	drivers/media/pci/cobalt/

COCCINELLE/Semantic Patches (SmPL)
M:	Julia Lawall <Julia.Lawall@lip6.fr>
M:	Gilles Muller <Gilles.Muller@lip6.fr>
M:	Nicolas Palix <nicolas.palix@imag.fr>
M:	Michal Marek <mmarek@suse.com>
L:	cocci@systeme.lip6.fr (moderated for non-subscribers)
T:	git git://git.kernel.org/pub/scm/linux/kernel/git/mmarek/kbuild.git misc
W:	http://coccinelle.lip6.fr/
S:	Supported
F:	Documentation/dev-tools/coccinelle.rst
F:	scripts/coccinelle/
F:	scripts/coccicheck

CODA FILE SYSTEM
M:	Jan Harkes <jaharkes@cs.cmu.edu>
M:	coda@cs.cmu.edu
L:	codalist@coda.cs.cmu.edu
W:	http://www.coda.cs.cmu.edu/
S:	Maintained
F:	Documentation/filesystems/coda.txt
F:	fs/coda/
F:	include/linux/coda*.h
F:	include/uapi/linux/coda*.h

CODA V4L2 MEM2MEM DRIVER
M:	Philipp Zabel <p.zabel@pengutronix.de>
L:	linux-media@vger.kernel.org
S:	Maintained
F:	Documentation/devicetree/bindings/media/coda.txt
F:	drivers/media/platform/coda/

COMMON CLK FRAMEWORK
M:	Michael Turquette <mturquette@baylibre.com>
M:	Stephen Boyd <sboyd@codeaurora.org>
L:	linux-clk@vger.kernel.org
Q:	http://patchwork.kernel.org/project/linux-clk/list/
T:	git git://git.kernel.org/pub/scm/linux/kernel/git/clk/linux.git
S:	Maintained
F:	Documentation/devicetree/bindings/clock/
F:	drivers/clk/
X:	drivers/clk/clkdev.c
F:	include/linux/clk-pr*
F:	include/linux/clk/

COMMON INTERNET FILE SYSTEM (CIFS)
M:	Steve French <sfrench@samba.org>
L:	linux-cifs@vger.kernel.org
L:	samba-technical@lists.samba.org (moderated for non-subscribers)
W:	http://linux-cifs.samba.org/
T:	git git://git.samba.org/sfrench/cifs-2.6.git
S:	Supported
F:	Documentation/filesystems/cifs/
F:	fs/cifs/

COMPACTPCI HOTPLUG CORE
M:	Scott Murray <scott@spiteful.org>
L:	linux-pci@vger.kernel.org
S:	Maintained
F:	drivers/pci/hotplug/cpci_hotplug*

COMPACTPCI HOTPLUG ZIATECH ZT5550 DRIVER
M:	Scott Murray <scott@spiteful.org>
L:	linux-pci@vger.kernel.org
S:	Maintained
F:	drivers/pci/hotplug/cpcihp_zt5550.*

COMPACTPCI HOTPLUG GENERIC DRIVER
M:	Scott Murray <scott@spiteful.org>
L:	linux-pci@vger.kernel.org
S:	Maintained
F:	drivers/pci/hotplug/cpcihp_generic.c

COMPAL LAPTOP SUPPORT
M:	Cezary Jackiewicz <cezary.jackiewicz@gmail.com>
L:	platform-driver-x86@vger.kernel.org
S:	Maintained
F:	drivers/platform/x86/compal-laptop.c

CONEXANT ACCESSRUNNER USB DRIVER
L:	accessrunner-general@lists.sourceforge.net
W:	http://accessrunner.sourceforge.net/
S:	Orphan
F:	drivers/usb/atm/cxacru.c

CONFIGFS
M:	Joel Becker <jlbec@evilplan.org>
M:	Christoph Hellwig <hch@lst.de>
T:	git git://git.infradead.org/users/hch/configfs.git
S:	Supported
F:	fs/configfs/
F:	include/linux/configfs.h

CONNECTOR
M:	Evgeniy Polyakov <zbr@ioremap.net>
L:	netdev@vger.kernel.org
S:	Maintained
F:	drivers/connector/

CONTROL GROUP (CGROUP)
M:	Tejun Heo <tj@kernel.org>
M:	Li Zefan <lizefan@huawei.com>
M:	Johannes Weiner <hannes@cmpxchg.org>
L:	cgroups@vger.kernel.org
T:	git git://git.kernel.org/pub/scm/linux/kernel/git/tj/cgroup.git
S:	Maintained
F:	Documentation/cgroup*
F:	include/linux/cgroup*
F:	kernel/cgroup*

CONTROL GROUP - CPUSET
M:	Li Zefan <lizefan@huawei.com>
L:	cgroups@vger.kernel.org
W:	http://www.bullopensource.org/cpuset/
W:	http://oss.sgi.com/projects/cpusets/
T:	git git://git.kernel.org/pub/scm/linux/kernel/git/tj/cgroup.git
S:	Maintained
F:	Documentation/cgroup-v1/cpusets.txt
F:	include/linux/cpuset.h
F:	kernel/cpuset.c

CONTROL GROUP - MEMORY RESOURCE CONTROLLER (MEMCG)
M:	Johannes Weiner <hannes@cmpxchg.org>
M:	Michal Hocko <mhocko@kernel.org>
M:	Vladimir Davydov <vdavydov.dev@gmail.com>
L:	cgroups@vger.kernel.org
L:	linux-mm@kvack.org
S:	Maintained
F:	mm/memcontrol.c
F:	mm/swap_cgroup.c

CORETEMP HARDWARE MONITORING DRIVER
M:	Fenghua Yu <fenghua.yu@intel.com>
L:	linux-hwmon@vger.kernel.org
S:	Maintained
F:	Documentation/hwmon/coretemp
F:	drivers/hwmon/coretemp.c

COSA/SRP SYNC SERIAL DRIVER
M:	Jan "Yenya" Kasprzak <kas@fi.muni.cz>
W:	http://www.fi.muni.cz/~kas/cosa/
S:	Maintained
F:	drivers/net/wan/cosa*

CPMAC ETHERNET DRIVER
M:	Florian Fainelli <f.fainelli@gmail.com>
L:	netdev@vger.kernel.org
S:	Maintained
F:	drivers/net/ethernet/ti/cpmac.c

CPU FREQUENCY DRIVERS
M:	"Rafael J. Wysocki" <rjw@rjwysocki.net>
M:	Viresh Kumar <viresh.kumar@linaro.org>
L:	linux-pm@vger.kernel.org
S:	Maintained
T:	git git://git.kernel.org/pub/scm/linux/kernel/git/rafael/linux-pm.git
T:	git git://git.linaro.org/people/vireshk/linux.git (For ARM Updates)
F:	Documentation/cpu-freq/
F:	drivers/cpufreq/
F:	include/linux/cpufreq.h

CPU FREQUENCY DRIVERS - ARM BIG LITTLE
M:	Viresh Kumar <viresh.kumar@linaro.org>
M:	Sudeep Holla <sudeep.holla@arm.com>
L:	linux-pm@vger.kernel.org
W:	http://www.arm.com/products/processors/technologies/biglittleprocessing.php
S:	Maintained
F:	drivers/cpufreq/arm_big_little.h
F:	drivers/cpufreq/arm_big_little.c
F:	drivers/cpufreq/arm_big_little_dt.c

CPUIDLE DRIVER - ARM BIG LITTLE
M:	Lorenzo Pieralisi <lorenzo.pieralisi@arm.com>
M:	Daniel Lezcano <daniel.lezcano@linaro.org>
L:	linux-pm@vger.kernel.org
L:	linux-arm-kernel@lists.infradead.org
T:	git git://git.kernel.org/pub/scm/linux/kernel/git/rafael/linux-pm.git
S:	Maintained
F:	drivers/cpuidle/cpuidle-big_little.c

CPUIDLE DRIVER - ARM EXYNOS
M:	Bartlomiej Zolnierkiewicz <b.zolnierkie@samsung.com>
M:	Daniel Lezcano <daniel.lezcano@linaro.org>
M:	Kukjin Kim <kgene@kernel.org>
L:	linux-pm@vger.kernel.org
L:	linux-samsung-soc@vger.kernel.org
S:	Supported
F:	drivers/cpuidle/cpuidle-exynos.c
F:	arch/arm/mach-exynos/pm.c

CPUIDLE DRIVERS
M:	"Rafael J. Wysocki" <rjw@rjwysocki.net>
M:	Daniel Lezcano <daniel.lezcano@linaro.org>
L:	linux-pm@vger.kernel.org
S:	Maintained
T:	git git://git.kernel.org/pub/scm/linux/kernel/git/rafael/linux-pm.git
F:	drivers/cpuidle/*
F:	include/linux/cpuidle.h

CPUID/MSR DRIVER
M:	"H. Peter Anvin" <hpa@zytor.com>
S:	Maintained
F:	arch/x86/kernel/cpuid.c
F:	arch/x86/kernel/msr.c

CPU POWER MONITORING SUBSYSTEM
M:	Thomas Renninger <trenn@suse.com>
L:	linux-pm@vger.kernel.org
S:	Maintained
F:	tools/power/cpupower/

CRAMFS FILESYSTEM
W:	http://sourceforge.net/projects/cramfs/
S:	Orphan / Obsolete
F:	Documentation/filesystems/cramfs.txt
F:	fs/cramfs/

CRIS PORT
M:	Mikael Starvik <starvik@axis.com>
M:	Jesper Nilsson <jesper.nilsson@axis.com>
L:	linux-cris-kernel@axis.com
W:	http://developer.axis.com
T:	git git://git.kernel.org/pub/scm/linux/kernel/git/jesper/cris.git
S:	Maintained
F:	arch/cris/
F:	drivers/tty/serial/crisv10.*

CRYPTO API
M:	Herbert Xu <herbert@gondor.apana.org.au>
M:	"David S. Miller" <davem@davemloft.net>
L:	linux-crypto@vger.kernel.org
T:	git git://git.kernel.org/pub/scm/linux/kernel/git/herbert/cryptodev-2.6.git
T:	git git://git.kernel.org/pub/scm/linux/kernel/git/herbert/crypto-2.6.git
S:	Maintained
F:	Documentation/crypto/
F:	Documentation/devicetree/bindings/crypto/
F:	Documentation/DocBook/crypto-API.tmpl
F:	arch/*/crypto/
F:	crypto/
F:	drivers/crypto/
F:	include/crypto/

CRYPTOGRAPHIC RANDOM NUMBER GENERATOR
M:	Neil Horman <nhorman@tuxdriver.com>
L:	linux-crypto@vger.kernel.org
S:	Maintained
F:	crypto/ansi_cprng.c
F:	crypto/rng.c

CS3308 MEDIA DRIVER
M:	Hans Verkuil <hverkuil@xs4all.nl>
L:	linux-media@vger.kernel.org
T:	git git://linuxtv.org/media_tree.git
W:	http://linuxtv.org
S:	Odd Fixes
F:	drivers/media/i2c/cs3308.c
F:	drivers/media/i2c/cs3308.h

CS5535 Audio ALSA driver
M:	Jaya Kumar <jayakumar.alsa@gmail.com>
S:	Maintained
F:	sound/pci/cs5535audio/

CW1200 WLAN driver
M:	Solomon Peachy <pizza@shaftnet.org>
S:	Maintained
F:	drivers/net/wireless/st/cw1200/

CX18 VIDEO4LINUX DRIVER
M:	Andy Walls <awalls@md.metrocast.net>
L:	ivtv-devel@ivtvdriver.org (subscribers-only)
L:	linux-media@vger.kernel.org
T:	git git://linuxtv.org/media_tree.git
W:	https://linuxtv.org
W:	http://www.ivtvdriver.org/index.php/Cx18
S:	Maintained
F:	Documentation/media/v4l-drivers/cx18*
F:	drivers/media/pci/cx18/
F:	include/uapi/linux/ivtv*

CX2341X MPEG ENCODER HELPER MODULE
M:	Hans Verkuil <hverkuil@xs4all.nl>
L:	linux-media@vger.kernel.org
T:	git git://linuxtv.org/media_tree.git
W:	https://linuxtv.org
S:	Maintained
F:	drivers/media/common/cx2341x*
F:	include/media/cx2341x*

CX24120 MEDIA DRIVER
M:	Jemma Denson <jdenson@gmail.com>
M:	Patrick Boettcher <patrick.boettcher@posteo.de>
L:	linux-media@vger.kernel.org
W:	https://linuxtv.org
Q:	http://patchwork.linuxtv.org/project/linux-media/list/
S:	Maintained
F:	drivers/media/dvb-frontends/cx24120*

CX88 VIDEO4LINUX DRIVER
M:	Mauro Carvalho Chehab <mchehab@s-opensource.com>
M:	Mauro Carvalho Chehab <mchehab@kernel.org>
L:	linux-media@vger.kernel.org
W:	https://linuxtv.org
T:	git git://linuxtv.org/media_tree.git
S:	Odd fixes
F:	Documentation/media/v4l-drivers/cx88*
F:	drivers/media/pci/cx88/

CXD2820R MEDIA DRIVER
M:	Antti Palosaari <crope@iki.fi>
L:	linux-media@vger.kernel.org
W:	https://linuxtv.org
W:	http://palosaari.fi/linux/
Q:	http://patchwork.linuxtv.org/project/linux-media/list/
T:	git git://linuxtv.org/anttip/media_tree.git
S:	Maintained
F:	drivers/media/dvb-frontends/cxd2820r*

CXGB3 ETHERNET DRIVER (CXGB3)
M:	Santosh Raspatur <santosh@chelsio.com>
L:	netdev@vger.kernel.org
W:	http://www.chelsio.com
S:	Supported
F:	drivers/net/ethernet/chelsio/cxgb3/

CXGB3 ISCSI DRIVER (CXGB3I)
M:	Karen Xie <kxie@chelsio.com>
L:	linux-scsi@vger.kernel.org
W:	http://www.chelsio.com
S:	Supported
F:	drivers/scsi/cxgbi/cxgb3i

CXGB3 IWARP RNIC DRIVER (IW_CXGB3)
M:	Steve Wise <swise@chelsio.com>
L:	linux-rdma@vger.kernel.org
W:	http://www.openfabrics.org
S:	Supported
F:	drivers/infiniband/hw/cxgb3/

CXGB4 ETHERNET DRIVER (CXGB4)
M:	Hariprasad S <hariprasad@chelsio.com>
L:	netdev@vger.kernel.org
W:	http://www.chelsio.com
S:	Supported
F:	drivers/net/ethernet/chelsio/cxgb4/

CXGB4 ISCSI DRIVER (CXGB4I)
M:	Karen Xie <kxie@chelsio.com>
L:	linux-scsi@vger.kernel.org
W:	http://www.chelsio.com
S:	Supported
F:	drivers/scsi/cxgbi/cxgb4i

CXGB4 IWARP RNIC DRIVER (IW_CXGB4)
M:	Steve Wise <swise@chelsio.com>
L:	linux-rdma@vger.kernel.org
W:	http://www.openfabrics.org
S:	Supported
F:	drivers/infiniband/hw/cxgb4/

CXGB4VF ETHERNET DRIVER (CXGB4VF)
M:	Casey Leedom <leedom@chelsio.com>
L:	netdev@vger.kernel.org
W:	http://www.chelsio.com
S:	Supported
F:	drivers/net/ethernet/chelsio/cxgb4vf/

CXL (IBM Coherent Accelerator Processor Interface CAPI) DRIVER
M:	Ian Munsie <imunsie@au1.ibm.com>
M:	Frederic Barrat <fbarrat@linux.vnet.ibm.com>
L:	linuxppc-dev@lists.ozlabs.org
S:	Supported
F:	arch/powerpc/platforms/powernv/pci-cxl.c
F:	drivers/misc/cxl/
F:	include/misc/cxl*
F:	include/uapi/misc/cxl.h
F:	Documentation/powerpc/cxl.txt
F:	Documentation/ABI/testing/sysfs-class-cxl

CXLFLASH (IBM Coherent Accelerator Processor Interface CAPI Flash) SCSI DRIVER
M:	Manoj N. Kumar <manoj@linux.vnet.ibm.com>
M:	Matthew R. Ochs <mrochs@linux.vnet.ibm.com>
M:	Uma Krishnan <ukrishn@linux.vnet.ibm.com>
L:	linux-scsi@vger.kernel.org
S:	Supported
F:	drivers/scsi/cxlflash/
F:	include/uapi/scsi/cxlflash_ioctls.h
F:	Documentation/powerpc/cxlflash.txt

STMMAC ETHERNET DRIVER
M:	Giuseppe Cavallaro <peppe.cavallaro@st.com>
M:	Alexandre Torgue <alexandre.torgue@st.com>
L:	netdev@vger.kernel.org
W:	http://www.stlinux.com
S:	Supported
F:	drivers/net/ethernet/stmicro/stmmac/

CYBERPRO FB DRIVER
M:	Russell King <linux@armlinux.org.uk>
L:	linux-arm-kernel@lists.infradead.org (moderated for non-subscribers)
W:	http://www.armlinux.org.uk/
S:	Maintained
F:	drivers/video/fbdev/cyber2000fb.*

CYCLADES ASYNC MUX DRIVER
W:	http://www.cyclades.com/
S:	Orphan
F:	drivers/tty/cyclades.c
F:	include/linux/cyclades.h
F:	include/uapi/linux/cyclades.h

CYCLADES PC300 DRIVER
W:	http://www.cyclades.com/
S:	Orphan
F:	drivers/net/wan/pc300*

CYPRESS_FIRMWARE MEDIA DRIVER
M:	Antti Palosaari <crope@iki.fi>
L:	linux-media@vger.kernel.org
W:	https://linuxtv.org
W:	http://palosaari.fi/linux/
Q:	http://patchwork.linuxtv.org/project/linux-media/list/
T:	git git://linuxtv.org/anttip/media_tree.git
S:	Maintained
F:	drivers/media/common/cypress_firmware*

CYTTSP TOUCHSCREEN DRIVER
M:	Ferruh Yigit <fery@cypress.com>
L:	linux-input@vger.kernel.org
S:	Supported
F:	drivers/input/touchscreen/cyttsp*
F:	include/linux/input/cyttsp.h

DALLAS/MAXIM DS1685-FAMILY REAL TIME CLOCK
M:	Joshua Kinard <kumba@gentoo.org>
S:	Maintained
F:	drivers/rtc/rtc-ds1685.c
F:	include/linux/rtc/ds1685.h

DAMA SLAVE for AX.25
M:	Joerg Reuter <jreuter@yaina.de>
W:	http://yaina.de/jreuter/
W:	http://www.qsl.net/dl1bke/
L:	linux-hams@vger.kernel.org
S:	Maintained
F:	net/ax25/af_ax25.c
F:	net/ax25/ax25_dev.c
F:	net/ax25/ax25_ds_*
F:	net/ax25/ax25_in.c
F:	net/ax25/ax25_out.c
F:	net/ax25/ax25_timer.c
F:	net/ax25/sysctl_net_ax25.c

DAVICOM FAST ETHERNET (DMFE) NETWORK DRIVER
L:	netdev@vger.kernel.org
S:	Orphan
F:	Documentation/networking/dmfe.txt
F:	drivers/net/ethernet/dec/tulip/dmfe.c

DC390/AM53C974 SCSI driver
M:	Hannes Reinecke <hare@suse.com>
L:	linux-scsi@vger.kernel.org
S:	Maintained
F:	drivers/scsi/am53c974.c

DC395x SCSI driver
M:	Oliver Neukum <oliver@neukum.org>
M:	Ali Akcaagac <aliakc@web.de>
M:	Jamie Lenehan <lenehan@twibble.org>
L:	dc395x@twibble.org
W:	http://twibble.org/dist/dc395x/
W:	http://lists.twibble.org/mailman/listinfo/dc395x/
S:	Maintained
F:	Documentation/scsi/dc395x.txt
F:	drivers/scsi/dc395x.*

DCCP PROTOCOL
M:	Gerrit Renker <gerrit@erg.abdn.ac.uk>
L:	dccp@vger.kernel.org
W:	http://www.linuxfoundation.org/collaborate/workgroups/networking/dccp
S:	Maintained
F:	include/linux/dccp.h
F:	include/uapi/linux/dccp.h
F:	include/linux/tfrc.h
F:	net/dccp/

DECnet NETWORK LAYER
W:	http://linux-decnet.sourceforge.net
L:	linux-decnet-user@lists.sourceforge.net
S:	Orphan
F:	Documentation/networking/decnet.txt
F:	net/decnet/

DECSTATION PLATFORM SUPPORT
M:	"Maciej W. Rozycki" <macro@linux-mips.org>
L:	linux-mips@linux-mips.org
W:	http://www.linux-mips.org/wiki/DECstation
S:	Maintained
F:	arch/mips/dec/
F:	arch/mips/include/asm/dec/
F:	arch/mips/include/asm/mach-dec/

DEFXX FDDI NETWORK DRIVER
M:	"Maciej W. Rozycki" <macro@linux-mips.org>
S:	Maintained
F:	drivers/net/fddi/defxx.*

DELL LAPTOP DRIVER
M:	Matthew Garrett <mjg59@srcf.ucam.org>
M:	Pali Rohár <pali.rohar@gmail.com>
L:	platform-driver-x86@vger.kernel.org
S:	Maintained
F:	drivers/platform/x86/dell-laptop.c

DELL LAPTOP RBTN DRIVER
M:	Pali Rohár <pali.rohar@gmail.com>
S:	Maintained
F:	drivers/platform/x86/dell-rbtn.*

DELL LAPTOP FREEFALL DRIVER
M:	Pali Rohár <pali.rohar@gmail.com>
S:	Maintained
F:	drivers/platform/x86/dell-smo8800.c

DELL LAPTOP SMM DRIVER
M:	Pali Rohár <pali.rohar@gmail.com>
S:	Maintained
F:	drivers/hwmon/dell-smm-hwmon.c
F:	include/uapi/linux/i8k.h

DELL SYSTEMS MANAGEMENT BASE DRIVER (dcdbas)
M:	Doug Warzecha <Douglas_Warzecha@dell.com>
S:	Maintained
F:	Documentation/dcdbas.txt
F:	drivers/firmware/dcdbas.*

DELL WMI EXTRAS DRIVER
M:	Matthew Garrett <mjg59@srcf.ucam.org>
M:	Pali Rohár <pali.rohar@gmail.com>
S:	Maintained
F:	drivers/platform/x86/dell-wmi.c

DESIGNWARE USB2 DRD IP DRIVER
M:	John Youn <johnyoun@synopsys.com>
L:	linux-usb@vger.kernel.org
T:	git git://git.kernel.org/pub/scm/linux/kernel/git/balbi/usb.git
S:	Maintained
F:	drivers/usb/dwc2/

DESIGNWARE USB3 DRD IP DRIVER
M:	Felipe Balbi <balbi@kernel.org>
L:	linux-usb@vger.kernel.org
T:	git git://git.kernel.org/pub/scm/linux/kernel/git/balbi/usb.git
S:	Maintained
F:	drivers/usb/dwc3/

DEVICE COREDUMP (DEV_COREDUMP)
M:	Johannes Berg <johannes@sipsolutions.net>
L:	linux-kernel@vger.kernel.org
S:	Maintained
F:	drivers/base/devcoredump.c
F:	include/linux/devcoredump.h

DEVICE FREQUENCY (DEVFREQ)
M:	MyungJoo Ham <myungjoo.ham@samsung.com>
M:	Kyungmin Park <kyungmin.park@samsung.com>
L:	linux-pm@vger.kernel.org
T:	git git://git.kernel.org/pub/scm/linux/kernel/git/mzx/devfreq.git
S:	Maintained
F:	drivers/devfreq/
F:	include/linux/devfreq.h
F:	Documentation/devicetree/bindings/devfreq/

DEVICE FREQUENCY EVENT (DEVFREQ-EVENT)
M:	Chanwoo Choi <cw00.choi@samsung.com>
L:	linux-pm@vger.kernel.org
T:	git git://git.kernel.org/pub/scm/linux/kernel/git/mzx/devfreq.git
S:	Supported
F:	drivers/devfreq/event/
F:	drivers/devfreq/devfreq-event.c
F:	include/linux/devfreq-event.h
F:	Documentation/devicetree/bindings/devfreq/event/

BUS FREQUENCY DRIVER FOR SAMSUNG EXYNOS
M:	Chanwoo Choi <cw00.choi@samsung.com>
L:	linux-pm@vger.kernel.org
L:	linux-samsung-soc@vger.kernel.org
T:	git git://git.kernel.org/pub/scm/linux/kernel/git/mzx/devfreq.git
S:	Maintained
F:	drivers/devfreq/exynos-bus.c
F:	Documentation/devicetree/bindings/devfreq/exynos-bus.txt

DEVICE NUMBER REGISTRY
M:	Torben Mathiasen <device@lanana.org>
W:	http://lanana.org/docs/device-list/index.html
S:	Maintained

DEVICE-MAPPER  (LVM)
M:	Alasdair Kergon <agk@redhat.com>
M:	Mike Snitzer <snitzer@redhat.com>
M:	dm-devel@redhat.com
L:	dm-devel@redhat.com
W:	http://sources.redhat.com/dm
Q:	http://patchwork.kernel.org/project/dm-devel/list/
T:	git git://git.kernel.org/pub/scm/linux/kernel/git/device-mapper/linux-dm.git
T:	quilt http://people.redhat.com/agk/patches/linux/editing/
S:	Maintained
F:	Documentation/device-mapper/
F:	drivers/md/dm*
F:	drivers/md/persistent-data/
F:	include/linux/device-mapper.h
F:	include/linux/dm-*.h
F:	include/uapi/linux/dm-*.h

DEVLINK
M:	Jiri Pirko <jiri@mellanox.com>
L:	netdev@vger.kernel.org
S:	Supported
F:	net/core/devlink.c
F:	include/net/devlink.h
F:	include/uapi/linux/devlink.h

DIALOG SEMICONDUCTOR DRIVERS
M:	Support Opensource <support.opensource@diasemi.com>
W:	http://www.dialog-semiconductor.com/products
S:	Supported
F:	Documentation/hwmon/da90??
F:	Documentation/devicetree/bindings/mfd/da90*.txt
F:	Documentation/devicetree/bindings/regulator/da92*.txt
F:	Documentation/devicetree/bindings/sound/da[79]*.txt
F:	drivers/gpio/gpio-da90??.c
F:	drivers/hwmon/da90??-hwmon.c
F:	drivers/iio/adc/da91??-*.c
F:	drivers/input/misc/da90??_onkey.c
F:	drivers/input/touchscreen/da9052_tsi.c
F:	drivers/leds/leds-da90??.c
F:	drivers/mfd/da903x.c
F:	drivers/mfd/da90??-*.c
F:	drivers/mfd/da91??-*.c
F:	drivers/power/da9052-battery.c
F:	drivers/power/da91??-*.c
F:	drivers/regulator/da903x.c
F:	drivers/regulator/da9???-regulator.[ch]
F:	drivers/rtc/rtc-da90??.c
F:	drivers/video/backlight/da90??_bl.c
F:	drivers/watchdog/da90??_wdt.c
F:	include/linux/mfd/da903x.h
F:	include/linux/mfd/da9052/
F:	include/linux/mfd/da9055/
F:	include/linux/mfd/da9062/
F:	include/linux/mfd/da9063/
F:	include/linux/mfd/da9150/
F:	include/linux/regulator/da9211.h
F:	include/sound/da[79]*.h
F:	sound/soc/codecs/da[79]*.[ch]

DIGI NEO AND CLASSIC PCI PRODUCTS
M:	Lidza Louina <lidza.louina@gmail.com>
M:	Mark Hounschell <markh@compro.net>
L:	driverdev-devel@linuxdriverproject.org
S:	Maintained
F:	drivers/staging/dgnc/

DIOLAN U2C-12 I2C DRIVER
M:	Guenter Roeck <linux@roeck-us.net>
L:	linux-i2c@vger.kernel.org
S:	Maintained
F:	drivers/i2c/busses/i2c-diolan-u2c.c

DIRECT ACCESS (DAX)
M:	Matthew Wilcox <willy@linux.intel.com>
L:	linux-fsdevel@vger.kernel.org
S:	Supported
F:	fs/dax.c

DIRECTORY NOTIFICATION (DNOTIFY)
M:	Eric Paris <eparis@parisplace.org>
S:	Maintained
F:	Documentation/filesystems/dnotify.txt
F:	fs/notify/dnotify/
F:	include/linux/dnotify.h

DISK GEOMETRY AND PARTITION HANDLING
M:	Andries Brouwer <aeb@cwi.nl>
W:	http://www.win.tue.nl/~aeb/linux/Large-Disk.html
W:	http://www.win.tue.nl/~aeb/linux/zip/zip-1.html
W:	http://www.win.tue.nl/~aeb/partitions/partition_types-1.html
S:	Maintained

DISKQUOTA
M:	Jan Kara <jack@suse.com>
S:	Maintained
F:	Documentation/filesystems/quota.txt
F:	fs/quota/
F:	include/linux/quota*.h
F:	include/uapi/linux/quota*.h

DISPLAYLINK USB 2.0 FRAMEBUFFER DRIVER (UDLFB)
M:	Bernie Thompson <bernie@plugable.com>
L:	linux-fbdev@vger.kernel.org
S:	Maintained
W:	http://plugable.com/category/projects/udlfb/
F:	drivers/video/fbdev/udlfb.c
F:	include/video/udlfb.h
F:	Documentation/fb/udlfb.txt

DISTRIBUTED LOCK MANAGER (DLM)
M:	Christine Caulfield <ccaulfie@redhat.com>
M:	David Teigland <teigland@redhat.com>
L:	cluster-devel@redhat.com
W:	http://sources.redhat.com/cluster/
T:	git git://git.kernel.org/pub/scm/linux/kernel/git/teigland/linux-dlm.git
S:	Supported
F:	fs/dlm/

DMA BUFFER SHARING FRAMEWORK
M:	Sumit Semwal <sumit.semwal@linaro.org>
S:	Maintained
L:	linux-media@vger.kernel.org
L:	dri-devel@lists.freedesktop.org
L:	linaro-mm-sig@lists.linaro.org (moderated for non-subscribers)
F:	drivers/dma-buf/
F:	include/linux/dma-buf*
F:	include/linux/reservation.h
F:	include/linux/*fence.h
F:	Documentation/dma-buf-sharing.txt
T:	git git://git.linaro.org/people/sumitsemwal/linux-dma-buf.git

SYNC FILE FRAMEWORK
M:	Sumit Semwal <sumit.semwal@linaro.org>
R:	Gustavo Padovan <gustavo@padovan.org>
S:	Maintained
L:	linux-media@vger.kernel.org
L:	dri-devel@lists.freedesktop.org
F:	drivers/dma-buf/sync_file.c
F:	include/linux/sync_file.h
F:	Documentation/sync_file.txt
T:	git git://git.linaro.org/people/sumitsemwal/linux-dma-buf.git

DMA GENERIC OFFLOAD ENGINE SUBSYSTEM
M:	Vinod Koul <vinod.koul@intel.com>
L:	dmaengine@vger.kernel.org
Q:	https://patchwork.kernel.org/project/linux-dmaengine/list/
S:	Maintained
F:	drivers/dma/
F:	include/linux/dmaengine.h
F:	Documentation/devicetree/bindings/dma/
F:	Documentation/dmaengine/
T:	git git://git.infradead.org/users/vkoul/slave-dma.git

DME1737 HARDWARE MONITOR DRIVER
M:	Juerg Haefliger <juergh@gmail.com>
L:	linux-hwmon@vger.kernel.org
S:	Maintained
F:	Documentation/hwmon/dme1737
F:	drivers/hwmon/dme1737.c

DMI/SMBIOS SUPPORT
M:	Jean Delvare <jdelvare@suse.com>
S:	Maintained
T:	quilt http://jdelvare.nerim.net/devel/linux/jdelvare-dmi/
F:	Documentation/ABI/testing/sysfs-firmware-dmi-tables
F:	drivers/firmware/dmi-id.c
F:	drivers/firmware/dmi_scan.c
F:	include/linux/dmi.h

DOCUMENTATION
M:	Jonathan Corbet <corbet@lwn.net>
L:	linux-doc@vger.kernel.org
S:	Maintained
F:	Documentation/
F:	scripts/docproc.c
F:	scripts/kernel-doc*
X:	Documentation/ABI/
X:	Documentation/devicetree/
X:	Documentation/acpi
X:	Documentation/power
X:	Documentation/spi
X:	Documentation/media
T:	git git://git.lwn.net/linux.git docs-next

DOUBLETALK DRIVER
M:	"James R. Van Zandt" <jrv@vanzandt.mv.com>
L:	blinux-list@redhat.com
S:	Maintained
F:	drivers/char/dtlk.c
F:	include/linux/dtlk.h

DPT_I2O SCSI RAID DRIVER
M:	Adaptec OEM Raid Solutions <aacraid@adaptec.com>
L:	linux-scsi@vger.kernel.org
W:	http://www.adaptec.com/
S:	Maintained
F:	drivers/scsi/dpt*
F:	drivers/scsi/dpt/

DRBD DRIVER
M:	Philipp Reisner <philipp.reisner@linbit.com>
M:	Lars Ellenberg <lars.ellenberg@linbit.com>
L:	drbd-dev@lists.linbit.com
W:	http://www.drbd.org
T:	git git://git.linbit.com/linux-drbd.git
T:	git git://git.linbit.com/drbd-8.4.git
S:	Supported
F:	drivers/block/drbd/
F:	lib/lru_cache.c
F:	Documentation/blockdev/drbd/

DRIVER CORE, KOBJECTS, DEBUGFS, KERNFS AND SYSFS
M:	Greg Kroah-Hartman <gregkh@linuxfoundation.org>
T:	git git://git.kernel.org/pub/scm/linux/kernel/git/gregkh/driver-core.git
S:	Supported
F:	Documentation/kobject.txt
F:	drivers/base/
F:	fs/debugfs/
F:	fs/kernfs/
F:	fs/sysfs/
F:	include/linux/debugfs.h
F:	include/linux/kobj*
F:	lib/kobj*

DRM DRIVERS
M:	David Airlie <airlied@linux.ie>
L:	dri-devel@lists.freedesktop.org
T:	git git://people.freedesktop.org/~airlied/linux
S:	Maintained
F:	drivers/gpu/drm/
F:	drivers/gpu/vga/
F:	Documentation/devicetree/bindings/display/
F:	Documentation/devicetree/bindings/gpu/
F:	Documentation/devicetree/bindings/video/
F:	Documentation/gpu/
F:	include/drm/
F:	include/uapi/drm/

DRM DRIVER FOR AST SERVER GRAPHICS CHIPS
M:	Dave Airlie <airlied@redhat.com>
S:	Odd Fixes
F:	drivers/gpu/drm/ast/

DRM DRIVER FOR BOCHS VIRTUAL GPU
M:	Gerd Hoffmann <kraxel@redhat.com>
S:	Odd Fixes
F:	drivers/gpu/drm/bochs/

DRM DRIVER FOR QEMU'S CIRRUS DEVICE
M:	Dave Airlie <airlied@redhat.com>
S:	Odd Fixes
F:	drivers/gpu/drm/cirrus/

RADEON and AMDGPU DRM DRIVERS
M:	Alex Deucher <alexander.deucher@amd.com>
M:	Christian König <christian.koenig@amd.com>
L:	dri-devel@lists.freedesktop.org
T:	git git://people.freedesktop.org/~agd5f/linux
S:	Supported
F:	drivers/gpu/drm/radeon/
F:	include/uapi/drm/radeon_drm.h
F:	drivers/gpu/drm/amd/
F:	include/uapi/drm/amdgpu_drm.h

DRM PANEL DRIVERS
M:	Thierry Reding <thierry.reding@gmail.com>
L:	dri-devel@lists.freedesktop.org
T:	git git://anongit.freedesktop.org/tegra/linux.git
S:	Maintained
F:	drivers/gpu/drm/drm_panel.c
F:	drivers/gpu/drm/panel/
F:	include/drm/drm_panel.h
F:	Documentation/devicetree/bindings/display/panel/

INTEL DRM DRIVERS (excluding Poulsbo, Moorestown and derivative chipsets)
M:	Daniel Vetter <daniel.vetter@intel.com>
M:	Jani Nikula <jani.nikula@linux.intel.com>
L:	intel-gfx@lists.freedesktop.org
L:	dri-devel@lists.freedesktop.org
W:	https://01.org/linuxgraphics/
Q:	http://patchwork.freedesktop.org/project/intel-gfx/
T:	git git://anongit.freedesktop.org/drm-intel
S:	Supported
F:	drivers/gpu/drm/i915/
F:	include/drm/i915*
F:	include/uapi/drm/i915_drm.h
F:	Documentation/gpu/i915.rst

DRM DRIVERS FOR ATMEL HLCDC
M:	Boris Brezillon <boris.brezillon@free-electrons.com>
L:	dri-devel@lists.freedesktop.org
S:	Supported
F:	drivers/gpu/drm/atmel-hlcdc/
F:	Documentation/devicetree/bindings/drm/atmel/

DRM DRIVERS FOR ALLWINNER A10
M:	Maxime Ripard  <maxime.ripard@free-electrons.com>
L:	dri-devel@lists.freedesktop.org
S:	Supported
F:	drivers/gpu/drm/sun4i/
F:	Documentation/devicetree/bindings/display/sunxi/sun4i-drm.txt

DRM DRIVERS FOR EXYNOS
M:	Inki Dae <inki.dae@samsung.com>
M:	Joonyoung Shim <jy0922.shim@samsung.com>
M:	Seung-Woo Kim <sw0312.kim@samsung.com>
M:	Kyungmin Park <kyungmin.park@samsung.com>
L:	dri-devel@lists.freedesktop.org
T:	git git://git.kernel.org/pub/scm/linux/kernel/git/daeinki/drm-exynos.git
S:	Supported
F:	drivers/gpu/drm/exynos/
F:	include/uapi/drm/exynos_drm.h
F:	Documentation/devicetree/bindings/display/exynos/

DRM DRIVERS FOR FREESCALE DCU
M:	Stefan Agner <stefan@agner.ch>
M:	Alison Wang <alison.wang@freescale.com>
L:	dri-devel@lists.freedesktop.org
S:	Supported
F:	drivers/gpu/drm/fsl-dcu/
F:	Documentation/devicetree/bindings/display/fsl,dcu.txt
F:	Documentation/devicetree/bindings/display/fsl,tcon.txt
F:	Documentation/devicetree/bindings/display/panel/nec,nl4827hc19_05b.txt

DRM DRIVERS FOR FREESCALE IMX
M:	Philipp Zabel <p.zabel@pengutronix.de>
L:	dri-devel@lists.freedesktop.org
S:	Maintained
F:	drivers/gpu/drm/imx/
F:	drivers/gpu/ipu-v3/
F:	Documentation/devicetree/bindings/display/imx/

DRM DRIVERS FOR GMA500 (Poulsbo, Moorestown and derivative chipsets)
M:	Patrik Jakobsson <patrik.r.jakobsson@gmail.com>
L:	dri-devel@lists.freedesktop.org
T:	git git://github.com/patjak/drm-gma500
S:	Maintained
F:	drivers/gpu/drm/gma500/

DRM DRIVERS FOR HISILICON
M:	Xinliang Liu <z.liuxinliang@hisilicon.com>
R:	Xinwei Kong <kong.kongxinwei@hisilicon.com>
R:	Chen Feng <puck.chen@hisilicon.com>
L:	dri-devel@lists.freedesktop.org
T:	git git://github.com/xin3liang/linux.git
S:	Maintained
F:	drivers/gpu/drm/hisilicon/
F:	Documentation/devicetree/bindings/display/hisilicon/

DRM DRIVER FOR INTEL I810 VIDEO CARDS
S:	Orphan / Obsolete
F:	drivers/gpu/drm/i810/
F:	include/uapi/drm/i810_drm.h

DRM DRIVER FOR MSM ADRENO GPU
M:	Rob Clark <robdclark@gmail.com>
L:	linux-arm-msm@vger.kernel.org
L:	dri-devel@lists.freedesktop.org
L:	freedreno@lists.freedesktop.org
T:	git git://people.freedesktop.org/~robclark/linux
S:	Maintained
F:	drivers/gpu/drm/msm/
F:	include/uapi/drm/msm_drm.h
F:	Documentation/devicetree/bindings/display/msm/

DRM DRIVER FOR NVIDIA GEFORCE/QUADRO GPUS
M:	Ben Skeggs <bskeggs@redhat.com>
L:	dri-devel@lists.freedesktop.org
L:	nouveau@lists.freedesktop.org
T:	git git://github.com/skeggsb/linux
S:	Supported
F:	drivers/gpu/drm/nouveau/
F:	include/uapi/drm/nouveau_drm.h

DRM DRIVERS FOR NVIDIA TEGRA
M:	Thierry Reding <thierry.reding@gmail.com>
L:	dri-devel@lists.freedesktop.org
L:	linux-tegra@vger.kernel.org
T:	git git://anongit.freedesktop.org/tegra/linux.git
S:	Supported
F:	drivers/gpu/drm/tegra/
F:	drivers/gpu/host1x/
F:	include/linux/host1x.h
F:	include/uapi/drm/tegra_drm.h
F:	Documentation/devicetree/bindings/display/tegra/nvidia,tegra20-host1x.txt

DRM DRIVER FOR MATROX G200/G400 GRAPHICS CARDS
S:	Orphan / Obsolete
F:	drivers/gpu/drm/mga/
F:	include/uapi/drm/mga_drm.h

DRM DRIVER FOR MGA G200 SERVER GRAPHICS CHIPS
M:	Dave Airlie <airlied@redhat.com>
S:	Odd Fixes
F:	drivers/gpu/drm/mgag200/

DRM DRIVER FOR RAGE 128 VIDEO CARDS
S:	Orphan / Obsolete
F:	drivers/gpu/drm/r128/
F:	include/uapi/drm/r128_drm.h

DRM DRIVERS FOR RENESAS
M:	Laurent Pinchart <laurent.pinchart@ideasonboard.com>
L:	dri-devel@lists.freedesktop.org
L:	linux-renesas-soc@vger.kernel.org
T:	git git://linuxtv.org/pinchartl/fbdev
S:	Supported
F:	drivers/gpu/drm/rcar-du/
F:	drivers/gpu/drm/shmobile/
F:	include/linux/platform_data/shmob_drm.h
F:	Documentation/devicetree/bindings/display/renesas,du.txt

DRM DRIVER FOR QXL VIRTUAL GPU
M:	Dave Airlie <airlied@redhat.com>
S:	Odd Fixes
F:	drivers/gpu/drm/qxl/
F:	include/uapi/drm/qxl_drm.h

DRM DRIVERS FOR ROCKCHIP
M:	Mark Yao <mark.yao@rock-chips.com>
L:	dri-devel@lists.freedesktop.org
S:	Maintained
F:	drivers/gpu/drm/rockchip/
F:	Documentation/devicetree/bindings/display/rockchip/

DRM DRIVER FOR SAVAGE VIDEO CARDS
S:	Orphan / Obsolete
F:	drivers/gpu/drm/savage/
F:	include/uapi/drm/savage_drm.h

DRM DRIVER FOR SIS VIDEO CARDS
S:	Orphan / Obsolete
F:	drivers/gpu/drm/sis/
F:	include/uapi/drm/sis_drm.h

DRM DRIVERS FOR STI
M:	Benjamin Gaignard <benjamin.gaignard@linaro.org>
M:	Vincent Abriou <vincent.abriou@st.com>
L:	dri-devel@lists.freedesktop.org
T:	git http://git.linaro.org/people/benjamin.gaignard/kernel.git
S:	Maintained
F:	drivers/gpu/drm/sti
F:	Documentation/devicetree/bindings/display/st,stih4xx.txt

DRM DRIVER FOR TDFX VIDEO CARDS
S:	Orphan / Obsolete
F:	drivers/gpu/drm/tdfx/

DRM DRIVER FOR USB DISPLAYLINK VIDEO ADAPTERS
M:	Dave Airlie <airlied@redhat.com>
S:	Odd Fixes
F:	drivers/gpu/drm/udl/

DRM DRIVERS FOR VIVANTE GPU IP
M:	Lucas Stach <l.stach@pengutronix.de>
R:	Russell King <linux+etnaviv@armlinux.org.uk>
R:	Christian Gmeiner <christian.gmeiner@gmail.com>
L:	dri-devel@lists.freedesktop.org
S:	Maintained
F:	drivers/gpu/drm/etnaviv/
F:	include/uapi/drm/etnaviv_drm.h
F:	Documentation/devicetree/bindings/display/etnaviv/

DRM DRIVER FOR VMWARE VIRTUAL GPU
M:	"VMware Graphics" <linux-graphics-maintainer@vmware.com>
M:	Sinclair Yeh <syeh@vmware.com>
M:	Thomas Hellstrom <thellstrom@vmware.com>
L:	dri-devel@lists.freedesktop.org
T:	git git://people.freedesktop.org/~syeh/repos_linux
T:	git git://people.freedesktop.org/~thomash/linux
S:	Supported
F:	drivers/gpu/drm/vmwgfx/
F:	include/uapi/drm/vmwgfx_drm.h

DRM DRIVERS FOR VC4
M:	Eric Anholt <eric@anholt.net>
T:	git git://github.com/anholt/linux
S:	Supported
F:	drivers/gpu/drm/vc4/
F:	include/uapi/drm/vc4_drm.h
F:	Documentation/devicetree/bindings/display/brcm,bcm-vc4.txt

DRM DRIVERS FOR TI OMAP
M:	Tomi Valkeinen <tomi.valkeinen@ti.com>
L:	dri-devel@lists.freedesktop.org
S:	Maintained
F:	drivers/gpu/drm/omapdrm/
F:	Documentation/devicetree/bindings/display/ti/

DRM DRIVERS FOR TI LCDC
M:	Jyri Sarha <jsarha@ti.com>
R:	Tomi Valkeinen <tomi.valkeinen@ti.com>
L:	dri-devel@lists.freedesktop.org
S:	Maintained
F:	drivers/gpu/drm/tilcdc/
F:	Documentation/devicetree/bindings/display/tilcdc/

DSBR100 USB FM RADIO DRIVER
M:	Alexey Klimov <klimov.linux@gmail.com>
L:	linux-media@vger.kernel.org
T:	git git://linuxtv.org/media_tree.git
S:	Maintained
F:	drivers/media/radio/dsbr100.c

DSCC4 DRIVER
M:	Francois Romieu <romieu@fr.zoreil.com>
L:	netdev@vger.kernel.org
S:	Maintained
F:	drivers/net/wan/dscc4.c

DT3155 MEDIA DRIVER
M:	Hans Verkuil <hverkuil@xs4all.nl>
L:	linux-media@vger.kernel.org
T:	git git://linuxtv.org/media_tree.git
W:	https://linuxtv.org
S:	Odd Fixes
F:	drivers/media/pci/dt3155/

DVB_USB_AF9015 MEDIA DRIVER
M:	Antti Palosaari <crope@iki.fi>
L:	linux-media@vger.kernel.org
W:	https://linuxtv.org
W:	http://palosaari.fi/linux/
Q:	http://patchwork.linuxtv.org/project/linux-media/list/
T:	git git://linuxtv.org/anttip/media_tree.git
S:	Maintained
F:	drivers/media/usb/dvb-usb-v2/af9015*

DVB_USB_AF9035 MEDIA DRIVER
M:	Antti Palosaari <crope@iki.fi>
L:	linux-media@vger.kernel.org
W:	https://linuxtv.org
W:	http://palosaari.fi/linux/
Q:	http://patchwork.linuxtv.org/project/linux-media/list/
T:	git git://linuxtv.org/anttip/media_tree.git
S:	Maintained
F:	drivers/media/usb/dvb-usb-v2/af9035*

DVB_USB_ANYSEE MEDIA DRIVER
M:	Antti Palosaari <crope@iki.fi>
L:	linux-media@vger.kernel.org
W:	https://linuxtv.org
W:	http://palosaari.fi/linux/
Q:	http://patchwork.linuxtv.org/project/linux-media/list/
T:	git git://linuxtv.org/anttip/media_tree.git
S:	Maintained
F:	drivers/media/usb/dvb-usb-v2/anysee*

DVB_USB_AU6610 MEDIA DRIVER
M:	Antti Palosaari <crope@iki.fi>
L:	linux-media@vger.kernel.org
W:	https://linuxtv.org
W:	http://palosaari.fi/linux/
Q:	http://patchwork.linuxtv.org/project/linux-media/list/
T:	git git://linuxtv.org/anttip/media_tree.git
S:	Maintained
F:	drivers/media/usb/dvb-usb-v2/au6610*

DVB_USB_CE6230 MEDIA DRIVER
M:	Antti Palosaari <crope@iki.fi>
L:	linux-media@vger.kernel.org
W:	https://linuxtv.org
W:	http://palosaari.fi/linux/
Q:	http://patchwork.linuxtv.org/project/linux-media/list/
T:	git git://linuxtv.org/anttip/media_tree.git
S:	Maintained
F:	drivers/media/usb/dvb-usb-v2/ce6230*

DVB_USB_CXUSB MEDIA DRIVER
M:	Michael Krufky <mkrufky@linuxtv.org>
L:	linux-media@vger.kernel.org
W:	https://linuxtv.org
W:	http://github.com/mkrufky
Q:	http://patchwork.linuxtv.org/project/linux-media/list/
T:	git git://linuxtv.org/media_tree.git
S:	Maintained
F:	drivers/media/usb/dvb-usb/cxusb*

DVB_USB_EC168 MEDIA DRIVER
M:	Antti Palosaari <crope@iki.fi>
L:	linux-media@vger.kernel.org
W:	https://linuxtv.org
W:	http://palosaari.fi/linux/
Q:	http://patchwork.linuxtv.org/project/linux-media/list/
T:	git git://linuxtv.org/anttip/media_tree.git
S:	Maintained
F:	drivers/media/usb/dvb-usb-v2/ec168*

DVB_USB_GL861 MEDIA DRIVER
M:	Antti Palosaari <crope@iki.fi>
L:	linux-media@vger.kernel.org
W:	https://linuxtv.org
Q:	http://patchwork.linuxtv.org/project/linux-media/list/
T:	git git://linuxtv.org/anttip/media_tree.git
S:	Maintained
F:	drivers/media/usb/dvb-usb-v2/gl861*

DVB_USB_MXL111SF MEDIA DRIVER
M:	Michael Krufky <mkrufky@linuxtv.org>
L:	linux-media@vger.kernel.org
W:	https://linuxtv.org
W:	http://github.com/mkrufky
Q:	http://patchwork.linuxtv.org/project/linux-media/list/
T:	git git://linuxtv.org/mkrufky/mxl111sf.git
S:	Maintained
F:	drivers/media/usb/dvb-usb-v2/mxl111sf*

DVB_USB_RTL28XXU MEDIA DRIVER
M:	Antti Palosaari <crope@iki.fi>
L:	linux-media@vger.kernel.org
W:	https://linuxtv.org
W:	http://palosaari.fi/linux/
Q:	http://patchwork.linuxtv.org/project/linux-media/list/
T:	git git://linuxtv.org/anttip/media_tree.git
S:	Maintained
F:	drivers/media/usb/dvb-usb-v2/rtl28xxu*

DVB_USB_V2 MEDIA DRIVER
M:	Antti Palosaari <crope@iki.fi>
L:	linux-media@vger.kernel.org
W:	https://linuxtv.org
W:	http://palosaari.fi/linux/
Q:	http://patchwork.linuxtv.org/project/linux-media/list/
T:	git git://linuxtv.org/anttip/media_tree.git
S:	Maintained
F:	drivers/media/usb/dvb-usb-v2/dvb_usb*
F:	drivers/media/usb/dvb-usb-v2/usb_urb.c

DYNAMIC DEBUG
M:	Jason Baron <jbaron@akamai.com>
S:	Maintained
F:	lib/dynamic_debug.c
F:	include/linux/dynamic_debug.h

DZ DECSTATION DZ11 SERIAL DRIVER
M:	"Maciej W. Rozycki" <macro@linux-mips.org>
S:	Maintained
F:	drivers/tty/serial/dz.*

E3X0 POWER BUTTON DRIVER
M:	Moritz Fischer <moritz.fischer@ettus.com>
L:	usrp-users@lists.ettus.com
W:	http://www.ettus.com
S:	Supported
F:	drivers/input/misc/e3x0-button.c
F:	Documentation/devicetree/bindings/input/e3x0-button.txt

E4000 MEDIA DRIVER
M:	Antti Palosaari <crope@iki.fi>
L:	linux-media@vger.kernel.org
W:	https://linuxtv.org
W:	http://palosaari.fi/linux/
Q:	http://patchwork.linuxtv.org/project/linux-media/list/
T:	git git://linuxtv.org/anttip/media_tree.git
S:	Maintained
F:	drivers/media/tuners/e4000*

EATA ISA/EISA/PCI SCSI DRIVER
M:	Dario Ballabio <ballabio_dario@emc.com>
L:	linux-scsi@vger.kernel.org
S:	Maintained
F:	drivers/scsi/eata.c

EC100 MEDIA DRIVER
M:	Antti Palosaari <crope@iki.fi>
L:	linux-media@vger.kernel.org
W:	https://linuxtv.org
W:	http://palosaari.fi/linux/
Q:	http://patchwork.linuxtv.org/project/linux-media/list/
T:	git git://linuxtv.org/anttip/media_tree.git
S:	Maintained
F:	drivers/media/dvb-frontends/ec100*

ECRYPT FILE SYSTEM
M:	Tyler Hicks <tyhicks@canonical.com>
L:	ecryptfs@vger.kernel.org
W:	http://ecryptfs.org
W:	https://launchpad.net/ecryptfs
T:	git git://git.kernel.org/pub/scm/linux/kernel/git/tyhicks/ecryptfs.git
S:	Supported
F:	Documentation/filesystems/ecryptfs.txt
F:	fs/ecryptfs/

EDAC-CORE
M:	Borislav Petkov <bp@alien8.de>
M:	Mauro Carvalho Chehab <mchehab@s-opensource.com>
M:	Mauro Carvalho Chehab <mchehab@kernel.org>
L:	linux-edac@vger.kernel.org
T:	git git://git.kernel.org/pub/scm/linux/kernel/git/bp/bp.git for-next
T:	git git://git.kernel.org/pub/scm/linux/kernel/git/mchehab/linux-edac.git linux_next
S:	Supported
F:	Documentation/edac.txt
F:	drivers/edac/
F:	include/linux/edac.h

EDAC-AMD64
M:	Borislav Petkov <bp@alien8.de>
L:	linux-edac@vger.kernel.org
S:	Maintained
F:	drivers/edac/amd64_edac*

EDAC-CALXEDA
M:	Robert Richter <rric@kernel.org>
L:	linux-edac@vger.kernel.org
S:	Maintained
F:	drivers/edac/highbank*

EDAC-CAVIUM
M:	Ralf Baechle <ralf@linux-mips.org>
M:	David Daney <david.daney@cavium.com>
L:	linux-edac@vger.kernel.org
L:	linux-mips@linux-mips.org
S:	Supported
F:	drivers/edac/octeon_edac*

EDAC-E752X
M:	Mark Gross <mark.gross@intel.com>
L:	linux-edac@vger.kernel.org
S:	Maintained
F:	drivers/edac/e752x_edac.c

EDAC-E7XXX
L:	linux-edac@vger.kernel.org
S:	Maintained
F:	drivers/edac/e7xxx_edac.c

EDAC-FSL_DDR
M:	York Sun <york.sun@nxp.com>
L:	linux-edac@vger.kernel.org
S:	Maintained
F:	drivers/edac/fsl_ddr_edac.*

EDAC-GHES
M:	Mauro Carvalho Chehab <mchehab@s-opensource.com>
M:	Mauro Carvalho Chehab <mchehab@kernel.org>
L:	linux-edac@vger.kernel.org
S:	Maintained
F:	drivers/edac/ghes_edac.c

EDAC-I82443BXGX
M:	Tim Small <tim@buttersideup.com>
L:	linux-edac@vger.kernel.org
S:	Maintained
F:	drivers/edac/i82443bxgx_edac.c

EDAC-I3000
L:	linux-edac@vger.kernel.org
S:	Orphan
F:	drivers/edac/i3000_edac.c

EDAC-I5000
L:	linux-edac@vger.kernel.org
S:	Maintained
F:	drivers/edac/i5000_edac.c

EDAC-I5400
M:	Mauro Carvalho Chehab <mchehab@s-opensource.com>
M:	Mauro Carvalho Chehab <mchehab@kernel.org>
L:	linux-edac@vger.kernel.org
S:	Maintained
F:	drivers/edac/i5400_edac.c

EDAC-I7300
M:	Mauro Carvalho Chehab <mchehab@s-opensource.com>
M:	Mauro Carvalho Chehab <mchehab@kernel.org>
L:	linux-edac@vger.kernel.org
S:	Maintained
F:	drivers/edac/i7300_edac.c

EDAC-I7CORE
M:	Mauro Carvalho Chehab <mchehab@s-opensource.com>
M:	Mauro Carvalho Chehab <mchehab@kernel.org>
L:	linux-edac@vger.kernel.org
S:	Maintained
F:	drivers/edac/i7core_edac.c

EDAC-I82975X
M:	Ranganathan Desikan <ravi@jetztechnologies.com>
M:	"Arvind R." <arvino55@gmail.com>
L:	linux-edac@vger.kernel.org
S:	Maintained
F:	drivers/edac/i82975x_edac.c

EDAC-IE31200
M:	Jason Baron <jbaron@akamai.com>
L:	linux-edac@vger.kernel.org
S:	Maintained
F:	drivers/edac/ie31200_edac.c

EDAC-MPC85XX
M:	Johannes Thumshirn <morbidrsa@gmail.com>
L:	linux-edac@vger.kernel.org
S:	Maintained
F:	drivers/edac/mpc85xx_edac.[ch]

EDAC-PASEMI
M:	Egor Martovetsky <egor@pasemi.com>
L:	linux-edac@vger.kernel.org
S:	Maintained
F:	drivers/edac/pasemi_edac.c

EDAC-R82600
M:	Tim Small <tim@buttersideup.com>
L:	linux-edac@vger.kernel.org
S:	Maintained
F:	drivers/edac/r82600_edac.c

EDAC-SBRIDGE
M:	Mauro Carvalho Chehab <mchehab@s-opensource.com>
M:	Mauro Carvalho Chehab <mchehab@kernel.org>
L:	linux-edac@vger.kernel.org
S:	Maintained
F:	drivers/edac/sb_edac.c

EDAC-SKYLAKE
M:	Tony Luck <tony.luck@intel.com>
L:	linux-edac@vger.kernel.org
S:	Maintained
F:	drivers/edac/skx_edac.c

EDAC-XGENE
APPLIED MICRO (APM) X-GENE SOC EDAC
M:     Loc Ho <lho@apm.com>
S:     Supported
F:     drivers/edac/xgene_edac.c
F:     Documentation/devicetree/bindings/edac/apm-xgene-edac.txt

EDIROL UA-101/UA-1000 DRIVER
M:	Clemens Ladisch <clemens@ladisch.de>
L:	alsa-devel@alsa-project.org (moderated for non-subscribers)
T:	git git://git.alsa-project.org/alsa-kernel.git
S:	Maintained
F:	sound/usb/misc/ua101.c

EXTENSIBLE FIRMWARE INTERFACE (EFI)
M:	Matt Fleming <matt@codeblueprint.co.uk>
L:	linux-efi@vger.kernel.org
T:	git git://git.kernel.org/pub/scm/linux/kernel/git/mfleming/efi.git
S:	Maintained
F:	Documentation/efi-stub.txt
F:	arch/ia64/kernel/efi.c
F:	arch/x86/boot/compressed/eboot.[ch]
F:	arch/x86/include/asm/efi.h
F:	arch/x86/platform/efi/
F:	drivers/firmware/efi/
F:	include/linux/efi*.h

EFI VARIABLE FILESYSTEM
M:	Matthew Garrett <matthew.garrett@nebula.com>
M:	Jeremy Kerr <jk@ozlabs.org>
M:	Matt Fleming <matt@codeblueprint.co.uk>
T:	git git://git.kernel.org/pub/scm/linux/kernel/git/mfleming/efi.git
L:	linux-efi@vger.kernel.org
S:	Maintained
F:	fs/efivarfs/

EFIFB FRAMEBUFFER DRIVER
L:	linux-fbdev@vger.kernel.org
M:	Peter Jones <pjones@redhat.com>
S:	Maintained
F:	drivers/video/fbdev/efifb.c

EFI TEST DRIVER
L:	linux-efi@vger.kernel.org
M:	Ivan Hu <ivan.hu@canonical.com>
M:	Matt Fleming <matt@codeblueprint.co.uk>
S:	Maintained
F:	drivers/firmware/efi/test/

EFS FILESYSTEM
W:	http://aeschi.ch.eu.org/efs/
S:	Orphan
F:	fs/efs/

EHEA (IBM pSeries eHEA 10Gb ethernet adapter) DRIVER
M:	Douglas Miller <dougmill@linux.vnet.ibm.com>
L:	netdev@vger.kernel.org
S:	Maintained
F:	drivers/net/ethernet/ibm/ehea/

EM28XX VIDEO4LINUX DRIVER
M:	Mauro Carvalho Chehab <mchehab@s-opensource.com>
M:	Mauro Carvalho Chehab <mchehab@kernel.org>
L:	linux-media@vger.kernel.org
W:	https://linuxtv.org
T:	git git://linuxtv.org/media_tree.git
S:	Maintained
F:	drivers/media/usb/em28xx/
F:	Documentation/media/v4l-drivers/em28xx*

EMBEDDED LINUX
M:	Paul Gortmaker <paul.gortmaker@windriver.com>
M:	Matt Mackall <mpm@selenic.com>
M:	David Woodhouse <dwmw2@infradead.org>
L:	linux-embedded@vger.kernel.org
S:	Maintained

EMULEX/AVAGO LPFC FC/FCOE SCSI DRIVER
M:	James Smart <james.smart@avagotech.com>
M:	Dick Kennedy <dick.kennedy@avagotech.com>
L:	linux-scsi@vger.kernel.org
W:	http://www.avagotech.com
S:	Supported
F:	drivers/scsi/lpfc/

ENE CB710 FLASH CARD READER DRIVER
M:	Michał Mirosław <mirq-linux@rere.qmqm.pl>
S:	Maintained
F:	drivers/misc/cb710/
F:	drivers/mmc/host/cb710-mmc.*
F:	include/linux/cb710.h

ENE KB2426 (ENE0100/ENE020XX) INFRARED RECEIVER
M:	Maxim Levitsky <maximlevitsky@gmail.com>
S:	Maintained
F:	drivers/media/rc/ene_ir.*

EPSON S1D13XXX FRAMEBUFFER DRIVER
M:	Kristoffer Ericson <kristoffer.ericson@gmail.com>
S:	Maintained
T:	git git://git.kernel.org/pub/scm/linux/kernel/git/kristoffer/linux-hpc.git
F:	drivers/video/fbdev/s1d13xxxfb.c
F:	include/video/s1d13xxxfb.h

ET131X NETWORK DRIVER
M:	Mark Einon <mark.einon@gmail.com>
S:	Odd Fixes
F:	drivers/net/ethernet/agere/

ETHERNET BRIDGE
M:	Stephen Hemminger <stephen@networkplumber.org>
L:	bridge@lists.linux-foundation.org (moderated for non-subscribers)
L:	netdev@vger.kernel.org
W:	http://www.linuxfoundation.org/en/Net:Bridge
S:	Maintained
F:	include/linux/netfilter_bridge/
F:	net/bridge/

ETHERNET PHY LIBRARY
M:	Florian Fainelli <f.fainelli@gmail.com>
L:	netdev@vger.kernel.org
S:	Maintained
F:	include/linux/phy.h
F:	include/linux/phy_fixed.h
F:	drivers/net/phy/
F:	Documentation/networking/phy.txt
F:	drivers/of/of_mdio.c
F:	drivers/of/of_net.c

EXT2 FILE SYSTEM
M:	Jan Kara <jack@suse.com>
L:	linux-ext4@vger.kernel.org
S:	Maintained
F:	Documentation/filesystems/ext2.txt
F:	fs/ext2/
F:	include/linux/ext2*

EXT4 FILE SYSTEM
M:	"Theodore Ts'o" <tytso@mit.edu>
M:	Andreas Dilger <adilger.kernel@dilger.ca>
L:	linux-ext4@vger.kernel.org
W:	http://ext4.wiki.kernel.org
Q:	http://patchwork.ozlabs.org/project/linux-ext4/list/
T:	git git://git.kernel.org/pub/scm/linux/kernel/git/tytso/ext4.git
S:	Maintained
F:	Documentation/filesystems/ext4.txt
F:	fs/ext4/

Extended Verification Module (EVM)
M:	Mimi Zohar <zohar@linux.vnet.ibm.com>
L:	linux-ima-devel@lists.sourceforge.net
L:	linux-security-module@vger.kernel.org
S:	Supported
F:	security/integrity/evm/

EXTERNAL CONNECTOR SUBSYSTEM (EXTCON)
M:	MyungJoo Ham <myungjoo.ham@samsung.com>
M:	Chanwoo Choi <cw00.choi@samsung.com>
L:	linux-kernel@vger.kernel.org
T:	git git://git.kernel.org/pub/scm/linux/kernel/git/chanwoo/extcon.git
S:	Maintained
F:	drivers/extcon/
F:	include/linux/extcon/
F:	include/linux/extcon.h
F:	Documentation/extcon/
F:	Documentation/devicetree/bindings/extcon/

EXYNOS DP DRIVER
M:	Jingoo Han <jingoohan1@gmail.com>
L:	dri-devel@lists.freedesktop.org
S:	Maintained
F:	drivers/gpu/drm/exynos/exynos_dp*

EXYNOS SYSMMU (IOMMU) driver
M:	Marek Szyprowski <m.szyprowski@samsung.com>
L:	iommu@lists.linux-foundation.org
S:	Maintained
F:	drivers/iommu/exynos-iommu.c

EXYNOS MIPI DISPLAY DRIVERS
M:	Inki Dae <inki.dae@samsung.com>
M:	Donghwa Lee <dh09.lee@samsung.com>
M:	Kyungmin Park <kyungmin.park@samsung.com>
L:	linux-fbdev@vger.kernel.org
S:	Maintained
F:	drivers/video/fbdev/exynos/exynos_mipi*
F:	include/video/exynos_mipi*

EZchip NPS platform support
M:	Noam Camus <noamc@ezchip.com>
S:	Supported
F:	arch/arc/plat-eznps
F:	arch/arc/boot/dts/eznps.dts

F71805F HARDWARE MONITORING DRIVER
M:	Jean Delvare <jdelvare@suse.com>
L:	linux-hwmon@vger.kernel.org
S:	Maintained
F:	Documentation/hwmon/f71805f
F:	drivers/hwmon/f71805f.c

FC0011 TUNER DRIVER
M:	Michael Buesch <m@bues.ch>
L:	linux-media@vger.kernel.org
S:	Maintained
F:	drivers/media/tuners/fc0011.h
F:	drivers/media/tuners/fc0011.c

FC2580 MEDIA DRIVER
M:	Antti Palosaari <crope@iki.fi>
L:	linux-media@vger.kernel.org
W:	https://linuxtv.org
W:	http://palosaari.fi/linux/
Q:	http://patchwork.linuxtv.org/project/linux-media/list/
T:	git git://linuxtv.org/anttip/media_tree.git
S:	Maintained
F:	drivers/media/tuners/fc2580*

FANOTIFY
M:	Eric Paris <eparis@redhat.com>
S:	Maintained
F:	fs/notify/fanotify/
F:	include/linux/fanotify.h
F:	include/uapi/linux/fanotify.h

FARSYNC SYNCHRONOUS DRIVER
M:	Kevin Curtis <kevin.curtis@farsite.co.uk>
W:	http://www.farsite.co.uk/
S:	Supported
F:	drivers/net/wan/farsync.*

FAULT INJECTION SUPPORT
M:	Akinobu Mita <akinobu.mita@gmail.com>
S:	Supported
F:	Documentation/fault-injection/
F:	lib/fault-inject.c

FBTFT Framebuffer drivers
M:	Thomas Petazzoni <thomas.petazzoni@free-electrons.com>
M:	Noralf Trønnes <noralf@tronnes.org>
S:	Maintained
F:	drivers/staging/fbtft/

FCOE SUBSYSTEM (libfc, libfcoe, fcoe)
M:	Johannes Thumshirn <jth@kernel.org>
L:	fcoe-devel@open-fcoe.org
W:	www.Open-FCoE.org
S:	Supported
F:	drivers/scsi/libfc/
F:	drivers/scsi/fcoe/
F:	include/scsi/fc/
F:	include/scsi/libfc.h
F:	include/scsi/libfcoe.h
F:	include/uapi/scsi/fc/

FILE LOCKING (flock() and fcntl()/lockf())
M:	Jeff Layton <jlayton@poochiereds.net>
M:	"J. Bruce Fields" <bfields@fieldses.org>
L:	linux-fsdevel@vger.kernel.org
S:	Maintained
F:	include/linux/fcntl.h
F:	include/linux/fs.h
F:	include/uapi/linux/fcntl.h
F:	include/uapi/linux/fs.h
F:	fs/fcntl.c
F:	fs/locks.c

FILESYSTEMS (VFS and infrastructure)
M:	Alexander Viro <viro@zeniv.linux.org.uk>
L:	linux-fsdevel@vger.kernel.org
S:	Maintained
F:	fs/*

FINTEK F75375S HARDWARE MONITOR AND FAN CONTROLLER DRIVER
M:	Riku Voipio <riku.voipio@iki.fi>
L:	linux-hwmon@vger.kernel.org
S:	Maintained
F:	drivers/hwmon/f75375s.c
F:	include/linux/f75375s.h

FIREWIRE AUDIO DRIVERS
M:	Clemens Ladisch <clemens@ladisch.de>
L:	alsa-devel@alsa-project.org (moderated for non-subscribers)
T:	git git://git.alsa-project.org/alsa-kernel.git
S:	Maintained
F:	sound/firewire/

FIREWIRE MEDIA DRIVERS (firedtv)
M:	Stefan Richter <stefanr@s5r6.in-berlin.de>
L:	linux-media@vger.kernel.org
L:	linux1394-devel@lists.sourceforge.net
T:	git git://git.kernel.org/pub/scm/linux/kernel/git/mchehab/linux-media.git
S:	Maintained
F:	drivers/media/firewire/

FIREWIRE SBP-2 TARGET
M:	Chris Boot <bootc@bootc.net>
L:	linux-scsi@vger.kernel.org
L:	target-devel@vger.kernel.org
L:	linux1394-devel@lists.sourceforge.net
T:	git git://git.kernel.org/pub/scm/linux/kernel/git/nab/lio-core-2.6.git master
S:	Maintained
F:	drivers/target/sbp/

FIREWIRE SUBSYSTEM
M:	Stefan Richter <stefanr@s5r6.in-berlin.de>
L:	linux1394-devel@lists.sourceforge.net
W:	http://ieee1394.wiki.kernel.org/
T:	git git://git.kernel.org/pub/scm/linux/kernel/git/ieee1394/linux1394.git
S:	Maintained
F:	drivers/firewire/
F:	include/linux/firewire.h
F:	include/uapi/linux/firewire*.h
F:	tools/firewire/

FIRMWARE LOADER (request_firmware)
M:	Ming Lei <ming.lei@canonical.com>
M:	Luis R. Rodriguez <mcgrof@kernel.org>
L:	linux-kernel@vger.kernel.org
S:	Maintained
F:	Documentation/firmware_class/
F:	drivers/base/firmware*.c
F:	include/linux/firmware.h

FLASH ADAPTER DRIVER (IBM Flash Adapter 900GB Full Height PCI Flash Card)
M:	Joshua Morris <josh.h.morris@us.ibm.com>
M:	Philip Kelleher <pjk1939@linux.vnet.ibm.com>
S:	Maintained
F:	drivers/block/rsxx/

FLOPPY DRIVER
M:	Jiri Kosina <jikos@kernel.org>
T:	git git://git.kernel.org/pub/scm/linux/kernel/git/jikos/floppy.git
S:	Odd fixes
F:	drivers/block/floppy.c

FMC SUBSYSTEM
M:	Alessandro Rubini <rubini@gnudd.com>
W:	http://www.ohwr.org/projects/fmc-bus
S:	Supported
F:	drivers/fmc/
F:	include/linux/fmc*.h
F:	include/linux/ipmi-fru.h
K:	fmc_d.*register

FPGA MANAGER FRAMEWORK
M:	Alan Tull <atull@opensource.altera.com>
R:	Moritz Fischer <moritz.fischer@ettus.com>
S:	Maintained
F:	drivers/fpga/
F:	include/linux/fpga/fpga-mgr.h
W:	http://www.rocketboards.org

FPU EMULATOR
M:	Bill Metzenthen <billm@melbpc.org.au>
W:	http://floatingpoint.sourceforge.net/emulator/index.html
S:	Maintained
F:	arch/x86/math-emu/

FRAME RELAY DLCI/FRAD (Sangoma drivers too)
L:	netdev@vger.kernel.org
S:	Orphan
F:	drivers/net/wan/dlci.c
F:	drivers/net/wan/sdla.c

FRAMEBUFFER LAYER
M:	Jean-Christophe Plagniol-Villard <plagnioj@jcrosoft.com>
M:	Tomi Valkeinen <tomi.valkeinen@ti.com>
L:	linux-fbdev@vger.kernel.org
W:	http://linux-fbdev.sourceforge.net/
Q:	http://patchwork.kernel.org/project/linux-fbdev/list/
T:	git git://git.kernel.org/pub/scm/linux/kernel/git/plagnioj/linux-fbdev.git
S:	Maintained
F:	Documentation/fb/
F:	drivers/video/
F:	include/video/
F:	include/linux/fb.h
F:	include/uapi/video/
F:	include/uapi/linux/fb.h

FREESCALE DIU FRAMEBUFFER DRIVER
M:	Timur Tabi <timur@tabi.org>
L:	linux-fbdev@vger.kernel.org
S:	Maintained
F:	drivers/video/fbdev/fsl-diu-fb.*

FREESCALE DMA DRIVER
M:	Li Yang <leoli@freescale.com>
M:	Zhang Wei <zw@zh-kernel.org>
L:	linuxppc-dev@lists.ozlabs.org
S:	Maintained
F:	drivers/dma/fsldma.*

FREESCALE GPMI NAND DRIVER
M:	Han Xu <han.xu@nxp.com>
L:	linux-mtd@lists.infradead.org
S:	Maintained
F:	drivers/mtd/nand/gpmi-nand/*

FREESCALE I2C CPM DRIVER
M:	Jochen Friedrich <jochen@scram.de>
L:	linuxppc-dev@lists.ozlabs.org
L:	linux-i2c@vger.kernel.org
S:	Maintained
F:	drivers/i2c/busses/i2c-cpm.c

FREESCALE IMX / MXC FRAMEBUFFER DRIVER
M:	Sascha Hauer <kernel@pengutronix.de>
L:	linux-fbdev@vger.kernel.org
L:	linux-arm-kernel@lists.infradead.org (moderated for non-subscribers)
S:	Maintained
F:	include/linux/platform_data/video-imxfb.h
F:	drivers/video/fbdev/imxfb.c

FREESCALE QUAD SPI DRIVER
M:	Han Xu <han.xu@nxp.com>
L:	linux-mtd@lists.infradead.org
S:	Maintained
F:	drivers/mtd/spi-nor/fsl-quadspi.c

FREESCALE SOC FS_ENET DRIVER
M:	Pantelis Antoniou <pantelis.antoniou@gmail.com>
M:	Vitaly Bordug <vbordug@ru.mvista.com>
L:	linuxppc-dev@lists.ozlabs.org
L:	netdev@vger.kernel.org
S:	Maintained
F:	drivers/net/ethernet/freescale/fs_enet/
F:	include/linux/fs_enet_pd.h

FREESCALE IMX / MXC FEC DRIVER
M:	Fugang Duan <fugang.duan@nxp.com>
L:	netdev@vger.kernel.org
S:	Maintained
F:	drivers/net/ethernet/freescale/fec_main.c
F:	drivers/net/ethernet/freescale/fec_ptp.c
F:	drivers/net/ethernet/freescale/fec.h
F:	Documentation/devicetree/bindings/net/fsl-fec.txt

FREESCALE QUICC ENGINE LIBRARY
L:	linuxppc-dev@lists.ozlabs.org
S:	Orphan
F:	drivers/soc/fsl/qe/
F:	include/soc/fsl/*qe*.h
F:	include/soc/fsl/*ucc*.h

FREESCALE USB PERIPHERAL DRIVERS
M:	Li Yang <leoli@freescale.com>
L:	linux-usb@vger.kernel.org
L:	linuxppc-dev@lists.ozlabs.org
S:	Maintained
F:	drivers/usb/gadget/udc/fsl*

FREESCALE QUICC ENGINE UCC ETHERNET DRIVER
M:	Li Yang <leoli@freescale.com>
L:	netdev@vger.kernel.org
L:	linuxppc-dev@lists.ozlabs.org
S:	Maintained
F:	drivers/net/ethernet/freescale/ucc_geth*

FREESCALE eTSEC ETHERNET DRIVER (GIANFAR)
M:	Claudiu Manoil <claudiu.manoil@freescale.com>
L:	netdev@vger.kernel.org
S:	Maintained
F:	drivers/net/ethernet/freescale/gianfar*
X:	drivers/net/ethernet/freescale/gianfar_ptp.c
F:	Documentation/devicetree/bindings/net/fsl-tsec-phy.txt

FREESCALE QUICC ENGINE UCC HDLC DRIVER
M:	Zhao Qiang <qiang.zhao@nxp.com>
L:	netdev@vger.kernel.org
L:	linuxppc-dev@lists.ozlabs.org
S:	Maintained
F:	drivers/net/wan/fsl_ucc_hdlc*

FREESCALE QUICC ENGINE UCC UART DRIVER
M:	Timur Tabi <timur@tabi.org>
L:	linuxppc-dev@lists.ozlabs.org
S:	Maintained
F:	drivers/tty/serial/ucc_uart.c

FREESCALE SOC SOUND DRIVERS
M:	Timur Tabi <timur@tabi.org>
M:	Nicolin Chen <nicoleotsuka@gmail.com>
M:	Xiubo Li <Xiubo.Lee@gmail.com>
R:	Fabio Estevam <fabio.estevam@nxp.com>
L:	alsa-devel@alsa-project.org (moderated for non-subscribers)
L:	linuxppc-dev@lists.ozlabs.org
S:	Maintained
F:	sound/soc/fsl/fsl*
F:	sound/soc/fsl/imx*
F:	sound/soc/fsl/mpc8610_hpcd.c

FREESCALE QORIQ MANAGEMENT COMPLEX DRIVER
M:	"J. German Rivera" <German.Rivera@freescale.com>
M:	Stuart Yoder <stuart.yoder@nxp.com>
L:	linux-kernel@vger.kernel.org
S:	Maintained
F:	drivers/staging/fsl-mc/

FREEVXFS FILESYSTEM
M:	Christoph Hellwig <hch@infradead.org>
W:	ftp://ftp.openlinux.org/pub/people/hch/vxfs
S:	Maintained
F:	fs/freevxfs/

FREEZER
M:	"Rafael J. Wysocki" <rjw@rjwysocki.net>
M:	Pavel Machek <pavel@ucw.cz>
L:	linux-pm@vger.kernel.org
S:	Supported
F:	Documentation/power/freezing-of-tasks.txt
F:	include/linux/freezer.h
F:	kernel/freezer.c

FRONTSWAP API
M:	Konrad Rzeszutek Wilk <konrad.wilk@oracle.com>
L:	linux-kernel@vger.kernel.org
S:	Maintained
F:	mm/frontswap.c
F:	include/linux/frontswap.h

FS-CACHE: LOCAL CACHING FOR NETWORK FILESYSTEMS
M:	David Howells <dhowells@redhat.com>
L:	linux-cachefs@redhat.com (moderated for non-subscribers)
S:	Supported
F:	Documentation/filesystems/caching/
F:	fs/fscache/
F:	include/linux/fscache*.h

FS-CRYPTO: FILE SYSTEM LEVEL ENCRYPTION SUPPORT
M:	Theodore Y. Ts'o <tytso@mit.edu>
M:	Jaegeuk Kim <jaegeuk@kernel.org>
S:	Supported
F:	fs/crypto/
F:	include/linux/fscrypto.h

F2FS FILE SYSTEM
M:	Jaegeuk Kim <jaegeuk@kernel.org>
M:	Chao Yu <yuchao0@huawei.com>
L:	linux-f2fs-devel@lists.sourceforge.net
W:	https://f2fs.wiki.kernel.org/
T:	git git://git.kernel.org/pub/scm/linux/kernel/git/jaegeuk/f2fs.git
S:	Maintained
F:	Documentation/filesystems/f2fs.txt
F:	Documentation/ABI/testing/sysfs-fs-f2fs
F:	fs/f2fs/
F:	include/linux/f2fs_fs.h
F:	include/trace/events/f2fs.h

FUJITSU FR-V (FRV) PORT
S:	Orphan
F:	arch/frv/

FUJITSU LAPTOP EXTRAS
M:	Jonathan Woithe <jwoithe@just42.net>
L:	platform-driver-x86@vger.kernel.org
S:	Maintained
F:	drivers/platform/x86/fujitsu-laptop.c

FUJITSU M-5MO LS CAMERA ISP DRIVER
M:	Kyungmin Park <kyungmin.park@samsung.com>
M:	Heungjun Kim <riverful.kim@samsung.com>
L:	linux-media@vger.kernel.org
S:	Maintained
F:	drivers/media/i2c/m5mols/
F:	include/media/i2c/m5mols.h

FUJITSU TABLET EXTRAS
M:	Robert Gerlach <khnz@gmx.de>
L:	platform-driver-x86@vger.kernel.org
S:	Maintained
F:	drivers/platform/x86/fujitsu-tablet.c

FUSE: FILESYSTEM IN USERSPACE
M:	Miklos Szeredi <miklos@szeredi.hu>
L:	linux-fsdevel@vger.kernel.org
W:	http://fuse.sourceforge.net/
T:	git git://git.kernel.org/pub/scm/linux/kernel/git/mszeredi/fuse.git
S:	Maintained
F:	fs/fuse/
F:	include/uapi/linux/fuse.h
F:	Documentation/filesystems/fuse.txt

FUTURE DOMAIN TMC-16x0 SCSI DRIVER (16-bit)
M:	Rik Faith <faith@cs.unc.edu>
L:	linux-scsi@vger.kernel.org
S:	Odd Fixes (e.g., new signatures)
F:	drivers/scsi/fdomain.*

GCC PLUGINS
M:	Kees Cook <keescook@chromium.org>
R:	Emese Revfy <re.emese@gmail.com>
L:	kernel-hardening@lists.openwall.com
S:	Maintained
F:	scripts/gcc-plugins/
F:	scripts/gcc-plugin.sh
F:	Documentation/gcc-plugins.txt

GCOV BASED KERNEL PROFILING
M:	Peter Oberparleiter <oberpar@linux.vnet.ibm.com>
S:	Maintained
F:	kernel/gcov/
F:	Documentation/dev-tools/gcov.rst

GDT SCSI DISK ARRAY CONTROLLER DRIVER
M:	Achim Leubner <achim_leubner@adaptec.com>
L:	linux-scsi@vger.kernel.org
W:	http://www.icp-vortex.com/
S:	Supported
F:	drivers/scsi/gdt*

GDB KERNEL DEBUGGING HELPER SCRIPTS
M:	Jan Kiszka <jan.kiszka@siemens.com>
M:	Kieran Bingham <kieran@bingham.xyz>
S:	Supported
F:	scripts/gdb/

GEMTEK FM RADIO RECEIVER DRIVER
M:	Hans Verkuil <hverkuil@xs4all.nl>
L:	linux-media@vger.kernel.org
T:	git git://linuxtv.org/media_tree.git
W:	https://linuxtv.org
S:	Maintained
F:	drivers/media/radio/radio-gemtek*

GENERIC GPIO I2C DRIVER
M:	Haavard Skinnemoen <hskinnemoen@gmail.com>
S:	Supported
F:	drivers/i2c/busses/i2c-gpio.c
F:	include/linux/i2c-gpio.h

GENERIC GPIO I2C MULTIPLEXER DRIVER
M:	Peter Korsgaard <peter.korsgaard@barco.com>
L:	linux-i2c@vger.kernel.org
S:	Supported
F:	drivers/i2c/muxes/i2c-mux-gpio.c
F:	include/linux/i2c-mux-gpio.h
F:	Documentation/i2c/muxes/i2c-mux-gpio

GENERIC HDLC (WAN) DRIVERS
M:	Krzysztof Halasa <khc@pm.waw.pl>
W:	http://www.kernel.org/pub/linux/utils/net/hdlc/
S:	Maintained
F:	drivers/net/wan/c101.c
F:	drivers/net/wan/hd6457*
F:	drivers/net/wan/hdlc*
F:	drivers/net/wan/n2.c
F:	drivers/net/wan/pc300too.c
F:	drivers/net/wan/pci200syn.c
F:	drivers/net/wan/wanxl*

GENERIC INCLUDE/ASM HEADER FILES
M:	Arnd Bergmann <arnd@arndb.de>
L:	linux-arch@vger.kernel.org
T:	git git://git.kernel.org/pub/scm/linux/kernel/git/arnd/asm-generic.git
S:	Maintained
F:	include/asm-generic/
F:	include/uapi/asm-generic/

GENERIC PHY FRAMEWORK
M:	Kishon Vijay Abraham I <kishon@ti.com>
L:	linux-kernel@vger.kernel.org
T:	git git://git.kernel.org/pub/scm/linux/kernel/git/kishon/linux-phy.git
S:	Supported
F:	drivers/phy/
F:	include/linux/phy/

GENERIC PM DOMAINS
M:	"Rafael J. Wysocki" <rjw@rjwysocki.net>
M:	Kevin Hilman <khilman@kernel.org>
M:	Ulf Hansson <ulf.hansson@linaro.org>
L:	linux-pm@vger.kernel.org
S:	Supported
F:	drivers/base/power/domain*.c
F:	include/linux/pm_domain.h

GENERIC UIO DRIVER FOR PCI DEVICES
M:	"Michael S. Tsirkin" <mst@redhat.com>
L:	kvm@vger.kernel.org
S:	Supported
F:	drivers/uio/uio_pci_generic.c

GET_MAINTAINER SCRIPT
M:	Joe Perches <joe@perches.com>
S:	Maintained
F:	scripts/get_maintainer.pl

GFS2 FILE SYSTEM
M:	Steven Whitehouse <swhiteho@redhat.com>
M:	Bob Peterson <rpeterso@redhat.com>
L:	cluster-devel@redhat.com
W:	http://sources.redhat.com/cluster/
T:	git git://git.kernel.org/pub/scm/linux/kernel/git/gfs2/linux-gfs2.git
S:	Supported
F:	Documentation/filesystems/gfs2*.txt
F:	fs/gfs2/
F:	include/uapi/linux/gfs2_ondisk.h

GIGASET ISDN DRIVERS
M:	Paul Bolle <pebolle@tiscali.nl>
L:	gigaset307x-common@lists.sourceforge.net
W:	http://gigaset307x.sourceforge.net/
S:	Odd Fixes
F:	Documentation/isdn/README.gigaset
F:	drivers/isdn/gigaset/
F:	include/uapi/linux/gigaset_dev.h

GO7007 MPEG CODEC
M:	Hans Verkuil <hans.verkuil@cisco.com>
L:	linux-media@vger.kernel.org
S:	Maintained
F:	drivers/media/usb/go7007/

GOODIX TOUCHSCREEN
M:	Bastien Nocera <hadess@hadess.net>
L:	linux-input@vger.kernel.org
S:	Maintained
F:	drivers/input/touchscreen/goodix.c

GPIO SUBSYSTEM
M:	Linus Walleij <linus.walleij@linaro.org>
M:	Alexandre Courbot <gnurou@gmail.com>
L:	linux-gpio@vger.kernel.org
T:	git git://git.kernel.org/pub/scm/linux/kernel/git/linusw/linux-gpio.git
S:	Maintained
F:	Documentation/devicetree/bindings/gpio/
F:	Documentation/gpio/
F:	Documentation/ABI/testing/gpio-cdev
F:	Documentation/ABI/obsolete/sysfs-gpio
F:	drivers/gpio/
F:	include/linux/gpio/
F:	include/linux/gpio.h
F:	include/asm-generic/gpio.h
F:	include/uapi/linux/gpio.h
F:	tools/gpio/

GRE DEMULTIPLEXER DRIVER
M:	Dmitry Kozlov <xeb@mail.ru>
L:	netdev@vger.kernel.org
S:	Maintained
F:	net/ipv4/gre_demux.c
F:	net/ipv4/gre_offload.c
F:	include/net/gre.h

GRETH 10/100/1G Ethernet MAC device driver
M:	Andreas Larsson <andreas@gaisler.com>
L:	netdev@vger.kernel.org
S:	Maintained
F:	drivers/net/ethernet/aeroflex/

GS1662 VIDEO SERIALIZER
M:	Charles-Antoine Couret <charles-antoine.couret@nexvision.fr>
L:	linux-media@vger.kernel.org
T:	git git://linuxtv.org/media_tree.git
S:	Maintained
F:	drivers/media/spi/gs1662.c

GSPCA FINEPIX SUBDRIVER
M:	Frank Zago <frank@zago.net>
L:	linux-media@vger.kernel.org
T:	git git://linuxtv.org/media_tree.git
S:	Maintained
F:	drivers/media/usb/gspca/finepix.c

GSPCA GL860 SUBDRIVER
M:	Olivier Lorin <o.lorin@laposte.net>
L:	linux-media@vger.kernel.org
T:	git git://linuxtv.org/media_tree.git
S:	Maintained
F:	drivers/media/usb/gspca/gl860/

GSPCA M5602 SUBDRIVER
M:	Erik Andren <erik.andren@gmail.com>
L:	linux-media@vger.kernel.org
T:	git git://linuxtv.org/media_tree.git
S:	Maintained
F:	drivers/media/usb/gspca/m5602/

GSPCA PAC207 SONIXB SUBDRIVER
M:	Hans Verkuil <hverkuil@xs4all.nl>
L:	linux-media@vger.kernel.org
T:	git git://linuxtv.org/media_tree.git
S:	Odd Fixes
F:	drivers/media/usb/gspca/pac207.c

GSPCA SN9C20X SUBDRIVER
M:	Brian Johnson <brijohn@gmail.com>
L:	linux-media@vger.kernel.org
T:	git git://linuxtv.org/media_tree.git
S:	Maintained
F:	drivers/media/usb/gspca/sn9c20x.c

GSPCA T613 SUBDRIVER
M:	Leandro Costantino <lcostantino@gmail.com>
L:	linux-media@vger.kernel.org
T:	git git://linuxtv.org/media_tree.git
S:	Maintained
F:	drivers/media/usb/gspca/t613.c

GSPCA USB WEBCAM DRIVER
M:	Hans Verkuil <hverkuil@xs4all.nl>
L:	linux-media@vger.kernel.org
T:	git git://linuxtv.org/media_tree.git
S:	Odd Fixes
F:	drivers/media/usb/gspca/

GUID PARTITION TABLE (GPT)
M:	Davidlohr Bueso <dave@stgolabs.net>
L:	linux-efi@vger.kernel.org
S:	Maintained
F:	block/partitions/efi.*

STK1160 USB VIDEO CAPTURE DRIVER
M:	Ezequiel Garcia <ezequiel@vanguardiasur.com.ar>
L:	linux-media@vger.kernel.org
T:	git git://linuxtv.org/media_tree.git
S:	Maintained
F:	drivers/media/usb/stk1160/

H8/300 ARCHITECTURE
M:	Yoshinori Sato <ysato@users.sourceforge.jp>
L:	uclinux-h8-devel@lists.sourceforge.jp (moderated for non-subscribers)
W:	http://uclinux-h8.sourceforge.jp
T:	git git://git.sourceforge.jp/gitroot/uclinux-h8/linux.git
S:	Maintained
F:	arch/h8300/
F:	drivers/clocksource/h8300_*.c
F:	drivers/clk/h8300/
F:	drivers/irqchip/irq-renesas-h8*.c

HARD DRIVE ACTIVE PROTECTION SYSTEM (HDAPS) DRIVER
M:	Frank Seidel <frank@f-seidel.de>
L:	platform-driver-x86@vger.kernel.org
W:	http://www.kernel.org/pub/linux/kernel/people/fseidel/hdaps/
S:	Maintained
F:	drivers/platform/x86/hdaps.c

HDPVR USB VIDEO ENCODER DRIVER
M:	Hans Verkuil <hverkuil@xs4all.nl>
L:	linux-media@vger.kernel.org
T:	git git://linuxtv.org/media_tree.git
W:	https://linuxtv.org
S:	Odd Fixes
F:	drivers/media/usb/hdpvr/

HWPOISON MEMORY FAILURE HANDLING
M:	Naoya Horiguchi <n-horiguchi@ah.jp.nec.com>
L:	linux-mm@kvack.org
S:	Maintained
F:	mm/memory-failure.c
F:	mm/hwpoison-inject.c

HYPERVISOR VIRTUAL CONSOLE DRIVER
L:	linuxppc-dev@lists.ozlabs.org
S:	Odd Fixes
F:	drivers/tty/hvc/

HACKRF MEDIA DRIVER
M:	Antti Palosaari <crope@iki.fi>
L:	linux-media@vger.kernel.org
W:	https://linuxtv.org
W:	http://palosaari.fi/linux/
Q:	http://patchwork.linuxtv.org/project/linux-media/list/
T:	git git://linuxtv.org/anttip/media_tree.git
S:	Maintained
F:	drivers/media/usb/hackrf/

HARDWARE MONITORING
M:	Jean Delvare <jdelvare@suse.com>
M:	Guenter Roeck <linux@roeck-us.net>
L:	linux-hwmon@vger.kernel.org
W:	http://hwmon.wiki.kernel.org/
T:	quilt http://jdelvare.nerim.net/devel/linux/jdelvare-hwmon/
T:	git git://git.kernel.org/pub/scm/linux/kernel/git/groeck/linux-staging.git
S:	Maintained
F:	Documentation/hwmon/
F:	drivers/hwmon/
F:	include/linux/hwmon*.h

HARDWARE RANDOM NUMBER GENERATOR CORE
M:	Matt Mackall <mpm@selenic.com>
M:	Herbert Xu <herbert@gondor.apana.org.au>
L:	linux-crypto@vger.kernel.org
S:	Odd fixes
F:	Documentation/devicetree/bindings/rng/
F:	Documentation/hw_random.txt
F:	drivers/char/hw_random/
F:	include/linux/hw_random.h

HARDWARE SPINLOCK CORE
M:	Ohad Ben-Cohen <ohad@wizery.com>
M:	Bjorn Andersson <bjorn.andersson@linaro.org>
L:	linux-remoteproc@vger.kernel.org
S:	Maintained
T:	git git://git.kernel.org/pub/scm/linux/kernel/git/ohad/hwspinlock.git
F:	Documentation/devicetree/bindings/hwlock/
F:	Documentation/hwspinlock.txt
F:	drivers/hwspinlock/
F:	include/linux/hwspinlock.h

HARMONY SOUND DRIVER
L:	linux-parisc@vger.kernel.org
S:	Maintained
F:	sound/parisc/harmony.*

HD29L2 MEDIA DRIVER
M:	Antti Palosaari <crope@iki.fi>
L:	linux-media@vger.kernel.org
W:	https://linuxtv.org
W:	http://palosaari.fi/linux/
Q:	http://patchwork.linuxtv.org/project/linux-media/list/
T:	git git://linuxtv.org/anttip/media_tree.git
S:	Maintained
F:	drivers/media/dvb-frontends/hd29l2*

HEWLETT PACKARD ENTERPRISE ILO NMI WATCHDOG DRIVER
M:	Brian Boylston <brian.boylston@hpe.com>
S:	Supported
F:	Documentation/watchdog/hpwdt.txt
F:	drivers/watchdog/hpwdt.c

HEWLETT-PACKARD SMART ARRAY RAID DRIVER (hpsa)
M:	Don Brace <don.brace@microsemi.com>
L:	iss_storagedev@hp.com
L:	esc.storagedev@microsemi.com
L:	linux-scsi@vger.kernel.org
S:	Supported
F:	Documentation/scsi/hpsa.txt
F:	drivers/scsi/hpsa*.[ch]
F:	include/linux/cciss*.h
F:	include/uapi/linux/cciss*.h

HEWLETT-PACKARD SMART CISS RAID DRIVER (cciss)
M:	Don Brace <don.brace@microsemi.com>
L:	iss_storagedev@hp.com
L:	esc.storagedev@microsemi.com
L:	linux-scsi@vger.kernel.org
S:	Supported
F:	Documentation/blockdev/cciss.txt
F:	drivers/block/cciss*
F:	include/linux/cciss_ioctl.h
F:	include/uapi/linux/cciss_ioctl.h

HFI1 DRIVER
M:	Mike Marciniszyn <mike.marciniszyn@intel.com>
M:	Dennis Dalessandro <dennis.dalessandro@intel.com>
L:	linux-rdma@vger.kernel.org
S:	Supported
F:	drivers/infiniband/hw/hfi1

HFS FILESYSTEM
L:	linux-fsdevel@vger.kernel.org
S:	Orphan
F:	Documentation/filesystems/hfs.txt
F:	fs/hfs/

HFSPLUS FILESYSTEM
L:	linux-fsdevel@vger.kernel.org
S:	Orphan
F:	Documentation/filesystems/hfsplus.txt
F:	fs/hfsplus/

HGA FRAMEBUFFER DRIVER
M:	Ferenc Bakonyi <fero@drama.obuda.kando.hu>
L:	linux-nvidia@lists.surfsouth.com
W:	http://drama.obuda.kando.hu/~fero/cgi-bin/hgafb.shtml
S:	Maintained
F:	drivers/video/fbdev/hgafb.c

HIBERNATION (aka Software Suspend, aka swsusp)
M:	"Rafael J. Wysocki" <rjw@rjwysocki.net>
M:	Pavel Machek <pavel@ucw.cz>
L:	linux-pm@vger.kernel.org
S:	Supported
F:	arch/x86/power/
F:	drivers/base/power/
F:	kernel/power/
F:	include/linux/suspend.h
F:	include/linux/freezer.h
F:	include/linux/pm.h
F:	arch/*/include/asm/suspend*.h

HID CORE LAYER
M:	Jiri Kosina <jikos@kernel.org>
R:	Benjamin Tissoires <benjamin.tissoires@redhat.com>
L:	linux-input@vger.kernel.org
T:	git git://git.kernel.org/pub/scm/linux/kernel/git/jikos/hid.git
S:	Maintained
F:	drivers/hid/
F:	include/linux/hid*
F:	include/uapi/linux/hid*

HID SENSOR HUB DRIVERS
M:	Jiri Kosina <jikos@kernel.org>
M:	Jonathan Cameron <jic23@kernel.org>
M:	Srinivas Pandruvada <srinivas.pandruvada@linux.intel.com>
L:	linux-input@vger.kernel.org
L:	linux-iio@vger.kernel.org
S:	Maintained
F:	Documentation/hid/hid-sensor*
F:	drivers/hid/hid-sensor-*
F:	drivers/iio/*/hid-*
F:	include/linux/hid-sensor-*

HIGH-RESOLUTION TIMERS, CLOCKEVENTS, DYNTICKS
M:	Thomas Gleixner <tglx@linutronix.de>
L:	linux-kernel@vger.kernel.org
T:	git git://git.kernel.org/pub/scm/linux/kernel/git/tip/tip.git timers/core
S:	Maintained
F:	Documentation/timers/
F:	kernel/time/hrtimer.c
F:	kernel/time/clockevents.c
F:	kernel/time/tick*.*
F:	kernel/time/timer_*.c
F:	include/linux/clockchips.h
F:	include/linux/hrtimer.h

HIGH-SPEED SCC DRIVER FOR AX.25
L:	linux-hams@vger.kernel.org
S:	Orphan
F:	drivers/net/hamradio/dmascc.c
F:	drivers/net/hamradio/scc.c

HIGHPOINT ROCKETRAID 3xxx RAID DRIVER
M:	HighPoint Linux Team <linux@highpoint-tech.com>
W:	http://www.highpoint-tech.com
S:	Supported
F:	Documentation/scsi/hptiop.txt
F:	drivers/scsi/hptiop.c

HIPPI
M:	Jes Sorensen <jes@trained-monkey.org>
L:	linux-hippi@sunsite.dk
S:	Maintained
F:	include/linux/hippidevice.h
F:	include/uapi/linux/if_hippi.h
F:	net/802/hippi.c
F:	drivers/net/hippi/

HISILICON NETWORK SUBSYSTEM DRIVER
M:	Yisen Zhuang <yisen.zhuang@huawei.com>
M:	Salil Mehta <salil.mehta@huawei.com>
L:	netdev@vger.kernel.org
W:	http://www.hisilicon.com
S:	Maintained
F:	drivers/net/ethernet/hisilicon/
F:	Documentation/devicetree/bindings/net/hisilicon*.txt

HISILICON SAS Controller
M:	John Garry <john.garry@huawei.com>
W:	http://www.hisilicon.com
S:	Supported
F:	drivers/scsi/hisi_sas/
F:	Documentation/devicetree/bindings/scsi/hisilicon-sas.txt

HOST AP DRIVER
M:	Jouni Malinen <j@w1.fi>
L:	hostap@shmoo.com (subscribers-only)
L:	linux-wireless@vger.kernel.org
W:	http://hostap.epitest.fi/
S:	Maintained
F:	drivers/net/wireless/intersil/hostap/

HP COMPAQ TC1100 TABLET WMI EXTRAS DRIVER
L:	platform-driver-x86@vger.kernel.org
S:	Orphan
F:	drivers/platform/x86/tc1100-wmi.c

HP100:	Driver for HP 10/100 Mbit/s Voice Grade Network Adapter Series
M:	Jaroslav Kysela <perex@perex.cz>
S:	Maintained
F:	drivers/net/ethernet/hp/hp100.*

HPET:	High Precision Event Timers driver
M:	Clemens Ladisch <clemens@ladisch.de>
S:	Maintained
F:	Documentation/timers/hpet.txt
F:	drivers/char/hpet.c
F:	include/linux/hpet.h
F:	include/uapi/linux/hpet.h

HPET:	x86
S:	Orphan
F:	arch/x86/kernel/hpet.c
F:	arch/x86/include/asm/hpet.h

HPFS FILESYSTEM
M:	Mikulas Patocka <mikulas@artax.karlin.mff.cuni.cz>
W:	http://artax.karlin.mff.cuni.cz/~mikulas/vyplody/hpfs/index-e.cgi
S:	Maintained
F:	fs/hpfs/

HSI SUBSYSTEM
M:	Sebastian Reichel <sre@kernel.org>
T:	git git://git.kernel.org/pub/scm/linux/kernel/git/sre/linux-hsi.git
S:	Maintained
F:	Documentation/ABI/testing/sysfs-bus-hsi
F:	Documentation/device-drivers/serial-interfaces.rst
F:	drivers/hsi/
F:	include/linux/hsi/
F:	include/uapi/linux/hsi/

HSO 3G MODEM DRIVER
M:	Jan Dumon <j.dumon@option.com>
W:	http://www.pharscape.org
S:	Maintained
F:	drivers/net/usb/hso.c

HSR NETWORK PROTOCOL
M:	Arvid Brodin <arvid.brodin@alten.se>
L:	netdev@vger.kernel.org
S:	Maintained
F:	net/hsr/

HTCPEN TOUCHSCREEN DRIVER
M:	Pau Oliva Fora <pof@eslack.org>
L:	linux-input@vger.kernel.org
S:	Maintained
F:	drivers/input/touchscreen/htcpen.c

HUGETLB FILESYSTEM
M:	Nadia Yvette Chambers <nyc@holomorphy.com>
S:	Maintained
F:	fs/hugetlbfs/

HVA ST MEDIA DRIVER
M:	Jean-Christophe Trotin <jean-christophe.trotin@st.com>
L:	linux-media@vger.kernel.org
T:	git git://linuxtv.org/media_tree.git
W:	https://linuxtv.org
S:	Supported
F:	drivers/media/platform/sti/hva

Hyper-V CORE AND DRIVERS
M:	"K. Y. Srinivasan" <kys@microsoft.com>
M:	Haiyang Zhang <haiyangz@microsoft.com>
L:	devel@linuxdriverproject.org
S:	Maintained
F:	arch/x86/include/asm/mshyperv.h
F:	arch/x86/include/uapi/asm/hyperv.h
F:	arch/x86/kernel/cpu/mshyperv.c
F:	drivers/hid/hid-hyperv.c
F:	drivers/hv/
F:	drivers/input/serio/hyperv-keyboard.c
F:	drivers/pci/host/pci-hyperv.c
F:	drivers/net/hyperv/
F:	drivers/scsi/storvsc_drv.c
F:	drivers/video/fbdev/hyperv_fb.c
F:	include/linux/hyperv.h
F:	tools/hv/
F:	Documentation/ABI/stable/sysfs-bus-vmbus

I2C MUXES
M:	Peter Rosin <peda@axentia.se>
L:	linux-i2c@vger.kernel.org
S:	Maintained
F:	Documentation/i2c/i2c-topology
F:	Documentation/i2c/muxes/
F:	Documentation/devicetree/bindings/i2c/i2c-mux*
F:	Documentation/devicetree/bindings/i2c/i2c-arb*
F:	Documentation/devicetree/bindings/i2c/i2c-gate*
F:	drivers/i2c/i2c-mux.c
F:	drivers/i2c/muxes/
F:	include/linux/i2c-mux.h

I2C OVER PARALLEL PORT
M:	Jean Delvare <jdelvare@suse.com>
L:	linux-i2c@vger.kernel.org
S:	Maintained
F:	Documentation/i2c/busses/i2c-parport
F:	Documentation/i2c/busses/i2c-parport-light
F:	drivers/i2c/busses/i2c-parport.c
F:	drivers/i2c/busses/i2c-parport-light.c

I2C/SMBUS CONTROLLER DRIVERS FOR PC
M:	Jean Delvare <jdelvare@suse.com>
L:	linux-i2c@vger.kernel.org
S:	Maintained
F:	Documentation/i2c/busses/i2c-ali1535
F:	Documentation/i2c/busses/i2c-ali1563
F:	Documentation/i2c/busses/i2c-ali15x3
F:	Documentation/i2c/busses/i2c-amd756
F:	Documentation/i2c/busses/i2c-amd8111
F:	Documentation/i2c/busses/i2c-i801
F:	Documentation/i2c/busses/i2c-nforce2
F:	Documentation/i2c/busses/i2c-piix4
F:	Documentation/i2c/busses/i2c-sis5595
F:	Documentation/i2c/busses/i2c-sis630
F:	Documentation/i2c/busses/i2c-sis96x
F:	Documentation/i2c/busses/i2c-via
F:	Documentation/i2c/busses/i2c-viapro
F:	drivers/i2c/busses/i2c-ali1535.c
F:	drivers/i2c/busses/i2c-ali1563.c
F:	drivers/i2c/busses/i2c-ali15x3.c
F:	drivers/i2c/busses/i2c-amd756.c
F:	drivers/i2c/busses/i2c-amd756-s4882.c
F:	drivers/i2c/busses/i2c-amd8111.c
F:	drivers/i2c/busses/i2c-i801.c
F:	drivers/i2c/busses/i2c-isch.c
F:	drivers/i2c/busses/i2c-nforce2.c
F:	drivers/i2c/busses/i2c-nforce2-s4985.c
F:	drivers/i2c/busses/i2c-piix4.c
F:	drivers/i2c/busses/i2c-sis5595.c
F:	drivers/i2c/busses/i2c-sis630.c
F:	drivers/i2c/busses/i2c-sis96x.c
F:	drivers/i2c/busses/i2c-via.c
F:	drivers/i2c/busses/i2c-viapro.c

I2C/SMBUS ISMT DRIVER
M:	Seth Heasley <seth.heasley@intel.com>
M:	Neil Horman <nhorman@tuxdriver.com>
L:	linux-i2c@vger.kernel.org
F:	drivers/i2c/busses/i2c-ismt.c
F:	Documentation/i2c/busses/i2c-ismt

I2C/SMBUS STUB DRIVER
M:	Jean Delvare <jdelvare@suse.com>
L:	linux-i2c@vger.kernel.org
S:	Maintained
F:	drivers/i2c/i2c-stub.c

I2C SUBSYSTEM
M:	Wolfram Sang <wsa@the-dreams.de>
L:	linux-i2c@vger.kernel.org
W:	https://i2c.wiki.kernel.org/
Q:	https://patchwork.ozlabs.org/project/linux-i2c/list/
T:	git git://git.kernel.org/pub/scm/linux/kernel/git/wsa/linux.git
S:	Maintained
F:	Documentation/devicetree/bindings/i2c/
F:	Documentation/i2c/
F:	drivers/i2c/
F:	drivers/i2c/*/
F:	include/linux/i2c.h
F:	include/linux/i2c-*.h
F:	include/uapi/linux/i2c.h
F:	include/uapi/linux/i2c-*.h

I2C ACPI SUPPORT
M:	Mika Westerberg <mika.westerberg@linux.intel.com>
L:	linux-i2c@vger.kernel.org
L:	linux-acpi@vger.kernel.org
S:	Maintained

I2C-TAOS-EVM DRIVER
M:	Jean Delvare <jdelvare@suse.com>
L:	linux-i2c@vger.kernel.org
S:	Maintained
F:	Documentation/i2c/busses/i2c-taos-evm
F:	drivers/i2c/busses/i2c-taos-evm.c

I2C-TINY-USB DRIVER
M:	Till Harbaum <till@harbaum.org>
L:	linux-i2c@vger.kernel.org
W:	http://www.harbaum.org/till/i2c_tiny_usb
S:	Maintained
F:	drivers/i2c/busses/i2c-tiny-usb.c

i386 BOOT CODE
M:	"H. Peter Anvin" <hpa@zytor.com>
S:	Maintained
F:	arch/x86/boot/

i386 SETUP CODE / CPU ERRATA WORKAROUNDS
M:	"H. Peter Anvin" <hpa@zytor.com>
T:	git git://git.kernel.org/pub/scm/linux/kernel/git/hpa/linux-2.6-x86setup.git
S:	Maintained

IA64 (Itanium) PLATFORM
M:	Tony Luck <tony.luck@intel.com>
M:	Fenghua Yu <fenghua.yu@intel.com>
L:	linux-ia64@vger.kernel.org
T:	git git://git.kernel.org/pub/scm/linux/kernel/git/aegl/linux.git
S:	Maintained
F:	arch/ia64/

IBM Power VMX Cryptographic instructions
M:	Leonidas S. Barbosa <leosilva@linux.vnet.ibm.com>
M:	Paulo Flabiano Smorigo <pfsmorigo@linux.vnet.ibm.com>
L:	linux-crypto@vger.kernel.org
S:	Supported
F:	drivers/crypto/vmx/Makefile
F:	drivers/crypto/vmx/Kconfig
F:	drivers/crypto/vmx/vmx.c
F:	drivers/crypto/vmx/aes*
F:	drivers/crypto/vmx/ghash*
F:	drivers/crypto/vmx/ppc-xlate.pl

IBM Power in-Nest Crypto Acceleration
M:	Leonidas S. Barbosa <leosilva@linux.vnet.ibm.com>
M:	Paulo Flabiano Smorigo <pfsmorigo@linux.vnet.ibm.com>
L:	linux-crypto@vger.kernel.org
S:	Supported
F:	drivers/crypto/nx/Makefile
F:	drivers/crypto/nx/Kconfig
F:	drivers/crypto/nx/nx-aes*
F:	drivers/crypto/nx/nx-sha*
F:	drivers/crypto/nx/nx.*
F:	drivers/crypto/nx/nx_csbcpb.h
F:	drivers/crypto/nx/nx_debugfs.h

IBM Power 842 compression accelerator
M:	Dan Streetman <ddstreet@ieee.org>
S:	Supported
F:	drivers/crypto/nx/Makefile
F:	drivers/crypto/nx/Kconfig
F:	drivers/crypto/nx/nx-842*
F:	include/linux/sw842.h
F:	crypto/842.c
F:	lib/842/

IBM Power Linux RAID adapter
M:	Brian King <brking@us.ibm.com>
S:	Supported
F:	drivers/scsi/ipr.*

IBM Power Virtual Ethernet Device Driver
M:	Thomas Falcon <tlfalcon@linux.vnet.ibm.com>
L:	netdev@vger.kernel.org
S:	Supported
F:	drivers/net/ethernet/ibm/ibmveth.*

IBM Power SRIOV Virtual NIC Device Driver
M:	Thomas Falcon <tlfalcon@linux.vnet.ibm.com>
M:	John Allen <jallen@linux.vnet.ibm.com>
L:	netdev@vger.kernel.org
S:	Supported
F:	drivers/net/ethernet/ibm/ibmvnic.*

IBM Power Virtual SCSI Device Drivers
M:	Tyrel Datwyler <tyreld@linux.vnet.ibm.com>
L:	linux-scsi@vger.kernel.org
S:	Supported
F:	drivers/scsi/ibmvscsi/ibmvscsi*
F:	include/scsi/viosrp.h

IBM Power Virtual SCSI Device Target Driver
M:	Bryant G. Ly <bryantly@linux.vnet.ibm.com>
M:	Michael Cyr <mikecyr@linux.vnet.ibm.com>
L:	linux-scsi@vger.kernel.org
L:	target-devel@vger.kernel.org
S:	Supported
F:	drivers/scsi/ibmvscsi_tgt/

IBM Power Virtual FC Device Drivers
M:	Tyrel Datwyler <tyreld@linux.vnet.ibm.com>
L:	linux-scsi@vger.kernel.org
S:	Supported
F:	drivers/scsi/ibmvscsi/ibmvfc*

IBM ServeRAID RAID DRIVER
S:	Orphan
F:	drivers/scsi/ips.*

ICH LPC AND GPIO DRIVER
M:	Peter Tyser <ptyser@xes-inc.com>
S:	Maintained
F:	drivers/mfd/lpc_ich.c
F:	drivers/gpio/gpio-ich.c

IDE SUBSYSTEM
M:	"David S. Miller" <davem@davemloft.net>
L:	linux-ide@vger.kernel.org
Q:	http://patchwork.ozlabs.org/project/linux-ide/list/
T:	git git://git.kernel.org/pub/scm/linux/kernel/git/davem/ide.git
S:	Maintained
F:	Documentation/ide/
F:	drivers/ide/
F:	include/linux/ide.h

IDEAPAD LAPTOP EXTRAS DRIVER
M:	Ike Panhc <ike.pan@canonical.com>
L:	platform-driver-x86@vger.kernel.org
W:	http://launchpad.net/ideapad-laptop
S:	Maintained
F:	drivers/platform/x86/ideapad-laptop.c

IDEAPAD LAPTOP SLIDEBAR DRIVER
M:	Andrey Moiseev <o2g.org.ru@gmail.com>
L:	linux-input@vger.kernel.org
W:	https://github.com/o2genum/ideapad-slidebar
S:	Maintained
F:	drivers/input/misc/ideapad_slidebar.c

IDE/ATAPI DRIVERS
M:	Borislav Petkov <bp@alien8.de>
L:	linux-ide@vger.kernel.org
S:	Maintained
F:	Documentation/cdrom/ide-cd
F:	drivers/ide/ide-cd*

IDLE-I7300
M:	Andy Henroid <andrew.d.henroid@intel.com>
L:	linux-pm@vger.kernel.org
S:	Supported
F:	drivers/idle/i7300_idle.c

IEEE 802.15.4 SUBSYSTEM
M:	Alexander Aring <aar@pengutronix.de>
L:	linux-wpan@vger.kernel.org
W:	http://wpan.cakelab.org/
T:	git git://git.kernel.org/pub/scm/linux/kernel/git/bluetooth/bluetooth.git
T:	git git://git.kernel.org/pub/scm/linux/kernel/git/bluetooth/bluetooth-next.git
S:	Maintained
F:	net/ieee802154/
F:	net/mac802154/
F:	drivers/net/ieee802154/
F:	include/linux/nl802154.h
F:	include/linux/ieee802154.h
F:	include/net/nl802154.h
F:	include/net/mac802154.h
F:	include/net/af_ieee802154.h
F:	include/net/cfg802154.h
F:	include/net/ieee802154_netdev.h
F:	Documentation/networking/ieee802154.txt

IGORPLUG-USB IR RECEIVER
M:	Sean Young <sean@mess.org>
L:	linux-media@vger.kernel.org
S:	Maintained
F:	drivers/media/rc/igorplugusb.c

IGUANAWORKS USB IR TRANSCEIVER
M:	Sean Young <sean@mess.org>
L:	linux-media@vger.kernel.org
S:	Maintained
F:	drivers/media/rc/iguanair.c

IIO SUBSYSTEM AND DRIVERS
M:	Jonathan Cameron <jic23@kernel.org>
R:	Hartmut Knaack <knaack.h@gmx.de>
R:	Lars-Peter Clausen <lars@metafoo.de>
R:	Peter Meerwald-Stadler <pmeerw@pmeerw.net>
L:	linux-iio@vger.kernel.org
T:	git git://git.kernel.org/pub/scm/linux/kernel/git/jic23/iio.git
S:	Maintained
F:	Documentation/devicetree/bindings/iio/
F:	drivers/iio/
F:	drivers/staging/iio/
F:	include/linux/iio/
F:	tools/iio/

IKANOS/ADI EAGLE ADSL USB DRIVER
M:	Matthieu Castet <castet.matthieu@free.fr>
M:	Stanislaw Gruszka <stf_xl@wp.pl>
S:	Maintained
F:	drivers/usb/atm/ueagle-atm.c

INA209 HARDWARE MONITOR DRIVER
M:	Guenter Roeck <linux@roeck-us.net>
L:	linux-hwmon@vger.kernel.org
S:	Maintained
F:	Documentation/hwmon/ina209
F:	Documentation/devicetree/bindings/i2c/ina209.txt
F:	drivers/hwmon/ina209.c

INA2XX HARDWARE MONITOR DRIVER
M:	Guenter Roeck <linux@roeck-us.net>
L:	linux-hwmon@vger.kernel.org
S:	Maintained
F:	Documentation/hwmon/ina2xx
F:	drivers/hwmon/ina2xx.c
F:	include/linux/platform_data/ina2xx.h

INDUSTRY PACK SUBSYSTEM (IPACK)
M:	Samuel Iglesias Gonsalvez <siglesias@igalia.com>
M:	Jens Taprogge <jens.taprogge@taprogge.org>
M:	Greg Kroah-Hartman <gregkh@linuxfoundation.org>
L:	industrypack-devel@lists.sourceforge.net
W:	http://industrypack.sourceforge.net
S:	Maintained
F:	drivers/ipack/

INGENIC JZ4780 DMA Driver
M:	Zubair Lutfullah Kakakhel <Zubair.Kakakhel@imgtec.com>
S:	Maintained
F:	drivers/dma/dma-jz4780.c

INTEGRITY MEASUREMENT ARCHITECTURE (IMA)
M:	Mimi Zohar <zohar@linux.vnet.ibm.com>
M:	Dmitry Kasatkin <dmitry.kasatkin@gmail.com>
L:	linux-ima-devel@lists.sourceforge.net
L:	linux-ima-user@lists.sourceforge.net
L:	linux-security-module@vger.kernel.org
T:	git git://git.kernel.org/pub/scm/linux/kernel/git/zohar/linux-integrity.git
S:	Supported
F:	security/integrity/ima/

IMGTEC IR DECODER DRIVER
M:	James Hogan <james.hogan@imgtec.com>
S:	Maintained
F:	drivers/media/rc/img-ir/

IMS TWINTURBO FRAMEBUFFER DRIVER
L:	linux-fbdev@vger.kernel.org
S:	Orphan
F:	drivers/video/fbdev/imsttfb.c

INFINIBAND SUBSYSTEM
M:	Doug Ledford <dledford@redhat.com>
M:	Sean Hefty <sean.hefty@intel.com>
M:	Hal Rosenstock <hal.rosenstock@gmail.com>
L:	linux-rdma@vger.kernel.org
W:	http://www.openfabrics.org/
Q:	http://patchwork.kernel.org/project/linux-rdma/list/
T:	git git://git.kernel.org/pub/scm/linux/kernel/git/dledford/rdma.git
S:	Supported
F:	Documentation/infiniband/
F:	drivers/infiniband/
F:	include/uapi/linux/if_infiniband.h
F:	include/uapi/rdma/
F:	include/rdma/

INOTIFY
M:	John McCutchan <john@johnmccutchan.com>
M:	Robert Love <rlove@rlove.org>
M:	Eric Paris <eparis@parisplace.org>
S:	Maintained
F:	Documentation/filesystems/inotify.txt
F:	fs/notify/inotify/
F:	include/linux/inotify.h
F:	include/uapi/linux/inotify.h

INPUT (KEYBOARD, MOUSE, JOYSTICK, TOUCHSCREEN) DRIVERS
M:	Dmitry Torokhov <dmitry.torokhov@gmail.com>
L:	linux-input@vger.kernel.org
Q:	http://patchwork.kernel.org/project/linux-input/list/
T:	git git://git.kernel.org/pub/scm/linux/kernel/git/dtor/input.git
S:	Maintained
F:	drivers/input/
F:	include/linux/input.h
F:	include/uapi/linux/input.h
F:	include/linux/input/
F:	Documentation/devicetree/bindings/input/

INPUT MULTITOUCH (MT) PROTOCOL
M:	Henrik Rydberg <rydberg@bitmath.org>
L:	linux-input@vger.kernel.org
S:	Odd fixes
F:	Documentation/input/multi-touch-protocol.txt
F:	drivers/input/input-mt.c
K:	\b(ABS|SYN)_MT_

INTEL ASoC BDW/HSW DRIVERS
M:	Jie Yang <yang.jie@linux.intel.com>
L:	alsa-devel@alsa-project.org (moderated for non-subscribers)
S:	Supported
F:	sound/soc/intel/common/sst-dsp*
F:	sound/soc/intel/common/sst-firmware.c
F:	sound/soc/intel/boards/broadwell.c
F:	sound/soc/intel/haswell/

INTEL C600 SERIES SAS CONTROLLER DRIVER
M:	Intel SCU Linux support <intel-linux-scu@intel.com>
M:	Artur Paszkiewicz <artur.paszkiewicz@intel.com>
L:	linux-scsi@vger.kernel.org
T:	git git://git.code.sf.net/p/intel-sas/isci
S:	Supported
F:	drivers/scsi/isci/

INTEL HID EVENT DRIVER
M:	Alex Hung <alex.hung@canonical.com>
L:	platform-driver-x86@vger.kernel.org
S:	Maintained
F:	drivers/platform/x86/intel-hid.c

INTEL VIRTUAL BUTTON DRIVER
M:	AceLan Kao <acelan.kao@canonical.com>
L:	platform-driver-x86@vger.kernel.org
S:	Maintained
F:	drivers/platform/x86/intel-vbtn.c

INTEL IDLE DRIVER
M:	Len Brown <lenb@kernel.org>
L:	linux-pm@vger.kernel.org
T:	git git://git.kernel.org/pub/scm/linux/kernel/git/lenb/linux.git
S:	Supported
F:	drivers/idle/intel_idle.c

INTEL INTEGRATED SENSOR HUB DRIVER
M:	Srinivas Pandruvada <srinivas.pandruvada@linux.intel.com>
M:	Jiri Kosina <jikos@kernel.org>
L:	linux-input@vger.kernel.org
S:	Maintained
F:	drivers/hid/intel-ish-hid/

INTEL PSTATE DRIVER
M:	Srinivas Pandruvada <srinivas.pandruvada@linux.intel.com>
M:	Len Brown <lenb@kernel.org>
L:	linux-pm@vger.kernel.org
S:	Supported
F:	drivers/cpufreq/intel_pstate.c

INTEL FRAMEBUFFER DRIVER (excluding 810 and 815)
M:	Maik Broemme <mbroemme@libmpq.org>
L:	linux-fbdev@vger.kernel.org
S:	Maintained
F:	Documentation/fb/intelfb.txt
F:	drivers/video/fbdev/intelfb/

INTEL 810/815 FRAMEBUFFER DRIVER
M:	Antonino Daplas <adaplas@gmail.com>
L:	linux-fbdev@vger.kernel.org
S:	Maintained
F:	drivers/video/fbdev/i810/

INTEL MENLOW THERMAL DRIVER
M:	Sujith Thomas <sujith.thomas@intel.com>
L:	platform-driver-x86@vger.kernel.org
W:	https://01.org/linux-acpi
S:	Supported
F:	drivers/platform/x86/intel_menlow.c

INTEL I/OAT DMA DRIVER
M:	Dave Jiang <dave.jiang@intel.com>
R:	Dan Williams <dan.j.williams@intel.com>
L:	dmaengine@vger.kernel.org
Q:	https://patchwork.kernel.org/project/linux-dmaengine/list/
S:	Supported
F:	drivers/dma/ioat*

INTEL IOMMU (VT-d)
M:	David Woodhouse <dwmw2@infradead.org>
L:	iommu@lists.linux-foundation.org
T:	git git://git.infradead.org/iommu-2.6.git
S:	Supported
F:	drivers/iommu/intel-iommu.c
F:	include/linux/intel-iommu.h

INTEL IOP-ADMA DMA DRIVER
R:	Dan Williams <dan.j.williams@intel.com>
S:	Odd fixes
F:	drivers/dma/iop-adma.c

INTEL IXP4XX QMGR, NPE, ETHERNET and HSS SUPPORT
M:	Krzysztof Halasa <khalasa@piap.pl>
S:	Maintained
F:	arch/arm/mach-ixp4xx/include/mach/qmgr.h
F:	arch/arm/mach-ixp4xx/include/mach/npe.h
F:	arch/arm/mach-ixp4xx/ixp4xx_qmgr.c
F:	arch/arm/mach-ixp4xx/ixp4xx_npe.c
F:	drivers/net/ethernet/xscale/ixp4xx_eth.c
F:	drivers/net/wan/ixp4xx_hss.c

INTEL IXP4XX RANDOM NUMBER GENERATOR SUPPORT
M:	Deepak Saxena <dsaxena@plexity.net>
S:	Maintained
F:	drivers/char/hw_random/ixp4xx-rng.c

INTEL ETHERNET DRIVERS
M:	Jeff Kirsher <jeffrey.t.kirsher@intel.com>
L:	intel-wired-lan@lists.osuosl.org (moderated for non-subscribers)
W:	http://www.intel.com/support/feedback.htm
W:	http://e1000.sourceforge.net/
Q:	http://patchwork.ozlabs.org/project/intel-wired-lan/list/
T:	git git://git.kernel.org/pub/scm/linux/kernel/git/jkirsher/net-queue.git
T:	git git://git.kernel.org/pub/scm/linux/kernel/git/jkirsher/next-queue.git
S:	Supported
F:	Documentation/networking/e100.txt
F:	Documentation/networking/e1000.txt
F:	Documentation/networking/e1000e.txt
F:	Documentation/networking/igb.txt
F:	Documentation/networking/igbvf.txt
F:	Documentation/networking/ixgb.txt
F:	Documentation/networking/ixgbe.txt
F:	Documentation/networking/ixgbevf.txt
F:	Documentation/networking/i40e.txt
F:	Documentation/networking/i40evf.txt
F:	drivers/net/ethernet/intel/
F:	drivers/net/ethernet/intel/*/

INTEL RDMA RNIC DRIVER
M:     Faisal Latif <faisal.latif@intel.com>
R:     Chien Tin Tung <chien.tin.tung@intel.com>
R:     Mustafa Ismail <mustafa.ismail@intel.com>
R:     Shiraz Saleem <shiraz.saleem@intel.com>
R:     Tatyana Nikolova <tatyana.e.nikolova@intel.com>
L:     linux-rdma@vger.kernel.org
S:     Supported
F:     drivers/infiniband/hw/i40iw/

INTEL MERRIFIELD GPIO DRIVER
M:	Andy Shevchenko <andriy.shevchenko@linux.intel.com>
L:	linux-gpio@vger.kernel.org
S:	Maintained
F:	drivers/gpio/gpio-merrifield.c

INTEL-MID GPIO DRIVER
M:	David Cohen <david.a.cohen@linux.intel.com>
L:	linux-gpio@vger.kernel.org
S:	Maintained
F:	drivers/gpio/gpio-intel-mid.c

INTEL PRO/WIRELESS 2100, 2200BG, 2915ABG NETWORK CONNECTION SUPPORT
M:	Stanislav Yakovlev <stas.yakovlev@gmail.com>
L:	linux-wireless@vger.kernel.org
S:	Maintained
F:	Documentation/networking/README.ipw2100
F:	Documentation/networking/README.ipw2200
F:	drivers/net/wireless/intel/ipw2x00/

INTEL(R) TRACE HUB
M:	Alexander Shishkin <alexander.shishkin@linux.intel.com>
S:	Supported
F:	Documentation/trace/intel_th.txt
F:	drivers/hwtracing/intel_th/

INTEL(R) TRUSTED EXECUTION TECHNOLOGY (TXT)
M:	Ning Sun <ning.sun@intel.com>
L:	tboot-devel@lists.sourceforge.net
W:	http://tboot.sourceforge.net
T:	hg http://tboot.hg.sourceforge.net:8000/hgroot/tboot/tboot
S:	Supported
F:	Documentation/intel_txt.txt
F:	include/linux/tboot.h
F:	arch/x86/kernel/tboot.c

INTEL WIRELESS WIMAX CONNECTION 2400
M:	Inaky Perez-Gonzalez <inaky.perez-gonzalez@intel.com>
M:	linux-wimax@intel.com
L:	wimax@linuxwimax.org (subscribers-only)
S:	Supported
W:	http://linuxwimax.org
F:	Documentation/wimax/README.i2400m
F:	drivers/net/wimax/i2400m/
F:	include/uapi/linux/wimax/i2400m.h

INTEL WIRELESS 3945ABG/BG, 4965AGN (iwlegacy)
M:	Stanislaw Gruszka <sgruszka@redhat.com>
L:	linux-wireless@vger.kernel.org
S:	Supported
F:	drivers/net/wireless/intel/iwlegacy/

INTEL WIRELESS WIFI LINK (iwlwifi)
M:	Johannes Berg <johannes.berg@intel.com>
M:	Emmanuel Grumbach <emmanuel.grumbach@intel.com>
M:	Luca Coelho <luciano.coelho@intel.com>
M:	Intel Linux Wireless <linuxwifi@intel.com>
L:	linux-wireless@vger.kernel.org
W:	http://intellinuxwireless.org
T:	git git://git.kernel.org/pub/scm/linux/kernel/git/iwlwifi/iwlwifi.git
S:	Supported
F:	drivers/net/wireless/intel/iwlwifi/

INTEL MANAGEMENT ENGINE (mei)
M:	Tomas Winkler <tomas.winkler@intel.com>
L:	linux-kernel@vger.kernel.org
S:	Supported
F:	include/uapi/linux/mei.h
F:	include/linux/mei_cl_bus.h
F:	drivers/misc/mei/*
F:	drivers/watchdog/mei_wdt.c
F:	Documentation/misc-devices/mei/*

INTEL MIC DRIVERS (mic)
M:	Sudeep Dutt <sudeep.dutt@intel.com>
M:	Ashutosh Dixit <ashutosh.dixit@intel.com>
S:	Supported
W:	https://github.com/sudeepdutt/mic
W:	http://software.intel.com/en-us/mic-developer
F:	include/linux/mic_bus.h
F:	include/linux/scif.h
F:	include/uapi/linux/mic_common.h
F: 	include/uapi/linux/mic_ioctl.h
F:	include/uapi/linux/scif_ioctl.h
F:	drivers/misc/mic/
F:	drivers/dma/mic_x100_dma.c
F:	drivers/dma/mic_x100_dma.h
F:	Documentation/mic/

INTEL PMC/P-Unit IPC DRIVER
M:	Zha Qipeng<qipeng.zha@intel.com>
L:	platform-driver-x86@vger.kernel.org
S:	Maintained
F:	drivers/platform/x86/intel_pmc_ipc.c
F:	drivers/platform/x86/intel_punit_ipc.c
F:	arch/x86/include/asm/intel_pmc_ipc.h
F:	arch/x86/include/asm/intel_punit_ipc.h

INTEL TELEMETRY DRIVER
M:	Souvik Kumar Chakravarty <souvik.k.chakravarty@intel.com>
L:	platform-driver-x86@vger.kernel.org
S:	Maintained
F:	arch/x86/include/asm/intel_telemetry.h
F:	drivers/platform/x86/intel_telemetry*

INTEL PMC CORE DRIVER
M:	Rajneesh Bhardwaj <rajneesh.bhardwaj@intel.com>
M:	Vishwanath Somayaji <vishwanath.somayaji@intel.com>
L:	platform-driver-x86@vger.kernel.org
S:	Maintained
F:	arch/x86/include/asm/pmc_core.h
F:	drivers/platform/x86/intel_pmc_core*

IOC3 ETHERNET DRIVER
M:	Ralf Baechle <ralf@linux-mips.org>
L:	linux-mips@linux-mips.org
S:	Maintained
F:	drivers/net/ethernet/sgi/ioc3-eth.c

IOC3 SERIAL DRIVER
M:	Pat Gefre <pfg@sgi.com>
L:	linux-serial@vger.kernel.org
S:	Maintained
F:	drivers/tty/serial/ioc3_serial.c

IOMMU DRIVERS
M:	Joerg Roedel <joro@8bytes.org>
L:	iommu@lists.linux-foundation.org
T:	git git://git.kernel.org/pub/scm/linux/kernel/git/joro/iommu.git
S:	Maintained
F:	Documentation/devicetree/bindings/iommu/
F:	drivers/iommu/

IP MASQUERADING
M:	Juanjo Ciarlante <jjciarla@raiz.uncu.edu.ar>
S:	Maintained
F:	net/ipv4/netfilter/ipt_MASQUERADE.c

IPMI SUBSYSTEM
M:	Corey Minyard <minyard@acm.org>
L:	openipmi-developer@lists.sourceforge.net (moderated for non-subscribers)
W:	http://openipmi.sourceforge.net/
S:	Supported
F:	Documentation/IPMI.txt
F:	drivers/char/ipmi/
F:	include/linux/ipmi*
F:	include/uapi/linux/ipmi*

QCOM AUDIO (ASoC) DRIVERS
M:	Patrick Lai <plai@codeaurora.org>
M:	Banajit Goswami <bgoswami@codeaurora.org>
L:	alsa-devel@alsa-project.org (moderated for non-subscribers)
S:	Supported
F:	sound/soc/qcom/

IPS SCSI RAID DRIVER
M:	Adaptec OEM Raid Solutions <aacraid@adaptec.com>
L:	linux-scsi@vger.kernel.org
W:	http://www.adaptec.com/
S:	Maintained
F:	drivers/scsi/ips*

IPVS
M:	Wensong Zhang <wensong@linux-vs.org>
M:	Simon Horman <horms@verge.net.au>
M:	Julian Anastasov <ja@ssi.bg>
L:	netdev@vger.kernel.org
L:	lvs-devel@vger.kernel.org
S:	Maintained
T:	git git://git.kernel.org/pub/scm/linux/kernel/git/horms/ipvs-next.git
T:	git git://git.kernel.org/pub/scm/linux/kernel/git/horms/ipvs.git
F:	Documentation/networking/ipvs-sysctl.txt
F:	include/net/ip_vs.h
F:	include/uapi/linux/ip_vs.h
F:	net/netfilter/ipvs/

IPWIRELESS DRIVER
M:	Jiri Kosina <jikos@kernel.org>
M:	David Sterba <dsterba@suse.com>
S:	Odd Fixes
F:	drivers/tty/ipwireless/

IPX NETWORK LAYER
M:	Arnaldo Carvalho de Melo <acme@ghostprotocols.net>
L:	netdev@vger.kernel.org
S:	Maintained
F:	include/net/ipx.h
F:	include/uapi/linux/ipx.h
F:	net/ipx/

IRDA SUBSYSTEM
M:	Samuel Ortiz <samuel@sortiz.org>
L:	irda-users@lists.sourceforge.net (subscribers-only)
L:	netdev@vger.kernel.org
W:	http://irda.sourceforge.net/
S:	Maintained
T:	git git://git.kernel.org/pub/scm/linux/kernel/git/sameo/irda-2.6.git
F:	Documentation/networking/irda.txt
F:	drivers/net/irda/
F:	include/net/irda/
F:	net/irda/

IRQ SUBSYSTEM
M:	Thomas Gleixner <tglx@linutronix.de>
L:	linux-kernel@vger.kernel.org
S:	Maintained
T:	git git://git.kernel.org/pub/scm/linux/kernel/git/tip/tip.git irq/core
F:	kernel/irq/

IRQCHIP DRIVERS
M:	Thomas Gleixner <tglx@linutronix.de>
M:	Jason Cooper <jason@lakedaemon.net>
M:	Marc Zyngier <marc.zyngier@arm.com>
L:	linux-kernel@vger.kernel.org
S:	Maintained
T:	git git://git.kernel.org/pub/scm/linux/kernel/git/tip/tip.git irq/core
T:	git git://git.infradead.org/users/jcooper/linux.git irqchip/core
F:	Documentation/devicetree/bindings/interrupt-controller/
F:	drivers/irqchip/

IRQ DOMAINS (IRQ NUMBER MAPPING LIBRARY)
M:	Marc Zyngier <marc.zyngier@arm.com>
S:	Maintained
T:	git git://git.kernel.org/pub/scm/linux/kernel/git/tip/tip.git irq/core
F:	Documentation/IRQ-domain.txt
F:	include/linux/irqdomain.h
F:	kernel/irq/irqdomain.c
F:	kernel/irq/msi.c

ISA
M:	William Breathitt Gray <vilhelm.gray@gmail.com>
S:	Maintained
F:	Documentation/isa.txt
F:	drivers/base/isa.c
F:	include/linux/isa.h

ISAPNP
M:	Jaroslav Kysela <perex@perex.cz>
S:	Maintained
F:	Documentation/isapnp.txt
F:	drivers/pnp/isapnp/
F:	include/linux/isapnp.h

ISA RADIO MODULE
M:	Hans Verkuil <hverkuil@xs4all.nl>
L:	linux-media@vger.kernel.org
T:	git git://linuxtv.org/media_tree.git
W:	https://linuxtv.org
S:	Maintained
F:	drivers/media/radio/radio-isa*

iSCSI BOOT FIRMWARE TABLE (iBFT) DRIVER
M:	Peter Jones <pjones@redhat.com>
M:	Konrad Rzeszutek Wilk <konrad@kernel.org>
S:	Maintained
F:	drivers/firmware/iscsi_ibft*

ISCSI
M:	Mike Christie <michaelc@cs.wisc.edu>
L:	open-iscsi@googlegroups.com
W:	www.open-iscsi.org
T:	git git://git.kernel.org/pub/scm/linux/kernel/git/mnc/linux-2.6-iscsi.git
S:	Maintained
F:	drivers/scsi/*iscsi*
F:	include/scsi/*iscsi*

ISCSI EXTENSIONS FOR RDMA (ISER) INITIATOR
M:	Or Gerlitz <ogerlitz@mellanox.com>
M:	Sagi Grimberg <sagi@grimberg.me>
M:	Roi Dayan <roid@mellanox.com>
L:	linux-rdma@vger.kernel.org
S:	Supported
W:	http://www.openfabrics.org
W:	www.open-iscsi.org
Q:	http://patchwork.kernel.org/project/linux-rdma/list/
F:	drivers/infiniband/ulp/iser/

ISCSI EXTENSIONS FOR RDMA (ISER) TARGET
M:	Sagi Grimberg <sagi@grimberg.me>
T:	git git://git.kernel.org/pub/scm/linux/kernel/git/nab/target-pending.git master
L:	linux-rdma@vger.kernel.org
L:	target-devel@vger.kernel.org
S:	Supported
W:	http://www.linux-iscsi.org
F:	drivers/infiniband/ulp/isert

ISDN SUBSYSTEM
M:	Karsten Keil <isdn@linux-pingi.de>
L:	isdn4linux@listserv.isdn4linux.de (subscribers-only)
L:	netdev@vger.kernel.org
W:	http://www.isdn4linux.de
T:	git git://git.kernel.org/pub/scm/linux/kernel/git/kkeil/isdn-2.6.git
S:	Maintained
F:	Documentation/isdn/
F:	drivers/isdn/
F:	include/linux/isdn.h
F:	include/linux/isdn/
F:	include/uapi/linux/isdn.h
F:	include/uapi/linux/isdn/

ISDN SUBSYSTEM (Eicon active card driver)
M:	Armin Schindler <mac@melware.de>
L:	isdn4linux@listserv.isdn4linux.de (subscribers-only)
W:	http://www.melware.de
S:	Maintained
F:	drivers/isdn/hardware/eicon/

IT87 HARDWARE MONITORING DRIVER
M:	Jean Delvare <jdelvare@suse.com>
L:	linux-hwmon@vger.kernel.org
S:	Maintained
F:	Documentation/hwmon/it87
F:	drivers/hwmon/it87.c

IT913X MEDIA DRIVER
M:	Antti Palosaari <crope@iki.fi>
L:	linux-media@vger.kernel.org
W:	https://linuxtv.org
W:	http://palosaari.fi/linux/
Q:	http://patchwork.linuxtv.org/project/linux-media/list/
T:	git git://linuxtv.org/anttip/media_tree.git
S:	Maintained
F:	drivers/media/tuners/it913x*

IVTV VIDEO4LINUX DRIVER
M:	Andy Walls <awalls@md.metrocast.net>
L:	ivtv-devel@ivtvdriver.org (subscribers-only)
L:	linux-media@vger.kernel.org
T:	git git://linuxtv.org/media_tree.git
W:	http://www.ivtvdriver.org
S:	Maintained
F:	Documentation/media/v4l-drivers/ivtv*
F:	drivers/media/pci/ivtv/
F:	include/uapi/linux/ivtv*

IX2505V MEDIA DRIVER
M:	Malcolm Priestley <tvboxspy@gmail.com>
L:	linux-media@vger.kernel.org
W:	https://linuxtv.org
Q:	http://patchwork.linuxtv.org/project/linux-media/list/
S:	Maintained
F:	drivers/media/dvb-frontends/ix2505v*

JC42.4 TEMPERATURE SENSOR DRIVER
M:	Guenter Roeck <linux@roeck-us.net>
L:	linux-hwmon@vger.kernel.org
S:	Maintained
F:	drivers/hwmon/jc42.c
F:	Documentation/hwmon/jc42

JFS FILESYSTEM
M:	Dave Kleikamp <shaggy@kernel.org>
L:	jfs-discussion@lists.sourceforge.net
W:	http://jfs.sourceforge.net/
T:	git git://git.kernel.org/pub/scm/linux/kernel/git/shaggy/jfs-2.6.git
S:	Maintained
F:	Documentation/filesystems/jfs.txt
F:	fs/jfs/

JME NETWORK DRIVER
M:	Guo-Fu Tseng <cooldavid@cooldavid.org>
L:	netdev@vger.kernel.org
S:	Maintained
F:	drivers/net/ethernet/jme.*

JOURNALLING FLASH FILE SYSTEM V2 (JFFS2)
M:	David Woodhouse <dwmw2@infradead.org>
L:	linux-mtd@lists.infradead.org
W:	http://www.linux-mtd.infradead.org/doc/jffs2.html
S:	Maintained
F:	fs/jffs2/
F:	include/uapi/linux/jffs2.h

JOURNALLING LAYER FOR BLOCK DEVICES (JBD2)
M:	"Theodore Ts'o" <tytso@mit.edu>
M:	Jan Kara <jack@suse.com>
L:	linux-ext4@vger.kernel.org
S:	Maintained
F:	fs/jbd2/
F:	include/linux/jbd2.h

JPU V4L2 MEM2MEM DRIVER FOR RENESAS
M:	Mikhail Ulyanov <mikhail.ulyanov@cogentembedded.com>
L:	linux-media@vger.kernel.org
S:	Maintained
F:	drivers/media/platform/rcar_jpu.c

JSM Neo PCI based serial card
M:	Gabriel Krisman Bertazi <krisman@linux.vnet.ibm.com>
L:	linux-serial@vger.kernel.org
S:	Maintained
F:	drivers/tty/serial/jsm/

K10TEMP HARDWARE MONITORING DRIVER
M:	Clemens Ladisch <clemens@ladisch.de>
L:	linux-hwmon@vger.kernel.org
S:	Maintained
F:	Documentation/hwmon/k10temp
F:	drivers/hwmon/k10temp.c

K8TEMP HARDWARE MONITORING DRIVER
M:	Rudolf Marek <r.marek@assembler.cz>
L:	linux-hwmon@vger.kernel.org
S:	Maintained
F:	Documentation/hwmon/k8temp
F:	drivers/hwmon/k8temp.c

KASAN
M:	Andrey Ryabinin <aryabinin@virtuozzo.com>
R:	Alexander Potapenko <glider@google.com>
R:	Dmitry Vyukov <dvyukov@google.com>
L:	kasan-dev@googlegroups.com
S:	Maintained
F:	arch/*/include/asm/kasan.h
F:	arch/*/mm/kasan_init*
F:	Documentation/dev-tools/kasan.rst
F:	include/linux/kasan*.h
F:	lib/test_kasan.c
F:	mm/kasan/
F:	scripts/Makefile.kasan

KCONFIG
M:	"Yann E. MORIN" <yann.morin.1998@free.fr>
L:	linux-kbuild@vger.kernel.org
T:	git git://gitorious.org/linux-kconfig/linux-kconfig
S:	Maintained
F:	Documentation/kbuild/kconfig-language.txt
F:	scripts/kconfig/

KDUMP
M:	Dave Young <dyoung@redhat.com>
M:	Baoquan He <bhe@redhat.com>
R:	Vivek Goyal <vgoyal@redhat.com>
L:	kexec@lists.infradead.org
W:	http://lse.sourceforge.net/kdump/
S:	Maintained
F:	Documentation/kdump/

KEENE FM RADIO TRANSMITTER DRIVER
M:	Hans Verkuil <hverkuil@xs4all.nl>
L:	linux-media@vger.kernel.org
T:	git git://linuxtv.org/media_tree.git
W:	https://linuxtv.org
S:	Maintained
F:	drivers/media/radio/radio-keene*

KERNEL AUTOMOUNTER v4 (AUTOFS4)
M:	Ian Kent <raven@themaw.net>
L:	autofs@vger.kernel.org
S:	Maintained
F:	fs/autofs4/

KERNEL BUILD + files below scripts/ (unless maintained elsewhere)
M:	Michal Marek <mmarek@suse.com>
T:	git git://git.kernel.org/pub/scm/linux/kernel/git/mmarek/kbuild.git for-next
T:	git git://git.kernel.org/pub/scm/linux/kernel/git/mmarek/kbuild.git rc-fixes
L:	linux-kbuild@vger.kernel.org
S:	Maintained
F:	Documentation/kbuild/
F:	Makefile
F:	scripts/Makefile.*
F:	scripts/basic/
F:	scripts/mk*
F:	scripts/package/

KERNEL JANITORS
L:	kernel-janitors@vger.kernel.org
W:	http://kernelnewbies.org/KernelJanitors
S:	Odd Fixes

KERNEL NFSD, SUNRPC, AND LOCKD SERVERS
M:	"J. Bruce Fields" <bfields@fieldses.org>
M:	Jeff Layton <jlayton@poochiereds.net>
L:	linux-nfs@vger.kernel.org
W:	http://nfs.sourceforge.net/
T:	git git://linux-nfs.org/~bfields/linux.git
S:	Supported
F:	fs/nfsd/
F:	include/uapi/linux/nfsd/
F:	fs/lockd/
F:	fs/nfs_common/
F:	net/sunrpc/
F:	include/linux/lockd/
F:	include/linux/sunrpc/
F:	include/uapi/linux/sunrpc/

KERNEL SELFTEST FRAMEWORK
M:	Shuah Khan <shuahkh@osg.samsung.com>
M:	Shuah Khan <shuah@kernel.org>
L:	linux-kselftest@vger.kernel.org
T:	git git://git.kernel.org/pub/scm/shuah/linux-kselftest
S:	Maintained
F:	tools/testing/selftests

KERNEL VIRTUAL MACHINE (KVM)
M:	Paolo Bonzini <pbonzini@redhat.com>
M:	Radim Krčmář <rkrcmar@redhat.com>
L:	kvm@vger.kernel.org
W:	http://www.linux-kvm.org
T:	git git://git.kernel.org/pub/scm/virt/kvm/kvm.git
S:	Supported
F:	Documentation/*/kvm*.txt
F:	Documentation/virtual/kvm/
F:	arch/*/kvm/
F:	arch/x86/kernel/kvm.c
F:	arch/x86/kernel/kvmclock.c
F:	arch/*/include/asm/kvm*
F:	include/linux/kvm*
F:	include/uapi/linux/kvm*
F:	virt/kvm/
F:	tools/kvm/

KERNEL VIRTUAL MACHINE (KVM) FOR AMD-V
M:	Joerg Roedel <joro@8bytes.org>
L:	kvm@vger.kernel.org
W:	http://www.linux-kvm.org/
S:	Maintained
F:	arch/x86/include/asm/svm.h
F:	arch/x86/kvm/svm.c

KERNEL VIRTUAL MACHINE (KVM) FOR POWERPC
M:	Alexander Graf <agraf@suse.com>
L:	kvm-ppc@vger.kernel.org
W:	http://www.linux-kvm.org/
T:	git git://github.com/agraf/linux-2.6.git
S:	Supported
F:	arch/powerpc/include/asm/kvm*
F:	arch/powerpc/kvm/

KERNEL VIRTUAL MACHINE for s390 (KVM/s390)
M:	Christian Borntraeger <borntraeger@de.ibm.com>
M:	Cornelia Huck <cornelia.huck@de.ibm.com>
L:	linux-s390@vger.kernel.org
W:	http://www.ibm.com/developerworks/linux/linux390/
T:	git git://git.kernel.org/pub/scm/linux/kernel/git/kvms390/linux.git
S:	Supported
F:	Documentation/s390/kvm.txt
F:	arch/s390/include/asm/kvm*
F:	arch/s390/kvm/

KERNEL VIRTUAL MACHINE (KVM) FOR ARM
M:	Christoffer Dall <christoffer.dall@linaro.org>
M:	Marc Zyngier <marc.zyngier@arm.com>
L:	linux-arm-kernel@lists.infradead.org (moderated for non-subscribers)
L:	kvmarm@lists.cs.columbia.edu
W:	http://systems.cs.columbia.edu/projects/kvm-arm
T:	git git://git.kernel.org/pub/scm/linux/kernel/git/kvmarm/kvmarm.git
S:	Supported
F:	arch/arm/include/uapi/asm/kvm*
F:	arch/arm/include/asm/kvm*
F:	arch/arm/kvm/
F:	virt/kvm/arm/
F:	include/kvm/arm_*

KERNEL VIRTUAL MACHINE FOR ARM64 (KVM/arm64)
M:	Christoffer Dall <christoffer.dall@linaro.org>
M:	Marc Zyngier <marc.zyngier@arm.com>
L:	linux-arm-kernel@lists.infradead.org (moderated for non-subscribers)
L:	kvmarm@lists.cs.columbia.edu
S:	Maintained
F:	arch/arm64/include/uapi/asm/kvm*
F:	arch/arm64/include/asm/kvm*
F:	arch/arm64/kvm/

KERNEL VIRTUAL MACHINE FOR MIPS (KVM/mips)
M:	James Hogan <james.hogan@imgtec.com>
L:	linux-mips@linux-mips.org
S:	Supported
F:	arch/mips/include/uapi/asm/kvm*
F:	arch/mips/include/asm/kvm*
F:	arch/mips/kvm/

KEXEC
M:	Eric Biederman <ebiederm@xmission.com>
W:	http://kernel.org/pub/linux/utils/kernel/kexec/
L:	kexec@lists.infradead.org
S:	Maintained
F:	include/linux/kexec.h
F:	include/uapi/linux/kexec.h
F:	kernel/kexec*

KEYS/KEYRINGS:
M:	David Howells <dhowells@redhat.com>
L:	keyrings@vger.kernel.org
S:	Maintained
F:	Documentation/security/keys.txt
F:	include/linux/key.h
F:	include/linux/key-type.h
F:	include/linux/keyctl.h
F:	include/uapi/linux/keyctl.h
F:	include/keys/
F:	security/keys/

KEYS-TRUSTED
M:	David Safford <safford@us.ibm.com>
M:	Mimi Zohar <zohar@linux.vnet.ibm.com>
L:	linux-security-module@vger.kernel.org
L:	keyrings@vger.kernel.org
S:	Supported
F:	Documentation/security/keys-trusted-encrypted.txt
F:	include/keys/trusted-type.h
F:	security/keys/trusted.c
F:	security/keys/trusted.h

KEYS-ENCRYPTED
M:	Mimi Zohar <zohar@linux.vnet.ibm.com>
M:	David Safford <safford@us.ibm.com>
L:	linux-security-module@vger.kernel.org
L:	keyrings@vger.kernel.org
S:	Supported
F:	Documentation/security/keys-trusted-encrypted.txt
F:	include/keys/encrypted-type.h
F:	security/keys/encrypted-keys/

KGDB / KDB /debug_core
M:	Jason Wessel <jason.wessel@windriver.com>
W:	http://kgdb.wiki.kernel.org/
L:	kgdb-bugreport@lists.sourceforge.net
T:	git git://git.kernel.org/pub/scm/linux/kernel/git/jwessel/kgdb.git
S:	Maintained
F:	Documentation/DocBook/kgdb.tmpl
F:	drivers/misc/kgdbts.c
F:	drivers/tty/serial/kgdboc.c
F:	include/linux/kdb.h
F:	include/linux/kgdb.h
F:	kernel/debug/

KMEMCHECK
M:	Vegard Nossum <vegardno@ifi.uio.no>
M:	Pekka Enberg <penberg@kernel.org>
S:	Maintained
F:	Documentation/dev-tools/kmemcheck.rst
F:	arch/x86/include/asm/kmemcheck.h
F:	arch/x86/mm/kmemcheck/
F:	include/linux/kmemcheck.h
F:	mm/kmemcheck.c

KMEMLEAK
M:	Catalin Marinas <catalin.marinas@arm.com>
S:	Maintained
F:	Documentation/dev-tools/kmemleak.rst
F:	include/linux/kmemleak.h
F:	mm/kmemleak.c
F:	mm/kmemleak-test.c

KPROBES
M:	Ananth N Mavinakayanahalli <ananth@linux.vnet.ibm.com>
M:	Anil S Keshavamurthy <anil.s.keshavamurthy@intel.com>
M:	"David S. Miller" <davem@davemloft.net>
M:	Masami Hiramatsu <mhiramat@kernel.org>
S:	Maintained
F:	Documentation/kprobes.txt
F:	include/linux/kprobes.h
F:	kernel/kprobes.c

KS0108 LCD CONTROLLER DRIVER
M:	Miguel Ojeda Sandonis <miguel.ojeda.sandonis@gmail.com>
W:	http://miguelojeda.es/auxdisplay.htm
W:	http://jair.lab.fi.uva.es/~migojed/auxdisplay.htm
S:	Maintained
F:	Documentation/auxdisplay/ks0108
F:	drivers/auxdisplay/ks0108.c
F:	include/linux/ks0108.h

L3MDEV
M:	David Ahern <dsa@cumulusnetworks.com>
L:	netdev@vger.kernel.org
S:	Maintained
F:	net/l3mdev
F:	include/net/l3mdev.h

LANTIQ MIPS ARCHITECTURE
M:	John Crispin <john@phrozen.org>
L:	linux-mips@linux-mips.org
S:	Maintained
F:	arch/mips/lantiq

LAPB module
L:	linux-x25@vger.kernel.org
S:	Orphan
F:	Documentation/networking/lapb-module.txt
F:	include/*/lapb.h
F:	net/lapb/

LASI 53c700 driver for PARISC
M:	"James E.J. Bottomley" <James.Bottomley@HansenPartnership.com>
L:	linux-scsi@vger.kernel.org
S:	Maintained
F:	Documentation/scsi/53c700.txt
F:	drivers/scsi/53c700*

LED SUBSYSTEM
M:	Richard Purdie <rpurdie@rpsys.net>
M:	Jacek Anaszewski <j.anaszewski@samsung.com>
L:	linux-leds@vger.kernel.org
T:	git git://git.kernel.org/pub/scm/linux/kernel/git/j.anaszewski/linux-leds.git
S:	Maintained
F:	Documentation/devicetree/bindings/leds/
F:	drivers/leds/
F:	include/linux/leds.h

LEGACY EEPROM DRIVER
M:	Jean Delvare <jdelvare@suse.com>
S:	Maintained
F:	Documentation/misc-devices/eeprom
F:	drivers/misc/eeprom/eeprom.c

LEGO USB Tower driver
M:	Juergen Stuber <starblue@users.sourceforge.net>
L:	legousb-devel@lists.sourceforge.net
W:	http://legousb.sourceforge.net/
S:	Maintained
F:	drivers/usb/misc/legousbtower.c

LG2160 MEDIA DRIVER
M:	Michael Krufky <mkrufky@linuxtv.org>
L:	linux-media@vger.kernel.org
W:	https://linuxtv.org
W:	http://github.com/mkrufky
Q:	http://patchwork.linuxtv.org/project/linux-media/list/
T:	git git://linuxtv.org/mkrufky/tuners.git
S:	Maintained
F:	drivers/media/dvb-frontends/lg2160.*

LGDT3305 MEDIA DRIVER
M:	Michael Krufky <mkrufky@linuxtv.org>
L:	linux-media@vger.kernel.org
W:	https://linuxtv.org
W:	http://github.com/mkrufky
Q:	http://patchwork.linuxtv.org/project/linux-media/list/
T:	git git://linuxtv.org/mkrufky/tuners.git
S:	Maintained
F:	drivers/media/dvb-frontends/lgdt3305.*

LGUEST
M:	Rusty Russell <rusty@rustcorp.com.au>
L:	lguest@lists.ozlabs.org
W:	http://lguest.ozlabs.org/
S:	Odd Fixes
F:	arch/x86/include/asm/lguest*.h
F:	arch/x86/lguest/
F:	drivers/lguest/
F:	include/linux/lguest*.h
F:	tools/lguest/

LIBATA SUBSYSTEM (Serial and Parallel ATA drivers)
M:	Tejun Heo <tj@kernel.org>
L:	linux-ide@vger.kernel.org
T:	git git://git.kernel.org/pub/scm/linux/kernel/git/tj/libata.git
S:	Maintained
F:	drivers/ata/
F:	include/linux/ata.h
F:	include/linux/libata.h
F:	Documentation/devicetree/bindings/ata/

LIBATA PATA ARASAN COMPACT FLASH CONTROLLER
M:	Viresh Kumar <vireshk@kernel.org>
L:	linux-ide@vger.kernel.org
T:	git git://git.kernel.org/pub/scm/linux/kernel/git/tj/libata.git
S:	Maintained
F:	include/linux/pata_arasan_cf_data.h
F:	drivers/ata/pata_arasan_cf.c

LIBATA PATA DRIVERS
M:	Bartlomiej Zolnierkiewicz <b.zolnierkie@samsung.com>
M:	Tejun Heo <tj@kernel.org>
L:	linux-ide@vger.kernel.org
T:	git git://git.kernel.org/pub/scm/linux/kernel/git/tj/libata.git
S:	Maintained
F:	drivers/ata/pata_*.c
F:	drivers/ata/ata_generic.c

LIBATA SATA AHCI PLATFORM devices support
M:	Hans de Goede <hdegoede@redhat.com>
M:	Tejun Heo <tj@kernel.org>
L:	linux-ide@vger.kernel.org
T:	git git://git.kernel.org/pub/scm/linux/kernel/git/tj/libata.git
S:	Maintained
F:	drivers/ata/ahci_platform.c
F:	drivers/ata/libahci_platform.c
F:	include/linux/ahci_platform.h

LIBATA SATA PROMISE TX2/TX4 CONTROLLER DRIVER
M:	Mikael Pettersson <mikpelinux@gmail.com>
L:	linux-ide@vger.kernel.org
T:	git git://git.kernel.org/pub/scm/linux/kernel/git/tj/libata.git
S:	Maintained
F:	drivers/ata/sata_promise.*

LIBLOCKDEP
M:	Sasha Levin <sasha.levin@oracle.com>
S:	Maintained
F:	tools/lib/lockdep/

LIBNVDIMM: NON-VOLATILE MEMORY DEVICE SUBSYSTEM
M:	Dan Williams <dan.j.williams@intel.com>
L:	linux-nvdimm@lists.01.org
Q:	https://patchwork.kernel.org/project/linux-nvdimm/list/
T:	git git://git.kernel.org/pub/scm/linux/kernel/git/nvdimm/nvdimm.git
S:	Supported
F:	drivers/nvdimm/*
F:	include/linux/nd.h
F:	include/linux/libnvdimm.h
F:	include/uapi/linux/ndctl.h

LIBNVDIMM BLK: MMIO-APERTURE DRIVER
M:	Ross Zwisler <ross.zwisler@linux.intel.com>
L:	linux-nvdimm@lists.01.org
Q:	https://patchwork.kernel.org/project/linux-nvdimm/list/
S:	Supported
F:	drivers/nvdimm/blk.c
F:	drivers/nvdimm/region_devs.c
F:	drivers/acpi/nfit*

LIBNVDIMM BTT: BLOCK TRANSLATION TABLE
M:	Vishal Verma <vishal.l.verma@intel.com>
L:	linux-nvdimm@lists.01.org
Q:	https://patchwork.kernel.org/project/linux-nvdimm/list/
S:	Supported
F:	drivers/nvdimm/btt*

LIBNVDIMM PMEM: PERSISTENT MEMORY DRIVER
M:	Ross Zwisler <ross.zwisler@linux.intel.com>
L:	linux-nvdimm@lists.01.org
Q:	https://patchwork.kernel.org/project/linux-nvdimm/list/
S:	Supported
F:	drivers/nvdimm/pmem.c
F:	include/linux/pmem.h
F:	arch/*/include/asm/pmem.h

LIGHTNVM PLATFORM SUPPORT
M:	Matias Bjorling <mb@lightnvm.io>
W:	http://github/OpenChannelSSD
L:	linux-block@vger.kernel.org
S:	Maintained
F:	drivers/lightnvm/
F:	include/linux/lightnvm.h
F:	include/uapi/linux/lightnvm.h

LINUX FOR IBM pSERIES (RS/6000)
M:	Paul Mackerras <paulus@au.ibm.com>
W:	http://www.ibm.com/linux/ltc/projects/ppc
S:	Supported
F:	arch/powerpc/boot/rs6000.h

LINUX FOR POWERPC (32-BIT AND 64-BIT)
M:	Benjamin Herrenschmidt <benh@kernel.crashing.org>
M:	Paul Mackerras <paulus@samba.org>
M:	Michael Ellerman <mpe@ellerman.id.au>
W:	http://www.penguinppc.org/
L:	linuxppc-dev@lists.ozlabs.org
Q:	http://patchwork.ozlabs.org/project/linuxppc-dev/list/
T:	git git://git.kernel.org/pub/scm/linux/kernel/git/powerpc/linux.git
S:	Supported
F:	Documentation/powerpc/
F:	arch/powerpc/
F:	drivers/char/tpm/tpm_ibmvtpm*
F:	drivers/crypto/nx/
F:	drivers/crypto/vmx/
F:	drivers/net/ethernet/ibm/ibmveth.*
F:	drivers/net/ethernet/ibm/ibmvnic.*
F:	drivers/pci/hotplug/pnv_php.c
F:	drivers/pci/hotplug/rpa*
F:	drivers/scsi/ibmvscsi/
N:	opal
N:	/pmac
N:	powermac
N:	powernv
N:	[^a-z0-9]ps3
N:	pseries

LINUX FOR POWER MACINTOSH
M:	Benjamin Herrenschmidt <benh@kernel.crashing.org>
W:	http://www.penguinppc.org/
L:	linuxppc-dev@lists.ozlabs.org
S:	Maintained
F:	arch/powerpc/platforms/powermac/
F:	drivers/macintosh/

LINUX FOR POWERPC EMBEDDED MPC5XXX
M:	Anatolij Gustschin <agust@denx.de>
L:	linuxppc-dev@lists.ozlabs.org
T:	git git://git.denx.de/linux-denx-agust.git
S:	Maintained
F:	arch/powerpc/platforms/512x/
F:	arch/powerpc/platforms/52xx/

LINUX FOR POWERPC EMBEDDED PPC4XX
M:	Alistair Popple <alistair@popple.id.au>
M:	Matt Porter <mporter@kernel.crashing.org>
W:	http://www.penguinppc.org/
L:	linuxppc-dev@lists.ozlabs.org
S:	Maintained
F:	arch/powerpc/platforms/40x/
F:	arch/powerpc/platforms/44x/

LINUX FOR POWERPC EMBEDDED XILINX VIRTEX
L:	linuxppc-dev@lists.ozlabs.org
S:	Orphan
F:	arch/powerpc/*/*virtex*
F:	arch/powerpc/*/*/*virtex*

LINUX FOR POWERPC EMBEDDED PPC8XX
M:	Vitaly Bordug <vitb@kernel.crashing.org>
W:	http://www.penguinppc.org/
L:	linuxppc-dev@lists.ozlabs.org
S:	Maintained
F:	arch/powerpc/platforms/8xx/

LINUX FOR POWERPC EMBEDDED PPC83XX AND PPC85XX
M:	Scott Wood <oss@buserror.net>
M:	Kumar Gala <galak@kernel.crashing.org>
W:	http://www.penguinppc.org/
L:	linuxppc-dev@lists.ozlabs.org
T:	git git://git.kernel.org/pub/scm/linux/kernel/git/scottwood/linux.git
S:	Maintained
F:	arch/powerpc/platforms/83xx/
F:	arch/powerpc/platforms/85xx/

LINUX FOR POWERPC PA SEMI PWRFICIENT
M:	Olof Johansson <olof@lixom.net>
L:	linuxppc-dev@lists.ozlabs.org
S:	Maintained
F:	arch/powerpc/platforms/pasemi/
F:	drivers/*/*pasemi*
F:	drivers/*/*/*pasemi*

LINUX SECURITY MODULE (LSM) FRAMEWORK
M:	Chris Wright <chrisw@sous-sol.org>
L:	linux-security-module@vger.kernel.org
S:	Supported

LIS3LV02D ACCELEROMETER DRIVER
M:	Eric Piel <eric.piel@tremplin-utc.net>
S:	Maintained
F:	Documentation/misc-devices/lis3lv02d
F:	drivers/misc/lis3lv02d/
F:	drivers/platform/x86/hp_accel.c

LIVE PATCHING
M:	Josh Poimboeuf <jpoimboe@redhat.com>
M:	Jessica Yu <jeyu@redhat.com>
M:	Jiri Kosina <jikos@kernel.org>
M:	Miroslav Benes <mbenes@suse.cz>
R:	Petr Mladek <pmladek@suse.com>
S:	Maintained
F:	kernel/livepatch/
F:	include/linux/livepatch.h
F:	arch/x86/include/asm/livepatch.h
F:	arch/x86/kernel/livepatch.c
F:	Documentation/livepatch/
F:	Documentation/ABI/testing/sysfs-kernel-livepatch
F:	samples/livepatch/
L:	live-patching@vger.kernel.org
T:	git git://git.kernel.org/pub/scm/linux/kernel/git/jikos/livepatching.git

LINUX KERNEL DUMP TEST MODULE (LKDTM)
M:	Kees Cook <keescook@chromium.org>
S:	Maintained
F:	drivers/misc/lkdtm*

LLC (802.2)
M:	Arnaldo Carvalho de Melo <acme@ghostprotocols.net>
S:	Maintained
F:	include/linux/llc.h
F:	include/uapi/linux/llc.h
F:	include/net/llc*
F:	net/llc/

LM73 HARDWARE MONITOR DRIVER
M:	Guillaume Ligneul <guillaume.ligneul@gmail.com>
L:	linux-hwmon@vger.kernel.org
S:	Maintained
F:	drivers/hwmon/lm73.c

LM78 HARDWARE MONITOR DRIVER
M:	Jean Delvare <jdelvare@suse.com>
L:	linux-hwmon@vger.kernel.org
S:	Maintained
F:	Documentation/hwmon/lm78
F:	drivers/hwmon/lm78.c

LM83 HARDWARE MONITOR DRIVER
M:	Jean Delvare <jdelvare@suse.com>
L:	linux-hwmon@vger.kernel.org
S:	Maintained
F:	Documentation/hwmon/lm83
F:	drivers/hwmon/lm83.c

LM90 HARDWARE MONITOR DRIVER
M:	Jean Delvare <jdelvare@suse.com>
L:	linux-hwmon@vger.kernel.org
S:	Maintained
F:	Documentation/hwmon/lm90
F:	Documentation/devicetree/bindings/hwmon/lm90.txt
F:	drivers/hwmon/lm90.c

LM95234 HARDWARE MONITOR DRIVER
M:	Guenter Roeck <linux@roeck-us.net>
L:	linux-hwmon@vger.kernel.org
S:	Maintained
F:	Documentation/hwmon/lm95234
F:	drivers/hwmon/lm95234.c

LME2510 MEDIA DRIVER
M:	Malcolm Priestley <tvboxspy@gmail.com>
L:	linux-media@vger.kernel.org
W:	https://linuxtv.org
Q:	http://patchwork.linuxtv.org/project/linux-media/list/
S:	Maintained
F:	drivers/media/usb/dvb-usb-v2/lmedm04*

LOCKING PRIMITIVES
M:	Peter Zijlstra <peterz@infradead.org>
M:	Ingo Molnar <mingo@redhat.com>
L:	linux-kernel@vger.kernel.org
T:	git git://git.kernel.org/pub/scm/linux/kernel/git/tip/tip.git locking/core
S:	Maintained
F:	Documentation/locking/
F:	include/linux/lockdep.h
F:	include/linux/spinlock*.h
F:	arch/*/include/asm/spinlock*.h
F:	include/linux/rwlock*.h
F:	include/linux/mutex*.h
F:	arch/*/include/asm/mutex*.h
F:	include/linux/rwsem*.h
F:	arch/*/include/asm/rwsem.h
F:	include/linux/seqlock.h
F:	lib/locking*.[ch]
F:	kernel/locking/

LOGICAL DISK MANAGER SUPPORT (LDM, Windows 2000/XP/Vista Dynamic Disks)
M:	"Richard Russon (FlatCap)" <ldm@flatcap.org>
L:	linux-ntfs-dev@lists.sourceforge.net
W:	http://www.linux-ntfs.org/content/view/19/37/
S:	Maintained
F:	Documentation/ldm.txt
F:	block/partitions/ldm.*

LogFS
M:	Joern Engel <joern@logfs.org>
M:	Prasad Joshi <prasadjoshi.linux@gmail.com>
L:	logfs@logfs.org
W:	logfs.org
S:	Maintained
F:	fs/logfs/

LSILOGIC MPT FUSION DRIVERS (FC/SAS/SPI)
M:	Sathya Prakash <sathya.prakash@broadcom.com>
M:	Chaitra P B <chaitra.basappa@broadcom.com>
M:	Suganath Prabu Subramani <suganath-prabu.subramani@broadcom.com>
L:	MPT-FusionLinux.pdl@broadcom.com
L:	linux-scsi@vger.kernel.org
W:	http://www.avagotech.com/support/
S:	Supported
F:	drivers/message/fusion/
F:	drivers/scsi/mpt2sas/
F:	drivers/scsi/mpt3sas/

LSILOGIC/SYMBIOS/NCR 53C8XX and 53C1010 PCI-SCSI drivers
M:	Matthew Wilcox <matthew@wil.cx>
L:	linux-scsi@vger.kernel.org
S:	Maintained
F:	drivers/scsi/sym53c8xx_2/

LTC4261 HARDWARE MONITOR DRIVER
M:	Guenter Roeck <linux@roeck-us.net>
L:	linux-hwmon@vger.kernel.org
S:	Maintained
F:	Documentation/hwmon/ltc4261
F:	drivers/hwmon/ltc4261.c

LTP (Linux Test Project)
M:	Mike Frysinger <vapier@gentoo.org>
M:	Cyril Hrubis <chrubis@suse.cz>
M:	Wanlong Gao <wanlong.gao@gmail.com>
M:	Jan Stancek <jstancek@redhat.com>
M:	Stanislav Kholmanskikh <stanislav.kholmanskikh@oracle.com>
M:	Alexey Kodanev <alexey.kodanev@oracle.com>
L:	ltp@lists.linux.it (subscribers-only)
W:	http://linux-test-project.github.io/
T:	git git://github.com/linux-test-project/ltp.git
S:	Maintained

M32R ARCHITECTURE
W:	http://www.linux-m32r.org/
S:	Orphan
F:	arch/m32r/

M68K ARCHITECTURE
M:	Geert Uytterhoeven <geert@linux-m68k.org>
L:	linux-m68k@lists.linux-m68k.org
W:	http://www.linux-m68k.org/
T:	git git://git.kernel.org/pub/scm/linux/kernel/git/geert/linux-m68k.git
S:	Maintained
F:	arch/m68k/
F:	drivers/zorro/

M68K ON APPLE MACINTOSH
M:	Joshua Thompson <funaho@jurai.org>
W:	http://www.mac.linux-m68k.org/
L:	linux-m68k@lists.linux-m68k.org
S:	Maintained
F:	arch/m68k/mac/

M68K ON HP9000/300
M:	Philip Blundell <philb@gnu.org>
W:	http://www.tazenda.demon.co.uk/phil/linux-hp
S:	Maintained
F:	arch/m68k/hp300/

M88DS3103 MEDIA DRIVER
M:	Antti Palosaari <crope@iki.fi>
L:	linux-media@vger.kernel.org
W:	https://linuxtv.org
W:	http://palosaari.fi/linux/
Q:	http://patchwork.linuxtv.org/project/linux-media/list/
T:	git git://linuxtv.org/anttip/media_tree.git
S:	Maintained
F:	drivers/media/dvb-frontends/m88ds3103*

M88RS2000 MEDIA DRIVER
M:	Malcolm Priestley <tvboxspy@gmail.com>
L:	linux-media@vger.kernel.org
W:	https://linuxtv.org
Q:	http://patchwork.linuxtv.org/project/linux-media/list/
S:	Maintained
F:	drivers/media/dvb-frontends/m88rs2000*

MA901 MASTERKIT USB FM RADIO DRIVER
M:	Alexey Klimov <klimov.linux@gmail.com>
L:	linux-media@vger.kernel.org
T:	git git://linuxtv.org/media_tree.git
S:	Maintained
F:	drivers/media/radio/radio-ma901.c

MAC80211
M:	Johannes Berg <johannes@sipsolutions.net>
L:	linux-wireless@vger.kernel.org
W:	http://wireless.kernel.org/
T:	git git://git.kernel.org/pub/scm/linux/kernel/git/jberg/mac80211.git
T:	git git://git.kernel.org/pub/scm/linux/kernel/git/jberg/mac80211-next.git
S:	Maintained
F:	Documentation/networking/mac80211-injection.txt
F:	include/net/mac80211.h
F:	net/mac80211/
F:	drivers/net/wireless/mac80211_hwsim.[ch]

MACVLAN DRIVER
M:	Patrick McHardy <kaber@trash.net>
L:	netdev@vger.kernel.org
S:	Maintained
F:	drivers/net/macvlan.c
F:	include/linux/if_macvlan.h

MAILBOX API
M:	Jassi Brar <jassisinghbrar@gmail.com>
L:	linux-kernel@vger.kernel.org
S:	Maintained
F:	drivers/mailbox/
F:	include/linux/mailbox_client.h
F:	include/linux/mailbox_controller.h

MAN-PAGES: MANUAL PAGES FOR LINUX -- Sections 2, 3, 4, 5, and 7
M:	Michael Kerrisk <mtk.manpages@gmail.com>
W:	http://www.kernel.org/doc/man-pages
L:	linux-man@vger.kernel.org
S:	Maintained

MARVELL 88E6XXX ETHERNET SWITCH FABRIC DRIVER
M:	Andrew Lunn <andrew@lunn.ch>
M:	Vivien Didelot <vivien.didelot@savoirfairelinux.com>
S:	Maintained
F:	drivers/net/dsa/mv88e6xxx/

MARVELL ARMADA DRM SUPPORT
M:	Russell King <rmk+kernel@armlinux.org.uk>
S:	Maintained
F:	drivers/gpu/drm/armada/
F:	include/uapi/drm/armada_drm.h
F:	Documentation/devicetree/bindings/display/armada/

MARVELL CRYPTO DRIVER
M:	Boris Brezillon <boris.brezillon@free-electrons.com>
M:	Arnaud Ebalard <arno@natisbad.org>
F:	drivers/crypto/marvell/
S:	Maintained
L:	linux-crypto@vger.kernel.org

MARVELL GIGABIT ETHERNET DRIVERS (skge/sky2)
M:	Mirko Lindner <mlindner@marvell.com>
M:	Stephen Hemminger <stephen@networkplumber.org>
L:	netdev@vger.kernel.org
S:	Maintained
F:	drivers/net/ethernet/marvell/sk*

MARVELL LIBERTAS WIRELESS DRIVER
L:	libertas-dev@lists.infradead.org
S:	Orphan
F:	drivers/net/wireless/marvell/libertas/

MARVELL MV643XX ETHERNET DRIVER
M:	Sebastian Hesselbarth <sebastian.hesselbarth@gmail.com>
L:	netdev@vger.kernel.org
S:	Maintained
F:	drivers/net/ethernet/marvell/mv643xx_eth.*
F:	include/linux/mv643xx.h

MARVELL MVNETA ETHERNET DRIVER
M:	Thomas Petazzoni <thomas.petazzoni@free-electrons.com>
L:	netdev@vger.kernel.org
S:	Maintained
F:	drivers/net/ethernet/marvell/mvneta.*

MARVELL MWIFIEX WIRELESS DRIVER
M:	Amitkumar Karwar <akarwar@marvell.com>
M:	Nishant Sarmukadam <nishants@marvell.com>
L:	linux-wireless@vger.kernel.org
S:	Maintained
F:	drivers/net/wireless/marvell/mwifiex/

MARVELL MWL8K WIRELESS DRIVER
M:	Lennert Buytenhek <buytenh@wantstofly.org>
L:	linux-wireless@vger.kernel.org
S:	Odd Fixes
F:	drivers/net/wireless/marvell/mwl8k.c

MARVELL SOC MMC/SD/SDIO CONTROLLER DRIVER
M:	Nicolas Pitre <nico@fluxnic.net>
S:	Odd Fixes
F:	drivers/mmc/host/mvsdio.*

MATROX FRAMEBUFFER DRIVER
L:	linux-fbdev@vger.kernel.org
S:	Orphan
F:	drivers/video/fbdev/matrox/matroxfb_*
F:	include/uapi/linux/matroxfb.h

MAX16065 HARDWARE MONITOR DRIVER
M:	Guenter Roeck <linux@roeck-us.net>
L:	linux-hwmon@vger.kernel.org
S:	Maintained
F:	Documentation/hwmon/max16065
F:	drivers/hwmon/max16065.c

MAX20751 HARDWARE MONITOR DRIVER
M:	Guenter Roeck <linux@roeck-us.net>
L:	linux-hwmon@vger.kernel.org
S:	Maintained
F:	Documentation/hwmon/max20751
F:	drivers/hwmon/max20751.c

MAX6650 HARDWARE MONITOR AND FAN CONTROLLER DRIVER
L:	linux-hwmon@vger.kernel.org
S:	Orphan
F:	Documentation/hwmon/max6650
F:	drivers/hwmon/max6650.c

MAX6697 HARDWARE MONITOR DRIVER
M:	Guenter Roeck <linux@roeck-us.net>
L:	linux-hwmon@vger.kernel.org
S:	Maintained
F:	Documentation/hwmon/max6697
F:	Documentation/devicetree/bindings/i2c/max6697.txt
F:	drivers/hwmon/max6697.c
F:	include/linux/platform_data/max6697.h

MAX9860 MONO AUDIO VOICE CODEC DRIVER
M:	Peter Rosin <peda@axentia.se>
L:	alsa-devel@alsa-project.org (moderated for non-subscribers)
S:	Maintained
F:	Documentation/devicetree/bindings/sound/max9860.txt
F:	sound/soc/codecs/max9860.*

MAXIM MUIC CHARGER DRIVERS FOR EXYNOS BASED BOARDS
M:	Krzysztof Kozlowski <krzk@kernel.org>
M:	Bartlomiej Zolnierkiewicz <b.zolnierkie@samsung.com>
L:	linux-pm@vger.kernel.org
S:	Supported
F:	drivers/power/max14577_charger.c
F:	drivers/power/max77693_charger.c

MAXIM MAX77802 MULTIFUNCTION PMIC DEVICE DRIVERS
M:	Javier Martinez Canillas <javier@osg.samsung.com>
L:	linux-kernel@vger.kernel.org
S:	Supported
F:	drivers/*/*max77802*.c
F:	Documentation/devicetree/bindings/*/*max77802.txt
F:	include/dt-bindings/*/*max77802.h

MAXIM PMIC AND MUIC DRIVERS FOR EXYNOS BASED BOARDS
M:	Chanwoo Choi <cw00.choi@samsung.com>
M:	Krzysztof Kozlowski <krzk@kernel.org>
M:	Bartlomiej Zolnierkiewicz <b.zolnierkie@samsung.com>
L:	linux-kernel@vger.kernel.org
S:	Supported
F:	drivers/*/max14577*.c
F:	drivers/*/max77686*.c
F:	drivers/*/max77693*.c
F:	drivers/extcon/extcon-max14577.c
F:	drivers/extcon/extcon-max77693.c
F:	drivers/rtc/rtc-max77686.c
F:	drivers/clk/clk-max77686.c
F:	Documentation/devicetree/bindings/mfd/max14577.txt
F:	Documentation/devicetree/bindings/*/max77686.txt
F:	Documentation/devicetree/bindings/mfd/max77693.txt
F:	Documentation/devicetree/bindings/clock/maxim,max77686.txt
F:	include/linux/mfd/max14577*.h
F:	include/linux/mfd/max77686*.h
F:	include/linux/mfd/max77693*.h

MAXIRADIO FM RADIO RECEIVER DRIVER
M:	Hans Verkuil <hverkuil@xs4all.nl>
L:	linux-media@vger.kernel.org
T:	git git://linuxtv.org/media_tree.git
W:	https://linuxtv.org
S:	Maintained
F:	drivers/media/radio/radio-maxiradio*

MCP4531 MICROCHIP DIGITAL POTENTIOMETER DRIVER
M:	Peter Rosin <peda@axentia.se>
L:	linux-iio@vger.kernel.org
S:	Maintained
F:	drivers/iio/potentiometer/mcp4531.c

MEDIA DRIVERS FOR RENESAS - FCP
M:	Laurent Pinchart <laurent.pinchart@ideasonboard.com>
L:	linux-media@vger.kernel.org
L:	linux-renesas-soc@vger.kernel.org
T:	git git://linuxtv.org/media_tree.git
S:	Supported
F:	Documentation/devicetree/bindings/media/renesas,fcp.txt
F:	drivers/media/platform/rcar-fcp.c
F:	include/media/rcar-fcp.h

MEDIA DRIVERS FOR RENESAS - VIN
M:	Niklas Söderlund <niklas.soderlund@ragnatech.se>
L:	linux-media@vger.kernel.org
L:	linux-renesas-soc@vger.kernel.org
T:	git git://linuxtv.org/media_tree.git
S:	Supported
F:	Documentation/devicetree/bindings/media/rcar_vin.txt
F:	drivers/media/platform/rcar-vin/

MEDIA DRIVERS FOR RENESAS - VSP1
M:	Laurent Pinchart <laurent.pinchart@ideasonboard.com>
L:	linux-media@vger.kernel.org
L:	linux-renesas-soc@vger.kernel.org
T:	git git://linuxtv.org/media_tree.git
S:	Supported
F:	Documentation/devicetree/bindings/media/renesas,vsp1.txt
F:	drivers/media/platform/vsp1/

MEDIA DRIVERS FOR HELENE
M:	Abylay Ospan <aospan@netup.ru>
L:	linux-media@vger.kernel.org
W:	https://linuxtv.org
W:	http://netup.tv/
T:	git git://linuxtv.org/media_tree.git
S:	Supported
F:	drivers/media/dvb-frontends/helene*

MEDIA DRIVERS FOR ASCOT2E
M:	Sergey Kozlov <serjk@netup.ru>
M:	Abylay Ospan <aospan@netup.ru>
L:	linux-media@vger.kernel.org
W:	https://linuxtv.org
W:	http://netup.tv/
T:	git git://linuxtv.org/media_tree.git
S:	Supported
F:	drivers/media/dvb-frontends/ascot2e*

MEDIA DRIVERS FOR CXD2841ER
M:	Sergey Kozlov <serjk@netup.ru>
M:	Abylay Ospan <aospan@netup.ru>
L:	linux-media@vger.kernel.org
W:	https://linuxtv.org
W:	http://netup.tv/
T:	git git://linuxtv.org/media_tree.git
S:	Supported
F:	drivers/media/dvb-frontends/cxd2841er*

MEDIA DRIVERS FOR HORUS3A
M:	Sergey Kozlov <serjk@netup.ru>
M:	Abylay Ospan <aospan@netup.ru>
L:	linux-media@vger.kernel.org
W:	https://linuxtv.org
W:	http://netup.tv/
T:	git git://linuxtv.org/media_tree.git
S:	Supported
F:	drivers/media/dvb-frontends/horus3a*

MEDIA DRIVERS FOR LNBH25
M:	Sergey Kozlov <serjk@netup.ru>
M:	Abylay Ospan <aospan@netup.ru>
L:	linux-media@vger.kernel.org
W:	https://linuxtv.org
W:	http://netup.tv/
T:	git git://linuxtv.org/media_tree.git
S:	Supported
F:	drivers/media/dvb-frontends/lnbh25*

MEDIA DRIVERS FOR NETUP PCI UNIVERSAL DVB devices
M:	Sergey Kozlov <serjk@netup.ru>
M:	Abylay Ospan <aospan@netup.ru>
L:	linux-media@vger.kernel.org
W:	https://linuxtv.org
W:	http://netup.tv/
T:	git git://linuxtv.org/media_tree.git
S:	Supported
F:	drivers/media/pci/netup_unidvb/*

MEDIA INPUT INFRASTRUCTURE (V4L/DVB)
M:	Mauro Carvalho Chehab <mchehab@s-opensource.com>
M:	Mauro Carvalho Chehab <mchehab@kernel.org>
P:	LinuxTV.org Project
L:	linux-media@vger.kernel.org
W:	https://linuxtv.org
Q:	http://patchwork.kernel.org/project/linux-media/list/
T:	git git://linuxtv.org/media_tree.git
S:	Maintained
F:	Documentation/media/
F:	drivers/media/
F:	drivers/staging/media/
F:	include/linux/platform_data/media/
F:	include/media/
F:	include/uapi/linux/dvb/
F:	include/uapi/linux/videodev2.h
F:	include/uapi/linux/media.h
F:	include/uapi/linux/v4l2-*
F:	include/uapi/linux/meye.h
F:	include/uapi/linux/ivtv*
F:	include/uapi/linux/uvcvideo.h

MEDIATEK ETHERNET DRIVER
M:	Felix Fietkau <nbd@openwrt.org>
M:	John Crispin <blogic@openwrt.org>
L:	netdev@vger.kernel.org
S:	Maintained
F:	drivers/net/ethernet/mediatek/

MEDIATEK MT7601U WIRELESS LAN DRIVER
M:	Jakub Kicinski <kubakici@wp.pl>
L:	linux-wireless@vger.kernel.org
S:	Maintained
F:	drivers/net/wireless/mediatek/mt7601u/

MEGARAID SCSI/SAS DRIVERS
M:	Kashyap Desai <kashyap.desai@avagotech.com>
M:	Sumit Saxena <sumit.saxena@avagotech.com>
M:	Uday Lingala <uday.lingala@avagotech.com>
L:	megaraidlinux.pdl@avagotech.com
L:	linux-scsi@vger.kernel.org
W:	http://www.lsi.com
S:	Maintained
F:	Documentation/scsi/megaraid.txt
F:	drivers/scsi/megaraid.*
F:	drivers/scsi/megaraid/

MELLANOX ETHERNET DRIVER (mlx4_en)
M:	Tariq Toukan <tariqt@mellanox.com>
L:	netdev@vger.kernel.org
S:	Supported
W:	http://www.mellanox.com
Q:	http://patchwork.ozlabs.org/project/netdev/list/
F:	drivers/net/ethernet/mellanox/mlx4/en_*

MELLANOX ETHERNET DRIVER (mlx5e)
M:	Saeed Mahameed <saeedm@mellanox.com>
L:	netdev@vger.kernel.org
S:	Supported
W:	http://www.mellanox.com
Q:	http://patchwork.ozlabs.org/project/netdev/list/
F:	drivers/net/ethernet/mellanox/mlx5/core/en_*

MELLANOX ETHERNET SWITCH DRIVERS
M:	Jiri Pirko <jiri@mellanox.com>
M:	Ido Schimmel <idosch@mellanox.com>
L:	netdev@vger.kernel.org
S:	Supported
W:	http://www.mellanox.com
Q:	http://patchwork.ozlabs.org/project/netdev/list/
F:	drivers/net/ethernet/mellanox/mlxsw/

MELLANOX MLXCPLD LED DRIVER
M:	Vadim Pasternak <vadimp@mellanox.com>
L:	linux-leds@vger.kernel.org
S:	Supported
F:	drivers/leds/leds-mlxcpld.c
F:	Documentation/leds/leds-mlxcpld.txt

MELLANOX PLATFORM DRIVER
M:      Vadim Pasternak <vadimp@mellanox.com>
L:      platform-driver-x86@vger.kernel.org
S:      Supported
F:      arch/x86/platform/mellanox/mlx-platform.c

SOFT-ROCE DRIVER (rxe)
M:	Moni Shoua <monis@mellanox.com>
L:	linux-rdma@vger.kernel.org
S:	Supported
W:	https://github.com/SoftRoCE/rxe-dev/wiki/rxe-dev:-Home
Q:	http://patchwork.kernel.org/project/linux-rdma/list/
F:	drivers/infiniband/sw/rxe/
F:	include/uapi/rdma/rdma_user_rxe.h

MEMBARRIER SUPPORT
M:	Mathieu Desnoyers <mathieu.desnoyers@efficios.com>
M:	"Paul E. McKenney" <paulmck@linux.vnet.ibm.com>
L:	linux-kernel@vger.kernel.org
S:	Supported
F:	kernel/membarrier.c
F:	include/uapi/linux/membarrier.h

MEMORY MANAGEMENT
L:	linux-mm@kvack.org
W:	http://www.linux-mm.org
S:	Maintained
F:	include/linux/mm.h
F:	include/linux/gfp.h
F:	include/linux/mmzone.h
F:	include/linux/memory_hotplug.h
F:	include/linux/vmalloc.h
F:	mm/

MEMORY TECHNOLOGY DEVICES (MTD)
M:	David Woodhouse <dwmw2@infradead.org>
M:	Brian Norris <computersforpeace@gmail.com>
L:	linux-mtd@lists.infradead.org
W:	http://www.linux-mtd.infradead.org/
Q:	http://patchwork.ozlabs.org/project/linux-mtd/list/
T:	git git://git.infradead.org/linux-mtd.git
T:	git git://git.infradead.org/l2-mtd.git
S:	Maintained
F:	Documentation/devicetree/bindings/mtd/
F:	drivers/mtd/
F:	include/linux/mtd/
F:	include/uapi/mtd/

MEN A21 WATCHDOG DRIVER
M:	Johannes Thumshirn <morbidrsa@gmail.com>
L:	linux-watchdog@vger.kernel.org
S:	Maintained
F:	drivers/watchdog/mena21_wdt.c

MEN CHAMELEON BUS (mcb)
M:	Johannes Thumshirn <morbidrsa@gmail.com>
S:	Maintained
F:	drivers/mcb/
F:	include/linux/mcb.h
F:	Documentation/men-chameleon-bus.txt

MEN F21BMC (Board Management Controller)
M:	Andreas Werner <andreas.werner@men.de>
S:	Supported
F:	drivers/mfd/menf21bmc.c
F:	drivers/watchdog/menf21bmc_wdt.c
F:	drivers/leds/leds-menf21bmc.c
F:	drivers/hwmon/menf21bmc_hwmon.c
F:	Documentation/hwmon/menf21bmc

METAG ARCHITECTURE
M:	James Hogan <james.hogan@imgtec.com>
L:	linux-metag@vger.kernel.org
T:	git git://git.kernel.org/pub/scm/linux/kernel/git/jhogan/metag.git
S:	Odd Fixes
F:	arch/metag/
F:	Documentation/metag/
F:	Documentation/devicetree/bindings/metag/
F:	Documentation/devicetree/bindings/interrupt-controller/img,*
F:	drivers/clocksource/metag_generic.c
F:	drivers/irqchip/irq-metag.c
F:	drivers/irqchip/irq-metag-ext.c
F:	drivers/tty/metag_da.c

MICROBLAZE ARCHITECTURE
M:	Michal Simek <monstr@monstr.eu>
W:	http://www.monstr.eu/fdt/
T:	git git://git.monstr.eu/linux-2.6-microblaze.git
S:	Supported
F:	arch/microblaze/

<<<<<<< HEAD
MICROCHIP / ATMEL AT91 / AT32 SERIAL DRIVER
M:	Richard Genoud <richard.genoud@gmail.com>
S:	Maintained
F:	drivers/tty/serial/atmel_serial.c
F:	include/linux/atmel_serial.h
=======
MICROCHIP / ATMEL ISC DRIVER
M:	Songjun Wu <songjun.wu@microchip.com>
L:	linux-media@vger.kernel.org
S:	Supported
F:	drivers/media/platform/atmel/atmel-isc.c
F:	drivers/media/platform/atmel/atmel-isc-regs.h
F:	devicetree/bindings/media/atmel-isc.txt
>>>>>>> 02a628e5

MICROSOFT SURFACE PRO 3 BUTTON DRIVER
M:	Chen Yu <yu.c.chen@intel.com>
L:	platform-driver-x86@vger.kernel.org
S:	Supported
F:	drivers/platform/x86/surfacepro3_button.c

MICROTEK X6 SCANNER
M:	Oliver Neukum <oliver@neukum.org>
S:	Maintained
F:	drivers/usb/image/microtek.*

MIPS
M:	Ralf Baechle <ralf@linux-mips.org>
L:	linux-mips@linux-mips.org
W:	http://www.linux-mips.org/
T:	git git://git.linux-mips.org/pub/scm/ralf/linux.git
Q:	http://patchwork.linux-mips.org/project/linux-mips/list/
S:	Supported
F:	Documentation/devicetree/bindings/mips/
F:	Documentation/mips/
F:	arch/mips/

MIPS/LOONGSON1 ARCHITECTURE
M:	Keguang Zhang <keguang.zhang@gmail.com>
L:	linux-mips@linux-mips.org
S:	Maintained
F:	arch/mips/loongson32/
F:	arch/mips/include/asm/mach-loongson32/
F:	drivers/*/*loongson1*
F:	drivers/*/*/*loongson1*

MIROSOUND PCM20 FM RADIO RECEIVER DRIVER
M:	Hans Verkuil <hverkuil@xs4all.nl>
L:	linux-media@vger.kernel.org
T:	git git://linuxtv.org/media_tree.git
W:	https://linuxtv.org
S:	Odd Fixes
F:	drivers/media/radio/radio-miropcm20*

MELLANOX MLX4 core VPI driver
M:	Yishai Hadas <yishaih@mellanox.com>
L:	netdev@vger.kernel.org
L:	linux-rdma@vger.kernel.org
W:	http://www.mellanox.com
Q:	http://patchwork.ozlabs.org/project/netdev/list/
S:	Supported
F:	drivers/net/ethernet/mellanox/mlx4/
F:	include/linux/mlx4/

MELLANOX MLX4 IB driver
M:	Yishai Hadas <yishaih@mellanox.com>
L:	linux-rdma@vger.kernel.org
W:	http://www.mellanox.com
Q:	http://patchwork.kernel.org/project/linux-rdma/list/
S:	Supported
F:	drivers/infiniband/hw/mlx4/
F:	include/linux/mlx4/

MELLANOX MLX5 core VPI driver
M:	Matan Barak <matanb@mellanox.com>
M:	Leon Romanovsky <leonro@mellanox.com>
L:	netdev@vger.kernel.org
L:	linux-rdma@vger.kernel.org
W:	http://www.mellanox.com
Q:	http://patchwork.ozlabs.org/project/netdev/list/
S:	Supported
F:	drivers/net/ethernet/mellanox/mlx5/core/
F:	include/linux/mlx5/

MELLANOX MLX5 IB driver
M:	Matan Barak <matanb@mellanox.com>
M:	Leon Romanovsky <leonro@mellanox.com>
L:	linux-rdma@vger.kernel.org
W:	http://www.mellanox.com
Q:	http://patchwork.kernel.org/project/linux-rdma/list/
S:	Supported
F:	drivers/infiniband/hw/mlx5/
F:	include/linux/mlx5/

MELEXIS MLX90614 DRIVER
M:	Crt Mori <cmo@melexis.com>
L:	linux-iio@vger.kernel.org
W:	http://www.melexis.com
S:	Supported
F:	drivers/iio/temperature/mlx90614.c

MN88472 MEDIA DRIVER
M:	Antti Palosaari <crope@iki.fi>
L:	linux-media@vger.kernel.org
W:	https://linuxtv.org
W:	http://palosaari.fi/linux/
Q:	http://patchwork.linuxtv.org/project/linux-media/list/
S:	Maintained
F:	drivers/media/dvb-frontends/mn88472*

MN88473 MEDIA DRIVER
M:	Antti Palosaari <crope@iki.fi>
L:	linux-media@vger.kernel.org
W:	https://linuxtv.org
W:	http://palosaari.fi/linux/
Q:	http://patchwork.linuxtv.org/project/linux-media/list/
S:	Maintained
F:	drivers/media/dvb-frontends/mn88473*

MODULE SUPPORT
M:	Rusty Russell <rusty@rustcorp.com.au>
S:	Maintained
F:	include/linux/module.h
F:	kernel/module.c

MOTION EYE VAIO PICTUREBOOK CAMERA DRIVER
W:	http://popies.net/meye/
S:	Orphan
F:	Documentation/media/v4l-drivers/meye*
F:	drivers/media/pci/meye/
F:	include/uapi/linux/meye.h

MOXA SMARTIO/INDUSTIO/INTELLIO SERIAL CARD
M:	Jiri Slaby <jirislaby@gmail.com>
S:	Maintained
F:	Documentation/serial/moxa-smartio
F:	drivers/tty/mxser.*

MR800 AVERMEDIA USB FM RADIO DRIVER
M:	Alexey Klimov <klimov.linux@gmail.com>
L:	linux-media@vger.kernel.org
T:	git git://linuxtv.org/media_tree.git
S:	Maintained
F:	drivers/media/radio/radio-mr800.c

MRF24J40 IEEE 802.15.4 RADIO DRIVER
M:	Alan Ott <alan@signal11.us>
L:	linux-wpan@vger.kernel.org
S:	Maintained
F:	drivers/net/ieee802154/mrf24j40.c
F:	Documentation/devicetree/bindings/net/ieee802154/mrf24j40.txt

MSI LAPTOP SUPPORT
M:	"Lee, Chun-Yi" <jlee@suse.com>
L:	platform-driver-x86@vger.kernel.org
S:	Maintained
F:	drivers/platform/x86/msi-laptop.c

MSI WMI SUPPORT
L:	platform-driver-x86@vger.kernel.org
S:	Orphan
F:	drivers/platform/x86/msi-wmi.c

MSI001 MEDIA DRIVER
M:	Antti Palosaari <crope@iki.fi>
L:	linux-media@vger.kernel.org
W:	https://linuxtv.org
W:	http://palosaari.fi/linux/
Q:	http://patchwork.linuxtv.org/project/linux-media/list/
T:	git git://linuxtv.org/anttip/media_tree.git
S:	Maintained
F:	drivers/media/tuners/msi001*

MSI2500 MEDIA DRIVER
M:	Antti Palosaari <crope@iki.fi>
L:	linux-media@vger.kernel.org
W:	https://linuxtv.org
W:	http://palosaari.fi/linux/
Q:	http://patchwork.linuxtv.org/project/linux-media/list/
T:	git git://linuxtv.org/anttip/media_tree.git
S:	Maintained
F:	drivers/media/usb/msi2500/

MSYSTEMS DISKONCHIP G3 MTD DRIVER
M:	Robert Jarzmik <robert.jarzmik@free.fr>
L:	linux-mtd@lists.infradead.org
S:	Maintained
F:	drivers/mtd/devices/docg3*

MT9M032 APTINA SENSOR DRIVER
M:	Laurent Pinchart <laurent.pinchart@ideasonboard.com>
L:	linux-media@vger.kernel.org
T:	git git://linuxtv.org/media_tree.git
S:	Maintained
F:	drivers/media/i2c/mt9m032.c
F:	include/media/i2c/mt9m032.h

MT9P031 APTINA CAMERA SENSOR
M:	Laurent Pinchart <laurent.pinchart@ideasonboard.com>
L:	linux-media@vger.kernel.org
T:	git git://linuxtv.org/media_tree.git
S:	Maintained
F:	drivers/media/i2c/mt9p031.c
F:	include/media/i2c/mt9p031.h

MT9T001 APTINA CAMERA SENSOR
M:	Laurent Pinchart <laurent.pinchart@ideasonboard.com>
L:	linux-media@vger.kernel.org
T:	git git://linuxtv.org/media_tree.git
S:	Maintained
F:	drivers/media/i2c/mt9t001.c
F:	include/media/i2c/mt9t001.h

MT9V032 APTINA CAMERA SENSOR
M:	Laurent Pinchart <laurent.pinchart@ideasonboard.com>
L:	linux-media@vger.kernel.org
T:	git git://linuxtv.org/media_tree.git
S:	Maintained
F:	Documentation/devicetree/bindings/media/i2c/mt9v032.txt
F:	drivers/media/i2c/mt9v032.c
F:	include/media/i2c/mt9v032.h

MULTIFUNCTION DEVICES (MFD)
M:	Lee Jones <lee.jones@linaro.org>
T:	git git://git.kernel.org/pub/scm/linux/kernel/git/lee/mfd.git
S:	Supported
F:	drivers/mfd/
F:	include/linux/mfd/

MULTIMEDIA CARD (MMC), SECURE DIGITAL (SD) AND SDIO SUBSYSTEM
M:	Ulf Hansson <ulf.hansson@linaro.org>
L:	linux-mmc@vger.kernel.org
T:	git git://git.linaro.org/people/ulf.hansson/mmc.git
S:	Maintained
F:	Documentation/devicetree/bindings/mmc/
F:	drivers/mmc/
F:	include/linux/mmc/
F:	include/uapi/linux/mmc/

MULTIMEDIA CARD (MMC) ETC. OVER SPI
S:	Orphan
F:	drivers/mmc/host/mmc_spi.c
F:	include/linux/spi/mmc_spi.h

MULTISOUND SOUND DRIVER
M:	Andrew Veliath <andrewtv@usa.net>
S:	Maintained
F:	Documentation/sound/oss/MultiSound
F:	sound/oss/msnd*

MULTITECH MULTIPORT CARD (ISICOM)
S:	Orphan
F:	drivers/tty/isicom.c
F:	include/linux/isicom.h

MUSB MULTIPOINT HIGH SPEED DUAL-ROLE CONTROLLER
M:	Bin Liu <b-liu@ti.com>
L:	linux-usb@vger.kernel.org
T:	git git://git.kernel.org/pub/scm/linux/kernel/git/balbi/usb.git
S:	Maintained
F:	drivers/usb/musb/

MXL5007T MEDIA DRIVER
M:	Michael Krufky <mkrufky@linuxtv.org>
L:	linux-media@vger.kernel.org
W:	https://linuxtv.org
W:	http://github.com/mkrufky
Q:	http://patchwork.linuxtv.org/project/linux-media/list/
T:	git git://linuxtv.org/mkrufky/tuners.git
S:	Maintained
F:	drivers/media/tuners/mxl5007t.*

MYRICOM MYRI-10G 10GbE DRIVER (MYRI10GE)
M:	Hyong-Youb Kim <hykim@myri.com>
L:	netdev@vger.kernel.org
W:	https://www.myricom.com/support/downloads/myri10ge.html
S:	Supported
F:	drivers/net/ethernet/myricom/myri10ge/

NAND FLASH SUBSYSTEM
M:	Boris Brezillon <boris.brezillon@free-electrons.com>
R:	Richard Weinberger <richard@nod.at>
L:	linux-mtd@lists.infradead.org
W:	http://www.linux-mtd.infradead.org/
Q:	http://patchwork.ozlabs.org/project/linux-mtd/list/
T:	git git://github.com/linux-nand/linux.git
S:	Maintained
F:	drivers/mtd/nand/
F:	include/linux/mtd/nand*.h

NATSEMI ETHERNET DRIVER (DP8381x)
S:	Orphan
F:	drivers/net/ethernet/natsemi/natsemi.c

NATIVE INSTRUMENTS USB SOUND INTERFACE DRIVER
M:	Daniel Mack <zonque@gmail.com>
S:	Maintained
L:	alsa-devel@alsa-project.org (moderated for non-subscribers)
W:	http://www.native-instruments.com
F:	sound/usb/caiaq/

NCP FILESYSTEM
M:	Petr Vandrovec <petr@vandrovec.name>
S:	Odd Fixes
F:	fs/ncpfs/

NCR 5380 SCSI DRIVERS
M:	Finn Thain <fthain@telegraphics.com.au>
M:	Michael Schmitz <schmitzmic@gmail.com>
L:	linux-scsi@vger.kernel.org
S:	Maintained
F:	Documentation/scsi/g_NCR5380.txt
F:	Documentation/scsi/dtc3x80.txt
F:	drivers/scsi/NCR5380.*
F:	drivers/scsi/arm/cumana_1.c
F:	drivers/scsi/arm/oak.c
F:	drivers/scsi/atari_scsi.*
F:	drivers/scsi/dmx3191d.c
F:	drivers/scsi/dtc.*
F:	drivers/scsi/g_NCR5380.*
F:	drivers/scsi/g_NCR5380_mmio.c
F:	drivers/scsi/mac_scsi.*
F:	drivers/scsi/pas16.*
F:	drivers/scsi/sun3_scsi.*
F:	drivers/scsi/sun3_scsi_vme.c
F:	drivers/scsi/t128.*

NCR DUAL 700 SCSI DRIVER (MICROCHANNEL)
M:	"James E.J. Bottomley" <James.Bottomley@HansenPartnership.com>
L:	linux-scsi@vger.kernel.org
S:	Maintained
F:	drivers/scsi/NCR_D700.*

NCT6775 HARDWARE MONITOR DRIVER
M:	Guenter Roeck <linux@roeck-us.net>
L:	linux-hwmon@vger.kernel.org
S:	Maintained
F:	Documentation/hwmon/nct6775
F:	drivers/hwmon/nct6775.c

NETEFFECT IWARP RNIC DRIVER (IW_NES)
M:	Faisal Latif <faisal.latif@intel.com>
L:	linux-rdma@vger.kernel.org
W:	http://www.intel.com/Products/Server/Adapters/Server-Cluster/Server-Cluster-overview.htm
S:	Supported
F:	drivers/infiniband/hw/nes/

NETEM NETWORK EMULATOR
M:	Stephen Hemminger <stephen@networkplumber.org>
L:	netem@lists.linux-foundation.org (moderated for non-subscribers)
S:	Maintained
F:	net/sched/sch_netem.c

NETERION 10GbE DRIVERS (s2io/vxge)
M:	Jon Mason <jdmason@kudzu.us>
L:	netdev@vger.kernel.org
S:	Supported
F:	Documentation/networking/s2io.txt
F:	Documentation/networking/vxge.txt
F:	drivers/net/ethernet/neterion/

NETFILTER ({IP,IP6,ARP,EB,NF}TABLES)
M:	Pablo Neira Ayuso <pablo@netfilter.org>
M:	Patrick McHardy <kaber@trash.net>
M:	Jozsef Kadlecsik <kadlec@blackhole.kfki.hu>
L:	netfilter-devel@vger.kernel.org
L:	coreteam@netfilter.org
W:	http://www.netfilter.org/
W:	http://www.iptables.org/
Q:	http://patchwork.ozlabs.org/project/netfilter-devel/list/
T:	git git://git.kernel.org/pub/scm/linux/kernel/git/pablo/nf.git
T:	git git://git.kernel.org/pub/scm/linux/kernel/git/pablo/nf-next.git
S:	Supported
F:	include/linux/netfilter*
F:	include/linux/netfilter/
F:	include/net/netfilter/
F:	include/uapi/linux/netfilter*
F:	include/uapi/linux/netfilter/
F:	net/*/netfilter.c
F:	net/*/netfilter/
F:	net/netfilter/
F:	net/bridge/br_netfilter*.c

NETLABEL
M:	Paul Moore <paul@paul-moore.com>
W:	http://netlabel.sf.net
L:	netdev@vger.kernel.org
S:	Maintained
F:	Documentation/netlabel/
F:	include/net/netlabel.h
F:	net/netlabel/

NETROM NETWORK LAYER
M:	Ralf Baechle <ralf@linux-mips.org>
L:	linux-hams@vger.kernel.org
W:	http://www.linux-ax25.org/
S:	Maintained
F:	include/net/netrom.h
F:	include/uapi/linux/netrom.h
F:	net/netrom/

NETRONOME ETHERNET DRIVERS
M:	Jakub Kicinski <jakub.kicinski@netronome.com>
L:	oss-drivers@netronome.com
S:	Maintained
F:	drivers/net/ethernet/netronome/

NETWORK BLOCK DEVICE (NBD)
M:	Markus Pargmann <mpa@pengutronix.de>
S:	Maintained
L:	nbd-general@lists.sourceforge.net
T:	git git://git.pengutronix.de/git/mpa/linux-nbd.git
F:	Documentation/blockdev/nbd.txt
F:	drivers/block/nbd.c
F:	include/uapi/linux/nbd.h

NETWORK DROP MONITOR
M:	Neil Horman <nhorman@tuxdriver.com>
L:	netdev@vger.kernel.org
S:	Maintained
W:	https://fedorahosted.org/dropwatch/
F:	net/core/drop_monitor.c

NETWORKING [DSA]
M:	Andrew Lunn <andrew@lunn.ch>
M:	Vivien Didelot <vivien.didelot@savoirfairelinux.com>
M:	Florian Fainelli <f.fainelli@gmail.com>
S:	Maintained
F:	net/dsa/
F:	include/net/dsa.h
F:	drivers/net/dsa/

NETWORKING [GENERAL]
M:	"David S. Miller" <davem@davemloft.net>
L:	netdev@vger.kernel.org
W:	http://www.linuxfoundation.org/en/Net
Q:	http://patchwork.ozlabs.org/project/netdev/list/
T:	git git://git.kernel.org/pub/scm/linux/kernel/git/davem/net.git
T:	git git://git.kernel.org/pub/scm/linux/kernel/git/davem/net-next.git
S:	Maintained
F:	net/
F:	include/net/
F:	include/linux/in.h
F:	include/linux/net.h
F:	include/linux/netdevice.h
F:	include/uapi/linux/in.h
F:	include/uapi/linux/net.h
F:	include/uapi/linux/netdevice.h
F:	include/uapi/linux/net_namespace.h
F:	tools/net/
F:	tools/testing/selftests/net/
F:	lib/random32.c
F:	lib/test_bpf.c

NETWORKING [IPv4/IPv6]
M:	"David S. Miller" <davem@davemloft.net>
M:	Alexey Kuznetsov <kuznet@ms2.inr.ac.ru>
M:	James Morris <jmorris@namei.org>
M:	Hideaki YOSHIFUJI <yoshfuji@linux-ipv6.org>
M:	Patrick McHardy <kaber@trash.net>
L:	netdev@vger.kernel.org
T:	git git://git.kernel.org/pub/scm/linux/kernel/git/davem/net.git
S:	Maintained
F:	net/ipv4/
F:	net/ipv6/
F:	include/net/ip*
F:	arch/x86/net/*

NETWORKING [IPSEC]
M:	Steffen Klassert <steffen.klassert@secunet.com>
M:	Herbert Xu <herbert@gondor.apana.org.au>
M:	"David S. Miller" <davem@davemloft.net>
L:	netdev@vger.kernel.org
T:	git git://git.kernel.org/pub/scm/linux/kernel/git/klassert/ipsec.git
T:	git git://git.kernel.org/pub/scm/linux/kernel/git/klassert/ipsec-next.git
S:	Maintained
F:	net/core/flow.c
F:	net/xfrm/
F:	net/key/
F:	net/ipv4/xfrm*
F:	net/ipv4/esp4.c
F:	net/ipv4/ah4.c
F:	net/ipv4/ipcomp.c
F:	net/ipv4/ip_vti.c
F:	net/ipv6/xfrm*
F:	net/ipv6/esp6.c
F:	net/ipv6/ah6.c
F:	net/ipv6/ipcomp6.c
F:	net/ipv6/ip6_vti.c
F:	include/uapi/linux/xfrm.h
F:	include/net/xfrm.h

NETWORKING [LABELED] (NetLabel, CIPSO, Labeled IPsec, SECMARK)
M:	Paul Moore <paul@paul-moore.com>
L:	netdev@vger.kernel.org
S:	Maintained

NETWORKING [WIRELESS]
L:	linux-wireless@vger.kernel.org
Q:	http://patchwork.kernel.org/project/linux-wireless/list/

NETWORKING DRIVERS
L:	netdev@vger.kernel.org
W:	http://www.linuxfoundation.org/en/Net
Q:	http://patchwork.ozlabs.org/project/netdev/list/
T:	git git://git.kernel.org/pub/scm/linux/kernel/git/davem/net.git
T:	git git://git.kernel.org/pub/scm/linux/kernel/git/davem/net-next.git
S:	Odd Fixes
F:	Documentation/devicetree/bindings/net/
F:	drivers/net/
F:	include/linux/if_*
F:	include/linux/netdevice.h
F:	include/linux/etherdevice.h
F:	include/linux/fcdevice.h
F:	include/linux/fddidevice.h
F:	include/linux/hippidevice.h
F:	include/linux/inetdevice.h
F:	include/uapi/linux/if_*
F:	include/uapi/linux/netdevice.h

NETWORKING DRIVERS (WIRELESS)
M:	Kalle Valo <kvalo@codeaurora.org>
L:	linux-wireless@vger.kernel.org
Q:	http://patchwork.kernel.org/project/linux-wireless/list/
T:	git git://git.kernel.org/pub/scm/linux/kernel/git/kvalo/wireless-drivers.git
T:	git git://git.kernel.org/pub/scm/linux/kernel/git/kvalo/wireless-drivers-next.git
S:	Maintained
F:	Documentation/devicetree/bindings/net/wireless/
F:	drivers/net/wireless/

NETXEN (1/10) GbE SUPPORT
M:	Manish Chopra <manish.chopra@qlogic.com>
M:	Sony Chacko <sony.chacko@qlogic.com>
M:	Rajesh Borundia <rajesh.borundia@qlogic.com>
L:	netdev@vger.kernel.org
W:	http://www.qlogic.com
S:	Supported
F:	drivers/net/ethernet/qlogic/netxen/

NFC SUBSYSTEM
M:	Lauro Ramos Venancio <lauro.venancio@openbossa.org>
M:	Aloisio Almeida Jr <aloisio.almeida@openbossa.org>
M:	Samuel Ortiz <sameo@linux.intel.com>
L:	linux-wireless@vger.kernel.org
L:	linux-nfc@lists.01.org (subscribers-only)
S:	Supported
F:	net/nfc/
F:	include/net/nfc/
F:	include/uapi/linux/nfc.h
F:	drivers/nfc/
F:	include/linux/platform_data/nfcmrvl.h
F:	include/linux/platform_data/nxp-nci.h
F:	include/linux/platform_data/pn544.h
F:	include/linux/platform_data/st21nfca.h
F:	include/linux/platform_data/st-nci.h
F:	Documentation/devicetree/bindings/net/nfc/

NFS, SUNRPC, AND LOCKD CLIENTS
M:	Trond Myklebust <trond.myklebust@primarydata.com>
M:	Anna Schumaker <anna.schumaker@netapp.com>
L:	linux-nfs@vger.kernel.org
W:	http://client.linux-nfs.org
T:	git git://git.linux-nfs.org/projects/trondmy/linux-nfs.git
S:	Maintained
F:	fs/lockd/
F:	fs/nfs/
F:	fs/nfs_common/
F:	net/sunrpc/
F:	include/linux/lockd/
F:	include/linux/nfs*
F:	include/linux/sunrpc/
F:	include/uapi/linux/nfs*
F:	include/uapi/linux/sunrpc/

NILFS2 FILESYSTEM
M:	Ryusuke Konishi <konishi.ryusuke@lab.ntt.co.jp>
L:	linux-nilfs@vger.kernel.org
W:	http://nilfs.sourceforge.net/
W:	http://nilfs.osdn.jp/
T:	git git://github.com/konis/nilfs2.git
S:	Supported
F:	Documentation/filesystems/nilfs2.txt
F:	fs/nilfs2/
F:	include/trace/events/nilfs2.h
F:	include/uapi/linux/nilfs2_api.h
F:	include/uapi/linux/nilfs2_ondisk.h

NINJA SCSI-3 / NINJA SCSI-32Bi (16bit/CardBus) PCMCIA SCSI HOST ADAPTER DRIVER
M:	YOKOTA Hiroshi <yokota@netlab.is.tsukuba.ac.jp>
W:	http://www.netlab.is.tsukuba.ac.jp/~yokota/izumi/ninja/
S:	Maintained
F:	Documentation/scsi/NinjaSCSI.txt
F:	drivers/scsi/pcmcia/nsp_*

NINJA SCSI-32Bi/UDE PCI/CARDBUS SCSI HOST ADAPTER DRIVER
M:	GOTO Masanori <gotom@debian.or.jp>
M:	YOKOTA Hiroshi <yokota@netlab.is.tsukuba.ac.jp>
W:	http://www.netlab.is.tsukuba.ac.jp/~yokota/izumi/ninja/
S:	Maintained
F:	Documentation/scsi/NinjaSCSI.txt
F:	drivers/scsi/nsp32*

NIOS2 ARCHITECTURE
M:	Ley Foon Tan <lftan@altera.com>
L:	nios2-dev@lists.rocketboards.org (moderated for non-subscribers)
T:	git git://git.kernel.org/pub/scm/linux/kernel/git/lftan/nios2.git
S:	Maintained
F:	arch/nios2/

NOKIA N900 POWER SUPPLY DRIVERS
R:	Pali Rohár <pali.rohar@gmail.com>
F:	include/linux/power/bq2415x_charger.h
F:	include/linux/power/bq27xxx_battery.h
F:	include/linux/power/isp1704_charger.h
F:	drivers/power/bq2415x_charger.c
F:	drivers/power/bq27xxx_battery.c
F:	drivers/power/bq27xxx_battery_i2c.c
F:	drivers/power/isp1704_charger.c
F:	drivers/power/rx51_battery.c

NTB DRIVER CORE
M:	Jon Mason <jdmason@kudzu.us>
M:	Dave Jiang <dave.jiang@intel.com>
M:	Allen Hubbe <Allen.Hubbe@emc.com>
L:	linux-ntb@googlegroups.com
S:	Supported
W:	https://github.com/jonmason/ntb/wiki
T:	git git://github.com/jonmason/ntb.git
F:	drivers/ntb/
F:	drivers/net/ntb_netdev.c
F:	include/linux/ntb.h
F:	include/linux/ntb_transport.h
F:	tools/testing/selftests/ntb/

NTB INTEL DRIVER
M:	Jon Mason <jdmason@kudzu.us>
M:	Dave Jiang <dave.jiang@intel.com>
L:	linux-ntb@googlegroups.com
S:	Supported
W:	https://github.com/jonmason/ntb/wiki
T:	git git://github.com/jonmason/ntb.git
F:	drivers/ntb/hw/intel/

NTB AMD DRIVER
M:	Xiangliang Yu <Xiangliang.Yu@amd.com>
L:	linux-ntb@googlegroups.com
S:	Supported
F:	drivers/ntb/hw/amd/

NTFS FILESYSTEM
M:	Anton Altaparmakov <anton@tuxera.com>
L:	linux-ntfs-dev@lists.sourceforge.net
W:	http://www.tuxera.com/
T:	git git://git.kernel.org/pub/scm/linux/kernel/git/aia21/ntfs.git
S:	Supported
F:	Documentation/filesystems/ntfs.txt
F:	fs/ntfs/

NVIDIA (rivafb and nvidiafb) FRAMEBUFFER DRIVER
M:	Antonino Daplas <adaplas@gmail.com>
L:	linux-fbdev@vger.kernel.org
S:	Maintained
F:	drivers/video/fbdev/riva/
F:	drivers/video/fbdev/nvidia/

NVM EXPRESS DRIVER
M:	Keith Busch <keith.busch@intel.com>
M:	Jens Axboe <axboe@fb.com>
L:	linux-nvme@lists.infradead.org
T:	git git://git.kernel.org/pub/scm/linux/kernel/git/axboe/linux-block.git
W:	https://kernel.googlesource.com/pub/scm/linux/kernel/git/axboe/linux-block/
S:	Supported
F:	drivers/nvme/host/
F:	include/linux/nvme.h

NVM EXPRESS TARGET DRIVER
M:	Christoph Hellwig <hch@lst.de>
M:	Sagi Grimberg <sagi@grimberg.me>
L:	linux-nvme@lists.infradead.org
S:	Supported
F:	drivers/nvme/target/

NVMEM FRAMEWORK
M:	Srinivas Kandagatla <srinivas.kandagatla@linaro.org>
M:	Maxime Ripard <maxime.ripard@free-electrons.com>
S:	Maintained
F:	drivers/nvmem/
F:	Documentation/devicetree/bindings/nvmem/
F:	include/linux/nvmem-consumer.h
F:	include/linux/nvmem-provider.h

NXP-NCI NFC DRIVER
M:	Clément Perrochaud <clement.perrochaud@effinnov.com>
R:	Charles Gorand <charles.gorand@effinnov.com>
L:	linux-nfc@lists.01.org (moderated for non-subscribers)
S:	Supported
F:	drivers/nfc/nxp-nci

NXP TDA998X DRM DRIVER
M:	Russell King <rmk+kernel@armlinux.org.uk>
S:	Supported
F:	drivers/gpu/drm/i2c/tda998x_drv.c
F:	include/drm/i2c/tda998x.h

NXP TFA9879 DRIVER
M:	Peter Rosin <peda@axentia.se>
L:	alsa-devel@alsa-project.org (moderated for non-subscribers)
S:	Maintained
F:	sound/soc/codecs/tfa9879*

OBJTOOL
M:	Josh Poimboeuf <jpoimboe@redhat.com>
S:	Supported
F:	tools/objtool/

OMAP SUPPORT
M:	Tony Lindgren <tony@atomide.com>
L:	linux-omap@vger.kernel.org
W:	http://www.muru.com/linux/omap/
W:	http://linux.omap.com/
Q:	http://patchwork.kernel.org/project/linux-omap/list/
T:	git git://git.kernel.org/pub/scm/linux/kernel/git/tmlind/linux-omap.git
S:	Maintained
F:	arch/arm/*omap*/
F:	arch/arm/configs/omap1_defconfig
F:	arch/arm/configs/omap2plus_defconfig
F:	drivers/i2c/busses/i2c-omap.c
F:	drivers/irqchip/irq-omap-intc.c
F:	drivers/mfd/*omap*.c
F:	drivers/mfd/menelaus.c
F:	drivers/mfd/palmas.c
F:	drivers/mfd/tps65217.c
F:	drivers/mfd/tps65218.c
F:	drivers/mfd/tps65910.c
F:	drivers/mfd/twl-core.[ch]
F:	drivers/mfd/twl4030*.c
F:	drivers/mfd/twl6030*.c
F:	drivers/mfd/twl6040*.c
F:	drivers/regulator/palmas-regulator*.c
F:	drivers/regulator/pbias-regulator.c
F:	drivers/regulator/tps65217-regulator.c
F:	drivers/regulator/tps65218-regulator.c
F:	drivers/regulator/tps65910-regulator.c
F:	drivers/regulator/twl-regulator.c
F:	include/linux/i2c-omap.h

OMAP DEVICE TREE SUPPORT
M:	Benoît Cousson <bcousson@baylibre.com>
M:	Tony Lindgren <tony@atomide.com>
L:	linux-omap@vger.kernel.org
L:	devicetree@vger.kernel.org
S:	Maintained
F:	arch/arm/boot/dts/*omap*
F:	arch/arm/boot/dts/*am3*
F:	arch/arm/boot/dts/*am4*
F:	arch/arm/boot/dts/*am5*
F:	arch/arm/boot/dts/*dra7*

OMAP CLOCK FRAMEWORK SUPPORT
M:	Paul Walmsley <paul@pwsan.com>
L:	linux-omap@vger.kernel.org
S:	Maintained
F:	arch/arm/*omap*/*clock*

OMAP POWER MANAGEMENT SUPPORT
M:	Kevin Hilman <khilman@kernel.org>
L:	linux-omap@vger.kernel.org
S:	Maintained
F:	arch/arm/*omap*/*pm*
F:	drivers/cpufreq/omap-cpufreq.c

OMAP POWERDOMAIN SOC ADAPTATION LAYER SUPPORT
M:	Rajendra Nayak <rnayak@codeaurora.org>
M:	Paul Walmsley <paul@pwsan.com>
L:	linux-omap@vger.kernel.org
S:	Maintained
F:	arch/arm/mach-omap2/prm*

OMAP AUDIO SUPPORT
M:	Peter Ujfalusi <peter.ujfalusi@ti.com>
M:	Jarkko Nikula <jarkko.nikula@bitmer.com>
L:	alsa-devel@alsa-project.org (moderated for non-subscribers)
L:	linux-omap@vger.kernel.org
S:	Maintained
F:	sound/soc/omap/

OMAP GENERAL PURPOSE MEMORY CONTROLLER SUPPORT
M:	Roger Quadros <rogerq@ti.com>
M:	Tony Lindgren <tony@atomide.com>
L:	linux-omap@vger.kernel.org
S:	Maintained
F:	drivers/memory/omap-gpmc.c
F:	arch/arm/mach-omap2/*gpmc*

OMAP FRAMEBUFFER SUPPORT
M:	Tomi Valkeinen <tomi.valkeinen@ti.com>
L:	linux-fbdev@vger.kernel.org
L:	linux-omap@vger.kernel.org
S:	Maintained
F:	drivers/video/fbdev/omap/

OMAP DISPLAY SUBSYSTEM and FRAMEBUFFER SUPPORT (DSS2)
M:	Tomi Valkeinen <tomi.valkeinen@ti.com>
L:	linux-omap@vger.kernel.org
L:	linux-fbdev@vger.kernel.org
S:	Maintained
F:	drivers/video/fbdev/omap2/
F:	Documentation/arm/OMAP/DSS

OMAP HARDWARE SPINLOCK SUPPORT
M:	Ohad Ben-Cohen <ohad@wizery.com>
L:	linux-omap@vger.kernel.org
S:	Maintained
F:	drivers/hwspinlock/omap_hwspinlock.c

OMAP MMC SUPPORT
M:	Jarkko Lavinen <jarkko.lavinen@nokia.com>
L:	linux-omap@vger.kernel.org
S:	Maintained
F:	drivers/mmc/host/omap.c

OMAP HS MMC SUPPORT
L:	linux-mmc@vger.kernel.org
L:	linux-omap@vger.kernel.org
S:	Orphan
F:	drivers/mmc/host/omap_hsmmc.c

OMAP RANDOM NUMBER GENERATOR SUPPORT
M:	Deepak Saxena <dsaxena@plexity.net>
S:	Maintained
F:	drivers/char/hw_random/omap-rng.c

OMAP HWMOD SUPPORT
M:	Benoît Cousson <bcousson@baylibre.com>
M:	Paul Walmsley <paul@pwsan.com>
L:	linux-omap@vger.kernel.org
S:	Maintained
F:	arch/arm/mach-omap2/omap_hwmod.*

OMAP HWMOD DATA
M:	Paul Walmsley <paul@pwsan.com>
L:	linux-omap@vger.kernel.org
S:	Maintained
F:	arch/arm/mach-omap2/omap_hwmod*data*

OMAP HWMOD DATA FOR OMAP4-BASED DEVICES
M:	Benoît Cousson <bcousson@baylibre.com>
L:	linux-omap@vger.kernel.org
S:	Maintained
F:	arch/arm/mach-omap2/omap_hwmod_44xx_data.c

OMAP IMAGING SUBSYSTEM (OMAP3 ISP and OMAP4 ISS)
M:	Laurent Pinchart <laurent.pinchart@ideasonboard.com>
L:	linux-media@vger.kernel.org
S:	Maintained
F:	Documentation/devicetree/bindings/media/ti,omap3isp.txt
F:	drivers/media/platform/omap3isp/
F:	drivers/staging/media/omap4iss/

OMAP USB SUPPORT
L:	linux-usb@vger.kernel.org
L:	linux-omap@vger.kernel.org
S:	Orphan
F:	drivers/usb/*/*omap*
F:	arch/arm/*omap*/usb*

OMAP GPIO DRIVER
M:	Grygorii Strashko <grygorii.strashko@ti.com>
M:	Santosh Shilimkar <ssantosh@kernel.org>
M:	Kevin Hilman <khilman@kernel.org>
L:	linux-omap@vger.kernel.org
S:	Maintained
F:	Documentation/devicetree/bindings/gpio/gpio-omap.txt
F:	drivers/gpio/gpio-omap.c

OMAP/NEWFLOW NANOBONE MACHINE SUPPORT
M:	Mark Jackson <mpfj@newflow.co.uk>
L:	linux-omap@vger.kernel.org
S:	Maintained
F:	arch/arm/boot/dts/am335x-nano.dts

OMFS FILESYSTEM
M:	Bob Copeland <me@bobcopeland.com>
L:	linux-karma-devel@lists.sourceforge.net
S:	Maintained
F:	Documentation/filesystems/omfs.txt
F:	fs/omfs/

OMNIKEY CARDMAN 4000 DRIVER
M:	Harald Welte <laforge@gnumonks.org>
S:	Maintained
F:	drivers/char/pcmcia/cm4000_cs.c
F:	include/linux/cm4000_cs.h
F:	include/uapi/linux/cm4000_cs.h

OMNIKEY CARDMAN 4040 DRIVER
M:	Harald Welte <laforge@gnumonks.org>
S:	Maintained
F:	drivers/char/pcmcia/cm4040_cs.*

OMNIVISION OV7670 SENSOR DRIVER
M:	Jonathan Corbet <corbet@lwn.net>
L:	linux-media@vger.kernel.org
T:	git git://linuxtv.org/media_tree.git
S:	Maintained
F:	drivers/media/i2c/ov7670.c

ONENAND FLASH DRIVER
M:	Kyungmin Park <kyungmin.park@samsung.com>
L:	linux-mtd@lists.infradead.org
S:	Maintained
F:	drivers/mtd/onenand/
F:	include/linux/mtd/onenand*.h

ONSTREAM SCSI TAPE DRIVER
M:	Willem Riede <osst@riede.org>
L:	osst-users@lists.sourceforge.net
L:	linux-scsi@vger.kernel.org
S:	Maintained
F:	Documentation/scsi/osst.txt
F:	drivers/scsi/osst.*
F:	drivers/scsi/osst_*.h
F:	drivers/scsi/st.h

OPENCORES I2C BUS DRIVER
M:	Peter Korsgaard <jacmet@sunsite.dk>
L:	linux-i2c@vger.kernel.org
S:	Maintained
F:	Documentation/i2c/busses/i2c-ocores
F:	drivers/i2c/busses/i2c-ocores.c

OPEN FIRMWARE AND FLATTENED DEVICE TREE
M:	Rob Herring <robh+dt@kernel.org>
M:	Frank Rowand <frowand.list@gmail.com>
L:	devicetree@vger.kernel.org
W:	http://www.devicetree.org/
T:	git git://git.kernel.org/pub/scm/linux/kernel/git/robh/linux.git
S:	Maintained
F:	drivers/of/
F:	include/linux/of*.h
F:	scripts/dtc/

OPEN FIRMWARE AND FLATTENED DEVICE TREE BINDINGS
M:	Rob Herring <robh+dt@kernel.org>
M:	Mark Rutland <mark.rutland@arm.com>
L:	devicetree@vger.kernel.org
T:	git git://git.kernel.org/pub/scm/linux/kernel/git/robh/linux.git
Q:	http://patchwork.ozlabs.org/project/devicetree-bindings/list/
S:	Maintained
F:	Documentation/devicetree/
F:	arch/*/boot/dts/
F:	include/dt-bindings/

OPEN FIRMWARE AND DEVICE TREE OVERLAYS
M:	Pantelis Antoniou <pantelis.antoniou@konsulko.com>
L:	devicetree@vger.kernel.org
S:	Maintained
F:	Documentation/devicetree/dynamic-resolution-notes.txt
F:	Documentation/devicetree/overlay-notes.txt
F:	drivers/of/overlay.c
F:	drivers/of/resolver.c

OPENRISC ARCHITECTURE
M:	Jonas Bonn <jonas@southpole.se>
W:	http://openrisc.net
S:	Maintained
T:	git git://openrisc.net/~jonas/linux
F:	arch/openrisc/

OPENVSWITCH
M:	Pravin Shelar <pshelar@nicira.com>
L:	netdev@vger.kernel.org
L:	dev@openvswitch.org
W:	http://openvswitch.org
S:	Maintained
F:	net/openvswitch/
F:	include/uapi/linux/openvswitch.h

OPERATING PERFORMANCE POINTS (OPP)
M:	Viresh Kumar <vireshk@kernel.org>
M:	Nishanth Menon <nm@ti.com>
M:	Stephen Boyd <sboyd@codeaurora.org>
L:	linux-pm@vger.kernel.org
S:	Maintained
T:	git git://git.kernel.org/pub/scm/linux/kernel/git/vireshk/pm.git
F:	drivers/base/power/opp/
F:	include/linux/pm_opp.h
F:	Documentation/power/opp.txt
F:	Documentation/devicetree/bindings/opp/

OPL4 DRIVER
M:	Clemens Ladisch <clemens@ladisch.de>
L:	alsa-devel@alsa-project.org (moderated for non-subscribers)
T:	git git://git.alsa-project.org/alsa-kernel.git
S:	Maintained
F:	sound/drivers/opl4/

OPROFILE
M:	Robert Richter <rric@kernel.org>
L:	oprofile-list@lists.sf.net
S:	Maintained
F:	arch/*/include/asm/oprofile*.h
F:	arch/*/oprofile/
F:	drivers/oprofile/
F:	include/linux/oprofile.h

ORACLE CLUSTER FILESYSTEM 2 (OCFS2)
M:	Mark Fasheh <mfasheh@versity.com>
M:	Joel Becker <jlbec@evilplan.org>
L:	ocfs2-devel@oss.oracle.com (moderated for non-subscribers)
W:	http://ocfs2.wiki.kernel.org
S:	Supported
F:	Documentation/filesystems/ocfs2.txt
F:	Documentation/filesystems/dlmfs.txt
F:	fs/ocfs2/

ORINOCO DRIVER
L:	linux-wireless@vger.kernel.org
W:	http://wireless.kernel.org/en/users/Drivers/orinoco
W:	http://www.nongnu.org/orinoco/
S:	Orphan
F:	drivers/net/wireless/intersil/orinoco/

OSD LIBRARY and FILESYSTEM
M:	Boaz Harrosh <ooo@electrozaur.com>
M:	Benny Halevy <bhalevy@primarydata.com>
L:	osd-dev@open-osd.org
W:	http://open-osd.org
T:	git git://git.open-osd.org/open-osd.git
S:	Maintained
F:	drivers/scsi/osd/
F:	include/scsi/osd_*
F:	fs/exofs/

OVERLAY FILESYSTEM
M:	Miklos Szeredi <miklos@szeredi.hu>
L:	linux-unionfs@vger.kernel.org
T:	git git://git.kernel.org/pub/scm/linux/kernel/git/mszeredi/vfs.git
S:	Supported
F:	fs/overlayfs/
F:	Documentation/filesystems/overlayfs.txt

ORANGEFS FILESYSTEM
M:	Mike Marshall <hubcap@omnibond.com>
L:	pvfs2-developers@beowulf-underground.org (subscribers-only)
T:	git git://git.kernel.org/pub/scm/linux/kernel/git/hubcap/linux.git
S:	Supported
F:	fs/orangefs/
F:	Documentation/filesystems/orangefs.txt

P54 WIRELESS DRIVER
M:	Christian Lamparter <chunkeey@googlemail.com>
L:	linux-wireless@vger.kernel.org
W:	http://wireless.kernel.org/en/users/Drivers/p54
S:	Maintained
F:	drivers/net/wireless/intersil/p54/

PA SEMI ETHERNET DRIVER
M:	Olof Johansson <olof@lixom.net>
L:	netdev@vger.kernel.org
S:	Maintained
F:	drivers/net/ethernet/pasemi/*

PA SEMI SMBUS DRIVER
M:	Olof Johansson <olof@lixom.net>
L:	linux-i2c@vger.kernel.org
S:	Maintained
F:	drivers/i2c/busses/i2c-pasemi.c

PADATA PARALLEL EXECUTION MECHANISM
M:	Steffen Klassert <steffen.klassert@secunet.com>
L:	linux-crypto@vger.kernel.org
S:	Maintained
F:	kernel/padata.c
F:	include/linux/padata.h
F:	Documentation/padata.txt

PANASONIC LAPTOP ACPI EXTRAS DRIVER
M:	Harald Welte <laforge@gnumonks.org>
L:	platform-driver-x86@vger.kernel.org
S:	Maintained
F:	drivers/platform/x86/panasonic-laptop.c

PANASONIC MN10300/AM33/AM34 PORT
M:	David Howells <dhowells@redhat.com>
L:	linux-am33-list@redhat.com (moderated for non-subscribers)
W:	ftp://ftp.redhat.com/pub/redhat/gnupro/AM33/
S:	Maintained
F:	Documentation/mn10300/
F:	arch/mn10300/

PARALLEL LCD/KEYPAD PANEL DRIVER
M:      Willy Tarreau <willy@haproxy.com>
M:      Ksenija Stanojevic <ksenija.stanojevic@gmail.com>
S:      Odd Fixes
F:      Documentation/misc-devices/lcd-panel-cgram.txt
F:      drivers/misc/panel.c

PARALLEL PORT SUBSYSTEM
M:	Sudip Mukherjee <sudipm.mukherjee@gmail.com>
M:	Sudip Mukherjee <sudip@vectorindia.org>
L:	linux-parport@lists.infradead.org (subscribers-only)
S:	Maintained
F:	drivers/parport/
F:	include/linux/parport*.h
F:	drivers/char/ppdev.c
F:	include/uapi/linux/ppdev.h
F:	Documentation/parport*.txt

PARAVIRT_OPS INTERFACE
M:	Jeremy Fitzhardinge <jeremy@goop.org>
M:	Chris Wright <chrisw@sous-sol.org>
M:	Alok Kataria <akataria@vmware.com>
M:	Rusty Russell <rusty@rustcorp.com.au>
L:	virtualization@lists.linux-foundation.org
S:	Supported
F:	Documentation/virtual/paravirt_ops.txt
F:	arch/*/kernel/paravirt*
F:	arch/*/include/asm/paravirt.h
F:	include/linux/hypervisor.h

PARIDE DRIVERS FOR PARALLEL PORT IDE DEVICES
M:	Tim Waugh <tim@cyberelk.net>
L:	linux-parport@lists.infradead.org (subscribers-only)
S:	Maintained
F:	Documentation/blockdev/paride.txt
F:	drivers/block/paride/

PARISC ARCHITECTURE
M:	"James E.J. Bottomley" <jejb@parisc-linux.org>
M:	Helge Deller <deller@gmx.de>
L:	linux-parisc@vger.kernel.org
W:	http://www.parisc-linux.org/
Q:	http://patchwork.kernel.org/project/linux-parisc/list/
T:	git git://git.kernel.org/pub/scm/linux/kernel/git/jejb/parisc-2.6.git
T:	git git://git.kernel.org/pub/scm/linux/kernel/git/deller/parisc-linux.git
S:	Maintained
F:	arch/parisc/
F:	Documentation/parisc/
F:	drivers/parisc/
F:	drivers/char/agp/parisc-agp.c
F:	drivers/input/serio/gscps2.c
F:	drivers/parport/parport_gsc.*
F:	drivers/tty/serial/8250/8250_gsc.c
F:	drivers/video/fbdev/sti*
F:	drivers/video/console/sti*
F:	drivers/video/logo/logo_parisc*

PC87360 HARDWARE MONITORING DRIVER
M:	Jim Cromie <jim.cromie@gmail.com>
L:	linux-hwmon@vger.kernel.org
S:	Maintained
F:	Documentation/hwmon/pc87360
F:	drivers/hwmon/pc87360.c

PC8736x GPIO DRIVER
M:	Jim Cromie <jim.cromie@gmail.com>
S:	Maintained
F:	drivers/char/pc8736x_gpio.c

PC87427 HARDWARE MONITORING DRIVER
M:	Jean Delvare <jdelvare@suse.com>
L:	linux-hwmon@vger.kernel.org
S:	Maintained
F:	Documentation/hwmon/pc87427
F:	drivers/hwmon/pc87427.c

PCA9532 LED DRIVER
M:	Riku Voipio <riku.voipio@iki.fi>
S:	Maintained
F:	drivers/leds/leds-pca9532.c
F:	include/linux/leds-pca9532.h

PCA9541 I2C BUS MASTER SELECTOR DRIVER
M:	Guenter Roeck <linux@roeck-us.net>
L:	linux-i2c@vger.kernel.org
S:	Maintained
F:	drivers/i2c/muxes/i2c-mux-pca9541.c

PCDP - PRIMARY CONSOLE AND DEBUG PORT
M:	Khalid Aziz <khalid@gonehiking.org>
S:	Maintained
F:	drivers/firmware/pcdp.*

PCI ERROR RECOVERY
M:	Linas Vepstas <linasvepstas@gmail.com>
L:	linux-pci@vger.kernel.org
S:	Supported
F:	Documentation/PCI/pci-error-recovery.txt

PCI ENHANCED ERROR HANDLING (EEH) FOR POWERPC
M:	Russell Currey <ruscur@russell.cc>
L:	linuxppc-dev@lists.ozlabs.org
S:	Supported
F:	Documentation/powerpc/eeh-pci-error-recovery.txt
F:	arch/powerpc/kernel/eeh*.c
F:	arch/powerpc/platforms/*/eeh*.c
F:	arch/powerpc/include/*/eeh*.h

PCI SUBSYSTEM
M:	Bjorn Helgaas <bhelgaas@google.com>
L:	linux-pci@vger.kernel.org
Q:	http://patchwork.ozlabs.org/project/linux-pci/list/
T:	git git://git.kernel.org/pub/scm/linux/kernel/git/helgaas/pci.git
S:	Supported
F:	Documentation/devicetree/bindings/pci/
F:	Documentation/PCI/
F:	drivers/pci/
F:	include/linux/pci*
F:	arch/x86/pci/
F:	arch/x86/kernel/quirks.c

PCI DRIVER FOR ALTERA PCIE IP
M:	Ley Foon Tan <lftan@altera.com>
L:	rfi@lists.rocketboards.org (moderated for non-subscribers)
L:	linux-pci@vger.kernel.org
S:	Supported
F:	Documentation/devicetree/bindings/pci/altera-pcie.txt
F:	drivers/pci/host/pcie-altera.c

PCI DRIVER FOR ARM VERSATILE PLATFORM
M:	Rob Herring <robh@kernel.org>
L:	linux-pci@vger.kernel.org
L:	linux-arm-kernel@lists.infradead.org
S:	Maintained
F:	Documentation/devicetree/bindings/pci/versatile.txt
F:	drivers/pci/host/pci-versatile.c

PCI DRIVER FOR APPLIEDMICRO XGENE
M:	Tanmay Inamdar <tinamdar@apm.com>
L:	linux-pci@vger.kernel.org
L:	linux-arm-kernel@lists.infradead.org
S:	Maintained
F:	Documentation/devicetree/bindings/pci/xgene-pci.txt
F:	drivers/pci/host/pci-xgene.c

PCI DRIVER FOR FREESCALE LAYERSCAPE
M:	Minghuan Lian <minghuan.Lian@freescale.com>
M:	Mingkai Hu <mingkai.hu@freescale.com>
M:	Roy Zang <tie-fei.zang@freescale.com>
L:	linuxppc-dev@lists.ozlabs.org
L:	linux-pci@vger.kernel.org
L:	linux-arm-kernel@lists.infradead.org
S:	Maintained
F:	drivers/pci/host/*layerscape*

PCI DRIVER FOR IMX6
M:	Richard Zhu <Richard.Zhu@freescale.com>
M:	Lucas Stach <l.stach@pengutronix.de>
L:	linux-pci@vger.kernel.org
L:	linux-arm-kernel@lists.infradead.org (moderated for non-subscribers)
S:	Maintained
F:	drivers/pci/host/*imx6*

PCI DRIVER FOR TI KEYSTONE
M:	Murali Karicheri <m-karicheri2@ti.com>
L:	linux-pci@vger.kernel.org
L:	linux-arm-kernel@lists.infradead.org (moderated for non-subscribers)
S:	Maintained
F:	drivers/pci/host/*keystone*

PCI DRIVER FOR MVEBU (Marvell Armada 370 and Armada XP SOC support)
M:	Thomas Petazzoni <thomas.petazzoni@free-electrons.com>
M:	Jason Cooper <jason@lakedaemon.net>
L:	linux-pci@vger.kernel.org
L:	linux-arm-kernel@lists.infradead.org (moderated for non-subscribers)
S:	Maintained
F:	drivers/pci/host/*mvebu*

PCI DRIVER FOR AARDVARK (Marvell Armada 3700)
M:	Thomas Petazzoni <thomas.petazzoni@free-electrons.com>
L:	linux-pci@vger.kernel.org
L:	linux-arm-kernel@lists.infradead.org (moderated for non-subscribers)
S:	Maintained
F:	drivers/pci/host/pci-aardvark.c

PCI DRIVER FOR NVIDIA TEGRA
M:	Thierry Reding <thierry.reding@gmail.com>
L:	linux-tegra@vger.kernel.org
L:	linux-pci@vger.kernel.org
S:	Supported
F:	Documentation/devicetree/bindings/pci/nvidia,tegra20-pcie.txt
F:	drivers/pci/host/pci-tegra.c

PCI DRIVER FOR TI DRA7XX
M:	Kishon Vijay Abraham I <kishon@ti.com>
L:	linux-omap@vger.kernel.org
L:	linux-pci@vger.kernel.org
S:	Supported
F:	Documentation/devicetree/bindings/pci/ti-pci.txt
F:	drivers/pci/host/pci-dra7xx.c

PCI DRIVER FOR RENESAS R-CAR
M:	Simon Horman <horms@verge.net.au>
L:	linux-pci@vger.kernel.org
L:	linux-renesas-soc@vger.kernel.org
S:	Maintained
F:	drivers/pci/host/*rcar*

PCI DRIVER FOR SAMSUNG EXYNOS
M:	Jingoo Han <jingoohan1@gmail.com>
L:	linux-pci@vger.kernel.org
L:	linux-arm-kernel@lists.infradead.org (moderated for non-subscribers)
L:	linux-samsung-soc@vger.kernel.org (moderated for non-subscribers)
S:	Maintained
F:	drivers/pci/host/pci-exynos.c

PCI DRIVER FOR SYNOPSIS DESIGNWARE
M:	Jingoo Han <jingoohan1@gmail.com>
M:	Pratyush Anand <pratyush.anand@gmail.com>
L:	linux-pci@vger.kernel.org
S:	Maintained
F:	drivers/pci/host/*designware*

PCI DRIVER FOR SYNOPSYS PROTOTYPING DEVICE
M:	Joao Pinto <jpinto@synopsys.com>
L:	linux-pci@vger.kernel.org
S:	Maintained
F:	Documentation/devicetree/bindings/pci/designware-pcie.txt
F:	drivers/pci/host/pcie-designware-plat.c

PCI DRIVER FOR GENERIC OF HOSTS
M:	Will Deacon <will.deacon@arm.com>
L:	linux-pci@vger.kernel.org
L:	linux-arm-kernel@lists.infradead.org (moderated for non-subscribers)
S:	Maintained
F:	Documentation/devicetree/bindings/pci/host-generic-pci.txt
F:	drivers/pci/host/pci-host-common.c
F:	drivers/pci/host/pci-host-generic.c

PCI DRIVER FOR INTEL VOLUME MANAGEMENT DEVICE (VMD)
M:	Keith Busch <keith.busch@intel.com>
L:	linux-pci@vger.kernel.org
S:	Supported
F:	arch/x86/pci/vmd.c

PCIE DRIVER FOR ST SPEAR13XX
M:	Pratyush Anand <pratyush.anand@gmail.com>
L:	linux-pci@vger.kernel.org
S:	Maintained
F:	drivers/pci/host/*spear*

PCI MSI DRIVER FOR ALTERA MSI IP
M:	Ley Foon Tan <lftan@altera.com>
L:	rfi@lists.rocketboards.org (moderated for non-subscribers)
L:	linux-pci@vger.kernel.org
S:	Supported
F:	Documentation/devicetree/bindings/pci/altera-pcie-msi.txt
F:	drivers/pci/host/pcie-altera-msi.c

PCI MSI DRIVER FOR APPLIEDMICRO XGENE
M:	Duc Dang <dhdang@apm.com>
L:	linux-pci@vger.kernel.org
L:	linux-arm-kernel@lists.infradead.org
S:	Maintained
F:	Documentation/devicetree/bindings/pci/xgene-pci-msi.txt
F:	drivers/pci/host/pci-xgene-msi.c

PCIE DRIVER FOR AXIS ARTPEC
M:	Niklas Cassel <niklas.cassel@axis.com>
M:	Jesper Nilsson <jesper.nilsson@axis.com>
L:	linux-arm-kernel@axis.com
L:	linux-pci@vger.kernel.org
S:	Maintained
F:	Documentation/devicetree/bindings/pci/axis,artpec*
F:	drivers/pci/host/*artpec*

PCIE DRIVER FOR HISILICON
M:	Zhou Wang <wangzhou1@hisilicon.com>
M:	Gabriele Paoloni <gabriele.paoloni@huawei.com>
L:	linux-pci@vger.kernel.org
S:	Maintained
F:	Documentation/devicetree/bindings/pci/hisilicon-pcie.txt
F:	drivers/pci/host/pcie-hisi.c

PCIE DRIVER FOR ROCKCHIP
M:	Shawn Lin <shawn.lin@rock-chips.com>
M:	Wenrui Li <wenrui.li@rock-chips.com>
L:	linux-pci@vger.kernel.org
L:	linux-rockchip@lists.infradead.org
S:	Maintained
F:	Documentation/devicetree/bindings/pci/rockchip-pcie.txt
F:	drivers/pci/host/pcie-rockchip.c

PCIE DRIVER FOR QUALCOMM MSM
M:     Stanimir Varbanov <svarbanov@mm-sol.com>
L:     linux-pci@vger.kernel.org
L:     linux-arm-msm@vger.kernel.org
S:     Maintained
F:     drivers/pci/host/*qcom*

PCIE DRIVER FOR CAVIUM THUNDERX
M:	David Daney <david.daney@cavium.com>
L:	linux-pci@vger.kernel.org
L:	linux-arm-kernel@lists.infradead.org (moderated for non-subscribers)
S:	Supported
F:	Documentation/devicetree/bindings/pci/pci-thunder-*
F:	drivers/pci/host/pci-thunder-*

PCMCIA SUBSYSTEM
P:	Linux PCMCIA Team
L:	linux-pcmcia@lists.infradead.org
W:	http://lists.infradead.org/mailman/listinfo/linux-pcmcia
T:	git git://git.kernel.org/pub/scm/linux/kernel/git/brodo/pcmcia.git
S:	Maintained
F:	Documentation/pcmcia/
F:	drivers/pcmcia/
F:	include/pcmcia/

PCNET32 NETWORK DRIVER
M:	Don Fry <pcnet32@frontier.com>
L:	netdev@vger.kernel.org
S:	Maintained
F:	drivers/net/ethernet/amd/pcnet32.c

PCRYPT PARALLEL CRYPTO ENGINE
M:	Steffen Klassert <steffen.klassert@secunet.com>
L:	linux-crypto@vger.kernel.org
S:	Maintained
F:	crypto/pcrypt.c
F:	include/crypto/pcrypt.h

PER-CPU MEMORY ALLOCATOR
M:	Tejun Heo <tj@kernel.org>
M:	Christoph Lameter <cl@linux.com>
T:	git git://git.kernel.org/pub/scm/linux/kernel/git/tj/percpu.git
S:	Maintained
F:	include/linux/percpu*.h
F:	mm/percpu*.c
F:	arch/*/include/asm/percpu.h

PER-TASK DELAY ACCOUNTING
M:	Balbir Singh <bsingharora@gmail.com>
S:	Maintained
F:	include/linux/delayacct.h
F:	kernel/delayacct.c

PERFORMANCE EVENTS SUBSYSTEM
M:	Peter Zijlstra <peterz@infradead.org>
M:	Ingo Molnar <mingo@redhat.com>
M:	Arnaldo Carvalho de Melo <acme@kernel.org>
R:	Alexander Shishkin <alexander.shishkin@linux.intel.com>
L:	linux-kernel@vger.kernel.org
T:	git git://git.kernel.org/pub/scm/linux/kernel/git/tip/tip.git perf/core
S:	Supported
F:	kernel/events/*
F:	include/linux/perf_event.h
F:	include/uapi/linux/perf_event.h
F:	arch/*/kernel/perf_event*.c
F:	arch/*/kernel/*/perf_event*.c
F:	arch/*/kernel/*/*/perf_event*.c
F:	arch/*/include/asm/perf_event.h
F:	arch/*/kernel/perf_callchain.c
F:	arch/*/events/*
F:	tools/perf/

PERSONALITY HANDLING
M:	Christoph Hellwig <hch@infradead.org>
L:	linux-abi-devel@lists.sourceforge.net
S:	Maintained
F:	include/linux/personality.h
F:	include/uapi/linux/personality.h

PHONET PROTOCOL
M:	Remi Denis-Courmont <courmisch@gmail.com>
S:	Supported
F:	Documentation/networking/phonet.txt
F:	include/linux/phonet.h
F:	include/net/phonet/
F:	include/uapi/linux/phonet.h
F:	net/phonet/

PHRAM MTD DRIVER
M:	Joern Engel <joern@lazybastard.org>
L:	linux-mtd@lists.infradead.org
S:	Maintained
F:	drivers/mtd/devices/phram.c

PICOLCD HID DRIVER
M:	Bruno Prémont <bonbons@linux-vserver.org>
L:	linux-input@vger.kernel.org
S:	Maintained
F:	drivers/hid/hid-picolcd*

PICOXCELL SUPPORT
M:	Jamie Iles <jamie@jamieiles.com>
L:	linux-arm-kernel@lists.infradead.org (moderated for non-subscribers)
T:	git git://github.com/jamieiles/linux-2.6-ji.git
S:	Supported
F:	arch/arm/boot/dts/picoxcell*
F:	arch/arm/mach-picoxcell/
F:	drivers/crypto/picoxcell*

PIN CONTROL SUBSYSTEM
M:	Linus Walleij <linus.walleij@linaro.org>
L:	linux-gpio@vger.kernel.org
T:	git git://git.kernel.org/pub/scm/linux/kernel/git/linusw/linux-pinctrl.git
S:	Maintained
F:	Documentation/devicetree/bindings/pinctrl/
F:	Documentation/pinctrl.txt
F:	drivers/pinctrl/
F:	include/linux/pinctrl/

PIN CONTROLLER - ATMEL AT91
M:	Jean-Christophe Plagniol-Villard <plagnioj@jcrosoft.com>
L:	linux-arm-kernel@lists.infradead.org (moderated for non-subscribers)
S:	Maintained
F:	drivers/pinctrl/pinctrl-at91.*

PIN CONTROLLER - ATMEL AT91 PIO4
M:	Ludovic Desroches <ludovic.desroches@atmel.com>
L:	linux-arm-kernel@lists.infradead.org (moderated for non-subscribers)
L:	linux-gpio@vger.kernel.org
S:	Supported
F:	drivers/pinctrl/pinctrl-at91-pio4.*

PIN CONTROLLER - INTEL
M:	Mika Westerberg <mika.westerberg@linux.intel.com>
M:	Heikki Krogerus <heikki.krogerus@linux.intel.com>
S:	Maintained
F:	drivers/pinctrl/intel/

PIN CONTROLLER - RENESAS
M:	Laurent Pinchart <laurent.pinchart@ideasonboard.com>
M:	Geert Uytterhoeven <geert+renesas@glider.be>
L:	linux-renesas-soc@vger.kernel.org
S:	Maintained
F:	drivers/pinctrl/sh-pfc/

PIN CONTROLLER - SAMSUNG
M:	Tomasz Figa <tomasz.figa@gmail.com>
M:	Krzysztof Kozlowski <krzk@kernel.org>
M:	Sylwester Nawrocki <s.nawrocki@samsung.com>
L:	linux-arm-kernel@lists.infradead.org (moderated for non-subscribers)
L:	linux-samsung-soc@vger.kernel.org (moderated for non-subscribers)
S:	Maintained
F:	drivers/pinctrl/samsung/
F:	include/dt-bindings/pinctrl/samsung.h
F:	Documentation/devicetree/bindings/pinctrl/samsung-pinctrl.txt

PIN CONTROLLER - SINGLE
M:	Tony Lindgren <tony@atomide.com>
M:	Haojian Zhuang <haojian.zhuang@linaro.org>
L:	linux-arm-kernel@lists.infradead.org (moderated for non-subscribers)
L:	linux-omap@vger.kernel.org
S:	Maintained
F:	drivers/pinctrl/pinctrl-single.c

PIN CONTROLLER - ST SPEAR
M:	Viresh Kumar <vireshk@kernel.org>
L:	linux-arm-kernel@lists.infradead.org (moderated for non-subscribers)
W:	http://www.st.com/spear
S:	Maintained
F:	drivers/pinctrl/spear/

PISTACHIO SOC SUPPORT
M:      James Hartley <james.hartley@imgtec.com>
M:      Ionela Voinescu <ionela.voinescu@imgtec.com>
L:      linux-mips@linux-mips.org
S:      Maintained
F:      arch/mips/pistachio/
F:      arch/mips/include/asm/mach-pistachio/
F:      arch/mips/boot/dts/pistachio/
F:      arch/mips/configs/pistachio*_defconfig

PKTCDVD DRIVER
M:	Jiri Kosina <jikos@kernel.org>
S:	Maintained
F:	drivers/block/pktcdvd.c
F:	include/linux/pktcdvd.h
F:	include/uapi/linux/pktcdvd.h

PKUNITY SOC DRIVERS
M:	Guan Xuetao <gxt@mprc.pku.edu.cn>
W:	http://mprc.pku.edu.cn/~guanxuetao/linux
S:	Maintained
T:	git git://github.com/gxt/linux.git
F:	drivers/input/serio/i8042-unicore32io.h
F:	drivers/i2c/busses/i2c-puv3.c
F:	drivers/video/fbdev/fb-puv3.c
F:	drivers/rtc/rtc-puv3.c

PMBUS HARDWARE MONITORING DRIVERS
M:	Guenter Roeck <linux@roeck-us.net>
L:	linux-hwmon@vger.kernel.org
W:	http://hwmon.wiki.kernel.org/
W:	http://www.roeck-us.net/linux/drivers/
T:	git git://git.kernel.org/pub/scm/linux/kernel/git/groeck/linux-staging.git
S:	Maintained
F:	Documentation/hwmon/pmbus
F:	drivers/hwmon/pmbus/
F:	include/linux/i2c/pmbus.h

PMC SIERRA MaxRAID DRIVER
L:	linux-scsi@vger.kernel.org
W:	http://www.pmc-sierra.com/
S:	Orphan
F:	drivers/scsi/pmcraid.*

PMC SIERRA PM8001 DRIVER
M:	Jack Wang <jinpu.wang@profitbricks.com>
M:	lindar_liu@usish.com
L:	pmchba@pmcs.com
L:	linux-scsi@vger.kernel.org
S:	Supported
F:	drivers/scsi/pm8001/

POSIX CLOCKS and TIMERS
M:	Thomas Gleixner <tglx@linutronix.de>
L:	linux-kernel@vger.kernel.org
T:	git git://git.kernel.org/pub/scm/linux/kernel/git/tip/tip.git timers/core
S:	Maintained
F:	fs/timerfd.c
F:	include/linux/timer*
F:	kernel/time/*timer*

POWER MANAGEMENT CORE
M:	"Rafael J. Wysocki" <rjw@rjwysocki.net>
L:	linux-pm@vger.kernel.org
T:	git git://git.kernel.org/pub/scm/linux/kernel/git/rafael/linux-pm
S:	Supported
F:	drivers/base/power/
F:	include/linux/pm.h
F:	include/linux/pm_*
F:	include/linux/powercap.h
F:	drivers/powercap/

POWER SUPPLY CLASS/SUBSYSTEM and DRIVERS
M:	Sebastian Reichel <sre@kernel.org>
M:	Dmitry Eremin-Solenikov <dbaryshkov@gmail.com>
M:	David Woodhouse <dwmw2@infradead.org>
L:	linux-pm@vger.kernel.org
T:	git git://git.infradead.org/battery-2.6.git
S:	Maintained
F:	Documentation/devicetree/bindings/power/
F:	Documentation/devicetree/bindings/power_supply/
F:	include/linux/power_supply.h
F:	drivers/power/
X:	drivers/power/avs/

POWER STATE COORDINATION INTERFACE (PSCI)
M:	Mark Rutland <mark.rutland@arm.com>
M:	Lorenzo Pieralisi <lorenzo.pieralisi@arm.com>
L:	linux-arm-kernel@lists.infradead.org
S:	Maintained
F:	drivers/firmware/psci.c
F:	include/linux/psci.h
F:	include/uapi/linux/psci.h

POWERNV OPERATOR PANEL LCD DISPLAY DRIVER
M:	Suraj Jitindar Singh <sjitindarsingh@gmail.com>
L:	linuxppc-dev@lists.ozlabs.org
S:	Maintained
F:	drivers/char/powernv-op-panel.c

PNP SUPPORT
M:	"Rafael J. Wysocki" <rafael.j.wysocki@intel.com>
S:	Maintained
F:	drivers/pnp/

PPP PROTOCOL DRIVERS AND COMPRESSORS
M:	Paul Mackerras <paulus@samba.org>
L:	linux-ppp@vger.kernel.org
S:	Maintained
F:	drivers/net/ppp/ppp_*

PPP OVER ATM (RFC 2364)
M:	Mitchell Blank Jr <mitch@sfgoth.com>
S:	Maintained
F:	net/atm/pppoatm.c
F:	include/uapi/linux/atmppp.h

PPP OVER ETHERNET
M:	Michal Ostrowski <mostrows@earthlink.net>
S:	Maintained
F:	drivers/net/ppp/pppoe.c
F:	drivers/net/ppp/pppox.c

PPP OVER L2TP
M:	James Chapman <jchapman@katalix.com>
S:	Maintained
F:	net/l2tp/l2tp_ppp.c
F:	include/linux/if_pppol2tp.h
F:	include/uapi/linux/if_pppol2tp.h

PPS SUPPORT
M:	Rodolfo Giometti <giometti@enneenne.com>
W:	http://wiki.enneenne.com/index.php/LinuxPPS_support
L:	linuxpps@ml.enneenne.com (subscribers-only)
S:	Maintained
F:	Documentation/pps/
F:	drivers/pps/
F:	include/linux/pps*.h

PPTP DRIVER
M:	Dmitry Kozlov <xeb@mail.ru>
L:	netdev@vger.kernel.org
S:	Maintained
F:	drivers/net/ppp/pptp.c
W:	http://sourceforge.net/projects/accel-pptp

PREEMPTIBLE KERNEL
M:	Robert Love <rml@tech9.net>
L:	kpreempt-tech@lists.sourceforge.net
W:	ftp://ftp.kernel.org/pub/linux/kernel/people/rml/preempt-kernel
S:	Supported
F:	Documentation/preempt-locking.txt
F:	include/linux/preempt.h

PRISM54 WIRELESS DRIVER
M:	"Luis R. Rodriguez" <mcgrof@gmail.com>
L:	linux-wireless@vger.kernel.org
W:	http://wireless.kernel.org/en/users/Drivers/p54
S:	Obsolete
F:	drivers/net/wireless/intersil/prism54/

PS3 NETWORK SUPPORT
M:	Geoff Levand <geoff@infradead.org>
L:	netdev@vger.kernel.org
L:	linuxppc-dev@lists.ozlabs.org
S:	Maintained
F:	drivers/net/ethernet/toshiba/ps3_gelic_net.*

PS3 PLATFORM SUPPORT
M:	Geoff Levand <geoff@infradead.org>
L:	linuxppc-dev@lists.ozlabs.org
S:	Maintained
F:	arch/powerpc/boot/ps3*
F:	arch/powerpc/include/asm/lv1call.h
F:	arch/powerpc/include/asm/ps3*.h
F:	arch/powerpc/platforms/ps3/
F:	drivers/*/ps3*
F:	drivers/ps3/
F:	drivers/rtc/rtc-ps3.c
F:	drivers/usb/host/*ps3.c
F:	sound/ppc/snd_ps3*

PS3VRAM DRIVER
M:	Jim Paris <jim@jtan.com>
M:	Geoff Levand <geoff@infradead.org>
L:	linuxppc-dev@lists.ozlabs.org
S:	Maintained
F:	drivers/block/ps3vram.c

PSTORE FILESYSTEM
M:	Anton Vorontsov <anton@enomsg.org>
M:	Colin Cross <ccross@android.com>
M:	Kees Cook <keescook@chromium.org>
M:	Tony Luck <tony.luck@intel.com>
S:	Maintained
T:	git git://git.kernel.org/pub/scm/linux/kernel/git/aegl/linux.git
F:	fs/pstore/
F:	include/linux/pstore*
F:	drivers/firmware/efi/efi-pstore.c
F:	drivers/acpi/apei/erst.c

PTP HARDWARE CLOCK SUPPORT
M:	Richard Cochran <richardcochran@gmail.com>
L:	netdev@vger.kernel.org
S:	Maintained
W:	http://linuxptp.sourceforge.net/
F:	Documentation/ABI/testing/sysfs-ptp
F:	Documentation/ptp/*
F:	drivers/net/ethernet/freescale/gianfar_ptp.c
F:	drivers/net/phy/dp83640*
F:	drivers/ptp/*
F:	include/linux/ptp_cl*

PTRACE SUPPORT
M:	Roland McGrath <roland@hack.frob.com>
M:	Oleg Nesterov <oleg@redhat.com>
S:	Maintained
F:	include/asm-generic/syscall.h
F:	include/linux/ptrace.h
F:	include/linux/regset.h
F:	include/linux/tracehook.h
F:	include/uapi/linux/ptrace.h
F:	kernel/ptrace.c

PULSE8-CEC DRIVER
M:	Hans Verkuil <hverkuil@xs4all.nl>
L:	linux-media@vger.kernel.org
T:	git git://linuxtv.org/media_tree.git
S:	Maintained
F:	drivers/staging/media/pulse8-cec

PVRUSB2 VIDEO4LINUX DRIVER
M:	Mike Isely <isely@pobox.com>
L:	pvrusb2@isely.net	(subscribers-only)
L:	linux-media@vger.kernel.org
W:	http://www.isely.net/pvrusb2/
T:	git git://linuxtv.org/media_tree.git
S:	Maintained
F:	Documentation/media/v4l-drivers/pvrusb2*
F:	drivers/media/usb/pvrusb2/

PWC WEBCAM DRIVER
M:	Hans Verkuil <hverkuil@xs4all.nl>
L:	linux-media@vger.kernel.org
T:	git git://linuxtv.org/media_tree.git
S:	Odd Fixes
F:	drivers/media/usb/pwc/*

PWM FAN DRIVER
M:	Kamil Debski <kamil@wypas.org>
M:	Lukasz Majewski <l.majewski@samsung.com>
L:	linux-hwmon@vger.kernel.org
S:	Supported
F:	Documentation/devicetree/bindings/hwmon/pwm-fan.txt
F:	Documentation/hwmon/pwm-fan
F:	drivers/hwmon/pwm-fan.c

PWM SUBSYSTEM
M:	Thierry Reding <thierry.reding@gmail.com>
L:	linux-pwm@vger.kernel.org
S:	Maintained
T:	git git://git.kernel.org/pub/scm/linux/kernel/git/thierry.reding/linux-pwm.git
F:	Documentation/pwm.txt
F:	Documentation/devicetree/bindings/pwm/
F:	include/linux/pwm.h
F:	drivers/pwm/
F:	drivers/video/backlight/pwm_bl.c
F:	include/linux/pwm_backlight.h

PXA2xx/PXA3xx SUPPORT
M:	Daniel Mack <daniel@zonque.org>
M:	Haojian Zhuang <haojian.zhuang@gmail.com>
M:	Robert Jarzmik <robert.jarzmik@free.fr>
L:	linux-arm-kernel@lists.infradead.org (moderated for non-subscribers)
T:	git git://github.com/hzhuang1/linux.git
T:	git git://github.com/rjarzmik/linux.git
S:	Maintained
F:	arch/arm/boot/dts/pxa*
F:	arch/arm/mach-pxa/
F:	drivers/dma/pxa*
F:	drivers/pcmcia/pxa2xx*
F:	drivers/pinctrl/pxa/
F:	drivers/spi/spi-pxa2xx*
F:	drivers/usb/gadget/udc/pxa2*
F:	include/sound/pxa2xx-lib.h
F:	sound/arm/pxa*
F:	sound/soc/pxa/

PXA GPIO DRIVER
M:	Robert Jarzmik <robert.jarzmik@free.fr>
L:	linux-gpio@vger.kernel.org
S:	Maintained
F:	drivers/gpio/gpio-pxa.c

PXA3xx NAND FLASH DRIVER
M:	Ezequiel Garcia <ezequiel.garcia@free-electrons.com>
L:	linux-mtd@lists.infradead.org
S:	Maintained
F:	drivers/mtd/nand/pxa3xx_nand.c

MMP SUPPORT
M:	Eric Miao <eric.y.miao@gmail.com>
M:	Haojian Zhuang <haojian.zhuang@gmail.com>
L:	linux-arm-kernel@lists.infradead.org (moderated for non-subscribers)
T:	git git://github.com/hzhuang1/linux.git
T:	git git://git.linaro.org/people/ycmiao/pxa-linux.git
S:	Maintained
F:	arch/arm/boot/dts/mmp*
F:	arch/arm/mach-mmp/

PXA MMCI DRIVER
S:	Orphan

PXA RTC DRIVER
M:	Robert Jarzmik <robert.jarzmik@free.fr>
L:	rtc-linux@googlegroups.com
S:	Maintained

QAT DRIVER
M:	Giovanni Cabiddu <giovanni.cabiddu@intel.com>
M:	Salvatore Benedetto <salvatore.benedetto@intel.com>
L:	qat-linux@intel.com
S:	Supported
F:	drivers/crypto/qat/

QIB DRIVER
M:	Mike Marciniszyn <infinipath@intel.com>
L:	linux-rdma@vger.kernel.org
S:	Supported
F:	drivers/infiniband/hw/qib/

QLOGIC QLA1280 SCSI DRIVER
M:	Michael Reed <mdr@sgi.com>
L:	linux-scsi@vger.kernel.org
S:	Maintained
F:	drivers/scsi/qla1280.[ch]

QLOGIC QLA2XXX FC-SCSI DRIVER
M:	qla2xxx-upstream@qlogic.com
L:	linux-scsi@vger.kernel.org
S:	Supported
F:	Documentation/scsi/LICENSE.qla2xxx
F:	drivers/scsi/qla2xxx/

QLOGIC QLA4XXX iSCSI DRIVER
M:	QLogic-Storage-Upstream@qlogic.com
L:	linux-scsi@vger.kernel.org
S:	Supported
F:	Documentation/scsi/LICENSE.qla4xxx
F:	drivers/scsi/qla4xxx/

QLOGIC QLA3XXX NETWORK DRIVER
M:	Jitendra Kalsaria <jitendra.kalsaria@qlogic.com>
M:	Ron Mercer <ron.mercer@qlogic.com>
M:	linux-driver@qlogic.com
L:	netdev@vger.kernel.org
S:	Supported
F:	Documentation/networking/LICENSE.qla3xxx
F:	drivers/net/ethernet/qlogic/qla3xxx.*

QLOGIC QLCNIC (1/10)Gb ETHERNET DRIVER
M:	Dept-GELinuxNICDev@qlogic.com
L:	netdev@vger.kernel.org
S:	Supported
F:	drivers/net/ethernet/qlogic/qlcnic/

QLOGIC QLGE 10Gb ETHERNET DRIVER
M:	Harish Patil <harish.patil@qlogic.com>
M:	Sudarsana Kalluru <sudarsana.kalluru@qlogic.com>
M:	Dept-GELinuxNICDev@qlogic.com
M:	linux-driver@qlogic.com
L:	netdev@vger.kernel.org
S:	Supported
F:	drivers/net/ethernet/qlogic/qlge/

QLOGIC QL4xxx ETHERNET DRIVER
M:	Yuval Mintz <Yuval.Mintz@qlogic.com>
M:	Ariel Elior <Ariel.Elior@qlogic.com>
M:	everest-linux-l2@qlogic.com
L:	netdev@vger.kernel.org
S:	Supported
F:	drivers/net/ethernet/qlogic/qed/
F:	include/linux/qed/
F:	drivers/net/ethernet/qlogic/qede/

QNX4 FILESYSTEM
M:	Anders Larsen <al@alarsen.net>
W:	http://www.alarsen.net/linux/qnx4fs/
S:	Maintained
F:	fs/qnx4/
F:	include/uapi/linux/qnx4_fs.h
F:	include/uapi/linux/qnxtypes.h

QT1010 MEDIA DRIVER
M:	Antti Palosaari <crope@iki.fi>
L:	linux-media@vger.kernel.org
W:	https://linuxtv.org
W:	http://palosaari.fi/linux/
Q:	http://patchwork.linuxtv.org/project/linux-media/list/
T:	git git://linuxtv.org/anttip/media_tree.git
S:	Maintained
F:	drivers/media/tuners/qt1010*

QUALCOMM ATHEROS ATH9K WIRELESS DRIVER
M:	QCA ath9k Development <ath9k-devel@qca.qualcomm.com>
L:	linux-wireless@vger.kernel.org
L:	ath9k-devel@lists.ath9k.org
W:	http://wireless.kernel.org/en/users/Drivers/ath9k
S:	Supported
F:	drivers/net/wireless/ath/ath9k/

QUALCOMM ATHEROS ATH10K WIRELESS DRIVER
M:	Kalle Valo <kvalo@qca.qualcomm.com>
L:	ath10k@lists.infradead.org
W:	http://wireless.kernel.org/en/users/Drivers/ath10k
T:	git git://git.kernel.org/pub/scm/linux/kernel/git/kvalo/ath.git
S:	Supported
F:	drivers/net/wireless/ath/ath10k/

QUALCOMM HEXAGON ARCHITECTURE
M:	Richard Kuo <rkuo@codeaurora.org>
L:	linux-hexagon@vger.kernel.org
T:	git git://git.kernel.org/pub/scm/linux/kernel/git/rkuo/linux-hexagon-kernel.git
S:	Supported
F:	arch/hexagon/

QUALCOMM WCN36XX WIRELESS DRIVER
M:	Eugene Krasnikov <k.eugene.e@gmail.com>
L:	wcn36xx@lists.infradead.org
W:	http://wireless.kernel.org/en/users/Drivers/wcn36xx
T:	git git://github.com/KrasnikovEugene/wcn36xx.git
S:	Supported
F:	drivers/net/wireless/ath/wcn36xx/

QEMU MACHINE EMULATOR AND VIRTUALIZER SUPPORT
M:	Gabriel Somlo <somlo@cmu.edu>
M:	"Michael S. Tsirkin" <mst@redhat.com>
L:	qemu-devel@nongnu.org
S:	Maintained
F:	drivers/firmware/qemu_fw_cfg.c

RADOS BLOCK DEVICE (RBD)
M:	Ilya Dryomov <idryomov@gmail.com>
M:	Sage Weil <sage@redhat.com>
M:	Alex Elder <elder@kernel.org>
L:	ceph-devel@vger.kernel.org
W:	http://ceph.com/
T:	git git://git.kernel.org/pub/scm/linux/kernel/git/sage/ceph-client.git
T:	git git://github.com/ceph/ceph-client.git
S:	Supported
F:	Documentation/ABI/testing/sysfs-bus-rbd
F:	drivers/block/rbd.c
F:	drivers/block/rbd_types.h

RADEON FRAMEBUFFER DISPLAY DRIVER
M:	Benjamin Herrenschmidt <benh@kernel.crashing.org>
L:	linux-fbdev@vger.kernel.org
S:	Maintained
F:	drivers/video/fbdev/aty/radeon*
F:	include/uapi/linux/radeonfb.h

RADIOSHARK RADIO DRIVER
M:	Hans Verkuil <hverkuil@xs4all.nl>
L:	linux-media@vger.kernel.org
T:	git git://linuxtv.org/media_tree.git
S:	Maintained
F:	drivers/media/radio/radio-shark.c

RADIOSHARK2 RADIO DRIVER
M:	Hans Verkuil <hverkuil@xs4all.nl>
L:	linux-media@vger.kernel.org
T:	git git://linuxtv.org/media_tree.git
S:	Maintained
F:	drivers/media/radio/radio-shark2.c
F:	drivers/media/radio/radio-tea5777.c

RAGE128 FRAMEBUFFER DISPLAY DRIVER
M:	Paul Mackerras <paulus@samba.org>
L:	linux-fbdev@vger.kernel.org
S:	Maintained
F:	drivers/video/fbdev/aty/aty128fb.c

RALINK MIPS ARCHITECTURE
M:	John Crispin <john@phrozen.org>
L:	linux-mips@linux-mips.org
S:	Maintained
F:	arch/mips/ralink

RALINK RT2X00 WIRELESS LAN DRIVER
P:	rt2x00 project
M:	Stanislaw Gruszka <sgruszka@redhat.com>
M:	Helmut Schaa <helmut.schaa@googlemail.com>
L:	linux-wireless@vger.kernel.org
S:	Maintained
F:	drivers/net/wireless/ralink/rt2x00/

RAMDISK RAM BLOCK DEVICE DRIVER
M:	Jens Axboe <axboe@kernel.dk>
S:	Maintained
F:	Documentation/blockdev/ramdisk.txt
F:	drivers/block/brd.c

RANDOM NUMBER DRIVER
M:	"Theodore Ts'o" <tytso@mit.edu>
S:	Maintained
F:	drivers/char/random.c

RAPIDIO SUBSYSTEM
M:	Matt Porter <mporter@kernel.crashing.org>
M:	Alexandre Bounine <alexandre.bounine@idt.com>
S:	Maintained
F:	drivers/rapidio/

RAYLINK/WEBGEAR 802.11 WIRELESS LAN DRIVER
L:	linux-wireless@vger.kernel.org
S:	Orphan
F:	drivers/net/wireless/ray*

RCUTORTURE MODULE
M:	Josh Triplett <josh@joshtriplett.org>
M:	"Paul E. McKenney" <paulmck@linux.vnet.ibm.com>
L:	linux-kernel@vger.kernel.org
S:	Supported
T:	git git://git.kernel.org/pub/scm/linux/kernel/git/paulmck/linux-rcu.git
F:	Documentation/RCU/torture.txt
F:	kernel/rcu/rcutorture.c

RCUTORTURE TEST FRAMEWORK
M:	"Paul E. McKenney" <paulmck@linux.vnet.ibm.com>
M:	Josh Triplett <josh@joshtriplett.org>
R:	Steven Rostedt <rostedt@goodmis.org>
R:	Mathieu Desnoyers <mathieu.desnoyers@efficios.com>
R:	Lai Jiangshan <jiangshanlai@gmail.com>
L:	linux-kernel@vger.kernel.org
S:	Supported
T:	git git://git.kernel.org/pub/scm/linux/kernel/git/paulmck/linux-rcu.git
F:	tools/testing/selftests/rcutorture

RDC R-321X SoC
M:	Florian Fainelli <florian@openwrt.org>
S:	Maintained

RDC R6040 FAST ETHERNET DRIVER
M:	Florian Fainelli <f.fainelli@gmail.com>
L:	netdev@vger.kernel.org
S:	Maintained
F:	drivers/net/ethernet/rdc/r6040.c

RDS - RELIABLE DATAGRAM SOCKETS
M:	Santosh Shilimkar <santosh.shilimkar@oracle.com>
L:	netdev@vger.kernel.org
L:	linux-rdma@vger.kernel.org
L:	rds-devel@oss.oracle.com (moderated for non-subscribers)
W:	https://oss.oracle.com/projects/rds/
S:	Supported
F:	net/rds/
F:	Documentation/networking/rds.txt

RDMAVT - RDMA verbs software
M:	Dennis Dalessandro <dennis.dalessandro@intel.com>
L:	linux-rdma@vger.kernel.org
S:	Supported
F:	drivers/infiniband/sw/rdmavt

READ-COPY UPDATE (RCU)
M:	"Paul E. McKenney" <paulmck@linux.vnet.ibm.com>
M:	Josh Triplett <josh@joshtriplett.org>
R:	Steven Rostedt <rostedt@goodmis.org>
R:	Mathieu Desnoyers <mathieu.desnoyers@efficios.com>
R:	Lai Jiangshan <jiangshanlai@gmail.com>
L:	linux-kernel@vger.kernel.org
W:	http://www.rdrop.com/users/paulmck/RCU/
S:	Supported
T:	git git://git.kernel.org/pub/scm/linux/kernel/git/paulmck/linux-rcu.git
F:	Documentation/RCU/
X:	Documentation/RCU/torture.txt
F:	include/linux/rcu*
X:	include/linux/srcu.h
F:	kernel/rcu/
X:	kernel/torture.c

REAL TIME CLOCK (RTC) SUBSYSTEM
M:	Alessandro Zummo <a.zummo@towertech.it>
M:	Alexandre Belloni <alexandre.belloni@free-electrons.com>
L:	rtc-linux@googlegroups.com
Q:	http://patchwork.ozlabs.org/project/rtc-linux/list/
T:	git git://git.kernel.org/pub/scm/linux/kernel/git/abelloni/linux.git
S:	Maintained
F:	Documentation/devicetree/bindings/rtc/
F:	Documentation/rtc.txt
F:	drivers/rtc/
F:	include/linux/rtc.h
F:	include/uapi/linux/rtc.h
F:	include/linux/rtc/
F:	include/linux/platform_data/rtc-*
F:	tools/testing/selftests/timers/rtctest.c

REALTEK AUDIO CODECS
M:	Bard Liao <bardliao@realtek.com>
M:	Oder Chiou <oder_chiou@realtek.com>
S:	Maintained
F:	sound/soc/codecs/rt*
F:	include/sound/rt*.h

REISERFS FILE SYSTEM
L:	reiserfs-devel@vger.kernel.org
S:	Supported
F:	fs/reiserfs/

REGISTER MAP ABSTRACTION
M:	Mark Brown <broonie@kernel.org>
L:	linux-kernel@vger.kernel.org
T:	git git://git.kernel.org/pub/scm/linux/kernel/git/broonie/regmap.git
S:	Supported
F:	Documentation/devicetree/bindings/regmap/
F:	drivers/base/regmap/
F:	include/linux/regmap.h

REMOTE PROCESSOR (REMOTEPROC) SUBSYSTEM
M:	Ohad Ben-Cohen <ohad@wizery.com>
M:	Bjorn Andersson <bjorn.andersson@linaro.org>
L:	linux-remoteproc@vger.kernel.org
T:	git git://git.kernel.org/pub/scm/linux/kernel/git/ohad/remoteproc.git
S:	Maintained
F:	Documentation/devicetree/bindings/remoteproc/
F:	Documentation/remoteproc.txt
F:	drivers/remoteproc/
F:	include/linux/remoteproc.h

REMOTE PROCESSOR MESSAGING (RPMSG) SUBSYSTEM
M:	Ohad Ben-Cohen <ohad@wizery.com>
M:	Bjorn Andersson <bjorn.andersson@linaro.org>
L:	linux-remoteproc@vger.kernel.org
T:	git git://git.kernel.org/pub/scm/linux/kernel/git/ohad/rpmsg.git
S:	Maintained
F:	drivers/rpmsg/
F:	Documentation/rpmsg.txt
F:	include/linux/rpmsg.h

RENESAS CLOCK DRIVERS
M:	Geert Uytterhoeven <geert+renesas@glider.be>
L:	linux-renesas-soc@vger.kernel.org
S:	Supported
F:	drivers/clk/renesas/

RENESAS ETHERNET DRIVERS
R:	Sergei Shtylyov <sergei.shtylyov@cogentembedded.com>
L:	netdev@vger.kernel.org
L:	linux-renesas-soc@vger.kernel.org
F:	drivers/net/ethernet/renesas/
F:	include/linux/sh_eth.h

RENESAS USB2 PHY DRIVER
M:	Yoshihiro Shimoda <yoshihiro.shimoda.uh@renesas.com>
L:	linux-renesas-soc@vger.kernel.org
S:	Maintained
F:	drivers/phy/phy-rcar-gen3-usb2.c

RESET CONTROLLER FRAMEWORK
M:	Philipp Zabel <p.zabel@pengutronix.de>
T:	git git://git.pengutronix.de/git/pza/linux
S:	Maintained
F:	drivers/reset/
F:	Documentation/devicetree/bindings/reset/
F:	include/dt-bindings/reset/
F:	include/linux/reset.h
F:	include/linux/reset-controller.h

RFKILL
M:	Johannes Berg <johannes@sipsolutions.net>
L:	linux-wireless@vger.kernel.org
W:	http://wireless.kernel.org/
T:	git git://git.kernel.org/pub/scm/linux/kernel/git/jberg/mac80211.git
T:	git git://git.kernel.org/pub/scm/linux/kernel/git/jberg/mac80211-next.git
S:	Maintained
F:	Documentation/rfkill.txt
F:	net/rfkill/

RHASHTABLE
M:	Thomas Graf <tgraf@suug.ch>
L:	netdev@vger.kernel.org
S:	Maintained
F:	lib/rhashtable.c
F:	include/linux/rhashtable.h

RICOH SMARTMEDIA/XD DRIVER
M:	Maxim Levitsky <maximlevitsky@gmail.com>
S:	Maintained
F:	drivers/mtd/nand/r852.c
F:	drivers/mtd/nand/r852.h

RICOH R5C592 MEMORYSTICK DRIVER
M:	Maxim Levitsky <maximlevitsky@gmail.com>
S:	Maintained
F:	drivers/memstick/host/r592.*

ROCCAT DRIVERS
M:	Stefan Achatz <erazor_de@users.sourceforge.net>
W:	http://sourceforge.net/projects/roccat/
S:	Maintained
F:	drivers/hid/hid-roccat*
F:	include/linux/hid-roccat*
F:	Documentation/ABI/*/sysfs-driver-hid-roccat*

ROCKER DRIVER
M:	Jiri Pirko <jiri@resnulli.us>
L:	netdev@vger.kernel.org
S:	Supported
F:	drivers/net/ethernet/rocker/

ROCKETPORT DRIVER
P:	Comtrol Corp.
W:	http://www.comtrol.com
S:	Maintained
F:	Documentation/serial/rocket.txt
F:	drivers/tty/rocket*

ROCKETPORT EXPRESS/INFINITY DRIVER
M:	Kevin Cernekee <cernekee@gmail.com>
L:	linux-serial@vger.kernel.org
S:	Odd Fixes
F:	drivers/tty/serial/rp2.*

ROSE NETWORK LAYER
M:	Ralf Baechle <ralf@linux-mips.org>
L:	linux-hams@vger.kernel.org
W:	http://www.linux-ax25.org/
S:	Maintained
F:	include/net/rose.h
F:	include/uapi/linux/rose.h
F:	net/rose/

RTL2830 MEDIA DRIVER
M:	Antti Palosaari <crope@iki.fi>
L:	linux-media@vger.kernel.org
W:	https://linuxtv.org
W:	http://palosaari.fi/linux/
Q:	http://patchwork.linuxtv.org/project/linux-media/list/
T:	git git://linuxtv.org/anttip/media_tree.git
S:	Maintained
F:	drivers/media/dvb-frontends/rtl2830*

RTL2832 MEDIA DRIVER
M:	Antti Palosaari <crope@iki.fi>
L:	linux-media@vger.kernel.org
W:	https://linuxtv.org
W:	http://palosaari.fi/linux/
Q:	http://patchwork.linuxtv.org/project/linux-media/list/
T:	git git://linuxtv.org/anttip/media_tree.git
S:	Maintained
F:	drivers/media/dvb-frontends/rtl2832*

RTL2832_SDR MEDIA DRIVER
M:	Antti Palosaari <crope@iki.fi>
L:	linux-media@vger.kernel.org
W:	https://linuxtv.org
W:	http://palosaari.fi/linux/
Q:	http://patchwork.linuxtv.org/project/linux-media/list/
T:	git git://linuxtv.org/anttip/media_tree.git
S:	Maintained
F:	drivers/media/dvb-frontends/rtl2832_sdr*

RTL8180 WIRELESS DRIVER
L:	linux-wireless@vger.kernel.org
W:	http://wireless.kernel.org/
T:	git git://git.kernel.org/pub/scm/linux/kernel/git/linville/wireless-testing.git
S:	Orphan
F:	drivers/net/wireless/realtek/rtl818x/rtl8180/

RTL8187 WIRELESS DRIVER
M:	Herton Ronaldo Krzesinski <herton@canonical.com>
M:	Hin-Tak Leung <htl10@users.sourceforge.net>
M:	Larry Finger <Larry.Finger@lwfinger.net>
L:	linux-wireless@vger.kernel.org
W:	http://wireless.kernel.org/
T:	git git://git.kernel.org/pub/scm/linux/kernel/git/linville/wireless-testing.git
S:	Maintained
F:	drivers/net/wireless/realtek/rtl818x/rtl8187/

RTL8192CE WIRELESS DRIVER
M:	Larry Finger <Larry.Finger@lwfinger.net>
M:	Chaoming Li <chaoming_li@realsil.com.cn>
L:	linux-wireless@vger.kernel.org
W:	http://wireless.kernel.org/
T:	git git://git.kernel.org/pub/scm/linux/kernel/git/linville/wireless-testing.git
S:	Maintained
F:	drivers/net/wireless/realtek/rtlwifi/
F:	drivers/net/wireless/realtek/rtlwifi/rtl8192ce/

RTL8XXXU WIRELESS DRIVER (rtl8xxxu)
M:	Jes Sorensen <Jes.Sorensen@redhat.com>
L:	linux-wireless@vger.kernel.org
T:	git git://git.kernel.org/pub/scm/linux/kernel/git/jes/linux.git rtl8xxxu-devel
S:	Maintained
F:	drivers/net/wireless/realtek/rtl8xxxu/

S3 SAVAGE FRAMEBUFFER DRIVER
M:	Antonino Daplas <adaplas@gmail.com>
L:	linux-fbdev@vger.kernel.org
S:	Maintained
F:	drivers/video/fbdev/savage/

S390
M:	Martin Schwidefsky <schwidefsky@de.ibm.com>
M:	Heiko Carstens <heiko.carstens@de.ibm.com>
L:	linux-s390@vger.kernel.org
W:	http://www.ibm.com/developerworks/linux/linux390/
T:	git git://git.kernel.org/pub/scm/linux/kernel/git/s390/linux.git
S:	Supported
F:	arch/s390/
F:	drivers/s390/
F:	Documentation/s390/
F:	Documentation/DocBook/s390*

S390 COMMON I/O LAYER
M:	Sebastian Ott <sebott@linux.vnet.ibm.com>
M:	Peter Oberparleiter <oberpar@linux.vnet.ibm.com>
L:	linux-s390@vger.kernel.org
W:	http://www.ibm.com/developerworks/linux/linux390/
S:	Supported
F:	drivers/s390/cio/

S390 DASD DRIVER
M:	Stefan Haberland <sth@linux.vnet.ibm.com>
M:	Jan Hoeppner <hoeppner@linux.vnet.ibm.com>
L:	linux-s390@vger.kernel.org
W:	http://www.ibm.com/developerworks/linux/linux390/
S:	Supported
F:	drivers/s390/block/dasd*
F:	block/partitions/ibm.c

S390 NETWORK DRIVERS
M:	Ursula Braun <ubraun@linux.vnet.ibm.com>
L:	linux-s390@vger.kernel.org
W:	http://www.ibm.com/developerworks/linux/linux390/
S:	Supported
F:	drivers/s390/net/

S390 PCI SUBSYSTEM
M:	Sebastian Ott <sebott@linux.vnet.ibm.com>
M:	Gerald Schaefer <gerald.schaefer@de.ibm.com>
L:	linux-s390@vger.kernel.org
W:	http://www.ibm.com/developerworks/linux/linux390/
S:	Supported
F:	arch/s390/pci/
F:	drivers/pci/hotplug/s390_pci_hpc.c

S390 ZCRYPT DRIVER
M:	Ingo Tuchscherer <ingo.tuchscherer@de.ibm.com>
L:	linux-s390@vger.kernel.org
W:	http://www.ibm.com/developerworks/linux/linux390/
S:	Supported
F:	drivers/s390/crypto/

S390 ZFCP DRIVER
M:	Steffen Maier <maier@linux.vnet.ibm.com>
L:	linux-s390@vger.kernel.org
W:	http://www.ibm.com/developerworks/linux/linux390/
S:	Supported
F:	drivers/s390/scsi/zfcp_*

S390 IUCV NETWORK LAYER
M:	Ursula Braun <ubraun@linux.vnet.ibm.com>
L:	linux-s390@vger.kernel.org
W:	http://www.ibm.com/developerworks/linux/linux390/
S:	Supported
F:	drivers/s390/net/*iucv*
F:	include/net/iucv/
F:	net/iucv/

S390 IOMMU (PCI)
M:	Gerald Schaefer <gerald.schaefer@de.ibm.com>
L:	linux-s390@vger.kernel.org
W:	http://www.ibm.com/developerworks/linux/linux390/
S:	Supported
F:	drivers/iommu/s390-iommu.c

S3C24XX SD/MMC Driver
M:	Ben Dooks <ben-linux@fluff.org>
L:	linux-arm-kernel@lists.infradead.org (moderated for non-subscribers)
S:	Supported
F:	drivers/mmc/host/s3cmci.*

SAA6588 RDS RECEIVER DRIVER
M:	Hans Verkuil <hverkuil@xs4all.nl>
L:	linux-media@vger.kernel.org
T:	git git://linuxtv.org/media_tree.git
W:	https://linuxtv.org
S:	Odd Fixes
F:	drivers/media/i2c/saa6588*

SAA7134 VIDEO4LINUX DRIVER
M:	Mauro Carvalho Chehab <mchehab@s-opensource.com>
M:	Mauro Carvalho Chehab <mchehab@kernel.org>
L:	linux-media@vger.kernel.org
W:	https://linuxtv.org
T:	git git://linuxtv.org/media_tree.git
S:	Odd fixes
F:	Documentation/media/v4l-drivers/saa7134*
F:	drivers/media/pci/saa7134/

SAA7146 VIDEO4LINUX-2 DRIVER
M:	Hans Verkuil <hverkuil@xs4all.nl>
L:	linux-media@vger.kernel.org
T:	git git://linuxtv.org/media_tree.git
S:	Maintained
F:	drivers/media/common/saa7146/
F:	drivers/media/pci/saa7146/
F:	include/media/saa7146*

SAMSUNG LAPTOP DRIVER
M:	Corentin Chary <corentin.chary@gmail.com>
L:	platform-driver-x86@vger.kernel.org
S:	Maintained
F:	drivers/platform/x86/samsung-laptop.c

SAMSUNG AUDIO (ASoC) DRIVERS
M:	Krzysztof Kozlowski <krzk@kernel.org>
M:	Sangbeom Kim <sbkim73@samsung.com>
M:	Sylwester Nawrocki <s.nawrocki@samsung.com>
L:	alsa-devel@alsa-project.org (moderated for non-subscribers)
S:	Supported
F:	sound/soc/samsung/

SAMSUNG FRAMEBUFFER DRIVER
M:	Jingoo Han <jingoohan1@gmail.com>
L:	linux-fbdev@vger.kernel.org
S:	Maintained
F:	drivers/video/fbdev/s3c-fb.c

SAMSUNG MULTIFUNCTION PMIC DEVICE DRIVERS
M:	Sangbeom Kim <sbkim73@samsung.com>
M:	Krzysztof Kozlowski <krzk@kernel.org>
M:	Bartlomiej Zolnierkiewicz <b.zolnierkie@samsung.com>
L:	linux-kernel@vger.kernel.org
L:	linux-samsung-soc@vger.kernel.org
S:	Supported
F:	drivers/mfd/sec*.c
F:	drivers/regulator/s2m*.c
F:	drivers/regulator/s5m*.c
F:	drivers/clk/clk-s2mps11.c
F:	drivers/rtc/rtc-s5m.c
F:	include/linux/mfd/samsung/
F:	Documentation/devicetree/bindings/mfd/samsung,sec-core.txt
F:	Documentation/devicetree/bindings/regulator/samsung,s2m*.txt
F:	Documentation/devicetree/bindings/regulator/samsung,s5m*.txt
F:	Documentation/devicetree/bindings/clock/samsung,s2mps11.txt

SAMSUNG S5P/EXYNOS4 SOC SERIES CAMERA SUBSYSTEM DRIVERS
M:	Kyungmin Park <kyungmin.park@samsung.com>
M:	Sylwester Nawrocki <s.nawrocki@samsung.com>
L:	linux-media@vger.kernel.org
Q:	https://patchwork.linuxtv.org/project/linux-media/list/
S:	Supported
F:	drivers/media/platform/exynos4-is/

SAMSUNG S3C24XX/S3C64XX SOC SERIES CAMIF DRIVER
M:	Sylwester Nawrocki <sylvester.nawrocki@gmail.com>
L:	linux-media@vger.kernel.org
L:	linux-samsung-soc@vger.kernel.org (moderated for non-subscribers)
S:	Maintained
F:	drivers/media/platform/s3c-camif/
F:	include/media/drv-intf/s3c_camif.h

SAMSUNG S5C73M3 CAMERA DRIVER
M:	Kyungmin Park <kyungmin.park@samsung.com>
M:	Andrzej Hajda <a.hajda@samsung.com>
L:	linux-media@vger.kernel.org
S:	Supported
F:	drivers/media/i2c/s5c73m3/*

SAMSUNG S5K5BAF CAMERA DRIVER
M:	Kyungmin Park <kyungmin.park@samsung.com>
M:	Andrzej Hajda <a.hajda@samsung.com>
L:	linux-media@vger.kernel.org
S:	Supported
F:	drivers/media/i2c/s5k5baf.c

SAMSUNG S3FWRN5 NFC DRIVER
M:	Robert Baldyga <r.baldyga@samsung.com>
M:	Krzysztof Opasiak <k.opasiak@samsung.com>
L:	linux-nfc@lists.01.org (moderated for non-subscribers)
S:	Supported
F:	drivers/nfc/s3fwrn5

SAMSUNG SOC CLOCK DRIVERS
M:	Sylwester Nawrocki <s.nawrocki@samsung.com>
M:	Tomasz Figa <tomasz.figa@gmail.com>
M:	Chanwoo Choi <cw00.choi@samsung.com>
S:	Supported
L:	linux-samsung-soc@vger.kernel.org (moderated for non-subscribers)
F:	drivers/clk/samsung/
F:	include/dt-bindings/clock/exynos*.h
F:	Documentation/devicetree/bindings/clock/exynos*.txt

SAMSUNG SPI DRIVERS
M:	Kukjin Kim <kgene@kernel.org>
M:	Krzysztof Kozlowski <krzk@kernel.org>
M:	Andi Shyti <andi.shyti@samsung.com>
L:	linux-spi@vger.kernel.org
L:	linux-samsung-soc@vger.kernel.org (moderated for non-subscribers)
S:	Maintained
F:	Documentation/devicetree/bindings/spi/spi-samsung.txt
F:	drivers/spi/spi-s3c*
F:	include/linux/platform_data/spi-s3c64xx.h

SAMSUNG SXGBE DRIVERS
M:	Byungho An <bh74.an@samsung.com>
M:	Girish K S <ks.giri@samsung.com>
M:	Vipul Pandya <vipul.pandya@samsung.com>
S:	Supported
L:	netdev@vger.kernel.org
F:	drivers/net/ethernet/samsung/sxgbe/

SAMSUNG THERMAL DRIVER
M:	Lukasz Majewski <l.majewski@samsung.com>
L:	linux-pm@vger.kernel.org
L:	linux-samsung-soc@vger.kernel.org
S:	Supported
T:	git https://github.com/lmajewski/linux-samsung-thermal.git
F:	drivers/thermal/samsung/

SAMSUNG USB2 PHY DRIVER
M:	Kamil Debski <kamil@wypas.org>
M:	Sylwester Nawrocki <s.nawrocki@samsung.com>
L:	linux-kernel@vger.kernel.org
S:	Supported
F:	Documentation/devicetree/bindings/phy/samsung-phy.txt
F:	Documentation/phy/samsung-usb2.txt
F:	drivers/phy/phy-exynos4210-usb2.c
F:	drivers/phy/phy-exynos4x12-usb2.c
F:	drivers/phy/phy-exynos5250-usb2.c
F:	drivers/phy/phy-s5pv210-usb2.c
F:	drivers/phy/phy-samsung-usb2.c
F:	drivers/phy/phy-samsung-usb2.h

SERIAL DRIVERS
M:	Greg Kroah-Hartman <gregkh@linuxfoundation.org>
L:	linux-serial@vger.kernel.org
S:	Maintained
F:	Documentation/devicetree/bindings/serial/
F:	drivers/tty/serial/

STI CEC DRIVER
M:	Benjamin Gaignard <benjamin.gaignard@linaro.org>
L:	kernel@stlinux.com
S:	Maintained
F:	drivers/staging/media/st-cec/
F:	Documentation/devicetree/bindings/media/stih-cec.txt

SYNOPSYS DESIGNWARE DMAC DRIVER
M:	Viresh Kumar <vireshk@kernel.org>
M:	Andy Shevchenko <andriy.shevchenko@linux.intel.com>
S:	Maintained
F:	include/linux/dma/dw.h
F:	include/linux/platform_data/dma-dw.h
F:	drivers/dma/dw/

SYNOPSYS DESIGNWARE ETHERNET QOS 4.10a driver
M: Lars Persson <lars.persson@axis.com>
L: netdev@vger.kernel.org
S: Supported
F: Documentation/devicetree/bindings/net/snps,dwc-qos-ethernet.txt
F: drivers/net/ethernet/synopsys/dwc_eth_qos.c

SYNOPSYS DESIGNWARE I2C DRIVER
M:	Jarkko Nikula <jarkko.nikula@linux.intel.com>
R:	Andy Shevchenko <andriy.shevchenko@linux.intel.com>
R:	Mika Westerberg <mika.westerberg@linux.intel.com>
L:	linux-i2c@vger.kernel.org
S:	Maintained
F:	drivers/i2c/busses/i2c-designware-*
F:	include/linux/platform_data/i2c-designware.h

SYNOPSYS DESIGNWARE MMC/SD/SDIO DRIVER
M:	Jaehoon Chung <jh80.chung@samsung.com>
L:	linux-mmc@vger.kernel.org
S:	Maintained
F:	include/linux/mmc/dw_mmc.h
F:	drivers/mmc/host/dw_mmc*

SYSTEM TRACE MODULE CLASS
M:	Alexander Shishkin <alexander.shishkin@linux.intel.com>
S:	Maintained
T:	git git://git.kernel.org/pub/scm/linux/kernel/git/ash/stm.git
F:	Documentation/trace/stm.txt
F:	drivers/hwtracing/stm/
F:	include/linux/stm.h
F:	include/uapi/linux/stm.h

THUNDERBOLT DRIVER
M:	Andreas Noever <andreas.noever@gmail.com>
S:	Maintained
F:	drivers/thunderbolt/

TI BQ27XXX POWER SUPPLY DRIVER
R:	Andrew F. Davis <afd@ti.com>
F:	include/linux/power/bq27xxx_battery.h
F:	drivers/power/bq27xxx_battery.c
F:	drivers/power/bq27xxx_battery_i2c.c

TIMEKEEPING, CLOCKSOURCE CORE, NTP, ALARMTIMER
M:	John Stultz <john.stultz@linaro.org>
M:	Thomas Gleixner <tglx@linutronix.de>
L:	linux-kernel@vger.kernel.org
T:	git git://git.kernel.org/pub/scm/linux/kernel/git/tip/tip.git timers/core
S:	Supported
F:	include/linux/clocksource.h
F:	include/linux/time.h
F:	include/linux/timex.h
F:	include/uapi/linux/time.h
F:	include/uapi/linux/timex.h
F:	kernel/time/clocksource.c
F:	kernel/time/time*.c
F:	kernel/time/alarmtimer.c
F:	kernel/time/ntp.c
F:	tools/testing/selftests/timers/

SC1200 WDT DRIVER
M:	Zwane Mwaikambo <zwanem@gmail.com>
S:	Maintained
F:	drivers/watchdog/sc1200wdt.c

SCHEDULER
M:	Ingo Molnar <mingo@redhat.com>
M:	Peter Zijlstra <peterz@infradead.org>
L:	linux-kernel@vger.kernel.org
T:	git git://git.kernel.org/pub/scm/linux/kernel/git/tip/tip.git sched/core
S:	Maintained
F:	kernel/sched/
F:	include/linux/sched.h
F:	include/uapi/linux/sched.h
F:	include/linux/wait.h

SCORE ARCHITECTURE
M:	Chen Liqin <liqin.linux@gmail.com>
M:	Lennox Wu <lennox.wu@gmail.com>
W:	http://www.sunplus.com
S:	Supported
F:	arch/score/

SYSTEM CONTROL & POWER INTERFACE (SCPI) Message Protocol drivers
M:	Sudeep Holla <sudeep.holla@arm.com>
L:	linux-arm-kernel@lists.infradead.org
S:	Maintained
F:	Documentation/devicetree/bindings/arm/arm,scpi.txt
F:	drivers/clk/clk-scpi.c
F:	drivers/cpufreq/scpi-cpufreq.c
F:	drivers/firmware/arm_scpi.c
F:	include/linux/scpi_protocol.h

SCSI CDROM DRIVER
M:	Jens Axboe <axboe@kernel.dk>
L:	linux-scsi@vger.kernel.org
W:	http://www.kernel.dk
S:	Maintained
F:	drivers/scsi/sr*

SCSI RDMA PROTOCOL (SRP) INITIATOR
M:	Bart Van Assche <bart.vanassche@sandisk.com>
L:	linux-rdma@vger.kernel.org
S:	Supported
W:	http://www.openfabrics.org
Q:	http://patchwork.kernel.org/project/linux-rdma/list/
T:	git git://git.kernel.org/pub/scm/linux/kernel/git/dad/srp-initiator.git
F:	drivers/infiniband/ulp/srp/
F:	include/scsi/srp.h

SCSI SG DRIVER
M:	Doug Gilbert <dgilbert@interlog.com>
L:	linux-scsi@vger.kernel.org
W:	http://sg.danny.cz/sg
S:	Maintained
F:	Documentation/scsi/scsi-generic.txt
F:	drivers/scsi/sg.c
F:	include/scsi/sg.h

SCSI SUBSYSTEM
M:	"James E.J. Bottomley" <jejb@linux.vnet.ibm.com>
T:	git git://git.kernel.org/pub/scm/linux/kernel/git/jejb/scsi.git
M:	"Martin K. Petersen" <martin.petersen@oracle.com>
T:	git git://git.kernel.org/pub/scm/linux/kernel/git/mkp/scsi.git
L:	linux-scsi@vger.kernel.org
S:	Maintained
F:	Documentation/devicetree/bindings/scsi/
F:	drivers/scsi/
F:	include/scsi/

SCSI TAPE DRIVER
M:	Kai Mäkisara <Kai.Makisara@kolumbus.fi>
L:	linux-scsi@vger.kernel.org
S:	Maintained
F:	Documentation/scsi/st.txt
F:	drivers/scsi/st.*
F:	drivers/scsi/st_*.h

SCTP PROTOCOL
M:	Vlad Yasevich <vyasevich@gmail.com>
M:	Neil Horman <nhorman@tuxdriver.com>
L:	linux-sctp@vger.kernel.org
W:	http://lksctp.sourceforge.net
S:	Maintained
F:	Documentation/networking/sctp.txt
F:	include/linux/sctp.h
F:	include/uapi/linux/sctp.h
F:	include/net/sctp/
F:	net/sctp/

SCx200 CPU SUPPORT
M:	Jim Cromie <jim.cromie@gmail.com>
S:	Odd Fixes
F:	Documentation/i2c/busses/scx200_acb
F:	arch/x86/platform/scx200/
F:	drivers/watchdog/scx200_wdt.c
F:	drivers/i2c/busses/scx200*
F:	drivers/mtd/maps/scx200_docflash.c
F:	include/linux/scx200.h

SCx200 GPIO DRIVER
M:	Jim Cromie <jim.cromie@gmail.com>
S:	Maintained
F:	drivers/char/scx200_gpio.c
F:	include/linux/scx200_gpio.h

SCx200 HRT CLOCKSOURCE DRIVER
M:	Jim Cromie <jim.cromie@gmail.com>
S:	Maintained
F:	drivers/clocksource/scx200_hrt.c

SDRICOH_CS MMC/SD HOST CONTROLLER INTERFACE DRIVER
M:	Sascha Sommer <saschasommer@freenet.de>
L:	sdricohcs-devel@lists.sourceforge.net (subscribers-only)
S:	Maintained
F:	drivers/mmc/host/sdricoh_cs.c

SECURE DIGITAL HOST CONTROLLER INTERFACE (SDHCI) DRIVER
M:	Adrian Hunter <adrian.hunter@intel.com>
L:	linux-mmc@vger.kernel.org
T:	git git://git.infradead.org/users/ahunter/linux-sdhci.git
S:	Maintained
F:	drivers/mmc/host/sdhci*
F:	include/linux/mmc/sdhci*

SECURE COMPUTING
M:	Kees Cook <keescook@chromium.org>
R:	Andy Lutomirski <luto@amacapital.net>
R:	Will Drewry <wad@chromium.org>
T:	git git://git.kernel.org/pub/scm/linux/kernel/git/kees/linux.git seccomp
S:	Supported
F:	kernel/seccomp.c
F:	include/uapi/linux/seccomp.h
F:	include/linux/seccomp.h
F:	tools/testing/selftests/seccomp/*
K:	\bsecure_computing
K:	\bTIF_SECCOMP\b

SECURE DIGITAL HOST CONTROLLER INTERFACE (SDHCI) Broadcom BRCMSTB DRIVER
M:	Al Cooper <alcooperx@gmail.com>
L:	linux-mmc@vger.kernel.org
L:	bcm-kernel-feedback-list@broadcom.com
S:	Maintained
F:	drivers/mmc/host/sdhci-brcmstb*

SECURE DIGITAL HOST CONTROLLER INTERFACE (SDHCI) SAMSUNG DRIVER
M:	Ben Dooks <ben-linux@fluff.org>
M:	Jaehoon Chung <jh80.chung@samsung.com>
L:	linux-mmc@vger.kernel.org
S:	Maintained
F:	drivers/mmc/host/sdhci-s3c*

SECURE DIGITAL HOST CONTROLLER INTERFACE (SDHCI) ST SPEAR DRIVER
M:	Viresh Kumar <vireshk@kernel.org>
L:	linux-mmc@vger.kernel.org
S:	Maintained
F:	drivers/mmc/host/sdhci-spear.c

SECURITY SUBSYSTEM
M:	James Morris <james.l.morris@oracle.com>
M:	"Serge E. Hallyn" <serge@hallyn.com>
L:	linux-security-module@vger.kernel.org (suggested Cc:)
T:	git git://git.kernel.org/pub/scm/linux/kernel/git/jmorris/linux-security.git
W:	http://kernsec.org/
S:	Supported
F:	security/

SECURITY CONTACT
M:	Security Officers <security@kernel.org>
S:	Supported

SELINUX SECURITY MODULE
M:	Paul Moore <paul@paul-moore.com>
M:	Stephen Smalley <sds@tycho.nsa.gov>
M:	Eric Paris <eparis@parisplace.org>
L:	selinux@tycho.nsa.gov (moderated for non-subscribers)
W:	http://selinuxproject.org
T:	git git://git.infradead.org/users/pcmoore/selinux
S:	Supported
F:	include/linux/selinux*
F:	security/selinux/
F:	scripts/selinux/

APPARMOR SECURITY MODULE
M:	John Johansen <john.johansen@canonical.com>
L:	apparmor@lists.ubuntu.com (subscribers-only, general discussion)
W:	apparmor.wiki.kernel.org
T:	git git://git.kernel.org/pub/scm/linux/kernel/git/jj/apparmor-dev.git
S:	Supported
F:	security/apparmor/

LOADPIN SECURITY MODULE
M:	Kees Cook <keescook@chromium.org>
T:	git git://git.kernel.org/pub/scm/linux/kernel/git/kees/linux.git lsm/loadpin
S:	Supported
F:	security/loadpin/

YAMA SECURITY MODULE
M:	Kees Cook <keescook@chromium.org>
T:	git git://git.kernel.org/pub/scm/linux/kernel/git/kees/linux.git yama/tip
S:	Supported
F:	security/yama/

SENSABLE PHANTOM
M:	Jiri Slaby <jirislaby@gmail.com>
S:	Maintained
F:	drivers/misc/phantom.c
F:	include/uapi/linux/phantom.h

SERVER ENGINES 10Gbps iSCSI - BladeEngine 2 DRIVER
M:	Jayamohan Kallickal <jayamohan.kallickal@avagotech.com>
M:	Ketan Mukadam <ketan.mukadam@avagotech.com>
M:	John Soni Jose <sony.john@avagotech.com>
L:	linux-scsi@vger.kernel.org
W:	http://www.avagotech.com
S:	Supported
F:	drivers/scsi/be2iscsi/

Emulex 10Gbps NIC BE2, BE3-R, Lancer, Skyhawk-R DRIVER (be2net)
M:	Sathya Perla <sathya.perla@broadcom.com>
M:	Ajit Khaparde <ajit.khaparde@broadcom.com>
M:	Sriharsha Basavapatna <sriharsha.basavapatna@broadcom.com>
M:	Somnath Kotur <somnath.kotur@broadcom.com>
L:	netdev@vger.kernel.org
W:	http://www.emulex.com
S:	Supported
F:	drivers/net/ethernet/emulex/benet/

EMULEX ONECONNECT ROCE DRIVER
M:	Selvin Xavier <selvin.xavier@avagotech.com>
M:	Devesh Sharma <devesh.sharma@avagotech.com>
M:	Mitesh Ahuja <mitesh.ahuja@avagotech.com>
L:	linux-rdma@vger.kernel.org
W:	http://www.emulex.com
S:	Supported
F:	drivers/infiniband/hw/ocrdma/

SFC NETWORK DRIVER
M:	Solarflare linux maintainers <linux-net-drivers@solarflare.com>
M:	Edward Cree <ecree@solarflare.com>
M:	Bert Kenward <bkenward@solarflare.com>
L:	netdev@vger.kernel.org
S:	Supported
F:	drivers/net/ethernet/sfc/

SGI GRU DRIVER
M:	Dimitri Sivanich <sivanich@sgi.com>
S:	Maintained
F:	drivers/misc/sgi-gru/

SGI SN-IA64 (Altix) SERIAL CONSOLE DRIVER
M:	Pat Gefre <pfg@sgi.com>
L:	linux-ia64@vger.kernel.org
S:	Supported
F:	Documentation/ia64/serial.txt
F:	drivers/tty/serial/ioc?_serial.c
F:	include/linux/ioc?.h

SGI XP/XPC/XPNET DRIVER
M:	Cliff Whickman <cpw@sgi.com>
M:	Robin Holt <robinmholt@gmail.com>
S:	Maintained
F:	drivers/misc/sgi-xp/

SI2157 MEDIA DRIVER
M:	Antti Palosaari <crope@iki.fi>
L:	linux-media@vger.kernel.org
W:	https://linuxtv.org
W:	http://palosaari.fi/linux/
Q:	http://patchwork.linuxtv.org/project/linux-media/list/
T:	git git://linuxtv.org/anttip/media_tree.git
S:	Maintained
F:	drivers/media/tuners/si2157*

SI2168 MEDIA DRIVER
M:	Antti Palosaari <crope@iki.fi>
L:	linux-media@vger.kernel.org
W:	https://linuxtv.org
W:	http://palosaari.fi/linux/
Q:	http://patchwork.linuxtv.org/project/linux-media/list/
T:	git git://linuxtv.org/anttip/media_tree.git
S:	Maintained
F:	drivers/media/dvb-frontends/si2168*

SI470X FM RADIO RECEIVER I2C DRIVER
M:	Hans Verkuil <hverkuil@xs4all.nl>
L:	linux-media@vger.kernel.org
T:	git git://linuxtv.org/media_tree.git
W:	https://linuxtv.org
S:	Odd Fixes
F:	drivers/media/radio/si470x/radio-si470x-i2c.c

SI470X FM RADIO RECEIVER USB DRIVER
M:	Hans Verkuil <hverkuil@xs4all.nl>
L:	linux-media@vger.kernel.org
T:	git git://linuxtv.org/media_tree.git
W:	https://linuxtv.org
S:	Maintained
F:	drivers/media/radio/si470x/radio-si470x-common.c
F:	drivers/media/radio/si470x/radio-si470x.h
F:	drivers/media/radio/si470x/radio-si470x-usb.c

SI4713 FM RADIO TRANSMITTER I2C DRIVER
M:	Eduardo Valentin <edubezval@gmail.com>
L:	linux-media@vger.kernel.org
T:	git git://linuxtv.org/media_tree.git
W:	https://linuxtv.org
S:	Odd Fixes
F:	drivers/media/radio/si4713/si4713.?

SI4713 FM RADIO TRANSMITTER PLATFORM DRIVER
M:	Eduardo Valentin <edubezval@gmail.com>
L:	linux-media@vger.kernel.org
T:	git git://linuxtv.org/media_tree.git
W:	https://linuxtv.org
S:	Odd Fixes
F:	drivers/media/radio/si4713/radio-platform-si4713.c

SI4713 FM RADIO TRANSMITTER USB DRIVER
M:	Hans Verkuil <hverkuil@xs4all.nl>
L:	linux-media@vger.kernel.org
T:	git git://linuxtv.org/media_tree.git
W:	https://linuxtv.org
S:	Maintained
F:	drivers/media/radio/si4713/radio-usb-si4713.c

SIANO DVB DRIVER
M:	Mauro Carvalho Chehab <mchehab@s-opensource.com>
M:	Mauro Carvalho Chehab <mchehab@kernel.org>
L:	linux-media@vger.kernel.org
W:	https://linuxtv.org
T:	git git://linuxtv.org/media_tree.git
S:	Odd fixes
F:	drivers/media/common/siano/
F:	drivers/media/usb/siano/
F:	drivers/media/usb/siano/
F:	drivers/media/mmc/siano/

SIMPLEFB FB DRIVER
M:	Hans de Goede <hdegoede@redhat.com>
L:	linux-fbdev@vger.kernel.org
S:	Maintained
F:	Documentation/devicetree/bindings/display/simple-framebuffer.txt
F:	drivers/video/fbdev/simplefb.c
F:	include/linux/platform_data/simplefb.h

SH_VEU V4L2 MEM2MEM DRIVER
L:	linux-media@vger.kernel.org
S:	Orphan
F:	drivers/media/platform/sh_veu.c

SH_VOU V4L2 OUTPUT DRIVER
L:	linux-media@vger.kernel.org
S:	Orphan
F:	drivers/media/platform/sh_vou.c
F:	include/media/drv-intf/sh_vou.h

SIMPLE FIRMWARE INTERFACE (SFI)
M:	Len Brown <lenb@kernel.org>
L:	sfi-devel@simplefirmware.org
W:	http://simplefirmware.org/
T:	git git://git.kernel.org/pub/scm/linux/kernel/git/lenb/linux-sfi-2.6.git
S:	Supported
F:	arch/x86/platform/sfi/
F:	drivers/sfi/
F:	include/linux/sfi*.h

SIMTEC EB110ATX (Chalice CATS)
P:	Ben Dooks
P:	Vincent Sanders <vince@simtec.co.uk>
M:	Simtec Linux Team <linux@simtec.co.uk>
W:	http://www.simtec.co.uk/products/EB110ATX/
S:	Supported

SIMTEC EB2410ITX (BAST)
P:	Ben Dooks
P:	Vincent Sanders <vince@simtec.co.uk>
M:	Simtec Linux Team <linux@simtec.co.uk>
W:	http://www.simtec.co.uk/products/EB2410ITX/
S:	Supported
F:	arch/arm/mach-s3c24xx/mach-bast.c
F:	arch/arm/mach-s3c24xx/bast-ide.c
F:	arch/arm/mach-s3c24xx/bast-irq.c

TI DAVINCI MACHINE SUPPORT
M:	Sekhar Nori <nsekhar@ti.com>
M:	Kevin Hilman <khilman@kernel.org>
L:	linux-arm-kernel@lists.infradead.org (moderated for non-subscribers)
T:	git git://git.kernel.org/pub/scm/linux/kernel/git/nsekhar/linux-davinci.git
S:	Supported
F:	arch/arm/mach-davinci/
F:	drivers/i2c/busses/i2c-davinci.c

TI DAVINCI SERIES MEDIA DRIVER
M:	"Lad, Prabhakar" <prabhakar.csengg@gmail.com>
L:	linux-media@vger.kernel.org
W:	https://linuxtv.org
Q:	http://patchwork.linuxtv.org/project/linux-media/list/
T:	git git://linuxtv.org/mhadli/v4l-dvb-davinci_devices.git
S:	Maintained
F:	drivers/media/platform/davinci/
F:	include/media/davinci/

TI AM437X VPFE DRIVER
M:	"Lad, Prabhakar" <prabhakar.csengg@gmail.com>
L:	linux-media@vger.kernel.org
W:	https://linuxtv.org
Q:	http://patchwork.linuxtv.org/project/linux-media/list/
T:	git git://linuxtv.org/mhadli/v4l-dvb-davinci_devices.git
S:	Maintained
F:	drivers/media/platform/am437x/

OV2659 OMNIVISION SENSOR DRIVER
M:	"Lad, Prabhakar" <prabhakar.csengg@gmail.com>
L:	linux-media@vger.kernel.org
W:	https://linuxtv.org
Q:	http://patchwork.linuxtv.org/project/linux-media/list/
T:	git git://linuxtv.org/mhadli/v4l-dvb-davinci_devices.git
S:	Maintained
F:	drivers/media/i2c/ov2659.c
F:	include/media/i2c/ov2659.h

SILICON MOTION SM712 FRAME BUFFER DRIVER
M:	Sudip Mukherjee <sudipm.mukherjee@gmail.com>
M:	Teddy Wang <teddy.wang@siliconmotion.com>
M:	Sudip Mukherjee <sudip@vectorindia.org>
L:	linux-fbdev@vger.kernel.org
S:	Maintained
F:	drivers/video/fbdev/sm712*
F:	Documentation/fb/sm712fb.txt

SIS 190 ETHERNET DRIVER
M:	Francois Romieu <romieu@fr.zoreil.com>
L:	netdev@vger.kernel.org
S:	Maintained
F:	drivers/net/ethernet/sis/sis190.c

SIS 900/7016 FAST ETHERNET DRIVER
M:	Daniele Venzano <venza@brownhat.org>
W:	http://www.brownhat.org/sis900.html
L:	netdev@vger.kernel.org
S:	Maintained
F:	drivers/net/ethernet/sis/sis900.*

SIS FRAMEBUFFER DRIVER
M:	Thomas Winischhofer <thomas@winischhofer.net>
W:	http://www.winischhofer.net/linuxsisvga.shtml
S:	Maintained
F:	Documentation/fb/sisfb.txt
F:	drivers/video/fbdev/sis/
F:	include/video/sisfb.h

SIS USB2VGA DRIVER
M:	Thomas Winischhofer <thomas@winischhofer.net>
W:	http://www.winischhofer.at/linuxsisusbvga.shtml
S:	Maintained
F:	drivers/usb/misc/sisusbvga/

SLAB ALLOCATOR
M:	Christoph Lameter <cl@linux.com>
M:	Pekka Enberg <penberg@kernel.org>
M:	David Rientjes <rientjes@google.com>
M:	Joonsoo Kim <iamjoonsoo.kim@lge.com>
M:	Andrew Morton <akpm@linux-foundation.org>
L:	linux-mm@kvack.org
S:	Maintained
F:	include/linux/sl?b*.h
F:	mm/sl?b*

SLEEPABLE READ-COPY UPDATE (SRCU)
M:	Lai Jiangshan <jiangshanlai@gmail.com>
M:	"Paul E. McKenney" <paulmck@linux.vnet.ibm.com>
M:	Josh Triplett <josh@joshtriplett.org>
R:	Steven Rostedt <rostedt@goodmis.org>
R:	Mathieu Desnoyers <mathieu.desnoyers@efficios.com>
L:	linux-kernel@vger.kernel.org
W:	http://www.rdrop.com/users/paulmck/RCU/
S:	Supported
T:	git git://git.kernel.org/pub/scm/linux/kernel/git/paulmck/linux-rcu.git
F:	include/linux/srcu.h
F:	kernel/rcu/srcu.c

SMACK SECURITY MODULE
M:	Casey Schaufler <casey@schaufler-ca.com>
L:	linux-security-module@vger.kernel.org
W:	http://schaufler-ca.com
T:	git git://github.com/cschaufler/smack-next
S:	Maintained
F:	Documentation/security/Smack.txt
F:	security/smack/

DRIVERS FOR ADAPTIVE VOLTAGE SCALING (AVS)
M:	Kevin Hilman <khilman@kernel.org>
M:	Nishanth Menon <nm@ti.com>
S:	Maintained
F:	drivers/power/avs/
F:	include/linux/power/smartreflex.h
L:	linux-pm@vger.kernel.org

SMC91x ETHERNET DRIVER
M:	Nicolas Pitre <nico@fluxnic.net>
S:	Odd Fixes
F:	drivers/net/ethernet/smsc/smc91x.*

SMIA AND SMIA++ IMAGE SENSOR DRIVER
M:	Sakari Ailus <sakari.ailus@iki.fi>
L:	linux-media@vger.kernel.org
S:	Maintained
F:	drivers/media/i2c/smiapp/
F:	include/media/i2c/smiapp.h
F:	drivers/media/i2c/smiapp-pll.c
F:	drivers/media/i2c/smiapp-pll.h
F:	include/uapi/linux/smiapp.h
F:	Documentation/devicetree/bindings/media/i2c/nokia,smia.txt

SMM665 HARDWARE MONITOR DRIVER
M:	Guenter Roeck <linux@roeck-us.net>
L:	linux-hwmon@vger.kernel.org
S:	Maintained
F:	Documentation/hwmon/smm665
F:	drivers/hwmon/smm665.c

SMSC EMC2103 HARDWARE MONITOR DRIVER
M:	Steve Glendinning <steve.glendinning@shawell.net>
L:	linux-hwmon@vger.kernel.org
S:	Maintained
F:	Documentation/hwmon/emc2103
F:	drivers/hwmon/emc2103.c

SMSC SCH5627 HARDWARE MONITOR DRIVER
M:	Hans de Goede <hdegoede@redhat.com>
L:	linux-hwmon@vger.kernel.org
S:	Supported
F:	Documentation/hwmon/sch5627
F:	drivers/hwmon/sch5627.c

SMSC47B397 HARDWARE MONITOR DRIVER
M:	Jean Delvare <jdelvare@suse.com>
L:	linux-hwmon@vger.kernel.org
S:	Maintained
F:	Documentation/hwmon/smsc47b397
F:	drivers/hwmon/smsc47b397.c

SMSC911x ETHERNET DRIVER
M:	Steve Glendinning <steve.glendinning@shawell.net>
L:	netdev@vger.kernel.org
S:	Maintained
F:	include/linux/smsc911x.h
F:	drivers/net/ethernet/smsc/smsc911x.*

SMSC9420 PCI ETHERNET DRIVER
M:	Steve Glendinning <steve.glendinning@shawell.net>
L:	netdev@vger.kernel.org
S:	Maintained
F:	drivers/net/ethernet/smsc/smsc9420.*

SMSC UFX6000 and UFX7000 USB to VGA DRIVER
M:	Steve Glendinning <steve.glendinning@shawell.net>
L:	linux-fbdev@vger.kernel.org
S:	Maintained
F:	drivers/video/fbdev/smscufx.c

SOC-CAMERA V4L2 SUBSYSTEM
M:	Guennadi Liakhovetski <g.liakhovetski@gmx.de>
L:	linux-media@vger.kernel.org
T:	git git://linuxtv.org/media_tree.git
S:	Maintained
F:	include/media/soc*
F:	drivers/media/i2c/soc_camera/
F:	drivers/media/platform/soc_camera/

SOEKRIS NET48XX LED SUPPORT
M:	Chris Boot <bootc@bootc.net>
S:	Maintained
F:	drivers/leds/leds-net48xx.c

SOFTLOGIC 6x10 MPEG CODEC
M:	Bluecherry Maintainers <maintainers@bluecherrydvr.com>
M:	Andrey Utkin <andrey.utkin@corp.bluecherry.net>
M:	Andrey Utkin <andrey.krieger.utkin@gmail.com>
M:	Ismael Luceno <ismael@iodev.co.uk>
L:	linux-media@vger.kernel.org
S:	Supported
F:	drivers/media/pci/solo6x10/

SOFTWARE RAID (Multiple Disks) SUPPORT
M:	Shaohua Li <shli@kernel.org>
L:	linux-raid@vger.kernel.org
T:	git git://git.kernel.org/pub/scm/linux/kernel/git/shli/md.git
S:	Supported
F:	drivers/md/
F:	include/linux/raid/
F:	include/uapi/linux/raid/

SONIC NETWORK DRIVER
M:	Thomas Bogendoerfer <tsbogend@alpha.franken.de>
L:	netdev@vger.kernel.org
S:	Maintained
F:	drivers/net/ethernet/natsemi/sonic.*

SONICS SILICON BACKPLANE DRIVER (SSB)
M:	Michael Buesch <m@bues.ch>
L:	linux-wireless@vger.kernel.org
S:	Maintained
F:	drivers/ssb/
F:	include/linux/ssb/

SONY VAIO CONTROL DEVICE DRIVER
M:	Mattia Dongili <malattia@linux.it>
L:	platform-driver-x86@vger.kernel.org
W:	http://www.linux.it/~malattia/wiki/index.php/Sony_drivers
S:	Maintained
F:	Documentation/laptops/sony-laptop.txt
F:	drivers/char/sonypi.c
F:	drivers/platform/x86/sony-laptop.c
F:	include/linux/sony-laptop.h

SONY MEMORYSTICK CARD SUPPORT
M:	Alex Dubov <oakad@yahoo.com>
W:	http://tifmxx.berlios.de/
S:	Maintained
F:	drivers/memstick/host/tifm_ms.c

SONY MEMORYSTICK STANDARD SUPPORT
M:	Maxim Levitsky <maximlevitsky@gmail.com>
S:	Maintained
F:	drivers/memstick/core/ms_block.*

SOUND
M:	Jaroslav Kysela <perex@perex.cz>
M:	Takashi Iwai <tiwai@suse.com>
L:	alsa-devel@alsa-project.org (moderated for non-subscribers)
W:	http://www.alsa-project.org/
T:	git git://git.kernel.org/pub/scm/linux/kernel/git/tiwai/sound.git
T:	git git://git.alsa-project.org/alsa-kernel.git
Q:	http://patchwork.kernel.org/project/alsa-devel/list/
S:	Maintained
F:	Documentation/sound/
F:	include/sound/
F:	include/uapi/sound/
F:	sound/

SOUND - COMPRESSED AUDIO
M:	Vinod Koul <vinod.koul@intel.com>
L:	alsa-devel@alsa-project.org (moderated for non-subscribers)
T:	git git://git.kernel.org/pub/scm/linux/kernel/git/tiwai/sound.git
S:	Supported
F:	Documentation/sound/alsa/compress_offload.txt
F:	include/sound/compress_driver.h
F:	include/uapi/sound/compress_*
F:	sound/core/compress_offload.c
F:	sound/soc/soc-compress.c

SOUND - SOC LAYER / DYNAMIC AUDIO POWER MANAGEMENT (ASoC)
M:	Liam Girdwood <lgirdwood@gmail.com>
M:	Mark Brown <broonie@kernel.org>
T:	git git://git.kernel.org/pub/scm/linux/kernel/git/broonie/sound.git
L:	alsa-devel@alsa-project.org (moderated for non-subscribers)
W:	http://alsa-project.org/main/index.php/ASoC
S:	Supported
F:	Documentation/devicetree/bindings/sound/
F:	Documentation/sound/alsa/soc/
F:	sound/soc/
F:	include/sound/soc*

SOUND - DMAENGINE HELPERS
M:	Lars-Peter Clausen <lars@metafoo.de>
S:	Supported
F:	include/sound/dmaengine_pcm.h
F:	sound/core/pcm_dmaengine.c
F:	sound/soc/soc-generic-dmaengine-pcm.c

SP2 MEDIA DRIVER
M:	Olli Salonen <olli.salonen@iki.fi>
L:	linux-media@vger.kernel.org
W:	https://linuxtv.org
Q:	http://patchwork.linuxtv.org/project/linux-media/list/
S:	Maintained
F:	drivers/media/dvb-frontends/sp2*

SPARC + UltraSPARC (sparc/sparc64)
M:	"David S. Miller" <davem@davemloft.net>
L:	sparclinux@vger.kernel.org
Q:	http://patchwork.ozlabs.org/project/sparclinux/list/
T:	git git://git.kernel.org/pub/scm/linux/kernel/git/davem/sparc.git
T:	git git://git.kernel.org/pub/scm/linux/kernel/git/davem/sparc-next.git
S:	Maintained
F:	arch/sparc/
F:	drivers/sbus/

SPARC SERIAL DRIVERS
M:	"David S. Miller" <davem@davemloft.net>
L:	sparclinux@vger.kernel.org
T:	git git://git.kernel.org/pub/scm/linux/kernel/git/davem/sparc.git
T:	git git://git.kernel.org/pub/scm/linux/kernel/git/davem/sparc-next.git
S:	Maintained
F:	include/linux/sunserialcore.h
F:	drivers/tty/serial/suncore.c
F:	drivers/tty/serial/sunhv.c
F:	drivers/tty/serial/sunsab.c
F:	drivers/tty/serial/sunsab.h
F:	drivers/tty/serial/sunsu.c
F:	drivers/tty/serial/sunzilog.c
F:	drivers/tty/serial/sunzilog.h

SPARSE CHECKER
M:	"Christopher Li" <sparse@chrisli.org>
L:	linux-sparse@vger.kernel.org
W:	https://sparse.wiki.kernel.org/
T:	git git://git.kernel.org/pub/scm/devel/sparse/sparse.git
T:	git git://git.kernel.org/pub/scm/devel/sparse/chrisl/sparse.git
S:	Maintained
F:	include/linux/compiler.h

SPEAR PLATFORM SUPPORT
M:	Viresh Kumar <vireshk@kernel.org>
M:	Shiraz Hashim <shiraz.linux.kernel@gmail.com>
L:	linux-arm-kernel@lists.infradead.org (moderated for non-subscribers)
W:	http://www.st.com/spear
S:	Maintained
F:	arch/arm/boot/dts/spear*
F:	arch/arm/mach-spear/

SPEAR CLOCK FRAMEWORK SUPPORT
M:	Viresh Kumar <vireshk@kernel.org>
L:	linux-arm-kernel@lists.infradead.org (moderated for non-subscribers)
W:	http://www.st.com/spear
S:	Maintained
F:	drivers/clk/spear/

SPI SUBSYSTEM
M:	Mark Brown <broonie@kernel.org>
L:	linux-spi@vger.kernel.org
T:	git git://git.kernel.org/pub/scm/linux/kernel/git/broonie/spi.git
Q:	http://patchwork.kernel.org/project/spi-devel-general/list/
S:	Maintained
F:	Documentation/devicetree/bindings/spi/
F:	Documentation/spi/
F:	drivers/spi/
F:	include/linux/spi/
F:	include/uapi/linux/spi/
F:	tools/spi/

SPIDERNET NETWORK DRIVER for CELL
M:	Ishizaki Kou <kou.ishizaki@toshiba.co.jp>
L:	netdev@vger.kernel.org
S:	Supported
F:	Documentation/networking/spider_net.txt
F:	drivers/net/ethernet/toshiba/spider_net*

SPU FILE SYSTEM
M:	Jeremy Kerr <jk@ozlabs.org>
L:	linuxppc-dev@lists.ozlabs.org
W:	http://www.ibm.com/developerworks/power/cell/
S:	Supported
F:	Documentation/filesystems/spufs.txt
F:	arch/powerpc/platforms/cell/spufs/

SQUASHFS FILE SYSTEM
M:	Phillip Lougher <phillip@squashfs.org.uk>
L:	squashfs-devel@lists.sourceforge.net (subscribers-only)
W:	http://squashfs.org.uk
T:	git git://git.kernel.org/pub/scm/linux/kernel/git/pkl/squashfs-next.git
S:	Maintained
F:	Documentation/filesystems/squashfs.txt
F:	fs/squashfs/

SRM (Alpha) environment access
M:	Jan-Benedict Glaw <jbglaw@lug-owl.de>
S:	Maintained
F:	arch/alpha/kernel/srm_env.c

STABLE BRANCH
M:	Greg Kroah-Hartman <gregkh@linuxfoundation.org>
L:	stable@vger.kernel.org
S:	Supported
F:	Documentation/stable_kernel_rules.txt

STAGING SUBSYSTEM
M:	Greg Kroah-Hartman <gregkh@linuxfoundation.org>
T:	git git://git.kernel.org/pub/scm/linux/kernel/git/gregkh/staging.git
L:	devel@driverdev.osuosl.org
S:	Supported
F:	drivers/staging/

STAGING - COMEDI
M:	Ian Abbott <abbotti@mev.co.uk>
M:	H Hartley Sweeten <hsweeten@visionengravers.com>
S:	Odd Fixes
F:	drivers/staging/comedi/

STAGING - FLARION FT1000 DRIVERS
M:	Marek Belisko <marek.belisko@gmail.com>
S:	Odd Fixes
F:	drivers/staging/ft1000/

STAGING - INDUSTRIAL IO
M:	Jonathan Cameron <jic23@kernel.org>
L:	linux-iio@vger.kernel.org
S:	Odd Fixes
F:	Documentation/devicetree/bindings/staging/iio/
F:	drivers/staging/iio/

STAGING - LIRC (LINUX INFRARED REMOTE CONTROL) DRIVERS
M:	Jarod Wilson <jarod@wilsonet.com>
W:	http://www.lirc.org/
S:	Odd Fixes
F:	drivers/staging/media/lirc/

STAGING - LUSTRE PARALLEL FILESYSTEM
M:	Oleg Drokin <oleg.drokin@intel.com>
M:	Andreas Dilger <andreas.dilger@intel.com>
L:	lustre-devel@lists.lustre.org (moderated for non-subscribers)
W:	http://wiki.lustre.org/
S:	Maintained
F:	drivers/staging/lustre

STAGING - NVIDIA COMPLIANT EMBEDDED CONTROLLER INTERFACE (nvec)
M:	Marc Dietrich <marvin24@gmx.de>
L:	ac100@lists.launchpad.net (moderated for non-subscribers)
L:	linux-tegra@vger.kernel.org
S:	Maintained
F:	drivers/staging/nvec/

STAGING - OLPC SECONDARY DISPLAY CONTROLLER (DCON)
M:	Jens Frederich <jfrederich@gmail.com>
M:	Daniel Drake <dsd@laptop.org>
M:	Jon Nettleton <jon.nettleton@gmail.com>
W:	http://wiki.laptop.org/go/DCON
S:	Maintained
F:	drivers/staging/olpc_dcon/

STAGING - REALTEK RTL8712U DRIVERS
M:	Larry Finger <Larry.Finger@lwfinger.net>
M:	Florian Schilhabel <florian.c.schilhabel@googlemail.com>.
S:	Odd Fixes
F:	drivers/staging/rtl8712/

STAGING - REALTEK RTL8723U WIRELESS DRIVER
M:	Larry Finger <Larry.Finger@lwfinger.net>
M:	Jes Sorensen <Jes.Sorensen@redhat.com>
L:	linux-wireless@vger.kernel.org
S:	Maintained
F:	drivers/staging/rtl8723au/

STAGING - SILICON MOTION SM750 FRAME BUFFER DRIVER
M:	Sudip Mukherjee <sudipm.mukherjee@gmail.com>
M:	Teddy Wang <teddy.wang@siliconmotion.com>
M:	Sudip Mukherjee <sudip@vectorindia.org>
L:	linux-fbdev@vger.kernel.org
S:	Maintained
F:	drivers/staging/sm750fb/

STAGING - SLICOSS
M:	Lior Dotan <liodot@gmail.com>
M:	Christopher Harrer <charrer@alacritech.com>
S:	Odd Fixes
F:	drivers/staging/slicoss/

STAGING - SPEAKUP CONSOLE SPEECH DRIVER
M:	William Hubbs <w.d.hubbs@gmail.com>
M:	Chris Brannon <chris@the-brannons.com>
M:	Kirk Reiser <kirk@reisers.ca>
M:	Samuel Thibault <samuel.thibault@ens-lyon.org>
L:	speakup@linux-speakup.org
W:	http://www.linux-speakup.org/
S:	Odd Fixes
F:	drivers/staging/speakup/

STAGING - VIA VT665X DRIVERS
M:	Forest Bond <forest@alittletooquiet.net>
S:	Odd Fixes
F:	drivers/staging/vt665?/

STAGING - WILC1000 WIFI DRIVER
M:	Aditya Shankar <aditya.shankar@microchip.com>
M:	Ganesh Krishna <ganesh.krishna@microchip.com>
L:	linux-wireless@vger.kernel.org
S:	Supported
F:	drivers/staging/wilc1000/

STAGING - XGI Z7,Z9,Z11 PCI DISPLAY DRIVER
M:	Arnaud Patard <arnaud.patard@rtp-net.org>
S:	Odd Fixes
F:	drivers/staging/xgifb/

STARFIRE/DURALAN NETWORK DRIVER
M:	Ion Badulescu <ionut@badula.org>
S:	Odd Fixes
F:	drivers/net/ethernet/adaptec/starfire*

SUN3/3X
M:	Sam Creasey <sammy@sammy.net>
W:	http://sammy.net/sun3/
S:	Maintained
F:	arch/m68k/kernel/*sun3*
F:	arch/m68k/sun3*/
F:	arch/m68k/include/asm/sun3*
F:	drivers/net/ethernet/i825xx/sun3*

SUN4I LOW RES ADC ATTACHED TABLET KEYS DRIVER
M:	Hans de Goede <hdegoede@redhat.com>
L:	linux-input@vger.kernel.org
S:	Maintained
F:	Documentation/devicetree/bindings/input/sun4i-lradc-keys.txt
F:	drivers/input/keyboard/sun4i-lradc-keys.c

SUNDANCE NETWORK DRIVER
M:	Denis Kirjanov <kda@linux-powerpc.org>
L:	netdev@vger.kernel.org
S:	Maintained
F:	drivers/net/ethernet/dlink/sundance.c

SUPERH
M:	Yoshinori Sato <ysato@users.sourceforge.jp>
M:	Rich Felker <dalias@libc.org>
L:	linux-sh@vger.kernel.org
Q:	http://patchwork.kernel.org/project/linux-sh/list/
S:	Maintained
F:	Documentation/sh/
F:	arch/sh/
F:	drivers/sh/

SUSPEND TO RAM
M:	"Rafael J. Wysocki" <rjw@rjwysocki.net>
M:	Len Brown <len.brown@intel.com>
M:	Pavel Machek <pavel@ucw.cz>
L:	linux-pm@vger.kernel.org
S:	Supported
F:	Documentation/power/
F:	arch/x86/kernel/acpi/
F:	drivers/base/power/
F:	kernel/power/
F:	include/linux/suspend.h
F:	include/linux/freezer.h
F:	include/linux/pm.h

SVGA HANDLING
M:	Martin Mares <mj@ucw.cz>
L:	linux-video@atrey.karlin.mff.cuni.cz
S:	Maintained
F:	Documentation/svga.txt
F:	arch/x86/boot/video*

SWIOTLB SUBSYSTEM
M:	Konrad Rzeszutek Wilk <konrad.wilk@oracle.com>
L:	linux-kernel@vger.kernel.org
T:	git git://git.kernel.org/pub/scm/linux/kernel/git/konrad/swiotlb.git
S:	Supported
F:	lib/swiotlb.c
F:	arch/*/kernel/pci-swiotlb.c
F:	include/linux/swiotlb.h

SWITCHDEV
M:	Jiri Pirko <jiri@resnulli.us>
L:	netdev@vger.kernel.org
S:	Supported
F:	net/switchdev/
F:	include/net/switchdev.h

SYNOPSYS ARC ARCHITECTURE
M:	Vineet Gupta <vgupta@synopsys.com>
L:	linux-snps-arc@lists.infradead.org
S:	Supported
F:	arch/arc/
F:	Documentation/devicetree/bindings/arc/*
F:	Documentation/devicetree/bindings/interrupt-controller/snps,arc*
F:	drivers/tty/serial/arc_uart.c
T:	git git://git.kernel.org/pub/scm/linux/kernel/git/vgupta/arc.git

SYNOPSYS ARC SDP platform support
M:	Alexey Brodkin <abrodkin@synopsys.com>
S:	Supported
F:	arch/arc/plat-axs10x
F:	arch/arc/boot/dts/ax*
F:	Documentation/devicetree/bindings/arc/axs10*

SYSTEM CONFIGURATION (SYSCON)
M:	Lee Jones <lee.jones@linaro.org>
M:	Arnd Bergmann <arnd@arndb.de>
T:	git git://git.kernel.org/pub/scm/linux/kernel/git/lee/mfd.git
S:	Supported
F:	drivers/mfd/syscon.c

SYSV FILESYSTEM
M:	Christoph Hellwig <hch@infradead.org>
S:	Maintained
F:	Documentation/filesystems/sysv-fs.txt
F:	fs/sysv/
F:	include/linux/sysv_fs.h

TARGET SUBSYSTEM
M:	"Nicholas A. Bellinger" <nab@linux-iscsi.org>
L:	linux-scsi@vger.kernel.org
L:	target-devel@vger.kernel.org
W:	http://www.linux-iscsi.org
W:	http://groups.google.com/group/linux-iscsi-target-dev
T:	git git://git.kernel.org/pub/scm/linux/kernel/git/nab/target-pending.git master
S:	Supported
F:	drivers/target/
F:	include/target/
F:	Documentation/target/

TASKSTATS STATISTICS INTERFACE
M:	Balbir Singh <bsingharora@gmail.com>
S:	Maintained
F:	Documentation/accounting/taskstats*
F:	include/linux/taskstats*
F:	kernel/taskstats.c

TC CLASSIFIER
M:	Jamal Hadi Salim <jhs@mojatatu.com>
L:	netdev@vger.kernel.org
S:	Maintained
F:	include/net/pkt_cls.h
F:	include/uapi/linux/pkt_cls.h
F:	net/sched/

TCP LOW PRIORITY MODULE
M:	"Wong Hoi Sing, Edison" <hswong3i@gmail.com>
M:	"Hung Hing Lun, Mike" <hlhung3i@gmail.com>
W:	http://tcp-lp-mod.sourceforge.net/
S:	Maintained
F:	net/ipv4/tcp_lp.c

TDA10071 MEDIA DRIVER
M:	Antti Palosaari <crope@iki.fi>
L:	linux-media@vger.kernel.org
W:	https://linuxtv.org
W:	http://palosaari.fi/linux/
Q:	http://patchwork.linuxtv.org/project/linux-media/list/
T:	git git://linuxtv.org/anttip/media_tree.git
S:	Maintained
F:	drivers/media/dvb-frontends/tda10071*

TDA18212 MEDIA DRIVER
M:	Antti Palosaari <crope@iki.fi>
L:	linux-media@vger.kernel.org
W:	https://linuxtv.org
W:	http://palosaari.fi/linux/
Q:	http://patchwork.linuxtv.org/project/linux-media/list/
T:	git git://linuxtv.org/anttip/media_tree.git
S:	Maintained
F:	drivers/media/tuners/tda18212*

TDA18218 MEDIA DRIVER
M:	Antti Palosaari <crope@iki.fi>
L:	linux-media@vger.kernel.org
W:	https://linuxtv.org
W:	http://palosaari.fi/linux/
Q:	http://patchwork.linuxtv.org/project/linux-media/list/
T:	git git://linuxtv.org/anttip/media_tree.git
S:	Maintained
F:	drivers/media/tuners/tda18218*

TDA18271 MEDIA DRIVER
M:	Michael Krufky <mkrufky@linuxtv.org>
L:	linux-media@vger.kernel.org
W:	https://linuxtv.org
W:	http://github.com/mkrufky
Q:	http://patchwork.linuxtv.org/project/linux-media/list/
T:	git git://linuxtv.org/mkrufky/tuners.git
S:	Maintained
F:	drivers/media/tuners/tda18271*

TDA827x MEDIA DRIVER
M:	Michael Krufky <mkrufky@linuxtv.org>
L:	linux-media@vger.kernel.org
W:	https://linuxtv.org
W:	http://github.com/mkrufky
Q:	http://patchwork.linuxtv.org/project/linux-media/list/
T:	git git://linuxtv.org/mkrufky/tuners.git
S:	Maintained
F:	drivers/media/tuners/tda8290.*

TDA8290 MEDIA DRIVER
M:	Michael Krufky <mkrufky@linuxtv.org>
L:	linux-media@vger.kernel.org
W:	https://linuxtv.org
W:	http://github.com/mkrufky
Q:	http://patchwork.linuxtv.org/project/linux-media/list/
T:	git git://linuxtv.org/mkrufky/tuners.git
S:	Maintained
F:	drivers/media/tuners/tda8290.*

TDA9840 MEDIA DRIVER
M:	Hans Verkuil <hverkuil@xs4all.nl>
L:	linux-media@vger.kernel.org
T:	git git://linuxtv.org/media_tree.git
W:	https://linuxtv.org
S:	Maintained
F:	drivers/media/i2c/tda9840*

TEA5761 TUNER DRIVER
M:	Mauro Carvalho Chehab <mchehab@s-opensource.com>
M:	Mauro Carvalho Chehab <mchehab@kernel.org>
L:	linux-media@vger.kernel.org
W:	https://linuxtv.org
T:	git git://linuxtv.org/media_tree.git
S:	Odd fixes
F:	drivers/media/tuners/tea5761.*

TEA5767 TUNER DRIVER
M:	Mauro Carvalho Chehab <mchehab@s-opensource.com>
M:	Mauro Carvalho Chehab <mchehab@kernel.org>
L:	linux-media@vger.kernel.org
W:	https://linuxtv.org
T:	git git://linuxtv.org/media_tree.git
S:	Maintained
F:	drivers/media/tuners/tea5767.*

TEA6415C MEDIA DRIVER
M:	Hans Verkuil <hverkuil@xs4all.nl>
L:	linux-media@vger.kernel.org
T:	git git://linuxtv.org/media_tree.git
W:	https://linuxtv.org
S:	Maintained
F:	drivers/media/i2c/tea6415c*

TEA6420 MEDIA DRIVER
M:	Hans Verkuil <hverkuil@xs4all.nl>
L:	linux-media@vger.kernel.org
T:	git git://linuxtv.org/media_tree.git
W:	https://linuxtv.org
S:	Maintained
F:	drivers/media/i2c/tea6420*

TEAM DRIVER
M:	Jiri Pirko <jiri@resnulli.us>
L:	netdev@vger.kernel.org
S:	Supported
F:	drivers/net/team/
F:	include/linux/if_team.h
F:	include/uapi/linux/if_team.h

TECHNOLOGIC SYSTEMS TS-5500 PLATFORM SUPPORT
M:	"Savoir-faire Linux Inc." <kernel@savoirfairelinux.com>
S:	Maintained
F:	arch/x86/platform/ts5500/

TECHNOTREND USB IR RECEIVER
M:	Sean Young <sean@mess.org>
L:	linux-media@vger.kernel.org
S:	Maintained
F:	drivers/media/rc/ttusbir.c

TEGRA ARCHITECTURE SUPPORT
M:	Stephen Warren <swarren@wwwdotorg.org>
M:	Thierry Reding <thierry.reding@gmail.com>
M:	Alexandre Courbot <gnurou@gmail.com>
L:	linux-tegra@vger.kernel.org
Q:	http://patchwork.ozlabs.org/project/linux-tegra/list/
T:	git git://git.kernel.org/pub/scm/linux/kernel/git/tegra/linux.git
S:	Supported
N:	[^a-z]tegra

TEGRA CLOCK DRIVER
M:	Peter De Schrijver <pdeschrijver@nvidia.com>
M:	Prashant Gaikwad <pgaikwad@nvidia.com>
S:	Supported
F:	drivers/clk/tegra/

TEGRA DMA DRIVERS
M:	Laxman Dewangan <ldewangan@nvidia.com>
M:	Jon Hunter <jonathanh@nvidia.com>
S:	Supported
F:	drivers/dma/tegra*

TEGRA I2C DRIVER
M:	Laxman Dewangan <ldewangan@nvidia.com>
S:	Supported
F:	drivers/i2c/busses/i2c-tegra.c

TEGRA IOMMU DRIVERS
M:	Hiroshi Doyu <hdoyu@nvidia.com>
S:	Supported
F:	drivers/iommu/tegra*

TEGRA KBC DRIVER
M:	Rakesh Iyer <riyer@nvidia.com>
M:	Laxman Dewangan <ldewangan@nvidia.com>
S:	Supported
F:	drivers/input/keyboard/tegra-kbc.c

TEGRA PWM DRIVER
M:	Thierry Reding <thierry.reding@gmail.com>
S:	Supported
F:	drivers/pwm/pwm-tegra.c

TEGRA SERIAL DRIVER
M:	Laxman Dewangan <ldewangan@nvidia.com>
S:	Supported
F:	drivers/tty/serial/serial-tegra.c

TEGRA SPI DRIVER
M:	Laxman Dewangan <ldewangan@nvidia.com>
S:	Supported
F:	drivers/spi/spi-tegra*

TEHUTI ETHERNET DRIVER
M:	Andy Gospodarek <andy@greyhouse.net>
L:	netdev@vger.kernel.org
S:	Supported
F:	drivers/net/ethernet/tehuti/*

Telecom Clock Driver for MCPL0010
M:	Mark Gross <mark.gross@intel.com>
S:	Supported
F:	drivers/char/tlclk.c

TENSILICA XTENSA PORT (xtensa)
M:	Chris Zankel <chris@zankel.net>
M:	Max Filippov <jcmvbkbc@gmail.com>
L:	linux-xtensa@linux-xtensa.org
T:	git git://github.com/czankel/xtensa-linux.git
S:	Maintained
F:	arch/xtensa/
F:	drivers/irqchip/irq-xtensa-*

THANKO'S RAREMONO AM/FM/SW RADIO RECEIVER USB DRIVER
M:	Hans Verkuil <hverkuil@xs4all.nl>
L:	linux-media@vger.kernel.org
T:	git git://linuxtv.org/media_tree.git
W:	https://linuxtv.org
S:	Maintained
F:	drivers/media/radio/radio-raremono.c

THERMAL
M:	Zhang Rui <rui.zhang@intel.com>
M:	Eduardo Valentin <edubezval@gmail.com>
L:	linux-pm@vger.kernel.org
T:	git git://git.kernel.org/pub/scm/linux/kernel/git/rzhang/linux.git
T:	git git://git.kernel.org/pub/scm/linux/kernel/git/evalenti/linux-soc-thermal.git
Q:	https://patchwork.kernel.org/project/linux-pm/list/
S:	Supported
F:	drivers/thermal/
F:	include/linux/thermal.h
F:	include/uapi/linux/thermal.h
F:	include/linux/cpu_cooling.h
F:	Documentation/devicetree/bindings/thermal/

THERMAL/CPU_COOLING
M:	Amit Daniel Kachhap <amit.kachhap@gmail.com>
M:	Viresh Kumar <viresh.kumar@linaro.org>
M:	Javi Merino <javi.merino@kernel.org>
L:	linux-pm@vger.kernel.org
S:	Supported
F:	Documentation/thermal/cpu-cooling-api.txt
F:	drivers/thermal/cpu_cooling.c
F:	include/linux/cpu_cooling.h

THINKPAD ACPI EXTRAS DRIVER
M:	Henrique de Moraes Holschuh <ibm-acpi@hmh.eng.br>
L:	ibm-acpi-devel@lists.sourceforge.net
L:	platform-driver-x86@vger.kernel.org
W:	http://ibm-acpi.sourceforge.net
W:	http://thinkwiki.org/wiki/Ibm-acpi
T:	git git://repo.or.cz/linux-2.6/linux-acpi-2.6/ibm-acpi-2.6.git
S:	Maintained
F:	drivers/platform/x86/thinkpad_acpi.c

TI BANDGAP AND THERMAL DRIVER
M:	Eduardo Valentin <edubezval@gmail.com>
M:	Keerthy <j-keerthy@ti.com>
L:	linux-pm@vger.kernel.org
L:	linux-omap@vger.kernel.org
S:	Maintained
F:	drivers/thermal/ti-soc-thermal/

TI VPE/CAL DRIVERS
M:	Benoit Parrot <bparrot@ti.com>
L:	linux-media@vger.kernel.org
W:	http://linuxtv.org/
Q:	http://patchwork.linuxtv.org/project/linux-media/list/
S:	Maintained
F:	drivers/media/platform/ti-vpe/

TI CDCE706 CLOCK DRIVER
M:	Max Filippov <jcmvbkbc@gmail.com>
S:	Maintained
F:	drivers/clk/clk-cdce706.c

TI CLOCK DRIVER
M:	Tero Kristo <t-kristo@ti.com>
L:	linux-omap@vger.kernel.org
S:	Maintained
F:	drivers/clk/ti/
F:	include/linux/clk/ti.h

TI ETHERNET SWITCH DRIVER (CPSW)
M:	Mugunthan V N <mugunthanvnm@ti.com>
R:	Grygorii Strashko <grygorii.strashko@ti.com>
L:	linux-omap@vger.kernel.org
L:	netdev@vger.kernel.org
S:	Maintained
F:	drivers/net/ethernet/ti/cpsw*
F:	drivers/net/ethernet/ti/davinci*

TI FLASH MEDIA INTERFACE DRIVER
M:	Alex Dubov <oakad@yahoo.com>
S:	Maintained
F:	drivers/misc/tifm*
F:	drivers/mmc/host/tifm_sd.c
F:	include/linux/tifm.h

TI KEYSTONE MULTICORE NAVIGATOR DRIVERS
M:	Santosh Shilimkar <ssantosh@kernel.org>
L:	linux-kernel@vger.kernel.org
L:	linux-arm-kernel@lists.infradead.org (moderated for non-subscribers)
S:	Maintained
F:	drivers/soc/ti/*
T:	git git://git.kernel.org/pub/scm/linux/kernel/git/ssantosh/linux-keystone.git


TI LM49xxx FAMILY ASoC CODEC DRIVERS
M:	M R Swami Reddy <mr.swami.reddy@ti.com>
M:	Vishwas A Deshpande <vishwas.a.deshpande@ti.com>
L:	alsa-devel@alsa-project.org (moderated for non-subscribers)
S:	Maintained
F:	sound/soc/codecs/lm49453*
F:	sound/soc/codecs/isabelle*

TI LP855x BACKLIGHT DRIVER
M:	Milo Kim <milo.kim@ti.com>
S:	Maintained
F:	Documentation/backlight/lp855x-driver.txt
F:	drivers/video/backlight/lp855x_bl.c
F:	include/linux/platform_data/lp855x.h

TI LP8727 CHARGER DRIVER
M:	Milo Kim <milo.kim@ti.com>
S:	Maintained
F:	drivers/power/lp8727_charger.c
F:	include/linux/platform_data/lp8727.h

TI LP8788 MFD DRIVER
M:	Milo Kim <milo.kim@ti.com>
S:	Maintained
F:	drivers/iio/adc/lp8788_adc.c
F:	drivers/leds/leds-lp8788.c
F:	drivers/mfd/lp8788*.c
F:	drivers/power/lp8788-charger.c
F:	drivers/regulator/lp8788-*.c
F:	include/linux/mfd/lp8788*.h

TI NETCP ETHERNET DRIVER
M:	Wingman Kwok <w-kwok2@ti.com>
M:	Murali Karicheri <m-karicheri2@ti.com>
L:	netdev@vger.kernel.org
S:	Maintained
F:	drivers/net/ethernet/ti/netcp*

TI TAS571X FAMILY ASoC CODEC DRIVER
M:	Kevin Cernekee <cernekee@chromium.org>
L:	alsa-devel@alsa-project.org (moderated for non-subscribers)
S:	Odd Fixes
F:	sound/soc/codecs/tas571x*

TI TWL4030 SERIES SOC CODEC DRIVER
M:	Peter Ujfalusi <peter.ujfalusi@ti.com>
L:	alsa-devel@alsa-project.org (moderated for non-subscribers)
S:	Maintained
F:	sound/soc/codecs/twl4030*

TI WILINK WIRELESS DRIVERS
L:	linux-wireless@vger.kernel.org
W:	http://wireless.kernel.org/en/users/Drivers/wl12xx
W:	http://wireless.kernel.org/en/users/Drivers/wl1251
T:	git git://git.kernel.org/pub/scm/linux/kernel/git/luca/wl12xx.git
S:	Orphan
F:	drivers/net/wireless/ti/
F:	include/linux/wl12xx.h

TIPC NETWORK LAYER
M:	Jon Maloy <jon.maloy@ericsson.com>
M:	Ying Xue <ying.xue@windriver.com>
L:	netdev@vger.kernel.org (core kernel code)
L:	tipc-discussion@lists.sourceforge.net (user apps, general discussion)
W:	http://tipc.sourceforge.net/
S:	Maintained
F:	include/uapi/linux/tipc*.h
F:	net/tipc/

TILE ARCHITECTURE
M:	Chris Metcalf <cmetcalf@mellanox.com>
W:	http://www.mellanox.com/repository/solutions/tile-scm/
T:	git git://git.kernel.org/pub/scm/linux/kernel/git/cmetcalf/linux-tile.git
S:	Supported
F:	arch/tile/
F:	drivers/char/tile-srom.c
F:	drivers/edac/tile_edac.c
F:	drivers/net/ethernet/tile/
F:	drivers/rtc/rtc-tile.c
F:	drivers/tty/hvc/hvc_tile.c
F:	drivers/tty/serial/tilegx.c
F:	drivers/usb/host/*-tilegx.c
F:	include/linux/usb/tilegx.h

TLAN NETWORK DRIVER
M:	Samuel Chessman <chessman@tux.org>
L:	tlan-devel@lists.sourceforge.net (subscribers-only)
W:	http://sourceforge.net/projects/tlan/
S:	Maintained
F:	Documentation/networking/tlan.txt
F:	drivers/net/ethernet/ti/tlan.*

TOMOYO SECURITY MODULE
M:	Kentaro Takeda <takedakn@nttdata.co.jp>
M:	Tetsuo Handa <penguin-kernel@I-love.SAKURA.ne.jp>
L:	tomoyo-dev-en@lists.sourceforge.jp (subscribers-only, for developers in English)
L:	tomoyo-users-en@lists.sourceforge.jp (subscribers-only, for users in English)
L:	tomoyo-dev@lists.sourceforge.jp (subscribers-only, for developers in Japanese)
L:	tomoyo-users@lists.sourceforge.jp (subscribers-only, for users in Japanese)
W:	http://tomoyo.sourceforge.jp/
T:	quilt http://svn.sourceforge.jp/svnroot/tomoyo/trunk/2.5.x/tomoyo-lsm/patches/
S:	Maintained
F:	security/tomoyo/

TOPSTAR LAPTOP EXTRAS DRIVER
M:	Herton Ronaldo Krzesinski <herton@canonical.com>
L:	platform-driver-x86@vger.kernel.org
S:	Maintained
F:	drivers/platform/x86/topstar-laptop.c

TOSHIBA ACPI EXTRAS DRIVER
M:	Azael Avalos <coproscefalo@gmail.com>
L:	platform-driver-x86@vger.kernel.org
S:	Maintained
F:	drivers/platform/x86/toshiba_acpi.c

TOSHIBA BLUETOOTH DRIVER
M:	Azael Avalos <coproscefalo@gmail.com>
L:	platform-driver-x86@vger.kernel.org
S:	Maintained
F:	drivers/platform/x86/toshiba_bluetooth.c

TOSHIBA HDD ACTIVE PROTECTION SENSOR DRIVER
M:	Azael Avalos <coproscefalo@gmail.com>
L:	platform-driver-x86@vger.kernel.org
S:	Maintained
F:	drivers/platform/x86/toshiba_haps.c

TOSHIBA WMI HOTKEYS DRIVER
M:	Azael Avalos <coproscefalo@gmail.com>
L:	platform-driver-x86@vger.kernel.org
S:	Maintained
F:	drivers/platform/x86/toshiba-wmi.c

TOSHIBA SMM DRIVER
M:	Jonathan Buzzard <jonathan@buzzard.org.uk>
W:	http://www.buzzard.org.uk/toshiba/
S:	Maintained
F:	drivers/char/toshiba.c
F:	include/linux/toshiba.h
F:	include/uapi/linux/toshiba.h

TOSHIBA TC358743 DRIVER
M:	Mats Randgaard <matrandg@cisco.com>
L:	linux-media@vger.kernel.org
S:	Maintained
F:	drivers/media/i2c/tc358743*
F:	include/media/i2c/tc358743.h

TMIO/SDHI MMC DRIVER
M:	Wolfram Sang <wsa+renesas@sang-engineering.com>
L:	linux-mmc@vger.kernel.org
S:	Supported
F:	drivers/mmc/host/tmio_mmc*
F:	drivers/mmc/host/sh_mobile_sdhi.c
F:	include/linux/mfd/tmio.h

TMP401 HARDWARE MONITOR DRIVER
M:	Guenter Roeck <linux@roeck-us.net>
L:	linux-hwmon@vger.kernel.org
S:	Maintained
F:	Documentation/hwmon/tmp401
F:	drivers/hwmon/tmp401.c

TMPFS (SHMEM FILESYSTEM)
M:	Hugh Dickins <hughd@google.com>
L:	linux-mm@kvack.org
S:	Maintained
F:	include/linux/shmem_fs.h
F:	mm/shmem.c

TM6000 VIDEO4LINUX DRIVER
M:	Mauro Carvalho Chehab <mchehab@s-opensource.com>
M:	Mauro Carvalho Chehab <mchehab@kernel.org>
L:	linux-media@vger.kernel.org
W:	https://linuxtv.org
T:	git git://linuxtv.org/media_tree.git
S:	Odd fixes
F:	drivers/media/usb/tm6000/
F:	Documentation/media/v4l-drivers/tm6000*

TW5864 VIDEO4LINUX DRIVER
M:	Bluecherry Maintainers <maintainers@bluecherrydvr.com>
M:	Andrey Utkin <andrey.utkin@corp.bluecherry.net>
M:	Andrey Utkin <andrey_utkin@fastmail.com>
L:	linux-media@vger.kernel.org
S:	Supported
F:	drivers/media/pci/tw5864/

TW68 VIDEO4LINUX DRIVER
M:	Hans Verkuil <hverkuil@xs4all.nl>
L:	linux-media@vger.kernel.org
T:	git git://linuxtv.org/media_tree.git
W:	https://linuxtv.org
S:	Odd Fixes
F:	drivers/media/pci/tw68/

TW686X VIDEO4LINUX DRIVER
M:	Ezequiel Garcia <ezequiel@vanguardiasur.com.ar>
L:	linux-media@vger.kernel.org
T:	git git://linuxtv.org/media_tree.git
W:	http://linuxtv.org
S:	Maintained
F:	drivers/media/pci/tw686x/

TPM DEVICE DRIVER
M:	Peter Huewe <peterhuewe@gmx.de>
M:	Marcel Selhorst <tpmdd@selhorst.net>
M:	Jarkko Sakkinen <jarkko.sakkinen@linux.intel.com>
R:	Jason Gunthorpe <jgunthorpe@obsidianresearch.com>
W:	http://tpmdd.sourceforge.net
L:	tpmdd-devel@lists.sourceforge.net (moderated for non-subscribers)
Q:	https://patchwork.kernel.org/project/tpmdd-devel/list/
T:	git git://git.infradead.org/users/jjs/linux-tpmdd.git
S:	Maintained
F:	drivers/char/tpm/

TPM IBM_VTPM DEVICE DRIVER
M:	Ashley Lai <ashleydlai@gmail.com>
W:	http://tpmdd.sourceforge.net
L:	tpmdd-devel@lists.sourceforge.net (moderated for non-subscribers)
S:	Maintained
F:	drivers/char/tpm/tpm_ibmvtpm*

TRACING
M:	Steven Rostedt <rostedt@goodmis.org>
M:	Ingo Molnar <mingo@redhat.com>
T:	git git://git.kernel.org/pub/scm/linux/kernel/git/tip/tip.git perf/core
S:	Maintained
F:	Documentation/trace/ftrace.txt
F:	arch/*/*/*/ftrace.h
F:	arch/*/kernel/ftrace.c
F:	include/*/ftrace.h
F:	include/linux/trace*.h
F:	include/trace/
F:	kernel/trace/
F:	tools/testing/selftests/ftrace/

TRACING MMIO ACCESSES (MMIOTRACE)
M:	Steven Rostedt <rostedt@goodmis.org>
M:	Ingo Molnar <mingo@kernel.org>
R:	Karol Herbst <karolherbst@gmail.com>
R:	Pekka Paalanen <ppaalanen@gmail.com>
S:	Maintained
L:	linux-kernel@vger.kernel.org
L:	nouveau@lists.freedesktop.org
F:	kernel/trace/trace_mmiotrace.c
F:	include/linux/mmiotrace.h
F:	arch/x86/mm/kmmio.c
F:	arch/x86/mm/mmio-mod.c
F:	arch/x86/mm/testmmiotrace.c

TRIVIAL PATCHES
M:	Jiri Kosina <trivial@kernel.org>
T:	git git://git.kernel.org/pub/scm/linux/kernel/git/jikos/trivial.git
S:	Maintained
K:	^Subject:.*(?i)trivial

TTY LAYER
M:	Greg Kroah-Hartman <gregkh@linuxfoundation.org>
M:	Jiri Slaby <jslaby@suse.com>
S:	Supported
T:	git git://git.kernel.org/pub/scm/linux/kernel/git/gregkh/tty.git
F:	Documentation/serial/
F:	drivers/tty/
F:	drivers/tty/serial/serial_core.c
F:	include/linux/serial_core.h
F:	include/linux/serial.h
F:	include/linux/tty.h
F:	include/uapi/linux/serial_core.h
F:	include/uapi/linux/serial.h
F:	include/uapi/linux/tty.h

TUA9001 MEDIA DRIVER
M:	Antti Palosaari <crope@iki.fi>
L:	linux-media@vger.kernel.org
W:	https://linuxtv.org
W:	http://palosaari.fi/linux/
Q:	http://patchwork.linuxtv.org/project/linux-media/list/
T:	git git://linuxtv.org/anttip/media_tree.git
S:	Maintained
F:	drivers/media/tuners/tua9001*

TULIP NETWORK DRIVERS
L:	netdev@vger.kernel.org
L:	linux-parisc@vger.kernel.org
S:	Orphan
F:	drivers/net/ethernet/dec/tulip/

TUN/TAP driver
M:	Maxim Krasnyansky <maxk@qti.qualcomm.com>
W:	http://vtun.sourceforge.net/tun
S:	Maintained
F:	Documentation/networking/tuntap.txt
F:	arch/um/os-Linux/drivers/

TURBOCHANNEL SUBSYSTEM
M:	"Maciej W. Rozycki" <macro@linux-mips.org>
M:	Ralf Baechle <ralf@linux-mips.org>
L:	linux-mips@linux-mips.org
Q:	http://patchwork.linux-mips.org/project/linux-mips/list/
S:	Maintained
F:	drivers/tc/
F:	include/linux/tc.h

U14-34F SCSI DRIVER
M:	Dario Ballabio <ballabio_dario@emc.com>
L:	linux-scsi@vger.kernel.org
S:	Maintained
F:	drivers/scsi/u14-34f.c

UBI FILE SYSTEM (UBIFS)
M:	Richard Weinberger <richard@nod.at>
M:	Artem Bityutskiy <dedekind1@gmail.com>
M:	Adrian Hunter <adrian.hunter@intel.com>
L:	linux-mtd@lists.infradead.org
T:	git git://git.infradead.org/ubifs-2.6.git
W:	http://www.linux-mtd.infradead.org/doc/ubifs.html
S:	Supported
F:	Documentation/filesystems/ubifs.txt
F:	fs/ubifs/

UCLINUX (M68KNOMMU AND COLDFIRE)
M:	Greg Ungerer <gerg@linux-m68k.org>
W:	http://www.linux-m68k.org/
W:	http://www.uclinux.org/
L:	linux-m68k@lists.linux-m68k.org
L:	uclinux-dev@uclinux.org  (subscribers-only)
T:	git git://git.kernel.org/pub/scm/linux/kernel/git/gerg/m68knommu.git
S:	Maintained
F:	arch/m68k/coldfire/
F:	arch/m68k/68*/
F:	arch/m68k/*/*_no.*
F:	arch/m68k/include/asm/*_no.*

UDF FILESYSTEM
M:	Jan Kara <jack@suse.com>
S:	Maintained
F:	Documentation/filesystems/udf.txt
F:	fs/udf/

UFS FILESYSTEM
M:	Evgeniy Dushistov <dushistov@mail.ru>
S:	Maintained
F:	Documentation/filesystems/ufs.txt
F:	fs/ufs/

UHID USERSPACE HID IO DRIVER:
M:	David Herrmann <dh.herrmann@googlemail.com>
L:	linux-input@vger.kernel.org
S:	Maintained
F:	drivers/hid/uhid.c
F:	include/uapi/linux/uhid.h

ULTRA-WIDEBAND (UWB) SUBSYSTEM:
L:	linux-usb@vger.kernel.org
S:	Orphan
F:	drivers/uwb/
F:	include/linux/uwb.h
F:	include/linux/uwb/

UNICORE32 ARCHITECTURE:
M:	Guan Xuetao <gxt@mprc.pku.edu.cn>
W:	http://mprc.pku.edu.cn/~guanxuetao/linux
S:	Maintained
T:	git git://github.com/gxt/linux.git
F:	arch/unicore32/

UNIFDEF
M:	Tony Finch <dot@dotat.at>
W:	http://dotat.at/prog/unifdef
S:	Maintained
F:	scripts/unifdef.c

UNIFORM CDROM DRIVER
M:	Jens Axboe <axboe@kernel.dk>
W:	http://www.kernel.dk
S:	Maintained
F:	Documentation/cdrom/
F:	drivers/cdrom/cdrom.c
F:	include/linux/cdrom.h
F:	include/uapi/linux/cdrom.h

UNISYS S-PAR DRIVERS
M:	David Kershner <david.kershner@unisys.com>
L:	sparmaintainer@unisys.com (Unisys internal)
S:	Supported
F:	drivers/staging/unisys/

UNIVERSAL FLASH STORAGE HOST CONTROLLER DRIVER
M:	Vinayak Holikatti <vinholikatti@gmail.com>
L:	linux-scsi@vger.kernel.org
S:	Supported
F:	Documentation/scsi/ufs.txt
F:	drivers/scsi/ufs/

UNIVERSAL FLASH STORAGE HOST CONTROLLER DRIVER DWC HOOKS
M:	Joao Pinto <Joao.Pinto@synopsys.com>
L:	linux-scsi@vger.kernel.org
S:	Supported
F:	drivers/scsi/ufs/*dwc*

UNSORTED BLOCK IMAGES (UBI)
M:	Artem Bityutskiy <dedekind1@gmail.com>
M:	Richard Weinberger <richard@nod.at>
W:	http://www.linux-mtd.infradead.org/
L:	linux-mtd@lists.infradead.org
T:	git git://git.infradead.org/ubifs-2.6.git
S:	Supported
F:	drivers/mtd/ubi/
F:	include/linux/mtd/ubi.h
F:	include/uapi/mtd/ubi-user.h

USB ACM DRIVER
M:	Oliver Neukum <oneukum@suse.com>
L:	linux-usb@vger.kernel.org
S:	Maintained
F:	Documentation/usb/acm.txt
F:	drivers/usb/class/cdc-acm.*

USB AR5523 WIRELESS DRIVER
M:	Pontus Fuchs <pontus.fuchs@gmail.com>
L:	linux-wireless@vger.kernel.org
S:	Maintained
F:	drivers/net/wireless/ath/ar5523/

USB ATTACHED SCSI
M:	Oliver Neukum <oneukum@suse.com>
L:	linux-usb@vger.kernel.org
L:	linux-scsi@vger.kernel.org
S:	Maintained
F:	drivers/usb/storage/uas.c

USB CDC ETHERNET DRIVER
M:	Oliver Neukum <oliver@neukum.org>
L:	linux-usb@vger.kernel.org
S:	Maintained
F:	drivers/net/usb/cdc_*.c
F:	include/uapi/linux/usb/cdc.h

USB CHAOSKEY DRIVER
M:	Keith Packard <keithp@keithp.com>
L:	linux-usb@vger.kernel.org
S:	Maintained
F:	drivers/usb/misc/chaoskey.c

USB CYPRESS C67X00 DRIVER
M:	Peter Korsgaard <jacmet@sunsite.dk>
L:	linux-usb@vger.kernel.org
S:	Maintained
F:	drivers/usb/c67x00/

USB DAVICOM DM9601 DRIVER
M:	Peter Korsgaard <jacmet@sunsite.dk>
L:	netdev@vger.kernel.org
W:	http://www.linux-usb.org/usbnet
S:	Maintained
F:	drivers/net/usb/dm9601.c

USB DIAMOND RIO500 DRIVER
M:	Cesar Miquel <miquel@df.uba.ar>
L:	rio500-users@lists.sourceforge.net
W:	http://rio500.sourceforge.net
S:	Maintained
F:	drivers/usb/misc/rio500*

USB EHCI DRIVER
M:	Alan Stern <stern@rowland.harvard.edu>
L:	linux-usb@vger.kernel.org
S:	Maintained
F:	Documentation/usb/ehci.txt
F:	drivers/usb/host/ehci*

USB GADGET/PERIPHERAL SUBSYSTEM
M:	Felipe Balbi <balbi@kernel.org>
L:	linux-usb@vger.kernel.org
W:	http://www.linux-usb.org/gadget
T:	git git://git.kernel.org/pub/scm/linux/kernel/git/balbi/usb.git
S:	Maintained
F:	drivers/usb/gadget/
F:	include/linux/usb/gadget*

USB HID/HIDBP DRIVERS (USB KEYBOARDS, MICE, REMOTE CONTROLS, ...)
M:	Jiri Kosina <jikos@kernel.org>
R:	Benjamin Tissoires <benjamin.tissoires@redhat.com>
L:	linux-usb@vger.kernel.org
T:	git git://git.kernel.org/pub/scm/linux/kernel/git/jikos/hid.git
S:	Maintained
F:	Documentation/hid/hiddev.txt
F:	drivers/hid/usbhid/

USB ISP116X DRIVER
M:	Olav Kongas <ok@artecdesign.ee>
L:	linux-usb@vger.kernel.org
S:	Maintained
F:	drivers/usb/host/isp116x*
F:	include/linux/usb/isp116x.h

USB LAN78XX ETHERNET DRIVER
M:	Woojung Huh <woojung.huh@microchip.com>
M:	Microchip Linux Driver Support <UNGLinuxDriver@microchip.com>
L:	netdev@vger.kernel.org
S:	Maintained
F:	drivers/net/usb/lan78xx.*

USB MASS STORAGE DRIVER
M:	Alan Stern <stern@rowland.harvard.edu>
L:	linux-usb@vger.kernel.org
L:	usb-storage@lists.one-eyed-alien.net
S:	Maintained
W:	http://www.one-eyed-alien.net/~mdharm/linux-usb/
F:	drivers/usb/storage/

USB MIDI DRIVER
M:	Clemens Ladisch <clemens@ladisch.de>
L:	alsa-devel@alsa-project.org (moderated for non-subscribers)
T:	git git://git.alsa-project.org/alsa-kernel.git
S:	Maintained
F:	sound/usb/midi.*

USB NETWORKING DRIVERS
L:	linux-usb@vger.kernel.org
S:	Odd Fixes
F:	drivers/net/usb/

USB OHCI DRIVER
M:	Alan Stern <stern@rowland.harvard.edu>
L:	linux-usb@vger.kernel.org
S:	Maintained
F:	Documentation/usb/ohci.txt
F:	drivers/usb/host/ohci*

USB OTG FSM (Finite State Machine)
M:	Peter Chen <Peter.Chen@nxp.com>
T:	git git://git.kernel.org/pub/scm/linux/kernel/git/peter.chen/usb.git
L:	linux-usb@vger.kernel.org
S:	Maintained
F:	drivers/usb/common/usb-otg-fsm.c

USB OVER IP DRIVER
M:	Valentina Manea <valentina.manea.m@gmail.com>
M:	Shuah Khan <shuahkh@osg.samsung.com>
M:	Shuah Khan <shuah@kernel.org>
L:	linux-usb@vger.kernel.org
S:	Maintained
F:	Documentation/usb/usbip_protocol.txt
F:	drivers/usb/usbip/
F:	tools/usb/usbip/

USB PEGASUS DRIVER
M:	Petko Manolov <petkan@nucleusys.com>
L:	linux-usb@vger.kernel.org
L:	netdev@vger.kernel.org
T:	git git://github.com/petkan/pegasus.git
W:	https://github.com/petkan/pegasus
S:	Maintained
F:	drivers/net/usb/pegasus.*

USB PHY LAYER
M:	Felipe Balbi <balbi@kernel.org>
L:	linux-usb@vger.kernel.org
T:	git git://git.kernel.org/pub/scm/linux/kernel/git/balbi/usb.git
S:	Maintained
F:	drivers/usb/phy/

USB PRINTER DRIVER (usblp)
M:	Pete Zaitcev <zaitcev@redhat.com>
L:	linux-usb@vger.kernel.org
S:	Supported
F:	drivers/usb/class/usblp.c

USB QMI WWAN NETWORK DRIVER
M:	Bjørn Mork <bjorn@mork.no>
L:	netdev@vger.kernel.org
S:	Maintained
F:	Documentation/ABI/testing/sysfs-class-net-qmi
F:	drivers/net/usb/qmi_wwan.c

USB RTL8150 DRIVER
M:	Petko Manolov <petkan@nucleusys.com>
L:	linux-usb@vger.kernel.org
L:	netdev@vger.kernel.org
T:	git git://github.com/petkan/rtl8150.git
W:	https://github.com/petkan/rtl8150
S:	Maintained
F:	drivers/net/usb/rtl8150.c

USB SERIAL SUBSYSTEM
M:	Johan Hovold <johan@kernel.org>
L:	linux-usb@vger.kernel.org
T:	git git://git.kernel.org/pub/scm/linux/kernel/git/johan/usb-serial.git
S:	Maintained
F:	Documentation/usb/usb-serial.txt
F:	drivers/usb/serial/
F:	include/linux/usb/serial.h

USB SMSC75XX ETHERNET DRIVER
M:	Steve Glendinning <steve.glendinning@shawell.net>
L:	netdev@vger.kernel.org
S:	Maintained
F:	drivers/net/usb/smsc75xx.*

USB SMSC95XX ETHERNET DRIVER
M:	Steve Glendinning <steve.glendinning@shawell.net>
L:	netdev@vger.kernel.org
S:	Maintained
F:	drivers/net/usb/smsc95xx.*

USB SUBSYSTEM
M:	Greg Kroah-Hartman <gregkh@linuxfoundation.org>
L:	linux-usb@vger.kernel.org
W:	http://www.linux-usb.org
T:	git git://git.kernel.org/pub/scm/linux/kernel/git/gregkh/usb.git
S:	Supported
F:	Documentation/devicetree/bindings/usb/
F:	Documentation/usb/
F:	drivers/usb/
F:	include/linux/usb.h
F:	include/linux/usb/

USB UHCI DRIVER
M:	Alan Stern <stern@rowland.harvard.edu>
L:	linux-usb@vger.kernel.org
S:	Maintained
F:	drivers/usb/host/uhci*

USB "USBNET" DRIVER FRAMEWORK
M:	Oliver Neukum <oneukum@suse.com>
L:	netdev@vger.kernel.org
W:	http://www.linux-usb.org/usbnet
S:	Maintained
F:	drivers/net/usb/usbnet.c
F:	include/linux/usb/usbnet.h

USB VIDEO CLASS
M:	Laurent Pinchart <laurent.pinchart@ideasonboard.com>
L:	linux-uvc-devel@lists.sourceforge.net (subscribers-only)
L:	linux-media@vger.kernel.org
T:	git git://linuxtv.org/media_tree.git
W:	http://www.ideasonboard.org/uvc/
S:	Maintained
F:	drivers/media/usb/uvc/
F:	include/uapi/linux/uvcvideo.h

USB VISION DRIVER
M:	Hans Verkuil <hverkuil@xs4all.nl>
L:	linux-media@vger.kernel.org
T:	git git://linuxtv.org/media_tree.git
W:	https://linuxtv.org
S:	Odd Fixes
F:	drivers/media/usb/usbvision/

USB WEBCAM GADGET
M:	Laurent Pinchart <laurent.pinchart@ideasonboard.com>
L:	linux-usb@vger.kernel.org
S:	Maintained
F:	drivers/usb/gadget/function/*uvc*
F:	drivers/usb/gadget/legacy/webcam.c

USB WIRELESS RNDIS DRIVER (rndis_wlan)
M:	Jussi Kivilinna <jussi.kivilinna@iki.fi>
L:	linux-wireless@vger.kernel.org
S:	Maintained
F:	drivers/net/wireless/rndis_wlan.c

USB XHCI DRIVER
M:	Mathias Nyman <mathias.nyman@intel.com>
L:	linux-usb@vger.kernel.org
S:	Supported
F:	drivers/usb/host/xhci*
F:	drivers/usb/host/pci-quirks*

USB ZD1201 DRIVER
L:	linux-wireless@vger.kernel.org
W:	http://linux-lc100020.sourceforge.net
S:	Orphan
F:	drivers/net/wireless/zydas/zd1201.*

USB ZR364XX DRIVER
M:	Antoine Jacquet <royale@zerezo.com>
L:	linux-usb@vger.kernel.org
L:	linux-media@vger.kernel.org
T:	git git://linuxtv.org/media_tree.git
W:	http://royale.zerezo.com/zr364xx/
S:	Maintained
F:	Documentation/media/v4l-drivers/zr364xx*
F:	drivers/media/usb/zr364xx/

ULPI BUS
M:	Heikki Krogerus <heikki.krogerus@linux.intel.com>
L:	linux-usb@vger.kernel.org
S:	Maintained
F:	drivers/usb/common/ulpi.c
F:	include/linux/ulpi/

USER-MODE LINUX (UML)
M:	Jeff Dike <jdike@addtoit.com>
M:	Richard Weinberger <richard@nod.at>
L:	user-mode-linux-devel@lists.sourceforge.net
L:	user-mode-linux-user@lists.sourceforge.net
W:	http://user-mode-linux.sourceforge.net
T:	git git://git.kernel.org/pub/scm/linux/kernel/git/rw/uml.git
S:	Maintained
F:	Documentation/virtual/uml/
F:	arch/um/
F:	arch/x86/um/
F:	fs/hostfs/
F:	fs/hppfs/

USERSPACE I/O (UIO)
M:	Greg Kroah-Hartman <gregkh@linuxfoundation.org>
S:	Maintained
T:	git git://git.kernel.org/pub/scm/linux/kernel/git/gregkh/char-misc.git
F:	Documentation/DocBook/uio-howto.tmpl
F:	drivers/uio/
F:	include/linux/uio*.h

UTIL-LINUX PACKAGE
M:	Karel Zak <kzak@redhat.com>
L:	util-linux@vger.kernel.org
W:	http://en.wikipedia.org/wiki/Util-linux
T:	git git://git.kernel.org/pub/scm/utils/util-linux/util-linux.git
S:	Maintained

UVESAFB DRIVER
M:	Michal Januszewski <spock@gentoo.org>
L:	linux-fbdev@vger.kernel.org
W:	http://dev.gentoo.org/~spock/projects/uvesafb/
S:	Maintained
F:	Documentation/fb/uvesafb.txt
F:	drivers/video/fbdev/uvesafb.*

VF610 NAND DRIVER
M:	Stefan Agner <stefan@agner.ch>
L:	linux-mtd@lists.infradead.org
S:	Supported
F:	drivers/mtd/nand/vf610_nfc.c

VFAT/FAT/MSDOS FILESYSTEM
M:	OGAWA Hirofumi <hirofumi@mail.parknet.co.jp>
S:	Maintained
F:	Documentation/filesystems/vfat.txt
F:	fs/fat/

VFIO DRIVER
M:	Alex Williamson <alex.williamson@redhat.com>
L:	kvm@vger.kernel.org
T:	git git://github.com/awilliam/linux-vfio.git
S:	Maintained
F:	Documentation/vfio.txt
F:	drivers/vfio/
F:	include/linux/vfio.h
F:	include/uapi/linux/vfio.h

VFIO PLATFORM DRIVER
M:	Baptiste Reynal <b.reynal@virtualopensystems.com>
L:	kvm@vger.kernel.org
S:	Maintained
F:	drivers/vfio/platform/

VIDEOBUF2 FRAMEWORK
M:	Pawel Osciak <pawel@osciak.com>
M:	Marek Szyprowski <m.szyprowski@samsung.com>
M:	Kyungmin Park <kyungmin.park@samsung.com>
L:	linux-media@vger.kernel.org
S:	Maintained
F:	drivers/media/v4l2-core/videobuf2-*
F:	include/media/videobuf2-*

VIRTIO AND VHOST VSOCK DRIVER
M:	Stefan Hajnoczi <stefanha@redhat.com>
L:	kvm@vger.kernel.org
L:	virtualization@lists.linux-foundation.org
L:	netdev@vger.kernel.org
S:	Maintained
F:	include/linux/virtio_vsock.h
F:	include/uapi/linux/virtio_vsock.h
F:	net/vmw_vsock/virtio_transport_common.c
F:	net/vmw_vsock/virtio_transport.c
F:	drivers/vhost/vsock.c
F:	drivers/vhost/vsock.h

VIRTUAL SERIO DEVICE DRIVER
M:	Stephen Chandler Paul <thatslyude@gmail.com>
S:	Maintained
F:	drivers/input/serio/userio.c
F:	include/uapi/linux/userio.h

VIRTIO CONSOLE DRIVER
M:	Amit Shah <amit.shah@redhat.com>
L:	virtualization@lists.linux-foundation.org
S:	Maintained
F:	drivers/char/virtio_console.c
F:	include/linux/virtio_console.h
F:	include/uapi/linux/virtio_console.h

VIRTIO CORE, NET AND BLOCK DRIVERS
M:	"Michael S. Tsirkin" <mst@redhat.com>
L:	virtualization@lists.linux-foundation.org
S:	Maintained
F:	Documentation/devicetree/bindings/virtio/
F:	drivers/virtio/
F:	tools/virtio/
F:	drivers/net/virtio_net.c
F:	drivers/block/virtio_blk.c
F:	include/linux/virtio_*.h
F:	include/uapi/linux/virtio_*.h

VIRTIO DRIVERS FOR S390
M:	Christian Borntraeger <borntraeger@de.ibm.com>
M:	Cornelia Huck <cornelia.huck@de.ibm.com>
L:	linux-s390@vger.kernel.org
L:	virtualization@lists.linux-foundation.org
L:	kvm@vger.kernel.org
S:	Supported
F:	drivers/s390/virtio/

VIRTIO GPU DRIVER
M:	David Airlie <airlied@linux.ie>
M:	Gerd Hoffmann <kraxel@redhat.com>
L:	dri-devel@lists.freedesktop.org
L:	virtualization@lists.linux-foundation.org
S:	Maintained
F:	drivers/gpu/drm/virtio/
F:	include/uapi/linux/virtio_gpu.h

VIRTIO HOST (VHOST)
M:	"Michael S. Tsirkin" <mst@redhat.com>
L:	kvm@vger.kernel.org
L:	virtualization@lists.linux-foundation.org
L:	netdev@vger.kernel.org
T:	git git://git.kernel.org/pub/scm/linux/kernel/git/mst/vhost.git
S:	Maintained
F:	drivers/vhost/
F:	include/uapi/linux/vhost.h

VIRTIO INPUT DRIVER
M:	Gerd Hoffmann <kraxel@redhat.com>
S:	Maintained
F:	drivers/virtio/virtio_input.c
F:	include/uapi/linux/virtio_input.h

VIA RHINE NETWORK DRIVER
S:	Orphan
F:	drivers/net/ethernet/via/via-rhine.c

VIA SD/MMC CARD CONTROLLER DRIVER
M:	Bruce Chang <brucechang@via.com.tw>
M:	Harald Welte <HaraldWelte@viatech.com>
S:	Maintained
F:	drivers/mmc/host/via-sdmmc.c

VIA UNICHROME(PRO)/CHROME9 FRAMEBUFFER DRIVER
M:	Florian Tobias Schandinat <FlorianSchandinat@gmx.de>
L:	linux-fbdev@vger.kernel.org
S:	Maintained
F:	include/linux/via-core.h
F:	include/linux/via-gpio.h
F:	include/linux/via_i2c.h
F:	drivers/video/fbdev/via/

VIA VELOCITY NETWORK DRIVER
M:	Francois Romieu <romieu@fr.zoreil.com>
L:	netdev@vger.kernel.org
S:	Maintained
F:	drivers/net/ethernet/via/via-velocity.*

VIRT LIB
M:	Alex Williamson <alex.williamson@redhat.com>
M:	Paolo Bonzini <pbonzini@redhat.com>
L:	kvm@vger.kernel.org
S:	Supported
F:	virt/lib/

VIVID VIRTUAL VIDEO DRIVER
M:	Hans Verkuil <hverkuil@xs4all.nl>
L:	linux-media@vger.kernel.org
T:	git git://linuxtv.org/media_tree.git
W:	https://linuxtv.org
S:	Maintained
F:	drivers/media/platform/vivid/*

VLAN (802.1Q)
M:	Patrick McHardy <kaber@trash.net>
L:	netdev@vger.kernel.org
S:	Maintained
F:	drivers/net/macvlan.c
F:	include/linux/if_*vlan.h
F:	net/8021q/

VLYNQ BUS
M:	Florian Fainelli <f.fainelli@gmail.com>
L:	openwrt-devel@lists.openwrt.org (subscribers-only)
S:	Maintained
F:	drivers/vlynq/vlynq.c
F:	include/linux/vlynq.h

VME SUBSYSTEM
M:	Martyn Welch <martyn@welchs.me.uk>
M:	Manohar Vanga <manohar.vanga@gmail.com>
M:	Greg Kroah-Hartman <gregkh@linuxfoundation.org>
L:	devel@driverdev.osuosl.org
S:	Maintained
T:	git git://git.kernel.org/pub/scm/linux/kernel/git/gregkh/driver-core.git
F:	Documentation/vme_api.txt
F:	drivers/staging/vme/
F:	drivers/vme/
F:	include/linux/vme*

VMWARE HYPERVISOR INTERFACE
M:	Alok Kataria <akataria@vmware.com>
L:	virtualization@lists.linux-foundation.org
S:	Supported
F:	arch/x86/kernel/cpu/vmware.c

VMWARE BALLOON DRIVER
M:	Xavier Deguillard <xdeguillard@vmware.com>
M:	Philip Moltmann <moltmann@vmware.com>
M:	"VMware, Inc." <pv-drivers@vmware.com>
L:	linux-kernel@vger.kernel.org
S:	Maintained
F:	drivers/misc/vmw_balloon.c

VMWARE VMMOUSE SUBDRIVER
M:	"VMware Graphics" <linux-graphics-maintainer@vmware.com>
M:	"VMware, Inc." <pv-drivers@vmware.com>
L:	linux-input@vger.kernel.org
S:	Maintained
F:	drivers/input/mouse/vmmouse.c
F:	drivers/input/mouse/vmmouse.h

VMWARE VMXNET3 ETHERNET DRIVER
M:	Shrikrishna Khare <skhare@vmware.com>
M:	"VMware, Inc." <pv-drivers@vmware.com>
L:	netdev@vger.kernel.org
S:	Maintained
F:	drivers/net/vmxnet3/

VMware PVSCSI driver
M:	Jim Gill <jgill@vmware.com>
M:	VMware PV-Drivers <pv-drivers@vmware.com>
L:	linux-scsi@vger.kernel.org
S:	Maintained
F:	drivers/scsi/vmw_pvscsi.c
F:	drivers/scsi/vmw_pvscsi.h

VOLTAGE AND CURRENT REGULATOR FRAMEWORK
M:	Liam Girdwood <lgirdwood@gmail.com>
M:	Mark Brown <broonie@kernel.org>
L:	linux-kernel@vger.kernel.org
W:	http://www.slimlogic.co.uk/?p=48
T:	git git://git.kernel.org/pub/scm/linux/kernel/git/broonie/regulator.git
S:	Supported
F:	Documentation/devicetree/bindings/regulator/
F:	drivers/regulator/
F:	include/dt-bindings/regulator/
F:	include/linux/regulator/

VRF
M:	David Ahern <dsa@cumulusnetworks.com>
M:	Shrijeet Mukherjee <shm@cumulusnetworks.com>
L:	netdev@vger.kernel.org
S:	Maintained
F:	drivers/net/vrf.c
F:	Documentation/networking/vrf.txt

VT1211 HARDWARE MONITOR DRIVER
M:	Juerg Haefliger <juergh@gmail.com>
L:	linux-hwmon@vger.kernel.org
S:	Maintained
F:	Documentation/hwmon/vt1211
F:	drivers/hwmon/vt1211.c

VT8231 HARDWARE MONITOR DRIVER
M:	Roger Lucas <vt8231@hiddenengine.co.uk>
L:	linux-hwmon@vger.kernel.org
S:	Maintained
F:	drivers/hwmon/vt8231.c

VUB300 USB to SDIO/SD/MMC bridge chip
M:	Tony Olech <tony.olech@elandigitalsystems.com>
L:	linux-mmc@vger.kernel.org
L:	linux-usb@vger.kernel.org
S:	Supported
F:	drivers/mmc/host/vub300.c

W1 DALLAS'S 1-WIRE BUS
M:	Evgeniy Polyakov <zbr@ioremap.net>
S:	Maintained
F:	Documentation/w1/
F:	drivers/w1/

W83791D HARDWARE MONITORING DRIVER
M:	Marc Hulsman <m.hulsman@tudelft.nl>
L:	linux-hwmon@vger.kernel.org
S:	Maintained
F:	Documentation/hwmon/w83791d
F:	drivers/hwmon/w83791d.c

W83793 HARDWARE MONITORING DRIVER
M:	Rudolf Marek <r.marek@assembler.cz>
L:	linux-hwmon@vger.kernel.org
S:	Maintained
F:	Documentation/hwmon/w83793
F:	drivers/hwmon/w83793.c

W83795 HARDWARE MONITORING DRIVER
M:	Jean Delvare <jdelvare@suse.com>
L:	linux-hwmon@vger.kernel.org
S:	Maintained
F:	drivers/hwmon/w83795.c

W83L51xD SD/MMC CARD INTERFACE DRIVER
M:	Pierre Ossman <pierre@ossman.eu>
S:	Maintained
F:	drivers/mmc/host/wbsd.*

WACOM PROTOCOL 4 SERIAL TABLETS
M:	Julian Squires <julian@cipht.net>
M:	Hans de Goede <hdegoede@redhat.com>
L:	linux-input@vger.kernel.org
S:	Maintained
F:	drivers/input/tablet/wacom_serial4.c

WATCHDOG DEVICE DRIVERS
M:	Wim Van Sebroeck <wim@iguana.be>
R:	Guenter Roeck <linux@roeck-us.net>
L:	linux-watchdog@vger.kernel.org
W:	http://www.linux-watchdog.org/
T:	git git://www.linux-watchdog.org/linux-watchdog.git
S:	Maintained
F:	Documentation/devicetree/bindings/watchdog/
F:	Documentation/watchdog/
F:	drivers/watchdog/
F:	include/linux/watchdog.h
F:	include/uapi/linux/watchdog.h

WD7000 SCSI DRIVER
M:	Miroslav Zagorac <zaga@fly.cc.fer.hr>
L:	linux-scsi@vger.kernel.org
S:	Maintained
F:	drivers/scsi/wd7000.c

WIIMOTE HID DRIVER
M:	David Herrmann <dh.herrmann@googlemail.com>
L:	linux-input@vger.kernel.org
S:	Maintained
F:	drivers/hid/hid-wiimote*

WINBOND CIR DRIVER
M:	David Härdeman <david@hardeman.nu>
S:	Maintained
F:	drivers/media/rc/winbond-cir.c

WINSYSTEMS EBC-C384 WATCHDOG DRIVER
M:	William Breathitt Gray <vilhelm.gray@gmail.com>
L:	linux-watchdog@vger.kernel.org
S:	Maintained
F:	drivers/watchdog/ebc-c384_wdt.c

WINSYSTEMS WS16C48 GPIO DRIVER
M:	William Breathitt Gray <vilhelm.gray@gmail.com>
L:	linux-gpio@vger.kernel.org
S:	Maintained
F:	drivers/gpio/gpio-ws16c48.c

WIMAX STACK
M:	Inaky Perez-Gonzalez <inaky.perez-gonzalez@intel.com>
M:	linux-wimax@intel.com
L:	wimax@linuxwimax.org (subscribers-only)
S:	Supported
W:	http://linuxwimax.org
F:	Documentation/wimax/README.wimax
F:	include/linux/wimax/debug.h
F:	include/net/wimax.h
F:	include/uapi/linux/wimax.h
F:	net/wimax/

WISTRON LAPTOP BUTTON DRIVER
M:	Miloslav Trmac <mitr@volny.cz>
S:	Maintained
F:	drivers/input/misc/wistron_btns.c

WL3501 WIRELESS PCMCIA CARD DRIVER
M:	Arnaldo Carvalho de Melo <acme@ghostprotocols.net>
L:	linux-wireless@vger.kernel.org
W:	http://oops.ghostprotocols.net:81/blog
S:	Maintained
F:	drivers/net/wireless/wl3501*

WOLFSON MICROELECTRONICS DRIVERS
L:	patches@opensource.wolfsonmicro.com
T:	git https://github.com/CirrusLogic/linux-drivers.git
W:	https://github.com/CirrusLogic/linux-drivers/wiki
S:	Supported
F:	Documentation/hwmon/wm83??
F:	Documentation/devicetree/bindings/extcon/extcon-arizona.txt
F:	Documentation/devicetree/bindings/regulator/arizona-regulator.txt
F:	Documentation/devicetree/bindings/mfd/arizona.txt
F:	arch/arm/mach-s3c64xx/mach-crag6410*
F:	drivers/clk/clk-wm83*.c
F:	drivers/extcon/extcon-arizona.c
F:	drivers/leds/leds-wm83*.c
F:	drivers/gpio/gpio-*wm*.c
F:	drivers/gpio/gpio-arizona.c
F:	drivers/hwmon/wm83??-hwmon.c
F:	drivers/input/misc/wm831x-on.c
F:	drivers/input/touchscreen/wm831x-ts.c
F:	drivers/input/touchscreen/wm97*.c
F:	drivers/mfd/arizona*
F:	drivers/mfd/wm*.c
F:	drivers/mfd/cs47l24*
F:	drivers/power/wm83*.c
F:	drivers/rtc/rtc-wm83*.c
F:	drivers/regulator/wm8*.c
F:	drivers/video/backlight/wm83*_bl.c
F:	drivers/watchdog/wm83*_wdt.c
F:	include/linux/mfd/arizona/
F:	include/linux/mfd/wm831x/
F:	include/linux/mfd/wm8350/
F:	include/linux/mfd/wm8400*
F:	include/linux/wm97xx.h
F:	include/sound/wm????.h
F:	sound/soc/codecs/arizona.?
F:	sound/soc/codecs/wm*
F:	sound/soc/codecs/cs47l24*

WORKQUEUE
M:	Tejun Heo <tj@kernel.org>
R:	Lai Jiangshan <jiangshanlai@gmail.com>
T:	git git://git.kernel.org/pub/scm/linux/kernel/git/tj/wq.git
S:	Maintained
F:	include/linux/workqueue.h
F:	kernel/workqueue.c
F:	Documentation/workqueue.txt

X-POWERS MULTIFUNCTION PMIC DEVICE DRIVERS
M:	Chen-Yu Tsai <wens@csie.org>
L:	linux-kernel@vger.kernel.org
S:	Maintained
N:	axp[128]

X.25 NETWORK LAYER
M:	Andrew Hendry <andrew.hendry@gmail.com>
L:	linux-x25@vger.kernel.org
S:	Odd Fixes
F:	Documentation/networking/x25*
F:	include/net/x25*
F:	net/x25/

X86 ARCHITECTURE (32-BIT AND 64-BIT)
M:	Thomas Gleixner <tglx@linutronix.de>
M:	Ingo Molnar <mingo@redhat.com>
M:	"H. Peter Anvin" <hpa@zytor.com>
M:	x86@kernel.org
L:	linux-kernel@vger.kernel.org
T:	git git://git.kernel.org/pub/scm/linux/kernel/git/tip/tip.git x86/core
S:	Maintained
F:	Documentation/x86/
F:	arch/x86/

X86 PLATFORM DRIVERS
M:	Darren Hart <dvhart@infradead.org>
L:	platform-driver-x86@vger.kernel.org
T:	git git://git.infradead.org/users/dvhart/linux-platform-drivers-x86.git
S:	Maintained
F:	drivers/platform/x86/
F:	drivers/platform/olpc/

X86 MCE INFRASTRUCTURE
M:	Tony Luck <tony.luck@intel.com>
M:	Borislav Petkov <bp@alien8.de>
L:	linux-edac@vger.kernel.org
S:	Maintained
F:	arch/x86/kernel/cpu/mcheck/*

X86 MICROCODE UPDATE SUPPORT
M:	Borislav Petkov <bp@alien8.de>
S:	Maintained
F:	arch/x86/kernel/cpu/microcode/*

X86 VDSO
M:	Andy Lutomirski <luto@amacapital.net>
L:	linux-kernel@vger.kernel.org
T:	git git://git.kernel.org/pub/scm/linux/kernel/git/tip/tip.git x86/vdso
S:	Maintained
F:	arch/x86/entry/vdso/

XC2028/3028 TUNER DRIVER
M:	Mauro Carvalho Chehab <mchehab@s-opensource.com>
M:	Mauro Carvalho Chehab <mchehab@kernel.org>
L:	linux-media@vger.kernel.org
W:	https://linuxtv.org
T:	git git://linuxtv.org/media_tree.git
S:	Maintained
F:	drivers/media/tuners/tuner-xc2028.*

XEN HYPERVISOR INTERFACE
M:	Boris Ostrovsky <boris.ostrovsky@oracle.com>
M:	David Vrabel <david.vrabel@citrix.com>
M:	Juergen Gross <jgross@suse.com>
L:	xen-devel@lists.xenproject.org (moderated for non-subscribers)
T:	git git://git.kernel.org/pub/scm/linux/kernel/git/xen/tip.git
S:	Supported
F:	arch/x86/xen/
F:	drivers/*/xen-*front.c
F:	drivers/xen/
F:	arch/x86/include/asm/xen/
F:	include/xen/
F:	include/uapi/xen/

XEN HYPERVISOR ARM
M:	Stefano Stabellini <sstabellini@kernel.org>
L:	xen-devel@lists.xenproject.org (moderated for non-subscribers)
S:	Maintained
F:	arch/arm/xen/
F:	arch/arm/include/asm/xen/

XEN HYPERVISOR ARM64
M:	Stefano Stabellini <sstabellini@kernel.org>
L:	xen-devel@lists.xenproject.org (moderated for non-subscribers)
S:	Maintained
F:	arch/arm64/xen/
F:	arch/arm64/include/asm/xen/

XEN NETWORK BACKEND DRIVER
M:	Wei Liu <wei.liu2@citrix.com>
L:	xen-devel@lists.xenproject.org (moderated for non-subscribers)
L:	netdev@vger.kernel.org
S:	Supported
F:	drivers/net/xen-netback/*

XEN PCI SUBSYSTEM
M:	Konrad Rzeszutek Wilk <konrad.wilk@oracle.com>
L:	xen-devel@lists.xenproject.org (moderated for non-subscribers)
S:	Supported
F:	arch/x86/pci/*xen*
F:	drivers/pci/*xen*

XEN BLOCK SUBSYSTEM
M:	Konrad Rzeszutek Wilk <konrad.wilk@oracle.com>
M:	Roger Pau Monné <roger.pau@citrix.com>
L:	xen-devel@lists.xenproject.org (moderated for non-subscribers)
S:	Supported
F:	drivers/block/xen-blkback/*
F:	drivers/block/xen*

XEN PVSCSI DRIVERS
M:	Juergen Gross <jgross@suse.com>
L:	xen-devel@lists.xenproject.org (moderated for non-subscribers)
L:	linux-scsi@vger.kernel.org
S:	Supported
F:	drivers/scsi/xen-scsifront.c
F:	drivers/xen/xen-scsiback.c
F:	include/xen/interface/io/vscsiif.h

XEN SWIOTLB SUBSYSTEM
M:	Konrad Rzeszutek Wilk <konrad.wilk@oracle.com>
L:	xen-devel@lists.xenproject.org (moderated for non-subscribers)
S:	Supported
F:	arch/x86/xen/*swiotlb*
F:	drivers/xen/*swiotlb*

XFS FILESYSTEM
M:	Dave Chinner <david@fromorbit.com>
M:	linux-xfs@vger.kernel.org
L:	linux-xfs@vger.kernel.org
W:	http://xfs.org/
T:	git git://git.kernel.org/pub/scm/linux/kernel/git/dgc/linux-xfs.git
S:	Supported
F:	Documentation/filesystems/xfs.txt
F:	fs/xfs/

XILINX AXI ETHERNET DRIVER
M:	Anirudha Sarangi <anirudh@xilinx.com>
M:	John Linn <John.Linn@xilinx.com>
S:	Maintained
F:	drivers/net/ethernet/xilinx/xilinx_axienet*

XILINX UARTLITE SERIAL DRIVER
M:	Peter Korsgaard <jacmet@sunsite.dk>
L:	linux-serial@vger.kernel.org
S:	Maintained
F:	drivers/tty/serial/uartlite.c

XILINX VIDEO IP CORES
M:	Hyun Kwon <hyun.kwon@xilinx.com>
M:	Laurent Pinchart <laurent.pinchart@ideasonboard.com>
L:	linux-media@vger.kernel.org
T:	git git://linuxtv.org/media_tree.git
S:	Supported
F:	Documentation/devicetree/bindings/media/xilinx/
F:	drivers/media/platform/xilinx/
F:	include/uapi/linux/xilinx-v4l2-controls.h

XILLYBUS DRIVER
M:	Eli Billauer <eli.billauer@gmail.com>
L:	linux-kernel@vger.kernel.org
S:	Supported
F:	drivers/char/xillybus/

XTENSA XTFPGA PLATFORM SUPPORT
M:	Max Filippov <jcmvbkbc@gmail.com>
L:	linux-xtensa@linux-xtensa.org
S:	Maintained
F:	drivers/spi/spi-xtensa-xtfpga.c
F:	sound/soc/xtensa/xtfpga-i2s.c

YAM DRIVER FOR AX.25
M:	Jean-Paul Roubelat <jpr@f6fbb.org>
L:	linux-hams@vger.kernel.org
S:	Maintained
F:	drivers/net/hamradio/yam*
F:	include/linux/yam.h

YEALINK PHONE DRIVER
M:	Henk Vergonet <Henk.Vergonet@gmail.com>
L:	usbb2k-api-dev@nongnu.org
S:	Maintained
F:	Documentation/input/yealink.txt
F:	drivers/input/misc/yealink.*

Z8530 DRIVER FOR AX.25
M:	Joerg Reuter <jreuter@yaina.de>
W:	http://yaina.de/jreuter/
W:	http://www.qsl.net/dl1bke/
L:	linux-hams@vger.kernel.org
S:	Maintained
F:	Documentation/networking/z8530drv.txt
F:	drivers/net/hamradio/*scc.c
F:	drivers/net/hamradio/z8530.h

ZBUD COMPRESSED PAGE ALLOCATOR
M:	Seth Jennings <sjenning@redhat.com>
L:	linux-mm@kvack.org
S:	Maintained
F:	mm/zbud.c
F:	include/linux/zbud.h

ZD1211RW WIRELESS DRIVER
M:	Daniel Drake <dsd@gentoo.org>
M:	Ulrich Kunitz <kune@deine-taler.de>
W:	http://zd1211.ath.cx/wiki/DriverRewrite
L:	linux-wireless@vger.kernel.org
L:	zd1211-devs@lists.sourceforge.net (subscribers-only)
S:	Maintained
F:	drivers/net/wireless/zydas/zd1211rw/

ZPOOL COMPRESSED PAGE STORAGE API
M:	Dan Streetman <ddstreet@ieee.org>
L:	linux-mm@kvack.org
S:	Maintained
F:	mm/zpool.c
F:	include/linux/zpool.h

ZR36067 VIDEO FOR LINUX DRIVER
L:	mjpeg-users@lists.sourceforge.net
L:	linux-media@vger.kernel.org
W:	http://mjpeg.sourceforge.net/driver-zoran/
T:	hg https://linuxtv.org/hg/v4l-dvb
S:	Odd Fixes
F:	drivers/media/pci/zoran/

ZRAM COMPRESSED RAM BLOCK DEVICE DRVIER
M:	Minchan Kim <minchan@kernel.org>
M:	Nitin Gupta <ngupta@vflare.org>
R:	Sergey Senozhatsky <sergey.senozhatsky.work@gmail.com>
L:	linux-kernel@vger.kernel.org
S:	Maintained
F:	drivers/block/zram/
F:	Documentation/blockdev/zram.txt

ZS DECSTATION Z85C30 SERIAL DRIVER
M:	"Maciej W. Rozycki" <macro@linux-mips.org>
S:	Maintained
F:	drivers/tty/serial/zs.*

ZSMALLOC COMPRESSED SLAB MEMORY ALLOCATOR
M:	Minchan Kim <minchan@kernel.org>
M:	Nitin Gupta <ngupta@vflare.org>
R:	Sergey Senozhatsky <sergey.senozhatsky.work@gmail.com>
L:	linux-mm@kvack.org
S:	Maintained
F:	mm/zsmalloc.c
F:	include/linux/zsmalloc.h
F:	Documentation/vm/zsmalloc.txt

ZSWAP COMPRESSED SWAP CACHING
M:	Seth Jennings <sjenning@redhat.com>
L:	linux-mm@kvack.org
S:	Maintained
F:	mm/zswap.c

THE REST
M:	Linus Torvalds <torvalds@linux-foundation.org>
L:	linux-kernel@vger.kernel.org
Q:	http://patchwork.kernel.org/project/LKML/list/
T:	git git://git.kernel.org/pub/scm/linux/kernel/git/torvalds/linux.git
S:	Buried alive in reporters
F:	*
F:	*/<|MERGE_RESOLUTION|>--- conflicted
+++ resolved
@@ -7825,13 +7825,12 @@
 S:	Supported
 F:	arch/microblaze/
 
-<<<<<<< HEAD
 MICROCHIP / ATMEL AT91 / AT32 SERIAL DRIVER
 M:	Richard Genoud <richard.genoud@gmail.com>
 S:	Maintained
 F:	drivers/tty/serial/atmel_serial.c
 F:	include/linux/atmel_serial.h
-=======
+
 MICROCHIP / ATMEL ISC DRIVER
 M:	Songjun Wu <songjun.wu@microchip.com>
 L:	linux-media@vger.kernel.org
@@ -7839,7 +7838,6 @@
 F:	drivers/media/platform/atmel/atmel-isc.c
 F:	drivers/media/platform/atmel/atmel-isc-regs.h
 F:	devicetree/bindings/media/atmel-isc.txt
->>>>>>> 02a628e5
 
 MICROSOFT SURFACE PRO 3 BUTTON DRIVER
 M:	Chen Yu <yu.c.chen@intel.com>
