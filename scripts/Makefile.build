--- conflicted
+++ resolved
@@ -292,15 +292,9 @@
 define rule_cc_o_c
 	$(call echo-cmd,checksrc) $(cmd_checksrc)			  \
 	$(call cmd_and_fixdep,cc_o_c)					  \
-<<<<<<< HEAD
-	$(call echo-cmd,objtool) $(cmd_objtool)				  \
-	$(cmd_modversions_c)						  \
-	$(cmd_checkdoc)							  \
-=======
 	$(cmd_checkdoc)							  \
 	$(call echo-cmd,objtool) $(cmd_objtool)				  \
 	$(cmd_modversions_c)						  \
->>>>>>> 1d966eb4
 	$(call echo-cmd,record_mcount) $(cmd_record_mcount)
 endef
 
