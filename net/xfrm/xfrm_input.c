--- conflicted
+++ resolved
@@ -107,11 +107,8 @@
 	sp->len = 0;
 	sp->olen = 0;
 
-<<<<<<< HEAD
-=======
 	memset(sp->ovec, 0, sizeof(sp->ovec[XFRM_MAX_OFFLOAD_DEPTH]));
 
->>>>>>> 2ac97f0f
 	if (src) {
 		int i;
 
@@ -212,14 +209,9 @@
 	unsigned int family;
 	int decaps = 0;
 	int async = 0;
-<<<<<<< HEAD
-	struct xfrm_offload *xo;
-	bool xfrm_gro = false;
-=======
 	bool xfrm_gro = false;
 	bool crypto_done = false;
 	struct xfrm_offload *xo = xfrm_offload(skb);
->>>>>>> 2ac97f0f
 
 	if (encap_type < 0) {
 		x = xfrm_input_state(skb);
@@ -231,11 +223,6 @@
 			seq = XFRM_SKB_CB(skb)->seq.input.low;
 			goto resume;
 		}
-<<<<<<< HEAD
-		/* encap_type < -1 indicates a GRO call. */
-		encap_type = 0;
-		seq = XFRM_SPI_SKB_CB(skb)->seq;
-=======
 
 		/* encap_type < -1 indicates a GRO call. */
 		encap_type = 0;
@@ -270,7 +257,6 @@
 			}
 		}
 
->>>>>>> 2ac97f0f
 		goto lock;
 	}
 
@@ -446,11 +432,7 @@
 		if (xo)
 			xfrm_gro = xo->flags & XFRM_GRO;
 
-<<<<<<< HEAD
-		err = x->inner_mode->afinfo->transport_finish(skb, async);
-=======
 		err = x->inner_mode->afinfo->transport_finish(skb, xfrm_gro || async);
->>>>>>> 2ac97f0f
 		if (xfrm_gro) {
 			skb_dst_drop(skb);
 			gro_cells_receive(&gro_cells, skb);
