--- conflicted
+++ resolved
@@ -380,11 +380,7 @@
 
 	noreclaim_flag = memalloc_noreclaim_save();
 	ret = sk->sk_backlog_rcv(sk, skb);
-<<<<<<< HEAD
-	current_restore_flags(pflags, PF_MEMALLOC);
-=======
 	memalloc_noreclaim_restore(noreclaim_flag);
->>>>>>> 8bc56dc7
 
 	return ret;
 }
