--- conflicted
+++ resolved
@@ -367,7 +367,6 @@
 	struct flow_dissector_key_control *key_control;
 	struct flow_dissector_key_basic *key_basic;
 	struct flow_dissector_key_addrs *key_addrs;
-	struct flow_dissector_key_arp *key_arp;
 	struct flow_dissector_key_ports *key_ports;
 	struct flow_dissector_key_icmp *key_icmp;
 	struct flow_dissector_key_tags *key_tags;
@@ -596,62 +595,6 @@
 		goto out_good;
 
 	case htons(ETH_P_ARP):
-<<<<<<< HEAD
-	case htons(ETH_P_RARP): {
-		struct {
-			unsigned char ar_sha[ETH_ALEN];
-			unsigned char ar_sip[4];
-			unsigned char ar_tha[ETH_ALEN];
-			unsigned char ar_tip[4];
-		} *arp_eth, _arp_eth;
-		const struct arphdr *arp;
-		struct arphdr *_arp;
-
-		arp = __skb_header_pointer(skb, nhoff, sizeof(_arp), data,
-					   hlen, &_arp);
-		if (!arp)
-			goto out_bad;
-
-		if (arp->ar_hrd != htons(ARPHRD_ETHER) ||
-		    arp->ar_pro != htons(ETH_P_IP) ||
-		    arp->ar_hln != ETH_ALEN ||
-		    arp->ar_pln != 4 ||
-		    (arp->ar_op != htons(ARPOP_REPLY) &&
-		     arp->ar_op != htons(ARPOP_REQUEST)))
-			goto out_bad;
-
-		arp_eth = __skb_header_pointer(skb, nhoff + sizeof(_arp),
-					       sizeof(_arp_eth), data,
-					       hlen,
-					       &_arp_eth);
-		if (!arp_eth)
-			goto out_bad;
-
-		if (dissector_uses_key(flow_dissector,
-				       FLOW_DISSECTOR_KEY_ARP)) {
-
-			key_arp = skb_flow_dissector_target(flow_dissector,
-							    FLOW_DISSECTOR_KEY_ARP,
-							    target_container);
-
-			memcpy(&key_arp->sip, arp_eth->ar_sip,
-			       sizeof(key_arp->sip));
-			memcpy(&key_arp->tip, arp_eth->ar_tip,
-			       sizeof(key_arp->tip));
-
-			/* Only store the lower byte of the opcode;
-			 * this covers ARPOP_REPLY and ARPOP_REQUEST.
-			 */
-			key_arp->op = ntohs(arp->ar_op) & 0xff;
-
-			ether_addr_copy(key_arp->sha, arp_eth->ar_sha);
-			ether_addr_copy(key_arp->tha, arp_eth->ar_tha);
-		}
-
-		goto out_good;
-	}
-
-=======
 	case htons(ETH_P_RARP):
 		switch (__skb_flow_dissect_arp(skb, flow_dissector,
 					       target_container, data,
@@ -662,7 +605,6 @@
 		default:
 			goto out_bad;
 		}
->>>>>>> 2ac97f0f
 	default:
 		goto out_bad;
 	}
