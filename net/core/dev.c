--- conflicted
+++ resolved
@@ -4241,11 +4241,7 @@
 		 */
 		noreclaim_flag = memalloc_noreclaim_save();
 		ret = __netif_receive_skb_core(skb, true);
-<<<<<<< HEAD
-		current_restore_flags(pflags, PF_MEMALLOC);
-=======
 		memalloc_noreclaim_restore(noreclaim_flag);
->>>>>>> 8bc56dc7
 	} else
 		ret = __netif_receive_skb_core(skb, false);
 
