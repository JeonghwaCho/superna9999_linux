--- conflicted
+++ resolved
@@ -1427,8 +1427,6 @@
 				 inline_mode);
 		if (err)
 			goto nla_put_failure;
-<<<<<<< HEAD
-=======
 	}
 
 	if (ops->eswitch_encap_mode_get) {
@@ -1438,7 +1436,6 @@
 		err = nla_put_u8(msg, DEVLINK_ATTR_ESWITCH_ENCAP_MODE, encap_mode);
 		if (err)
 			goto nla_put_failure;
->>>>>>> 2ac97f0f
 	}
 
 	genlmsg_end(msg, hdr);
@@ -2343,8 +2340,6 @@
 	{
 		.cmd = DEVLINK_CMD_ESWITCH_SET,
 		.doit = devlink_nl_cmd_eswitch_set_doit,
-<<<<<<< HEAD
-=======
 		.policy = devlink_nl_policy,
 		.flags = GENL_ADMIN_PERM,
 		.internal_flags = DEVLINK_NL_FLAG_NEED_DEVLINK,
@@ -2373,7 +2368,6 @@
 	{
 		.cmd = DEVLINK_CMD_DPIPE_TABLE_COUNTERS_SET,
 		.doit = devlink_nl_cmd_dpipe_table_counters_set,
->>>>>>> 2ac97f0f
 		.policy = devlink_nl_policy,
 		.flags = GENL_ADMIN_PERM,
 		.internal_flags = DEVLINK_NL_FLAG_NEED_DEVLINK,
