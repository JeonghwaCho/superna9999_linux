/*
 * Copyright 2002-2005, Instant802 Networks, Inc.
 * Copyright 2005-2006, Devicescape Software, Inc.
 * Copyright 2006-2007	Jiri Benc <jbenc@suse.cz>
 * Copyright 2007-2010	Johannes Berg <johannes@sipsolutions.net>
 * Copyright 2013-2014  Intel Mobile Communications GmbH
 * Copyright(c) 2015 - 2017 Intel Deutschland GmbH
 *
 * This program is free software; you can redistribute it and/or modify
 * it under the terms of the GNU General Public License version 2 as
 * published by the Free Software Foundation.
 */

#include <linux/jiffies.h>
#include <linux/slab.h>
#include <linux/kernel.h>
#include <linux/skbuff.h>
#include <linux/netdevice.h>
#include <linux/etherdevice.h>
#include <linux/rcupdate.h>
#include <linux/export.h>
#include <linux/bitops.h>
#include <net/mac80211.h>
#include <net/ieee80211_radiotap.h>
#include <asm/unaligned.h>

#include "ieee80211_i.h"
#include "driver-ops.h"
#include "led.h"
#include "mesh.h"
#include "wep.h"
#include "wpa.h"
#include "tkip.h"
#include "wme.h"
#include "rate.h"

static inline void ieee80211_rx_stats(struct net_device *dev, u32 len)
{
	struct pcpu_sw_netstats *tstats = this_cpu_ptr(dev->tstats);

	u64_stats_update_begin(&tstats->syncp);
	tstats->rx_packets++;
	tstats->rx_bytes += len;
	u64_stats_update_end(&tstats->syncp);
}

static u8 *ieee80211_get_bssid(struct ieee80211_hdr *hdr, size_t len,
			       enum nl80211_iftype type)
{
	__le16 fc = hdr->frame_control;

	if (ieee80211_is_data(fc)) {
		if (len < 24) /* drop incorrect hdr len (data) */
			return NULL;

		if (ieee80211_has_a4(fc))
			return NULL;
		if (ieee80211_has_tods(fc))
			return hdr->addr1;
		if (ieee80211_has_fromds(fc))
			return hdr->addr2;

		return hdr->addr3;
	}

	if (ieee80211_is_mgmt(fc)) {
		if (len < 24) /* drop incorrect hdr len (mgmt) */
			return NULL;
		return hdr->addr3;
	}

	if (ieee80211_is_ctl(fc)) {
		if (ieee80211_is_pspoll(fc))
			return hdr->addr1;

		if (ieee80211_is_back_req(fc)) {
			switch (type) {
			case NL80211_IFTYPE_STATION:
				return hdr->addr2;
			case NL80211_IFTYPE_AP:
			case NL80211_IFTYPE_AP_VLAN:
				return hdr->addr1;
			default:
				break; /* fall through to the return */
			}
		}
	}

	return NULL;
}

/*
 * monitor mode reception
 *
 * This function cleans up the SKB, i.e. it removes all the stuff
 * only useful for monitoring.
 */
static void remove_monitor_info(struct sk_buff *skb,
				unsigned int present_fcs_len,
				unsigned int rtap_vendor_space)
{
	if (present_fcs_len)
		__pskb_trim(skb, skb->len - present_fcs_len);
	__pskb_pull(skb, rtap_vendor_space);
}

static inline bool should_drop_frame(struct sk_buff *skb, int present_fcs_len,
				     unsigned int rtap_vendor_space)
{
	struct ieee80211_rx_status *status = IEEE80211_SKB_RXCB(skb);
	struct ieee80211_hdr *hdr;

	hdr = (void *)(skb->data + rtap_vendor_space);

	if (status->flag & (RX_FLAG_FAILED_FCS_CRC |
			    RX_FLAG_FAILED_PLCP_CRC |
			    RX_FLAG_ONLY_MONITOR))
		return true;

	if (unlikely(skb->len < 16 + present_fcs_len + rtap_vendor_space))
		return true;

	if (ieee80211_is_ctl(hdr->frame_control) &&
	    !ieee80211_is_pspoll(hdr->frame_control) &&
	    !ieee80211_is_back_req(hdr->frame_control))
		return true;

	return false;
}

static int
ieee80211_rx_radiotap_hdrlen(struct ieee80211_local *local,
			     struct ieee80211_rx_status *status,
			     struct sk_buff *skb)
{
	int len;

	/* always present fields */
	len = sizeof(struct ieee80211_radiotap_header) + 8;

	/* allocate extra bitmaps */
	if (status->chains)
		len += 4 * hweight8(status->chains);

	if (ieee80211_have_rx_timestamp(status)) {
		len = ALIGN(len, 8);
		len += 8;
	}
	if (ieee80211_hw_check(&local->hw, SIGNAL_DBM))
		len += 1;

	/* antenna field, if we don't have per-chain info */
	if (!status->chains)
		len += 1;

	/* padding for RX_FLAGS if necessary */
	len = ALIGN(len, 2);

	if (status->encoding == RX_ENC_HT) /* HT info */
		len += 3;

	if (status->flag & RX_FLAG_AMPDU_DETAILS) {
		len = ALIGN(len, 4);
		len += 8;
	}

	if (status->encoding == RX_ENC_VHT) {
		len = ALIGN(len, 2);
		len += 12;
	}

	if (local->hw.radiotap_timestamp.units_pos >= 0) {
		len = ALIGN(len, 8);
		len += 12;
	}

	if (status->chains) {
		/* antenna and antenna signal fields */
		len += 2 * hweight8(status->chains);
	}

	if (status->flag & RX_FLAG_RADIOTAP_VENDOR_DATA) {
		struct ieee80211_vendor_radiotap *rtap = (void *)skb->data;

		/* vendor presence bitmap */
		len += 4;
		/* alignment for fixed 6-byte vendor data header */
		len = ALIGN(len, 2);
		/* vendor data header */
		len += 6;
		if (WARN_ON(rtap->align == 0))
			rtap->align = 1;
		len = ALIGN(len, rtap->align);
		len += rtap->len + rtap->pad;
	}

	return len;
}

static void ieee80211_handle_mu_mimo_mon(struct ieee80211_sub_if_data *sdata,
					 struct sk_buff *skb,
					 int rtap_vendor_space)
{
	struct {
		struct ieee80211_hdr_3addr hdr;
		u8 category;
		u8 action_code;
	} __packed action;

	if (!sdata)
		return;

	BUILD_BUG_ON(sizeof(action) != IEEE80211_MIN_ACTION_SIZE + 1);

	if (skb->len < rtap_vendor_space + sizeof(action) +
		       VHT_MUMIMO_GROUPS_DATA_LEN)
		return;

	if (!is_valid_ether_addr(sdata->u.mntr.mu_follow_addr))
		return;

	skb_copy_bits(skb, rtap_vendor_space, &action, sizeof(action));

	if (!ieee80211_is_action(action.hdr.frame_control))
		return;

	if (action.category != WLAN_CATEGORY_VHT)
		return;

	if (action.action_code != WLAN_VHT_ACTION_GROUPID_MGMT)
		return;

	if (!ether_addr_equal(action.hdr.addr1, sdata->u.mntr.mu_follow_addr))
		return;

	skb = skb_copy(skb, GFP_ATOMIC);
	if (!skb)
		return;

	skb->pkt_type = IEEE80211_SDATA_QUEUE_TYPE_FRAME;
	skb_queue_tail(&sdata->skb_queue, skb);
	ieee80211_queue_work(&sdata->local->hw, &sdata->work);
}

/*
 * ieee80211_add_rx_radiotap_header - add radiotap header
 *
 * add a radiotap header containing all the fields which the hardware provided.
 */
static void
ieee80211_add_rx_radiotap_header(struct ieee80211_local *local,
				 struct sk_buff *skb,
				 struct ieee80211_rate *rate,
				 int rtap_len, bool has_fcs)
{
	struct ieee80211_rx_status *status = IEEE80211_SKB_RXCB(skb);
	struct ieee80211_radiotap_header *rthdr;
	unsigned char *pos;
	__le32 *it_present;
	u32 it_present_val;
	u16 rx_flags = 0;
	u16 channel_flags = 0;
	int mpdulen, chain;
	unsigned long chains = status->chains;
	struct ieee80211_vendor_radiotap rtap = {};

	if (status->flag & RX_FLAG_RADIOTAP_VENDOR_DATA) {
		rtap = *(struct ieee80211_vendor_radiotap *)skb->data;
		/* rtap.len and rtap.pad are undone immediately */
		skb_pull(skb, sizeof(rtap) + rtap.len + rtap.pad);
	}

	mpdulen = skb->len;
	if (!(has_fcs && ieee80211_hw_check(&local->hw, RX_INCLUDES_FCS)))
		mpdulen += FCS_LEN;

	rthdr = (struct ieee80211_radiotap_header *)skb_push(skb, rtap_len);
	memset(rthdr, 0, rtap_len - rtap.len - rtap.pad);
	it_present = &rthdr->it_present;

	/* radiotap header, set always present flags */
	rthdr->it_len = cpu_to_le16(rtap_len);
	it_present_val = BIT(IEEE80211_RADIOTAP_FLAGS) |
			 BIT(IEEE80211_RADIOTAP_CHANNEL) |
			 BIT(IEEE80211_RADIOTAP_RX_FLAGS);

	if (!status->chains)
		it_present_val |= BIT(IEEE80211_RADIOTAP_ANTENNA);

	for_each_set_bit(chain, &chains, IEEE80211_MAX_CHAINS) {
		it_present_val |=
			BIT(IEEE80211_RADIOTAP_EXT) |
			BIT(IEEE80211_RADIOTAP_RADIOTAP_NAMESPACE);
		put_unaligned_le32(it_present_val, it_present);
		it_present++;
		it_present_val = BIT(IEEE80211_RADIOTAP_ANTENNA) |
				 BIT(IEEE80211_RADIOTAP_DBM_ANTSIGNAL);
	}

	if (status->flag & RX_FLAG_RADIOTAP_VENDOR_DATA) {
		it_present_val |= BIT(IEEE80211_RADIOTAP_VENDOR_NAMESPACE) |
				  BIT(IEEE80211_RADIOTAP_EXT);
		put_unaligned_le32(it_present_val, it_present);
		it_present++;
		it_present_val = rtap.present;
	}

	put_unaligned_le32(it_present_val, it_present);

	pos = (void *)(it_present + 1);

	/* the order of the following fields is important */

	/* IEEE80211_RADIOTAP_TSFT */
	if (ieee80211_have_rx_timestamp(status)) {
		/* padding */
		while ((pos - (u8 *)rthdr) & 7)
			*pos++ = 0;
		put_unaligned_le64(
			ieee80211_calculate_rx_timestamp(local, status,
							 mpdulen, 0),
			pos);
		rthdr->it_present |= cpu_to_le32(1 << IEEE80211_RADIOTAP_TSFT);
		pos += 8;
	}

	/* IEEE80211_RADIOTAP_FLAGS */
	if (has_fcs && ieee80211_hw_check(&local->hw, RX_INCLUDES_FCS))
		*pos |= IEEE80211_RADIOTAP_F_FCS;
	if (status->flag & (RX_FLAG_FAILED_FCS_CRC | RX_FLAG_FAILED_PLCP_CRC))
		*pos |= IEEE80211_RADIOTAP_F_BADFCS;
	if (status->enc_flags & RX_ENC_FLAG_SHORTPRE)
		*pos |= IEEE80211_RADIOTAP_F_SHORTPRE;
	pos++;

	/* IEEE80211_RADIOTAP_RATE */
	if (!rate || status->encoding != RX_ENC_LEGACY) {
		/*
		 * Without rate information don't add it. If we have,
		 * MCS information is a separate field in radiotap,
		 * added below. The byte here is needed as padding
		 * for the channel though, so initialise it to 0.
		 */
		*pos = 0;
	} else {
		int shift = 0;
		rthdr->it_present |= cpu_to_le32(1 << IEEE80211_RADIOTAP_RATE);
		if (status->bw == RATE_INFO_BW_10)
			shift = 1;
		else if (status->bw == RATE_INFO_BW_5)
			shift = 2;
		*pos = DIV_ROUND_UP(rate->bitrate, 5 * (1 << shift));
	}
	pos++;

	/* IEEE80211_RADIOTAP_CHANNEL */
	put_unaligned_le16(status->freq, pos);
	pos += 2;
	if (status->bw == RATE_INFO_BW_10)
		channel_flags |= IEEE80211_CHAN_HALF;
	else if (status->bw == RATE_INFO_BW_5)
		channel_flags |= IEEE80211_CHAN_QUARTER;

	if (status->band == NL80211_BAND_5GHZ)
		channel_flags |= IEEE80211_CHAN_OFDM | IEEE80211_CHAN_5GHZ;
	else if (status->encoding != RX_ENC_LEGACY)
		channel_flags |= IEEE80211_CHAN_DYN | IEEE80211_CHAN_2GHZ;
	else if (rate && rate->flags & IEEE80211_RATE_ERP_G)
		channel_flags |= IEEE80211_CHAN_OFDM | IEEE80211_CHAN_2GHZ;
	else if (rate)
		channel_flags |= IEEE80211_CHAN_CCK | IEEE80211_CHAN_2GHZ;
	else
		channel_flags |= IEEE80211_CHAN_2GHZ;
	put_unaligned_le16(channel_flags, pos);
	pos += 2;

	/* IEEE80211_RADIOTAP_DBM_ANTSIGNAL */
	if (ieee80211_hw_check(&local->hw, SIGNAL_DBM) &&
	    !(status->flag & RX_FLAG_NO_SIGNAL_VAL)) {
		*pos = status->signal;
		rthdr->it_present |=
			cpu_to_le32(1 << IEEE80211_RADIOTAP_DBM_ANTSIGNAL);
		pos++;
	}

	/* IEEE80211_RADIOTAP_LOCK_QUALITY is missing */

	if (!status->chains) {
		/* IEEE80211_RADIOTAP_ANTENNA */
		*pos = status->antenna;
		pos++;
	}

	/* IEEE80211_RADIOTAP_DB_ANTNOISE is not used */

	/* IEEE80211_RADIOTAP_RX_FLAGS */
	/* ensure 2 byte alignment for the 2 byte field as required */
	if ((pos - (u8 *)rthdr) & 1)
		*pos++ = 0;
	if (status->flag & RX_FLAG_FAILED_PLCP_CRC)
		rx_flags |= IEEE80211_RADIOTAP_F_RX_BADPLCP;
	put_unaligned_le16(rx_flags, pos);
	pos += 2;

	if (status->encoding == RX_ENC_HT) {
		unsigned int stbc;

		rthdr->it_present |= cpu_to_le32(1 << IEEE80211_RADIOTAP_MCS);
		*pos++ = local->hw.radiotap_mcs_details;
		*pos = 0;
		if (status->enc_flags & RX_ENC_FLAG_SHORT_GI)
			*pos |= IEEE80211_RADIOTAP_MCS_SGI;
		if (status->bw == RATE_INFO_BW_40)
			*pos |= IEEE80211_RADIOTAP_MCS_BW_40;
		if (status->enc_flags & RX_ENC_FLAG_HT_GF)
			*pos |= IEEE80211_RADIOTAP_MCS_FMT_GF;
		if (status->enc_flags & RX_ENC_FLAG_LDPC)
			*pos |= IEEE80211_RADIOTAP_MCS_FEC_LDPC;
		stbc = (status->enc_flags & RX_ENC_FLAG_STBC_MASK) >> RX_ENC_FLAG_STBC_SHIFT;
		*pos |= stbc << IEEE80211_RADIOTAP_MCS_STBC_SHIFT;
		pos++;
		*pos++ = status->rate_idx;
	}

	if (status->flag & RX_FLAG_AMPDU_DETAILS) {
		u16 flags = 0;

		/* ensure 4 byte alignment */
		while ((pos - (u8 *)rthdr) & 3)
			pos++;
		rthdr->it_present |=
			cpu_to_le32(1 << IEEE80211_RADIOTAP_AMPDU_STATUS);
		put_unaligned_le32(status->ampdu_reference, pos);
		pos += 4;
		if (status->flag & RX_FLAG_AMPDU_LAST_KNOWN)
			flags |= IEEE80211_RADIOTAP_AMPDU_LAST_KNOWN;
		if (status->flag & RX_FLAG_AMPDU_IS_LAST)
			flags |= IEEE80211_RADIOTAP_AMPDU_IS_LAST;
		if (status->flag & RX_FLAG_AMPDU_DELIM_CRC_ERROR)
			flags |= IEEE80211_RADIOTAP_AMPDU_DELIM_CRC_ERR;
		if (status->flag & RX_FLAG_AMPDU_DELIM_CRC_KNOWN)
			flags |= IEEE80211_RADIOTAP_AMPDU_DELIM_CRC_KNOWN;
		put_unaligned_le16(flags, pos);
		pos += 2;
		if (status->flag & RX_FLAG_AMPDU_DELIM_CRC_KNOWN)
			*pos++ = status->ampdu_delimiter_crc;
		else
			*pos++ = 0;
		*pos++ = 0;
	}

	if (status->encoding == RX_ENC_VHT) {
		u16 known = local->hw.radiotap_vht_details;

		rthdr->it_present |= cpu_to_le32(1 << IEEE80211_RADIOTAP_VHT);
		put_unaligned_le16(known, pos);
		pos += 2;
		/* flags */
		if (status->enc_flags & RX_ENC_FLAG_SHORT_GI)
			*pos |= IEEE80211_RADIOTAP_VHT_FLAG_SGI;
		/* in VHT, STBC is binary */
		if (status->enc_flags & RX_ENC_FLAG_STBC_MASK)
			*pos |= IEEE80211_RADIOTAP_VHT_FLAG_STBC;
		if (status->enc_flags & RX_ENC_FLAG_BF)
			*pos |= IEEE80211_RADIOTAP_VHT_FLAG_BEAMFORMED;
		pos++;
		/* bandwidth */
		switch (status->bw) {
		case RATE_INFO_BW_80:
			*pos++ = 4;
			break;
		case RATE_INFO_BW_160:
			*pos++ = 11;
			break;
		case RATE_INFO_BW_40:
			*pos++ = 1;
			break;
		default:
			*pos++ = 0;
		}
		/* MCS/NSS */
		*pos = (status->rate_idx << 4) | status->nss;
		pos += 4;
		/* coding field */
		if (status->enc_flags & RX_ENC_FLAG_LDPC)
			*pos |= IEEE80211_RADIOTAP_CODING_LDPC_USER0;
		pos++;
		/* group ID */
		pos++;
		/* partial_aid */
		pos += 2;
	}

	if (local->hw.radiotap_timestamp.units_pos >= 0) {
		u16 accuracy = 0;
		u8 flags = IEEE80211_RADIOTAP_TIMESTAMP_FLAG_32BIT;

		rthdr->it_present |=
			cpu_to_le32(1 << IEEE80211_RADIOTAP_TIMESTAMP);

		/* ensure 8 byte alignment */
		while ((pos - (u8 *)rthdr) & 7)
			pos++;

		put_unaligned_le64(status->device_timestamp, pos);
		pos += sizeof(u64);

		if (local->hw.radiotap_timestamp.accuracy >= 0) {
			accuracy = local->hw.radiotap_timestamp.accuracy;
			flags |= IEEE80211_RADIOTAP_TIMESTAMP_FLAG_ACCURACY;
		}
		put_unaligned_le16(accuracy, pos);
		pos += sizeof(u16);

		*pos++ = local->hw.radiotap_timestamp.units_pos;
		*pos++ = flags;
	}

	for_each_set_bit(chain, &chains, IEEE80211_MAX_CHAINS) {
		*pos++ = status->chain_signal[chain];
		*pos++ = chain;
	}

	if (status->flag & RX_FLAG_RADIOTAP_VENDOR_DATA) {
		/* ensure 2 byte alignment for the vendor field as required */
		if ((pos - (u8 *)rthdr) & 1)
			*pos++ = 0;
		*pos++ = rtap.oui[0];
		*pos++ = rtap.oui[1];
		*pos++ = rtap.oui[2];
		*pos++ = rtap.subns;
		put_unaligned_le16(rtap.len, pos);
		pos += 2;
		/* align the actual payload as requested */
		while ((pos - (u8 *)rthdr) & (rtap.align - 1))
			*pos++ = 0;
		/* data (and possible padding) already follows */
	}
}

static struct sk_buff *
ieee80211_make_monitor_skb(struct ieee80211_local *local,
			   struct sk_buff **origskb,
			   struct ieee80211_rate *rate,
			   int rtap_vendor_space, bool use_origskb)
{
	struct ieee80211_rx_status *status = IEEE80211_SKB_RXCB(*origskb);
	int rt_hdrlen, needed_headroom;
	struct sk_buff *skb;

	/* room for the radiotap header based on driver features */
	rt_hdrlen = ieee80211_rx_radiotap_hdrlen(local, status, *origskb);
	needed_headroom = rt_hdrlen - rtap_vendor_space;

	if (use_origskb) {
		/* only need to expand headroom if necessary */
		skb = *origskb;
		*origskb = NULL;

		/*
		 * This shouldn't trigger often because most devices have an
		 * RX header they pull before we get here, and that should
		 * be big enough for our radiotap information. We should
		 * probably export the length to drivers so that we can have
		 * them allocate enough headroom to start with.
		 */
		if (skb_headroom(skb) < needed_headroom &&
		    pskb_expand_head(skb, needed_headroom, 0, GFP_ATOMIC)) {
			dev_kfree_skb(skb);
			return NULL;
		}
	} else {
		/*
		 * Need to make a copy and possibly remove radiotap header
		 * and FCS from the original.
		 */
		skb = skb_copy_expand(*origskb, needed_headroom, 0, GFP_ATOMIC);

		if (!skb)
			return NULL;
	}

	/* prepend radiotap information */
	ieee80211_add_rx_radiotap_header(local, skb, rate, rt_hdrlen, true);

	skb_reset_mac_header(skb);
	skb->ip_summed = CHECKSUM_UNNECESSARY;
	skb->pkt_type = PACKET_OTHERHOST;
	skb->protocol = htons(ETH_P_802_2);

	return skb;
}

/*
 * This function copies a received frame to all monitor interfaces and
 * returns a cleaned-up SKB that no longer includes the FCS nor the
 * radiotap header the driver might have added.
 */
static struct sk_buff *
ieee80211_rx_monitor(struct ieee80211_local *local, struct sk_buff *origskb,
		     struct ieee80211_rate *rate)
{
	struct ieee80211_rx_status *status = IEEE80211_SKB_RXCB(origskb);
	struct ieee80211_sub_if_data *sdata;
	struct sk_buff *monskb = NULL;
	int present_fcs_len = 0;
	unsigned int rtap_vendor_space = 0;
	struct ieee80211_sub_if_data *monitor_sdata =
		rcu_dereference(local->monitor_sdata);
	bool only_monitor = false;

	if (unlikely(status->flag & RX_FLAG_RADIOTAP_VENDOR_DATA)) {
		struct ieee80211_vendor_radiotap *rtap = (void *)origskb->data;

		rtap_vendor_space = sizeof(*rtap) + rtap->len + rtap->pad;
	}

	/*
	 * First, we may need to make a copy of the skb because
	 *  (1) we need to modify it for radiotap (if not present), and
	 *  (2) the other RX handlers will modify the skb we got.
	 *
	 * We don't need to, of course, if we aren't going to return
	 * the SKB because it has a bad FCS/PLCP checksum.
	 */

	if (ieee80211_hw_check(&local->hw, RX_INCLUDES_FCS)) {
		if (unlikely(origskb->len <= FCS_LEN)) {
			/* driver bug */
			WARN_ON(1);
			dev_kfree_skb(origskb);
			return NULL;
		}
		present_fcs_len = FCS_LEN;
	}

	/* ensure hdr->frame_control and vendor radiotap data are in skb head */
	if (!pskb_may_pull(origskb, 2 + rtap_vendor_space)) {
		dev_kfree_skb(origskb);
		return NULL;
	}

	only_monitor = should_drop_frame(origskb, present_fcs_len,
					 rtap_vendor_space);

	if (!local->monitors || (status->flag & RX_FLAG_SKIP_MONITOR)) {
		if (only_monitor) {
			dev_kfree_skb(origskb);
			return NULL;
		}

<<<<<<< HEAD
		return remove_monitor_info(local, origskb, rtap_vendor_space);
	}

	ieee80211_handle_mu_mimo_mon(monitor_sdata, origskb, rtap_vendor_space);

	/* room for the radiotap header based on driver features */
	rt_hdrlen = ieee80211_rx_radiotap_hdrlen(local, status, origskb);
	needed_headroom = rt_hdrlen - rtap_vendor_space;

	if (should_drop_frame(origskb, present_fcs_len, rtap_vendor_space)) {
		/* only need to expand headroom if necessary */
		skb = origskb;
		origskb = NULL;

		/*
		 * This shouldn't trigger often because most devices have an
		 * RX header they pull before we get here, and that should
		 * be big enough for our radiotap information. We should
		 * probably export the length to drivers so that we can have
		 * them allocate enough headroom to start with.
		 */
		if (skb_headroom(skb) < needed_headroom &&
		    pskb_expand_head(skb, needed_headroom, 0, GFP_ATOMIC)) {
			dev_kfree_skb(skb);
			return NULL;
		}
	} else {
		/*
		 * Need to make a copy and possibly remove radiotap header
		 * and FCS from the original.
		 */
		skb = skb_copy_expand(origskb, needed_headroom, 0, GFP_ATOMIC);

		origskb = remove_monitor_info(local, origskb,
					      rtap_vendor_space);

		if (!skb)
			return origskb;
=======
		remove_monitor_info(origskb, present_fcs_len,
				    rtap_vendor_space);
		return origskb;
>>>>>>> 3864f3ba
	}

	ieee80211_handle_mu_mimo_mon(monitor_sdata, origskb, rtap_vendor_space);

	list_for_each_entry_rcu(sdata, &local->mon_list, u.mntr.list) {
		bool last_monitor = list_is_last(&sdata->u.mntr.list,
						 &local->mon_list);

		if (!monskb)
			monskb = ieee80211_make_monitor_skb(local, &origskb,
							    rate,
							    rtap_vendor_space,
							    only_monitor &&
							    last_monitor);

		if (monskb) {
			struct sk_buff *skb;

			if (last_monitor) {
				skb = monskb;
				monskb = NULL;
			} else {
				skb = skb_clone(monskb, GFP_ATOMIC);
			}

			if (skb) {
				skb->dev = sdata->dev;
				ieee80211_rx_stats(skb->dev, skb->len);
				netif_receive_skb(skb);
			}
		}

		if (last_monitor)
			break;
	}

<<<<<<< HEAD
	if (prev_dev) {
		skb->dev = prev_dev;
		netif_receive_skb(skb);
	} else
		dev_kfree_skb(skb);
=======
	/* this happens if last_monitor was erroneously false */
	dev_kfree_skb(monskb);

	/* ditto */
	if (!origskb)
		return NULL;
>>>>>>> 3864f3ba

	remove_monitor_info(origskb, present_fcs_len, rtap_vendor_space);
	return origskb;
}

static void ieee80211_parse_qos(struct ieee80211_rx_data *rx)
{
	struct ieee80211_hdr *hdr = (struct ieee80211_hdr *)rx->skb->data;
	struct ieee80211_rx_status *status = IEEE80211_SKB_RXCB(rx->skb);
	int tid, seqno_idx, security_idx;

	/* does the frame have a qos control field? */
	if (ieee80211_is_data_qos(hdr->frame_control)) {
		u8 *qc = ieee80211_get_qos_ctl(hdr);
		/* frame has qos control */
		tid = *qc & IEEE80211_QOS_CTL_TID_MASK;
		if (*qc & IEEE80211_QOS_CTL_A_MSDU_PRESENT)
			status->rx_flags |= IEEE80211_RX_AMSDU;

		seqno_idx = tid;
		security_idx = tid;
	} else {
		/*
		 * IEEE 802.11-2007, 7.1.3.4.1 ("Sequence Number field"):
		 *
		 *	Sequence numbers for management frames, QoS data
		 *	frames with a broadcast/multicast address in the
		 *	Address 1 field, and all non-QoS data frames sent
		 *	by QoS STAs are assigned using an additional single
		 *	modulo-4096 counter, [...]
		 *
		 * We also use that counter for non-QoS STAs.
		 */
		seqno_idx = IEEE80211_NUM_TIDS;
		security_idx = 0;
		if (ieee80211_is_mgmt(hdr->frame_control))
			security_idx = IEEE80211_NUM_TIDS;
		tid = 0;
	}

	rx->seqno_idx = seqno_idx;
	rx->security_idx = security_idx;
	/* Set skb->priority to 1d tag if highest order bit of TID is not set.
	 * For now, set skb->priority to 0 for other cases. */
	rx->skb->priority = (tid > 7) ? 0 : tid;
}

/**
 * DOC: Packet alignment
 *
 * Drivers always need to pass packets that are aligned to two-byte boundaries
 * to the stack.
 *
 * Additionally, should, if possible, align the payload data in a way that
 * guarantees that the contained IP header is aligned to a four-byte
 * boundary. In the case of regular frames, this simply means aligning the
 * payload to a four-byte boundary (because either the IP header is directly
 * contained, or IV/RFC1042 headers that have a length divisible by four are
 * in front of it).  If the payload data is not properly aligned and the
 * architecture doesn't support efficient unaligned operations, mac80211
 * will align the data.
 *
 * With A-MSDU frames, however, the payload data address must yield two modulo
 * four because there are 14-byte 802.3 headers within the A-MSDU frames that
 * push the IP header further back to a multiple of four again. Thankfully, the
 * specs were sane enough this time around to require padding each A-MSDU
 * subframe to a length that is a multiple of four.
 *
 * Padding like Atheros hardware adds which is between the 802.11 header and
 * the payload is not supported, the driver is required to move the 802.11
 * header to be directly in front of the payload in that case.
 */
static void ieee80211_verify_alignment(struct ieee80211_rx_data *rx)
{
#ifdef CONFIG_MAC80211_VERBOSE_DEBUG
	WARN_ON_ONCE((unsigned long)rx->skb->data & 1);
#endif
}


/* rx handlers */

static int ieee80211_is_unicast_robust_mgmt_frame(struct sk_buff *skb)
{
	struct ieee80211_hdr *hdr = (struct ieee80211_hdr *) skb->data;

	if (is_multicast_ether_addr(hdr->addr1))
		return 0;

	return ieee80211_is_robust_mgmt_frame(skb);
}


static int ieee80211_is_multicast_robust_mgmt_frame(struct sk_buff *skb)
{
	struct ieee80211_hdr *hdr = (struct ieee80211_hdr *) skb->data;

	if (!is_multicast_ether_addr(hdr->addr1))
		return 0;

	return ieee80211_is_robust_mgmt_frame(skb);
}


/* Get the BIP key index from MMIE; return -1 if this is not a BIP frame */
static int ieee80211_get_mmie_keyidx(struct sk_buff *skb)
{
	struct ieee80211_mgmt *hdr = (struct ieee80211_mgmt *) skb->data;
	struct ieee80211_mmie *mmie;
	struct ieee80211_mmie_16 *mmie16;

	if (skb->len < 24 + sizeof(*mmie) || !is_multicast_ether_addr(hdr->da))
		return -1;

	if (!ieee80211_is_robust_mgmt_frame(skb))
		return -1; /* not a robust management frame */

	mmie = (struct ieee80211_mmie *)
		(skb->data + skb->len - sizeof(*mmie));
	if (mmie->element_id == WLAN_EID_MMIE &&
	    mmie->length == sizeof(*mmie) - 2)
		return le16_to_cpu(mmie->key_id);

	mmie16 = (struct ieee80211_mmie_16 *)
		(skb->data + skb->len - sizeof(*mmie16));
	if (skb->len >= 24 + sizeof(*mmie16) &&
	    mmie16->element_id == WLAN_EID_MMIE &&
	    mmie16->length == sizeof(*mmie16) - 2)
		return le16_to_cpu(mmie16->key_id);

	return -1;
}

static int ieee80211_get_cs_keyid(const struct ieee80211_cipher_scheme *cs,
				  struct sk_buff *skb)
{
	struct ieee80211_hdr *hdr = (struct ieee80211_hdr *)skb->data;
	__le16 fc;
	int hdrlen;
	u8 keyid;

	fc = hdr->frame_control;
	hdrlen = ieee80211_hdrlen(fc);

	if (skb->len < hdrlen + cs->hdr_len)
		return -EINVAL;

	skb_copy_bits(skb, hdrlen + cs->key_idx_off, &keyid, 1);
	keyid &= cs->key_idx_mask;
	keyid >>= cs->key_idx_shift;

	return keyid;
}

static ieee80211_rx_result ieee80211_rx_mesh_check(struct ieee80211_rx_data *rx)
{
	struct ieee80211_hdr *hdr = (struct ieee80211_hdr *)rx->skb->data;
	char *dev_addr = rx->sdata->vif.addr;

	if (ieee80211_is_data(hdr->frame_control)) {
		if (is_multicast_ether_addr(hdr->addr1)) {
			if (ieee80211_has_tods(hdr->frame_control) ||
			    !ieee80211_has_fromds(hdr->frame_control))
				return RX_DROP_MONITOR;
			if (ether_addr_equal(hdr->addr3, dev_addr))
				return RX_DROP_MONITOR;
		} else {
			if (!ieee80211_has_a4(hdr->frame_control))
				return RX_DROP_MONITOR;
			if (ether_addr_equal(hdr->addr4, dev_addr))
				return RX_DROP_MONITOR;
		}
	}

	/* If there is not an established peer link and this is not a peer link
	 * establisment frame, beacon or probe, drop the frame.
	 */

	if (!rx->sta || sta_plink_state(rx->sta) != NL80211_PLINK_ESTAB) {
		struct ieee80211_mgmt *mgmt;

		if (!ieee80211_is_mgmt(hdr->frame_control))
			return RX_DROP_MONITOR;

		if (ieee80211_is_action(hdr->frame_control)) {
			u8 category;

			/* make sure category field is present */
			if (rx->skb->len < IEEE80211_MIN_ACTION_SIZE)
				return RX_DROP_MONITOR;

			mgmt = (struct ieee80211_mgmt *)hdr;
			category = mgmt->u.action.category;
			if (category != WLAN_CATEGORY_MESH_ACTION &&
			    category != WLAN_CATEGORY_SELF_PROTECTED)
				return RX_DROP_MONITOR;
			return RX_CONTINUE;
		}

		if (ieee80211_is_probe_req(hdr->frame_control) ||
		    ieee80211_is_probe_resp(hdr->frame_control) ||
		    ieee80211_is_beacon(hdr->frame_control) ||
		    ieee80211_is_auth(hdr->frame_control))
			return RX_CONTINUE;

		return RX_DROP_MONITOR;
	}

	return RX_CONTINUE;
}

static inline bool ieee80211_rx_reorder_ready(struct tid_ampdu_rx *tid_agg_rx,
					      int index)
{
	struct sk_buff_head *frames = &tid_agg_rx->reorder_buf[index];
	struct sk_buff *tail = skb_peek_tail(frames);
	struct ieee80211_rx_status *status;

	if (tid_agg_rx->reorder_buf_filtered & BIT_ULL(index))
		return true;

	if (!tail)
		return false;

	status = IEEE80211_SKB_RXCB(tail);
	if (status->flag & RX_FLAG_AMSDU_MORE)
		return false;

	return true;
}

static void ieee80211_release_reorder_frame(struct ieee80211_sub_if_data *sdata,
					    struct tid_ampdu_rx *tid_agg_rx,
					    int index,
					    struct sk_buff_head *frames)
{
	struct sk_buff_head *skb_list = &tid_agg_rx->reorder_buf[index];
	struct sk_buff *skb;
	struct ieee80211_rx_status *status;

	lockdep_assert_held(&tid_agg_rx->reorder_lock);

	if (skb_queue_empty(skb_list))
		goto no_frame;

	if (!ieee80211_rx_reorder_ready(tid_agg_rx, index)) {
		__skb_queue_purge(skb_list);
		goto no_frame;
	}

	/* release frames from the reorder ring buffer */
	tid_agg_rx->stored_mpdu_num--;
	while ((skb = __skb_dequeue(skb_list))) {
		status = IEEE80211_SKB_RXCB(skb);
		status->rx_flags |= IEEE80211_RX_DEFERRED_RELEASE;
		__skb_queue_tail(frames, skb);
	}

no_frame:
	tid_agg_rx->reorder_buf_filtered &= ~BIT_ULL(index);
	tid_agg_rx->head_seq_num = ieee80211_sn_inc(tid_agg_rx->head_seq_num);
}

static void ieee80211_release_reorder_frames(struct ieee80211_sub_if_data *sdata,
					     struct tid_ampdu_rx *tid_agg_rx,
					     u16 head_seq_num,
					     struct sk_buff_head *frames)
{
	int index;

	lockdep_assert_held(&tid_agg_rx->reorder_lock);

	while (ieee80211_sn_less(tid_agg_rx->head_seq_num, head_seq_num)) {
		index = tid_agg_rx->head_seq_num % tid_agg_rx->buf_size;
		ieee80211_release_reorder_frame(sdata, tid_agg_rx, index,
						frames);
	}
}

/*
 * Timeout (in jiffies) for skb's that are waiting in the RX reorder buffer. If
 * the skb was added to the buffer longer than this time ago, the earlier
 * frames that have not yet been received are assumed to be lost and the skb
 * can be released for processing. This may also release other skb's from the
 * reorder buffer if there are no additional gaps between the frames.
 *
 * Callers must hold tid_agg_rx->reorder_lock.
 */
#define HT_RX_REORDER_BUF_TIMEOUT (HZ / 10)

static void ieee80211_sta_reorder_release(struct ieee80211_sub_if_data *sdata,
					  struct tid_ampdu_rx *tid_agg_rx,
					  struct sk_buff_head *frames)
{
	int index, i, j;

	lockdep_assert_held(&tid_agg_rx->reorder_lock);

	/* release the buffer until next missing frame */
	index = tid_agg_rx->head_seq_num % tid_agg_rx->buf_size;
	if (!ieee80211_rx_reorder_ready(tid_agg_rx, index) &&
	    tid_agg_rx->stored_mpdu_num) {
		/*
		 * No buffers ready to be released, but check whether any
		 * frames in the reorder buffer have timed out.
		 */
		int skipped = 1;
		for (j = (index + 1) % tid_agg_rx->buf_size; j != index;
		     j = (j + 1) % tid_agg_rx->buf_size) {
			if (!ieee80211_rx_reorder_ready(tid_agg_rx, j)) {
				skipped++;
				continue;
			}
			if (skipped &&
			    !time_after(jiffies, tid_agg_rx->reorder_time[j] +
					HT_RX_REORDER_BUF_TIMEOUT))
				goto set_release_timer;

			/* don't leave incomplete A-MSDUs around */
			for (i = (index + 1) % tid_agg_rx->buf_size; i != j;
			     i = (i + 1) % tid_agg_rx->buf_size)
				__skb_queue_purge(&tid_agg_rx->reorder_buf[i]);

			ht_dbg_ratelimited(sdata,
					   "release an RX reorder frame due to timeout on earlier frames\n");
			ieee80211_release_reorder_frame(sdata, tid_agg_rx, j,
							frames);

			/*
			 * Increment the head seq# also for the skipped slots.
			 */
			tid_agg_rx->head_seq_num =
				(tid_agg_rx->head_seq_num +
				 skipped) & IEEE80211_SN_MASK;
			skipped = 0;
		}
	} else while (ieee80211_rx_reorder_ready(tid_agg_rx, index)) {
		ieee80211_release_reorder_frame(sdata, tid_agg_rx, index,
						frames);
		index =	tid_agg_rx->head_seq_num % tid_agg_rx->buf_size;
	}

	if (tid_agg_rx->stored_mpdu_num) {
		j = index = tid_agg_rx->head_seq_num % tid_agg_rx->buf_size;

		for (; j != (index - 1) % tid_agg_rx->buf_size;
		     j = (j + 1) % tid_agg_rx->buf_size) {
			if (ieee80211_rx_reorder_ready(tid_agg_rx, j))
				break;
		}

 set_release_timer:

		if (!tid_agg_rx->removed)
			mod_timer(&tid_agg_rx->reorder_timer,
				  tid_agg_rx->reorder_time[j] + 1 +
				  HT_RX_REORDER_BUF_TIMEOUT);
	} else {
		del_timer(&tid_agg_rx->reorder_timer);
	}
}

/*
 * As this function belongs to the RX path it must be under
 * rcu_read_lock protection. It returns false if the frame
 * can be processed immediately, true if it was consumed.
 */
static bool ieee80211_sta_manage_reorder_buf(struct ieee80211_sub_if_data *sdata,
					     struct tid_ampdu_rx *tid_agg_rx,
					     struct sk_buff *skb,
					     struct sk_buff_head *frames)
{
	struct ieee80211_hdr *hdr = (struct ieee80211_hdr *) skb->data;
	struct ieee80211_rx_status *status = IEEE80211_SKB_RXCB(skb);
	u16 sc = le16_to_cpu(hdr->seq_ctrl);
	u16 mpdu_seq_num = (sc & IEEE80211_SCTL_SEQ) >> 4;
	u16 head_seq_num, buf_size;
	int index;
	bool ret = true;

	spin_lock(&tid_agg_rx->reorder_lock);

	/*
	 * Offloaded BA sessions have no known starting sequence number so pick
	 * one from first Rxed frame for this tid after BA was started.
	 */
	if (unlikely(tid_agg_rx->auto_seq)) {
		tid_agg_rx->auto_seq = false;
		tid_agg_rx->ssn = mpdu_seq_num;
		tid_agg_rx->head_seq_num = mpdu_seq_num;
	}

	buf_size = tid_agg_rx->buf_size;
	head_seq_num = tid_agg_rx->head_seq_num;

	/*
	 * If the current MPDU's SN is smaller than the SSN, it shouldn't
	 * be reordered.
	 */
	if (unlikely(!tid_agg_rx->started)) {
		if (ieee80211_sn_less(mpdu_seq_num, head_seq_num)) {
			ret = false;
			goto out;
		}
		tid_agg_rx->started = true;
	}

	/* frame with out of date sequence number */
	if (ieee80211_sn_less(mpdu_seq_num, head_seq_num)) {
		dev_kfree_skb(skb);
		goto out;
	}

	/*
	 * If frame the sequence number exceeds our buffering window
	 * size release some previous frames to make room for this one.
	 */
	if (!ieee80211_sn_less(mpdu_seq_num, head_seq_num + buf_size)) {
		head_seq_num = ieee80211_sn_inc(
				ieee80211_sn_sub(mpdu_seq_num, buf_size));
		/* release stored frames up to new head to stack */
		ieee80211_release_reorder_frames(sdata, tid_agg_rx,
						 head_seq_num, frames);
	}

	/* Now the new frame is always in the range of the reordering buffer */

	index = mpdu_seq_num % tid_agg_rx->buf_size;

	/* check if we already stored this frame */
	if (ieee80211_rx_reorder_ready(tid_agg_rx, index)) {
		dev_kfree_skb(skb);
		goto out;
	}

	/*
	 * If the current MPDU is in the right order and nothing else
	 * is stored we can process it directly, no need to buffer it.
	 * If it is first but there's something stored, we may be able
	 * to release frames after this one.
	 */
	if (mpdu_seq_num == tid_agg_rx->head_seq_num &&
	    tid_agg_rx->stored_mpdu_num == 0) {
		if (!(status->flag & RX_FLAG_AMSDU_MORE))
			tid_agg_rx->head_seq_num =
				ieee80211_sn_inc(tid_agg_rx->head_seq_num);
		ret = false;
		goto out;
	}

	/* put the frame in the reordering buffer */
	__skb_queue_tail(&tid_agg_rx->reorder_buf[index], skb);
	if (!(status->flag & RX_FLAG_AMSDU_MORE)) {
		tid_agg_rx->reorder_time[index] = jiffies;
		tid_agg_rx->stored_mpdu_num++;
		ieee80211_sta_reorder_release(sdata, tid_agg_rx, frames);
	}

 out:
	spin_unlock(&tid_agg_rx->reorder_lock);
	return ret;
}

/*
 * Reorder MPDUs from A-MPDUs, keeping them on a buffer. Returns
 * true if the MPDU was buffered, false if it should be processed.
 */
static void ieee80211_rx_reorder_ampdu(struct ieee80211_rx_data *rx,
				       struct sk_buff_head *frames)
{
	struct sk_buff *skb = rx->skb;
	struct ieee80211_local *local = rx->local;
	struct ieee80211_hdr *hdr = (struct ieee80211_hdr *) skb->data;
	struct sta_info *sta = rx->sta;
	struct tid_ampdu_rx *tid_agg_rx;
	u16 sc;
	u8 tid, ack_policy;

	if (!ieee80211_is_data_qos(hdr->frame_control) ||
	    is_multicast_ether_addr(hdr->addr1))
		goto dont_reorder;

	/*
	 * filter the QoS data rx stream according to
	 * STA/TID and check if this STA/TID is on aggregation
	 */

	if (!sta)
		goto dont_reorder;

	ack_policy = *ieee80211_get_qos_ctl(hdr) &
		     IEEE80211_QOS_CTL_ACK_POLICY_MASK;
	tid = *ieee80211_get_qos_ctl(hdr) & IEEE80211_QOS_CTL_TID_MASK;

	tid_agg_rx = rcu_dereference(sta->ampdu_mlme.tid_rx[tid]);
	if (!tid_agg_rx) {
		if (ack_policy == IEEE80211_QOS_CTL_ACK_POLICY_BLOCKACK &&
		    !test_bit(tid, rx->sta->ampdu_mlme.agg_session_valid) &&
		    !test_and_set_bit(tid, rx->sta->ampdu_mlme.unexpected_agg))
			ieee80211_send_delba(rx->sdata, rx->sta->sta.addr, tid,
					     WLAN_BACK_RECIPIENT,
					     WLAN_REASON_QSTA_REQUIRE_SETUP);
		goto dont_reorder;
	}

	/* qos null data frames are excluded */
	if (unlikely(hdr->frame_control & cpu_to_le16(IEEE80211_STYPE_NULLFUNC)))
		goto dont_reorder;

	/* not part of a BA session */
	if (ack_policy != IEEE80211_QOS_CTL_ACK_POLICY_BLOCKACK &&
	    ack_policy != IEEE80211_QOS_CTL_ACK_POLICY_NORMAL)
		goto dont_reorder;

	/* new, potentially un-ordered, ampdu frame - process it */

	/* reset session timer */
	if (tid_agg_rx->timeout)
		tid_agg_rx->last_rx = jiffies;

	/* if this mpdu is fragmented - terminate rx aggregation session */
	sc = le16_to_cpu(hdr->seq_ctrl);
	if (sc & IEEE80211_SCTL_FRAG) {
		skb->pkt_type = IEEE80211_SDATA_QUEUE_TYPE_FRAME;
		skb_queue_tail(&rx->sdata->skb_queue, skb);
		ieee80211_queue_work(&local->hw, &rx->sdata->work);
		return;
	}

	/*
	 * No locking needed -- we will only ever process one
	 * RX packet at a time, and thus own tid_agg_rx. All
	 * other code manipulating it needs to (and does) make
	 * sure that we cannot get to it any more before doing
	 * anything with it.
	 */
	if (ieee80211_sta_manage_reorder_buf(rx->sdata, tid_agg_rx, skb,
					     frames))
		return;

 dont_reorder:
	__skb_queue_tail(frames, skb);
}

static ieee80211_rx_result debug_noinline
ieee80211_rx_h_check_dup(struct ieee80211_rx_data *rx)
{
	struct ieee80211_hdr *hdr = (struct ieee80211_hdr *)rx->skb->data;
	struct ieee80211_rx_status *status = IEEE80211_SKB_RXCB(rx->skb);

	if (status->flag & RX_FLAG_DUP_VALIDATED)
		return RX_CONTINUE;

	/*
	 * Drop duplicate 802.11 retransmissions
	 * (IEEE 802.11-2012: 9.3.2.10 "Duplicate detection and recovery")
	 */

	if (rx->skb->len < 24)
		return RX_CONTINUE;

	if (ieee80211_is_ctl(hdr->frame_control) ||
	    ieee80211_is_qos_nullfunc(hdr->frame_control) ||
	    is_multicast_ether_addr(hdr->addr1))
		return RX_CONTINUE;

	if (!rx->sta)
		return RX_CONTINUE;

	if (unlikely(ieee80211_has_retry(hdr->frame_control) &&
		     rx->sta->last_seq_ctrl[rx->seqno_idx] == hdr->seq_ctrl)) {
		I802_DEBUG_INC(rx->local->dot11FrameDuplicateCount);
		rx->sta->rx_stats.num_duplicates++;
		return RX_DROP_UNUSABLE;
	} else if (!(status->flag & RX_FLAG_AMSDU_MORE)) {
		rx->sta->last_seq_ctrl[rx->seqno_idx] = hdr->seq_ctrl;
	}

	return RX_CONTINUE;
}

static ieee80211_rx_result debug_noinline
ieee80211_rx_h_check(struct ieee80211_rx_data *rx)
{
	struct ieee80211_hdr *hdr = (struct ieee80211_hdr *)rx->skb->data;

	/* Drop disallowed frame classes based on STA auth/assoc state;
	 * IEEE 802.11, Chap 5.5.
	 *
	 * mac80211 filters only based on association state, i.e. it drops
	 * Class 3 frames from not associated stations. hostapd sends
	 * deauth/disassoc frames when needed. In addition, hostapd is
	 * responsible for filtering on both auth and assoc states.
	 */

	if (ieee80211_vif_is_mesh(&rx->sdata->vif))
		return ieee80211_rx_mesh_check(rx);

	if (unlikely((ieee80211_is_data(hdr->frame_control) ||
		      ieee80211_is_pspoll(hdr->frame_control)) &&
		     rx->sdata->vif.type != NL80211_IFTYPE_ADHOC &&
		     rx->sdata->vif.type != NL80211_IFTYPE_WDS &&
		     rx->sdata->vif.type != NL80211_IFTYPE_OCB &&
		     (!rx->sta || !test_sta_flag(rx->sta, WLAN_STA_ASSOC)))) {
		/*
		 * accept port control frames from the AP even when it's not
		 * yet marked ASSOC to prevent a race where we don't set the
		 * assoc bit quickly enough before it sends the first frame
		 */
		if (rx->sta && rx->sdata->vif.type == NL80211_IFTYPE_STATION &&
		    ieee80211_is_data_present(hdr->frame_control)) {
			unsigned int hdrlen;
			__be16 ethertype;

			hdrlen = ieee80211_hdrlen(hdr->frame_control);

			if (rx->skb->len < hdrlen + 8)
				return RX_DROP_MONITOR;

			skb_copy_bits(rx->skb, hdrlen + 6, &ethertype, 2);
			if (ethertype == rx->sdata->control_port_protocol)
				return RX_CONTINUE;
		}

		if (rx->sdata->vif.type == NL80211_IFTYPE_AP &&
		    cfg80211_rx_spurious_frame(rx->sdata->dev,
					       hdr->addr2,
					       GFP_ATOMIC))
			return RX_DROP_UNUSABLE;

		return RX_DROP_MONITOR;
	}

	return RX_CONTINUE;
}


static ieee80211_rx_result debug_noinline
ieee80211_rx_h_check_more_data(struct ieee80211_rx_data *rx)
{
	struct ieee80211_local *local;
	struct ieee80211_hdr *hdr;
	struct sk_buff *skb;

	local = rx->local;
	skb = rx->skb;
	hdr = (struct ieee80211_hdr *) skb->data;

	if (!local->pspolling)
		return RX_CONTINUE;

	if (!ieee80211_has_fromds(hdr->frame_control))
		/* this is not from AP */
		return RX_CONTINUE;

	if (!ieee80211_is_data(hdr->frame_control))
		return RX_CONTINUE;

	if (!ieee80211_has_moredata(hdr->frame_control)) {
		/* AP has no more frames buffered for us */
		local->pspolling = false;
		return RX_CONTINUE;
	}

	/* more data bit is set, let's request a new frame from the AP */
	ieee80211_send_pspoll(local, rx->sdata);

	return RX_CONTINUE;
}

static void sta_ps_start(struct sta_info *sta)
{
	struct ieee80211_sub_if_data *sdata = sta->sdata;
	struct ieee80211_local *local = sdata->local;
	struct ps_data *ps;
	int tid;

	if (sta->sdata->vif.type == NL80211_IFTYPE_AP ||
	    sta->sdata->vif.type == NL80211_IFTYPE_AP_VLAN)
		ps = &sdata->bss->ps;
	else
		return;

	atomic_inc(&ps->num_sta_ps);
	set_sta_flag(sta, WLAN_STA_PS_STA);
	if (!ieee80211_hw_check(&local->hw, AP_LINK_PS))
		drv_sta_notify(local, sdata, STA_NOTIFY_SLEEP, &sta->sta);
	ps_dbg(sdata, "STA %pM aid %d enters power save mode\n",
	       sta->sta.addr, sta->sta.aid);

	ieee80211_clear_fast_xmit(sta);

	if (!sta->sta.txq[0])
		return;

	for (tid = 0; tid < ARRAY_SIZE(sta->sta.txq); tid++) {
		if (txq_has_queue(sta->sta.txq[tid]))
			set_bit(tid, &sta->txq_buffered_tids);
		else
			clear_bit(tid, &sta->txq_buffered_tids);
	}
}

static void sta_ps_end(struct sta_info *sta)
{
	ps_dbg(sta->sdata, "STA %pM aid %d exits power save mode\n",
	       sta->sta.addr, sta->sta.aid);

	if (test_sta_flag(sta, WLAN_STA_PS_DRIVER)) {
		/*
		 * Clear the flag only if the other one is still set
		 * so that the TX path won't start TX'ing new frames
		 * directly ... In the case that the driver flag isn't
		 * set ieee80211_sta_ps_deliver_wakeup() will clear it.
		 */
		clear_sta_flag(sta, WLAN_STA_PS_STA);
		ps_dbg(sta->sdata, "STA %pM aid %d driver-ps-blocked\n",
		       sta->sta.addr, sta->sta.aid);
		return;
	}

	set_sta_flag(sta, WLAN_STA_PS_DELIVER);
	clear_sta_flag(sta, WLAN_STA_PS_STA);
	ieee80211_sta_ps_deliver_wakeup(sta);
}

int ieee80211_sta_ps_transition(struct ieee80211_sta *pubsta, bool start)
{
	struct sta_info *sta = container_of(pubsta, struct sta_info, sta);
	bool in_ps;

	WARN_ON(!ieee80211_hw_check(&sta->local->hw, AP_LINK_PS));

	/* Don't let the same PS state be set twice */
	in_ps = test_sta_flag(sta, WLAN_STA_PS_STA);
	if ((start && in_ps) || (!start && !in_ps))
		return -EINVAL;

	if (start)
		sta_ps_start(sta);
	else
		sta_ps_end(sta);

	return 0;
}
EXPORT_SYMBOL(ieee80211_sta_ps_transition);

void ieee80211_sta_pspoll(struct ieee80211_sta *pubsta)
{
	struct sta_info *sta = container_of(pubsta, struct sta_info, sta);

	if (test_sta_flag(sta, WLAN_STA_SP))
		return;

	if (!test_sta_flag(sta, WLAN_STA_PS_DRIVER))
		ieee80211_sta_ps_deliver_poll_response(sta);
	else
		set_sta_flag(sta, WLAN_STA_PSPOLL);
}
EXPORT_SYMBOL(ieee80211_sta_pspoll);

void ieee80211_sta_uapsd_trigger(struct ieee80211_sta *pubsta, u8 tid)
{
	struct sta_info *sta = container_of(pubsta, struct sta_info, sta);
	int ac = ieee80211_ac_from_tid(tid);

	/*
	 * If this AC is not trigger-enabled do nothing unless the
	 * driver is calling us after it already checked.
	 *
	 * NB: This could/should check a separate bitmap of trigger-
	 * enabled queues, but for now we only implement uAPSD w/o
	 * TSPEC changes to the ACs, so they're always the same.
	 */
	if (!(sta->sta.uapsd_queues & ieee80211_ac_to_qos_mask[ac]) &&
	    tid != IEEE80211_NUM_TIDS)
		return;

	/* if we are in a service period, do nothing */
	if (test_sta_flag(sta, WLAN_STA_SP))
		return;

	if (!test_sta_flag(sta, WLAN_STA_PS_DRIVER))
		ieee80211_sta_ps_deliver_uapsd(sta);
	else
		set_sta_flag(sta, WLAN_STA_UAPSD);
}
EXPORT_SYMBOL(ieee80211_sta_uapsd_trigger);

static ieee80211_rx_result debug_noinline
ieee80211_rx_h_uapsd_and_pspoll(struct ieee80211_rx_data *rx)
{
	struct ieee80211_sub_if_data *sdata = rx->sdata;
	struct ieee80211_hdr *hdr = (void *)rx->skb->data;
	struct ieee80211_rx_status *status = IEEE80211_SKB_RXCB(rx->skb);

	if (!rx->sta)
		return RX_CONTINUE;

	if (sdata->vif.type != NL80211_IFTYPE_AP &&
	    sdata->vif.type != NL80211_IFTYPE_AP_VLAN)
		return RX_CONTINUE;

	/*
	 * The device handles station powersave, so don't do anything about
	 * uAPSD and PS-Poll frames (the latter shouldn't even come up from
	 * it to mac80211 since they're handled.)
	 */
	if (ieee80211_hw_check(&sdata->local->hw, AP_LINK_PS))
		return RX_CONTINUE;

	/*
	 * Don't do anything if the station isn't already asleep. In
	 * the uAPSD case, the station will probably be marked asleep,
	 * in the PS-Poll case the station must be confused ...
	 */
	if (!test_sta_flag(rx->sta, WLAN_STA_PS_STA))
		return RX_CONTINUE;

	if (unlikely(ieee80211_is_pspoll(hdr->frame_control))) {
		ieee80211_sta_pspoll(&rx->sta->sta);

		/* Free PS Poll skb here instead of returning RX_DROP that would
		 * count as an dropped frame. */
		dev_kfree_skb(rx->skb);

		return RX_QUEUED;
	} else if (!ieee80211_has_morefrags(hdr->frame_control) &&
		   !(status->rx_flags & IEEE80211_RX_DEFERRED_RELEASE) &&
		   ieee80211_has_pm(hdr->frame_control) &&
		   (ieee80211_is_data_qos(hdr->frame_control) ||
		    ieee80211_is_qos_nullfunc(hdr->frame_control))) {
		u8 tid;

		tid = *ieee80211_get_qos_ctl(hdr) & IEEE80211_QOS_CTL_TID_MASK;

		ieee80211_sta_uapsd_trigger(&rx->sta->sta, tid);
	}

	return RX_CONTINUE;
}

static ieee80211_rx_result debug_noinline
ieee80211_rx_h_sta_process(struct ieee80211_rx_data *rx)
{
	struct sta_info *sta = rx->sta;
	struct sk_buff *skb = rx->skb;
	struct ieee80211_rx_status *status = IEEE80211_SKB_RXCB(skb);
	struct ieee80211_hdr *hdr = (struct ieee80211_hdr *)skb->data;
	int i;

	if (!sta)
		return RX_CONTINUE;

	/*
	 * Update last_rx only for IBSS packets which are for the current
	 * BSSID and for station already AUTHORIZED to avoid keeping the
	 * current IBSS network alive in cases where other STAs start
	 * using different BSSID. This will also give the station another
	 * chance to restart the authentication/authorization in case
	 * something went wrong the first time.
	 */
	if (rx->sdata->vif.type == NL80211_IFTYPE_ADHOC) {
		u8 *bssid = ieee80211_get_bssid(hdr, rx->skb->len,
						NL80211_IFTYPE_ADHOC);
		if (ether_addr_equal(bssid, rx->sdata->u.ibss.bssid) &&
		    test_sta_flag(sta, WLAN_STA_AUTHORIZED)) {
			sta->rx_stats.last_rx = jiffies;
			if (ieee80211_is_data(hdr->frame_control) &&
			    !is_multicast_ether_addr(hdr->addr1))
				sta->rx_stats.last_rate =
					sta_stats_encode_rate(status);
		}
	} else if (rx->sdata->vif.type == NL80211_IFTYPE_OCB) {
		sta->rx_stats.last_rx = jiffies;
	} else if (!is_multicast_ether_addr(hdr->addr1)) {
		/*
		 * Mesh beacons will update last_rx when if they are found to
		 * match the current local configuration when processed.
		 */
		sta->rx_stats.last_rx = jiffies;
		if (ieee80211_is_data(hdr->frame_control))
			sta->rx_stats.last_rate = sta_stats_encode_rate(status);
	}

	if (rx->sdata->vif.type == NL80211_IFTYPE_STATION)
		ieee80211_sta_rx_notify(rx->sdata, hdr);

	sta->rx_stats.fragments++;

	u64_stats_update_begin(&rx->sta->rx_stats.syncp);
	sta->rx_stats.bytes += rx->skb->len;
	u64_stats_update_end(&rx->sta->rx_stats.syncp);

	if (!(status->flag & RX_FLAG_NO_SIGNAL_VAL)) {
		sta->rx_stats.last_signal = status->signal;
		ewma_signal_add(&sta->rx_stats_avg.signal, -status->signal);
	}

	if (status->chains) {
		sta->rx_stats.chains = status->chains;
		for (i = 0; i < ARRAY_SIZE(status->chain_signal); i++) {
			int signal = status->chain_signal[i];

			if (!(status->chains & BIT(i)))
				continue;

			sta->rx_stats.chain_signal_last[i] = signal;
			ewma_signal_add(&sta->rx_stats_avg.chain_signal[i],
					-signal);
		}
	}

	/*
	 * Change STA power saving mode only at the end of a frame
	 * exchange sequence.
	 */
	if (!ieee80211_hw_check(&sta->local->hw, AP_LINK_PS) &&
	    !ieee80211_has_morefrags(hdr->frame_control) &&
	    !(status->rx_flags & IEEE80211_RX_DEFERRED_RELEASE) &&
	    (rx->sdata->vif.type == NL80211_IFTYPE_AP ||
	     rx->sdata->vif.type == NL80211_IFTYPE_AP_VLAN) &&
	    /* PM bit is only checked in frames where it isn't reserved,
	     * in AP mode it's reserved in non-bufferable management frames
	     * (cf. IEEE 802.11-2012 8.2.4.1.7 Power Management field)
	     */
	    (!ieee80211_is_mgmt(hdr->frame_control) ||
	     ieee80211_is_bufferable_mmpdu(hdr->frame_control))) {
		if (test_sta_flag(sta, WLAN_STA_PS_STA)) {
			if (!ieee80211_has_pm(hdr->frame_control))
				sta_ps_end(sta);
		} else {
			if (ieee80211_has_pm(hdr->frame_control))
				sta_ps_start(sta);
		}
	}

	/* mesh power save support */
	if (ieee80211_vif_is_mesh(&rx->sdata->vif))
		ieee80211_mps_rx_h_sta_process(sta, hdr);

	/*
	 * Drop (qos-)data::nullfunc frames silently, since they
	 * are used only to control station power saving mode.
	 */
	if (ieee80211_is_nullfunc(hdr->frame_control) ||
	    ieee80211_is_qos_nullfunc(hdr->frame_control)) {
		I802_DEBUG_INC(rx->local->rx_handlers_drop_nullfunc);

		/*
		 * If we receive a 4-addr nullfunc frame from a STA
		 * that was not moved to a 4-addr STA vlan yet send
		 * the event to userspace and for older hostapd drop
		 * the frame to the monitor interface.
		 */
		if (ieee80211_has_a4(hdr->frame_control) &&
		    (rx->sdata->vif.type == NL80211_IFTYPE_AP ||
		     (rx->sdata->vif.type == NL80211_IFTYPE_AP_VLAN &&
		      !rx->sdata->u.vlan.sta))) {
			if (!test_and_set_sta_flag(sta, WLAN_STA_4ADDR_EVENT))
				cfg80211_rx_unexpected_4addr_frame(
					rx->sdata->dev, sta->sta.addr,
					GFP_ATOMIC);
			return RX_DROP_MONITOR;
		}
		/*
		 * Update counter and free packet here to avoid
		 * counting this as a dropped packed.
		 */
		sta->rx_stats.packets++;
		dev_kfree_skb(rx->skb);
		return RX_QUEUED;
	}

	return RX_CONTINUE;
} /* ieee80211_rx_h_sta_process */

static ieee80211_rx_result debug_noinline
ieee80211_rx_h_decrypt(struct ieee80211_rx_data *rx)
{
	struct sk_buff *skb = rx->skb;
	struct ieee80211_rx_status *status = IEEE80211_SKB_RXCB(skb);
	struct ieee80211_hdr *hdr = (struct ieee80211_hdr *)skb->data;
	int keyidx;
	int hdrlen;
	ieee80211_rx_result result = RX_DROP_UNUSABLE;
	struct ieee80211_key *sta_ptk = NULL;
	int mmie_keyidx = -1;
	__le16 fc;
	const struct ieee80211_cipher_scheme *cs = NULL;

	/*
	 * Key selection 101
	 *
	 * There are four types of keys:
	 *  - GTK (group keys)
	 *  - IGTK (group keys for management frames)
	 *  - PTK (pairwise keys)
	 *  - STK (station-to-station pairwise keys)
	 *
	 * When selecting a key, we have to distinguish between multicast
	 * (including broadcast) and unicast frames, the latter can only
	 * use PTKs and STKs while the former always use GTKs and IGTKs.
	 * Unless, of course, actual WEP keys ("pre-RSNA") are used, then
	 * unicast frames can also use key indices like GTKs. Hence, if we
	 * don't have a PTK/STK we check the key index for a WEP key.
	 *
	 * Note that in a regular BSS, multicast frames are sent by the
	 * AP only, associated stations unicast the frame to the AP first
	 * which then multicasts it on their behalf.
	 *
	 * There is also a slight problem in IBSS mode: GTKs are negotiated
	 * with each station, that is something we don't currently handle.
	 * The spec seems to expect that one negotiates the same key with
	 * every station but there's no such requirement; VLANs could be
	 * possible.
	 */

	/* start without a key */
	rx->key = NULL;
	fc = hdr->frame_control;

	if (rx->sta) {
		int keyid = rx->sta->ptk_idx;

		if (ieee80211_has_protected(fc) && rx->sta->cipher_scheme) {
			cs = rx->sta->cipher_scheme;
			keyid = ieee80211_get_cs_keyid(cs, rx->skb);
			if (unlikely(keyid < 0))
				return RX_DROP_UNUSABLE;
		}
		sta_ptk = rcu_dereference(rx->sta->ptk[keyid]);
	}

	if (!ieee80211_has_protected(fc))
		mmie_keyidx = ieee80211_get_mmie_keyidx(rx->skb);

	if (!is_multicast_ether_addr(hdr->addr1) && sta_ptk) {
		rx->key = sta_ptk;
		if ((status->flag & RX_FLAG_DECRYPTED) &&
		    (status->flag & RX_FLAG_IV_STRIPPED))
			return RX_CONTINUE;
		/* Skip decryption if the frame is not protected. */
		if (!ieee80211_has_protected(fc))
			return RX_CONTINUE;
	} else if (mmie_keyidx >= 0) {
		/* Broadcast/multicast robust management frame / BIP */
		if ((status->flag & RX_FLAG_DECRYPTED) &&
		    (status->flag & RX_FLAG_IV_STRIPPED))
			return RX_CONTINUE;

		if (mmie_keyidx < NUM_DEFAULT_KEYS ||
		    mmie_keyidx >= NUM_DEFAULT_KEYS + NUM_DEFAULT_MGMT_KEYS)
			return RX_DROP_MONITOR; /* unexpected BIP keyidx */
		if (rx->sta) {
			if (ieee80211_is_group_privacy_action(skb) &&
			    test_sta_flag(rx->sta, WLAN_STA_MFP))
				return RX_DROP_MONITOR;

			rx->key = rcu_dereference(rx->sta->gtk[mmie_keyidx]);
		}
		if (!rx->key)
			rx->key = rcu_dereference(rx->sdata->keys[mmie_keyidx]);
	} else if (!ieee80211_has_protected(fc)) {
		/*
		 * The frame was not protected, so skip decryption. However, we
		 * need to set rx->key if there is a key that could have been
		 * used so that the frame may be dropped if encryption would
		 * have been expected.
		 */
		struct ieee80211_key *key = NULL;
		struct ieee80211_sub_if_data *sdata = rx->sdata;
		int i;

		if (ieee80211_is_mgmt(fc) &&
		    is_multicast_ether_addr(hdr->addr1) &&
		    (key = rcu_dereference(rx->sdata->default_mgmt_key)))
			rx->key = key;
		else {
			if (rx->sta) {
				for (i = 0; i < NUM_DEFAULT_KEYS; i++) {
					key = rcu_dereference(rx->sta->gtk[i]);
					if (key)
						break;
				}
			}
			if (!key) {
				for (i = 0; i < NUM_DEFAULT_KEYS; i++) {
					key = rcu_dereference(sdata->keys[i]);
					if (key)
						break;
				}
			}
			if (key)
				rx->key = key;
		}
		return RX_CONTINUE;
	} else {
		u8 keyid;

		/*
		 * The device doesn't give us the IV so we won't be
		 * able to look up the key. That's ok though, we
		 * don't need to decrypt the frame, we just won't
		 * be able to keep statistics accurate.
		 * Except for key threshold notifications, should
		 * we somehow allow the driver to tell us which key
		 * the hardware used if this flag is set?
		 */
		if ((status->flag & RX_FLAG_DECRYPTED) &&
		    (status->flag & RX_FLAG_IV_STRIPPED))
			return RX_CONTINUE;

		hdrlen = ieee80211_hdrlen(fc);

		if (cs) {
			keyidx = ieee80211_get_cs_keyid(cs, rx->skb);

			if (unlikely(keyidx < 0))
				return RX_DROP_UNUSABLE;
		} else {
			if (rx->skb->len < 8 + hdrlen)
				return RX_DROP_UNUSABLE; /* TODO: count this? */
			/*
			 * no need to call ieee80211_wep_get_keyidx,
			 * it verifies a bunch of things we've done already
			 */
			skb_copy_bits(rx->skb, hdrlen + 3, &keyid, 1);
			keyidx = keyid >> 6;
		}

		/* check per-station GTK first, if multicast packet */
		if (is_multicast_ether_addr(hdr->addr1) && rx->sta)
			rx->key = rcu_dereference(rx->sta->gtk[keyidx]);

		/* if not found, try default key */
		if (!rx->key) {
			rx->key = rcu_dereference(rx->sdata->keys[keyidx]);

			/*
			 * RSNA-protected unicast frames should always be
			 * sent with pairwise or station-to-station keys,
			 * but for WEP we allow using a key index as well.
			 */
			if (rx->key &&
			    rx->key->conf.cipher != WLAN_CIPHER_SUITE_WEP40 &&
			    rx->key->conf.cipher != WLAN_CIPHER_SUITE_WEP104 &&
			    !is_multicast_ether_addr(hdr->addr1))
				rx->key = NULL;
		}
	}

	if (rx->key) {
		if (unlikely(rx->key->flags & KEY_FLAG_TAINTED))
			return RX_DROP_MONITOR;

		/* TODO: add threshold stuff again */
	} else {
		return RX_DROP_MONITOR;
	}

	switch (rx->key->conf.cipher) {
	case WLAN_CIPHER_SUITE_WEP40:
	case WLAN_CIPHER_SUITE_WEP104:
		result = ieee80211_crypto_wep_decrypt(rx);
		break;
	case WLAN_CIPHER_SUITE_TKIP:
		result = ieee80211_crypto_tkip_decrypt(rx);
		break;
	case WLAN_CIPHER_SUITE_CCMP:
		result = ieee80211_crypto_ccmp_decrypt(
			rx, IEEE80211_CCMP_MIC_LEN);
		break;
	case WLAN_CIPHER_SUITE_CCMP_256:
		result = ieee80211_crypto_ccmp_decrypt(
			rx, IEEE80211_CCMP_256_MIC_LEN);
		break;
	case WLAN_CIPHER_SUITE_AES_CMAC:
		result = ieee80211_crypto_aes_cmac_decrypt(rx);
		break;
	case WLAN_CIPHER_SUITE_BIP_CMAC_256:
		result = ieee80211_crypto_aes_cmac_256_decrypt(rx);
		break;
	case WLAN_CIPHER_SUITE_BIP_GMAC_128:
	case WLAN_CIPHER_SUITE_BIP_GMAC_256:
		result = ieee80211_crypto_aes_gmac_decrypt(rx);
		break;
	case WLAN_CIPHER_SUITE_GCMP:
	case WLAN_CIPHER_SUITE_GCMP_256:
		result = ieee80211_crypto_gcmp_decrypt(rx);
		break;
	default:
		result = ieee80211_crypto_hw_decrypt(rx);
	}

	/* the hdr variable is invalid after the decrypt handlers */

	/* either the frame has been decrypted or will be dropped */
	status->flag |= RX_FLAG_DECRYPTED;

	return result;
}

static inline struct ieee80211_fragment_entry *
ieee80211_reassemble_add(struct ieee80211_sub_if_data *sdata,
			 unsigned int frag, unsigned int seq, int rx_queue,
			 struct sk_buff **skb)
{
	struct ieee80211_fragment_entry *entry;

	entry = &sdata->fragments[sdata->fragment_next++];
	if (sdata->fragment_next >= IEEE80211_FRAGMENT_MAX)
		sdata->fragment_next = 0;

	if (!skb_queue_empty(&entry->skb_list))
		__skb_queue_purge(&entry->skb_list);

	__skb_queue_tail(&entry->skb_list, *skb); /* no need for locking */
	*skb = NULL;
	entry->first_frag_time = jiffies;
	entry->seq = seq;
	entry->rx_queue = rx_queue;
	entry->last_frag = frag;
	entry->check_sequential_pn = false;
	entry->extra_len = 0;

	return entry;
}

static inline struct ieee80211_fragment_entry *
ieee80211_reassemble_find(struct ieee80211_sub_if_data *sdata,
			  unsigned int frag, unsigned int seq,
			  int rx_queue, struct ieee80211_hdr *hdr)
{
	struct ieee80211_fragment_entry *entry;
	int i, idx;

	idx = sdata->fragment_next;
	for (i = 0; i < IEEE80211_FRAGMENT_MAX; i++) {
		struct ieee80211_hdr *f_hdr;

		idx--;
		if (idx < 0)
			idx = IEEE80211_FRAGMENT_MAX - 1;

		entry = &sdata->fragments[idx];
		if (skb_queue_empty(&entry->skb_list) || entry->seq != seq ||
		    entry->rx_queue != rx_queue ||
		    entry->last_frag + 1 != frag)
			continue;

		f_hdr = (struct ieee80211_hdr *)entry->skb_list.next->data;

		/*
		 * Check ftype and addresses are equal, else check next fragment
		 */
		if (((hdr->frame_control ^ f_hdr->frame_control) &
		     cpu_to_le16(IEEE80211_FCTL_FTYPE)) ||
		    !ether_addr_equal(hdr->addr1, f_hdr->addr1) ||
		    !ether_addr_equal(hdr->addr2, f_hdr->addr2))
			continue;

		if (time_after(jiffies, entry->first_frag_time + 2 * HZ)) {
			__skb_queue_purge(&entry->skb_list);
			continue;
		}
		return entry;
	}

	return NULL;
}

static ieee80211_rx_result debug_noinline
ieee80211_rx_h_defragment(struct ieee80211_rx_data *rx)
{
	struct ieee80211_hdr *hdr;
	u16 sc;
	__le16 fc;
	unsigned int frag, seq;
	struct ieee80211_fragment_entry *entry;
	struct sk_buff *skb;

	hdr = (struct ieee80211_hdr *)rx->skb->data;
	fc = hdr->frame_control;

	if (ieee80211_is_ctl(fc))
		return RX_CONTINUE;

	sc = le16_to_cpu(hdr->seq_ctrl);
	frag = sc & IEEE80211_SCTL_FRAG;

	if (is_multicast_ether_addr(hdr->addr1)) {
		I802_DEBUG_INC(rx->local->dot11MulticastReceivedFrameCount);
		goto out_no_led;
	}

	if (likely(!ieee80211_has_morefrags(fc) && frag == 0))
		goto out;

	I802_DEBUG_INC(rx->local->rx_handlers_fragments);

	if (skb_linearize(rx->skb))
		return RX_DROP_UNUSABLE;

	/*
	 *  skb_linearize() might change the skb->data and
	 *  previously cached variables (in this case, hdr) need to
	 *  be refreshed with the new data.
	 */
	hdr = (struct ieee80211_hdr *)rx->skb->data;
	seq = (sc & IEEE80211_SCTL_SEQ) >> 4;

	if (frag == 0) {
		/* This is the first fragment of a new frame. */
		entry = ieee80211_reassemble_add(rx->sdata, frag, seq,
						 rx->seqno_idx, &(rx->skb));
		if (rx->key &&
		    (rx->key->conf.cipher == WLAN_CIPHER_SUITE_CCMP ||
		     rx->key->conf.cipher == WLAN_CIPHER_SUITE_CCMP_256 ||
		     rx->key->conf.cipher == WLAN_CIPHER_SUITE_GCMP ||
		     rx->key->conf.cipher == WLAN_CIPHER_SUITE_GCMP_256) &&
		    ieee80211_has_protected(fc)) {
			int queue = rx->security_idx;

			/* Store CCMP/GCMP PN so that we can verify that the
			 * next fragment has a sequential PN value.
			 */
			entry->check_sequential_pn = true;
			memcpy(entry->last_pn,
			       rx->key->u.ccmp.rx_pn[queue],
			       IEEE80211_CCMP_PN_LEN);
			BUILD_BUG_ON(offsetof(struct ieee80211_key,
					      u.ccmp.rx_pn) !=
				     offsetof(struct ieee80211_key,
					      u.gcmp.rx_pn));
			BUILD_BUG_ON(sizeof(rx->key->u.ccmp.rx_pn[queue]) !=
				     sizeof(rx->key->u.gcmp.rx_pn[queue]));
			BUILD_BUG_ON(IEEE80211_CCMP_PN_LEN !=
				     IEEE80211_GCMP_PN_LEN);
		}
		return RX_QUEUED;
	}

	/* This is a fragment for a frame that should already be pending in
	 * fragment cache. Add this fragment to the end of the pending entry.
	 */
	entry = ieee80211_reassemble_find(rx->sdata, frag, seq,
					  rx->seqno_idx, hdr);
	if (!entry) {
		I802_DEBUG_INC(rx->local->rx_handlers_drop_defrag);
		return RX_DROP_MONITOR;
	}

	/* "The receiver shall discard MSDUs and MMPDUs whose constituent
	 *  MPDU PN values are not incrementing in steps of 1."
	 * see IEEE P802.11-REVmc/D5.0, 12.5.3.4.4, item d (for CCMP)
	 * and IEEE P802.11-REVmc/D5.0, 12.5.5.4.4, item d (for GCMP)
	 */
	if (entry->check_sequential_pn) {
		int i;
		u8 pn[IEEE80211_CCMP_PN_LEN], *rpn;
		int queue;

		if (!rx->key ||
		    (rx->key->conf.cipher != WLAN_CIPHER_SUITE_CCMP &&
		     rx->key->conf.cipher != WLAN_CIPHER_SUITE_CCMP_256 &&
		     rx->key->conf.cipher != WLAN_CIPHER_SUITE_GCMP &&
		     rx->key->conf.cipher != WLAN_CIPHER_SUITE_GCMP_256))
			return RX_DROP_UNUSABLE;
		memcpy(pn, entry->last_pn, IEEE80211_CCMP_PN_LEN);
		for (i = IEEE80211_CCMP_PN_LEN - 1; i >= 0; i--) {
			pn[i]++;
			if (pn[i])
				break;
		}
		queue = rx->security_idx;
		rpn = rx->key->u.ccmp.rx_pn[queue];
		if (memcmp(pn, rpn, IEEE80211_CCMP_PN_LEN))
			return RX_DROP_UNUSABLE;
		memcpy(entry->last_pn, pn, IEEE80211_CCMP_PN_LEN);
	}

	skb_pull(rx->skb, ieee80211_hdrlen(fc));
	__skb_queue_tail(&entry->skb_list, rx->skb);
	entry->last_frag = frag;
	entry->extra_len += rx->skb->len;
	if (ieee80211_has_morefrags(fc)) {
		rx->skb = NULL;
		return RX_QUEUED;
	}

	rx->skb = __skb_dequeue(&entry->skb_list);
	if (skb_tailroom(rx->skb) < entry->extra_len) {
		I802_DEBUG_INC(rx->local->rx_expand_skb_head_defrag);
		if (unlikely(pskb_expand_head(rx->skb, 0, entry->extra_len,
					      GFP_ATOMIC))) {
			I802_DEBUG_INC(rx->local->rx_handlers_drop_defrag);
			__skb_queue_purge(&entry->skb_list);
			return RX_DROP_UNUSABLE;
		}
	}
	while ((skb = __skb_dequeue(&entry->skb_list))) {
		memcpy(skb_put(rx->skb, skb->len), skb->data, skb->len);
		dev_kfree_skb(skb);
	}

 out:
	ieee80211_led_rx(rx->local);
 out_no_led:
	if (rx->sta)
		rx->sta->rx_stats.packets++;
	return RX_CONTINUE;
}

static int ieee80211_802_1x_port_control(struct ieee80211_rx_data *rx)
{
	if (unlikely(!rx->sta || !test_sta_flag(rx->sta, WLAN_STA_AUTHORIZED)))
		return -EACCES;

	return 0;
}

static int ieee80211_drop_unencrypted(struct ieee80211_rx_data *rx, __le16 fc)
{
	struct sk_buff *skb = rx->skb;
	struct ieee80211_rx_status *status = IEEE80211_SKB_RXCB(skb);

	/*
	 * Pass through unencrypted frames if the hardware has
	 * decrypted them already.
	 */
	if (status->flag & RX_FLAG_DECRYPTED)
		return 0;

	/* Drop unencrypted frames if key is set. */
	if (unlikely(!ieee80211_has_protected(fc) &&
		     !ieee80211_is_nullfunc(fc) &&
		     ieee80211_is_data(fc) && rx->key))
		return -EACCES;

	return 0;
}

static int ieee80211_drop_unencrypted_mgmt(struct ieee80211_rx_data *rx)
{
	struct ieee80211_hdr *hdr = (struct ieee80211_hdr *)rx->skb->data;
	struct ieee80211_rx_status *status = IEEE80211_SKB_RXCB(rx->skb);
	__le16 fc = hdr->frame_control;

	/*
	 * Pass through unencrypted frames if the hardware has
	 * decrypted them already.
	 */
	if (status->flag & RX_FLAG_DECRYPTED)
		return 0;

	if (rx->sta && test_sta_flag(rx->sta, WLAN_STA_MFP)) {
		if (unlikely(!ieee80211_has_protected(fc) &&
			     ieee80211_is_unicast_robust_mgmt_frame(rx->skb) &&
			     rx->key)) {
			if (ieee80211_is_deauth(fc) ||
			    ieee80211_is_disassoc(fc))
				cfg80211_rx_unprot_mlme_mgmt(rx->sdata->dev,
							     rx->skb->data,
							     rx->skb->len);
			return -EACCES;
		}
		/* BIP does not use Protected field, so need to check MMIE */
		if (unlikely(ieee80211_is_multicast_robust_mgmt_frame(rx->skb) &&
			     ieee80211_get_mmie_keyidx(rx->skb) < 0)) {
			if (ieee80211_is_deauth(fc) ||
			    ieee80211_is_disassoc(fc))
				cfg80211_rx_unprot_mlme_mgmt(rx->sdata->dev,
							     rx->skb->data,
							     rx->skb->len);
			return -EACCES;
		}
		/*
		 * When using MFP, Action frames are not allowed prior to
		 * having configured keys.
		 */
		if (unlikely(ieee80211_is_action(fc) && !rx->key &&
			     ieee80211_is_robust_mgmt_frame(rx->skb)))
			return -EACCES;
	}

	return 0;
}

static int
__ieee80211_data_to_8023(struct ieee80211_rx_data *rx, bool *port_control)
{
	struct ieee80211_sub_if_data *sdata = rx->sdata;
	struct ieee80211_hdr *hdr = (struct ieee80211_hdr *)rx->skb->data;
	bool check_port_control = false;
	struct ethhdr *ehdr;
	int ret;

	*port_control = false;
	if (ieee80211_has_a4(hdr->frame_control) &&
	    sdata->vif.type == NL80211_IFTYPE_AP_VLAN && !sdata->u.vlan.sta)
		return -1;

	if (sdata->vif.type == NL80211_IFTYPE_STATION &&
	    !!sdata->u.mgd.use_4addr != !!ieee80211_has_a4(hdr->frame_control)) {

		if (!sdata->u.mgd.use_4addr)
			return -1;
		else
			check_port_control = true;
	}

	if (is_multicast_ether_addr(hdr->addr1) &&
	    sdata->vif.type == NL80211_IFTYPE_AP_VLAN && sdata->u.vlan.sta)
		return -1;

	ret = ieee80211_data_to_8023(rx->skb, sdata->vif.addr, sdata->vif.type);
	if (ret < 0)
		return ret;

	ehdr = (struct ethhdr *) rx->skb->data;
	if (ehdr->h_proto == rx->sdata->control_port_protocol)
		*port_control = true;
	else if (check_port_control)
		return -1;

	return 0;
}

/*
 * requires that rx->skb is a frame with ethernet header
 */
static bool ieee80211_frame_allowed(struct ieee80211_rx_data *rx, __le16 fc)
{
	static const u8 pae_group_addr[ETH_ALEN] __aligned(2)
		= { 0x01, 0x80, 0xC2, 0x00, 0x00, 0x03 };
	struct ethhdr *ehdr = (struct ethhdr *) rx->skb->data;

	/*
	 * Allow EAPOL frames to us/the PAE group address regardless
	 * of whether the frame was encrypted or not.
	 */
	if (ehdr->h_proto == rx->sdata->control_port_protocol &&
	    (ether_addr_equal(ehdr->h_dest, rx->sdata->vif.addr) ||
	     ether_addr_equal(ehdr->h_dest, pae_group_addr)))
		return true;

	if (ieee80211_802_1x_port_control(rx) ||
	    ieee80211_drop_unencrypted(rx, fc))
		return false;

	return true;
}

/*
 * requires that rx->skb is a frame with ethernet header
 */
static void
ieee80211_deliver_skb(struct ieee80211_rx_data *rx)
{
	struct ieee80211_sub_if_data *sdata = rx->sdata;
	struct net_device *dev = sdata->dev;
	struct sk_buff *skb, *xmit_skb;
	struct ethhdr *ehdr = (struct ethhdr *) rx->skb->data;
	struct sta_info *dsta;

	skb = rx->skb;
	xmit_skb = NULL;

	ieee80211_rx_stats(dev, skb->len);

	if (rx->sta) {
		/* The seqno index has the same property as needed
		 * for the rx_msdu field, i.e. it is IEEE80211_NUM_TIDS
		 * for non-QoS-data frames. Here we know it's a data
		 * frame, so count MSDUs.
		 */
		u64_stats_update_begin(&rx->sta->rx_stats.syncp);
		rx->sta->rx_stats.msdu[rx->seqno_idx]++;
		u64_stats_update_end(&rx->sta->rx_stats.syncp);
	}

	if ((sdata->vif.type == NL80211_IFTYPE_AP ||
	     sdata->vif.type == NL80211_IFTYPE_AP_VLAN) &&
	    !(sdata->flags & IEEE80211_SDATA_DONT_BRIDGE_PACKETS) &&
	    (sdata->vif.type != NL80211_IFTYPE_AP_VLAN || !sdata->u.vlan.sta)) {
		if (is_multicast_ether_addr(ehdr->h_dest) &&
		    ieee80211_vif_get_num_mcast_if(sdata) != 0) {
			/*
			 * send multicast frames both to higher layers in
			 * local net stack and back to the wireless medium
			 */
			xmit_skb = skb_copy(skb, GFP_ATOMIC);
			if (!xmit_skb)
				net_info_ratelimited("%s: failed to clone multicast frame\n",
						    dev->name);
		} else if (!is_multicast_ether_addr(ehdr->h_dest)) {
			dsta = sta_info_get(sdata, skb->data);
			if (dsta) {
				/*
				 * The destination station is associated to
				 * this AP (in this VLAN), so send the frame
				 * directly to it and do not pass it to local
				 * net stack.
				 */
				xmit_skb = skb;
				skb = NULL;
			}
		}
	}

#ifndef CONFIG_HAVE_EFFICIENT_UNALIGNED_ACCESS
	if (skb) {
		/* 'align' will only take the values 0 or 2 here since all
		 * frames are required to be aligned to 2-byte boundaries
		 * when being passed to mac80211; the code here works just
		 * as well if that isn't true, but mac80211 assumes it can
		 * access fields as 2-byte aligned (e.g. for ether_addr_equal)
		 */
		int align;

		align = (unsigned long)(skb->data + sizeof(struct ethhdr)) & 3;
		if (align) {
			if (WARN_ON(skb_headroom(skb) < 3)) {
				dev_kfree_skb(skb);
				skb = NULL;
			} else {
				u8 *data = skb->data;
				size_t len = skb_headlen(skb);
				skb->data -= align;
				memmove(skb->data, data, len);
				skb_set_tail_pointer(skb, len);
			}
		}
	}
#endif

	if (skb) {
		/* deliver to local stack */
		skb->protocol = eth_type_trans(skb, dev);
		memset(skb->cb, 0, sizeof(skb->cb));
		if (rx->napi)
			napi_gro_receive(rx->napi, skb);
		else
			netif_receive_skb(skb);
	}

	if (xmit_skb) {
		/*
		 * Send to wireless media and increase priority by 256 to
		 * keep the received priority instead of reclassifying
		 * the frame (see cfg80211_classify8021d).
		 */
		xmit_skb->priority += 256;
		xmit_skb->protocol = htons(ETH_P_802_3);
		skb_reset_network_header(xmit_skb);
		skb_reset_mac_header(xmit_skb);
		dev_queue_xmit(xmit_skb);
	}
}

static ieee80211_rx_result debug_noinline
ieee80211_rx_h_amsdu(struct ieee80211_rx_data *rx)
{
	struct net_device *dev = rx->sdata->dev;
	struct sk_buff *skb = rx->skb;
	struct ieee80211_hdr *hdr = (struct ieee80211_hdr *)skb->data;
	__le16 fc = hdr->frame_control;
	struct sk_buff_head frame_list;
	struct ieee80211_rx_status *status = IEEE80211_SKB_RXCB(rx->skb);
	struct ethhdr ethhdr;
	const u8 *check_da = ethhdr.h_dest, *check_sa = ethhdr.h_source;

	if (unlikely(!ieee80211_is_data(fc)))
		return RX_CONTINUE;

	if (unlikely(!ieee80211_is_data_present(fc)))
		return RX_DROP_MONITOR;

	if (!(status->rx_flags & IEEE80211_RX_AMSDU))
		return RX_CONTINUE;

	if (unlikely(ieee80211_has_a4(hdr->frame_control))) {
		switch (rx->sdata->vif.type) {
		case NL80211_IFTYPE_AP_VLAN:
			if (!rx->sdata->u.vlan.sta)
				return RX_DROP_UNUSABLE;
			break;
		case NL80211_IFTYPE_STATION:
			if (!rx->sdata->u.mgd.use_4addr)
				return RX_DROP_UNUSABLE;
			break;
		default:
			return RX_DROP_UNUSABLE;
		}
		check_da = NULL;
		check_sa = NULL;
	} else switch (rx->sdata->vif.type) {
		case NL80211_IFTYPE_AP:
		case NL80211_IFTYPE_AP_VLAN:
			check_da = NULL;
			break;
		case NL80211_IFTYPE_STATION:
			if (!rx->sta ||
			    !test_sta_flag(rx->sta, WLAN_STA_TDLS_PEER))
				check_sa = NULL;
			break;
		case NL80211_IFTYPE_MESH_POINT:
			check_sa = NULL;
			break;
		default:
			break;
	}

	if (is_multicast_ether_addr(hdr->addr1))
		return RX_DROP_UNUSABLE;

	skb->dev = dev;
	__skb_queue_head_init(&frame_list);

	if (ieee80211_data_to_8023_exthdr(skb, &ethhdr,
					  rx->sdata->vif.addr,
					  rx->sdata->vif.type))
		return RX_DROP_UNUSABLE;

	ieee80211_amsdu_to_8023s(skb, &frame_list, dev->dev_addr,
				 rx->sdata->vif.type,
				 rx->local->hw.extra_tx_headroom,
				 check_da, check_sa);

	while (!skb_queue_empty(&frame_list)) {
		rx->skb = __skb_dequeue(&frame_list);

		if (!ieee80211_frame_allowed(rx, fc)) {
			dev_kfree_skb(rx->skb);
			continue;
		}

		ieee80211_deliver_skb(rx);
	}

	return RX_QUEUED;
}

#ifdef CONFIG_MAC80211_MESH
static ieee80211_rx_result
ieee80211_rx_h_mesh_fwding(struct ieee80211_rx_data *rx)
{
	struct ieee80211_hdr *fwd_hdr, *hdr;
	struct ieee80211_tx_info *info;
	struct ieee80211s_hdr *mesh_hdr;
	struct sk_buff *skb = rx->skb, *fwd_skb;
	struct ieee80211_local *local = rx->local;
	struct ieee80211_sub_if_data *sdata = rx->sdata;
	struct ieee80211_if_mesh *ifmsh = &sdata->u.mesh;
	u16 ac, q, hdrlen;

	hdr = (struct ieee80211_hdr *) skb->data;
	hdrlen = ieee80211_hdrlen(hdr->frame_control);

	/* make sure fixed part of mesh header is there, also checks skb len */
	if (!pskb_may_pull(rx->skb, hdrlen + 6))
		return RX_DROP_MONITOR;

	mesh_hdr = (struct ieee80211s_hdr *) (skb->data + hdrlen);

	/* make sure full mesh header is there, also checks skb len */
	if (!pskb_may_pull(rx->skb,
			   hdrlen + ieee80211_get_mesh_hdrlen(mesh_hdr)))
		return RX_DROP_MONITOR;

	/* reload pointers */
	hdr = (struct ieee80211_hdr *) skb->data;
	mesh_hdr = (struct ieee80211s_hdr *) (skb->data + hdrlen);

	if (ieee80211_drop_unencrypted(rx, hdr->frame_control))
		return RX_DROP_MONITOR;

	/* frame is in RMC, don't forward */
	if (ieee80211_is_data(hdr->frame_control) &&
	    is_multicast_ether_addr(hdr->addr1) &&
	    mesh_rmc_check(rx->sdata, hdr->addr3, mesh_hdr))
		return RX_DROP_MONITOR;

	if (!ieee80211_is_data(hdr->frame_control))
		return RX_CONTINUE;

	if (!mesh_hdr->ttl)
		return RX_DROP_MONITOR;

	if (mesh_hdr->flags & MESH_FLAGS_AE) {
		struct mesh_path *mppath;
		char *proxied_addr;
		char *mpp_addr;

		if (is_multicast_ether_addr(hdr->addr1)) {
			mpp_addr = hdr->addr3;
			proxied_addr = mesh_hdr->eaddr1;
		} else if (mesh_hdr->flags & MESH_FLAGS_AE_A5_A6) {
			/* has_a4 already checked in ieee80211_rx_mesh_check */
			mpp_addr = hdr->addr4;
			proxied_addr = mesh_hdr->eaddr2;
		} else {
			return RX_DROP_MONITOR;
		}

		rcu_read_lock();
		mppath = mpp_path_lookup(sdata, proxied_addr);
		if (!mppath) {
			mpp_path_add(sdata, proxied_addr, mpp_addr);
		} else {
			spin_lock_bh(&mppath->state_lock);
			if (!ether_addr_equal(mppath->mpp, mpp_addr))
				memcpy(mppath->mpp, mpp_addr, ETH_ALEN);
			mppath->exp_time = jiffies;
			spin_unlock_bh(&mppath->state_lock);
		}
		rcu_read_unlock();
	}

	/* Frame has reached destination.  Don't forward */
	if (!is_multicast_ether_addr(hdr->addr1) &&
	    ether_addr_equal(sdata->vif.addr, hdr->addr3))
		return RX_CONTINUE;

	ac = ieee80211_select_queue_80211(sdata, skb, hdr);
	q = sdata->vif.hw_queue[ac];
	if (ieee80211_queue_stopped(&local->hw, q)) {
		IEEE80211_IFSTA_MESH_CTR_INC(ifmsh, dropped_frames_congestion);
		return RX_DROP_MONITOR;
	}
	skb_set_queue_mapping(skb, q);

	if (!--mesh_hdr->ttl) {
		IEEE80211_IFSTA_MESH_CTR_INC(ifmsh, dropped_frames_ttl);
		goto out;
	}

	if (!ifmsh->mshcfg.dot11MeshForwarding)
		goto out;

	fwd_skb = skb_copy_expand(skb, local->tx_headroom +
				       sdata->encrypt_headroom, 0, GFP_ATOMIC);
	if (!fwd_skb) {
		net_info_ratelimited("%s: failed to clone mesh frame\n",
				    sdata->name);
		goto out;
	}

	fwd_hdr =  (struct ieee80211_hdr *) fwd_skb->data;
	fwd_hdr->frame_control &= ~cpu_to_le16(IEEE80211_FCTL_RETRY);
	info = IEEE80211_SKB_CB(fwd_skb);
	memset(info, 0, sizeof(*info));
	info->flags |= IEEE80211_TX_INTFL_NEED_TXPROCESSING;
	info->control.vif = &rx->sdata->vif;
	info->control.jiffies = jiffies;
	if (is_multicast_ether_addr(fwd_hdr->addr1)) {
		IEEE80211_IFSTA_MESH_CTR_INC(ifmsh, fwded_mcast);
		memcpy(fwd_hdr->addr2, sdata->vif.addr, ETH_ALEN);
		/* update power mode indication when forwarding */
		ieee80211_mps_set_frame_flags(sdata, NULL, fwd_hdr);
	} else if (!mesh_nexthop_lookup(sdata, fwd_skb)) {
		/* mesh power mode flags updated in mesh_nexthop_lookup */
		IEEE80211_IFSTA_MESH_CTR_INC(ifmsh, fwded_unicast);
	} else {
		/* unable to resolve next hop */
		mesh_path_error_tx(sdata, ifmsh->mshcfg.element_ttl,
				   fwd_hdr->addr3, 0,
				   WLAN_REASON_MESH_PATH_NOFORWARD,
				   fwd_hdr->addr2);
		IEEE80211_IFSTA_MESH_CTR_INC(ifmsh, dropped_frames_no_route);
		kfree_skb(fwd_skb);
		return RX_DROP_MONITOR;
	}

	IEEE80211_IFSTA_MESH_CTR_INC(ifmsh, fwded_frames);
	ieee80211_add_pending_skb(local, fwd_skb);
 out:
	if (is_multicast_ether_addr(hdr->addr1))
		return RX_CONTINUE;
	return RX_DROP_MONITOR;
}
#endif

static ieee80211_rx_result debug_noinline
ieee80211_rx_h_data(struct ieee80211_rx_data *rx)
{
	struct ieee80211_sub_if_data *sdata = rx->sdata;
	struct ieee80211_local *local = rx->local;
	struct net_device *dev = sdata->dev;
	struct ieee80211_hdr *hdr = (struct ieee80211_hdr *)rx->skb->data;
	__le16 fc = hdr->frame_control;
	bool port_control;
	int err;

	if (unlikely(!ieee80211_is_data(hdr->frame_control)))
		return RX_CONTINUE;

	if (unlikely(!ieee80211_is_data_present(hdr->frame_control)))
		return RX_DROP_MONITOR;

	/*
	 * Send unexpected-4addr-frame event to hostapd. For older versions,
	 * also drop the frame to cooked monitor interfaces.
	 */
	if (ieee80211_has_a4(hdr->frame_control) &&
	    sdata->vif.type == NL80211_IFTYPE_AP) {
		if (rx->sta &&
		    !test_and_set_sta_flag(rx->sta, WLAN_STA_4ADDR_EVENT))
			cfg80211_rx_unexpected_4addr_frame(
				rx->sdata->dev, rx->sta->sta.addr, GFP_ATOMIC);
		return RX_DROP_MONITOR;
	}

	err = __ieee80211_data_to_8023(rx, &port_control);
	if (unlikely(err))
		return RX_DROP_UNUSABLE;

	if (!ieee80211_frame_allowed(rx, fc))
		return RX_DROP_MONITOR;

	/* directly handle TDLS channel switch requests/responses */
	if (unlikely(((struct ethhdr *)rx->skb->data)->h_proto ==
						cpu_to_be16(ETH_P_TDLS))) {
		struct ieee80211_tdls_data *tf = (void *)rx->skb->data;

		if (pskb_may_pull(rx->skb,
				  offsetof(struct ieee80211_tdls_data, u)) &&
		    tf->payload_type == WLAN_TDLS_SNAP_RFTYPE &&
		    tf->category == WLAN_CATEGORY_TDLS &&
		    (tf->action_code == WLAN_TDLS_CHANNEL_SWITCH_REQUEST ||
		     tf->action_code == WLAN_TDLS_CHANNEL_SWITCH_RESPONSE)) {
			skb_queue_tail(&local->skb_queue_tdls_chsw, rx->skb);
			schedule_work(&local->tdls_chsw_work);
			if (rx->sta)
				rx->sta->rx_stats.packets++;

			return RX_QUEUED;
		}
	}

	if (rx->sdata->vif.type == NL80211_IFTYPE_AP_VLAN &&
	    unlikely(port_control) && sdata->bss) {
		sdata = container_of(sdata->bss, struct ieee80211_sub_if_data,
				     u.ap);
		dev = sdata->dev;
		rx->sdata = sdata;
	}

	rx->skb->dev = dev;

	if (!ieee80211_hw_check(&local->hw, SUPPORTS_DYNAMIC_PS) &&
	    local->ps_sdata && local->hw.conf.dynamic_ps_timeout > 0 &&
	    !is_multicast_ether_addr(
		    ((struct ethhdr *)rx->skb->data)->h_dest) &&
	    (!local->scanning &&
	     !test_bit(SDATA_STATE_OFFCHANNEL, &sdata->state)))
		mod_timer(&local->dynamic_ps_timer, jiffies +
			  msecs_to_jiffies(local->hw.conf.dynamic_ps_timeout));

	ieee80211_deliver_skb(rx);

	return RX_QUEUED;
}

static ieee80211_rx_result debug_noinline
ieee80211_rx_h_ctrl(struct ieee80211_rx_data *rx, struct sk_buff_head *frames)
{
	struct sk_buff *skb = rx->skb;
	struct ieee80211_bar *bar = (struct ieee80211_bar *)skb->data;
	struct tid_ampdu_rx *tid_agg_rx;
	u16 start_seq_num;
	u16 tid;

	if (likely(!ieee80211_is_ctl(bar->frame_control)))
		return RX_CONTINUE;

	if (ieee80211_is_back_req(bar->frame_control)) {
		struct {
			__le16 control, start_seq_num;
		} __packed bar_data;
		struct ieee80211_event event = {
			.type = BAR_RX_EVENT,
		};

		if (!rx->sta)
			return RX_DROP_MONITOR;

		if (skb_copy_bits(skb, offsetof(struct ieee80211_bar, control),
				  &bar_data, sizeof(bar_data)))
			return RX_DROP_MONITOR;

		tid = le16_to_cpu(bar_data.control) >> 12;

		if (!test_bit(tid, rx->sta->ampdu_mlme.agg_session_valid) &&
		    !test_and_set_bit(tid, rx->sta->ampdu_mlme.unexpected_agg))
			ieee80211_send_delba(rx->sdata, rx->sta->sta.addr, tid,
					     WLAN_BACK_RECIPIENT,
					     WLAN_REASON_QSTA_REQUIRE_SETUP);

		tid_agg_rx = rcu_dereference(rx->sta->ampdu_mlme.tid_rx[tid]);
		if (!tid_agg_rx)
			return RX_DROP_MONITOR;

		start_seq_num = le16_to_cpu(bar_data.start_seq_num) >> 4;
		event.u.ba.tid = tid;
		event.u.ba.ssn = start_seq_num;
		event.u.ba.sta = &rx->sta->sta;

		/* reset session timer */
		if (tid_agg_rx->timeout)
			mod_timer(&tid_agg_rx->session_timer,
				  TU_TO_EXP_TIME(tid_agg_rx->timeout));

		spin_lock(&tid_agg_rx->reorder_lock);
		/* release stored frames up to start of BAR */
		ieee80211_release_reorder_frames(rx->sdata, tid_agg_rx,
						 start_seq_num, frames);
		spin_unlock(&tid_agg_rx->reorder_lock);

		drv_event_callback(rx->local, rx->sdata, &event);

		kfree_skb(skb);
		return RX_QUEUED;
	}

	/*
	 * After this point, we only want management frames,
	 * so we can drop all remaining control frames to
	 * cooked monitor interfaces.
	 */
	return RX_DROP_MONITOR;
}

static void ieee80211_process_sa_query_req(struct ieee80211_sub_if_data *sdata,
					   struct ieee80211_mgmt *mgmt,
					   size_t len)
{
	struct ieee80211_local *local = sdata->local;
	struct sk_buff *skb;
	struct ieee80211_mgmt *resp;

	if (!ether_addr_equal(mgmt->da, sdata->vif.addr)) {
		/* Not to own unicast address */
		return;
	}

	if (!ether_addr_equal(mgmt->sa, sdata->u.mgd.bssid) ||
	    !ether_addr_equal(mgmt->bssid, sdata->u.mgd.bssid)) {
		/* Not from the current AP or not associated yet. */
		return;
	}

	if (len < 24 + 1 + sizeof(resp->u.action.u.sa_query)) {
		/* Too short SA Query request frame */
		return;
	}

	skb = dev_alloc_skb(sizeof(*resp) + local->hw.extra_tx_headroom);
	if (skb == NULL)
		return;

	skb_reserve(skb, local->hw.extra_tx_headroom);
	resp = (struct ieee80211_mgmt *) skb_put(skb, 24);
	memset(resp, 0, 24);
	memcpy(resp->da, mgmt->sa, ETH_ALEN);
	memcpy(resp->sa, sdata->vif.addr, ETH_ALEN);
	memcpy(resp->bssid, sdata->u.mgd.bssid, ETH_ALEN);
	resp->frame_control = cpu_to_le16(IEEE80211_FTYPE_MGMT |
					  IEEE80211_STYPE_ACTION);
	skb_put(skb, 1 + sizeof(resp->u.action.u.sa_query));
	resp->u.action.category = WLAN_CATEGORY_SA_QUERY;
	resp->u.action.u.sa_query.action = WLAN_ACTION_SA_QUERY_RESPONSE;
	memcpy(resp->u.action.u.sa_query.trans_id,
	       mgmt->u.action.u.sa_query.trans_id,
	       WLAN_SA_QUERY_TR_ID_LEN);

	ieee80211_tx_skb(sdata, skb);
}

static ieee80211_rx_result debug_noinline
ieee80211_rx_h_mgmt_check(struct ieee80211_rx_data *rx)
{
	struct ieee80211_mgmt *mgmt = (struct ieee80211_mgmt *) rx->skb->data;
	struct ieee80211_rx_status *status = IEEE80211_SKB_RXCB(rx->skb);

	/*
	 * From here on, look only at management frames.
	 * Data and control frames are already handled,
	 * and unknown (reserved) frames are useless.
	 */
	if (rx->skb->len < 24)
		return RX_DROP_MONITOR;

	if (!ieee80211_is_mgmt(mgmt->frame_control))
		return RX_DROP_MONITOR;

	if (rx->sdata->vif.type == NL80211_IFTYPE_AP &&
	    ieee80211_is_beacon(mgmt->frame_control) &&
	    !(rx->flags & IEEE80211_RX_BEACON_REPORTED)) {
		int sig = 0;

		if (ieee80211_hw_check(&rx->local->hw, SIGNAL_DBM))
			sig = status->signal;

		cfg80211_report_obss_beacon(rx->local->hw.wiphy,
					    rx->skb->data, rx->skb->len,
					    status->freq, sig);
		rx->flags |= IEEE80211_RX_BEACON_REPORTED;
	}

	if (ieee80211_drop_unencrypted_mgmt(rx))
		return RX_DROP_UNUSABLE;

	return RX_CONTINUE;
}

static ieee80211_rx_result debug_noinline
ieee80211_rx_h_action(struct ieee80211_rx_data *rx)
{
	struct ieee80211_local *local = rx->local;
	struct ieee80211_sub_if_data *sdata = rx->sdata;
	struct ieee80211_mgmt *mgmt = (struct ieee80211_mgmt *) rx->skb->data;
	struct ieee80211_rx_status *status = IEEE80211_SKB_RXCB(rx->skb);
	int len = rx->skb->len;

	if (!ieee80211_is_action(mgmt->frame_control))
		return RX_CONTINUE;

	/* drop too small frames */
	if (len < IEEE80211_MIN_ACTION_SIZE)
		return RX_DROP_UNUSABLE;

	if (!rx->sta && mgmt->u.action.category != WLAN_CATEGORY_PUBLIC &&
	    mgmt->u.action.category != WLAN_CATEGORY_SELF_PROTECTED &&
	    mgmt->u.action.category != WLAN_CATEGORY_SPECTRUM_MGMT)
		return RX_DROP_UNUSABLE;

	switch (mgmt->u.action.category) {
	case WLAN_CATEGORY_HT:
		/* reject HT action frames from stations not supporting HT */
		if (!rx->sta->sta.ht_cap.ht_supported)
			goto invalid;

		if (sdata->vif.type != NL80211_IFTYPE_STATION &&
		    sdata->vif.type != NL80211_IFTYPE_MESH_POINT &&
		    sdata->vif.type != NL80211_IFTYPE_AP_VLAN &&
		    sdata->vif.type != NL80211_IFTYPE_AP &&
		    sdata->vif.type != NL80211_IFTYPE_ADHOC)
			break;

		/* verify action & smps_control/chanwidth are present */
		if (len < IEEE80211_MIN_ACTION_SIZE + 2)
			goto invalid;

		switch (mgmt->u.action.u.ht_smps.action) {
		case WLAN_HT_ACTION_SMPS: {
			struct ieee80211_supported_band *sband;
			enum ieee80211_smps_mode smps_mode;

			/* convert to HT capability */
			switch (mgmt->u.action.u.ht_smps.smps_control) {
			case WLAN_HT_SMPS_CONTROL_DISABLED:
				smps_mode = IEEE80211_SMPS_OFF;
				break;
			case WLAN_HT_SMPS_CONTROL_STATIC:
				smps_mode = IEEE80211_SMPS_STATIC;
				break;
			case WLAN_HT_SMPS_CONTROL_DYNAMIC:
				smps_mode = IEEE80211_SMPS_DYNAMIC;
				break;
			default:
				goto invalid;
			}

			/* if no change do nothing */
			if (rx->sta->sta.smps_mode == smps_mode)
				goto handled;
			rx->sta->sta.smps_mode = smps_mode;

			sband = rx->local->hw.wiphy->bands[status->band];

			rate_control_rate_update(local, sband, rx->sta,
						 IEEE80211_RC_SMPS_CHANGED);
			goto handled;
		}
		case WLAN_HT_ACTION_NOTIFY_CHANWIDTH: {
			struct ieee80211_supported_band *sband;
			u8 chanwidth = mgmt->u.action.u.ht_notify_cw.chanwidth;
			enum ieee80211_sta_rx_bandwidth max_bw, new_bw;

			/* If it doesn't support 40 MHz it can't change ... */
			if (!(rx->sta->sta.ht_cap.cap &
					IEEE80211_HT_CAP_SUP_WIDTH_20_40))
				goto handled;

			if (chanwidth == IEEE80211_HT_CHANWIDTH_20MHZ)
				max_bw = IEEE80211_STA_RX_BW_20;
			else
				max_bw = ieee80211_sta_cap_rx_bw(rx->sta);

			/* set cur_max_bandwidth and recalc sta bw */
			rx->sta->cur_max_bandwidth = max_bw;
			new_bw = ieee80211_sta_cur_vht_bw(rx->sta);

			if (rx->sta->sta.bandwidth == new_bw)
				goto handled;

			rx->sta->sta.bandwidth = new_bw;
			sband = rx->local->hw.wiphy->bands[status->band];

			rate_control_rate_update(local, sband, rx->sta,
						 IEEE80211_RC_BW_CHANGED);
			goto handled;
		}
		default:
			goto invalid;
		}

		break;
	case WLAN_CATEGORY_PUBLIC:
		if (len < IEEE80211_MIN_ACTION_SIZE + 1)
			goto invalid;
		if (sdata->vif.type != NL80211_IFTYPE_STATION)
			break;
		if (!rx->sta)
			break;
		if (!ether_addr_equal(mgmt->bssid, sdata->u.mgd.bssid))
			break;
		if (mgmt->u.action.u.ext_chan_switch.action_code !=
				WLAN_PUB_ACTION_EXT_CHANSW_ANN)
			break;
		if (len < offsetof(struct ieee80211_mgmt,
				   u.action.u.ext_chan_switch.variable))
			goto invalid;
		goto queue;
	case WLAN_CATEGORY_VHT:
		if (sdata->vif.type != NL80211_IFTYPE_STATION &&
		    sdata->vif.type != NL80211_IFTYPE_MESH_POINT &&
		    sdata->vif.type != NL80211_IFTYPE_AP_VLAN &&
		    sdata->vif.type != NL80211_IFTYPE_AP &&
		    sdata->vif.type != NL80211_IFTYPE_ADHOC)
			break;

		/* verify action code is present */
		if (len < IEEE80211_MIN_ACTION_SIZE + 1)
			goto invalid;

		switch (mgmt->u.action.u.vht_opmode_notif.action_code) {
		case WLAN_VHT_ACTION_OPMODE_NOTIF: {
			/* verify opmode is present */
			if (len < IEEE80211_MIN_ACTION_SIZE + 2)
				goto invalid;
			goto queue;
		}
		case WLAN_VHT_ACTION_GROUPID_MGMT: {
			if (len < IEEE80211_MIN_ACTION_SIZE + 25)
				goto invalid;
			goto queue;
		}
		default:
			break;
		}
		break;
	case WLAN_CATEGORY_BACK:
		if (sdata->vif.type != NL80211_IFTYPE_STATION &&
		    sdata->vif.type != NL80211_IFTYPE_MESH_POINT &&
		    sdata->vif.type != NL80211_IFTYPE_AP_VLAN &&
		    sdata->vif.type != NL80211_IFTYPE_AP &&
		    sdata->vif.type != NL80211_IFTYPE_ADHOC)
			break;

		/* verify action_code is present */
		if (len < IEEE80211_MIN_ACTION_SIZE + 1)
			break;

		switch (mgmt->u.action.u.addba_req.action_code) {
		case WLAN_ACTION_ADDBA_REQ:
			if (len < (IEEE80211_MIN_ACTION_SIZE +
				   sizeof(mgmt->u.action.u.addba_req)))
				goto invalid;
			break;
		case WLAN_ACTION_ADDBA_RESP:
			if (len < (IEEE80211_MIN_ACTION_SIZE +
				   sizeof(mgmt->u.action.u.addba_resp)))
				goto invalid;
			break;
		case WLAN_ACTION_DELBA:
			if (len < (IEEE80211_MIN_ACTION_SIZE +
				   sizeof(mgmt->u.action.u.delba)))
				goto invalid;
			break;
		default:
			goto invalid;
		}

		goto queue;
	case WLAN_CATEGORY_SPECTRUM_MGMT:
		/* verify action_code is present */
		if (len < IEEE80211_MIN_ACTION_SIZE + 1)
			break;

		switch (mgmt->u.action.u.measurement.action_code) {
		case WLAN_ACTION_SPCT_MSR_REQ:
			if (status->band != NL80211_BAND_5GHZ)
				break;

			if (len < (IEEE80211_MIN_ACTION_SIZE +
				   sizeof(mgmt->u.action.u.measurement)))
				break;

			if (sdata->vif.type != NL80211_IFTYPE_STATION)
				break;

			ieee80211_process_measurement_req(sdata, mgmt, len);
			goto handled;
		case WLAN_ACTION_SPCT_CHL_SWITCH: {
			u8 *bssid;
			if (len < (IEEE80211_MIN_ACTION_SIZE +
				   sizeof(mgmt->u.action.u.chan_switch)))
				break;

			if (sdata->vif.type != NL80211_IFTYPE_STATION &&
			    sdata->vif.type != NL80211_IFTYPE_ADHOC &&
			    sdata->vif.type != NL80211_IFTYPE_MESH_POINT)
				break;

			if (sdata->vif.type == NL80211_IFTYPE_STATION)
				bssid = sdata->u.mgd.bssid;
			else if (sdata->vif.type == NL80211_IFTYPE_ADHOC)
				bssid = sdata->u.ibss.bssid;
			else if (sdata->vif.type == NL80211_IFTYPE_MESH_POINT)
				bssid = mgmt->sa;
			else
				break;

			if (!ether_addr_equal(mgmt->bssid, bssid))
				break;

			goto queue;
			}
		}
		break;
	case WLAN_CATEGORY_SA_QUERY:
		if (len < (IEEE80211_MIN_ACTION_SIZE +
			   sizeof(mgmt->u.action.u.sa_query)))
			break;

		switch (mgmt->u.action.u.sa_query.action) {
		case WLAN_ACTION_SA_QUERY_REQUEST:
			if (sdata->vif.type != NL80211_IFTYPE_STATION)
				break;
			ieee80211_process_sa_query_req(sdata, mgmt, len);
			goto handled;
		}
		break;
	case WLAN_CATEGORY_SELF_PROTECTED:
		if (len < (IEEE80211_MIN_ACTION_SIZE +
			   sizeof(mgmt->u.action.u.self_prot.action_code)))
			break;

		switch (mgmt->u.action.u.self_prot.action_code) {
		case WLAN_SP_MESH_PEERING_OPEN:
		case WLAN_SP_MESH_PEERING_CLOSE:
		case WLAN_SP_MESH_PEERING_CONFIRM:
			if (!ieee80211_vif_is_mesh(&sdata->vif))
				goto invalid;
			if (sdata->u.mesh.user_mpm)
				/* userspace handles this frame */
				break;
			goto queue;
		case WLAN_SP_MGK_INFORM:
		case WLAN_SP_MGK_ACK:
			if (!ieee80211_vif_is_mesh(&sdata->vif))
				goto invalid;
			break;
		}
		break;
	case WLAN_CATEGORY_MESH_ACTION:
		if (len < (IEEE80211_MIN_ACTION_SIZE +
			   sizeof(mgmt->u.action.u.mesh_action.action_code)))
			break;

		if (!ieee80211_vif_is_mesh(&sdata->vif))
			break;
		if (mesh_action_is_path_sel(mgmt) &&
		    !mesh_path_sel_is_hwmp(sdata))
			break;
		goto queue;
	}

	return RX_CONTINUE;

 invalid:
	status->rx_flags |= IEEE80211_RX_MALFORMED_ACTION_FRM;
	/* will return in the next handlers */
	return RX_CONTINUE;

 handled:
	if (rx->sta)
		rx->sta->rx_stats.packets++;
	dev_kfree_skb(rx->skb);
	return RX_QUEUED;

 queue:
	rx->skb->pkt_type = IEEE80211_SDATA_QUEUE_TYPE_FRAME;
	skb_queue_tail(&sdata->skb_queue, rx->skb);
	ieee80211_queue_work(&local->hw, &sdata->work);
	if (rx->sta)
		rx->sta->rx_stats.packets++;
	return RX_QUEUED;
}

static ieee80211_rx_result debug_noinline
ieee80211_rx_h_userspace_mgmt(struct ieee80211_rx_data *rx)
{
	struct ieee80211_rx_status *status = IEEE80211_SKB_RXCB(rx->skb);
	int sig = 0;

	/* skip known-bad action frames and return them in the next handler */
	if (status->rx_flags & IEEE80211_RX_MALFORMED_ACTION_FRM)
		return RX_CONTINUE;

	/*
	 * Getting here means the kernel doesn't know how to handle
	 * it, but maybe userspace does ... include returned frames
	 * so userspace can register for those to know whether ones
	 * it transmitted were processed or returned.
	 */

	if (ieee80211_hw_check(&rx->local->hw, SIGNAL_DBM))
		sig = status->signal;

	if (cfg80211_rx_mgmt(&rx->sdata->wdev, status->freq, sig,
			     rx->skb->data, rx->skb->len, 0)) {
		if (rx->sta)
			rx->sta->rx_stats.packets++;
		dev_kfree_skb(rx->skb);
		return RX_QUEUED;
	}

	return RX_CONTINUE;
}

static ieee80211_rx_result debug_noinline
ieee80211_rx_h_action_return(struct ieee80211_rx_data *rx)
{
	struct ieee80211_local *local = rx->local;
	struct ieee80211_mgmt *mgmt = (struct ieee80211_mgmt *) rx->skb->data;
	struct sk_buff *nskb;
	struct ieee80211_sub_if_data *sdata = rx->sdata;
	struct ieee80211_rx_status *status = IEEE80211_SKB_RXCB(rx->skb);

	if (!ieee80211_is_action(mgmt->frame_control))
		return RX_CONTINUE;

	/*
	 * For AP mode, hostapd is responsible for handling any action
	 * frames that we didn't handle, including returning unknown
	 * ones. For all other modes we will return them to the sender,
	 * setting the 0x80 bit in the action category, as required by
	 * 802.11-2012 9.24.4.
	 * Newer versions of hostapd shall also use the management frame
	 * registration mechanisms, but older ones still use cooked
	 * monitor interfaces so push all frames there.
	 */
	if (!(status->rx_flags & IEEE80211_RX_MALFORMED_ACTION_FRM) &&
	    (sdata->vif.type == NL80211_IFTYPE_AP ||
	     sdata->vif.type == NL80211_IFTYPE_AP_VLAN))
		return RX_DROP_MONITOR;

	if (is_multicast_ether_addr(mgmt->da))
		return RX_DROP_MONITOR;

	/* do not return rejected action frames */
	if (mgmt->u.action.category & 0x80)
		return RX_DROP_UNUSABLE;

	nskb = skb_copy_expand(rx->skb, local->hw.extra_tx_headroom, 0,
			       GFP_ATOMIC);
	if (nskb) {
		struct ieee80211_mgmt *nmgmt = (void *)nskb->data;

		nmgmt->u.action.category |= 0x80;
		memcpy(nmgmt->da, nmgmt->sa, ETH_ALEN);
		memcpy(nmgmt->sa, rx->sdata->vif.addr, ETH_ALEN);

		memset(nskb->cb, 0, sizeof(nskb->cb));

		if (rx->sdata->vif.type == NL80211_IFTYPE_P2P_DEVICE) {
			struct ieee80211_tx_info *info = IEEE80211_SKB_CB(nskb);

			info->flags = IEEE80211_TX_CTL_TX_OFFCHAN |
				      IEEE80211_TX_INTFL_OFFCHAN_TX_OK |
				      IEEE80211_TX_CTL_NO_CCK_RATE;
			if (ieee80211_hw_check(&local->hw, QUEUE_CONTROL))
				info->hw_queue =
					local->hw.offchannel_tx_hw_queue;
		}

		__ieee80211_tx_skb_tid_band(rx->sdata, nskb, 7,
					    status->band);
	}
	dev_kfree_skb(rx->skb);
	return RX_QUEUED;
}

static ieee80211_rx_result debug_noinline
ieee80211_rx_h_mgmt(struct ieee80211_rx_data *rx)
{
	struct ieee80211_sub_if_data *sdata = rx->sdata;
	struct ieee80211_mgmt *mgmt = (void *)rx->skb->data;
	__le16 stype;

	stype = mgmt->frame_control & cpu_to_le16(IEEE80211_FCTL_STYPE);

	if (!ieee80211_vif_is_mesh(&sdata->vif) &&
	    sdata->vif.type != NL80211_IFTYPE_ADHOC &&
	    sdata->vif.type != NL80211_IFTYPE_OCB &&
	    sdata->vif.type != NL80211_IFTYPE_STATION)
		return RX_DROP_MONITOR;

	switch (stype) {
	case cpu_to_le16(IEEE80211_STYPE_AUTH):
	case cpu_to_le16(IEEE80211_STYPE_BEACON):
	case cpu_to_le16(IEEE80211_STYPE_PROBE_RESP):
		/* process for all: mesh, mlme, ibss */
		break;
	case cpu_to_le16(IEEE80211_STYPE_ASSOC_RESP):
	case cpu_to_le16(IEEE80211_STYPE_REASSOC_RESP):
	case cpu_to_le16(IEEE80211_STYPE_DEAUTH):
	case cpu_to_le16(IEEE80211_STYPE_DISASSOC):
		if (is_multicast_ether_addr(mgmt->da) &&
		    !is_broadcast_ether_addr(mgmt->da))
			return RX_DROP_MONITOR;

		/* process only for station */
		if (sdata->vif.type != NL80211_IFTYPE_STATION)
			return RX_DROP_MONITOR;
		break;
	case cpu_to_le16(IEEE80211_STYPE_PROBE_REQ):
		/* process only for ibss and mesh */
		if (sdata->vif.type != NL80211_IFTYPE_ADHOC &&
		    sdata->vif.type != NL80211_IFTYPE_MESH_POINT)
			return RX_DROP_MONITOR;
		break;
	default:
		return RX_DROP_MONITOR;
	}

	/* queue up frame and kick off work to process it */
	rx->skb->pkt_type = IEEE80211_SDATA_QUEUE_TYPE_FRAME;
	skb_queue_tail(&sdata->skb_queue, rx->skb);
	ieee80211_queue_work(&rx->local->hw, &sdata->work);
	if (rx->sta)
		rx->sta->rx_stats.packets++;

	return RX_QUEUED;
}

static void ieee80211_rx_cooked_monitor(struct ieee80211_rx_data *rx,
					struct ieee80211_rate *rate)
{
	struct ieee80211_sub_if_data *sdata;
	struct ieee80211_local *local = rx->local;
	struct sk_buff *skb = rx->skb, *skb2;
	struct net_device *prev_dev = NULL;
	struct ieee80211_rx_status *status = IEEE80211_SKB_RXCB(skb);
	int needed_headroom;

	/*
	 * If cooked monitor has been processed already, then
	 * don't do it again. If not, set the flag.
	 */
	if (rx->flags & IEEE80211_RX_CMNTR)
		goto out_free_skb;
	rx->flags |= IEEE80211_RX_CMNTR;

	/* If there are no cooked monitor interfaces, just free the SKB */
	if (!local->cooked_mntrs)
		goto out_free_skb;

	/* vendor data is long removed here */
	status->flag &= ~RX_FLAG_RADIOTAP_VENDOR_DATA;
	/* room for the radiotap header based on driver features */
	needed_headroom = ieee80211_rx_radiotap_hdrlen(local, status, skb);

	if (skb_headroom(skb) < needed_headroom &&
	    pskb_expand_head(skb, needed_headroom, 0, GFP_ATOMIC))
		goto out_free_skb;

	/* prepend radiotap information */
	ieee80211_add_rx_radiotap_header(local, skb, rate, needed_headroom,
					 false);

	skb_reset_mac_header(skb);
	skb->ip_summed = CHECKSUM_UNNECESSARY;
	skb->pkt_type = PACKET_OTHERHOST;
	skb->protocol = htons(ETH_P_802_2);

	list_for_each_entry_rcu(sdata, &local->interfaces, list) {
		if (!ieee80211_sdata_running(sdata))
			continue;

		if (sdata->vif.type != NL80211_IFTYPE_MONITOR ||
		    !(sdata->u.mntr.flags & MONITOR_FLAG_COOK_FRAMES))
			continue;

		if (prev_dev) {
			skb2 = skb_clone(skb, GFP_ATOMIC);
			if (skb2) {
				skb2->dev = prev_dev;
				netif_receive_skb(skb2);
			}
		}

		prev_dev = sdata->dev;
		ieee80211_rx_stats(sdata->dev, skb->len);
	}

	if (prev_dev) {
		skb->dev = prev_dev;
		netif_receive_skb(skb);
		return;
	}

 out_free_skb:
	dev_kfree_skb(skb);
}

static void ieee80211_rx_handlers_result(struct ieee80211_rx_data *rx,
					 ieee80211_rx_result res)
{
	switch (res) {
	case RX_DROP_MONITOR:
		I802_DEBUG_INC(rx->sdata->local->rx_handlers_drop);
		if (rx->sta)
			rx->sta->rx_stats.dropped++;
		/* fall through */
	case RX_CONTINUE: {
		struct ieee80211_rate *rate = NULL;
		struct ieee80211_supported_band *sband;
		struct ieee80211_rx_status *status;

		status = IEEE80211_SKB_RXCB((rx->skb));

		sband = rx->local->hw.wiphy->bands[status->band];
		if (!(status->encoding == RX_ENC_HT) &&
		    !(status->encoding == RX_ENC_VHT))
			rate = &sband->bitrates[status->rate_idx];

		ieee80211_rx_cooked_monitor(rx, rate);
		break;
		}
	case RX_DROP_UNUSABLE:
		I802_DEBUG_INC(rx->sdata->local->rx_handlers_drop);
		if (rx->sta)
			rx->sta->rx_stats.dropped++;
		dev_kfree_skb(rx->skb);
		break;
	case RX_QUEUED:
		I802_DEBUG_INC(rx->sdata->local->rx_handlers_queued);
		break;
	}
}

static void ieee80211_rx_handlers(struct ieee80211_rx_data *rx,
				  struct sk_buff_head *frames)
{
	ieee80211_rx_result res = RX_DROP_MONITOR;
	struct sk_buff *skb;

#define CALL_RXH(rxh)			\
	do {				\
		res = rxh(rx);		\
		if (res != RX_CONTINUE)	\
			goto rxh_next;  \
	} while (0)

	/* Lock here to avoid hitting all of the data used in the RX
	 * path (e.g. key data, station data, ...) concurrently when
	 * a frame is released from the reorder buffer due to timeout
	 * from the timer, potentially concurrently with RX from the
	 * driver.
	 */
	spin_lock_bh(&rx->local->rx_path_lock);

	while ((skb = __skb_dequeue(frames))) {
		/*
		 * all the other fields are valid across frames
		 * that belong to an aMPDU since they are on the
		 * same TID from the same station
		 */
		rx->skb = skb;

		CALL_RXH(ieee80211_rx_h_check_more_data);
		CALL_RXH(ieee80211_rx_h_uapsd_and_pspoll);
		CALL_RXH(ieee80211_rx_h_sta_process);
		CALL_RXH(ieee80211_rx_h_decrypt);
		CALL_RXH(ieee80211_rx_h_defragment);
		CALL_RXH(ieee80211_rx_h_michael_mic_verify);
		/* must be after MMIC verify so header is counted in MPDU mic */
#ifdef CONFIG_MAC80211_MESH
		if (ieee80211_vif_is_mesh(&rx->sdata->vif))
			CALL_RXH(ieee80211_rx_h_mesh_fwding);
#endif
		CALL_RXH(ieee80211_rx_h_amsdu);
		CALL_RXH(ieee80211_rx_h_data);

		/* special treatment -- needs the queue */
		res = ieee80211_rx_h_ctrl(rx, frames);
		if (res != RX_CONTINUE)
			goto rxh_next;

		CALL_RXH(ieee80211_rx_h_mgmt_check);
		CALL_RXH(ieee80211_rx_h_action);
		CALL_RXH(ieee80211_rx_h_userspace_mgmt);
		CALL_RXH(ieee80211_rx_h_action_return);
		CALL_RXH(ieee80211_rx_h_mgmt);

 rxh_next:
		ieee80211_rx_handlers_result(rx, res);

#undef CALL_RXH
	}

	spin_unlock_bh(&rx->local->rx_path_lock);
}

static void ieee80211_invoke_rx_handlers(struct ieee80211_rx_data *rx)
{
	struct sk_buff_head reorder_release;
	ieee80211_rx_result res = RX_DROP_MONITOR;

	__skb_queue_head_init(&reorder_release);

#define CALL_RXH(rxh)			\
	do {				\
		res = rxh(rx);		\
		if (res != RX_CONTINUE)	\
			goto rxh_next;  \
	} while (0)

	CALL_RXH(ieee80211_rx_h_check_dup);
	CALL_RXH(ieee80211_rx_h_check);

	ieee80211_rx_reorder_ampdu(rx, &reorder_release);

	ieee80211_rx_handlers(rx, &reorder_release);
	return;

 rxh_next:
	ieee80211_rx_handlers_result(rx, res);

#undef CALL_RXH
}

/*
 * This function makes calls into the RX path, therefore
 * it has to be invoked under RCU read lock.
 */
void ieee80211_release_reorder_timeout(struct sta_info *sta, int tid)
{
	struct sk_buff_head frames;
	struct ieee80211_rx_data rx = {
		.sta = sta,
		.sdata = sta->sdata,
		.local = sta->local,
		/* This is OK -- must be QoS data frame */
		.security_idx = tid,
		.seqno_idx = tid,
		.napi = NULL, /* must be NULL to not have races */
	};
	struct tid_ampdu_rx *tid_agg_rx;

	tid_agg_rx = rcu_dereference(sta->ampdu_mlme.tid_rx[tid]);
	if (!tid_agg_rx)
		return;

	__skb_queue_head_init(&frames);

	spin_lock(&tid_agg_rx->reorder_lock);
	ieee80211_sta_reorder_release(sta->sdata, tid_agg_rx, &frames);
	spin_unlock(&tid_agg_rx->reorder_lock);

	if (!skb_queue_empty(&frames)) {
		struct ieee80211_event event = {
			.type = BA_FRAME_TIMEOUT,
			.u.ba.tid = tid,
			.u.ba.sta = &sta->sta,
		};
		drv_event_callback(rx.local, rx.sdata, &event);
	}

	ieee80211_rx_handlers(&rx, &frames);
}

void ieee80211_mark_rx_ba_filtered_frames(struct ieee80211_sta *pubsta, u8 tid,
					  u16 ssn, u64 filtered,
					  u16 received_mpdus)
{
	struct sta_info *sta;
	struct tid_ampdu_rx *tid_agg_rx;
	struct sk_buff_head frames;
	struct ieee80211_rx_data rx = {
		/* This is OK -- must be QoS data frame */
		.security_idx = tid,
		.seqno_idx = tid,
	};
	int i, diff;

	if (WARN_ON(!pubsta || tid >= IEEE80211_NUM_TIDS))
		return;

	__skb_queue_head_init(&frames);

	sta = container_of(pubsta, struct sta_info, sta);

	rx.sta = sta;
	rx.sdata = sta->sdata;
	rx.local = sta->local;

	rcu_read_lock();
	tid_agg_rx = rcu_dereference(sta->ampdu_mlme.tid_rx[tid]);
	if (!tid_agg_rx)
		goto out;

	spin_lock_bh(&tid_agg_rx->reorder_lock);

	if (received_mpdus >= IEEE80211_SN_MODULO >> 1) {
		int release;

		/* release all frames in the reorder buffer */
		release = (tid_agg_rx->head_seq_num + tid_agg_rx->buf_size) %
			   IEEE80211_SN_MODULO;
		ieee80211_release_reorder_frames(sta->sdata, tid_agg_rx,
						 release, &frames);
		/* update ssn to match received ssn */
		tid_agg_rx->head_seq_num = ssn;
	} else {
		ieee80211_release_reorder_frames(sta->sdata, tid_agg_rx, ssn,
						 &frames);
	}

	/* handle the case that received ssn is behind the mac ssn.
	 * it can be tid_agg_rx->buf_size behind and still be valid */
	diff = (tid_agg_rx->head_seq_num - ssn) & IEEE80211_SN_MASK;
	if (diff >= tid_agg_rx->buf_size) {
		tid_agg_rx->reorder_buf_filtered = 0;
		goto release;
	}
	filtered = filtered >> diff;
	ssn += diff;

	/* update bitmap */
	for (i = 0; i < tid_agg_rx->buf_size; i++) {
		int index = (ssn + i) % tid_agg_rx->buf_size;

		tid_agg_rx->reorder_buf_filtered &= ~BIT_ULL(index);
		if (filtered & BIT_ULL(i))
			tid_agg_rx->reorder_buf_filtered |= BIT_ULL(index);
	}

	/* now process also frames that the filter marking released */
	ieee80211_sta_reorder_release(sta->sdata, tid_agg_rx, &frames);

release:
	spin_unlock_bh(&tid_agg_rx->reorder_lock);

	ieee80211_rx_handlers(&rx, &frames);

 out:
	rcu_read_unlock();
}
EXPORT_SYMBOL(ieee80211_mark_rx_ba_filtered_frames);

/* main receive path */

static bool ieee80211_accept_frame(struct ieee80211_rx_data *rx)
{
	struct ieee80211_sub_if_data *sdata = rx->sdata;
	struct sk_buff *skb = rx->skb;
	struct ieee80211_hdr *hdr = (void *)skb->data;
	struct ieee80211_rx_status *status = IEEE80211_SKB_RXCB(skb);
	u8 *bssid = ieee80211_get_bssid(hdr, skb->len, sdata->vif.type);
	bool multicast = is_multicast_ether_addr(hdr->addr1);

	switch (sdata->vif.type) {
	case NL80211_IFTYPE_STATION:
		if (!bssid && !sdata->u.mgd.use_4addr)
			return false;
		if (multicast)
			return true;
		return ether_addr_equal(sdata->vif.addr, hdr->addr1);
	case NL80211_IFTYPE_ADHOC:
		if (!bssid)
			return false;
		if (ether_addr_equal(sdata->vif.addr, hdr->addr2) ||
		    ether_addr_equal(sdata->u.ibss.bssid, hdr->addr2))
			return false;
		if (ieee80211_is_beacon(hdr->frame_control))
			return true;
		if (!ieee80211_bssid_match(bssid, sdata->u.ibss.bssid))
			return false;
		if (!multicast &&
		    !ether_addr_equal(sdata->vif.addr, hdr->addr1))
			return false;
		if (!rx->sta) {
			int rate_idx;
			if (status->encoding != RX_ENC_LEGACY)
				rate_idx = 0; /* TODO: HT/VHT rates */
			else
				rate_idx = status->rate_idx;
			ieee80211_ibss_rx_no_sta(sdata, bssid, hdr->addr2,
						 BIT(rate_idx));
		}
		return true;
	case NL80211_IFTYPE_OCB:
		if (!bssid)
			return false;
		if (!ieee80211_is_data_present(hdr->frame_control))
			return false;
		if (!is_broadcast_ether_addr(bssid))
			return false;
		if (!multicast &&
		    !ether_addr_equal(sdata->dev->dev_addr, hdr->addr1))
			return false;
		if (!rx->sta) {
			int rate_idx;
			if (status->encoding != RX_ENC_LEGACY)
				rate_idx = 0; /* TODO: HT rates */
			else
				rate_idx = status->rate_idx;
			ieee80211_ocb_rx_no_sta(sdata, bssid, hdr->addr2,
						BIT(rate_idx));
		}
		return true;
	case NL80211_IFTYPE_MESH_POINT:
		if (multicast)
			return true;
		return ether_addr_equal(sdata->vif.addr, hdr->addr1);
	case NL80211_IFTYPE_AP_VLAN:
	case NL80211_IFTYPE_AP:
		if (!bssid)
			return ether_addr_equal(sdata->vif.addr, hdr->addr1);

		if (!ieee80211_bssid_match(bssid, sdata->vif.addr)) {
			/*
			 * Accept public action frames even when the
			 * BSSID doesn't match, this is used for P2P
			 * and location updates. Note that mac80211
			 * itself never looks at these frames.
			 */
			if (!multicast &&
			    !ether_addr_equal(sdata->vif.addr, hdr->addr1))
				return false;
			if (ieee80211_is_public_action(hdr, skb->len))
				return true;
			return ieee80211_is_beacon(hdr->frame_control);
		}

		if (!ieee80211_has_tods(hdr->frame_control)) {
			/* ignore data frames to TDLS-peers */
			if (ieee80211_is_data(hdr->frame_control))
				return false;
			/* ignore action frames to TDLS-peers */
			if (ieee80211_is_action(hdr->frame_control) &&
			    !is_broadcast_ether_addr(bssid) &&
			    !ether_addr_equal(bssid, hdr->addr1))
				return false;
		}

		/*
		 * 802.11-2016 Table 9-26 says that for data frames, A1 must be
		 * the BSSID - we've checked that already but may have accepted
		 * the wildcard (ff:ff:ff:ff:ff:ff).
		 *
		 * It also says:
		 *	The BSSID of the Data frame is determined as follows:
		 *	a) If the STA is contained within an AP or is associated
		 *	   with an AP, the BSSID is the address currently in use
		 *	   by the STA contained in the AP.
		 *
		 * So we should not accept data frames with an address that's
		 * multicast.
		 *
		 * Accepting it also opens a security problem because stations
		 * could encrypt it with the GTK and inject traffic that way.
		 */
		if (ieee80211_is_data(hdr->frame_control) && multicast)
			return false;

		return true;
	case NL80211_IFTYPE_WDS:
		if (bssid || !ieee80211_is_data(hdr->frame_control))
			return false;
		return ether_addr_equal(sdata->u.wds.remote_addr, hdr->addr2);
	case NL80211_IFTYPE_P2P_DEVICE:
		return ieee80211_is_public_action(hdr, skb->len) ||
		       ieee80211_is_probe_req(hdr->frame_control) ||
		       ieee80211_is_probe_resp(hdr->frame_control) ||
		       ieee80211_is_beacon(hdr->frame_control);
	case NL80211_IFTYPE_NAN:
		/* Currently no frames on NAN interface are allowed */
		return false;
	default:
		break;
	}

	WARN_ON_ONCE(1);
	return false;
}

void ieee80211_check_fast_rx(struct sta_info *sta)
{
	struct ieee80211_sub_if_data *sdata = sta->sdata;
	struct ieee80211_local *local = sdata->local;
	struct ieee80211_key *key;
	struct ieee80211_fast_rx fastrx = {
		.dev = sdata->dev,
		.vif_type = sdata->vif.type,
		.control_port_protocol = sdata->control_port_protocol,
	}, *old, *new = NULL;
	bool assign = false;

	/* use sparse to check that we don't return without updating */
	__acquire(check_fast_rx);

	BUILD_BUG_ON(sizeof(fastrx.rfc1042_hdr) != sizeof(rfc1042_header));
	BUILD_BUG_ON(sizeof(fastrx.rfc1042_hdr) != ETH_ALEN);
	ether_addr_copy(fastrx.rfc1042_hdr, rfc1042_header);
	ether_addr_copy(fastrx.vif_addr, sdata->vif.addr);

	fastrx.uses_rss = ieee80211_hw_check(&local->hw, USES_RSS);

	/* fast-rx doesn't do reordering */
	if (ieee80211_hw_check(&local->hw, AMPDU_AGGREGATION) &&
	    !ieee80211_hw_check(&local->hw, SUPPORTS_REORDERING_BUFFER))
		goto clear;

	switch (sdata->vif.type) {
	case NL80211_IFTYPE_STATION:
		/* 4-addr is harder to deal with, later maybe */
		if (sdata->u.mgd.use_4addr)
			goto clear;
		/* software powersave is a huge mess, avoid all of it */
		if (ieee80211_hw_check(&local->hw, PS_NULLFUNC_STACK))
			goto clear;
		if (ieee80211_hw_check(&local->hw, SUPPORTS_PS) &&
		    !ieee80211_hw_check(&local->hw, SUPPORTS_DYNAMIC_PS))
			goto clear;
		if (sta->sta.tdls) {
			fastrx.da_offs = offsetof(struct ieee80211_hdr, addr1);
			fastrx.sa_offs = offsetof(struct ieee80211_hdr, addr2);
			fastrx.expected_ds_bits = 0;
		} else {
			fastrx.sta_notify = sdata->u.mgd.probe_send_count > 0;
			fastrx.da_offs = offsetof(struct ieee80211_hdr, addr1);
			fastrx.sa_offs = offsetof(struct ieee80211_hdr, addr3);
			fastrx.expected_ds_bits =
				cpu_to_le16(IEEE80211_FCTL_FROMDS);
		}
		break;
	case NL80211_IFTYPE_AP_VLAN:
	case NL80211_IFTYPE_AP:
		/* parallel-rx requires this, at least with calls to
		 * ieee80211_sta_ps_transition()
		 */
		if (!ieee80211_hw_check(&local->hw, AP_LINK_PS))
			goto clear;
		fastrx.da_offs = offsetof(struct ieee80211_hdr, addr3);
		fastrx.sa_offs = offsetof(struct ieee80211_hdr, addr2);
		fastrx.expected_ds_bits = cpu_to_le16(IEEE80211_FCTL_TODS);

		fastrx.internal_forward =
			!(sdata->flags & IEEE80211_SDATA_DONT_BRIDGE_PACKETS) &&
			(sdata->vif.type != NL80211_IFTYPE_AP_VLAN ||
			 !sdata->u.vlan.sta);
		break;
	default:
		goto clear;
	}

	if (!test_sta_flag(sta, WLAN_STA_AUTHORIZED))
		goto clear;

	rcu_read_lock();
	key = rcu_dereference(sta->ptk[sta->ptk_idx]);
	if (key) {
		switch (key->conf.cipher) {
		case WLAN_CIPHER_SUITE_TKIP:
			/* we don't want to deal with MMIC in fast-rx */
			goto clear_rcu;
		case WLAN_CIPHER_SUITE_CCMP:
		case WLAN_CIPHER_SUITE_CCMP_256:
		case WLAN_CIPHER_SUITE_GCMP:
		case WLAN_CIPHER_SUITE_GCMP_256:
			break;
		default:
			/* we also don't want to deal with WEP or cipher scheme
			 * since those require looking up the key idx in the
			 * frame, rather than assuming the PTK is used
			 * (we need to revisit this once we implement the real
			 * PTK index, which is now valid in the spec, but we
			 * haven't implemented that part yet)
			 */
			goto clear_rcu;
		}

		fastrx.key = true;
		fastrx.icv_len = key->conf.icv_len;
	}

	assign = true;
 clear_rcu:
	rcu_read_unlock();
 clear:
	__release(check_fast_rx);

	if (assign)
		new = kmemdup(&fastrx, sizeof(fastrx), GFP_KERNEL);

	spin_lock_bh(&sta->lock);
	old = rcu_dereference_protected(sta->fast_rx, true);
	rcu_assign_pointer(sta->fast_rx, new);
	spin_unlock_bh(&sta->lock);

	if (old)
		kfree_rcu(old, rcu_head);
}

void ieee80211_clear_fast_rx(struct sta_info *sta)
{
	struct ieee80211_fast_rx *old;

	spin_lock_bh(&sta->lock);
	old = rcu_dereference_protected(sta->fast_rx, true);
	RCU_INIT_POINTER(sta->fast_rx, NULL);
	spin_unlock_bh(&sta->lock);

	if (old)
		kfree_rcu(old, rcu_head);
}

void __ieee80211_check_fast_rx_iface(struct ieee80211_sub_if_data *sdata)
{
	struct ieee80211_local *local = sdata->local;
	struct sta_info *sta;

	lockdep_assert_held(&local->sta_mtx);

	list_for_each_entry_rcu(sta, &local->sta_list, list) {
		if (sdata != sta->sdata &&
		    (!sta->sdata->bss || sta->sdata->bss != sdata->bss))
			continue;
		ieee80211_check_fast_rx(sta);
	}
}

void ieee80211_check_fast_rx_iface(struct ieee80211_sub_if_data *sdata)
{
	struct ieee80211_local *local = sdata->local;

	mutex_lock(&local->sta_mtx);
	__ieee80211_check_fast_rx_iface(sdata);
	mutex_unlock(&local->sta_mtx);
}

static bool ieee80211_invoke_fast_rx(struct ieee80211_rx_data *rx,
				     struct ieee80211_fast_rx *fast_rx)
{
	struct sk_buff *skb = rx->skb;
	struct ieee80211_hdr *hdr = (void *)skb->data;
	struct ieee80211_rx_status *status = IEEE80211_SKB_RXCB(skb);
	struct sta_info *sta = rx->sta;
	int orig_len = skb->len;
	int snap_offs = ieee80211_hdrlen(hdr->frame_control);
	struct {
		u8 snap[sizeof(rfc1042_header)];
		__be16 proto;
	} *payload __aligned(2);
	struct {
		u8 da[ETH_ALEN];
		u8 sa[ETH_ALEN];
	} addrs __aligned(2);
	struct ieee80211_sta_rx_stats *stats = &sta->rx_stats;

	if (fast_rx->uses_rss)
		stats = this_cpu_ptr(sta->pcpu_rx_stats);

	/* for parallel-rx, we need to have DUP_VALIDATED, otherwise we write
	 * to a common data structure; drivers can implement that per queue
	 * but we don't have that information in mac80211
	 */
	if (!(status->flag & RX_FLAG_DUP_VALIDATED))
		return false;

#define FAST_RX_CRYPT_FLAGS	(RX_FLAG_PN_VALIDATED | RX_FLAG_DECRYPTED)

	/* If using encryption, we also need to have:
	 *  - PN_VALIDATED: similar, but the implementation is tricky
	 *  - DECRYPTED: necessary for PN_VALIDATED
	 */
	if (fast_rx->key &&
	    (status->flag & FAST_RX_CRYPT_FLAGS) != FAST_RX_CRYPT_FLAGS)
		return false;

	/* we don't deal with A-MSDU deaggregation here */
	if (status->rx_flags & IEEE80211_RX_AMSDU)
		return false;

	if (unlikely(!ieee80211_is_data_present(hdr->frame_control)))
		return false;

	if (unlikely(ieee80211_is_frag(hdr)))
		return false;

	/* Since our interface address cannot be multicast, this
	 * implicitly also rejects multicast frames without the
	 * explicit check.
	 *
	 * We shouldn't get any *data* frames not addressed to us
	 * (AP mode will accept multicast *management* frames), but
	 * punting here will make it go through the full checks in
	 * ieee80211_accept_frame().
	 */
	if (!ether_addr_equal(fast_rx->vif_addr, hdr->addr1))
		return false;

	if ((hdr->frame_control & cpu_to_le16(IEEE80211_FCTL_FROMDS |
					      IEEE80211_FCTL_TODS)) !=
	    fast_rx->expected_ds_bits)
		goto drop;

	/* assign the key to drop unencrypted frames (later)
	 * and strip the IV/MIC if necessary
	 */
	if (fast_rx->key && !(status->flag & RX_FLAG_IV_STRIPPED)) {
		/* GCMP header length is the same */
		snap_offs += IEEE80211_CCMP_HDR_LEN;
	}

	if (!pskb_may_pull(skb, snap_offs + sizeof(*payload)))
		goto drop;
	payload = (void *)(skb->data + snap_offs);

	if (!ether_addr_equal(payload->snap, fast_rx->rfc1042_hdr))
		return false;

	/* Don't handle these here since they require special code.
	 * Accept AARP and IPX even though they should come with a
	 * bridge-tunnel header - but if we get them this way then
	 * there's little point in discarding them.
	 */
	if (unlikely(payload->proto == cpu_to_be16(ETH_P_TDLS) ||
		     payload->proto == fast_rx->control_port_protocol))
		return false;

	/* after this point, don't punt to the slowpath! */

	if (rx->key && !(status->flag & RX_FLAG_MIC_STRIPPED) &&
	    pskb_trim(skb, skb->len - fast_rx->icv_len))
		goto drop;

	if (unlikely(fast_rx->sta_notify)) {
		ieee80211_sta_rx_notify(rx->sdata, hdr);
		fast_rx->sta_notify = false;
	}

	/* statistics part of ieee80211_rx_h_sta_process() */
	stats->last_rx = jiffies;
	stats->last_rate = sta_stats_encode_rate(status);

	stats->fragments++;
	stats->packets++;

	if (!(status->flag & RX_FLAG_NO_SIGNAL_VAL)) {
		stats->last_signal = status->signal;
		if (!fast_rx->uses_rss)
			ewma_signal_add(&sta->rx_stats_avg.signal,
					-status->signal);
	}

	if (status->chains) {
		int i;

		stats->chains = status->chains;
		for (i = 0; i < ARRAY_SIZE(status->chain_signal); i++) {
			int signal = status->chain_signal[i];

			if (!(status->chains & BIT(i)))
				continue;

			stats->chain_signal_last[i] = signal;
			if (!fast_rx->uses_rss)
				ewma_signal_add(&sta->rx_stats_avg.chain_signal[i],
						-signal);
		}
	}
	/* end of statistics */

	if (rx->key && !ieee80211_has_protected(hdr->frame_control))
		goto drop;

	/* do the header conversion - first grab the addresses */
	ether_addr_copy(addrs.da, skb->data + fast_rx->da_offs);
	ether_addr_copy(addrs.sa, skb->data + fast_rx->sa_offs);
	/* remove the SNAP but leave the ethertype */
	skb_pull(skb, snap_offs + sizeof(rfc1042_header));
	/* push the addresses in front */
	memcpy(skb_push(skb, sizeof(addrs)), &addrs, sizeof(addrs));

	skb->dev = fast_rx->dev;

	ieee80211_rx_stats(fast_rx->dev, skb->len);

	/* The seqno index has the same property as needed
	 * for the rx_msdu field, i.e. it is IEEE80211_NUM_TIDS
	 * for non-QoS-data frames. Here we know it's a data
	 * frame, so count MSDUs.
	 */
	u64_stats_update_begin(&stats->syncp);
	stats->msdu[rx->seqno_idx]++;
	stats->bytes += orig_len;
	u64_stats_update_end(&stats->syncp);

	if (fast_rx->internal_forward) {
		struct sk_buff *xmit_skb = NULL;
		bool multicast = is_multicast_ether_addr(skb->data);

		if (multicast) {
			xmit_skb = skb_copy(skb, GFP_ATOMIC);
		} else if (sta_info_get(rx->sdata, skb->data)) {
			xmit_skb = skb;
			skb = NULL;
		}

		if (xmit_skb) {
			/*
			 * Send to wireless media and increase priority by 256
			 * to keep the received priority instead of
			 * reclassifying the frame (see cfg80211_classify8021d).
			 */
			xmit_skb->priority += 256;
			xmit_skb->protocol = htons(ETH_P_802_3);
			skb_reset_network_header(xmit_skb);
			skb_reset_mac_header(xmit_skb);
			dev_queue_xmit(xmit_skb);
		}

		if (!skb)
			return true;
	}

	/* deliver to local stack */
	skb->protocol = eth_type_trans(skb, fast_rx->dev);
	memset(skb->cb, 0, sizeof(skb->cb));
	if (rx->napi)
		napi_gro_receive(rx->napi, skb);
	else
		netif_receive_skb(skb);

	return true;
 drop:
	dev_kfree_skb(skb);
	stats->dropped++;
	return true;
}

/*
 * This function returns whether or not the SKB
 * was destined for RX processing or not, which,
 * if consume is true, is equivalent to whether
 * or not the skb was consumed.
 */
static bool ieee80211_prepare_and_rx_handle(struct ieee80211_rx_data *rx,
					    struct sk_buff *skb, bool consume)
{
	struct ieee80211_local *local = rx->local;
	struct ieee80211_sub_if_data *sdata = rx->sdata;

	rx->skb = skb;

	/* See if we can do fast-rx; if we have to copy we already lost,
	 * so punt in that case. We should never have to deliver a data
	 * frame to multiple interfaces anyway.
	 *
	 * We skip the ieee80211_accept_frame() call and do the necessary
	 * checking inside ieee80211_invoke_fast_rx().
	 */
	if (consume && rx->sta) {
		struct ieee80211_fast_rx *fast_rx;

		fast_rx = rcu_dereference(rx->sta->fast_rx);
		if (fast_rx && ieee80211_invoke_fast_rx(rx, fast_rx))
			return true;
	}

	if (!ieee80211_accept_frame(rx))
		return false;

	if (!consume) {
		skb = skb_copy(skb, GFP_ATOMIC);
		if (!skb) {
			if (net_ratelimit())
				wiphy_debug(local->hw.wiphy,
					"failed to copy skb for %s\n",
					sdata->name);
			return true;
		}

		rx->skb = skb;
	}

	ieee80211_invoke_rx_handlers(rx);
	return true;
}

/*
 * This is the actual Rx frames handler. as it belongs to Rx path it must
 * be called with rcu_read_lock protection.
 */
static void __ieee80211_rx_handle_packet(struct ieee80211_hw *hw,
					 struct ieee80211_sta *pubsta,
					 struct sk_buff *skb,
					 struct napi_struct *napi)
{
	struct ieee80211_local *local = hw_to_local(hw);
	struct ieee80211_sub_if_data *sdata;
	struct ieee80211_hdr *hdr;
	__le16 fc;
	struct ieee80211_rx_data rx;
	struct ieee80211_sub_if_data *prev;
	struct rhlist_head *tmp;
	int err = 0;

	fc = ((struct ieee80211_hdr *)skb->data)->frame_control;
	memset(&rx, 0, sizeof(rx));
	rx.skb = skb;
	rx.local = local;
	rx.napi = napi;

	if (ieee80211_is_data(fc) || ieee80211_is_mgmt(fc))
		I802_DEBUG_INC(local->dot11ReceivedFragmentCount);

	if (ieee80211_is_mgmt(fc)) {
		/* drop frame if too short for header */
		if (skb->len < ieee80211_hdrlen(fc))
			err = -ENOBUFS;
		else
			err = skb_linearize(skb);
	} else {
		err = !pskb_may_pull(skb, ieee80211_hdrlen(fc));
	}

	if (err) {
		dev_kfree_skb(skb);
		return;
	}

	hdr = (struct ieee80211_hdr *)skb->data;
	ieee80211_parse_qos(&rx);
	ieee80211_verify_alignment(&rx);

	if (unlikely(ieee80211_is_probe_resp(hdr->frame_control) ||
		     ieee80211_is_beacon(hdr->frame_control)))
		ieee80211_scan_rx(local, skb);

	if (ieee80211_is_data(fc)) {
		struct sta_info *sta, *prev_sta;

		if (pubsta) {
			rx.sta = container_of(pubsta, struct sta_info, sta);
			rx.sdata = rx.sta->sdata;
			if (ieee80211_prepare_and_rx_handle(&rx, skb, true))
				return;
			goto out;
		}

		prev_sta = NULL;

		for_each_sta_info(local, hdr->addr2, sta, tmp) {
			if (!prev_sta) {
				prev_sta = sta;
				continue;
			}

			rx.sta = prev_sta;
			rx.sdata = prev_sta->sdata;
			ieee80211_prepare_and_rx_handle(&rx, skb, false);

			prev_sta = sta;
		}

		if (prev_sta) {
			rx.sta = prev_sta;
			rx.sdata = prev_sta->sdata;

			if (ieee80211_prepare_and_rx_handle(&rx, skb, true))
				return;
			goto out;
		}
	}

	prev = NULL;

	list_for_each_entry_rcu(sdata, &local->interfaces, list) {
		if (!ieee80211_sdata_running(sdata))
			continue;

		if (sdata->vif.type == NL80211_IFTYPE_MONITOR ||
		    sdata->vif.type == NL80211_IFTYPE_AP_VLAN)
			continue;

		/*
		 * frame is destined for this interface, but if it's
		 * not also for the previous one we handle that after
		 * the loop to avoid copying the SKB once too much
		 */

		if (!prev) {
			prev = sdata;
			continue;
		}

		rx.sta = sta_info_get_bss(prev, hdr->addr2);
		rx.sdata = prev;
		ieee80211_prepare_and_rx_handle(&rx, skb, false);

		prev = sdata;
	}

	if (prev) {
		rx.sta = sta_info_get_bss(prev, hdr->addr2);
		rx.sdata = prev;

		if (ieee80211_prepare_and_rx_handle(&rx, skb, true))
			return;
	}

 out:
	dev_kfree_skb(skb);
}

/*
 * This is the receive path handler. It is called by a low level driver when an
 * 802.11 MPDU is received from the hardware.
 */
void ieee80211_rx_napi(struct ieee80211_hw *hw, struct ieee80211_sta *pubsta,
		       struct sk_buff *skb, struct napi_struct *napi)
{
	struct ieee80211_local *local = hw_to_local(hw);
	struct ieee80211_rate *rate = NULL;
	struct ieee80211_supported_band *sband;
	struct ieee80211_rx_status *status = IEEE80211_SKB_RXCB(skb);

	WARN_ON_ONCE(softirq_count() == 0);

	if (WARN_ON(status->band >= NUM_NL80211_BANDS))
		goto drop;

	sband = local->hw.wiphy->bands[status->band];
	if (WARN_ON(!sband))
		goto drop;

	/*
	 * If we're suspending, it is possible although not too likely
	 * that we'd be receiving frames after having already partially
	 * quiesced the stack. We can't process such frames then since
	 * that might, for example, cause stations to be added or other
	 * driver callbacks be invoked.
	 */
	if (unlikely(local->quiescing || local->suspended))
		goto drop;

	/* We might be during a HW reconfig, prevent Rx for the same reason */
	if (unlikely(local->in_reconfig))
		goto drop;

	/*
	 * The same happens when we're not even started,
	 * but that's worth a warning.
	 */
	if (WARN_ON(!local->started))
		goto drop;

	if (likely(!(status->flag & RX_FLAG_FAILED_PLCP_CRC))) {
		/*
		 * Validate the rate, unless a PLCP error means that
		 * we probably can't have a valid rate here anyway.
		 */

		switch (status->encoding) {
		case RX_ENC_HT:
			/*
			 * rate_idx is MCS index, which can be [0-76]
			 * as documented on:
			 *
			 * http://wireless.kernel.org/en/developers/Documentation/ieee80211/802.11n
			 *
			 * Anything else would be some sort of driver or
			 * hardware error. The driver should catch hardware
			 * errors.
			 */
			if (WARN(status->rate_idx > 76,
				 "Rate marked as an HT rate but passed "
				 "status->rate_idx is not "
				 "an MCS index [0-76]: %d (0x%02x)\n",
				 status->rate_idx,
				 status->rate_idx))
				goto drop;
			break;
		case RX_ENC_VHT:
			if (WARN_ONCE(status->rate_idx > 9 ||
				      !status->nss ||
				      status->nss > 8,
				      "Rate marked as a VHT rate but data is invalid: MCS: %d, NSS: %d\n",
				      status->rate_idx, status->nss))
				goto drop;
			break;
		default:
			WARN_ON_ONCE(1);
			/* fall through */
		case RX_ENC_LEGACY:
			if (WARN_ON(status->rate_idx >= sband->n_bitrates))
				goto drop;
			rate = &sband->bitrates[status->rate_idx];
		}
	}

	status->rx_flags = 0;

	/*
	 * key references and virtual interfaces are protected using RCU
	 * and this requires that we are in a read-side RCU section during
	 * receive processing
	 */
	rcu_read_lock();

	/*
	 * Frames with failed FCS/PLCP checksum are not returned,
	 * all other frames are returned without radiotap header
	 * if it was previously present.
	 * Also, frames with less than 16 bytes are dropped.
	 */
	skb = ieee80211_rx_monitor(local, skb, rate);
	if (!skb) {
		rcu_read_unlock();
		return;
	}

	ieee80211_tpt_led_trig_rx(local,
			((struct ieee80211_hdr *)skb->data)->frame_control,
			skb->len);

	__ieee80211_rx_handle_packet(hw, pubsta, skb, napi);

	rcu_read_unlock();

	return;
 drop:
	kfree_skb(skb);
}
EXPORT_SYMBOL(ieee80211_rx_napi);

/* This is a version of the rx handler that can be called from hard irq
 * context. Post the skb on the queue and schedule the tasklet */
void ieee80211_rx_irqsafe(struct ieee80211_hw *hw, struct sk_buff *skb)
{
	struct ieee80211_local *local = hw_to_local(hw);

	BUILD_BUG_ON(sizeof(struct ieee80211_rx_status) > sizeof(skb->cb));

	skb->pkt_type = IEEE80211_RX_MSG;
	skb_queue_tail(&local->skb_queue, skb);
	tasklet_schedule(&local->tasklet);
}
EXPORT_SYMBOL(ieee80211_rx_irqsafe);<|MERGE_RESOLUTION|>--- conflicted
+++ resolved
@@ -649,50 +649,9 @@
 			return NULL;
 		}
 
-<<<<<<< HEAD
-		return remove_monitor_info(local, origskb, rtap_vendor_space);
-	}
-
-	ieee80211_handle_mu_mimo_mon(monitor_sdata, origskb, rtap_vendor_space);
-
-	/* room for the radiotap header based on driver features */
-	rt_hdrlen = ieee80211_rx_radiotap_hdrlen(local, status, origskb);
-	needed_headroom = rt_hdrlen - rtap_vendor_space;
-
-	if (should_drop_frame(origskb, present_fcs_len, rtap_vendor_space)) {
-		/* only need to expand headroom if necessary */
-		skb = origskb;
-		origskb = NULL;
-
-		/*
-		 * This shouldn't trigger often because most devices have an
-		 * RX header they pull before we get here, and that should
-		 * be big enough for our radiotap information. We should
-		 * probably export the length to drivers so that we can have
-		 * them allocate enough headroom to start with.
-		 */
-		if (skb_headroom(skb) < needed_headroom &&
-		    pskb_expand_head(skb, needed_headroom, 0, GFP_ATOMIC)) {
-			dev_kfree_skb(skb);
-			return NULL;
-		}
-	} else {
-		/*
-		 * Need to make a copy and possibly remove radiotap header
-		 * and FCS from the original.
-		 */
-		skb = skb_copy_expand(origskb, needed_headroom, 0, GFP_ATOMIC);
-
-		origskb = remove_monitor_info(local, origskb,
-					      rtap_vendor_space);
-
-		if (!skb)
-			return origskb;
-=======
 		remove_monitor_info(origskb, present_fcs_len,
 				    rtap_vendor_space);
 		return origskb;
->>>>>>> 3864f3ba
 	}
 
 	ieee80211_handle_mu_mimo_mon(monitor_sdata, origskb, rtap_vendor_space);
@@ -729,20 +688,12 @@
 			break;
 	}
 
-<<<<<<< HEAD
-	if (prev_dev) {
-		skb->dev = prev_dev;
-		netif_receive_skb(skb);
-	} else
-		dev_kfree_skb(skb);
-=======
 	/* this happens if last_monitor was erroneously false */
 	dev_kfree_skb(monskb);
 
 	/* ditto */
 	if (!origskb)
 		return NULL;
->>>>>>> 3864f3ba
 
 	remove_monitor_info(origskb, present_fcs_len, rtap_vendor_space);
 	return origskb;
