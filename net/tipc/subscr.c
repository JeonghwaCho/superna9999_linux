--- conflicted
+++ resolved
@@ -141,10 +141,7 @@
 
 	spin_lock_bh(&subscriber->lock);
 	tipc_nametbl_unsubscribe(sub);
-<<<<<<< HEAD
-=======
 	list_del(&sub->subscrp_list);
->>>>>>> 2f5e9f8d
 	spin_unlock_bh(&subscriber->lock);
 
 	/* Notify subscriber of timeout */
@@ -177,11 +174,6 @@
 	struct tipc_net *tn = net_generic(sub->net, tipc_net_id);
 	struct tipc_subscriber *subscriber = sub->subscriber;
 
-<<<<<<< HEAD
-	spin_lock_bh(&subscriber->lock);
-	list_del(&sub->subscrp_list);
-=======
->>>>>>> 2f5e9f8d
 	atomic_dec(&tn->subscription_count);
 	kfree(sub);
 	tipc_subscrb_put(subscriber);
@@ -212,12 +204,7 @@
 			continue;
 
 		tipc_nametbl_unsubscribe(sub);
-<<<<<<< HEAD
-		tipc_subscrp_get(sub);
-		spin_unlock_bh(&subscriber->lock);
-=======
 		list_del(&sub->subscrp_list);
->>>>>>> 2f5e9f8d
 		tipc_subscrp_delete(sub);
 
 		if (s)
