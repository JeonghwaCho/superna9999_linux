--- conflicted
+++ resolved
@@ -67,17 +67,7 @@
 	u8 *trailer;
 	int source_port;
 
-<<<<<<< HEAD
-	if (unlikely(dst == NULL))
-		goto out_drop;
 	ds = dst->cpu_switch;
-
-	skb = skb_unshare(skb, GFP_ATOMIC);
-	if (skb == NULL)
-		goto out;
-=======
-	ds = dst->cpu_switch;
->>>>>>> 2ac97f0f
 
 	if (skb_linearize(skb))
 		goto out_drop;
