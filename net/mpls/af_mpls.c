--- conflicted
+++ resolved
@@ -1342,12 +1342,7 @@
 {
 	struct mpls_route __rcu **platform_label;
 	struct net *net = dev_net(dev);
-<<<<<<< HEAD
-	unsigned int nh_flags = RTNH_F_DEAD | RTNH_F_LINKDOWN;
-	unsigned int alive;
-=======
 	u8 alive, deleted;
->>>>>>> 2f5e9f8d
 	unsigned index;
 
 	platform_label = rtnl_dereference(net->mpls.platform_label);
@@ -1358,10 +1353,7 @@
 			continue;
 
 		alive = 0;
-<<<<<<< HEAD
-=======
 		deleted = 0;
->>>>>>> 2f5e9f8d
 		change_nexthops(rt) {
 			unsigned int nh_flags = nh->nh_flags;
 
@@ -1374,23 +1366,11 @@
 				nh_flags |= RTNH_F_DEAD;
 				/* fall through */
 			case NETDEV_CHANGE:
-<<<<<<< HEAD
-				nh->nh_flags |= RTNH_F_LINKDOWN;
-=======
 				nh_flags |= RTNH_F_LINKDOWN;
->>>>>>> 2f5e9f8d
 				break;
 			}
 			if (event == NETDEV_UNREGISTER)
 				RCU_INIT_POINTER(nh->nh_dev, NULL);
-<<<<<<< HEAD
-next:
-			if (!(nh->nh_flags & nh_flags))
-				alive++;
-		} endfor_nexthops(rt);
-
-		WRITE_ONCE(rt->rt_nhn_alive, alive);
-=======
 
 			if (nh->nh_flags != nh_flags)
 				WRITE_ONCE(nh->nh_flags, nh_flags);
@@ -1406,7 +1386,6 @@
 		/* if there are no more nexthops, delete the route */
 		if (event == NETDEV_UNREGISTER && deleted == rt->rt_nhn)
 			mpls_route_update(net, index, NULL, NULL);
->>>>>>> 2f5e9f8d
 	}
 }
 
