/*
 *  linux/net/sunrpc/xprt.c
 *
 *  This is a generic RPC call interface supporting congestion avoidance,
 *  and asynchronous calls.
 *
 *  The interface works like this:
 *
 *  -	When a process places a call, it allocates a request slot if
 *	one is available. Otherwise, it sleeps on the backlog queue
 *	(xprt_reserve).
 *  -	Next, the caller puts together the RPC message, stuffs it into
 *	the request struct, and calls xprt_transmit().
 *  -	xprt_transmit sends the message and installs the caller on the
 *	transport's wait list. At the same time, if a reply is expected,
 *	it installs a timer that is run after the packet's timeout has
 *	expired.
 *  -	When a packet arrives, the data_ready handler walks the list of
 *	pending requests for that transport. If a matching XID is found, the
 *	caller is woken up, and the timer removed.
 *  -	When no reply arrives within the timeout interval, the timer is
 *	fired by the kernel and runs xprt_timer(). It either adjusts the
 *	timeout values (minor timeout) or wakes up the caller with a status
 *	of -ETIMEDOUT.
 *  -	When the caller receives a notification from RPC that a reply arrived,
 *	it should release the RPC slot, and process the reply.
 *	If the call timed out, it may choose to retry the operation by
 *	adjusting the initial timeout value, and simply calling rpc_call
 *	again.
 *
 *  Support for async RPC is done through a set of RPC-specific scheduling
 *  primitives that `transparently' work for processes as well as async
 *  tasks that rely on callbacks.
 *
 *  Copyright (C) 1995-1997, Olaf Kirch <okir@monad.swb.de>
 *
 *  Transport switch API copyright (C) 2005, Chuck Lever <cel@netapp.com>
 */

#include <linux/module.h>

#include <linux/types.h>
#include <linux/interrupt.h>
#include <linux/workqueue.h>
#include <linux/net.h>
#include <linux/ktime.h>

#include <linux/sunrpc/clnt.h>
#include <linux/sunrpc/metrics.h>
#include <linux/sunrpc/bc_xprt.h>
#include <linux/rcupdate.h>

#include <trace/events/sunrpc.h>

#include "sunrpc.h"

/*
 * Local variables
 */

#if IS_ENABLED(CONFIG_SUNRPC_DEBUG)
# define RPCDBG_FACILITY	RPCDBG_XPRT
#endif

/*
 * Local functions
 */
static void	 xprt_init(struct rpc_xprt *xprt, struct net *net);
static __be32	xprt_alloc_xid(struct rpc_xprt *xprt);
static void	xprt_connect_status(struct rpc_task *task);
static void	 xprt_destroy(struct rpc_xprt *xprt);

static DEFINE_SPINLOCK(xprt_list_lock);
static LIST_HEAD(xprt_list);

/**
 * xprt_register_transport - register a transport implementation
 * @transport: transport to register
 *
 * If a transport implementation is loaded as a kernel module, it can
 * call this interface to make itself known to the RPC client.
 *
 * Returns:
 * 0:		transport successfully registered
 * -EEXIST:	transport already registered
 * -EINVAL:	transport module being unloaded
 */
int xprt_register_transport(struct xprt_class *transport)
{
	struct xprt_class *t;
	int result;

	result = -EEXIST;
	spin_lock(&xprt_list_lock);
	list_for_each_entry(t, &xprt_list, list) {
		/* don't register the same transport class twice */
		if (t->ident == transport->ident)
			goto out;
	}

	list_add_tail(&transport->list, &xprt_list);
	printk(KERN_INFO "RPC: Registered %s transport module.\n",
	       transport->name);
	result = 0;

out:
	spin_unlock(&xprt_list_lock);
	return result;
}
EXPORT_SYMBOL_GPL(xprt_register_transport);

/**
 * xprt_unregister_transport - unregister a transport implementation
 * @transport: transport to unregister
 *
 * Returns:
 * 0:		transport successfully unregistered
 * -ENOENT:	transport never registered
 */
int xprt_unregister_transport(struct xprt_class *transport)
{
	struct xprt_class *t;
	int result;

	result = 0;
	spin_lock(&xprt_list_lock);
	list_for_each_entry(t, &xprt_list, list) {
		if (t == transport) {
			printk(KERN_INFO
				"RPC: Unregistered %s transport module.\n",
				transport->name);
			list_del_init(&transport->list);
			goto out;
		}
	}
	result = -ENOENT;

out:
	spin_unlock(&xprt_list_lock);
	return result;
}
EXPORT_SYMBOL_GPL(xprt_unregister_transport);

/**
 * xprt_load_transport - load a transport implementation
 * @transport_name: transport to load
 *
 * Returns:
 * 0:		transport successfully loaded
 * -ENOENT:	transport module not available
 */
int xprt_load_transport(const char *transport_name)
{
	struct xprt_class *t;
	int result;

	result = 0;
	spin_lock(&xprt_list_lock);
	list_for_each_entry(t, &xprt_list, list) {
		if (strcmp(t->name, transport_name) == 0) {
			spin_unlock(&xprt_list_lock);
			goto out;
		}
	}
	spin_unlock(&xprt_list_lock);
	result = request_module("xprt%s", transport_name);
out:
	return result;
}
EXPORT_SYMBOL_GPL(xprt_load_transport);

static void xprt_clear_locked(struct rpc_xprt *xprt)
{
	xprt->snd_task = NULL;
	if (!test_bit(XPRT_CLOSE_WAIT, &xprt->state)) {
		smp_mb__before_atomic();
		clear_bit(XPRT_LOCKED, &xprt->state);
		smp_mb__after_atomic();
	} else
		queue_work(xprtiod_workqueue, &xprt->task_cleanup);
}

/**
 * xprt_reserve_xprt - serialize write access to transports
 * @task: task that is requesting access to the transport
 * @xprt: pointer to the target transport
 *
 * This prevents mixing the payload of separate requests, and prevents
 * transport connects from colliding with writes.  No congestion control
 * is provided.
 */
int xprt_reserve_xprt(struct rpc_xprt *xprt, struct rpc_task *task)
{
	struct rpc_rqst *req = task->tk_rqstp;

	if (test_and_set_bit(XPRT_LOCKED, &xprt->state)) {
		if (task == xprt->snd_task)
			return 1;
		goto out_sleep;
	}
	if (test_bit(XPRT_WRITE_SPACE, &xprt->state))
		goto out_unlock;
	xprt->snd_task = task;

	return 1;

out_unlock:
	xprt_clear_locked(xprt);
out_sleep:
	dprintk("RPC: %5u failed to lock transport %p\n",
			task->tk_pid, xprt);
	task->tk_timeout = RPC_IS_SOFT(task) ? req->rq_timeout : 0;
	task->tk_status = -EAGAIN;
	rpc_sleep_on(&xprt->sending, task, NULL);
	return 0;
}
EXPORT_SYMBOL_GPL(xprt_reserve_xprt);

static bool
xprt_need_congestion_window_wait(struct rpc_xprt *xprt)
{
	return test_bit(XPRT_CWND_WAIT, &xprt->state);
}

static void
xprt_set_congestion_window_wait(struct rpc_xprt *xprt)
{
	if (!list_empty(&xprt->xmit_queue)) {
		/* Peek at head of queue to see if it can make progress */
		if (list_first_entry(&xprt->xmit_queue, struct rpc_rqst,
					rq_xmit)->rq_cong)
			return;
	}
	set_bit(XPRT_CWND_WAIT, &xprt->state);
}

static void
xprt_test_and_clear_congestion_window_wait(struct rpc_xprt *xprt)
{
	if (!RPCXPRT_CONGESTED(xprt))
		clear_bit(XPRT_CWND_WAIT, &xprt->state);
}

/*
 * xprt_reserve_xprt_cong - serialize write access to transports
 * @task: task that is requesting access to the transport
 *
 * Same as xprt_reserve_xprt, but Van Jacobson congestion control is
 * integrated into the decision of whether a request is allowed to be
 * woken up and given access to the transport.
 * Note that the lock is only granted if we know there are free slots.
 */
int xprt_reserve_xprt_cong(struct rpc_xprt *xprt, struct rpc_task *task)
{
	struct rpc_rqst *req = task->tk_rqstp;

	if (test_and_set_bit(XPRT_LOCKED, &xprt->state)) {
		if (task == xprt->snd_task)
			return 1;
		goto out_sleep;
	}
	if (req == NULL) {
		xprt->snd_task = task;
		return 1;
	}
	if (test_bit(XPRT_WRITE_SPACE, &xprt->state))
		goto out_unlock;
	if (!xprt_need_congestion_window_wait(xprt)) {
		xprt->snd_task = task;
		return 1;
	}
out_unlock:
	xprt_clear_locked(xprt);
out_sleep:
	dprintk("RPC: %5u failed to lock transport %p\n", task->tk_pid, xprt);
	task->tk_timeout = RPC_IS_SOFT(task) ? req->rq_timeout : 0;
	task->tk_status = -EAGAIN;
	rpc_sleep_on(&xprt->sending, task, NULL);
	return 0;
}
EXPORT_SYMBOL_GPL(xprt_reserve_xprt_cong);

static inline int xprt_lock_write(struct rpc_xprt *xprt, struct rpc_task *task)
{
	int retval;

	if (test_bit(XPRT_LOCKED, &xprt->state) && xprt->snd_task == task)
		return 1;
	spin_lock_bh(&xprt->transport_lock);
	retval = xprt->ops->reserve_xprt(xprt, task);
	spin_unlock_bh(&xprt->transport_lock);
	return retval;
}

static bool __xprt_lock_write_func(struct rpc_task *task, void *data)
{
	struct rpc_xprt *xprt = data;

	xprt->snd_task = task;
	return true;
}

static void __xprt_lock_write_next(struct rpc_xprt *xprt)
{
	if (test_and_set_bit(XPRT_LOCKED, &xprt->state))
		return;
	if (test_bit(XPRT_WRITE_SPACE, &xprt->state))
		goto out_unlock;
	if (rpc_wake_up_first_on_wq(xprtiod_workqueue, &xprt->sending,
				__xprt_lock_write_func, xprt))
		return;
out_unlock:
	xprt_clear_locked(xprt);
}

static void __xprt_lock_write_next_cong(struct rpc_xprt *xprt)
{
	if (test_and_set_bit(XPRT_LOCKED, &xprt->state))
		return;
	if (test_bit(XPRT_WRITE_SPACE, &xprt->state))
		goto out_unlock;
	if (xprt_need_congestion_window_wait(xprt))
		goto out_unlock;
	if (rpc_wake_up_first_on_wq(xprtiod_workqueue, &xprt->sending,
				__xprt_lock_write_func, xprt))
		return;
out_unlock:
	xprt_clear_locked(xprt);
}

/**
 * xprt_release_xprt - allow other requests to use a transport
 * @xprt: transport with other tasks potentially waiting
 * @task: task that is releasing access to the transport
 *
 * Note that "task" can be NULL.  No congestion control is provided.
 */
void xprt_release_xprt(struct rpc_xprt *xprt, struct rpc_task *task)
{
	if (xprt->snd_task == task) {
		xprt_clear_locked(xprt);
		__xprt_lock_write_next(xprt);
	}
}
EXPORT_SYMBOL_GPL(xprt_release_xprt);

/**
 * xprt_release_xprt_cong - allow other requests to use a transport
 * @xprt: transport with other tasks potentially waiting
 * @task: task that is releasing access to the transport
 *
 * Note that "task" can be NULL.  Another task is awoken to use the
 * transport if the transport's congestion window allows it.
 */
void xprt_release_xprt_cong(struct rpc_xprt *xprt, struct rpc_task *task)
{
	if (xprt->snd_task == task) {
		xprt_clear_locked(xprt);
		__xprt_lock_write_next_cong(xprt);
	}
}
EXPORT_SYMBOL_GPL(xprt_release_xprt_cong);

static inline void xprt_release_write(struct rpc_xprt *xprt, struct rpc_task *task)
{
	if (xprt->snd_task != task)
		return;
	spin_lock_bh(&xprt->transport_lock);
	xprt->ops->release_xprt(xprt, task);
	spin_unlock_bh(&xprt->transport_lock);
}

/*
 * Van Jacobson congestion avoidance. Check if the congestion window
 * overflowed. Put the task to sleep if this is the case.
 */
static int
__xprt_get_cong(struct rpc_xprt *xprt, struct rpc_rqst *req)
{
	if (req->rq_cong)
		return 1;
	dprintk("RPC: %5u xprt_cwnd_limited cong = %lu cwnd = %lu\n",
			req->rq_task->tk_pid, xprt->cong, xprt->cwnd);
	if (RPCXPRT_CONGESTED(xprt)) {
		xprt_set_congestion_window_wait(xprt);
		return 0;
	}
	req->rq_cong = 1;
	xprt->cong += RPC_CWNDSCALE;
	return 1;
}

/*
 * Adjust the congestion window, and wake up the next task
 * that has been sleeping due to congestion
 */
static void
__xprt_put_cong(struct rpc_xprt *xprt, struct rpc_rqst *req)
{
	if (!req->rq_cong)
		return;
	req->rq_cong = 0;
	xprt->cong -= RPC_CWNDSCALE;
	xprt_test_and_clear_congestion_window_wait(xprt);
	__xprt_lock_write_next_cong(xprt);
}

/**
 * xprt_request_get_cong - Request congestion control credits
 * @xprt: pointer to transport
 * @req: pointer to RPC request
 *
 * Useful for transports that require congestion control.
 */
bool
xprt_request_get_cong(struct rpc_xprt *xprt, struct rpc_rqst *req)
{
	bool ret = false;

	if (req->rq_cong)
		return true;
	spin_lock_bh(&xprt->transport_lock);
	ret = __xprt_get_cong(xprt, req) != 0;
	spin_unlock_bh(&xprt->transport_lock);
	return ret;
}
EXPORT_SYMBOL_GPL(xprt_request_get_cong);

/**
 * xprt_release_rqst_cong - housekeeping when request is complete
 * @task: RPC request that recently completed
 *
 * Useful for transports that require congestion control.
 */
void xprt_release_rqst_cong(struct rpc_task *task)
{
	struct rpc_rqst *req = task->tk_rqstp;

	__xprt_put_cong(req->rq_xprt, req);
}
EXPORT_SYMBOL_GPL(xprt_release_rqst_cong);

/*
 * Clear the congestion window wait flag and wake up the next
 * entry on xprt->sending
 */
static void
xprt_clear_congestion_window_wait(struct rpc_xprt *xprt)
{
	if (test_and_clear_bit(XPRT_CWND_WAIT, &xprt->state)) {
		spin_lock_bh(&xprt->transport_lock);
		__xprt_lock_write_next_cong(xprt);
		spin_unlock_bh(&xprt->transport_lock);
	}
}

/**
 * xprt_adjust_cwnd - adjust transport congestion window
 * @xprt: pointer to xprt
 * @task: recently completed RPC request used to adjust window
 * @result: result code of completed RPC request
 *
 * The transport code maintains an estimate on the maximum number of out-
 * standing RPC requests, using a smoothed version of the congestion
 * avoidance implemented in 44BSD. This is basically the Van Jacobson
 * congestion algorithm: If a retransmit occurs, the congestion window is
 * halved; otherwise, it is incremented by 1/cwnd when
 *
 *	-	a reply is received and
 *	-	a full number of requests are outstanding and
 *	-	the congestion window hasn't been updated recently.
 */
void xprt_adjust_cwnd(struct rpc_xprt *xprt, struct rpc_task *task, int result)
{
	struct rpc_rqst *req = task->tk_rqstp;
	unsigned long cwnd = xprt->cwnd;

	if (result >= 0 && cwnd <= xprt->cong) {
		/* The (cwnd >> 1) term makes sure
		 * the result gets rounded properly. */
		cwnd += (RPC_CWNDSCALE * RPC_CWNDSCALE + (cwnd >> 1)) / cwnd;
		if (cwnd > RPC_MAXCWND(xprt))
			cwnd = RPC_MAXCWND(xprt);
		__xprt_lock_write_next_cong(xprt);
	} else if (result == -ETIMEDOUT) {
		cwnd >>= 1;
		if (cwnd < RPC_CWNDSCALE)
			cwnd = RPC_CWNDSCALE;
	}
	dprintk("RPC:       cong %ld, cwnd was %ld, now %ld\n",
			xprt->cong, xprt->cwnd, cwnd);
	xprt->cwnd = cwnd;
	__xprt_put_cong(xprt, req);
}
EXPORT_SYMBOL_GPL(xprt_adjust_cwnd);

/**
 * xprt_wake_pending_tasks - wake all tasks on a transport's pending queue
 * @xprt: transport with waiting tasks
 * @status: result code to plant in each task before waking it
 *
 */
void xprt_wake_pending_tasks(struct rpc_xprt *xprt, int status)
{
	if (status < 0)
		rpc_wake_up_status(&xprt->pending, status);
	else
		rpc_wake_up(&xprt->pending);
}
EXPORT_SYMBOL_GPL(xprt_wake_pending_tasks);

/**
 * xprt_wait_for_buffer_space - wait for transport output buffer to clear
 * @xprt: transport
 *
 * Note that we only set the timer for the case of RPC_IS_SOFT(), since
 * we don't in general want to force a socket disconnection due to
 * an incomplete RPC call transmission.
 */
void xprt_wait_for_buffer_space(struct rpc_xprt *xprt)
{
	set_bit(XPRT_WRITE_SPACE, &xprt->state);
}
EXPORT_SYMBOL_GPL(xprt_wait_for_buffer_space);

static bool
xprt_clear_write_space_locked(struct rpc_xprt *xprt)
{
	if (test_and_clear_bit(XPRT_WRITE_SPACE, &xprt->state)) {
		__xprt_lock_write_next(xprt);
		dprintk("RPC:       write space: waking waiting task on "
				"xprt %p\n", xprt);
		return true;
	}
	return false;
}

/**
 * xprt_write_space - wake the task waiting for transport output buffer space
 * @xprt: transport with waiting tasks
 *
 * Can be called in a soft IRQ context, so xprt_write_space never sleeps.
 */
bool xprt_write_space(struct rpc_xprt *xprt)
{
	bool ret;

	if (!test_bit(XPRT_WRITE_SPACE, &xprt->state))
		return false;
	spin_lock_bh(&xprt->transport_lock);
	ret = xprt_clear_write_space_locked(xprt);
	spin_unlock_bh(&xprt->transport_lock);
	return ret;
}
EXPORT_SYMBOL_GPL(xprt_write_space);

/**
 * xprt_set_retrans_timeout_def - set a request's retransmit timeout
 * @task: task whose timeout is to be set
 *
 * Set a request's retransmit timeout based on the transport's
 * default timeout parameters.  Used by transports that don't adjust
 * the retransmit timeout based on round-trip time estimation.
 */
void xprt_set_retrans_timeout_def(struct rpc_task *task)
{
	task->tk_timeout = task->tk_rqstp->rq_timeout;
}
EXPORT_SYMBOL_GPL(xprt_set_retrans_timeout_def);

/**
 * xprt_set_retrans_timeout_rtt - set a request's retransmit timeout
 * @task: task whose timeout is to be set
 *
 * Set a request's retransmit timeout using the RTT estimator.
 */
void xprt_set_retrans_timeout_rtt(struct rpc_task *task)
{
	int timer = task->tk_msg.rpc_proc->p_timer;
	struct rpc_clnt *clnt = task->tk_client;
	struct rpc_rtt *rtt = clnt->cl_rtt;
	struct rpc_rqst *req = task->tk_rqstp;
	unsigned long max_timeout = clnt->cl_timeout->to_maxval;

	task->tk_timeout = rpc_calc_rto(rtt, timer);
	task->tk_timeout <<= rpc_ntimeo(rtt, timer) + req->rq_retries;
	if (task->tk_timeout > max_timeout || task->tk_timeout == 0)
		task->tk_timeout = max_timeout;
}
EXPORT_SYMBOL_GPL(xprt_set_retrans_timeout_rtt);

static void xprt_reset_majortimeo(struct rpc_rqst *req)
{
	const struct rpc_timeout *to = req->rq_task->tk_client->cl_timeout;

	req->rq_majortimeo = req->rq_timeout;
	if (to->to_exponential)
		req->rq_majortimeo <<= to->to_retries;
	else
		req->rq_majortimeo += to->to_increment * to->to_retries;
	if (req->rq_majortimeo > to->to_maxval || req->rq_majortimeo == 0)
		req->rq_majortimeo = to->to_maxval;
	req->rq_majortimeo += jiffies;
}

/**
 * xprt_adjust_timeout - adjust timeout values for next retransmit
 * @req: RPC request containing parameters to use for the adjustment
 *
 */
int xprt_adjust_timeout(struct rpc_rqst *req)
{
	struct rpc_xprt *xprt = req->rq_xprt;
	const struct rpc_timeout *to = req->rq_task->tk_client->cl_timeout;
	int status = 0;

	if (time_before(jiffies, req->rq_majortimeo)) {
		if (to->to_exponential)
			req->rq_timeout <<= 1;
		else
			req->rq_timeout += to->to_increment;
		if (to->to_maxval && req->rq_timeout >= to->to_maxval)
			req->rq_timeout = to->to_maxval;
		req->rq_retries++;
	} else {
		req->rq_timeout = to->to_initval;
		req->rq_retries = 0;
		xprt_reset_majortimeo(req);
		/* Reset the RTT counters == "slow start" */
		spin_lock_bh(&xprt->transport_lock);
		rpc_init_rtt(req->rq_task->tk_client->cl_rtt, to->to_initval);
		spin_unlock_bh(&xprt->transport_lock);
		status = -ETIMEDOUT;
	}

	if (req->rq_timeout == 0) {
		printk(KERN_WARNING "xprt_adjust_timeout: rq_timeout = 0!\n");
		req->rq_timeout = 5 * HZ;
	}
	return status;
}

static void xprt_autoclose(struct work_struct *work)
{
	struct rpc_xprt *xprt =
		container_of(work, struct rpc_xprt, task_cleanup);

	clear_bit(XPRT_CLOSE_WAIT, &xprt->state);
	xprt->ops->close(xprt);
	xprt_release_write(xprt, NULL);
	wake_up_bit(&xprt->state, XPRT_LOCKED);
}

/**
 * xprt_disconnect_done - mark a transport as disconnected
 * @xprt: transport to flag for disconnect
 *
 */
void xprt_disconnect_done(struct rpc_xprt *xprt)
{
	dprintk("RPC:       disconnected transport %p\n", xprt);
	spin_lock_bh(&xprt->transport_lock);
	xprt_clear_connected(xprt);
	xprt_clear_write_space_locked(xprt);
	xprt_wake_pending_tasks(xprt, -EAGAIN);
	spin_unlock_bh(&xprt->transport_lock);
}
EXPORT_SYMBOL_GPL(xprt_disconnect_done);

/**
 * xprt_force_disconnect - force a transport to disconnect
 * @xprt: transport to disconnect
 *
 */
void xprt_force_disconnect(struct rpc_xprt *xprt)
{
	/* Don't race with the test_bit() in xprt_clear_locked() */
	spin_lock_bh(&xprt->transport_lock);
	set_bit(XPRT_CLOSE_WAIT, &xprt->state);
	/* Try to schedule an autoclose RPC call */
	if (test_and_set_bit(XPRT_LOCKED, &xprt->state) == 0)
		queue_work(xprtiod_workqueue, &xprt->task_cleanup);
	xprt_wake_pending_tasks(xprt, -EAGAIN);
	spin_unlock_bh(&xprt->transport_lock);
}
EXPORT_SYMBOL_GPL(xprt_force_disconnect);

static unsigned int
xprt_connect_cookie(struct rpc_xprt *xprt)
{
	return READ_ONCE(xprt->connect_cookie);
}

static bool
xprt_request_retransmit_after_disconnect(struct rpc_task *task)
{
	struct rpc_rqst *req = task->tk_rqstp;
	struct rpc_xprt *xprt = req->rq_xprt;

	return req->rq_connect_cookie != xprt_connect_cookie(xprt) ||
		!xprt_connected(xprt);
}

/**
 * xprt_conditional_disconnect - force a transport to disconnect
 * @xprt: transport to disconnect
 * @cookie: 'connection cookie'
 *
 * This attempts to break the connection if and only if 'cookie' matches
 * the current transport 'connection cookie'. It ensures that we don't
 * try to break the connection more than once when we need to retransmit
 * a batch of RPC requests.
 *
 */
void xprt_conditional_disconnect(struct rpc_xprt *xprt, unsigned int cookie)
{
	/* Don't race with the test_bit() in xprt_clear_locked() */
	spin_lock_bh(&xprt->transport_lock);
	if (cookie != xprt->connect_cookie)
		goto out;
	if (test_bit(XPRT_CLOSING, &xprt->state))
		goto out;
	set_bit(XPRT_CLOSE_WAIT, &xprt->state);
	/* Try to schedule an autoclose RPC call */
	if (test_and_set_bit(XPRT_LOCKED, &xprt->state) == 0)
		queue_work(xprtiod_workqueue, &xprt->task_cleanup);
	xprt_wake_pending_tasks(xprt, -EAGAIN);
out:
	spin_unlock_bh(&xprt->transport_lock);
}

static bool
xprt_has_timer(const struct rpc_xprt *xprt)
{
	return xprt->idle_timeout != 0;
}

static void
xprt_schedule_autodisconnect(struct rpc_xprt *xprt)
	__must_hold(&xprt->transport_lock)
{
	if (RB_EMPTY_ROOT(&xprt->recv_queue) && xprt_has_timer(xprt))
		mod_timer(&xprt->timer, xprt->last_used + xprt->idle_timeout);
}

static void
xprt_init_autodisconnect(struct timer_list *t)
{
	struct rpc_xprt *xprt = from_timer(xprt, t, timer);

	spin_lock(&xprt->transport_lock);
	if (!RB_EMPTY_ROOT(&xprt->recv_queue))
		goto out_abort;
	/* Reset xprt->last_used to avoid connect/autodisconnect cycling */
	xprt->last_used = jiffies;
	if (test_and_set_bit(XPRT_LOCKED, &xprt->state))
		goto out_abort;
	spin_unlock(&xprt->transport_lock);
	queue_work(xprtiod_workqueue, &xprt->task_cleanup);
	return;
out_abort:
	spin_unlock(&xprt->transport_lock);
}

bool xprt_lock_connect(struct rpc_xprt *xprt,
		struct rpc_task *task,
		void *cookie)
{
	bool ret = false;

	spin_lock_bh(&xprt->transport_lock);
	if (!test_bit(XPRT_LOCKED, &xprt->state))
		goto out;
	if (xprt->snd_task != task)
		goto out;
	xprt->snd_task = cookie;
	ret = true;
out:
	spin_unlock_bh(&xprt->transport_lock);
	return ret;
}

void xprt_unlock_connect(struct rpc_xprt *xprt, void *cookie)
{
	spin_lock_bh(&xprt->transport_lock);
	if (xprt->snd_task != cookie)
		goto out;
	if (!test_bit(XPRT_LOCKED, &xprt->state))
		goto out;
	xprt->snd_task =NULL;
	xprt->ops->release_xprt(xprt, NULL);
	xprt_schedule_autodisconnect(xprt);
out:
	spin_unlock_bh(&xprt->transport_lock);
	wake_up_bit(&xprt->state, XPRT_LOCKED);
}

/**
 * xprt_connect - schedule a transport connect operation
 * @task: RPC task that is requesting the connect
 *
 */
void xprt_connect(struct rpc_task *task)
{
	struct rpc_xprt	*xprt = task->tk_rqstp->rq_xprt;

	dprintk("RPC: %5u xprt_connect xprt %p %s connected\n", task->tk_pid,
			xprt, (xprt_connected(xprt) ? "is" : "is not"));

	if (!xprt_bound(xprt)) {
		task->tk_status = -EAGAIN;
		return;
	}
	if (!xprt_lock_write(xprt, task))
		return;

	if (test_and_clear_bit(XPRT_CLOSE_WAIT, &xprt->state))
		xprt->ops->close(xprt);

	if (!xprt_connected(xprt)) {
		task->tk_timeout = task->tk_rqstp->rq_timeout;
		task->tk_rqstp->rq_connect_cookie = xprt->connect_cookie;
		rpc_sleep_on(&xprt->pending, task, xprt_connect_status);

		if (test_bit(XPRT_CLOSING, &xprt->state))
			return;
		if (xprt_test_and_set_connecting(xprt))
			return;
		xprt->stat.connect_start = jiffies;
		xprt->ops->connect(xprt, task);
	}
	xprt_release_write(xprt, task);
}

static void xprt_connect_status(struct rpc_task *task)
{
	switch (task->tk_status) {
	case 0:
		dprintk("RPC: %5u xprt_connect_status: connection established\n",
				task->tk_pid);
		break;
	case -ECONNREFUSED:
	case -ECONNRESET:
	case -ECONNABORTED:
	case -ENETUNREACH:
	case -EHOSTUNREACH:
	case -EPIPE:
	case -EAGAIN:
		dprintk("RPC: %5u xprt_connect_status: retrying\n", task->tk_pid);
		break;
	case -ETIMEDOUT:
		dprintk("RPC: %5u xprt_connect_status: connect attempt timed "
				"out\n", task->tk_pid);
		break;
	default:
		dprintk("RPC: %5u xprt_connect_status: error %d connecting to "
				"server %s\n", task->tk_pid, -task->tk_status,
				task->tk_rqstp->rq_xprt->servername);
		task->tk_status = -EIO;
	}
}

enum xprt_xid_rb_cmp {
	XID_RB_EQUAL,
	XID_RB_LEFT,
	XID_RB_RIGHT,
};
static enum xprt_xid_rb_cmp
xprt_xid_cmp(__be32 xid1, __be32 xid2)
{
	if (xid1 == xid2)
		return XID_RB_EQUAL;
	if ((__force u32)xid1 < (__force u32)xid2)
		return XID_RB_LEFT;
	return XID_RB_RIGHT;
}

static struct rpc_rqst *
xprt_request_rb_find(struct rpc_xprt *xprt, __be32 xid)
{
	struct rb_node *n = xprt->recv_queue.rb_node;
	struct rpc_rqst *req;

	while (n != NULL) {
		req = rb_entry(n, struct rpc_rqst, rq_recv);
		switch (xprt_xid_cmp(xid, req->rq_xid)) {
		case XID_RB_LEFT:
			n = n->rb_left;
			break;
		case XID_RB_RIGHT:
			n = n->rb_right;
			break;
		case XID_RB_EQUAL:
			return req;
		}
	}
	return NULL;
}

static void
xprt_request_rb_insert(struct rpc_xprt *xprt, struct rpc_rqst *new)
{
	struct rb_node **p = &xprt->recv_queue.rb_node;
	struct rb_node *n = NULL;
	struct rpc_rqst *req;

	while (*p != NULL) {
		n = *p;
		req = rb_entry(n, struct rpc_rqst, rq_recv);
		switch(xprt_xid_cmp(new->rq_xid, req->rq_xid)) {
		case XID_RB_LEFT:
			p = &n->rb_left;
			break;
		case XID_RB_RIGHT:
			p = &n->rb_right;
			break;
		case XID_RB_EQUAL:
			WARN_ON_ONCE(new != req);
			return;
		}
	}
	rb_link_node(&new->rq_recv, n, p);
	rb_insert_color(&new->rq_recv, &xprt->recv_queue);
}

static void
xprt_request_rb_remove(struct rpc_xprt *xprt, struct rpc_rqst *req)
{
	rb_erase(&req->rq_recv, &xprt->recv_queue);
}

/**
 * xprt_lookup_rqst - find an RPC request corresponding to an XID
 * @xprt: transport on which the original request was transmitted
 * @xid: RPC XID of incoming reply
 *
 * Caller holds xprt->queue_lock.
 */
struct rpc_rqst *xprt_lookup_rqst(struct rpc_xprt *xprt, __be32 xid)
{
	struct rpc_rqst *entry;

	entry = xprt_request_rb_find(xprt, xid);
	if (entry != NULL) {
		trace_xprt_lookup_rqst(xprt, xid, 0);
		entry->rq_rtt = ktime_sub(ktime_get(), entry->rq_xtime);
		return entry;
	}

	dprintk("RPC:       xprt_lookup_rqst did not find xid %08x\n",
			ntohl(xid));
	trace_xprt_lookup_rqst(xprt, xid, -ENOENT);
	xprt->stat.bad_xids++;
	return NULL;
}
EXPORT_SYMBOL_GPL(xprt_lookup_rqst);

static bool
xprt_is_pinned_rqst(struct rpc_rqst *req)
{
	return atomic_read(&req->rq_pin) != 0;
}

/**
 * xprt_pin_rqst - Pin a request on the transport receive list
 * @req: Request to pin
 *
 * Caller must ensure this is atomic with the call to xprt_lookup_rqst()
 * so should be holding the xprt receive lock.
 */
void xprt_pin_rqst(struct rpc_rqst *req)
{
	atomic_inc(&req->rq_pin);
}
EXPORT_SYMBOL_GPL(xprt_pin_rqst);

/**
 * xprt_unpin_rqst - Unpin a request on the transport receive list
 * @req: Request to pin
 *
 * Caller should be holding the xprt receive lock.
 */
void xprt_unpin_rqst(struct rpc_rqst *req)
{
	if (!test_bit(RPC_TASK_MSG_PIN_WAIT, &req->rq_task->tk_runstate)) {
		atomic_dec(&req->rq_pin);
		return;
	}
	if (atomic_dec_and_test(&req->rq_pin))
		wake_up_var(&req->rq_pin);
}
EXPORT_SYMBOL_GPL(xprt_unpin_rqst);

static void xprt_wait_on_pinned_rqst(struct rpc_rqst *req)
{
<<<<<<< HEAD
	struct rpc_task *task = req->rq_task;

	if (task && test_bit(RPC_TASK_MSG_RECV, &task->tk_runstate)) {
		spin_unlock(&req->rq_xprt->recv_lock);
		set_bit(RPC_TASK_MSG_RECV_WAIT, &task->tk_runstate);
		wait_on_bit(&task->tk_runstate, RPC_TASK_MSG_RECV,
				TASK_UNINTERRUPTIBLE);
		clear_bit(RPC_TASK_MSG_RECV_WAIT, &task->tk_runstate);
		spin_lock(&req->rq_xprt->recv_lock);
	}
=======
	wait_var_event(&req->rq_pin, !xprt_is_pinned_rqst(req));
}

static bool
xprt_request_data_received(struct rpc_task *task)
{
	return !test_bit(RPC_TASK_NEED_RECV, &task->tk_runstate) &&
		READ_ONCE(task->tk_rqstp->rq_reply_bytes_recvd) != 0;
}

static bool
xprt_request_need_enqueue_receive(struct rpc_task *task, struct rpc_rqst *req)
{
	return !test_bit(RPC_TASK_NEED_RECV, &task->tk_runstate) &&
		READ_ONCE(task->tk_rqstp->rq_reply_bytes_recvd) == 0;
}

/**
 * xprt_request_enqueue_receive - Add an request to the receive queue
 * @task: RPC task
 *
 */
void
xprt_request_enqueue_receive(struct rpc_task *task)
{
	struct rpc_rqst *req = task->tk_rqstp;
	struct rpc_xprt *xprt = req->rq_xprt;

	if (!xprt_request_need_enqueue_receive(task, req))
		return;
	spin_lock(&xprt->queue_lock);

	/* Update the softirq receive buffer */
	memcpy(&req->rq_private_buf, &req->rq_rcv_buf,
			sizeof(req->rq_private_buf));

	/* Add request to the receive list */
	xprt_request_rb_insert(xprt, req);
	set_bit(RPC_TASK_NEED_RECV, &task->tk_runstate);
	spin_unlock(&xprt->queue_lock);

	xprt_reset_majortimeo(req);
	/* Turn off autodisconnect */
	del_singleshot_timer_sync(&xprt->timer);
}

/**
 * xprt_request_dequeue_receive_locked - Remove a request from the receive queue
 * @task: RPC task
 *
 * Caller must hold xprt->queue_lock.
 */
static void
xprt_request_dequeue_receive_locked(struct rpc_task *task)
{
	struct rpc_rqst *req = task->tk_rqstp;

	if (test_and_clear_bit(RPC_TASK_NEED_RECV, &task->tk_runstate))
		xprt_request_rb_remove(req->rq_xprt, req);
>>>>>>> 0fd79184
}

/**
 * xprt_update_rtt - Update RPC RTT statistics
 * @task: RPC request that recently completed
 *
 * Caller holds xprt->queue_lock.
 */
void xprt_update_rtt(struct rpc_task *task)
{
	struct rpc_rqst *req = task->tk_rqstp;
	struct rpc_rtt *rtt = task->tk_client->cl_rtt;
	unsigned int timer = task->tk_msg.rpc_proc->p_timer;
	long m = usecs_to_jiffies(ktime_to_us(req->rq_rtt));

	if (timer) {
		if (req->rq_ntrans == 1)
			rpc_update_rtt(rtt, timer, m);
		rpc_set_timeo(rtt, timer, req->rq_ntrans - 1);
	}
}
EXPORT_SYMBOL_GPL(xprt_update_rtt);

/**
 * xprt_complete_rqst - called when reply processing is complete
 * @task: RPC request that recently completed
 * @copied: actual number of bytes received from the transport
 *
 * Caller holds xprt->queue_lock.
 */
void xprt_complete_rqst(struct rpc_task *task, int copied)
{
	struct rpc_rqst *req = task->tk_rqstp;
	struct rpc_xprt *xprt = req->rq_xprt;

	dprintk("RPC: %5u xid %08x complete (%d bytes received)\n",
			task->tk_pid, ntohl(req->rq_xid), copied);
	trace_xprt_complete_rqst(xprt, req->rq_xid, copied);

	xprt->stat.recvs++;

	req->rq_private_buf.len = copied;
	/* Ensure all writes are done before we update */
	/* req->rq_reply_bytes_recvd */
	smp_wmb();
	req->rq_reply_bytes_recvd = copied;
	xprt_request_dequeue_receive_locked(task);
	rpc_wake_up_queued_task(&xprt->pending, task);
}
EXPORT_SYMBOL_GPL(xprt_complete_rqst);

static void xprt_timer(struct rpc_task *task)
{
	struct rpc_rqst *req = task->tk_rqstp;
	struct rpc_xprt *xprt = req->rq_xprt;

	if (task->tk_status != -ETIMEDOUT)
		return;

	trace_xprt_timer(xprt, req->rq_xid, task->tk_status);
	if (!req->rq_reply_bytes_recvd) {
		if (xprt->ops->timer)
			xprt->ops->timer(xprt, task);
	} else
		task->tk_status = 0;
}

/**
 * xprt_request_wait_receive - wait for the reply to an RPC request
 * @task: RPC task about to send a request
 *
 */
void xprt_request_wait_receive(struct rpc_task *task)
{
	struct rpc_rqst *req = task->tk_rqstp;
	struct rpc_xprt *xprt = req->rq_xprt;

	if (!test_bit(RPC_TASK_NEED_RECV, &task->tk_runstate))
		return;
	/*
	 * Sleep on the pending queue if we're expecting a reply.
	 * The spinlock ensures atomicity between the test of
	 * req->rq_reply_bytes_recvd, and the call to rpc_sleep_on().
	 */
	spin_lock(&xprt->queue_lock);
	if (test_bit(RPC_TASK_NEED_RECV, &task->tk_runstate)) {
		xprt->ops->set_retrans_timeout(task);
		rpc_sleep_on(&xprt->pending, task, xprt_timer);
		/*
		 * Send an extra queue wakeup call if the
		 * connection was dropped in case the call to
		 * rpc_sleep_on() raced.
		 */
		if (xprt_request_retransmit_after_disconnect(task))
			rpc_wake_up_queued_task_set_status(&xprt->pending,
					task, -ENOTCONN);
	}
	spin_unlock(&xprt->queue_lock);
}

static bool
xprt_request_need_enqueue_transmit(struct rpc_task *task, struct rpc_rqst *req)
{
	return !test_bit(RPC_TASK_NEED_XMIT, &task->tk_runstate);
}

/**
 * xprt_request_enqueue_transmit - queue a task for transmission
 * @task: pointer to rpc_task
 *
 * Add a task to the transmission queue.
 */
void
xprt_request_enqueue_transmit(struct rpc_task *task)
{
	struct rpc_rqst *pos, *req = task->tk_rqstp;
	struct rpc_xprt *xprt = req->rq_xprt;

	if (xprt_request_need_enqueue_transmit(task, req)) {
		spin_lock(&xprt->queue_lock);
		/*
		 * Requests that carry congestion control credits are added
		 * to the head of the list to avoid starvation issues.
		 */
		if (req->rq_cong) {
			xprt_clear_congestion_window_wait(xprt);
			list_for_each_entry(pos, &xprt->xmit_queue, rq_xmit) {
				if (pos->rq_cong)
					continue;
				/* Note: req is added _before_ pos */
				list_add_tail(&req->rq_xmit, &pos->rq_xmit);
				INIT_LIST_HEAD(&req->rq_xmit2);
				goto out;
			}
		} else if (RPC_IS_SWAPPER(task)) {
			list_for_each_entry(pos, &xprt->xmit_queue, rq_xmit) {
				if (pos->rq_cong || pos->rq_bytes_sent)
					continue;
				if (RPC_IS_SWAPPER(pos->rq_task))
					continue;
				/* Note: req is added _before_ pos */
				list_add_tail(&req->rq_xmit, &pos->rq_xmit);
				INIT_LIST_HEAD(&req->rq_xmit2);
				goto out;
			}
		} else {
			list_for_each_entry(pos, &xprt->xmit_queue, rq_xmit) {
				if (pos->rq_task->tk_owner != task->tk_owner)
					continue;
				list_add_tail(&req->rq_xmit2, &pos->rq_xmit2);
				INIT_LIST_HEAD(&req->rq_xmit);
				goto out;
			}
		}
		list_add_tail(&req->rq_xmit, &xprt->xmit_queue);
		INIT_LIST_HEAD(&req->rq_xmit2);
out:
		set_bit(RPC_TASK_NEED_XMIT, &task->tk_runstate);
		spin_unlock(&xprt->queue_lock);
	}
}

/**
 * xprt_request_dequeue_transmit_locked - remove a task from the transmission queue
 * @task: pointer to rpc_task
 *
 * Remove a task from the transmission queue
 * Caller must hold xprt->queue_lock
 */
static void
xprt_request_dequeue_transmit_locked(struct rpc_task *task)
{
	struct rpc_rqst *req = task->tk_rqstp;

	if (!test_and_clear_bit(RPC_TASK_NEED_XMIT, &task->tk_runstate))
		return;
	if (!list_empty(&req->rq_xmit)) {
		list_del(&req->rq_xmit);
		if (!list_empty(&req->rq_xmit2)) {
			struct rpc_rqst *next = list_first_entry(&req->rq_xmit2,
					struct rpc_rqst, rq_xmit2);
			list_del(&req->rq_xmit2);
			list_add_tail(&next->rq_xmit, &next->rq_xprt->xmit_queue);
		}
	} else
		list_del(&req->rq_xmit2);
}

/**
 * xprt_request_dequeue_transmit - remove a task from the transmission queue
 * @task: pointer to rpc_task
 *
 * Remove a task from the transmission queue
 */
static void
xprt_request_dequeue_transmit(struct rpc_task *task)
{
	struct rpc_rqst *req = task->tk_rqstp;
	struct rpc_xprt *xprt = req->rq_xprt;

	spin_lock(&xprt->queue_lock);
	xprt_request_dequeue_transmit_locked(task);
	spin_unlock(&xprt->queue_lock);
}

/**
 * xprt_request_prepare - prepare an encoded request for transport
 * @req: pointer to rpc_rqst
 *
 * Calls into the transport layer to do whatever is needed to prepare
 * the request for transmission or receive.
 */
void
xprt_request_prepare(struct rpc_rqst *req)
{
	struct rpc_xprt *xprt = req->rq_xprt;

	if (xprt->ops->prepare_request)
		xprt->ops->prepare_request(req);
}

/**
 * xprt_request_need_retransmit - Test if a task needs retransmission
 * @task: pointer to rpc_task
 *
 * Test for whether a connection breakage requires the task to retransmit
 */
bool
xprt_request_need_retransmit(struct rpc_task *task)
{
	return xprt_request_retransmit_after_disconnect(task);
}

/**
 * xprt_prepare_transmit - reserve the transport before sending a request
 * @task: RPC task about to send a request
 *
 */
bool xprt_prepare_transmit(struct rpc_task *task)
{
	struct rpc_rqst	*req = task->tk_rqstp;
	struct rpc_xprt	*xprt = req->rq_xprt;

	dprintk("RPC: %5u xprt_prepare_transmit\n", task->tk_pid);

	if (!xprt_lock_write(xprt, task)) {
		/* Race breaker: someone may have transmitted us */
		if (!test_bit(RPC_TASK_NEED_XMIT, &task->tk_runstate))
			rpc_wake_up_queued_task_set_status(&xprt->sending,
					task, 0);
		return false;

	}
	return true;
}

void xprt_end_transmit(struct rpc_task *task)
{
	xprt_release_write(task->tk_rqstp->rq_xprt, task);
}

/**
 * xprt_request_transmit - send an RPC request on a transport
 * @req: pointer to request to transmit
 * @snd_task: RPC task that owns the transport lock
 *
 * This performs the transmission of a single request.
 * Note that if the request is not the same as snd_task, then it
 * does need to be pinned.
 * Returns '0' on success.
 */
static int
xprt_request_transmit(struct rpc_rqst *req, struct rpc_task *snd_task)
{
	struct rpc_xprt *xprt = req->rq_xprt;
	struct rpc_task *task = req->rq_task;
	unsigned int connect_cookie;
	int is_retrans = RPC_WAS_SENT(task);
	int status;

	dprintk("RPC: %5u xprt_transmit(%u)\n", task->tk_pid, req->rq_slen);

	if (!req->rq_bytes_sent) {
		if (xprt_request_data_received(task)) {
			status = 0;
			goto out_dequeue;
		}
		/* Verify that our message lies in the RPCSEC_GSS window */
		if (rpcauth_xmit_need_reencode(task)) {
			status = -EBADMSG;
			goto out_dequeue;
		}
	}

	/*
	 * Update req->rq_ntrans before transmitting to avoid races with
	 * xprt_update_rtt(), which needs to know that it is recording a
	 * reply to the first transmission.
	 */
	req->rq_ntrans++;

	connect_cookie = xprt->connect_cookie;
	status = xprt->ops->send_request(req);
	trace_xprt_transmit(xprt, req->rq_xid, status);
	if (status != 0) {
		req->rq_ntrans--;
		return status;
	}

	if (is_retrans)
		task->tk_client->cl_stats->rpcretrans++;

	xprt_inject_disconnect(xprt);

	dprintk("RPC: %5u xmit complete\n", task->tk_pid);
	task->tk_flags |= RPC_TASK_SENT;
	spin_lock_bh(&xprt->transport_lock);

	xprt->stat.sends++;
	xprt->stat.req_u += xprt->stat.sends - xprt->stat.recvs;
	xprt->stat.bklog_u += xprt->backlog.qlen;
	xprt->stat.sending_u += xprt->sending.qlen;
	xprt->stat.pending_u += xprt->pending.qlen;
	spin_unlock_bh(&xprt->transport_lock);

	req->rq_connect_cookie = connect_cookie;
out_dequeue:
	xprt_request_dequeue_transmit(task);
	rpc_wake_up_queued_task_set_status(&xprt->sending, task, status);
	return status;
}

/**
 * xprt_transmit - send an RPC request on a transport
 * @task: controlling RPC task
 *
 * Attempts to drain the transmit queue. On exit, either the transport
 * signalled an error that needs to be handled before transmission can
 * resume, or @task finished transmitting, and detected that it already
 * received a reply.
 */
void
xprt_transmit(struct rpc_task *task)
{
	struct rpc_rqst *next, *req = task->tk_rqstp;
	struct rpc_xprt	*xprt = req->rq_xprt;
	int status;

	spin_lock(&xprt->queue_lock);
	while (!list_empty(&xprt->xmit_queue)) {
		next = list_first_entry(&xprt->xmit_queue,
				struct rpc_rqst, rq_xmit);
		xprt_pin_rqst(next);
		spin_unlock(&xprt->queue_lock);
		status = xprt_request_transmit(next, task);
		if (status == -EBADMSG && next != req)
			status = 0;
		cond_resched();
		spin_lock(&xprt->queue_lock);
		xprt_unpin_rqst(next);
		if (status == 0) {
			if (!xprt_request_data_received(task) ||
			    test_bit(RPC_TASK_NEED_XMIT, &task->tk_runstate))
				continue;
		} else if (test_bit(RPC_TASK_NEED_XMIT, &task->tk_runstate))
			task->tk_status = status;
		break;
	}
	spin_unlock(&xprt->queue_lock);
}

static void xprt_add_backlog(struct rpc_xprt *xprt, struct rpc_task *task)
{
	set_bit(XPRT_CONGESTED, &xprt->state);
	rpc_sleep_on(&xprt->backlog, task, NULL);
}

static void xprt_wake_up_backlog(struct rpc_xprt *xprt)
{
	if (rpc_wake_up_next(&xprt->backlog) == NULL)
		clear_bit(XPRT_CONGESTED, &xprt->state);
}

static bool xprt_throttle_congested(struct rpc_xprt *xprt, struct rpc_task *task)
{
	bool ret = false;

	if (!test_bit(XPRT_CONGESTED, &xprt->state))
		goto out;
	spin_lock(&xprt->reserve_lock);
	if (test_bit(XPRT_CONGESTED, &xprt->state)) {
		rpc_sleep_on(&xprt->backlog, task, NULL);
		ret = true;
	}
	spin_unlock(&xprt->reserve_lock);
out:
	return ret;
}

static struct rpc_rqst *xprt_dynamic_alloc_slot(struct rpc_xprt *xprt)
{
	struct rpc_rqst *req = ERR_PTR(-EAGAIN);

	if (xprt->num_reqs >= xprt->max_reqs)
		goto out;
	++xprt->num_reqs;
	spin_unlock(&xprt->reserve_lock);
	req = kzalloc(sizeof(struct rpc_rqst), GFP_NOFS);
	spin_lock(&xprt->reserve_lock);
	if (req != NULL)
		goto out;
	--xprt->num_reqs;
	req = ERR_PTR(-ENOMEM);
out:
	return req;
}

static bool xprt_dynamic_free_slot(struct rpc_xprt *xprt, struct rpc_rqst *req)
{
	if (xprt->num_reqs > xprt->min_reqs) {
		--xprt->num_reqs;
		kfree(req);
		return true;
	}
	return false;
}

void xprt_alloc_slot(struct rpc_xprt *xprt, struct rpc_task *task)
{
	struct rpc_rqst *req;

	spin_lock(&xprt->reserve_lock);
	if (!list_empty(&xprt->free)) {
		req = list_entry(xprt->free.next, struct rpc_rqst, rq_list);
		list_del(&req->rq_list);
		goto out_init_req;
	}
	req = xprt_dynamic_alloc_slot(xprt);
	if (!IS_ERR(req))
		goto out_init_req;
	switch (PTR_ERR(req)) {
	case -ENOMEM:
		dprintk("RPC:       dynamic allocation of request slot "
				"failed! Retrying\n");
		task->tk_status = -ENOMEM;
		break;
	case -EAGAIN:
		xprt_add_backlog(xprt, task);
		dprintk("RPC:       waiting for request slot\n");
		/* fall through */
	default:
		task->tk_status = -EAGAIN;
	}
	spin_unlock(&xprt->reserve_lock);
	return;
out_init_req:
	xprt->stat.max_slots = max_t(unsigned int, xprt->stat.max_slots,
				     xprt->num_reqs);
	spin_unlock(&xprt->reserve_lock);

	task->tk_status = 0;
	task->tk_rqstp = req;
}
EXPORT_SYMBOL_GPL(xprt_alloc_slot);

void xprt_free_slot(struct rpc_xprt *xprt, struct rpc_rqst *req)
{
	spin_lock(&xprt->reserve_lock);
	if (!xprt_dynamic_free_slot(xprt, req)) {
		memset(req, 0, sizeof(*req));	/* mark unused */
		list_add(&req->rq_list, &xprt->free);
	}
	xprt_wake_up_backlog(xprt);
	spin_unlock(&xprt->reserve_lock);
}
EXPORT_SYMBOL_GPL(xprt_free_slot);

static void xprt_free_all_slots(struct rpc_xprt *xprt)
{
	struct rpc_rqst *req;
	while (!list_empty(&xprt->free)) {
		req = list_first_entry(&xprt->free, struct rpc_rqst, rq_list);
		list_del(&req->rq_list);
		kfree(req);
	}
}

struct rpc_xprt *xprt_alloc(struct net *net, size_t size,
		unsigned int num_prealloc,
		unsigned int max_alloc)
{
	struct rpc_xprt *xprt;
	struct rpc_rqst *req;
	int i;

	xprt = kzalloc(size, GFP_KERNEL);
	if (xprt == NULL)
		goto out;

	xprt_init(xprt, net);

	for (i = 0; i < num_prealloc; i++) {
		req = kzalloc(sizeof(struct rpc_rqst), GFP_KERNEL);
		if (!req)
			goto out_free;
		list_add(&req->rq_list, &xprt->free);
	}
	if (max_alloc > num_prealloc)
		xprt->max_reqs = max_alloc;
	else
		xprt->max_reqs = num_prealloc;
	xprt->min_reqs = num_prealloc;
	xprt->num_reqs = num_prealloc;

	return xprt;

out_free:
	xprt_free(xprt);
out:
	return NULL;
}
EXPORT_SYMBOL_GPL(xprt_alloc);

void xprt_free(struct rpc_xprt *xprt)
{
	put_net(xprt->xprt_net);
	xprt_free_all_slots(xprt);
	kfree_rcu(xprt, rcu);
}
EXPORT_SYMBOL_GPL(xprt_free);

static void
xprt_init_connect_cookie(struct rpc_rqst *req, struct rpc_xprt *xprt)
{
	req->rq_connect_cookie = xprt_connect_cookie(xprt) - 1;
}

static __be32
xprt_alloc_xid(struct rpc_xprt *xprt)
{
	__be32 xid;

	spin_lock(&xprt->reserve_lock);
	xid = (__force __be32)xprt->xid++;
	spin_unlock(&xprt->reserve_lock);
	return xid;
}

static void
xprt_init_xid(struct rpc_xprt *xprt)
{
	xprt->xid = prandom_u32();
}

static void
xprt_request_init(struct rpc_task *task)
{
	struct rpc_xprt *xprt = task->tk_xprt;
	struct rpc_rqst	*req = task->tk_rqstp;

	req->rq_timeout = task->tk_client->cl_timeout->to_initval;
	req->rq_task	= task;
	req->rq_xprt    = xprt;
	req->rq_buffer  = NULL;
	req->rq_xid	= xprt_alloc_xid(xprt);
	xprt_init_connect_cookie(req, xprt);
	req->rq_bytes_sent = 0;
	req->rq_snd_buf.len = 0;
	req->rq_snd_buf.buflen = 0;
	req->rq_rcv_buf.len = 0;
	req->rq_rcv_buf.buflen = 0;
	req->rq_release_snd_buf = NULL;
	xprt_reset_majortimeo(req);
	dprintk("RPC: %5u reserved req %p xid %08x\n", task->tk_pid,
			req, ntohl(req->rq_xid));
}

static void
xprt_do_reserve(struct rpc_xprt *xprt, struct rpc_task *task)
{
	xprt->ops->alloc_slot(xprt, task);
	if (task->tk_rqstp != NULL)
		xprt_request_init(task);
}

/**
 * xprt_reserve - allocate an RPC request slot
 * @task: RPC task requesting a slot allocation
 *
 * If the transport is marked as being congested, or if no more
 * slots are available, place the task on the transport's
 * backlog queue.
 */
void xprt_reserve(struct rpc_task *task)
{
	struct rpc_xprt *xprt = task->tk_xprt;

	task->tk_status = 0;
	if (task->tk_rqstp != NULL)
		return;

	task->tk_timeout = 0;
	task->tk_status = -EAGAIN;
	if (!xprt_throttle_congested(xprt, task))
		xprt_do_reserve(xprt, task);
}

/**
 * xprt_retry_reserve - allocate an RPC request slot
 * @task: RPC task requesting a slot allocation
 *
 * If no more slots are available, place the task on the transport's
 * backlog queue.
 * Note that the only difference with xprt_reserve is that we now
 * ignore the value of the XPRT_CONGESTED flag.
 */
void xprt_retry_reserve(struct rpc_task *task)
{
	struct rpc_xprt *xprt = task->tk_xprt;

	task->tk_status = 0;
	if (task->tk_rqstp != NULL)
		return;

	task->tk_timeout = 0;
	task->tk_status = -EAGAIN;
	xprt_do_reserve(xprt, task);
}

static void
xprt_request_dequeue_all(struct rpc_task *task, struct rpc_rqst *req)
{
	struct rpc_xprt *xprt = req->rq_xprt;

	if (test_bit(RPC_TASK_NEED_XMIT, &task->tk_runstate) ||
	    test_bit(RPC_TASK_NEED_RECV, &task->tk_runstate) ||
	    xprt_is_pinned_rqst(req)) {
		spin_lock(&xprt->queue_lock);
		xprt_request_dequeue_transmit_locked(task);
		xprt_request_dequeue_receive_locked(task);
		while (xprt_is_pinned_rqst(req)) {
			set_bit(RPC_TASK_MSG_PIN_WAIT, &task->tk_runstate);
			spin_unlock(&xprt->queue_lock);
			xprt_wait_on_pinned_rqst(req);
			spin_lock(&xprt->queue_lock);
			clear_bit(RPC_TASK_MSG_PIN_WAIT, &task->tk_runstate);
		}
		spin_unlock(&xprt->queue_lock);
	}
}

/**
 * xprt_release - release an RPC request slot
 * @task: task which is finished with the slot
 *
 */
void xprt_release(struct rpc_task *task)
{
	struct rpc_xprt	*xprt;
	struct rpc_rqst	*req = task->tk_rqstp;

	if (req == NULL) {
		if (task->tk_client) {
			xprt = task->tk_xprt;
			xprt_release_write(xprt, task);
		}
		return;
	}

	xprt = req->rq_xprt;
	if (task->tk_ops->rpc_count_stats != NULL)
		task->tk_ops->rpc_count_stats(task, task->tk_calldata);
	else if (task->tk_client)
		rpc_count_iostats(task, task->tk_client->cl_metrics);
	xprt_request_dequeue_all(task, req);
	spin_lock_bh(&xprt->transport_lock);
	xprt->ops->release_xprt(xprt, task);
	if (xprt->ops->release_request)
		xprt->ops->release_request(task);
	xprt->last_used = jiffies;
	xprt_schedule_autodisconnect(xprt);
	spin_unlock_bh(&xprt->transport_lock);
	if (req->rq_buffer)
		xprt->ops->buf_free(task);
	xprt_inject_disconnect(xprt);
	xdr_free_bvec(&req->rq_rcv_buf);
	if (req->rq_cred != NULL)
		put_rpccred(req->rq_cred);
	task->tk_rqstp = NULL;
	if (req->rq_release_snd_buf)
		req->rq_release_snd_buf(req);

	dprintk("RPC: %5u release request %p\n", task->tk_pid, req);
	if (likely(!bc_prealloc(req)))
		xprt->ops->free_slot(xprt, req);
	else
		xprt_free_bc_request(req);
}

#ifdef CONFIG_SUNRPC_BACKCHANNEL
void
xprt_init_bc_request(struct rpc_rqst *req, struct rpc_task *task)
{
	struct xdr_buf *xbufp = &req->rq_snd_buf;

	task->tk_rqstp = req;
	req->rq_task = task;
	xprt_init_connect_cookie(req, req->rq_xprt);
	/*
	 * Set up the xdr_buf length.
	 * This also indicates that the buffer is XDR encoded already.
	 */
	xbufp->len = xbufp->head[0].iov_len + xbufp->page_len +
		xbufp->tail[0].iov_len;
	req->rq_bytes_sent = 0;
}
#endif

static void xprt_init(struct rpc_xprt *xprt, struct net *net)
{
	kref_init(&xprt->kref);

	spin_lock_init(&xprt->transport_lock);
	spin_lock_init(&xprt->reserve_lock);
	spin_lock_init(&xprt->queue_lock);

	INIT_LIST_HEAD(&xprt->free);
	xprt->recv_queue = RB_ROOT;
	INIT_LIST_HEAD(&xprt->xmit_queue);
#if defined(CONFIG_SUNRPC_BACKCHANNEL)
	spin_lock_init(&xprt->bc_pa_lock);
	INIT_LIST_HEAD(&xprt->bc_pa_list);
#endif /* CONFIG_SUNRPC_BACKCHANNEL */
	INIT_LIST_HEAD(&xprt->xprt_switch);

	xprt->last_used = jiffies;
	xprt->cwnd = RPC_INITCWND;
	xprt->bind_index = 0;

	rpc_init_wait_queue(&xprt->binding, "xprt_binding");
	rpc_init_wait_queue(&xprt->pending, "xprt_pending");
	rpc_init_wait_queue(&xprt->sending, "xprt_sending");
	rpc_init_priority_wait_queue(&xprt->backlog, "xprt_backlog");

	xprt_init_xid(xprt);

	xprt->xprt_net = get_net(net);
}

/**
 * xprt_create_transport - create an RPC transport
 * @args: rpc transport creation arguments
 *
 */
struct rpc_xprt *xprt_create_transport(struct xprt_create *args)
{
	struct rpc_xprt	*xprt;
	struct xprt_class *t;

	spin_lock(&xprt_list_lock);
	list_for_each_entry(t, &xprt_list, list) {
		if (t->ident == args->ident) {
			spin_unlock(&xprt_list_lock);
			goto found;
		}
	}
	spin_unlock(&xprt_list_lock);
	dprintk("RPC: transport (%d) not supported\n", args->ident);
	return ERR_PTR(-EIO);

found:
	xprt = t->setup(args);
	if (IS_ERR(xprt)) {
		dprintk("RPC:       xprt_create_transport: failed, %ld\n",
				-PTR_ERR(xprt));
		goto out;
	}
	if (args->flags & XPRT_CREATE_NO_IDLE_TIMEOUT)
		xprt->idle_timeout = 0;
	INIT_WORK(&xprt->task_cleanup, xprt_autoclose);
	if (xprt_has_timer(xprt))
		timer_setup(&xprt->timer, xprt_init_autodisconnect, 0);
	else
		timer_setup(&xprt->timer, NULL, 0);

	if (strlen(args->servername) > RPC_MAXNETNAMELEN) {
		xprt_destroy(xprt);
		return ERR_PTR(-EINVAL);
	}
	xprt->servername = kstrdup(args->servername, GFP_KERNEL);
	if (xprt->servername == NULL) {
		xprt_destroy(xprt);
		return ERR_PTR(-ENOMEM);
	}

	rpc_xprt_debugfs_register(xprt);

	dprintk("RPC:       created transport %p with %u slots\n", xprt,
			xprt->max_reqs);
out:
	return xprt;
}

static void xprt_destroy_cb(struct work_struct *work)
{
	struct rpc_xprt *xprt =
		container_of(work, struct rpc_xprt, task_cleanup);

	rpc_xprt_debugfs_unregister(xprt);
	rpc_destroy_wait_queue(&xprt->binding);
	rpc_destroy_wait_queue(&xprt->pending);
	rpc_destroy_wait_queue(&xprt->sending);
	rpc_destroy_wait_queue(&xprt->backlog);
	kfree(xprt->servername);
	/*
	 * Tear down transport state and free the rpc_xprt
	 */
	xprt->ops->destroy(xprt);
}

/**
 * xprt_destroy - destroy an RPC transport, killing off all requests.
 * @xprt: transport to destroy
 *
 */
static void xprt_destroy(struct rpc_xprt *xprt)
{
	dprintk("RPC:       destroying transport %p\n", xprt);

	/*
	 * Exclude transport connect/disconnect handlers and autoclose
	 */
	wait_on_bit_lock(&xprt->state, XPRT_LOCKED, TASK_UNINTERRUPTIBLE);

	del_timer_sync(&xprt->timer);

	/*
	 * Destroy sockets etc from the system workqueue so they can
	 * safely flush receive work running on rpciod.
	 */
	INIT_WORK(&xprt->task_cleanup, xprt_destroy_cb);
	schedule_work(&xprt->task_cleanup);
}

static void xprt_destroy_kref(struct kref *kref)
{
	xprt_destroy(container_of(kref, struct rpc_xprt, kref));
}

/**
 * xprt_get - return a reference to an RPC transport.
 * @xprt: pointer to the transport
 *
 */
struct rpc_xprt *xprt_get(struct rpc_xprt *xprt)
{
	if (xprt != NULL && kref_get_unless_zero(&xprt->kref))
		return xprt;
	return NULL;
}
EXPORT_SYMBOL_GPL(xprt_get);

/**
 * xprt_put - release a reference to an RPC transport.
 * @xprt: pointer to the transport
 *
 */
void xprt_put(struct rpc_xprt *xprt)
{
	if (xprt != NULL)
		kref_put(&xprt->kref, xprt_destroy_kref);
}
EXPORT_SYMBOL_GPL(xprt_put);<|MERGE_RESOLUTION|>--- conflicted
+++ resolved
@@ -993,18 +993,6 @@
 
 static void xprt_wait_on_pinned_rqst(struct rpc_rqst *req)
 {
-<<<<<<< HEAD
-	struct rpc_task *task = req->rq_task;
-
-	if (task && test_bit(RPC_TASK_MSG_RECV, &task->tk_runstate)) {
-		spin_unlock(&req->rq_xprt->recv_lock);
-		set_bit(RPC_TASK_MSG_RECV_WAIT, &task->tk_runstate);
-		wait_on_bit(&task->tk_runstate, RPC_TASK_MSG_RECV,
-				TASK_UNINTERRUPTIBLE);
-		clear_bit(RPC_TASK_MSG_RECV_WAIT, &task->tk_runstate);
-		spin_lock(&req->rq_xprt->recv_lock);
-	}
-=======
 	wait_var_event(&req->rq_pin, !xprt_is_pinned_rqst(req));
 }
 
@@ -1064,7 +1052,6 @@
 
 	if (test_and_clear_bit(RPC_TASK_NEED_RECV, &task->tk_runstate))
 		xprt_request_rb_remove(req->rq_xprt, req);
->>>>>>> 0fd79184
 }
 
 /**
