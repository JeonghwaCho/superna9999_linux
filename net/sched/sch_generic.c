--- conflicted
+++ resolved
@@ -794,13 +794,8 @@
 		}
 	}
 #ifdef CONFIG_NET_SCHED
-<<<<<<< HEAD
 	if (dev->qdisc != &noop_qdisc)
-		qdisc_hash_add(dev->qdisc);
-=======
-	if (dev->qdisc)
 		qdisc_hash_add(dev->qdisc, false);
->>>>>>> dc423b6b
 #endif
 }
 
