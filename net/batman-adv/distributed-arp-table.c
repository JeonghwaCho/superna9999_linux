/* Copyright (C) 2011-2017  B.A.T.M.A.N. contributors:
 *
 * Antonio Quartulli
 *
 * This program is free software; you can redistribute it and/or
 * modify it under the terms of version 2 of the GNU General Public
 * License as published by the Free Software Foundation.
 *
 * This program is distributed in the hope that it will be useful, but
 * WITHOUT ANY WARRANTY; without even the implied warranty of
 * MERCHANTABILITY or FITNESS FOR A PARTICULAR PURPOSE. See the GNU
 * General Public License for more details.
 *
 * You should have received a copy of the GNU General Public License
 * along with this program; if not, see <http://www.gnu.org/licenses/>.
 */

#include "distributed-arp-table.h"
#include "main.h"

#include <linux/atomic.h>
#include <linux/bitops.h>
#include <linux/byteorder/generic.h>
#include <linux/errno.h>
#include <linux/etherdevice.h>
#include <linux/fs.h>
#include <linux/if_arp.h>
#include <linux/if_ether.h>
#include <linux/if_vlan.h>
#include <linux/in.h>
#include <linux/jiffies.h>
#include <linux/kernel.h>
#include <linux/kref.h>
#include <linux/list.h>
#include <linux/rculist.h>
#include <linux/rcupdate.h>
#include <linux/seq_file.h>
#include <linux/skbuff.h>
#include <linux/slab.h>
#include <linux/spinlock.h>
#include <linux/stddef.h>
#include <linux/string.h>
#include <linux/workqueue.h>
#include <net/arp.h>

#include "bridge_loop_avoidance.h"
#include "hard-interface.h"
#include "hash.h"
#include "log.h"
#include "originator.h"
#include "send.h"
#include "translation-table.h"
#include "tvlv.h"

static void batadv_dat_purge(struct work_struct *work);

/**
 * batadv_dat_start_timer - initialise the DAT periodic worker
 * @bat_priv: the bat priv with all the soft interface information
 */
static void batadv_dat_start_timer(struct batadv_priv *bat_priv)
{
	INIT_DELAYED_WORK(&bat_priv->dat.work, batadv_dat_purge);
	queue_delayed_work(batadv_event_workqueue, &bat_priv->dat.work,
			   msecs_to_jiffies(10000));
}

/**
 * batadv_dat_entry_release - release dat_entry from lists and queue for free
 *  after rcu grace period
 * @ref: kref pointer of the dat_entry
 */
static void batadv_dat_entry_release(struct kref *ref)
{
	struct batadv_dat_entry *dat_entry;

	dat_entry = container_of(ref, struct batadv_dat_entry, refcount);

	kfree_rcu(dat_entry, rcu);
}

/**
 * batadv_dat_entry_put - decrement the dat_entry refcounter and possibly
 *  release it
 * @dat_entry: dat_entry to be free'd
 */
static void batadv_dat_entry_put(struct batadv_dat_entry *dat_entry)
{
	kref_put(&dat_entry->refcount, batadv_dat_entry_release);
}

/**
 * batadv_dat_to_purge - check whether a dat_entry has to be purged or not
 * @dat_entry: the entry to check
 *
 * Return: true if the entry has to be purged now, false otherwise.
 */
static bool batadv_dat_to_purge(struct batadv_dat_entry *dat_entry)
{
	return batadv_has_timed_out(dat_entry->last_update,
				    BATADV_DAT_ENTRY_TIMEOUT);
}

/**
 * __batadv_dat_purge - delete entries from the DAT local storage
 * @bat_priv: the bat priv with all the soft interface information
 * @to_purge: function in charge to decide whether an entry has to be purged or
 *	      not. This function takes the dat_entry as argument and has to
 *	      returns a boolean value: true is the entry has to be deleted,
 *	      false otherwise
 *
 * Loops over each entry in the DAT local storage and deletes it if and only if
 * the to_purge function passed as argument returns true.
 */
static void __batadv_dat_purge(struct batadv_priv *bat_priv,
			       bool (*to_purge)(struct batadv_dat_entry *))
{
	spinlock_t *list_lock; /* protects write access to the hash lists */
	struct batadv_dat_entry *dat_entry;
	struct hlist_node *node_tmp;
	struct hlist_head *head;
	u32 i;

	if (!bat_priv->dat.hash)
		return;

	for (i = 0; i < bat_priv->dat.hash->size; i++) {
		head = &bat_priv->dat.hash->table[i];
		list_lock = &bat_priv->dat.hash->list_locks[i];

		spin_lock_bh(list_lock);
		hlist_for_each_entry_safe(dat_entry, node_tmp, head,
					  hash_entry) {
			/* if a helper function has been passed as parameter,
			 * ask it if the entry has to be purged or not
			 */
			if (to_purge && !to_purge(dat_entry))
				continue;

			hlist_del_rcu(&dat_entry->hash_entry);
			batadv_dat_entry_put(dat_entry);
		}
		spin_unlock_bh(list_lock);
	}
}

/**
 * batadv_dat_purge - periodic task that deletes old entries from the local DAT
 * hash table
 * @work: kernel work struct
 */
static void batadv_dat_purge(struct work_struct *work)
{
	struct delayed_work *delayed_work;
	struct batadv_priv_dat *priv_dat;
	struct batadv_priv *bat_priv;

	delayed_work = to_delayed_work(work);
	priv_dat = container_of(delayed_work, struct batadv_priv_dat, work);
	bat_priv = container_of(priv_dat, struct batadv_priv, dat);

	__batadv_dat_purge(bat_priv, batadv_dat_to_purge);
	batadv_dat_start_timer(bat_priv);
}

/**
 * batadv_compare_dat - comparing function used in the local DAT hash table
 * @node: node in the local table
 * @data2: second object to compare the node to
 *
 * Return: true if the two entries are the same, false otherwise.
 */
static bool batadv_compare_dat(const struct hlist_node *node, const void *data2)
{
	const void *data1 = container_of(node, struct batadv_dat_entry,
					 hash_entry);

	return memcmp(data1, data2, sizeof(__be32)) == 0;
}

/**
 * batadv_arp_hw_src - extract the hw_src field from an ARP packet
 * @skb: ARP packet
 * @hdr_size: size of the possible header before the ARP packet
 *
 * Return: the value of the hw_src field in the ARP packet.
 */
static u8 *batadv_arp_hw_src(struct sk_buff *skb, int hdr_size)
{
	u8 *addr;

	addr = (u8 *)(skb->data + hdr_size);
	addr += ETH_HLEN + sizeof(struct arphdr);

	return addr;
}

/**
 * batadv_arp_ip_src - extract the ip_src field from an ARP packet
 * @skb: ARP packet
 * @hdr_size: size of the possible header before the ARP packet
 *
 * Return: the value of the ip_src field in the ARP packet.
 */
static __be32 batadv_arp_ip_src(struct sk_buff *skb, int hdr_size)
{
	return *(__be32 *)(batadv_arp_hw_src(skb, hdr_size) + ETH_ALEN);
}

/**
 * batadv_arp_hw_dst - extract the hw_dst field from an ARP packet
 * @skb: ARP packet
 * @hdr_size: size of the possible header before the ARP packet
 *
 * Return: the value of the hw_dst field in the ARP packet.
 */
static u8 *batadv_arp_hw_dst(struct sk_buff *skb, int hdr_size)
{
	return batadv_arp_hw_src(skb, hdr_size) + ETH_ALEN + 4;
}

/**
 * batadv_arp_ip_dst - extract the ip_dst field from an ARP packet
 * @skb: ARP packet
 * @hdr_size: size of the possible header before the ARP packet
 *
 * Return: the value of the ip_dst field in the ARP packet.
 */
static __be32 batadv_arp_ip_dst(struct sk_buff *skb, int hdr_size)
{
	return *(__be32 *)(batadv_arp_hw_src(skb, hdr_size) + ETH_ALEN * 2 + 4);
}

/**
 * batadv_hash_dat - compute the hash value for an IP address
 * @data: data to hash
 * @size: size of the hash table
 *
 * Return: the selected index in the hash table for the given data.
 */
static u32 batadv_hash_dat(const void *data, u32 size)
{
	u32 hash = 0;
	const struct batadv_dat_entry *dat = data;
	const unsigned char *key;
	u32 i;

	key = (const unsigned char *)&dat->ip;
	for (i = 0; i < sizeof(dat->ip); i++) {
		hash += key[i];
		hash += (hash << 10);
		hash ^= (hash >> 6);
	}

	key = (const unsigned char *)&dat->vid;
	for (i = 0; i < sizeof(dat->vid); i++) {
		hash += key[i];
		hash += (hash << 10);
		hash ^= (hash >> 6);
	}

	hash += (hash << 3);
	hash ^= (hash >> 11);
	hash += (hash << 15);

	return hash % size;
}

/**
 * batadv_dat_entry_hash_find - look for a given dat_entry in the local hash
 * table
 * @bat_priv: the bat priv with all the soft interface information
 * @ip: search key
 * @vid: VLAN identifier
 *
 * Return: the dat_entry if found, NULL otherwise.
 */
static struct batadv_dat_entry *
batadv_dat_entry_hash_find(struct batadv_priv *bat_priv, __be32 ip,
			   unsigned short vid)
{
	struct hlist_head *head;
	struct batadv_dat_entry to_find, *dat_entry, *dat_entry_tmp = NULL;
	struct batadv_hashtable *hash = bat_priv->dat.hash;
	u32 index;

	if (!hash)
		return NULL;

	to_find.ip = ip;
	to_find.vid = vid;

	index = batadv_hash_dat(&to_find, hash->size);
	head = &hash->table[index];

	rcu_read_lock();
	hlist_for_each_entry_rcu(dat_entry, head, hash_entry) {
		if (dat_entry->ip != ip)
			continue;

		if (!kref_get_unless_zero(&dat_entry->refcount))
			continue;

		dat_entry_tmp = dat_entry;
		break;
	}
	rcu_read_unlock();

	return dat_entry_tmp;
}

/**
 * batadv_dat_entry_add - add a new dat entry or update it if already exists
 * @bat_priv: the bat priv with all the soft interface information
 * @ip: ipv4 to add/edit
 * @mac_addr: mac address to assign to the given ipv4
 * @vid: VLAN identifier
 */
static void batadv_dat_entry_add(struct batadv_priv *bat_priv, __be32 ip,
				 u8 *mac_addr, unsigned short vid)
{
	struct batadv_dat_entry *dat_entry;
	int hash_added;

	dat_entry = batadv_dat_entry_hash_find(bat_priv, ip, vid);
	/* if this entry is already known, just update it */
	if (dat_entry) {
		if (!batadv_compare_eth(dat_entry->mac_addr, mac_addr))
			ether_addr_copy(dat_entry->mac_addr, mac_addr);
		dat_entry->last_update = jiffies;
		batadv_dbg(BATADV_DBG_DAT, bat_priv,
			   "Entry updated: %pI4 %pM (vid: %d)\n",
			   &dat_entry->ip, dat_entry->mac_addr,
			   batadv_print_vid(vid));
		goto out;
	}

	dat_entry = kmalloc(sizeof(*dat_entry), GFP_ATOMIC);
	if (!dat_entry)
		goto out;

	dat_entry->ip = ip;
	dat_entry->vid = vid;
	ether_addr_copy(dat_entry->mac_addr, mac_addr);
	dat_entry->last_update = jiffies;
	kref_init(&dat_entry->refcount);

	kref_get(&dat_entry->refcount);
	hash_added = batadv_hash_add(bat_priv->dat.hash, batadv_compare_dat,
				     batadv_hash_dat, dat_entry,
				     &dat_entry->hash_entry);

	if (unlikely(hash_added != 0)) {
		/* remove the reference for the hash */
		batadv_dat_entry_put(dat_entry);
		goto out;
	}

	batadv_dbg(BATADV_DBG_DAT, bat_priv, "New entry added: %pI4 %pM (vid: %d)\n",
		   &dat_entry->ip, dat_entry->mac_addr, batadv_print_vid(vid));

out:
	if (dat_entry)
		batadv_dat_entry_put(dat_entry);
}

#ifdef CONFIG_BATMAN_ADV_DEBUG

/**
 * batadv_dbg_arp - print a debug message containing all the ARP packet details
 * @bat_priv: the bat priv with all the soft interface information
 * @skb: ARP packet
 * @hdr_size: size of the possible header before the ARP packet
 * @msg: message to print together with the debugging information
 */
static void batadv_dbg_arp(struct batadv_priv *bat_priv, struct sk_buff *skb,
			   int hdr_size, char *msg)
{
	struct batadv_unicast_4addr_packet *unicast_4addr_packet;
	struct batadv_bcast_packet *bcast_pkt;
	u8 *orig_addr;
	__be32 ip_src, ip_dst;

	if (msg)
		batadv_dbg(BATADV_DBG_DAT, bat_priv, "%s\n", msg);

	ip_src = batadv_arp_ip_src(skb, hdr_size);
	ip_dst = batadv_arp_ip_dst(skb, hdr_size);
	batadv_dbg(BATADV_DBG_DAT, bat_priv,
		   "ARP MSG = [src: %pM-%pI4 dst: %pM-%pI4]\n",
		   batadv_arp_hw_src(skb, hdr_size), &ip_src,
		   batadv_arp_hw_dst(skb, hdr_size), &ip_dst);

	if (hdr_size == 0)
		return;

	unicast_4addr_packet = (struct batadv_unicast_4addr_packet *)skb->data;

	switch (unicast_4addr_packet->u.packet_type) {
	case BATADV_UNICAST:
		batadv_dbg(BATADV_DBG_DAT, bat_priv,
			   "* encapsulated within a UNICAST packet\n");
		break;
	case BATADV_UNICAST_4ADDR:
		batadv_dbg(BATADV_DBG_DAT, bat_priv,
			   "* encapsulated within a UNICAST_4ADDR packet (src: %pM)\n",
			   unicast_4addr_packet->src);
		switch (unicast_4addr_packet->subtype) {
		case BATADV_P_DAT_DHT_PUT:
			batadv_dbg(BATADV_DBG_DAT, bat_priv, "* type: DAT_DHT_PUT\n");
			break;
		case BATADV_P_DAT_DHT_GET:
			batadv_dbg(BATADV_DBG_DAT, bat_priv, "* type: DAT_DHT_GET\n");
			break;
		case BATADV_P_DAT_CACHE_REPLY:
			batadv_dbg(BATADV_DBG_DAT, bat_priv,
				   "* type: DAT_CACHE_REPLY\n");
			break;
		case BATADV_P_DATA:
			batadv_dbg(BATADV_DBG_DAT, bat_priv, "* type: DATA\n");
			break;
		default:
			batadv_dbg(BATADV_DBG_DAT, bat_priv, "* type: Unknown (%u)!\n",
				   unicast_4addr_packet->u.packet_type);
		}
		break;
	case BATADV_BCAST:
		bcast_pkt = (struct batadv_bcast_packet *)unicast_4addr_packet;
		orig_addr = bcast_pkt->orig;
		batadv_dbg(BATADV_DBG_DAT, bat_priv,
			   "* encapsulated within a BCAST packet (src: %pM)\n",
			   orig_addr);
		break;
	default:
		batadv_dbg(BATADV_DBG_DAT, bat_priv,
			   "* encapsulated within an unknown packet type (0x%x)\n",
			   unicast_4addr_packet->u.packet_type);
	}
}

#else

static void batadv_dbg_arp(struct batadv_priv *bat_priv, struct sk_buff *skb,
			   int hdr_size, char *msg)
{
}

#endif /* CONFIG_BATMAN_ADV_DEBUG */

/**
 * batadv_is_orig_node_eligible - check whether a node can be a DHT candidate
 * @res: the array with the already selected candidates
 * @select: number of already selected candidates
 * @tmp_max: address of the currently evaluated node
 * @max: current round max address
 * @last_max: address of the last selected candidate
 * @candidate: orig_node under evaluation
 * @max_orig_node: last selected candidate
 *
 * Return: true if the node has been elected as next candidate or false
 * otherwise.
 */
static bool batadv_is_orig_node_eligible(struct batadv_dat_candidate *res,
					 int select, batadv_dat_addr_t tmp_max,
					 batadv_dat_addr_t max,
					 batadv_dat_addr_t last_max,
					 struct batadv_orig_node *candidate,
					 struct batadv_orig_node *max_orig_node)
{
	bool ret = false;
	int j;

	/* check if orig node candidate is running DAT */
	if (!test_bit(BATADV_ORIG_CAPA_HAS_DAT, &candidate->capabilities))
		goto out;

	/* Check if this node has already been selected... */
	for (j = 0; j < select; j++)
		if (res[j].orig_node == candidate)
			break;
	/* ..and possibly skip it */
	if (j < select)
		goto out;
	/* sanity check: has it already been selected? This should not happen */
	if (tmp_max > last_max)
		goto out;
	/* check if during this iteration an originator with a closer dht
	 * address has already been found
	 */
	if (tmp_max < max)
		goto out;
	/* this is an hash collision with the temporary selected node. Choose
	 * the one with the lowest address
	 */
	if ((tmp_max == max) && max_orig_node &&
	    (batadv_compare_eth(candidate->orig, max_orig_node->orig) > 0))
		goto out;

	ret = true;
out:
	return ret;
}

/**
 * batadv_choose_next_candidate - select the next DHT candidate
 * @bat_priv: the bat priv with all the soft interface information
 * @cands: candidates array
 * @select: number of candidates already present in the array
 * @ip_key: key to look up in the DHT
 * @last_max: pointer where the address of the selected candidate will be saved
 */
static void batadv_choose_next_candidate(struct batadv_priv *bat_priv,
					 struct batadv_dat_candidate *cands,
					 int select, batadv_dat_addr_t ip_key,
					 batadv_dat_addr_t *last_max)
{
	batadv_dat_addr_t max = 0;
	batadv_dat_addr_t tmp_max = 0;
	struct batadv_orig_node *orig_node, *max_orig_node = NULL;
	struct batadv_hashtable *hash = bat_priv->orig_hash;
	struct hlist_head *head;
	int i;

	/* if no node is eligible as candidate, leave the candidate type as
	 * NOT_FOUND
	 */
	cands[select].type = BATADV_DAT_CANDIDATE_NOT_FOUND;

	/* iterate over the originator list and find the node with the closest
	 * dat_address which has not been selected yet
	 */
	for (i = 0; i < hash->size; i++) {
		head = &hash->table[i];

		rcu_read_lock();
		hlist_for_each_entry_rcu(orig_node, head, hash_entry) {
			/* the dht space is a ring using unsigned addresses */
			tmp_max = BATADV_DAT_ADDR_MAX - orig_node->dat_addr +
				  ip_key;

			if (!batadv_is_orig_node_eligible(cands, select,
							  tmp_max, max,
							  *last_max, orig_node,
							  max_orig_node))
				continue;

			if (!kref_get_unless_zero(&orig_node->refcount))
				continue;

			max = tmp_max;
			if (max_orig_node)
				batadv_orig_node_put(max_orig_node);
			max_orig_node = orig_node;
		}
		rcu_read_unlock();
	}
	if (max_orig_node) {
		cands[select].type = BATADV_DAT_CANDIDATE_ORIG;
		cands[select].orig_node = max_orig_node;
		batadv_dbg(BATADV_DBG_DAT, bat_priv,
			   "dat_select_candidates() %d: selected %pM addr=%u dist=%u\n",
			   select, max_orig_node->orig, max_orig_node->dat_addr,
			   max);
	}
	*last_max = max;
}

/**
 * batadv_dat_select_candidates - select the nodes which the DHT message has to
 * be sent to
 * @bat_priv: the bat priv with all the soft interface information
 * @ip_dst: ipv4 to look up in the DHT
 * @vid: VLAN identifier
 *
 * An originator O is selected if and only if its DHT_ID value is one of three
 * closest values (from the LEFT, with wrap around if needed) then the hash
 * value of the key. ip_dst is the key.
 *
 * Return: the candidate array of size BATADV_DAT_CANDIDATE_NUM.
 */
static struct batadv_dat_candidate *
batadv_dat_select_candidates(struct batadv_priv *bat_priv, __be32 ip_dst,
			     unsigned short vid)
{
	int select;
	batadv_dat_addr_t last_max = BATADV_DAT_ADDR_MAX, ip_key;
	struct batadv_dat_candidate *res;
	struct batadv_dat_entry dat;

	if (!bat_priv->orig_hash)
		return NULL;

	res = kmalloc_array(BATADV_DAT_CANDIDATES_NUM, sizeof(*res),
			    GFP_ATOMIC);
	if (!res)
		return NULL;

	dat.ip = ip_dst;
	dat.vid = vid;
	ip_key = (batadv_dat_addr_t)batadv_hash_dat(&dat,
						    BATADV_DAT_ADDR_MAX);

	batadv_dbg(BATADV_DBG_DAT, bat_priv,
		   "dat_select_candidates(): IP=%pI4 hash(IP)=%u\n", &ip_dst,
		   ip_key);

	for (select = 0; select < BATADV_DAT_CANDIDATES_NUM; select++)
		batadv_choose_next_candidate(bat_priv, res, select, ip_key,
					     &last_max);

	return res;
}

/**
 * batadv_dat_send_data - send a payload to the selected candidates
 * @bat_priv: the bat priv with all the soft interface information
 * @skb: payload to send
 * @ip: the DHT key
 * @vid: VLAN identifier
 * @packet_subtype: unicast4addr packet subtype to use
 *
 * This function copies the skb with pskb_copy() and is sent as unicast packet
 * to each of the selected candidates.
 *
 * Return: true if the packet is sent to at least one candidate, false
 * otherwise.
 */
static bool batadv_dat_send_data(struct batadv_priv *bat_priv,
				 struct sk_buff *skb, __be32 ip,
				 unsigned short vid, int packet_subtype)
{
	int i;
	bool ret = false;
	int send_status;
	struct batadv_neigh_node *neigh_node = NULL;
	struct sk_buff *tmp_skb;
	struct batadv_dat_candidate *cand;

	cand = batadv_dat_select_candidates(bat_priv, ip, vid);
	if (!cand)
		goto out;

	batadv_dbg(BATADV_DBG_DAT, bat_priv, "DHT_SEND for %pI4\n", &ip);

	for (i = 0; i < BATADV_DAT_CANDIDATES_NUM; i++) {
		if (cand[i].type == BATADV_DAT_CANDIDATE_NOT_FOUND)
			continue;

		neigh_node = batadv_orig_router_get(cand[i].orig_node,
						    BATADV_IF_DEFAULT);
		if (!neigh_node)
			goto free_orig;

		tmp_skb = pskb_copy_for_clone(skb, GFP_ATOMIC);
		if (!batadv_send_skb_prepare_unicast_4addr(bat_priv, tmp_skb,
							   cand[i].orig_node,
							   packet_subtype)) {
			kfree_skb(tmp_skb);
			goto free_neigh;
		}

		send_status = batadv_send_unicast_skb(tmp_skb, neigh_node);
		if (send_status == NET_XMIT_SUCCESS) {
			/* count the sent packet */
			switch (packet_subtype) {
			case BATADV_P_DAT_DHT_GET:
				batadv_inc_counter(bat_priv,
						   BATADV_CNT_DAT_GET_TX);
				break;
			case BATADV_P_DAT_DHT_PUT:
				batadv_inc_counter(bat_priv,
						   BATADV_CNT_DAT_PUT_TX);
				break;
			}

			/* packet sent to a candidate: return true */
			ret = true;
		}
free_neigh:
		batadv_neigh_node_put(neigh_node);
free_orig:
		batadv_orig_node_put(cand[i].orig_node);
	}

out:
	kfree(cand);
	return ret;
}

/**
 * batadv_dat_tvlv_container_update - update the dat tvlv container after dat
 *  setting change
 * @bat_priv: the bat priv with all the soft interface information
 */
static void batadv_dat_tvlv_container_update(struct batadv_priv *bat_priv)
{
	char dat_mode;

	dat_mode = atomic_read(&bat_priv->distributed_arp_table);

	switch (dat_mode) {
	case 0:
		batadv_tvlv_container_unregister(bat_priv, BATADV_TVLV_DAT, 1);
		break;
	case 1:
		batadv_tvlv_container_register(bat_priv, BATADV_TVLV_DAT, 1,
					       NULL, 0);
		break;
	}
}

/**
 * batadv_dat_status_update - update the dat tvlv container after dat
 *  setting change
 * @net_dev: the soft interface net device
 */
void batadv_dat_status_update(struct net_device *net_dev)
{
	struct batadv_priv *bat_priv = netdev_priv(net_dev);

	batadv_dat_tvlv_container_update(bat_priv);
}

/**
 * batadv_dat_tvlv_ogm_handler_v1 - process incoming dat tvlv container
 * @bat_priv: the bat priv with all the soft interface information
 * @orig: the orig_node of the ogm
 * @flags: flags indicating the tvlv state (see batadv_tvlv_handler_flags)
 * @tvlv_value: tvlv buffer containing the gateway data
 * @tvlv_value_len: tvlv buffer length
 */
static void batadv_dat_tvlv_ogm_handler_v1(struct batadv_priv *bat_priv,
					   struct batadv_orig_node *orig,
					   u8 flags,
					   void *tvlv_value, u16 tvlv_value_len)
{
	if (flags & BATADV_TVLV_HANDLER_OGM_CIFNOTFND)
		clear_bit(BATADV_ORIG_CAPA_HAS_DAT, &orig->capabilities);
	else
		set_bit(BATADV_ORIG_CAPA_HAS_DAT, &orig->capabilities);
}

/**
 * batadv_dat_hash_free - free the local DAT hash table
 * @bat_priv: the bat priv with all the soft interface information
 */
static void batadv_dat_hash_free(struct batadv_priv *bat_priv)
{
	if (!bat_priv->dat.hash)
		return;

	__batadv_dat_purge(bat_priv, NULL);

	batadv_hash_destroy(bat_priv->dat.hash);

	bat_priv->dat.hash = NULL;
}

/**
 * batadv_dat_init - initialise the DAT internals
 * @bat_priv: the bat priv with all the soft interface information
 *
 * Return: 0 in case of success, a negative error code otherwise
 */
int batadv_dat_init(struct batadv_priv *bat_priv)
{
	if (bat_priv->dat.hash)
		return 0;

	bat_priv->dat.hash = batadv_hash_new(1024);

	if (!bat_priv->dat.hash)
		return -ENOMEM;

	batadv_dat_start_timer(bat_priv);

	batadv_tvlv_handler_register(bat_priv, batadv_dat_tvlv_ogm_handler_v1,
				     NULL, BATADV_TVLV_DAT, 1,
				     BATADV_TVLV_HANDLER_OGM_CIFNOTFND);
	batadv_dat_tvlv_container_update(bat_priv);
	return 0;
}

/**
 * batadv_dat_free - free the DAT internals
 * @bat_priv: the bat priv with all the soft interface information
 */
void batadv_dat_free(struct batadv_priv *bat_priv)
{
	batadv_tvlv_container_unregister(bat_priv, BATADV_TVLV_DAT, 1);
	batadv_tvlv_handler_unregister(bat_priv, BATADV_TVLV_DAT, 1);

	cancel_delayed_work_sync(&bat_priv->dat.work);

	batadv_dat_hash_free(bat_priv);
}

#ifdef CONFIG_BATMAN_ADV_DEBUGFS
/**
 * batadv_dat_cache_seq_print_text - print the local DAT hash table
 * @seq: seq file to print on
 * @offset: not used
 *
 * Return: always 0
 */
int batadv_dat_cache_seq_print_text(struct seq_file *seq, void *offset)
{
	struct net_device *net_dev = (struct net_device *)seq->private;
	struct batadv_priv *bat_priv = netdev_priv(net_dev);
	struct batadv_hashtable *hash = bat_priv->dat.hash;
	struct batadv_dat_entry *dat_entry;
	struct batadv_hard_iface *primary_if;
	struct hlist_head *head;
	unsigned long last_seen_jiffies;
	int last_seen_msecs, last_seen_secs, last_seen_mins;
	u32 i;

	primary_if = batadv_seq_print_text_primary_if_get(seq);
	if (!primary_if)
		goto out;

	seq_printf(seq, "Distributed ARP Table (%s):\n", net_dev->name);
	seq_puts(seq,
		 "          IPv4             MAC        VID   last-seen\n");

	for (i = 0; i < hash->size; i++) {
		head = &hash->table[i];

		rcu_read_lock();
		hlist_for_each_entry_rcu(dat_entry, head, hash_entry) {
			last_seen_jiffies = jiffies - dat_entry->last_update;
			last_seen_msecs = jiffies_to_msecs(last_seen_jiffies);
			last_seen_mins = last_seen_msecs / 60000;
			last_seen_msecs = last_seen_msecs % 60000;
			last_seen_secs = last_seen_msecs / 1000;

			seq_printf(seq, " * %15pI4 %14pM %4i %6i:%02i\n",
				   &dat_entry->ip, dat_entry->mac_addr,
				   batadv_print_vid(dat_entry->vid),
				   last_seen_mins, last_seen_secs);
		}
		rcu_read_unlock();
	}

out:
	if (primary_if)
		batadv_hardif_put(primary_if);
	return 0;
}
#endif

/**
 * batadv_arp_get_type - parse an ARP packet and gets the type
 * @bat_priv: the bat priv with all the soft interface information
 * @skb: packet to analyse
 * @hdr_size: size of the possible header before the ARP packet in the skb
 *
 * Return: the ARP type if the skb contains a valid ARP packet, 0 otherwise.
 */
static u16 batadv_arp_get_type(struct batadv_priv *bat_priv,
			       struct sk_buff *skb, int hdr_size)
{
	struct arphdr *arphdr;
	struct ethhdr *ethhdr;
	__be32 ip_src, ip_dst;
	u8 *hw_src, *hw_dst;
	u16 type = 0;

	/* pull the ethernet header */
	if (unlikely(!pskb_may_pull(skb, hdr_size + ETH_HLEN)))
		goto out;

	ethhdr = (struct ethhdr *)(skb->data + hdr_size);

	if (ethhdr->h_proto != htons(ETH_P_ARP))
		goto out;

	/* pull the ARP payload */
	if (unlikely(!pskb_may_pull(skb, hdr_size + ETH_HLEN +
				    arp_hdr_len(skb->dev))))
		goto out;

	arphdr = (struct arphdr *)(skb->data + hdr_size + ETH_HLEN);

	/* check whether the ARP packet carries a valid IP information */
	if (arphdr->ar_hrd != htons(ARPHRD_ETHER))
		goto out;

	if (arphdr->ar_pro != htons(ETH_P_IP))
		goto out;

	if (arphdr->ar_hln != ETH_ALEN)
		goto out;

	if (arphdr->ar_pln != 4)
		goto out;

	/* Check for bad reply/request. If the ARP message is not sane, DAT
	 * will simply ignore it
	 */
	ip_src = batadv_arp_ip_src(skb, hdr_size);
	ip_dst = batadv_arp_ip_dst(skb, hdr_size);
	if (ipv4_is_loopback(ip_src) || ipv4_is_multicast(ip_src) ||
	    ipv4_is_loopback(ip_dst) || ipv4_is_multicast(ip_dst) ||
	    ipv4_is_zeronet(ip_src) || ipv4_is_lbcast(ip_src) ||
	    ipv4_is_zeronet(ip_dst) || ipv4_is_lbcast(ip_dst))
		goto out;

	hw_src = batadv_arp_hw_src(skb, hdr_size);
	if (is_zero_ether_addr(hw_src) || is_multicast_ether_addr(hw_src))
		goto out;

	/* don't care about the destination MAC address in ARP requests */
	if (arphdr->ar_op != htons(ARPOP_REQUEST)) {
		hw_dst = batadv_arp_hw_dst(skb, hdr_size);
		if (is_zero_ether_addr(hw_dst) ||
		    is_multicast_ether_addr(hw_dst))
			goto out;
	}

	type = ntohs(arphdr->ar_op);
out:
	return type;
}

/**
 * batadv_dat_get_vid - extract the VLAN identifier from skb if any
 * @skb: the buffer containing the packet to extract the VID from
 * @hdr_size: the size of the batman-adv header encapsulating the packet
 *
 * Return: If the packet embedded in the skb is vlan tagged this function
 * returns the VID with the BATADV_VLAN_HAS_TAG flag. Otherwise BATADV_NO_FLAGS
 * is returned.
 */
static unsigned short batadv_dat_get_vid(struct sk_buff *skb, int *hdr_size)
{
	unsigned short vid;

	vid = batadv_get_vid(skb, *hdr_size);

	/* ARP parsing functions jump forward of hdr_size + ETH_HLEN.
	 * If the header contained in the packet is a VLAN one (which is longer)
	 * hdr_size is updated so that the functions will still skip the
	 * correct amount of bytes.
	 */
	if (vid & BATADV_VLAN_HAS_TAG)
		*hdr_size += VLAN_HLEN;

	return vid;
}

/**
 * batadv_dat_arp_create_reply - create an ARP Reply
 * @bat_priv: the bat priv with all the soft interface information
 * @ip_src: ARP sender IP
 * @ip_dst: ARP target IP
 * @hw_src: Ethernet source and ARP sender MAC
 * @hw_dst: Ethernet destination and ARP target MAC
 * @vid: VLAN identifier (optional, set to zero otherwise)
 *
 * Creates an ARP Reply from the given values, optionally encapsulated in a
 * VLAN header.
 *
 * Return: An skb containing an ARP Reply.
 */
static struct sk_buff *
batadv_dat_arp_create_reply(struct batadv_priv *bat_priv, __be32 ip_src,
			    __be32 ip_dst, u8 *hw_src, u8 *hw_dst,
			    unsigned short vid)
{
	struct sk_buff *skb;

	skb = arp_create(ARPOP_REPLY, ETH_P_ARP, ip_dst, bat_priv->soft_iface,
			 ip_src, hw_dst, hw_src, hw_dst);
	if (!skb)
		return NULL;

	skb_reset_mac_header(skb);

	if (vid & BATADV_VLAN_HAS_TAG)
		skb = vlan_insert_tag(skb, htons(ETH_P_8021Q),
				      vid & VLAN_VID_MASK);

	return skb;
}

/**
 * batadv_dat_snoop_outgoing_arp_request - snoop the ARP request and try to
 * answer using DAT
 * @bat_priv: the bat priv with all the soft interface information
 * @skb: packet to check
 *
 * Return: true if the message has been sent to the dht candidates, false
 * otherwise. In case of a positive return value the message has to be enqueued
 * to permit the fallback.
 */
bool batadv_dat_snoop_outgoing_arp_request(struct batadv_priv *bat_priv,
					   struct sk_buff *skb)
{
	u16 type = 0;
	__be32 ip_dst, ip_src;
	u8 *hw_src;
	bool ret = false;
	struct batadv_dat_entry *dat_entry = NULL;
	struct sk_buff *skb_new;
	struct net_device *soft_iface = bat_priv->soft_iface;
	int hdr_size = 0;
	unsigned short vid;

	if (!atomic_read(&bat_priv->distributed_arp_table))
		goto out;

	vid = batadv_dat_get_vid(skb, &hdr_size);

	type = batadv_arp_get_type(bat_priv, skb, hdr_size);
	/* If the node gets an ARP_REQUEST it has to send a DHT_GET unicast
	 * message to the selected DHT candidates
	 */
	if (type != ARPOP_REQUEST)
		goto out;

	batadv_dbg_arp(bat_priv, skb, hdr_size, "Parsing outgoing ARP REQUEST");

	ip_src = batadv_arp_ip_src(skb, hdr_size);
	hw_src = batadv_arp_hw_src(skb, hdr_size);
	ip_dst = batadv_arp_ip_dst(skb, hdr_size);

	batadv_dat_entry_add(bat_priv, ip_src, hw_src, vid);

	dat_entry = batadv_dat_entry_hash_find(bat_priv, ip_dst, vid);
	if (dat_entry) {
		/* If the ARP request is destined for a local client the local
		 * client will answer itself. DAT would only generate a
		 * duplicate packet.
		 *
		 * Moreover, if the soft-interface is enslaved into a bridge, an
		 * additional DAT answer may trigger kernel warnings about
		 * a packet coming from the wrong port.
		 */
		if (batadv_is_my_client(bat_priv, dat_entry->mac_addr, vid)) {
			ret = true;
			goto out;
		}

		/* If BLA is enabled, only send ARP replies if we have claimed
		 * the destination for the ARP request or if no one else of
		 * the backbone gws belonging to our backbone has claimed the
		 * destination.
		 */
		if (!batadv_bla_check_claim(bat_priv,
					    dat_entry->mac_addr, vid)) {
			batadv_dbg(BATADV_DBG_DAT, bat_priv,
				   "Device %pM claimed by another backbone gw. Don't send ARP reply!",
				   dat_entry->mac_addr);
			ret = true;
			goto out;
		}

		skb_new = batadv_dat_arp_create_reply(bat_priv, ip_dst, ip_src,
						      dat_entry->mac_addr,
						      hw_src, vid);
		if (!skb_new)
			goto out;

<<<<<<< HEAD
		skb_new->protocol = eth_type_trans(skb_new,
						   bat_priv->soft_iface);
		bat_priv->stats.rx_packets++;
		bat_priv->stats.rx_bytes += skb->len + ETH_HLEN + hdr_size;
=======
		skb_new->protocol = eth_type_trans(skb_new, soft_iface);

		soft_iface->stats.rx_packets++;
		soft_iface->stats.rx_bytes += skb->len + ETH_HLEN + hdr_size;
>>>>>>> 2ac97f0f

		netif_rx(skb_new);
		batadv_dbg(BATADV_DBG_DAT, bat_priv, "ARP request replied locally\n");
		ret = true;
	} else {
		/* Send the request to the DHT */
		ret = batadv_dat_send_data(bat_priv, skb, ip_dst, vid,
					   BATADV_P_DAT_DHT_GET);
	}
out:
	if (dat_entry)
		batadv_dat_entry_put(dat_entry);
	return ret;
}

/**
 * batadv_dat_snoop_incoming_arp_request - snoop the ARP request and try to
 * answer using the local DAT storage
 * @bat_priv: the bat priv with all the soft interface information
 * @skb: packet to check
 * @hdr_size: size of the encapsulation header
 *
 * Return: true if the request has been answered, false otherwise.
 */
bool batadv_dat_snoop_incoming_arp_request(struct batadv_priv *bat_priv,
					   struct sk_buff *skb, int hdr_size)
{
	u16 type;
	__be32 ip_src, ip_dst;
	u8 *hw_src;
	struct sk_buff *skb_new;
	struct batadv_dat_entry *dat_entry = NULL;
	bool ret = false;
	unsigned short vid;
	int err;

	if (!atomic_read(&bat_priv->distributed_arp_table))
		goto out;

	vid = batadv_dat_get_vid(skb, &hdr_size);

	type = batadv_arp_get_type(bat_priv, skb, hdr_size);
	if (type != ARPOP_REQUEST)
		goto out;

	hw_src = batadv_arp_hw_src(skb, hdr_size);
	ip_src = batadv_arp_ip_src(skb, hdr_size);
	ip_dst = batadv_arp_ip_dst(skb, hdr_size);

	batadv_dbg_arp(bat_priv, skb, hdr_size, "Parsing incoming ARP REQUEST");

	batadv_dat_entry_add(bat_priv, ip_src, hw_src, vid);

	dat_entry = batadv_dat_entry_hash_find(bat_priv, ip_dst, vid);
	if (!dat_entry)
		goto out;

	skb_new = batadv_dat_arp_create_reply(bat_priv, ip_dst, ip_src,
					      dat_entry->mac_addr, hw_src, vid);
	if (!skb_new)
		goto out;

	/* To preserve backwards compatibility, the node has choose the outgoing
	 * format based on the incoming request packet type. The assumption is
	 * that a node not using the 4addr packet format doesn't support it.
	 */
	if (hdr_size == sizeof(struct batadv_unicast_4addr_packet))
		err = batadv_send_skb_via_tt_4addr(bat_priv, skb_new,
						   BATADV_P_DAT_CACHE_REPLY,
						   NULL, vid);
	else
		err = batadv_send_skb_via_tt(bat_priv, skb_new, NULL, vid);

	if (err != NET_XMIT_DROP) {
		batadv_inc_counter(bat_priv, BATADV_CNT_DAT_CACHED_REPLY_TX);
		ret = true;
	}
out:
	if (dat_entry)
		batadv_dat_entry_put(dat_entry);
	if (ret)
		kfree_skb(skb);
	return ret;
}

/**
 * batadv_dat_snoop_outgoing_arp_reply - snoop the ARP reply and fill the DHT
 * @bat_priv: the bat priv with all the soft interface information
 * @skb: packet to check
 */
void batadv_dat_snoop_outgoing_arp_reply(struct batadv_priv *bat_priv,
					 struct sk_buff *skb)
{
	u16 type;
	__be32 ip_src, ip_dst;
	u8 *hw_src, *hw_dst;
	int hdr_size = 0;
	unsigned short vid;

	if (!atomic_read(&bat_priv->distributed_arp_table))
		return;

	vid = batadv_dat_get_vid(skb, &hdr_size);

	type = batadv_arp_get_type(bat_priv, skb, hdr_size);
	if (type != ARPOP_REPLY)
		return;

	batadv_dbg_arp(bat_priv, skb, hdr_size, "Parsing outgoing ARP REPLY");

	hw_src = batadv_arp_hw_src(skb, hdr_size);
	ip_src = batadv_arp_ip_src(skb, hdr_size);
	hw_dst = batadv_arp_hw_dst(skb, hdr_size);
	ip_dst = batadv_arp_ip_dst(skb, hdr_size);

	batadv_dat_entry_add(bat_priv, ip_src, hw_src, vid);
	batadv_dat_entry_add(bat_priv, ip_dst, hw_dst, vid);

	/* Send the ARP reply to the candidates for both the IP addresses that
	 * the node obtained from the ARP reply
	 */
	batadv_dat_send_data(bat_priv, skb, ip_src, vid, BATADV_P_DAT_DHT_PUT);
	batadv_dat_send_data(bat_priv, skb, ip_dst, vid, BATADV_P_DAT_DHT_PUT);
}

/**
 * batadv_dat_snoop_incoming_arp_reply - snoop the ARP reply and fill the local
 * DAT storage only
 * @bat_priv: the bat priv with all the soft interface information
 * @skb: packet to check
 * @hdr_size: size of the encapsulation header
 *
 * Return: true if the packet was snooped and consumed by DAT. False if the
 * packet has to be delivered to the interface
 */
bool batadv_dat_snoop_incoming_arp_reply(struct batadv_priv *bat_priv,
					 struct sk_buff *skb, int hdr_size)
{
	struct batadv_dat_entry *dat_entry = NULL;
	u16 type;
	__be32 ip_src, ip_dst;
	u8 *hw_src, *hw_dst;
	bool dropped = false;
	unsigned short vid;

	if (!atomic_read(&bat_priv->distributed_arp_table))
		goto out;

	vid = batadv_dat_get_vid(skb, &hdr_size);

	type = batadv_arp_get_type(bat_priv, skb, hdr_size);
	if (type != ARPOP_REPLY)
		goto out;

	batadv_dbg_arp(bat_priv, skb, hdr_size, "Parsing incoming ARP REPLY");

	hw_src = batadv_arp_hw_src(skb, hdr_size);
	ip_src = batadv_arp_ip_src(skb, hdr_size);
	hw_dst = batadv_arp_hw_dst(skb, hdr_size);
	ip_dst = batadv_arp_ip_dst(skb, hdr_size);

	/* If ip_dst is already in cache and has the right mac address,
	 * drop this frame if this ARP reply is destined for us because it's
	 * most probably an ARP reply generated by another node of the DHT.
	 * We have most probably received already a reply earlier. Delivering
	 * this frame would lead to doubled receive of an ARP reply.
	 */
	dat_entry = batadv_dat_entry_hash_find(bat_priv, ip_src, vid);
	if (dat_entry && batadv_compare_eth(hw_src, dat_entry->mac_addr)) {
		batadv_dbg(BATADV_DBG_DAT, bat_priv, "Doubled ARP reply removed: ARP MSG = [src: %pM-%pI4 dst: %pM-%pI4]; dat_entry: %pM-%pI4\n",
			   hw_src, &ip_src, hw_dst, &ip_dst,
			   dat_entry->mac_addr,	&dat_entry->ip);
		dropped = true;
		goto out;
	}

	/* Update our internal cache with both the IP addresses the node got
	 * within the ARP reply
	 */
	batadv_dat_entry_add(bat_priv, ip_src, hw_src, vid);
	batadv_dat_entry_add(bat_priv, ip_dst, hw_dst, vid);

	/* If BLA is enabled, only forward ARP replies if we have claimed the
	 * source of the ARP reply or if no one else of the same backbone has
	 * already claimed that client. This prevents that different gateways
	 * to the same backbone all forward the ARP reply leading to multiple
	 * replies in the backbone.
	 */
	if (!batadv_bla_check_claim(bat_priv, hw_src, vid)) {
		batadv_dbg(BATADV_DBG_DAT, bat_priv,
			   "Device %pM claimed by another backbone gw. Drop ARP reply.\n",
			   hw_src);
		dropped = true;
		goto out;
	}

	/* if this REPLY is directed to a client of mine, let's deliver the
	 * packet to the interface
	 */
	dropped = !batadv_is_my_client(bat_priv, hw_dst, vid);

	/* if this REPLY is sent on behalf of a client of mine, let's drop the
	 * packet because the client will reply by itself
	 */
	dropped |= batadv_is_my_client(bat_priv, hw_src, vid);
out:
	if (dropped)
		kfree_skb(skb);
	if (dat_entry)
		batadv_dat_entry_put(dat_entry);
	/* if dropped == false -> deliver to the interface */
	return dropped;
}

/**
 * batadv_dat_drop_broadcast_packet - check if an ARP request has to be dropped
 * (because the node has already obtained the reply via DAT) or not
 * @bat_priv: the bat priv with all the soft interface information
 * @forw_packet: the broadcast packet
 *
 * Return: true if the node can drop the packet, false otherwise.
 */
bool batadv_dat_drop_broadcast_packet(struct batadv_priv *bat_priv,
				      struct batadv_forw_packet *forw_packet)
{
	u16 type;
	__be32 ip_dst;
	struct batadv_dat_entry *dat_entry = NULL;
	bool ret = false;
	int hdr_size = sizeof(struct batadv_bcast_packet);
	unsigned short vid;

	if (!atomic_read(&bat_priv->distributed_arp_table))
		goto out;

	/* If this packet is an ARP_REQUEST and the node already has the
	 * information that it is going to ask, then the packet can be dropped
	 */
	if (batadv_forw_packet_is_rebroadcast(forw_packet))
		goto out;

	vid = batadv_dat_get_vid(forw_packet->skb, &hdr_size);

	type = batadv_arp_get_type(bat_priv, forw_packet->skb, hdr_size);
	if (type != ARPOP_REQUEST)
		goto out;

	ip_dst = batadv_arp_ip_dst(forw_packet->skb, hdr_size);
	dat_entry = batadv_dat_entry_hash_find(bat_priv, ip_dst, vid);
	/* check if the node already got this entry */
	if (!dat_entry) {
		batadv_dbg(BATADV_DBG_DAT, bat_priv,
			   "ARP Request for %pI4: fallback\n", &ip_dst);
		goto out;
	}

	batadv_dbg(BATADV_DBG_DAT, bat_priv,
		   "ARP Request for %pI4: fallback prevented\n", &ip_dst);
	ret = true;

out:
	if (dat_entry)
		batadv_dat_entry_put(dat_entry);
	return ret;
}<|MERGE_RESOLUTION|>--- conflicted
+++ resolved
@@ -1062,17 +1062,10 @@
 		if (!skb_new)
 			goto out;
 
-<<<<<<< HEAD
-		skb_new->protocol = eth_type_trans(skb_new,
-						   bat_priv->soft_iface);
-		bat_priv->stats.rx_packets++;
-		bat_priv->stats.rx_bytes += skb->len + ETH_HLEN + hdr_size;
-=======
 		skb_new->protocol = eth_type_trans(skb_new, soft_iface);
 
 		soft_iface->stats.rx_packets++;
 		soft_iface->stats.rx_bytes += skb->len + ETH_HLEN + hdr_size;
->>>>>>> 2ac97f0f
 
 		netif_rx(skb_new);
 		batadv_dbg(BATADV_DBG_DAT, bat_priv, "ARP request replied locally\n");
