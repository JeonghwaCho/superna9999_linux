--- conflicted
+++ resolved
@@ -2667,13 +2667,6 @@
 	skb_reset_mac_header(skb);
 	skb_reset_network_header(skb);
 
-<<<<<<< HEAD
-	/* Bugfix: need to give ip_route_input enough of an IP header to not gag. */
-	ip_hdr(skb)->protocol = IPPROTO_UDP;
-	skb_reserve(skb, MAX_HEADER + sizeof(struct iphdr));
-
-=======
->>>>>>> eb976a55
 	src = tb[RTA_SRC] ? nla_get_in_addr(tb[RTA_SRC]) : 0;
 	dst = tb[RTA_DST] ? nla_get_in_addr(tb[RTA_DST]) : 0;
 	iif = tb[RTA_IIF] ? nla_get_u32(tb[RTA_IIF]) : 0;
