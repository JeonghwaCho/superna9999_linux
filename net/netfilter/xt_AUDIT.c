/*
 * Creates audit record for dropped/accepted packets
 *
 * (C) 2010-2011 Thomas Graf <tgraf@redhat.com>
 * (C) 2010-2011 Red Hat, Inc.
 *
 * This program is free software; you can redistribute it and/or modify
 * it under the terms of the GNU General Public License version 2 as
 * published by the Free Software Foundation.
*/

#define pr_fmt(fmt) KBUILD_MODNAME ": " fmt

#include <linux/audit.h>
#include <linux/module.h>
#include <linux/skbuff.h>
#include <linux/tcp.h>
#include <linux/udp.h>
#include <linux/if_arp.h>
#include <linux/netfilter/x_tables.h>
#include <linux/netfilter/xt_AUDIT.h>
#include <linux/netfilter_bridge/ebtables.h>
#include <net/ipv6.h>
#include <net/ip.h>

MODULE_LICENSE("GPL");
MODULE_AUTHOR("Thomas Graf <tgraf@redhat.com>");
MODULE_DESCRIPTION("Xtables: creates audit records for dropped/accepted packets");
MODULE_ALIAS("ipt_AUDIT");
MODULE_ALIAS("ip6t_AUDIT");
MODULE_ALIAS("ebt_AUDIT");
MODULE_ALIAS("arpt_AUDIT");

static bool audit_ip4(struct audit_buffer *ab, struct sk_buff *skb)
{
	struct iphdr _iph;
	const struct iphdr *ih;

	ih = skb_header_pointer(skb, skb_network_offset(skb), sizeof(_iph), &_iph);
	if (!ih)
		return false;

	audit_log_format(ab, " saddr=%pI4 daddr=%pI4 proto=%hhu",
			 &ih->saddr, &ih->daddr, ih->protocol);

	return true;
}

static bool audit_ip6(struct audit_buffer *ab, struct sk_buff *skb)
{
	struct ipv6hdr _ip6h;
	const struct ipv6hdr *ih;
	u8 nexthdr;
	__be16 frag_off;

	ih = skb_header_pointer(skb, skb_network_offset(skb), sizeof(_ip6h), &_ip6h);
	if (!ih)
		return false;

	nexthdr = ih->nexthdr;
	ipv6_skip_exthdr(skb, skb_network_offset(skb) + sizeof(_ip6h), &nexthdr, &frag_off);

	audit_log_format(ab, " saddr=%pI6c daddr=%pI6c proto=%hhu",
			 &ih->saddr, &ih->daddr, nexthdr);

	return true;
}

static unsigned int
audit_tg(struct sk_buff *skb, const struct xt_action_param *par)
{
	struct audit_buffer *ab;
	int fam = -1;

	if (audit_enabled == 0)
		goto errout;
	ab = audit_log_start(NULL, GFP_ATOMIC, AUDIT_NETFILTER_PKT);
	if (ab == NULL)
		goto errout;

<<<<<<< HEAD
	audit_log_format(ab, "action=%hhu hook=%u len=%u inif=%s outif=%s",
			 info->type, xt_hooknum(par), skb->len,
			 xt_in(par) ? xt_inname(par) : "?",
			 xt_out(par) ? xt_outname(par) : "?");

	if (skb->mark)
		audit_log_format(ab, " mark=%#x", skb->mark);

	if (skb->dev && skb->dev->type == ARPHRD_ETHER) {
		audit_log_format(ab, " smac=%pM dmac=%pM macproto=0x%04x",
				 eth_hdr(skb)->h_source, eth_hdr(skb)->h_dest,
				 ntohs(eth_hdr(skb)->h_proto));

		if (xt_family(par) == NFPROTO_BRIDGE) {
			switch (eth_hdr(skb)->h_proto) {
			case htons(ETH_P_IP):
				audit_ip4(ab, skb);
				break;

			case htons(ETH_P_IPV6):
				audit_ip6(ab, skb);
				break;
			}
		}
	}

	switch (xt_family(par)) {
=======
	audit_log_format(ab, "mark=%#x", skb->mark);

	switch (par->family) {
	case NFPROTO_BRIDGE:
		switch (eth_hdr(skb)->h_proto) {
		case htons(ETH_P_IP):
			fam = audit_ip4(ab, skb) ? NFPROTO_IPV4 : -1;
			break;
		case htons(ETH_P_IPV6):
			fam = audit_ip6(ab, skb) ? NFPROTO_IPV6 : -1;
			break;
		}
		break;
>>>>>>> 36fe46d1
	case NFPROTO_IPV4:
		fam = audit_ip4(ab, skb) ? NFPROTO_IPV4 : -1;
		break;
	case NFPROTO_IPV6:
		fam = audit_ip6(ab, skb) ? NFPROTO_IPV6 : -1;
		break;
	}

	if (fam == -1)
		audit_log_format(ab, " saddr=? daddr=? proto=-1");

	audit_log_end(ab);

errout:
	return XT_CONTINUE;
}

static unsigned int
audit_tg_ebt(struct sk_buff *skb, const struct xt_action_param *par)
{
	audit_tg(skb, par);
	return EBT_CONTINUE;
}

static int audit_tg_check(const struct xt_tgchk_param *par)
{
	const struct xt_audit_info *info = par->targinfo;

	if (info->type > XT_AUDIT_TYPE_MAX) {
		pr_info("Audit type out of range (valid range: 0..%hhu)\n",
			XT_AUDIT_TYPE_MAX);
		return -ERANGE;
	}

	return 0;
}

static struct xt_target audit_tg_reg[] __read_mostly = {
	{
		.name		= "AUDIT",
		.family		= NFPROTO_UNSPEC,
		.target		= audit_tg,
		.targetsize	= sizeof(struct xt_audit_info),
		.checkentry	= audit_tg_check,
		.me		= THIS_MODULE,
	},
	{
		.name		= "AUDIT",
		.family		= NFPROTO_BRIDGE,
		.target		= audit_tg_ebt,
		.targetsize	= sizeof(struct xt_audit_info),
		.checkentry	= audit_tg_check,
		.me		= THIS_MODULE,
	},
};

static int __init audit_tg_init(void)
{
	return xt_register_targets(audit_tg_reg, ARRAY_SIZE(audit_tg_reg));
}

static void __exit audit_tg_exit(void)
{
	xt_unregister_targets(audit_tg_reg, ARRAY_SIZE(audit_tg_reg));
}

module_init(audit_tg_init);
module_exit(audit_tg_exit);<|MERGE_RESOLUTION|>--- conflicted
+++ resolved
@@ -78,38 +78,9 @@
 	if (ab == NULL)
 		goto errout;
 
-<<<<<<< HEAD
-	audit_log_format(ab, "action=%hhu hook=%u len=%u inif=%s outif=%s",
-			 info->type, xt_hooknum(par), skb->len,
-			 xt_in(par) ? xt_inname(par) : "?",
-			 xt_out(par) ? xt_outname(par) : "?");
-
-	if (skb->mark)
-		audit_log_format(ab, " mark=%#x", skb->mark);
-
-	if (skb->dev && skb->dev->type == ARPHRD_ETHER) {
-		audit_log_format(ab, " smac=%pM dmac=%pM macproto=0x%04x",
-				 eth_hdr(skb)->h_source, eth_hdr(skb)->h_dest,
-				 ntohs(eth_hdr(skb)->h_proto));
-
-		if (xt_family(par) == NFPROTO_BRIDGE) {
-			switch (eth_hdr(skb)->h_proto) {
-			case htons(ETH_P_IP):
-				audit_ip4(ab, skb);
-				break;
-
-			case htons(ETH_P_IPV6):
-				audit_ip6(ab, skb);
-				break;
-			}
-		}
-	}
+	audit_log_format(ab, "mark=%#x", skb->mark);
 
 	switch (xt_family(par)) {
-=======
-	audit_log_format(ab, "mark=%#x", skb->mark);
-
-	switch (par->family) {
 	case NFPROTO_BRIDGE:
 		switch (eth_hdr(skb)->h_proto) {
 		case htons(ETH_P_IP):
@@ -120,7 +91,6 @@
 			break;
 		}
 		break;
->>>>>>> 36fe46d1
 	case NFPROTO_IPV4:
 		fam = audit_ip4(ab, skb) ? NFPROTO_IPV4 : -1;
 		break;
