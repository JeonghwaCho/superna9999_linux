--- conflicted
+++ resolved
@@ -254,12 +254,6 @@
 		}
 		treason = NL80211_TIMEOUT_UNSPECIFIED;
 		if (cfg80211_conn_do_work(wdev, &treason)) {
-<<<<<<< HEAD
-			__cfg80211_connect_result(
-					wdev->netdev, bssid,
-					NULL, 0, NULL, 0, -1, false, NULL,
-					treason);
-=======
 			struct cfg80211_connect_resp_params cr;
 
 			memset(&cr, 0, sizeof(cr));
@@ -267,7 +261,6 @@
 			cr.bssid = bssid;
 			cr.timeout_reason = treason;
 			__cfg80211_connect_result(wdev->netdev, &cr, false);
->>>>>>> 2ac97f0f
 		}
 		wdev_unlock(wdev);
 	}
@@ -370,12 +363,6 @@
 		wdev->conn->state = CFG80211_CONN_AUTHENTICATE_NEXT;
 		schedule_work(&rdev->conn_work);
 	} else if (status_code != WLAN_STATUS_SUCCESS) {
-<<<<<<< HEAD
-		__cfg80211_connect_result(wdev->netdev, mgmt->bssid,
-					  NULL, 0, NULL, 0,
-					  status_code, false, NULL,
-					  NL80211_TIMEOUT_UNSPECIFIED);
-=======
 		struct cfg80211_connect_resp_params cr;
 
 		memset(&cr, 0, sizeof(cr));
@@ -383,7 +370,6 @@
 		cr.bssid = mgmt->bssid;
 		cr.timeout_reason = NL80211_TIMEOUT_UNSPECIFIED;
 		__cfg80211_connect_result(wdev->netdev, &cr, false);
->>>>>>> 2ac97f0f
 	} else if (wdev->conn->state == CFG80211_CONN_AUTHENTICATING) {
 		wdev->conn->state = CFG80211_CONN_ASSOCIATE_NEXT;
 		schedule_work(&rdev->conn_work);
@@ -690,18 +676,9 @@
  */
 
 /* This method must consume bss one way or another */
-<<<<<<< HEAD
-void __cfg80211_connect_result(struct net_device *dev, const u8 *bssid,
-			       const u8 *req_ie, size_t req_ie_len,
-			       const u8 *resp_ie, size_t resp_ie_len,
-			       int status, bool wextev,
-			       struct cfg80211_bss *bss,
-			       enum nl80211_timeout_reason timeout_reason)
-=======
 void __cfg80211_connect_result(struct net_device *dev,
 			       struct cfg80211_connect_resp_params *cr,
 			       bool wextev)
->>>>>>> 2ac97f0f
 {
 	struct wireless_dev *wdev = dev->ieee80211_ptr;
 	const u8 *country_ie;
@@ -717,15 +694,8 @@
 		return;
 	}
 
-<<<<<<< HEAD
-	nl80211_send_connect_result(wiphy_to_rdev(wdev->wiphy), dev,
-				    bssid, req_ie, req_ie_len,
-				    resp_ie, resp_ie_len,
-				    status, timeout_reason, GFP_KERNEL);
-=======
 	nl80211_send_connect_result(wiphy_to_rdev(wdev->wiphy), dev, cr,
 				    GFP_KERNEL);
->>>>>>> 2ac97f0f
 
 #ifdef CONFIG_CFG80211_WEXT
 	if (wextev) {
@@ -775,15 +745,9 @@
 		wdev->connect_keys = NULL;
 		wdev->ssid_len = 0;
 		wdev->conn_owner_nlportid = 0;
-<<<<<<< HEAD
-		if (bss) {
-			cfg80211_unhold_bss(bss_from_pub(bss));
-			cfg80211_put_bss(wdev->wiphy, bss);
-=======
 		if (cr->bss) {
 			cfg80211_unhold_bss(bss_from_pub(cr->bss));
 			cfg80211_put_bss(wdev->wiphy, cr->bss);
->>>>>>> 2ac97f0f
 		}
 		cfg80211_sme_free(wdev);
 		return;
@@ -821,17 +785,9 @@
 }
 
 /* Consumes bss object one way or another */
-<<<<<<< HEAD
-void cfg80211_connect_bss(struct net_device *dev, const u8 *bssid,
-			  struct cfg80211_bss *bss, const u8 *req_ie,
-			  size_t req_ie_len, const u8 *resp_ie,
-			  size_t resp_ie_len, int status, gfp_t gfp,
-			  enum nl80211_timeout_reason timeout_reason)
-=======
 void cfg80211_connect_done(struct net_device *dev,
 			   struct cfg80211_connect_resp_params *params,
 			   gfp_t gfp)
->>>>>>> 2ac97f0f
 {
 	struct wireless_dev *wdev = dev->ieee80211_ptr;
 	struct cfg80211_registered_device *rdev = wiphy_to_rdev(wdev->wiphy);
@@ -872,13 +828,6 @@
 		       params->req_ie_len);
 		next += params->req_ie_len;
 	}
-<<<<<<< HEAD
-	if (bss)
-		cfg80211_hold_bss(bss_from_pub(bss));
-	ev->cr.bss = bss;
-	ev->cr.status = status;
-	ev->cr.timeout_reason = timeout_reason;
-=======
 	if (params->resp_ie_len) {
 		ev->cr.resp_ie = next;
 		ev->cr.resp_ie_len = params->resp_ie_len;
@@ -912,7 +861,6 @@
 	ev->cr.bss = params->bss;
 	ev->cr.status = params->status;
 	ev->cr.timeout_reason = params->timeout_reason;
->>>>>>> 2ac97f0f
 
 	spin_lock_irqsave(&wdev->event_lock, flags);
 	list_add_tail(&ev->list, &wdev->event_list);
