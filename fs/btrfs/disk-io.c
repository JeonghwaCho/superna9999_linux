--- conflicted
+++ resolved
@@ -915,19 +915,11 @@
 	kfree(async);
 }
 
-<<<<<<< HEAD
-int btrfs_wq_submit_bio(struct btrfs_fs_info *fs_info, struct bio *bio,
-			int mirror_num, unsigned long bio_flags,
-			u64 bio_offset, void *private_data,
-			extent_submit_bio_hook_t *submit_bio_start,
-			extent_submit_bio_hook_t *submit_bio_done)
-=======
-blk_status_t btrfs_wq_submit_bio(struct btrfs_fs_info *fs_info,
-		struct inode *inode, struct bio *bio, int mirror_num,
-		unsigned long bio_flags, u64 bio_offset,
-		extent_submit_bio_hook_t *submit_bio_start,
-		extent_submit_bio_hook_t *submit_bio_done)
->>>>>>> 10965de0
+blk_status_t btrfs_wq_submit_bio(struct btrfs_fs_info *fs_info, struct bio *bio,
+				 int mirror_num, unsigned long bio_flags,
+				 u64 bio_offset, void *private_data,
+				 extent_submit_bio_hook_t *submit_bio_start,
+				 extent_submit_bio_hook_t *submit_bio_done)
 {
 	struct async_submit_bio *async;
 
@@ -982,15 +974,11 @@
 	return errno_to_blk_status(ret);
 }
 
-<<<<<<< HEAD
-static int __btree_submit_bio_start(void *private_data, struct bio *bio,
-				    int mirror_num, unsigned long bio_flags,
-				    u64 bio_offset)
-=======
-static blk_status_t __btree_submit_bio_start(struct inode *inode,
-		struct bio *bio, int mirror_num, unsigned long bio_flags,
-		u64 bio_offset)
->>>>>>> 10965de0
+static blk_status_t __btree_submit_bio_start(void *private_data,
+					     struct bio *bio,
+					     int mirror_num,
+					     unsigned long bio_flags,
+					     u64 bio_offset)
 {
 	/*
 	 * when we're called for a write, we're already in the async
@@ -999,20 +987,12 @@
 	return btree_csum_one_bio(bio);
 }
 
-<<<<<<< HEAD
-static int __btree_submit_bio_done(void *private_data, struct bio *bio,
-				 int mirror_num, unsigned long bio_flags,
-				 u64 bio_offset)
-{
-	struct inode *inode = private_data;
-	int ret;
-=======
-static blk_status_t __btree_submit_bio_done(struct inode *inode,
+static blk_status_t __btree_submit_bio_done(void *private_data,
 		struct bio *bio, int mirror_num, unsigned long bio_flags,
 		u64 bio_offset)
 {
+	struct inode *inode = private_data;
 	blk_status_t ret;
->>>>>>> 10965de0
 
 	/*
 	 * when we're called for a write, we're already in the async
@@ -1037,11 +1017,7 @@
 	return 1;
 }
 
-<<<<<<< HEAD
-static int btree_submit_bio_hook(void *private_data, struct bio *bio,
-=======
-static blk_status_t btree_submit_bio_hook(struct inode *inode, struct bio *bio,
->>>>>>> 10965de0
+static blk_status_t btree_submit_bio_hook(void *private_data, struct bio *bio,
 				 int mirror_num, unsigned long bio_flags,
 				 u64 bio_offset)
 {
@@ -3559,12 +3535,6 @@
 	 */
 	device->flush_bio = NULL;
 	bio = btrfs_io_bio_alloc(GFP_NOFS, 0);
-<<<<<<< HEAD
-=======
-	if (!bio)
-		return BLK_STS_RESOURCE;
-
->>>>>>> 10965de0
 	bio->bi_end_io = btrfs_end_empty_barrier;
 	bio->bi_bdev = device->bdev;
 	bio->bi_opf = REQ_OP_WRITE | REQ_SYNC | REQ_PREFLUSH;
