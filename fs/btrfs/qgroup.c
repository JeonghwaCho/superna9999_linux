--- conflicted
+++ resolved
@@ -2019,9 +2019,6 @@
 
 		if (!ret) {
 			/*
-<<<<<<< HEAD
-			 * Use SEQ_LAST as time_seq to do special search, which
-=======
 			 * old roots should be searched when inserting qgroup
 			 * extent record
 			 */
@@ -2034,8 +2031,7 @@
 					goto cleanup;
 			}
 			/*
-			 * Use (u64)-1 as time_seq to do special search, which
->>>>>>> 736934f4
+			 * Use SEQ_LAST as time_seq to do special search, which
 			 * doesn't lock tree or delayed_refs and search current
 			 * root. It's safe inside commit_transaction().
 			 */
@@ -2957,10 +2953,7 @@
 		btrfs_qgroup_free_refroot(BTRFS_I(inode)->root->fs_info,
 				BTRFS_I(inode)->root->objectid,
 				changeset.bytes_changed);
-<<<<<<< HEAD
-=======
 	ret = changeset.bytes_changed;
->>>>>>> 736934f4
 out:
 	ulist_release(&changeset.range_changed);
 	return ret;
@@ -3048,13 +3041,8 @@
 		return;
 
 	BUG_ON(num_bytes != round_down(num_bytes, fs_info->nodesize));
-<<<<<<< HEAD
 	WARN_ON(atomic64_read(&root->qgroup_meta_rsv) < num_bytes);
 	atomic64_sub(num_bytes, &root->qgroup_meta_rsv);
-=======
-	WARN_ON(atomic_read(&root->qgroup_meta_rsv) < num_bytes);
-	atomic_sub(num_bytes, &root->qgroup_meta_rsv);
->>>>>>> 736934f4
 	trace_qgroup_meta_reserve(root, -(s64)num_bytes);
 	btrfs_qgroup_free_refroot(fs_info, root->objectid, num_bytes);
 }
