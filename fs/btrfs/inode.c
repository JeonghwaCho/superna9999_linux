--- conflicted
+++ resolved
@@ -6806,18 +6806,6 @@
 			       extent_offset, inline_size, max_size);
 
 	/*
-<<<<<<< HEAD
-	 * decompression code contains a memset to fill in any space between the end
-	 * of the uncompressed data and the end of max_size in case the decompressed
-	 * data ends up shorter than ram_bytes.  That doesn't cover the hole between
-	 * the end of an inline extent and the beginning of the next block, so we
-	 * cover that region here.
-	 */
-
-	if (max_size + pg_offset < PAGE_SIZE) {
-		char *map = kmap(page);
-		memset(map + pg_offset + max_size, 0, PAGE_SIZE - max_size - pg_offset);
-=======
 	 * Decompression code contains a memset to fill in any space between
 	 * the end of the uncompressed data and the end of max_size in case the
 	 * decompressed data ends up shorter than ram_bytes.  That doesn't
@@ -6830,7 +6818,6 @@
 		map = kmap(page);
 		memset(map + pg_offset + max_size, 0,
 				PAGE_SIZE - max_size - pg_offset);
->>>>>>> e162345e
 		kunmap(page);
 	}
 	kfree(tmp);
