/*
 * Copyright (C) 2007 Oracle.  All rights reserved.
 *
 * This program is free software; you can redistribute it and/or
 * modify it under the terms of the GNU General Public
 * License v2 as published by the Free Software Foundation.
 *
 * This program is distributed in the hope that it will be useful,
 * but WITHOUT ANY WARRANTY; without even the implied warranty of
 * MERCHANTABILITY or FITNESS FOR A PARTICULAR PURPOSE.  See the GNU
 * General Public License for more details.
 *
 * You should have received a copy of the GNU General Public
 * License along with this program; if not, write to the
 * Free Software Foundation, Inc., 59 Temple Place - Suite 330,
 * Boston, MA 021110-1307, USA.
 */

#include <linux/kernel.h>
#include <linux/bio.h>
#include <linux/buffer_head.h>
#include <linux/file.h>
#include <linux/fs.h>
#include <linux/pagemap.h>
#include <linux/highmem.h>
#include <linux/time.h>
#include <linux/init.h>
#include <linux/string.h>
#include <linux/backing-dev.h>
#include <linux/mpage.h>
#include <linux/swap.h>
#include <linux/writeback.h>
#include <linux/compat.h>
#include <linux/bit_spinlock.h>
#include <linux/xattr.h>
#include <linux/posix_acl.h>
#include <linux/falloc.h>
#include <linux/slab.h>
#include <linux/ratelimit.h>
#include <linux/mount.h>
#include <linux/btrfs.h>
#include <linux/blkdev.h>
#include <linux/posix_acl_xattr.h>
#include <linux/uio.h>
#include "ctree.h"
#include "disk-io.h"
#include "transaction.h"
#include "btrfs_inode.h"
#include "print-tree.h"
#include "ordered-data.h"
#include "xattr.h"
#include "tree-log.h"
#include "volumes.h"
#include "compression.h"
#include "locking.h"
#include "free-space-cache.h"
#include "inode-map.h"
#include "backref.h"
#include "hash.h"
#include "props.h"
#include "qgroup.h"
#include "dedupe.h"

struct btrfs_iget_args {
	struct btrfs_key *location;
	struct btrfs_root *root;
};

struct btrfs_dio_data {
	u64 outstanding_extents;
	u64 reserve;
	u64 unsubmitted_oe_range_start;
	u64 unsubmitted_oe_range_end;
	int overwrite;
};

static const struct inode_operations btrfs_dir_inode_operations;
static const struct inode_operations btrfs_symlink_inode_operations;
static const struct inode_operations btrfs_dir_ro_inode_operations;
static const struct inode_operations btrfs_special_inode_operations;
static const struct inode_operations btrfs_file_inode_operations;
static const struct address_space_operations btrfs_aops;
static const struct address_space_operations btrfs_symlink_aops;
static const struct file_operations btrfs_dir_file_operations;
static const struct extent_io_ops btrfs_extent_io_ops;

static struct kmem_cache *btrfs_inode_cachep;
struct kmem_cache *btrfs_trans_handle_cachep;
struct kmem_cache *btrfs_transaction_cachep;
struct kmem_cache *btrfs_path_cachep;
struct kmem_cache *btrfs_free_space_cachep;

#define S_SHIFT 12
static const unsigned char btrfs_type_by_mode[S_IFMT >> S_SHIFT] = {
	[S_IFREG >> S_SHIFT]	= BTRFS_FT_REG_FILE,
	[S_IFDIR >> S_SHIFT]	= BTRFS_FT_DIR,
	[S_IFCHR >> S_SHIFT]	= BTRFS_FT_CHRDEV,
	[S_IFBLK >> S_SHIFT]	= BTRFS_FT_BLKDEV,
	[S_IFIFO >> S_SHIFT]	= BTRFS_FT_FIFO,
	[S_IFSOCK >> S_SHIFT]	= BTRFS_FT_SOCK,
	[S_IFLNK >> S_SHIFT]	= BTRFS_FT_SYMLINK,
};

static int btrfs_setsize(struct inode *inode, struct iattr *attr);
static int btrfs_truncate(struct inode *inode);
static int btrfs_finish_ordered_io(struct btrfs_ordered_extent *ordered_extent);
static noinline int cow_file_range(struct inode *inode,
				   struct page *locked_page,
				   u64 start, u64 end, u64 delalloc_end,
				   int *page_started, unsigned long *nr_written,
				   int unlock, struct btrfs_dedupe_hash *hash);
static struct extent_map *create_io_em(struct inode *inode, u64 start, u64 len,
				       u64 orig_start, u64 block_start,
				       u64 block_len, u64 orig_block_len,
				       u64 ram_bytes, int compress_type,
				       int type);

static void __endio_write_update_ordered(struct inode *inode,
					 const u64 offset, const u64 bytes,
					 const bool uptodate);

/*
 * Cleanup all submitted ordered extents in specified range to handle errors
 * from the fill_dellaloc() callback.
 *
 * NOTE: caller must ensure that when an error happens, it can not call
 * extent_clear_unlock_delalloc() to clear both the bits EXTENT_DO_ACCOUNTING
 * and EXTENT_DELALLOC simultaneously, because that causes the reserved metadata
 * to be released, which we want to happen only when finishing the ordered
 * extent (btrfs_finish_ordered_io()). Also note that the caller of the
 * fill_delalloc() callback already does proper cleanup for the first page of
 * the range, that is, it invokes the callback writepage_end_io_hook() for the
 * range of the first page.
 */
static inline void btrfs_cleanup_ordered_extents(struct inode *inode,
						 const u64 offset,
						 const u64 bytes)
{
	return __endio_write_update_ordered(inode, offset + PAGE_SIZE,
					    bytes - PAGE_SIZE, false);
}

static int btrfs_dirty_inode(struct inode *inode);

#ifdef CONFIG_BTRFS_FS_RUN_SANITY_TESTS
void btrfs_test_inode_set_ops(struct inode *inode)
{
	BTRFS_I(inode)->io_tree.ops = &btrfs_extent_io_ops;
}
#endif

static int btrfs_init_inode_security(struct btrfs_trans_handle *trans,
				     struct inode *inode,  struct inode *dir,
				     const struct qstr *qstr)
{
	int err;

	err = btrfs_init_acl(trans, inode, dir);
	if (!err)
		err = btrfs_xattr_security_init(trans, inode, dir, qstr);
	return err;
}

/*
 * this does all the hard work for inserting an inline extent into
 * the btree.  The caller should have done a btrfs_drop_extents so that
 * no overlapping inline items exist in the btree
 */
static int insert_inline_extent(struct btrfs_trans_handle *trans,
				struct btrfs_path *path, int extent_inserted,
				struct btrfs_root *root, struct inode *inode,
				u64 start, size_t size, size_t compressed_size,
				int compress_type,
				struct page **compressed_pages)
{
	struct extent_buffer *leaf;
	struct page *page = NULL;
	char *kaddr;
	unsigned long ptr;
	struct btrfs_file_extent_item *ei;
	int err = 0;
	int ret;
	size_t cur_size = size;
	unsigned long offset;

	if (compressed_size && compressed_pages)
		cur_size = compressed_size;

	inode_add_bytes(inode, size);

	if (!extent_inserted) {
		struct btrfs_key key;
		size_t datasize;

		key.objectid = btrfs_ino(BTRFS_I(inode));
		key.offset = start;
		key.type = BTRFS_EXTENT_DATA_KEY;

		datasize = btrfs_file_extent_calc_inline_size(cur_size);
		path->leave_spinning = 1;
		ret = btrfs_insert_empty_item(trans, root, path, &key,
					      datasize);
		if (ret) {
			err = ret;
			goto fail;
		}
	}
	leaf = path->nodes[0];
	ei = btrfs_item_ptr(leaf, path->slots[0],
			    struct btrfs_file_extent_item);
	btrfs_set_file_extent_generation(leaf, ei, trans->transid);
	btrfs_set_file_extent_type(leaf, ei, BTRFS_FILE_EXTENT_INLINE);
	btrfs_set_file_extent_encryption(leaf, ei, 0);
	btrfs_set_file_extent_other_encoding(leaf, ei, 0);
	btrfs_set_file_extent_ram_bytes(leaf, ei, size);
	ptr = btrfs_file_extent_inline_start(ei);

	if (compress_type != BTRFS_COMPRESS_NONE) {
		struct page *cpage;
		int i = 0;
		while (compressed_size > 0) {
			cpage = compressed_pages[i];
			cur_size = min_t(unsigned long, compressed_size,
				       PAGE_SIZE);

			kaddr = kmap_atomic(cpage);
			write_extent_buffer(leaf, kaddr, ptr, cur_size);
			kunmap_atomic(kaddr);

			i++;
			ptr += cur_size;
			compressed_size -= cur_size;
		}
		btrfs_set_file_extent_compression(leaf, ei,
						  compress_type);
	} else {
		page = find_get_page(inode->i_mapping,
				     start >> PAGE_SHIFT);
		btrfs_set_file_extent_compression(leaf, ei, 0);
		kaddr = kmap_atomic(page);
		offset = start & (PAGE_SIZE - 1);
		write_extent_buffer(leaf, kaddr + offset, ptr, size);
		kunmap_atomic(kaddr);
		put_page(page);
	}
	btrfs_mark_buffer_dirty(leaf);
	btrfs_release_path(path);

	/*
	 * we're an inline extent, so nobody can
	 * extend the file past i_size without locking
	 * a page we already have locked.
	 *
	 * We must do any isize and inode updates
	 * before we unlock the pages.  Otherwise we
	 * could end up racing with unlink.
	 */
	BTRFS_I(inode)->disk_i_size = inode->i_size;
	ret = btrfs_update_inode(trans, root, inode);

	return ret;
fail:
	return err;
}


/*
 * conditionally insert an inline extent into the file.  This
 * does the checks required to make sure the data is small enough
 * to fit as an inline extent.
 */
static noinline int cow_file_range_inline(struct btrfs_root *root,
					  struct inode *inode, u64 start,
					  u64 end, size_t compressed_size,
					  int compress_type,
					  struct page **compressed_pages)
{
	struct btrfs_fs_info *fs_info = root->fs_info;
	struct btrfs_trans_handle *trans;
	u64 isize = i_size_read(inode);
	u64 actual_end = min(end + 1, isize);
	u64 inline_len = actual_end - start;
	u64 aligned_end = ALIGN(end, fs_info->sectorsize);
	u64 data_len = inline_len;
	int ret;
	struct btrfs_path *path;
	int extent_inserted = 0;
	u32 extent_item_size;

	if (compressed_size)
		data_len = compressed_size;

	if (start > 0 ||
	    actual_end > fs_info->sectorsize ||
	    data_len > BTRFS_MAX_INLINE_DATA_SIZE(fs_info) ||
	    (!compressed_size &&
	    (actual_end & (fs_info->sectorsize - 1)) == 0) ||
	    end + 1 < isize ||
	    data_len > fs_info->max_inline) {
		return 1;
	}

	path = btrfs_alloc_path();
	if (!path)
		return -ENOMEM;

	trans = btrfs_join_transaction(root);
	if (IS_ERR(trans)) {
		btrfs_free_path(path);
		return PTR_ERR(trans);
	}
	trans->block_rsv = &fs_info->delalloc_block_rsv;

	if (compressed_size && compressed_pages)
		extent_item_size = btrfs_file_extent_calc_inline_size(
		   compressed_size);
	else
		extent_item_size = btrfs_file_extent_calc_inline_size(
		    inline_len);

	ret = __btrfs_drop_extents(trans, root, inode, path,
				   start, aligned_end, NULL,
				   1, 1, extent_item_size, &extent_inserted);
	if (ret) {
		btrfs_abort_transaction(trans, ret);
		goto out;
	}

	if (isize > actual_end)
		inline_len = min_t(u64, isize, actual_end);
	ret = insert_inline_extent(trans, path, extent_inserted,
				   root, inode, start,
				   inline_len, compressed_size,
				   compress_type, compressed_pages);
	if (ret && ret != -ENOSPC) {
		btrfs_abort_transaction(trans, ret);
		goto out;
	} else if (ret == -ENOSPC) {
		ret = 1;
		goto out;
	}

	set_bit(BTRFS_INODE_NEEDS_FULL_SYNC, &BTRFS_I(inode)->runtime_flags);
	btrfs_delalloc_release_metadata(BTRFS_I(inode), end + 1 - start);
	btrfs_drop_extent_cache(BTRFS_I(inode), start, aligned_end - 1, 0);
out:
	/*
	 * Don't forget to free the reserved space, as for inlined extent
	 * it won't count as data extent, free them directly here.
	 * And at reserve time, it's always aligned to page size, so
	 * just free one page here.
	 */
	btrfs_qgroup_free_data(inode, NULL, 0, PAGE_SIZE);
	btrfs_free_path(path);
	btrfs_end_transaction(trans);
	return ret;
}

struct async_extent {
	u64 start;
	u64 ram_size;
	u64 compressed_size;
	struct page **pages;
	unsigned long nr_pages;
	int compress_type;
	struct list_head list;
};

struct async_cow {
	struct inode *inode;
	struct btrfs_root *root;
	struct page *locked_page;
	u64 start;
	u64 end;
	struct list_head extents;
	struct btrfs_work work;
};

static noinline int add_async_extent(struct async_cow *cow,
				     u64 start, u64 ram_size,
				     u64 compressed_size,
				     struct page **pages,
				     unsigned long nr_pages,
				     int compress_type)
{
	struct async_extent *async_extent;

	async_extent = kmalloc(sizeof(*async_extent), GFP_NOFS);
	BUG_ON(!async_extent); /* -ENOMEM */
	async_extent->start = start;
	async_extent->ram_size = ram_size;
	async_extent->compressed_size = compressed_size;
	async_extent->pages = pages;
	async_extent->nr_pages = nr_pages;
	async_extent->compress_type = compress_type;
	list_add_tail(&async_extent->list, &cow->extents);
	return 0;
}

static inline int inode_need_compress(struct inode *inode)
{
	struct btrfs_fs_info *fs_info = btrfs_sb(inode->i_sb);

	/* force compress */
	if (btrfs_test_opt(fs_info, FORCE_COMPRESS))
		return 1;
	/* bad compression ratios */
	if (BTRFS_I(inode)->flags & BTRFS_INODE_NOCOMPRESS)
		return 0;
	if (btrfs_test_opt(fs_info, COMPRESS) ||
	    BTRFS_I(inode)->flags & BTRFS_INODE_COMPRESS ||
	    BTRFS_I(inode)->force_compress)
		return 1;
	return 0;
}

static inline void inode_should_defrag(struct btrfs_inode *inode,
		u64 start, u64 end, u64 num_bytes, u64 small_write)
{
	/* If this is a small write inside eof, kick off a defrag */
	if (num_bytes < small_write &&
	    (start > 0 || end + 1 < inode->disk_i_size))
		btrfs_add_inode_defrag(NULL, inode);
}

/*
 * we create compressed extents in two phases.  The first
 * phase compresses a range of pages that have already been
 * locked (both pages and state bits are locked).
 *
 * This is done inside an ordered work queue, and the compression
 * is spread across many cpus.  The actual IO submission is step
 * two, and the ordered work queue takes care of making sure that
 * happens in the same order things were put onto the queue by
 * writepages and friends.
 *
 * If this code finds it can't get good compression, it puts an
 * entry onto the work queue to write the uncompressed bytes.  This
 * makes sure that both compressed inodes and uncompressed inodes
 * are written in the same order that the flusher thread sent them
 * down.
 */
static noinline void compress_file_range(struct inode *inode,
					struct page *locked_page,
					u64 start, u64 end,
					struct async_cow *async_cow,
					int *num_added)
{
	struct btrfs_fs_info *fs_info = btrfs_sb(inode->i_sb);
	struct btrfs_root *root = BTRFS_I(inode)->root;
	u64 num_bytes;
	u64 blocksize = fs_info->sectorsize;
	u64 actual_end;
	u64 isize = i_size_read(inode);
	int ret = 0;
	struct page **pages = NULL;
	unsigned long nr_pages;
	unsigned long total_compressed = 0;
	unsigned long total_in = 0;
	int i;
	int will_compress;
	int compress_type = fs_info->compress_type;
	int redirty = 0;

	inode_should_defrag(BTRFS_I(inode), start, end, end - start + 1,
			SZ_16K);

	actual_end = min_t(u64, isize, end + 1);
again:
	will_compress = 0;
	nr_pages = (end >> PAGE_SHIFT) - (start >> PAGE_SHIFT) + 1;
	BUILD_BUG_ON((BTRFS_MAX_COMPRESSED % PAGE_SIZE) != 0);
	nr_pages = min_t(unsigned long, nr_pages,
			BTRFS_MAX_COMPRESSED / PAGE_SIZE);

	/*
	 * we don't want to send crud past the end of i_size through
	 * compression, that's just a waste of CPU time.  So, if the
	 * end of the file is before the start of our current
	 * requested range of bytes, we bail out to the uncompressed
	 * cleanup code that can deal with all of this.
	 *
	 * It isn't really the fastest way to fix things, but this is a
	 * very uncommon corner.
	 */
	if (actual_end <= start)
		goto cleanup_and_bail_uncompressed;

	total_compressed = actual_end - start;

	/*
	 * skip compression for a small file range(<=blocksize) that
	 * isn't an inline extent, since it doesn't save disk space at all.
	 */
	if (total_compressed <= blocksize &&
	   (start > 0 || end + 1 < BTRFS_I(inode)->disk_i_size))
		goto cleanup_and_bail_uncompressed;

	total_compressed = min_t(unsigned long, total_compressed,
			BTRFS_MAX_UNCOMPRESSED);
	num_bytes = ALIGN(end - start + 1, blocksize);
	num_bytes = max(blocksize,  num_bytes);
	total_in = 0;
	ret = 0;

	/*
	 * we do compression for mount -o compress and when the
	 * inode has not been flagged as nocompress.  This flag can
	 * change at any time if we discover bad compression ratios.
	 */
	if (inode_need_compress(inode)) {
		WARN_ON(pages);
		pages = kcalloc(nr_pages, sizeof(struct page *), GFP_NOFS);
		if (!pages) {
			/* just bail out to the uncompressed code */
			goto cont;
		}

		if (BTRFS_I(inode)->force_compress)
			compress_type = BTRFS_I(inode)->force_compress;

		/*
		 * we need to call clear_page_dirty_for_io on each
		 * page in the range.  Otherwise applications with the file
		 * mmap'd can wander in and change the page contents while
		 * we are compressing them.
		 *
		 * If the compression fails for any reason, we set the pages
		 * dirty again later on.
		 */
		extent_range_clear_dirty_for_io(inode, start, end);
		redirty = 1;
		ret = btrfs_compress_pages(compress_type,
					   inode->i_mapping, start,
					   pages,
					   &nr_pages,
					   &total_in,
					   &total_compressed);

		if (!ret) {
			unsigned long offset = total_compressed &
				(PAGE_SIZE - 1);
			struct page *page = pages[nr_pages - 1];
			char *kaddr;

			/* zero the tail end of the last page, we might be
			 * sending it down to disk
			 */
			if (offset) {
				kaddr = kmap_atomic(page);
				memset(kaddr + offset, 0,
				       PAGE_SIZE - offset);
				kunmap_atomic(kaddr);
			}
			will_compress = 1;
		}
	}
cont:
	if (start == 0) {
		/* lets try to make an inline extent */
		if (ret || total_in < (actual_end - start)) {
			/* we didn't compress the entire range, try
			 * to make an uncompressed inline extent.
			 */
			ret = cow_file_range_inline(root, inode, start, end,
					    0, BTRFS_COMPRESS_NONE, NULL);
		} else {
			/* try making a compressed inline extent */
			ret = cow_file_range_inline(root, inode, start, end,
						    total_compressed,
						    compress_type, pages);
		}
		if (ret <= 0) {
			unsigned long clear_flags = EXTENT_DELALLOC |
				EXTENT_DELALLOC_NEW | EXTENT_DEFRAG;
			unsigned long page_error_op;

			clear_flags |= (ret < 0) ? EXTENT_DO_ACCOUNTING : 0;
			page_error_op = ret < 0 ? PAGE_SET_ERROR : 0;

			/*
			 * inline extent creation worked or returned error,
			 * we don't need to create any more async work items.
			 * Unlock and free up our temp pages.
			 */
			extent_clear_unlock_delalloc(inode, start, end, end,
						     NULL, clear_flags,
						     PAGE_UNLOCK |
						     PAGE_CLEAR_DIRTY |
						     PAGE_SET_WRITEBACK |
						     page_error_op |
						     PAGE_END_WRITEBACK);
			if (ret == 0)
				btrfs_free_reserved_data_space_noquota(inode,
							       start,
							       end - start + 1);
			goto free_pages_out;
		}
	}

	if (will_compress) {
		/*
		 * we aren't doing an inline extent round the compressed size
		 * up to a block size boundary so the allocator does sane
		 * things
		 */
		total_compressed = ALIGN(total_compressed, blocksize);

		/*
		 * one last check to make sure the compression is really a
		 * win, compare the page count read with the blocks on disk
		 */
		total_in = ALIGN(total_in, PAGE_SIZE);
		if (total_compressed >= total_in) {
			will_compress = 0;
		} else {
			num_bytes = total_in;
			*num_added += 1;

			/*
			 * The async work queues will take care of doing actual
			 * allocation on disk for these compressed pages, and
			 * will submit them to the elevator.
			 */
			add_async_extent(async_cow, start, num_bytes,
					total_compressed, pages, nr_pages,
					compress_type);

			if (start + num_bytes < end) {
				start += num_bytes;
				pages = NULL;
				cond_resched();
				goto again;
			}
			return;
		}
	}
	if (pages) {
		/*
		 * the compression code ran but failed to make things smaller,
		 * free any pages it allocated and our page pointer array
		 */
		for (i = 0; i < nr_pages; i++) {
			WARN_ON(pages[i]->mapping);
			put_page(pages[i]);
		}
		kfree(pages);
		pages = NULL;
		total_compressed = 0;
		nr_pages = 0;

		/* flag the file so we don't compress in the future */
		if (!btrfs_test_opt(fs_info, FORCE_COMPRESS) &&
		    !(BTRFS_I(inode)->force_compress)) {
			BTRFS_I(inode)->flags |= BTRFS_INODE_NOCOMPRESS;
		}
	}
cleanup_and_bail_uncompressed:
	/*
	 * No compression, but we still need to write the pages in the file
	 * we've been given so far.  redirty the locked page if it corresponds
	 * to our extent and set things up for the async work queue to run
	 * cow_file_range to do the normal delalloc dance.
	 */
	if (page_offset(locked_page) >= start &&
	    page_offset(locked_page) <= end)
		__set_page_dirty_nobuffers(locked_page);
		/* unlocked later on in the async handlers */

	if (redirty)
		extent_range_redirty_for_io(inode, start, end);
	add_async_extent(async_cow, start, end - start + 1, 0, NULL, 0,
			 BTRFS_COMPRESS_NONE);
	*num_added += 1;

	return;

free_pages_out:
	for (i = 0; i < nr_pages; i++) {
		WARN_ON(pages[i]->mapping);
		put_page(pages[i]);
	}
	kfree(pages);
}

static void free_async_extent_pages(struct async_extent *async_extent)
{
	int i;

	if (!async_extent->pages)
		return;

	for (i = 0; i < async_extent->nr_pages; i++) {
		WARN_ON(async_extent->pages[i]->mapping);
		put_page(async_extent->pages[i]);
	}
	kfree(async_extent->pages);
	async_extent->nr_pages = 0;
	async_extent->pages = NULL;
}

/*
 * phase two of compressed writeback.  This is the ordered portion
 * of the code, which only gets called in the order the work was
 * queued.  We walk all the async extents created by compress_file_range
 * and send them down to the disk.
 */
static noinline void submit_compressed_extents(struct inode *inode,
					      struct async_cow *async_cow)
{
	struct btrfs_fs_info *fs_info = btrfs_sb(inode->i_sb);
	struct async_extent *async_extent;
	u64 alloc_hint = 0;
	struct btrfs_key ins;
	struct extent_map *em;
	struct btrfs_root *root = BTRFS_I(inode)->root;
	struct extent_io_tree *io_tree;
	int ret = 0;

again:
	while (!list_empty(&async_cow->extents)) {
		async_extent = list_entry(async_cow->extents.next,
					  struct async_extent, list);
		list_del(&async_extent->list);

		io_tree = &BTRFS_I(inode)->io_tree;

retry:
		/* did the compression code fall back to uncompressed IO? */
		if (!async_extent->pages) {
			int page_started = 0;
			unsigned long nr_written = 0;

			lock_extent(io_tree, async_extent->start,
					 async_extent->start +
					 async_extent->ram_size - 1);

			/* allocate blocks */
			ret = cow_file_range(inode, async_cow->locked_page,
					     async_extent->start,
					     async_extent->start +
					     async_extent->ram_size - 1,
					     async_extent->start +
					     async_extent->ram_size - 1,
					     &page_started, &nr_written, 0,
					     NULL);

			/* JDM XXX */

			/*
			 * if page_started, cow_file_range inserted an
			 * inline extent and took care of all the unlocking
			 * and IO for us.  Otherwise, we need to submit
			 * all those pages down to the drive.
			 */
			if (!page_started && !ret)
				extent_write_locked_range(io_tree,
						  inode, async_extent->start,
						  async_extent->start +
						  async_extent->ram_size - 1,
						  btrfs_get_extent,
						  WB_SYNC_ALL);
			else if (ret)
				unlock_page(async_cow->locked_page);
			kfree(async_extent);
			cond_resched();
			continue;
		}

		lock_extent(io_tree, async_extent->start,
			    async_extent->start + async_extent->ram_size - 1);

		ret = btrfs_reserve_extent(root, async_extent->ram_size,
					   async_extent->compressed_size,
					   async_extent->compressed_size,
					   0, alloc_hint, &ins, 1, 1);
		if (ret) {
			free_async_extent_pages(async_extent);

			if (ret == -ENOSPC) {
				unlock_extent(io_tree, async_extent->start,
					      async_extent->start +
					      async_extent->ram_size - 1);

				/*
				 * we need to redirty the pages if we decide to
				 * fallback to uncompressed IO, otherwise we
				 * will not submit these pages down to lower
				 * layers.
				 */
				extent_range_redirty_for_io(inode,
						async_extent->start,
						async_extent->start +
						async_extent->ram_size - 1);

				goto retry;
			}
			goto out_free;
		}
		/*
		 * here we're doing allocation and writeback of the
		 * compressed pages
		 */
		em = create_io_em(inode, async_extent->start,
				  async_extent->ram_size, /* len */
				  async_extent->start, /* orig_start */
				  ins.objectid, /* block_start */
				  ins.offset, /* block_len */
				  ins.offset, /* orig_block_len */
				  async_extent->ram_size, /* ram_bytes */
				  async_extent->compress_type,
				  BTRFS_ORDERED_COMPRESSED);
		if (IS_ERR(em))
			/* ret value is not necessary due to void function */
			goto out_free_reserve;
		free_extent_map(em);

		ret = btrfs_add_ordered_extent_compress(inode,
						async_extent->start,
						ins.objectid,
						async_extent->ram_size,
						ins.offset,
						BTRFS_ORDERED_COMPRESSED,
						async_extent->compress_type);
		if (ret) {
			btrfs_drop_extent_cache(BTRFS_I(inode),
						async_extent->start,
						async_extent->start +
						async_extent->ram_size - 1, 0);
			goto out_free_reserve;
		}
		btrfs_dec_block_group_reservations(fs_info, ins.objectid);

		/*
		 * clear dirty, set writeback and unlock the pages.
		 */
		extent_clear_unlock_delalloc(inode, async_extent->start,
				async_extent->start +
				async_extent->ram_size - 1,
				async_extent->start +
				async_extent->ram_size - 1,
				NULL, EXTENT_LOCKED | EXTENT_DELALLOC,
				PAGE_UNLOCK | PAGE_CLEAR_DIRTY |
				PAGE_SET_WRITEBACK);
		ret = btrfs_submit_compressed_write(inode,
				    async_extent->start,
				    async_extent->ram_size,
				    ins.objectid,
				    ins.offset, async_extent->pages,
				    async_extent->nr_pages);
		if (ret) {
			struct extent_io_tree *tree = &BTRFS_I(inode)->io_tree;
			struct page *p = async_extent->pages[0];
			const u64 start = async_extent->start;
			const u64 end = start + async_extent->ram_size - 1;

			p->mapping = inode->i_mapping;
			tree->ops->writepage_end_io_hook(p, start, end,
							 NULL, 0);
			p->mapping = NULL;
			extent_clear_unlock_delalloc(inode, start, end, end,
						     NULL, 0,
						     PAGE_END_WRITEBACK |
						     PAGE_SET_ERROR);
			free_async_extent_pages(async_extent);
		}
		alloc_hint = ins.objectid + ins.offset;
		kfree(async_extent);
		cond_resched();
	}
	return;
out_free_reserve:
	btrfs_dec_block_group_reservations(fs_info, ins.objectid);
	btrfs_free_reserved_extent(fs_info, ins.objectid, ins.offset, 1);
out_free:
	extent_clear_unlock_delalloc(inode, async_extent->start,
				     async_extent->start +
				     async_extent->ram_size - 1,
				     async_extent->start +
				     async_extent->ram_size - 1,
				     NULL, EXTENT_LOCKED | EXTENT_DELALLOC |
				     EXTENT_DELALLOC_NEW |
				     EXTENT_DEFRAG | EXTENT_DO_ACCOUNTING,
				     PAGE_UNLOCK | PAGE_CLEAR_DIRTY |
				     PAGE_SET_WRITEBACK | PAGE_END_WRITEBACK |
				     PAGE_SET_ERROR);
	free_async_extent_pages(async_extent);
	kfree(async_extent);
	goto again;
}

static u64 get_extent_allocation_hint(struct inode *inode, u64 start,
				      u64 num_bytes)
{
	struct extent_map_tree *em_tree = &BTRFS_I(inode)->extent_tree;
	struct extent_map *em;
	u64 alloc_hint = 0;

	read_lock(&em_tree->lock);
	em = search_extent_mapping(em_tree, start, num_bytes);
	if (em) {
		/*
		 * if block start isn't an actual block number then find the
		 * first block in this inode and use that as a hint.  If that
		 * block is also bogus then just don't worry about it.
		 */
		if (em->block_start >= EXTENT_MAP_LAST_BYTE) {
			free_extent_map(em);
			em = search_extent_mapping(em_tree, 0, 0);
			if (em && em->block_start < EXTENT_MAP_LAST_BYTE)
				alloc_hint = em->block_start;
			if (em)
				free_extent_map(em);
		} else {
			alloc_hint = em->block_start;
			free_extent_map(em);
		}
	}
	read_unlock(&em_tree->lock);

	return alloc_hint;
}

/*
 * when extent_io.c finds a delayed allocation range in the file,
 * the call backs end up in this code.  The basic idea is to
 * allocate extents on disk for the range, and create ordered data structs
 * in ram to track those extents.
 *
 * locked_page is the page that writepage had locked already.  We use
 * it to make sure we don't do extra locks or unlocks.
 *
 * *page_started is set to one if we unlock locked_page and do everything
 * required to start IO on it.  It may be clean and already done with
 * IO when we return.
 */
static noinline int cow_file_range(struct inode *inode,
				   struct page *locked_page,
				   u64 start, u64 end, u64 delalloc_end,
				   int *page_started, unsigned long *nr_written,
				   int unlock, struct btrfs_dedupe_hash *hash)
{
	struct btrfs_fs_info *fs_info = btrfs_sb(inode->i_sb);
	struct btrfs_root *root = BTRFS_I(inode)->root;
	u64 alloc_hint = 0;
	u64 num_bytes;
	unsigned long ram_size;
	u64 disk_num_bytes;
	u64 cur_alloc_size = 0;
	u64 blocksize = fs_info->sectorsize;
	struct btrfs_key ins;
	struct extent_map *em;
	unsigned clear_bits;
	unsigned long page_ops;
	bool extent_reserved = false;
	int ret = 0;

	if (btrfs_is_free_space_inode(BTRFS_I(inode))) {
		WARN_ON_ONCE(1);
		ret = -EINVAL;
		goto out_unlock;
	}

	num_bytes = ALIGN(end - start + 1, blocksize);
	num_bytes = max(blocksize,  num_bytes);
	disk_num_bytes = num_bytes;

	inode_should_defrag(BTRFS_I(inode), start, end, num_bytes, SZ_64K);

	if (start == 0) {
		/* lets try to make an inline extent */
		ret = cow_file_range_inline(root, inode, start, end, 0,
					BTRFS_COMPRESS_NONE, NULL);
		if (ret == 0) {
			extent_clear_unlock_delalloc(inode, start, end,
				     delalloc_end, NULL,
				     EXTENT_LOCKED | EXTENT_DELALLOC |
				     EXTENT_DELALLOC_NEW |
				     EXTENT_DEFRAG, PAGE_UNLOCK |
				     PAGE_CLEAR_DIRTY | PAGE_SET_WRITEBACK |
				     PAGE_END_WRITEBACK);
			btrfs_free_reserved_data_space_noquota(inode, start,
						end - start + 1);
			*nr_written = *nr_written +
			     (end - start + PAGE_SIZE) / PAGE_SIZE;
			*page_started = 1;
			goto out;
		} else if (ret < 0) {
			goto out_unlock;
		}
	}

	BUG_ON(disk_num_bytes >
	       btrfs_super_total_bytes(fs_info->super_copy));

	alloc_hint = get_extent_allocation_hint(inode, start, num_bytes);
	btrfs_drop_extent_cache(BTRFS_I(inode), start,
			start + num_bytes - 1, 0);

	while (disk_num_bytes > 0) {
		cur_alloc_size = disk_num_bytes;
		ret = btrfs_reserve_extent(root, cur_alloc_size, cur_alloc_size,
					   fs_info->sectorsize, 0, alloc_hint,
					   &ins, 1, 1);
		if (ret < 0)
			goto out_unlock;
		cur_alloc_size = ins.offset;
		extent_reserved = true;

		ram_size = ins.offset;
		em = create_io_em(inode, start, ins.offset, /* len */
				  start, /* orig_start */
				  ins.objectid, /* block_start */
				  ins.offset, /* block_len */
				  ins.offset, /* orig_block_len */
				  ram_size, /* ram_bytes */
				  BTRFS_COMPRESS_NONE, /* compress_type */
				  BTRFS_ORDERED_REGULAR /* type */);
		if (IS_ERR(em))
			goto out_reserve;
		free_extent_map(em);

		ret = btrfs_add_ordered_extent(inode, start, ins.objectid,
					       ram_size, cur_alloc_size, 0);
		if (ret)
			goto out_drop_extent_cache;

		if (root->root_key.objectid ==
		    BTRFS_DATA_RELOC_TREE_OBJECTID) {
			ret = btrfs_reloc_clone_csums(inode, start,
						      cur_alloc_size);
			/*
			 * Only drop cache here, and process as normal.
			 *
			 * We must not allow extent_clear_unlock_delalloc()
			 * at out_unlock label to free meta of this ordered
			 * extent, as its meta should be freed by
			 * btrfs_finish_ordered_io().
			 *
			 * So we must continue until @start is increased to
			 * skip current ordered extent.
			 */
			if (ret)
				btrfs_drop_extent_cache(BTRFS_I(inode), start,
						start + ram_size - 1, 0);
		}

		btrfs_dec_block_group_reservations(fs_info, ins.objectid);

		/* we're not doing compressed IO, don't unlock the first
		 * page (which the caller expects to stay locked), don't
		 * clear any dirty bits and don't set any writeback bits
		 *
		 * Do set the Private2 bit so we know this page was properly
		 * setup for writepage
		 */
		page_ops = unlock ? PAGE_UNLOCK : 0;
		page_ops |= PAGE_SET_PRIVATE2;

		extent_clear_unlock_delalloc(inode, start,
					     start + ram_size - 1,
					     delalloc_end, locked_page,
					     EXTENT_LOCKED | EXTENT_DELALLOC,
					     page_ops);
		if (disk_num_bytes < cur_alloc_size)
			disk_num_bytes = 0;
		else
			disk_num_bytes -= cur_alloc_size;
		num_bytes -= cur_alloc_size;
		alloc_hint = ins.objectid + ins.offset;
		start += cur_alloc_size;
		extent_reserved = false;

		/*
		 * btrfs_reloc_clone_csums() error, since start is increased
		 * extent_clear_unlock_delalloc() at out_unlock label won't
		 * free metadata of current ordered extent, we're OK to exit.
		 */
		if (ret)
			goto out_unlock;
	}
out:
	return ret;

out_drop_extent_cache:
	btrfs_drop_extent_cache(BTRFS_I(inode), start, start + ram_size - 1, 0);
out_reserve:
	btrfs_dec_block_group_reservations(fs_info, ins.objectid);
	btrfs_free_reserved_extent(fs_info, ins.objectid, ins.offset, 1);
out_unlock:
	clear_bits = EXTENT_LOCKED | EXTENT_DELALLOC | EXTENT_DELALLOC_NEW |
		EXTENT_DEFRAG | EXTENT_CLEAR_META_RESV;
	page_ops = PAGE_UNLOCK | PAGE_CLEAR_DIRTY | PAGE_SET_WRITEBACK |
		PAGE_END_WRITEBACK;
	/*
	 * If we reserved an extent for our delalloc range (or a subrange) and
	 * failed to create the respective ordered extent, then it means that
	 * when we reserved the extent we decremented the extent's size from
	 * the data space_info's bytes_may_use counter and incremented the
	 * space_info's bytes_reserved counter by the same amount. We must make
	 * sure extent_clear_unlock_delalloc() does not try to decrement again
	 * the data space_info's bytes_may_use counter, therefore we do not pass
	 * it the flag EXTENT_CLEAR_DATA_RESV.
	 */
	if (extent_reserved) {
		extent_clear_unlock_delalloc(inode, start,
					     start + cur_alloc_size,
					     start + cur_alloc_size,
					     locked_page,
					     clear_bits,
					     page_ops);
		start += cur_alloc_size;
		if (start >= end)
			goto out;
	}
	extent_clear_unlock_delalloc(inode, start, end, delalloc_end,
				     locked_page,
				     clear_bits | EXTENT_CLEAR_DATA_RESV,
				     page_ops);
	goto out;
}

/*
 * work queue call back to started compression on a file and pages
 */
static noinline void async_cow_start(struct btrfs_work *work)
{
	struct async_cow *async_cow;
	int num_added = 0;
	async_cow = container_of(work, struct async_cow, work);

	compress_file_range(async_cow->inode, async_cow->locked_page,
			    async_cow->start, async_cow->end, async_cow,
			    &num_added);
	if (num_added == 0) {
		btrfs_add_delayed_iput(async_cow->inode);
		async_cow->inode = NULL;
	}
}

/*
 * work queue call back to submit previously compressed pages
 */
static noinline void async_cow_submit(struct btrfs_work *work)
{
	struct btrfs_fs_info *fs_info;
	struct async_cow *async_cow;
	struct btrfs_root *root;
	unsigned long nr_pages;

	async_cow = container_of(work, struct async_cow, work);

	root = async_cow->root;
	fs_info = root->fs_info;
	nr_pages = (async_cow->end - async_cow->start + PAGE_SIZE) >>
		PAGE_SHIFT;

	/*
	 * atomic_sub_return implies a barrier for waitqueue_active
	 */
	if (atomic_sub_return(nr_pages, &fs_info->async_delalloc_pages) <
	    5 * SZ_1M &&
	    waitqueue_active(&fs_info->async_submit_wait))
		wake_up(&fs_info->async_submit_wait);

	if (async_cow->inode)
		submit_compressed_extents(async_cow->inode, async_cow);
}

static noinline void async_cow_free(struct btrfs_work *work)
{
	struct async_cow *async_cow;
	async_cow = container_of(work, struct async_cow, work);
	if (async_cow->inode)
		btrfs_add_delayed_iput(async_cow->inode);
	kfree(async_cow);
}

static int cow_file_range_async(struct inode *inode, struct page *locked_page,
				u64 start, u64 end, int *page_started,
				unsigned long *nr_written)
{
	struct btrfs_fs_info *fs_info = btrfs_sb(inode->i_sb);
	struct async_cow *async_cow;
	struct btrfs_root *root = BTRFS_I(inode)->root;
	unsigned long nr_pages;
	u64 cur_end;

	clear_extent_bit(&BTRFS_I(inode)->io_tree, start, end, EXTENT_LOCKED,
			 1, 0, NULL, GFP_NOFS);
	while (start < end) {
		async_cow = kmalloc(sizeof(*async_cow), GFP_NOFS);
		BUG_ON(!async_cow); /* -ENOMEM */
		async_cow->inode = igrab(inode);
		async_cow->root = root;
		async_cow->locked_page = locked_page;
		async_cow->start = start;

		if (BTRFS_I(inode)->flags & BTRFS_INODE_NOCOMPRESS &&
		    !btrfs_test_opt(fs_info, FORCE_COMPRESS))
			cur_end = end;
		else
			cur_end = min(end, start + SZ_512K - 1);

		async_cow->end = cur_end;
		INIT_LIST_HEAD(&async_cow->extents);

		btrfs_init_work(&async_cow->work,
				btrfs_delalloc_helper,
				async_cow_start, async_cow_submit,
				async_cow_free);

		nr_pages = (cur_end - start + PAGE_SIZE) >>
			PAGE_SHIFT;
		atomic_add(nr_pages, &fs_info->async_delalloc_pages);

		btrfs_queue_work(fs_info->delalloc_workers, &async_cow->work);

		while (atomic_read(&fs_info->async_submit_draining) &&
		       atomic_read(&fs_info->async_delalloc_pages)) {
			wait_event(fs_info->async_submit_wait,
				   (atomic_read(&fs_info->async_delalloc_pages) ==
				    0));
		}

		*nr_written += nr_pages;
		start = cur_end + 1;
	}
	*page_started = 1;
	return 0;
}

static noinline int csum_exist_in_range(struct btrfs_fs_info *fs_info,
					u64 bytenr, u64 num_bytes)
{
	int ret;
	struct btrfs_ordered_sum *sums;
	LIST_HEAD(list);

	ret = btrfs_lookup_csums_range(fs_info->csum_root, bytenr,
				       bytenr + num_bytes - 1, &list, 0);
	if (ret == 0 && list_empty(&list))
		return 0;

	while (!list_empty(&list)) {
		sums = list_entry(list.next, struct btrfs_ordered_sum, list);
		list_del(&sums->list);
		kfree(sums);
	}
	return 1;
}

/*
 * when nowcow writeback call back.  This checks for snapshots or COW copies
 * of the extents that exist in the file, and COWs the file as required.
 *
 * If no cow copies or snapshots exist, we write directly to the existing
 * blocks on disk
 */
static noinline int run_delalloc_nocow(struct inode *inode,
				       struct page *locked_page,
			      u64 start, u64 end, int *page_started, int force,
			      unsigned long *nr_written)
{
	struct btrfs_fs_info *fs_info = btrfs_sb(inode->i_sb);
	struct btrfs_root *root = BTRFS_I(inode)->root;
	struct extent_buffer *leaf;
	struct btrfs_path *path;
	struct btrfs_file_extent_item *fi;
	struct btrfs_key found_key;
	struct extent_map *em;
	u64 cow_start;
	u64 cur_offset;
	u64 extent_end;
	u64 extent_offset;
	u64 disk_bytenr;
	u64 num_bytes;
	u64 disk_num_bytes;
	u64 ram_bytes;
	int extent_type;
	int ret, err;
	int type;
	int nocow;
	int check_prev = 1;
	bool nolock;
	u64 ino = btrfs_ino(BTRFS_I(inode));

	path = btrfs_alloc_path();
	if (!path) {
		extent_clear_unlock_delalloc(inode, start, end, end,
					     locked_page,
					     EXTENT_LOCKED | EXTENT_DELALLOC |
					     EXTENT_DO_ACCOUNTING |
					     EXTENT_DEFRAG, PAGE_UNLOCK |
					     PAGE_CLEAR_DIRTY |
					     PAGE_SET_WRITEBACK |
					     PAGE_END_WRITEBACK);
		return -ENOMEM;
	}

	nolock = btrfs_is_free_space_inode(BTRFS_I(inode));

	cow_start = (u64)-1;
	cur_offset = start;
	while (1) {
		ret = btrfs_lookup_file_extent(NULL, root, path, ino,
					       cur_offset, 0);
		if (ret < 0)
			goto error;
		if (ret > 0 && path->slots[0] > 0 && check_prev) {
			leaf = path->nodes[0];
			btrfs_item_key_to_cpu(leaf, &found_key,
					      path->slots[0] - 1);
			if (found_key.objectid == ino &&
			    found_key.type == BTRFS_EXTENT_DATA_KEY)
				path->slots[0]--;
		}
		check_prev = 0;
next_slot:
		leaf = path->nodes[0];
		if (path->slots[0] >= btrfs_header_nritems(leaf)) {
			ret = btrfs_next_leaf(root, path);
			if (ret < 0)
				goto error;
			if (ret > 0)
				break;
			leaf = path->nodes[0];
		}

		nocow = 0;
		disk_bytenr = 0;
		num_bytes = 0;
		btrfs_item_key_to_cpu(leaf, &found_key, path->slots[0]);

		if (found_key.objectid > ino)
			break;
		if (WARN_ON_ONCE(found_key.objectid < ino) ||
		    found_key.type < BTRFS_EXTENT_DATA_KEY) {
			path->slots[0]++;
			goto next_slot;
		}
		if (found_key.type > BTRFS_EXTENT_DATA_KEY ||
		    found_key.offset > end)
			break;

		if (found_key.offset > cur_offset) {
			extent_end = found_key.offset;
			extent_type = 0;
			goto out_check;
		}

		fi = btrfs_item_ptr(leaf, path->slots[0],
				    struct btrfs_file_extent_item);
		extent_type = btrfs_file_extent_type(leaf, fi);

		ram_bytes = btrfs_file_extent_ram_bytes(leaf, fi);
		if (extent_type == BTRFS_FILE_EXTENT_REG ||
		    extent_type == BTRFS_FILE_EXTENT_PREALLOC) {
			disk_bytenr = btrfs_file_extent_disk_bytenr(leaf, fi);
			extent_offset = btrfs_file_extent_offset(leaf, fi);
			extent_end = found_key.offset +
				btrfs_file_extent_num_bytes(leaf, fi);
			disk_num_bytes =
				btrfs_file_extent_disk_num_bytes(leaf, fi);
			if (extent_end <= start) {
				path->slots[0]++;
				goto next_slot;
			}
			if (disk_bytenr == 0)
				goto out_check;
			if (btrfs_file_extent_compression(leaf, fi) ||
			    btrfs_file_extent_encryption(leaf, fi) ||
			    btrfs_file_extent_other_encoding(leaf, fi))
				goto out_check;
			if (extent_type == BTRFS_FILE_EXTENT_REG && !force)
				goto out_check;
			if (btrfs_extent_readonly(fs_info, disk_bytenr))
				goto out_check;
			if (btrfs_cross_ref_exist(root, ino,
						  found_key.offset -
						  extent_offset, disk_bytenr))
				goto out_check;
			disk_bytenr += extent_offset;
			disk_bytenr += cur_offset - found_key.offset;
			num_bytes = min(end + 1, extent_end) - cur_offset;
			/*
			 * if there are pending snapshots for this root,
			 * we fall into common COW way.
			 */
			if (!nolock) {
				err = btrfs_start_write_no_snapshoting(root);
				if (!err)
					goto out_check;
			}
			/*
			 * force cow if csum exists in the range.
			 * this ensure that csum for a given extent are
			 * either valid or do not exist.
			 */
			if (csum_exist_in_range(fs_info, disk_bytenr,
						num_bytes)) {
				if (!nolock)
					btrfs_end_write_no_snapshoting(root);
				goto out_check;
			}
			if (!btrfs_inc_nocow_writers(fs_info, disk_bytenr)) {
				if (!nolock)
					btrfs_end_write_no_snapshoting(root);
				goto out_check;
			}
			nocow = 1;
		} else if (extent_type == BTRFS_FILE_EXTENT_INLINE) {
			extent_end = found_key.offset +
				btrfs_file_extent_inline_len(leaf,
						     path->slots[0], fi);
			extent_end = ALIGN(extent_end,
					   fs_info->sectorsize);
		} else {
			BUG_ON(1);
		}
out_check:
		if (extent_end <= start) {
			path->slots[0]++;
			if (!nolock && nocow)
				btrfs_end_write_no_snapshoting(root);
			if (nocow)
				btrfs_dec_nocow_writers(fs_info, disk_bytenr);
			goto next_slot;
		}
		if (!nocow) {
			if (cow_start == (u64)-1)
				cow_start = cur_offset;
			cur_offset = extent_end;
			if (cur_offset > end)
				break;
			path->slots[0]++;
			goto next_slot;
		}

		btrfs_release_path(path);
		if (cow_start != (u64)-1) {
			ret = cow_file_range(inode, locked_page,
					     cow_start, found_key.offset - 1,
					     end, page_started, nr_written, 1,
					     NULL);
			if (ret) {
				if (!nolock && nocow)
					btrfs_end_write_no_snapshoting(root);
				if (nocow)
					btrfs_dec_nocow_writers(fs_info,
								disk_bytenr);
				goto error;
			}
			cow_start = (u64)-1;
		}

		if (extent_type == BTRFS_FILE_EXTENT_PREALLOC) {
			u64 orig_start = found_key.offset - extent_offset;

			em = create_io_em(inode, cur_offset, num_bytes,
					  orig_start,
					  disk_bytenr, /* block_start */
					  num_bytes, /* block_len */
					  disk_num_bytes, /* orig_block_len */
					  ram_bytes, BTRFS_COMPRESS_NONE,
					  BTRFS_ORDERED_PREALLOC);
			if (IS_ERR(em)) {
				if (!nolock && nocow)
					btrfs_end_write_no_snapshoting(root);
				if (nocow)
					btrfs_dec_nocow_writers(fs_info,
								disk_bytenr);
				ret = PTR_ERR(em);
				goto error;
			}
			free_extent_map(em);
		}

		if (extent_type == BTRFS_FILE_EXTENT_PREALLOC) {
			type = BTRFS_ORDERED_PREALLOC;
		} else {
			type = BTRFS_ORDERED_NOCOW;
		}

		ret = btrfs_add_ordered_extent(inode, cur_offset, disk_bytenr,
					       num_bytes, num_bytes, type);
		if (nocow)
			btrfs_dec_nocow_writers(fs_info, disk_bytenr);
		BUG_ON(ret); /* -ENOMEM */

		if (root->root_key.objectid ==
		    BTRFS_DATA_RELOC_TREE_OBJECTID)
			/*
			 * Error handled later, as we must prevent
			 * extent_clear_unlock_delalloc() in error handler
			 * from freeing metadata of created ordered extent.
			 */
			ret = btrfs_reloc_clone_csums(inode, cur_offset,
						      num_bytes);

		extent_clear_unlock_delalloc(inode, cur_offset,
					     cur_offset + num_bytes - 1, end,
					     locked_page, EXTENT_LOCKED |
					     EXTENT_DELALLOC |
					     EXTENT_CLEAR_DATA_RESV,
					     PAGE_UNLOCK | PAGE_SET_PRIVATE2);

		if (!nolock && nocow)
			btrfs_end_write_no_snapshoting(root);
		cur_offset = extent_end;

		/*
		 * btrfs_reloc_clone_csums() error, now we're OK to call error
		 * handler, as metadata for created ordered extent will only
		 * be freed by btrfs_finish_ordered_io().
		 */
		if (ret)
			goto error;
		if (cur_offset > end)
			break;
	}
	btrfs_release_path(path);

	if (cur_offset <= end && cow_start == (u64)-1) {
		cow_start = cur_offset;
		cur_offset = end;
	}

	if (cow_start != (u64)-1) {
		ret = cow_file_range(inode, locked_page, cow_start, end, end,
				     page_started, nr_written, 1, NULL);
		if (ret)
			goto error;
	}

error:
	if (ret && cur_offset < end)
		extent_clear_unlock_delalloc(inode, cur_offset, end, end,
					     locked_page, EXTENT_LOCKED |
					     EXTENT_DELALLOC | EXTENT_DEFRAG |
					     EXTENT_DO_ACCOUNTING, PAGE_UNLOCK |
					     PAGE_CLEAR_DIRTY |
					     PAGE_SET_WRITEBACK |
					     PAGE_END_WRITEBACK);
	btrfs_free_path(path);
	return ret;
}

static inline int need_force_cow(struct inode *inode, u64 start, u64 end)
{

	if (!(BTRFS_I(inode)->flags & BTRFS_INODE_NODATACOW) &&
	    !(BTRFS_I(inode)->flags & BTRFS_INODE_PREALLOC))
		return 0;

	/*
	 * @defrag_bytes is a hint value, no spinlock held here,
	 * if is not zero, it means the file is defragging.
	 * Force cow if given extent needs to be defragged.
	 */
	if (BTRFS_I(inode)->defrag_bytes &&
	    test_range_bit(&BTRFS_I(inode)->io_tree, start, end,
			   EXTENT_DEFRAG, 0, NULL))
		return 1;

	return 0;
}

/*
 * extent_io.c call back to do delayed allocation processing
 */
static int run_delalloc_range(void *private_data, struct page *locked_page,
			      u64 start, u64 end, int *page_started,
			      unsigned long *nr_written)
{
	struct inode *inode = private_data;
	int ret;
	int force_cow = need_force_cow(inode, start, end);

	if (BTRFS_I(inode)->flags & BTRFS_INODE_NODATACOW && !force_cow) {
		ret = run_delalloc_nocow(inode, locked_page, start, end,
					 page_started, 1, nr_written);
	} else if (BTRFS_I(inode)->flags & BTRFS_INODE_PREALLOC && !force_cow) {
		ret = run_delalloc_nocow(inode, locked_page, start, end,
					 page_started, 0, nr_written);
	} else if (!inode_need_compress(inode)) {
		ret = cow_file_range(inode, locked_page, start, end, end,
				      page_started, nr_written, 1, NULL);
	} else {
		set_bit(BTRFS_INODE_HAS_ASYNC_EXTENT,
			&BTRFS_I(inode)->runtime_flags);
		ret = cow_file_range_async(inode, locked_page, start, end,
					   page_started, nr_written);
	}
	if (ret)
		btrfs_cleanup_ordered_extents(inode, start, end - start + 1);
	return ret;
}

static void btrfs_split_extent_hook(void *private_data,
				    struct extent_state *orig, u64 split)
{
	struct inode *inode = private_data;
	u64 size;

	/* not delalloc, ignore it */
	if (!(orig->state & EXTENT_DELALLOC))
		return;

	size = orig->end - orig->start + 1;
	if (size > BTRFS_MAX_EXTENT_SIZE) {
		u32 num_extents;
		u64 new_size;

		/*
		 * See the explanation in btrfs_merge_extent_hook, the same
		 * applies here, just in reverse.
		 */
		new_size = orig->end - split + 1;
		num_extents = count_max_extents(new_size);
		new_size = split - orig->start;
		num_extents += count_max_extents(new_size);
		if (count_max_extents(size) >= num_extents)
			return;
	}

	spin_lock(&BTRFS_I(inode)->lock);
	BTRFS_I(inode)->outstanding_extents++;
	spin_unlock(&BTRFS_I(inode)->lock);
}

/*
 * extent_io.c merge_extent_hook, used to track merged delayed allocation
 * extents so we can keep track of new extents that are just merged onto old
 * extents, such as when we are doing sequential writes, so we can properly
 * account for the metadata space we'll need.
 */
static void btrfs_merge_extent_hook(void *private_data,
				    struct extent_state *new,
				    struct extent_state *other)
{
	struct inode *inode = private_data;
	u64 new_size, old_size;
	u32 num_extents;

	/* not delalloc, ignore it */
	if (!(other->state & EXTENT_DELALLOC))
		return;

	if (new->start > other->start)
		new_size = new->end - other->start + 1;
	else
		new_size = other->end - new->start + 1;

	/* we're not bigger than the max, unreserve the space and go */
	if (new_size <= BTRFS_MAX_EXTENT_SIZE) {
		spin_lock(&BTRFS_I(inode)->lock);
		BTRFS_I(inode)->outstanding_extents--;
		spin_unlock(&BTRFS_I(inode)->lock);
		return;
	}

	/*
	 * We have to add up either side to figure out how many extents were
	 * accounted for before we merged into one big extent.  If the number of
	 * extents we accounted for is <= the amount we need for the new range
	 * then we can return, otherwise drop.  Think of it like this
	 *
	 * [ 4k][MAX_SIZE]
	 *
	 * So we've grown the extent by a MAX_SIZE extent, this would mean we
	 * need 2 outstanding extents, on one side we have 1 and the other side
	 * we have 1 so they are == and we can return.  But in this case
	 *
	 * [MAX_SIZE+4k][MAX_SIZE+4k]
	 *
	 * Each range on their own accounts for 2 extents, but merged together
	 * they are only 3 extents worth of accounting, so we need to drop in
	 * this case.
	 */
	old_size = other->end - other->start + 1;
	num_extents = count_max_extents(old_size);
	old_size = new->end - new->start + 1;
	num_extents += count_max_extents(old_size);
	if (count_max_extents(new_size) >= num_extents)
		return;

	spin_lock(&BTRFS_I(inode)->lock);
	BTRFS_I(inode)->outstanding_extents--;
	spin_unlock(&BTRFS_I(inode)->lock);
}

static void btrfs_add_delalloc_inodes(struct btrfs_root *root,
				      struct inode *inode)
{
	struct btrfs_fs_info *fs_info = btrfs_sb(inode->i_sb);

	spin_lock(&root->delalloc_lock);
	if (list_empty(&BTRFS_I(inode)->delalloc_inodes)) {
		list_add_tail(&BTRFS_I(inode)->delalloc_inodes,
			      &root->delalloc_inodes);
		set_bit(BTRFS_INODE_IN_DELALLOC_LIST,
			&BTRFS_I(inode)->runtime_flags);
		root->nr_delalloc_inodes++;
		if (root->nr_delalloc_inodes == 1) {
			spin_lock(&fs_info->delalloc_root_lock);
			BUG_ON(!list_empty(&root->delalloc_root));
			list_add_tail(&root->delalloc_root,
				      &fs_info->delalloc_roots);
			spin_unlock(&fs_info->delalloc_root_lock);
		}
	}
	spin_unlock(&root->delalloc_lock);
}

static void btrfs_del_delalloc_inode(struct btrfs_root *root,
				     struct btrfs_inode *inode)
{
	struct btrfs_fs_info *fs_info = btrfs_sb(inode->vfs_inode.i_sb);

	spin_lock(&root->delalloc_lock);
	if (!list_empty(&inode->delalloc_inodes)) {
		list_del_init(&inode->delalloc_inodes);
		clear_bit(BTRFS_INODE_IN_DELALLOC_LIST,
			  &inode->runtime_flags);
		root->nr_delalloc_inodes--;
		if (!root->nr_delalloc_inodes) {
			spin_lock(&fs_info->delalloc_root_lock);
			BUG_ON(list_empty(&root->delalloc_root));
			list_del_init(&root->delalloc_root);
			spin_unlock(&fs_info->delalloc_root_lock);
		}
	}
	spin_unlock(&root->delalloc_lock);
}

/*
 * extent_io.c set_bit_hook, used to track delayed allocation
 * bytes in this file, and to maintain the list of inodes that
 * have pending delalloc work to be done.
 */
static void btrfs_set_bit_hook(void *private_data,
			       struct extent_state *state, unsigned *bits)
{
	struct inode *inode = private_data;

	struct btrfs_fs_info *fs_info = btrfs_sb(inode->i_sb);

	if ((*bits & EXTENT_DEFRAG) && !(*bits & EXTENT_DELALLOC))
		WARN_ON(1);
	/*
	 * set_bit and clear bit hooks normally require _irqsave/restore
	 * but in this case, we are only testing for the DELALLOC
	 * bit, which is only set or cleared with irqs on
	 */
	if (!(state->state & EXTENT_DELALLOC) && (*bits & EXTENT_DELALLOC)) {
		struct btrfs_root *root = BTRFS_I(inode)->root;
		u64 len = state->end + 1 - state->start;
		bool do_list = !btrfs_is_free_space_inode(BTRFS_I(inode));

		if (*bits & EXTENT_FIRST_DELALLOC) {
			*bits &= ~EXTENT_FIRST_DELALLOC;
		} else {
			spin_lock(&BTRFS_I(inode)->lock);
			BTRFS_I(inode)->outstanding_extents++;
			spin_unlock(&BTRFS_I(inode)->lock);
		}

		/* For sanity tests */
		if (btrfs_is_testing(fs_info))
			return;

		__percpu_counter_add(&fs_info->delalloc_bytes, len,
				     fs_info->delalloc_batch);
		spin_lock(&BTRFS_I(inode)->lock);
		BTRFS_I(inode)->delalloc_bytes += len;
		if (*bits & EXTENT_DEFRAG)
			BTRFS_I(inode)->defrag_bytes += len;
		if (do_list && !test_bit(BTRFS_INODE_IN_DELALLOC_LIST,
					 &BTRFS_I(inode)->runtime_flags))
			btrfs_add_delalloc_inodes(root, inode);
		spin_unlock(&BTRFS_I(inode)->lock);
	}

	if (!(state->state & EXTENT_DELALLOC_NEW) &&
	    (*bits & EXTENT_DELALLOC_NEW)) {
		spin_lock(&BTRFS_I(inode)->lock);
		BTRFS_I(inode)->new_delalloc_bytes += state->end + 1 -
			state->start;
		spin_unlock(&BTRFS_I(inode)->lock);
	}
}

/*
 * extent_io.c clear_bit_hook, see set_bit_hook for why
 */
static void btrfs_clear_bit_hook(void *private_data,
				 struct extent_state *state,
				 unsigned *bits)
{
	struct btrfs_inode *inode = BTRFS_I((struct inode *)private_data);
	struct btrfs_fs_info *fs_info = btrfs_sb(inode->vfs_inode.i_sb);
	u64 len = state->end + 1 - state->start;
	u32 num_extents = count_max_extents(len);

	spin_lock(&inode->lock);
	if ((state->state & EXTENT_DEFRAG) && (*bits & EXTENT_DEFRAG))
		inode->defrag_bytes -= len;
	spin_unlock(&inode->lock);

	/*
	 * set_bit and clear bit hooks normally require _irqsave/restore
	 * but in this case, we are only testing for the DELALLOC
	 * bit, which is only set or cleared with irqs on
	 */
	if ((state->state & EXTENT_DELALLOC) && (*bits & EXTENT_DELALLOC)) {
		struct btrfs_root *root = inode->root;
		bool do_list = !btrfs_is_free_space_inode(inode);

		if (*bits & EXTENT_FIRST_DELALLOC) {
			*bits &= ~EXTENT_FIRST_DELALLOC;
		} else if (!(*bits & EXTENT_CLEAR_META_RESV)) {
			spin_lock(&inode->lock);
			inode->outstanding_extents -= num_extents;
			spin_unlock(&inode->lock);
		}

		/*
		 * We don't reserve metadata space for space cache inodes so we
		 * don't need to call dellalloc_release_metadata if there is an
		 * error.
		 */
		if (*bits & EXTENT_CLEAR_META_RESV &&
		    root != fs_info->tree_root)
			btrfs_delalloc_release_metadata(inode, len);

		/* For sanity tests. */
		if (btrfs_is_testing(fs_info))
			return;

		if (root->root_key.objectid != BTRFS_DATA_RELOC_TREE_OBJECTID &&
		    do_list && !(state->state & EXTENT_NORESERVE) &&
		    (*bits & EXTENT_CLEAR_DATA_RESV))
			btrfs_free_reserved_data_space_noquota(
					&inode->vfs_inode,
					state->start, len);

		__percpu_counter_add(&fs_info->delalloc_bytes, -len,
				     fs_info->delalloc_batch);
		spin_lock(&inode->lock);
		inode->delalloc_bytes -= len;
		if (do_list && inode->delalloc_bytes == 0 &&
		    test_bit(BTRFS_INODE_IN_DELALLOC_LIST,
					&inode->runtime_flags))
			btrfs_del_delalloc_inode(root, inode);
		spin_unlock(&inode->lock);
	}

	if ((state->state & EXTENT_DELALLOC_NEW) &&
	    (*bits & EXTENT_DELALLOC_NEW)) {
		spin_lock(&inode->lock);
		ASSERT(inode->new_delalloc_bytes >= len);
		inode->new_delalloc_bytes -= len;
		spin_unlock(&inode->lock);
	}
}

/*
 * extent_io.c merge_bio_hook, this must check the chunk tree to make sure
 * we don't create bios that span stripes or chunks
 *
 * return 1 if page cannot be merged to bio
 * return 0 if page can be merged to bio
 * return error otherwise
 */
int btrfs_merge_bio_hook(struct page *page, unsigned long offset,
			 size_t size, struct bio *bio,
			 unsigned long bio_flags)
{
	struct inode *inode = page->mapping->host;
	struct btrfs_fs_info *fs_info = btrfs_sb(inode->i_sb);
	u64 logical = (u64)bio->bi_iter.bi_sector << 9;
	u64 length = 0;
	u64 map_length;
	int ret;

	if (bio_flags & EXTENT_BIO_COMPRESSED)
		return 0;

	length = bio->bi_iter.bi_size;
	map_length = length;
	ret = btrfs_map_block(fs_info, btrfs_op(bio), logical, &map_length,
			      NULL, 0);
	if (ret < 0)
		return ret;
	if (map_length < length + size)
		return 1;
	return 0;
}

/*
 * in order to insert checksums into the metadata in large chunks,
 * we wait until bio submission time.   All the pages in the bio are
 * checksummed and sums are attached onto the ordered extent record.
 *
 * At IO completion time the cums attached on the ordered extent record
 * are inserted into the btree
 */
static int __btrfs_submit_bio_start(void *private_data, struct bio *bio,
				    int mirror_num, unsigned long bio_flags,
				    u64 bio_offset)
{
	struct inode *inode = private_data;
	int ret = 0;

	ret = btrfs_csum_one_bio(inode, bio, 0, 0);
	BUG_ON(ret); /* -ENOMEM */
	return 0;
}

/*
 * in order to insert checksums into the metadata in large chunks,
 * we wait until bio submission time.   All the pages in the bio are
 * checksummed and sums are attached onto the ordered extent record.
 *
 * At IO completion time the cums attached on the ordered extent record
 * are inserted into the btree
 */
static int __btrfs_submit_bio_done(void *private_data, struct bio *bio,
			  int mirror_num, unsigned long bio_flags,
			  u64 bio_offset)
{
	struct inode *inode = private_data;
	struct btrfs_fs_info *fs_info = btrfs_sb(inode->i_sb);
	int ret;

	ret = btrfs_map_bio(fs_info, bio, mirror_num, 1);
	if (ret) {
		bio->bi_error = ret;
		bio_endio(bio);
	}
	return ret;
}

/*
 * extent_io.c submission hook. This does the right thing for csum calculation
 * on write, or reading the csums from the tree before a read
 */
static int btrfs_submit_bio_hook(void *private_data, struct bio *bio,
				 int mirror_num, unsigned long bio_flags,
				 u64 bio_offset)
{
	struct inode *inode = private_data;
	struct btrfs_fs_info *fs_info = btrfs_sb(inode->i_sb);
	struct btrfs_root *root = BTRFS_I(inode)->root;
	enum btrfs_wq_endio_type metadata = BTRFS_WQ_ENDIO_DATA;
	int ret = 0;
	int skip_sum;
	int async = !atomic_read(&BTRFS_I(inode)->sync_writers);

	skip_sum = BTRFS_I(inode)->flags & BTRFS_INODE_NODATASUM;

	if (btrfs_is_free_space_inode(BTRFS_I(inode)))
		metadata = BTRFS_WQ_ENDIO_FREE_SPACE;

	if (bio_op(bio) != REQ_OP_WRITE) {
		ret = btrfs_bio_wq_end_io(fs_info, bio, metadata);
		if (ret)
			goto out;

		if (bio_flags & EXTENT_BIO_COMPRESSED) {
			ret = btrfs_submit_compressed_read(inode, bio,
							   mirror_num,
							   bio_flags);
			goto out;
		} else if (!skip_sum) {
			ret = btrfs_lookup_bio_sums(inode, bio, NULL);
			if (ret)
				goto out;
		}
		goto mapit;
	} else if (async && !skip_sum) {
		/* csum items have already been cloned */
		if (root->root_key.objectid == BTRFS_DATA_RELOC_TREE_OBJECTID)
			goto mapit;
		/* we're doing a write, do the async checksumming */
		ret = btrfs_wq_submit_bio(fs_info, bio, mirror_num, bio_flags,
					  bio_offset, inode,
					  __btrfs_submit_bio_start,
					  __btrfs_submit_bio_done);
		goto out;
	} else if (!skip_sum) {
		ret = btrfs_csum_one_bio(inode, bio, 0, 0);
		if (ret)
			goto out;
	}

mapit:
	ret = btrfs_map_bio(fs_info, bio, mirror_num, 0);

out:
	if (ret < 0) {
		bio->bi_error = ret;
		bio_endio(bio);
	}
	return ret;
}

/*
 * given a list of ordered sums record them in the inode.  This happens
 * at IO completion time based on sums calculated at bio submission time.
 */
static noinline int add_pending_csums(struct btrfs_trans_handle *trans,
			     struct inode *inode, struct list_head *list)
{
	struct btrfs_ordered_sum *sum;

	list_for_each_entry(sum, list, list) {
		trans->adding_csums = 1;
		btrfs_csum_file_blocks(trans,
		       BTRFS_I(inode)->root->fs_info->csum_root, sum);
		trans->adding_csums = 0;
	}
	return 0;
}

int btrfs_set_extent_delalloc(struct inode *inode, u64 start, u64 end,
			      struct extent_state **cached_state, int dedupe)
{
	WARN_ON((end & (PAGE_SIZE - 1)) == 0);
	return set_extent_delalloc(&BTRFS_I(inode)->io_tree, start, end,
				   cached_state);
}

/* see btrfs_writepage_start_hook for details on why this is required */
struct btrfs_writepage_fixup {
	struct page *page;
	struct btrfs_work work;
};

static void btrfs_writepage_fixup_worker(struct btrfs_work *work)
{
	struct btrfs_writepage_fixup *fixup;
	struct btrfs_ordered_extent *ordered;
	struct extent_state *cached_state = NULL;
	struct extent_changeset *data_reserved = NULL;
	struct page *page;
	struct inode *inode;
	u64 page_start;
	u64 page_end;
	int ret;

	fixup = container_of(work, struct btrfs_writepage_fixup, work);
	page = fixup->page;
again:
	lock_page(page);
	if (!page->mapping || !PageDirty(page) || !PageChecked(page)) {
		ClearPageChecked(page);
		goto out_page;
	}

	inode = page->mapping->host;
	page_start = page_offset(page);
	page_end = page_offset(page) + PAGE_SIZE - 1;

	lock_extent_bits(&BTRFS_I(inode)->io_tree, page_start, page_end,
			 &cached_state);

	/* already ordered? We're done */
	if (PagePrivate2(page))
		goto out;

	ordered = btrfs_lookup_ordered_range(BTRFS_I(inode), page_start,
					PAGE_SIZE);
	if (ordered) {
		unlock_extent_cached(&BTRFS_I(inode)->io_tree, page_start,
				     page_end, &cached_state, GFP_NOFS);
		unlock_page(page);
		btrfs_start_ordered_extent(inode, ordered, 1);
		btrfs_put_ordered_extent(ordered);
		goto again;
	}

	ret = btrfs_delalloc_reserve_space(inode, &data_reserved, page_start,
					   PAGE_SIZE);
	if (ret) {
		mapping_set_error(page->mapping, ret);
		end_extent_writepage(page, ret, page_start, page_end);
		ClearPageChecked(page);
		goto out;
	 }

	btrfs_set_extent_delalloc(inode, page_start, page_end, &cached_state,
				  0);
	ClearPageChecked(page);
	set_page_dirty(page);
out:
	unlock_extent_cached(&BTRFS_I(inode)->io_tree, page_start, page_end,
			     &cached_state, GFP_NOFS);
out_page:
	unlock_page(page);
	put_page(page);
	kfree(fixup);
	extent_changeset_free(data_reserved);
}

/*
 * There are a few paths in the higher layers of the kernel that directly
 * set the page dirty bit without asking the filesystem if it is a
 * good idea.  This causes problems because we want to make sure COW
 * properly happens and the data=ordered rules are followed.
 *
 * In our case any range that doesn't have the ORDERED bit set
 * hasn't been properly setup for IO.  We kick off an async process
 * to fix it up.  The async helper will wait for ordered extents, set
 * the delalloc bit and make it safe to write the page.
 */
static int btrfs_writepage_start_hook(struct page *page, u64 start, u64 end)
{
	struct inode *inode = page->mapping->host;
	struct btrfs_fs_info *fs_info = btrfs_sb(inode->i_sb);
	struct btrfs_writepage_fixup *fixup;

	/* this page is properly in the ordered list */
	if (TestClearPagePrivate2(page))
		return 0;

	if (PageChecked(page))
		return -EAGAIN;

	fixup = kzalloc(sizeof(*fixup), GFP_NOFS);
	if (!fixup)
		return -EAGAIN;

	SetPageChecked(page);
	get_page(page);
	btrfs_init_work(&fixup->work, btrfs_fixup_helper,
			btrfs_writepage_fixup_worker, NULL, NULL);
	fixup->page = page;
	btrfs_queue_work(fs_info->fixup_workers, &fixup->work);
	return -EBUSY;
}

static int insert_reserved_file_extent(struct btrfs_trans_handle *trans,
				       struct inode *inode, u64 file_pos,
				       u64 disk_bytenr, u64 disk_num_bytes,
				       u64 num_bytes, u64 ram_bytes,
				       u8 compression, u8 encryption,
				       u16 other_encoding, int extent_type)
{
	struct btrfs_root *root = BTRFS_I(inode)->root;
	struct btrfs_file_extent_item *fi;
	struct btrfs_path *path;
	struct extent_buffer *leaf;
	struct btrfs_key ins;
	u64 qg_released;
	int extent_inserted = 0;
	int ret;

	path = btrfs_alloc_path();
	if (!path)
		return -ENOMEM;

	/*
	 * we may be replacing one extent in the tree with another.
	 * The new extent is pinned in the extent map, and we don't want
	 * to drop it from the cache until it is completely in the btree.
	 *
	 * So, tell btrfs_drop_extents to leave this extent in the cache.
	 * the caller is expected to unpin it and allow it to be merged
	 * with the others.
	 */
	ret = __btrfs_drop_extents(trans, root, inode, path, file_pos,
				   file_pos + num_bytes, NULL, 0,
				   1, sizeof(*fi), &extent_inserted);
	if (ret)
		goto out;

	if (!extent_inserted) {
		ins.objectid = btrfs_ino(BTRFS_I(inode));
		ins.offset = file_pos;
		ins.type = BTRFS_EXTENT_DATA_KEY;

		path->leave_spinning = 1;
		ret = btrfs_insert_empty_item(trans, root, path, &ins,
					      sizeof(*fi));
		if (ret)
			goto out;
	}
	leaf = path->nodes[0];
	fi = btrfs_item_ptr(leaf, path->slots[0],
			    struct btrfs_file_extent_item);
	btrfs_set_file_extent_generation(leaf, fi, trans->transid);
	btrfs_set_file_extent_type(leaf, fi, extent_type);
	btrfs_set_file_extent_disk_bytenr(leaf, fi, disk_bytenr);
	btrfs_set_file_extent_disk_num_bytes(leaf, fi, disk_num_bytes);
	btrfs_set_file_extent_offset(leaf, fi, 0);
	btrfs_set_file_extent_num_bytes(leaf, fi, num_bytes);
	btrfs_set_file_extent_ram_bytes(leaf, fi, ram_bytes);
	btrfs_set_file_extent_compression(leaf, fi, compression);
	btrfs_set_file_extent_encryption(leaf, fi, encryption);
	btrfs_set_file_extent_other_encoding(leaf, fi, other_encoding);

	btrfs_mark_buffer_dirty(leaf);
	btrfs_release_path(path);

	inode_add_bytes(inode, num_bytes);

	ins.objectid = disk_bytenr;
	ins.offset = disk_num_bytes;
	ins.type = BTRFS_EXTENT_ITEM_KEY;

	/*
	 * Release the reserved range from inode dirty range map, as it is
	 * already moved into delayed_ref_head
	 */
	ret = btrfs_qgroup_release_data(inode, file_pos, ram_bytes);
	if (ret < 0)
		goto out;
	qg_released = ret;
	ret = btrfs_alloc_reserved_file_extent(trans, root->root_key.objectid,
			btrfs_ino(BTRFS_I(inode)), file_pos, qg_released, &ins);
out:
	btrfs_free_path(path);

	return ret;
}

/* snapshot-aware defrag */
struct sa_defrag_extent_backref {
	struct rb_node node;
	struct old_sa_defrag_extent *old;
	u64 root_id;
	u64 inum;
	u64 file_pos;
	u64 extent_offset;
	u64 num_bytes;
	u64 generation;
};

struct old_sa_defrag_extent {
	struct list_head list;
	struct new_sa_defrag_extent *new;

	u64 extent_offset;
	u64 bytenr;
	u64 offset;
	u64 len;
	int count;
};

struct new_sa_defrag_extent {
	struct rb_root root;
	struct list_head head;
	struct btrfs_path *path;
	struct inode *inode;
	u64 file_pos;
	u64 len;
	u64 bytenr;
	u64 disk_len;
	u8 compress_type;
};

static int backref_comp(struct sa_defrag_extent_backref *b1,
			struct sa_defrag_extent_backref *b2)
{
	if (b1->root_id < b2->root_id)
		return -1;
	else if (b1->root_id > b2->root_id)
		return 1;

	if (b1->inum < b2->inum)
		return -1;
	else if (b1->inum > b2->inum)
		return 1;

	if (b1->file_pos < b2->file_pos)
		return -1;
	else if (b1->file_pos > b2->file_pos)
		return 1;

	/*
	 * [------------------------------] ===> (a range of space)
	 *     |<--->|   |<---->| =============> (fs/file tree A)
	 * |<---------------------------->| ===> (fs/file tree B)
	 *
	 * A range of space can refer to two file extents in one tree while
	 * refer to only one file extent in another tree.
	 *
	 * So we may process a disk offset more than one time(two extents in A)
	 * and locate at the same extent(one extent in B), then insert two same
	 * backrefs(both refer to the extent in B).
	 */
	return 0;
}

static void backref_insert(struct rb_root *root,
			   struct sa_defrag_extent_backref *backref)
{
	struct rb_node **p = &root->rb_node;
	struct rb_node *parent = NULL;
	struct sa_defrag_extent_backref *entry;
	int ret;

	while (*p) {
		parent = *p;
		entry = rb_entry(parent, struct sa_defrag_extent_backref, node);

		ret = backref_comp(backref, entry);
		if (ret < 0)
			p = &(*p)->rb_left;
		else
			p = &(*p)->rb_right;
	}

	rb_link_node(&backref->node, parent, p);
	rb_insert_color(&backref->node, root);
}

/*
 * Note the backref might has changed, and in this case we just return 0.
 */
static noinline int record_one_backref(u64 inum, u64 offset, u64 root_id,
				       void *ctx)
{
	struct btrfs_file_extent_item *extent;
	struct old_sa_defrag_extent *old = ctx;
	struct new_sa_defrag_extent *new = old->new;
	struct btrfs_path *path = new->path;
	struct btrfs_key key;
	struct btrfs_root *root;
	struct sa_defrag_extent_backref *backref;
	struct extent_buffer *leaf;
	struct inode *inode = new->inode;
	struct btrfs_fs_info *fs_info = btrfs_sb(inode->i_sb);
	int slot;
	int ret;
	u64 extent_offset;
	u64 num_bytes;

	if (BTRFS_I(inode)->root->root_key.objectid == root_id &&
	    inum == btrfs_ino(BTRFS_I(inode)))
		return 0;

	key.objectid = root_id;
	key.type = BTRFS_ROOT_ITEM_KEY;
	key.offset = (u64)-1;

	root = btrfs_read_fs_root_no_name(fs_info, &key);
	if (IS_ERR(root)) {
		if (PTR_ERR(root) == -ENOENT)
			return 0;
		WARN_ON(1);
		btrfs_debug(fs_info, "inum=%llu, offset=%llu, root_id=%llu",
			 inum, offset, root_id);
		return PTR_ERR(root);
	}

	key.objectid = inum;
	key.type = BTRFS_EXTENT_DATA_KEY;
	if (offset > (u64)-1 << 32)
		key.offset = 0;
	else
		key.offset = offset;

	ret = btrfs_search_slot(NULL, root, &key, path, 0, 0);
	if (WARN_ON(ret < 0))
		return ret;
	ret = 0;

	while (1) {
		cond_resched();

		leaf = path->nodes[0];
		slot = path->slots[0];

		if (slot >= btrfs_header_nritems(leaf)) {
			ret = btrfs_next_leaf(root, path);
			if (ret < 0) {
				goto out;
			} else if (ret > 0) {
				ret = 0;
				goto out;
			}
			continue;
		}

		path->slots[0]++;

		btrfs_item_key_to_cpu(leaf, &key, slot);

		if (key.objectid > inum)
			goto out;

		if (key.objectid < inum || key.type != BTRFS_EXTENT_DATA_KEY)
			continue;

		extent = btrfs_item_ptr(leaf, slot,
					struct btrfs_file_extent_item);

		if (btrfs_file_extent_disk_bytenr(leaf, extent) != old->bytenr)
			continue;

		/*
		 * 'offset' refers to the exact key.offset,
		 * NOT the 'offset' field in btrfs_extent_data_ref, ie.
		 * (key.offset - extent_offset).
		 */
		if (key.offset != offset)
			continue;

		extent_offset = btrfs_file_extent_offset(leaf, extent);
		num_bytes = btrfs_file_extent_num_bytes(leaf, extent);

		if (extent_offset >= old->extent_offset + old->offset +
		    old->len || extent_offset + num_bytes <=
		    old->extent_offset + old->offset)
			continue;
		break;
	}

	backref = kmalloc(sizeof(*backref), GFP_NOFS);
	if (!backref) {
		ret = -ENOENT;
		goto out;
	}

	backref->root_id = root_id;
	backref->inum = inum;
	backref->file_pos = offset;
	backref->num_bytes = num_bytes;
	backref->extent_offset = extent_offset;
	backref->generation = btrfs_file_extent_generation(leaf, extent);
	backref->old = old;
	backref_insert(&new->root, backref);
	old->count++;
out:
	btrfs_release_path(path);
	WARN_ON(ret);
	return ret;
}

static noinline bool record_extent_backrefs(struct btrfs_path *path,
				   struct new_sa_defrag_extent *new)
{
	struct btrfs_fs_info *fs_info = btrfs_sb(new->inode->i_sb);
	struct old_sa_defrag_extent *old, *tmp;
	int ret;

	new->path = path;

	list_for_each_entry_safe(old, tmp, &new->head, list) {
		ret = iterate_inodes_from_logical(old->bytenr +
						  old->extent_offset, fs_info,
						  path, record_one_backref,
						  old);
		if (ret < 0 && ret != -ENOENT)
			return false;

		/* no backref to be processed for this extent */
		if (!old->count) {
			list_del(&old->list);
			kfree(old);
		}
	}

	if (list_empty(&new->head))
		return false;

	return true;
}

static int relink_is_mergable(struct extent_buffer *leaf,
			      struct btrfs_file_extent_item *fi,
			      struct new_sa_defrag_extent *new)
{
	if (btrfs_file_extent_disk_bytenr(leaf, fi) != new->bytenr)
		return 0;

	if (btrfs_file_extent_type(leaf, fi) != BTRFS_FILE_EXTENT_REG)
		return 0;

	if (btrfs_file_extent_compression(leaf, fi) != new->compress_type)
		return 0;

	if (btrfs_file_extent_encryption(leaf, fi) ||
	    btrfs_file_extent_other_encoding(leaf, fi))
		return 0;

	return 1;
}

/*
 * Note the backref might has changed, and in this case we just return 0.
 */
static noinline int relink_extent_backref(struct btrfs_path *path,
				 struct sa_defrag_extent_backref *prev,
				 struct sa_defrag_extent_backref *backref)
{
	struct btrfs_file_extent_item *extent;
	struct btrfs_file_extent_item *item;
	struct btrfs_ordered_extent *ordered;
	struct btrfs_trans_handle *trans;
	struct btrfs_root *root;
	struct btrfs_key key;
	struct extent_buffer *leaf;
	struct old_sa_defrag_extent *old = backref->old;
	struct new_sa_defrag_extent *new = old->new;
	struct btrfs_fs_info *fs_info = btrfs_sb(new->inode->i_sb);
	struct inode *inode;
	struct extent_state *cached = NULL;
	int ret = 0;
	u64 start;
	u64 len;
	u64 lock_start;
	u64 lock_end;
	bool merge = false;
	int index;

	if (prev && prev->root_id == backref->root_id &&
	    prev->inum == backref->inum &&
	    prev->file_pos + prev->num_bytes == backref->file_pos)
		merge = true;

	/* step 1: get root */
	key.objectid = backref->root_id;
	key.type = BTRFS_ROOT_ITEM_KEY;
	key.offset = (u64)-1;

	index = srcu_read_lock(&fs_info->subvol_srcu);

	root = btrfs_read_fs_root_no_name(fs_info, &key);
	if (IS_ERR(root)) {
		srcu_read_unlock(&fs_info->subvol_srcu, index);
		if (PTR_ERR(root) == -ENOENT)
			return 0;
		return PTR_ERR(root);
	}

	if (btrfs_root_readonly(root)) {
		srcu_read_unlock(&fs_info->subvol_srcu, index);
		return 0;
	}

	/* step 2: get inode */
	key.objectid = backref->inum;
	key.type = BTRFS_INODE_ITEM_KEY;
	key.offset = 0;

	inode = btrfs_iget(fs_info->sb, &key, root, NULL);
	if (IS_ERR(inode)) {
		srcu_read_unlock(&fs_info->subvol_srcu, index);
		return 0;
	}

	srcu_read_unlock(&fs_info->subvol_srcu, index);

	/* step 3: relink backref */
	lock_start = backref->file_pos;
	lock_end = backref->file_pos + backref->num_bytes - 1;
	lock_extent_bits(&BTRFS_I(inode)->io_tree, lock_start, lock_end,
			 &cached);

	ordered = btrfs_lookup_first_ordered_extent(inode, lock_end);
	if (ordered) {
		btrfs_put_ordered_extent(ordered);
		goto out_unlock;
	}

	trans = btrfs_join_transaction(root);
	if (IS_ERR(trans)) {
		ret = PTR_ERR(trans);
		goto out_unlock;
	}

	key.objectid = backref->inum;
	key.type = BTRFS_EXTENT_DATA_KEY;
	key.offset = backref->file_pos;

	ret = btrfs_search_slot(NULL, root, &key, path, 0, 0);
	if (ret < 0) {
		goto out_free_path;
	} else if (ret > 0) {
		ret = 0;
		goto out_free_path;
	}

	extent = btrfs_item_ptr(path->nodes[0], path->slots[0],
				struct btrfs_file_extent_item);

	if (btrfs_file_extent_generation(path->nodes[0], extent) !=
	    backref->generation)
		goto out_free_path;

	btrfs_release_path(path);

	start = backref->file_pos;
	if (backref->extent_offset < old->extent_offset + old->offset)
		start += old->extent_offset + old->offset -
			 backref->extent_offset;

	len = min(backref->extent_offset + backref->num_bytes,
		  old->extent_offset + old->offset + old->len);
	len -= max(backref->extent_offset, old->extent_offset + old->offset);

	ret = btrfs_drop_extents(trans, root, inode, start,
				 start + len, 1);
	if (ret)
		goto out_free_path;
again:
	key.objectid = btrfs_ino(BTRFS_I(inode));
	key.type = BTRFS_EXTENT_DATA_KEY;
	key.offset = start;

	path->leave_spinning = 1;
	if (merge) {
		struct btrfs_file_extent_item *fi;
		u64 extent_len;
		struct btrfs_key found_key;

		ret = btrfs_search_slot(trans, root, &key, path, 0, 1);
		if (ret < 0)
			goto out_free_path;

		path->slots[0]--;
		leaf = path->nodes[0];
		btrfs_item_key_to_cpu(leaf, &found_key, path->slots[0]);

		fi = btrfs_item_ptr(leaf, path->slots[0],
				    struct btrfs_file_extent_item);
		extent_len = btrfs_file_extent_num_bytes(leaf, fi);

		if (extent_len + found_key.offset == start &&
		    relink_is_mergable(leaf, fi, new)) {
			btrfs_set_file_extent_num_bytes(leaf, fi,
							extent_len + len);
			btrfs_mark_buffer_dirty(leaf);
			inode_add_bytes(inode, len);

			ret = 1;
			goto out_free_path;
		} else {
			merge = false;
			btrfs_release_path(path);
			goto again;
		}
	}

	ret = btrfs_insert_empty_item(trans, root, path, &key,
					sizeof(*extent));
	if (ret) {
		btrfs_abort_transaction(trans, ret);
		goto out_free_path;
	}

	leaf = path->nodes[0];
	item = btrfs_item_ptr(leaf, path->slots[0],
				struct btrfs_file_extent_item);
	btrfs_set_file_extent_disk_bytenr(leaf, item, new->bytenr);
	btrfs_set_file_extent_disk_num_bytes(leaf, item, new->disk_len);
	btrfs_set_file_extent_offset(leaf, item, start - new->file_pos);
	btrfs_set_file_extent_num_bytes(leaf, item, len);
	btrfs_set_file_extent_ram_bytes(leaf, item, new->len);
	btrfs_set_file_extent_generation(leaf, item, trans->transid);
	btrfs_set_file_extent_type(leaf, item, BTRFS_FILE_EXTENT_REG);
	btrfs_set_file_extent_compression(leaf, item, new->compress_type);
	btrfs_set_file_extent_encryption(leaf, item, 0);
	btrfs_set_file_extent_other_encoding(leaf, item, 0);

	btrfs_mark_buffer_dirty(leaf);
	inode_add_bytes(inode, len);
	btrfs_release_path(path);

	ret = btrfs_inc_extent_ref(trans, fs_info, new->bytenr,
			new->disk_len, 0,
			backref->root_id, backref->inum,
			new->file_pos);	/* start - extent_offset */
	if (ret) {
		btrfs_abort_transaction(trans, ret);
		goto out_free_path;
	}

	ret = 1;
out_free_path:
	btrfs_release_path(path);
	path->leave_spinning = 0;
	btrfs_end_transaction(trans);
out_unlock:
	unlock_extent_cached(&BTRFS_I(inode)->io_tree, lock_start, lock_end,
			     &cached, GFP_NOFS);
	iput(inode);
	return ret;
}

static void free_sa_defrag_extent(struct new_sa_defrag_extent *new)
{
	struct old_sa_defrag_extent *old, *tmp;

	if (!new)
		return;

	list_for_each_entry_safe(old, tmp, &new->head, list) {
		kfree(old);
	}
	kfree(new);
}

static void relink_file_extents(struct new_sa_defrag_extent *new)
{
	struct btrfs_fs_info *fs_info = btrfs_sb(new->inode->i_sb);
	struct btrfs_path *path;
	struct sa_defrag_extent_backref *backref;
	struct sa_defrag_extent_backref *prev = NULL;
	struct inode *inode;
	struct btrfs_root *root;
	struct rb_node *node;
	int ret;

	inode = new->inode;
	root = BTRFS_I(inode)->root;

	path = btrfs_alloc_path();
	if (!path)
		return;

	if (!record_extent_backrefs(path, new)) {
		btrfs_free_path(path);
		goto out;
	}
	btrfs_release_path(path);

	while (1) {
		node = rb_first(&new->root);
		if (!node)
			break;
		rb_erase(node, &new->root);

		backref = rb_entry(node, struct sa_defrag_extent_backref, node);

		ret = relink_extent_backref(path, prev, backref);
		WARN_ON(ret < 0);

		kfree(prev);

		if (ret == 1)
			prev = backref;
		else
			prev = NULL;
		cond_resched();
	}
	kfree(prev);

	btrfs_free_path(path);
out:
	free_sa_defrag_extent(new);

	atomic_dec(&fs_info->defrag_running);
	wake_up(&fs_info->transaction_wait);
}

static struct new_sa_defrag_extent *
record_old_file_extents(struct inode *inode,
			struct btrfs_ordered_extent *ordered)
{
	struct btrfs_fs_info *fs_info = btrfs_sb(inode->i_sb);
	struct btrfs_root *root = BTRFS_I(inode)->root;
	struct btrfs_path *path;
	struct btrfs_key key;
	struct old_sa_defrag_extent *old;
	struct new_sa_defrag_extent *new;
	int ret;

	new = kmalloc(sizeof(*new), GFP_NOFS);
	if (!new)
		return NULL;

	new->inode = inode;
	new->file_pos = ordered->file_offset;
	new->len = ordered->len;
	new->bytenr = ordered->start;
	new->disk_len = ordered->disk_len;
	new->compress_type = ordered->compress_type;
	new->root = RB_ROOT;
	INIT_LIST_HEAD(&new->head);

	path = btrfs_alloc_path();
	if (!path)
		goto out_kfree;

	key.objectid = btrfs_ino(BTRFS_I(inode));
	key.type = BTRFS_EXTENT_DATA_KEY;
	key.offset = new->file_pos;

	ret = btrfs_search_slot(NULL, root, &key, path, 0, 0);
	if (ret < 0)
		goto out_free_path;
	if (ret > 0 && path->slots[0] > 0)
		path->slots[0]--;

	/* find out all the old extents for the file range */
	while (1) {
		struct btrfs_file_extent_item *extent;
		struct extent_buffer *l;
		int slot;
		u64 num_bytes;
		u64 offset;
		u64 end;
		u64 disk_bytenr;
		u64 extent_offset;

		l = path->nodes[0];
		slot = path->slots[0];

		if (slot >= btrfs_header_nritems(l)) {
			ret = btrfs_next_leaf(root, path);
			if (ret < 0)
				goto out_free_path;
			else if (ret > 0)
				break;
			continue;
		}

		btrfs_item_key_to_cpu(l, &key, slot);

		if (key.objectid != btrfs_ino(BTRFS_I(inode)))
			break;
		if (key.type != BTRFS_EXTENT_DATA_KEY)
			break;
		if (key.offset >= new->file_pos + new->len)
			break;

		extent = btrfs_item_ptr(l, slot, struct btrfs_file_extent_item);

		num_bytes = btrfs_file_extent_num_bytes(l, extent);
		if (key.offset + num_bytes < new->file_pos)
			goto next;

		disk_bytenr = btrfs_file_extent_disk_bytenr(l, extent);
		if (!disk_bytenr)
			goto next;

		extent_offset = btrfs_file_extent_offset(l, extent);

		old = kmalloc(sizeof(*old), GFP_NOFS);
		if (!old)
			goto out_free_path;

		offset = max(new->file_pos, key.offset);
		end = min(new->file_pos + new->len, key.offset + num_bytes);

		old->bytenr = disk_bytenr;
		old->extent_offset = extent_offset;
		old->offset = offset - key.offset;
		old->len = end - offset;
		old->new = new;
		old->count = 0;
		list_add_tail(&old->list, &new->head);
next:
		path->slots[0]++;
		cond_resched();
	}

	btrfs_free_path(path);
	atomic_inc(&fs_info->defrag_running);

	return new;

out_free_path:
	btrfs_free_path(path);
out_kfree:
	free_sa_defrag_extent(new);
	return NULL;
}

static void btrfs_release_delalloc_bytes(struct btrfs_fs_info *fs_info,
					 u64 start, u64 len)
{
	struct btrfs_block_group_cache *cache;

	cache = btrfs_lookup_block_group(fs_info, start);
	ASSERT(cache);

	spin_lock(&cache->lock);
	cache->delalloc_bytes -= len;
	spin_unlock(&cache->lock);

	btrfs_put_block_group(cache);
}

/* as ordered data IO finishes, this gets called so we can finish
 * an ordered extent if the range of bytes in the file it covers are
 * fully written.
 */
static int btrfs_finish_ordered_io(struct btrfs_ordered_extent *ordered_extent)
{
	struct inode *inode = ordered_extent->inode;
	struct btrfs_fs_info *fs_info = btrfs_sb(inode->i_sb);
	struct btrfs_root *root = BTRFS_I(inode)->root;
	struct btrfs_trans_handle *trans = NULL;
	struct extent_io_tree *io_tree = &BTRFS_I(inode)->io_tree;
	struct extent_state *cached_state = NULL;
	struct new_sa_defrag_extent *new = NULL;
	int compress_type = 0;
	int ret = 0;
	u64 logical_len = ordered_extent->len;
	bool nolock;
	bool truncated = false;
	bool range_locked = false;
	bool clear_new_delalloc_bytes = false;

	if (!test_bit(BTRFS_ORDERED_NOCOW, &ordered_extent->flags) &&
	    !test_bit(BTRFS_ORDERED_PREALLOC, &ordered_extent->flags) &&
	    !test_bit(BTRFS_ORDERED_DIRECT, &ordered_extent->flags))
		clear_new_delalloc_bytes = true;

	nolock = btrfs_is_free_space_inode(BTRFS_I(inode));

	if (test_bit(BTRFS_ORDERED_IOERR, &ordered_extent->flags)) {
		ret = -EIO;
		goto out;
	}

	btrfs_free_io_failure_record(BTRFS_I(inode),
			ordered_extent->file_offset,
			ordered_extent->file_offset +
			ordered_extent->len - 1);

	if (test_bit(BTRFS_ORDERED_TRUNCATED, &ordered_extent->flags)) {
		truncated = true;
		logical_len = ordered_extent->truncated_len;
		/* Truncated the entire extent, don't bother adding */
		if (!logical_len)
			goto out;
	}

	if (test_bit(BTRFS_ORDERED_NOCOW, &ordered_extent->flags)) {
		BUG_ON(!list_empty(&ordered_extent->list)); /* Logic error */

		/*
		 * For mwrite(mmap + memset to write) case, we still reserve
		 * space for NOCOW range.
		 * As NOCOW won't cause a new delayed ref, just free the space
		 */
		btrfs_qgroup_free_data(inode, NULL, ordered_extent->file_offset,
				       ordered_extent->len);
		btrfs_ordered_update_i_size(inode, 0, ordered_extent);
		if (nolock)
			trans = btrfs_join_transaction_nolock(root);
		else
			trans = btrfs_join_transaction(root);
		if (IS_ERR(trans)) {
			ret = PTR_ERR(trans);
			trans = NULL;
			goto out;
		}
		trans->block_rsv = &fs_info->delalloc_block_rsv;
		ret = btrfs_update_inode_fallback(trans, root, inode);
		if (ret) /* -ENOMEM or corruption */
			btrfs_abort_transaction(trans, ret);
		goto out;
	}

	range_locked = true;
	lock_extent_bits(io_tree, ordered_extent->file_offset,
			 ordered_extent->file_offset + ordered_extent->len - 1,
			 &cached_state);

	ret = test_range_bit(io_tree, ordered_extent->file_offset,
			ordered_extent->file_offset + ordered_extent->len - 1,
			EXTENT_DEFRAG, 0, cached_state);
	if (ret) {
		u64 last_snapshot = btrfs_root_last_snapshot(&root->root_item);
		if (0 && last_snapshot >= BTRFS_I(inode)->generation)
			/* the inode is shared */
			new = record_old_file_extents(inode, ordered_extent);

		clear_extent_bit(io_tree, ordered_extent->file_offset,
			ordered_extent->file_offset + ordered_extent->len - 1,
			EXTENT_DEFRAG, 0, 0, &cached_state, GFP_NOFS);
	}

	if (nolock)
		trans = btrfs_join_transaction_nolock(root);
	else
		trans = btrfs_join_transaction(root);
	if (IS_ERR(trans)) {
		ret = PTR_ERR(trans);
		trans = NULL;
		goto out;
	}

	trans->block_rsv = &fs_info->delalloc_block_rsv;

	if (test_bit(BTRFS_ORDERED_COMPRESSED, &ordered_extent->flags))
		compress_type = ordered_extent->compress_type;
	if (test_bit(BTRFS_ORDERED_PREALLOC, &ordered_extent->flags)) {
		BUG_ON(compress_type);
		ret = btrfs_mark_extent_written(trans, BTRFS_I(inode),
						ordered_extent->file_offset,
						ordered_extent->file_offset +
						logical_len);
	} else {
		BUG_ON(root == fs_info->tree_root);
		ret = insert_reserved_file_extent(trans, inode,
						ordered_extent->file_offset,
						ordered_extent->start,
						ordered_extent->disk_len,
						logical_len, logical_len,
						compress_type, 0, 0,
						BTRFS_FILE_EXTENT_REG);
		if (!ret)
			btrfs_release_delalloc_bytes(fs_info,
						     ordered_extent->start,
						     ordered_extent->disk_len);
	}
	unpin_extent_cache(&BTRFS_I(inode)->extent_tree,
			   ordered_extent->file_offset, ordered_extent->len,
			   trans->transid);
	if (ret < 0) {
		btrfs_abort_transaction(trans, ret);
		goto out;
	}

	add_pending_csums(trans, inode, &ordered_extent->list);

	btrfs_ordered_update_i_size(inode, 0, ordered_extent);
	ret = btrfs_update_inode_fallback(trans, root, inode);
	if (ret) { /* -ENOMEM or corruption */
		btrfs_abort_transaction(trans, ret);
		goto out;
	}
	ret = 0;
out:
	if (range_locked || clear_new_delalloc_bytes) {
		unsigned int clear_bits = 0;

		if (range_locked)
			clear_bits |= EXTENT_LOCKED;
		if (clear_new_delalloc_bytes)
			clear_bits |= EXTENT_DELALLOC_NEW;
		clear_extent_bit(&BTRFS_I(inode)->io_tree,
				 ordered_extent->file_offset,
				 ordered_extent->file_offset +
				 ordered_extent->len - 1,
				 clear_bits,
				 (clear_bits & EXTENT_LOCKED) ? 1 : 0,
				 0, &cached_state, GFP_NOFS);
	}

	if (root != fs_info->tree_root)
		btrfs_delalloc_release_metadata(BTRFS_I(inode),
				ordered_extent->len);
	if (trans)
		btrfs_end_transaction(trans);

	if (ret || truncated) {
		u64 start, end;

		if (truncated)
			start = ordered_extent->file_offset + logical_len;
		else
			start = ordered_extent->file_offset;
		end = ordered_extent->file_offset + ordered_extent->len - 1;
		clear_extent_uptodate(io_tree, start, end, NULL, GFP_NOFS);

		/* Drop the cache for the part of the extent we didn't write. */
		btrfs_drop_extent_cache(BTRFS_I(inode), start, end, 0);

		/*
		 * If the ordered extent had an IOERR or something else went
		 * wrong we need to return the space for this ordered extent
		 * back to the allocator.  We only free the extent in the
		 * truncated case if we didn't write out the extent at all.
		 */
		if ((ret || !logical_len) &&
		    !test_bit(BTRFS_ORDERED_NOCOW, &ordered_extent->flags) &&
		    !test_bit(BTRFS_ORDERED_PREALLOC, &ordered_extent->flags))
			btrfs_free_reserved_extent(fs_info,
						   ordered_extent->start,
						   ordered_extent->disk_len, 1);
	}


	/*
	 * This needs to be done to make sure anybody waiting knows we are done
	 * updating everything for this ordered extent.
	 */
	btrfs_remove_ordered_extent(inode, ordered_extent);

	/* for snapshot-aware defrag */
	if (new) {
		if (ret) {
			free_sa_defrag_extent(new);
			atomic_dec(&fs_info->defrag_running);
		} else {
			relink_file_extents(new);
		}
	}

	/* once for us */
	btrfs_put_ordered_extent(ordered_extent);
	/* once for the tree */
	btrfs_put_ordered_extent(ordered_extent);

	return ret;
}

static void finish_ordered_fn(struct btrfs_work *work)
{
	struct btrfs_ordered_extent *ordered_extent;
	ordered_extent = container_of(work, struct btrfs_ordered_extent, work);
	btrfs_finish_ordered_io(ordered_extent);
}

static void btrfs_writepage_end_io_hook(struct page *page, u64 start, u64 end,
				struct extent_state *state, int uptodate)
{
	struct inode *inode = page->mapping->host;
	struct btrfs_fs_info *fs_info = btrfs_sb(inode->i_sb);
	struct btrfs_ordered_extent *ordered_extent = NULL;
	struct btrfs_workqueue *wq;
	btrfs_work_func_t func;

	trace_btrfs_writepage_end_io_hook(page, start, end, uptodate);

	ClearPagePrivate2(page);
	if (!btrfs_dec_test_ordered_pending(inode, &ordered_extent, start,
					    end - start + 1, uptodate))
		return;

	if (btrfs_is_free_space_inode(BTRFS_I(inode))) {
		wq = fs_info->endio_freespace_worker;
		func = btrfs_freespace_write_helper;
	} else {
		wq = fs_info->endio_write_workers;
		func = btrfs_endio_write_helper;
	}

	btrfs_init_work(&ordered_extent->work, func, finish_ordered_fn, NULL,
			NULL);
	btrfs_queue_work(wq, &ordered_extent->work);
}

static int __readpage_endio_check(struct inode *inode,
				  struct btrfs_io_bio *io_bio,
				  int icsum, struct page *page,
				  int pgoff, u64 start, size_t len)
{
	char *kaddr;
	u32 csum_expected;
	u32 csum = ~(u32)0;

	csum_expected = *(((u32 *)io_bio->csum) + icsum);

	kaddr = kmap_atomic(page);
	csum = btrfs_csum_data(kaddr + pgoff, csum,  len);
	btrfs_csum_final(csum, (u8 *)&csum);
	if (csum != csum_expected)
		goto zeroit;

	kunmap_atomic(kaddr);
	return 0;
zeroit:
	btrfs_print_data_csum_error(BTRFS_I(inode), start, csum, csum_expected,
				    io_bio->mirror_num);
	memset(kaddr + pgoff, 1, len);
	flush_dcache_page(page);
	kunmap_atomic(kaddr);
	if (csum_expected == 0)
		return 0;
	return -EIO;
}

/*
 * when reads are done, we need to check csums to verify the data is correct
 * if there's a match, we allow the bio to finish.  If not, the code in
 * extent_io.c will try to find good copies for us.
 */
static int btrfs_readpage_end_io_hook(struct btrfs_io_bio *io_bio,
				      u64 phy_offset, struct page *page,
				      u64 start, u64 end, int mirror)
{
	size_t offset = start - page_offset(page);
	struct inode *inode = page->mapping->host;
	struct extent_io_tree *io_tree = &BTRFS_I(inode)->io_tree;
	struct btrfs_root *root = BTRFS_I(inode)->root;

	if (PageChecked(page)) {
		ClearPageChecked(page);
		return 0;
	}

	if (BTRFS_I(inode)->flags & BTRFS_INODE_NODATASUM)
		return 0;

	if (root->root_key.objectid == BTRFS_DATA_RELOC_TREE_OBJECTID &&
	    test_range_bit(io_tree, start, end, EXTENT_NODATASUM, 1, NULL)) {
		clear_extent_bits(io_tree, start, end, EXTENT_NODATASUM);
		return 0;
	}

	phy_offset >>= inode->i_sb->s_blocksize_bits;
	return __readpage_endio_check(inode, io_bio, phy_offset, page, offset,
				      start, (size_t)(end - start + 1));
}

void btrfs_add_delayed_iput(struct inode *inode)
{
	struct btrfs_fs_info *fs_info = btrfs_sb(inode->i_sb);
	struct btrfs_inode *binode = BTRFS_I(inode);

	if (atomic_add_unless(&inode->i_count, -1, 1))
		return;

	spin_lock(&fs_info->delayed_iput_lock);
	if (binode->delayed_iput_count == 0) {
		ASSERT(list_empty(&binode->delayed_iput));
		list_add_tail(&binode->delayed_iput, &fs_info->delayed_iputs);
	} else {
		binode->delayed_iput_count++;
	}
	spin_unlock(&fs_info->delayed_iput_lock);
}

void btrfs_run_delayed_iputs(struct btrfs_fs_info *fs_info)
{

	spin_lock(&fs_info->delayed_iput_lock);
	while (!list_empty(&fs_info->delayed_iputs)) {
		struct btrfs_inode *inode;

		inode = list_first_entry(&fs_info->delayed_iputs,
				struct btrfs_inode, delayed_iput);
		if (inode->delayed_iput_count) {
			inode->delayed_iput_count--;
			list_move_tail(&inode->delayed_iput,
					&fs_info->delayed_iputs);
		} else {
			list_del_init(&inode->delayed_iput);
		}
		spin_unlock(&fs_info->delayed_iput_lock);
		iput(&inode->vfs_inode);
		spin_lock(&fs_info->delayed_iput_lock);
	}
	spin_unlock(&fs_info->delayed_iput_lock);
}

/*
 * This is called in transaction commit time. If there are no orphan
 * files in the subvolume, it removes orphan item and frees block_rsv
 * structure.
 */
void btrfs_orphan_commit_root(struct btrfs_trans_handle *trans,
			      struct btrfs_root *root)
{
	struct btrfs_fs_info *fs_info = root->fs_info;
	struct btrfs_block_rsv *block_rsv;
	int ret;

	if (atomic_read(&root->orphan_inodes) ||
	    root->orphan_cleanup_state != ORPHAN_CLEANUP_DONE)
		return;

	spin_lock(&root->orphan_lock);
	if (atomic_read(&root->orphan_inodes)) {
		spin_unlock(&root->orphan_lock);
		return;
	}

	if (root->orphan_cleanup_state != ORPHAN_CLEANUP_DONE) {
		spin_unlock(&root->orphan_lock);
		return;
	}

	block_rsv = root->orphan_block_rsv;
	root->orphan_block_rsv = NULL;
	spin_unlock(&root->orphan_lock);

	if (test_bit(BTRFS_ROOT_ORPHAN_ITEM_INSERTED, &root->state) &&
	    btrfs_root_refs(&root->root_item) > 0) {
		ret = btrfs_del_orphan_item(trans, fs_info->tree_root,
					    root->root_key.objectid);
		if (ret)
			btrfs_abort_transaction(trans, ret);
		else
			clear_bit(BTRFS_ROOT_ORPHAN_ITEM_INSERTED,
				  &root->state);
	}

	if (block_rsv) {
		WARN_ON(block_rsv->size > 0);
		btrfs_free_block_rsv(fs_info, block_rsv);
	}
}

/*
 * This creates an orphan entry for the given inode in case something goes
 * wrong in the middle of an unlink/truncate.
 *
 * NOTE: caller of this function should reserve 5 units of metadata for
 *	 this function.
 */
int btrfs_orphan_add(struct btrfs_trans_handle *trans,
		struct btrfs_inode *inode)
{
	struct btrfs_fs_info *fs_info = btrfs_sb(inode->vfs_inode.i_sb);
	struct btrfs_root *root = inode->root;
	struct btrfs_block_rsv *block_rsv = NULL;
	int reserve = 0;
	int insert = 0;
	int ret;

	if (!root->orphan_block_rsv) {
		block_rsv = btrfs_alloc_block_rsv(fs_info,
						  BTRFS_BLOCK_RSV_TEMP);
		if (!block_rsv)
			return -ENOMEM;
	}

	spin_lock(&root->orphan_lock);
	if (!root->orphan_block_rsv) {
		root->orphan_block_rsv = block_rsv;
	} else if (block_rsv) {
		btrfs_free_block_rsv(fs_info, block_rsv);
		block_rsv = NULL;
	}

	if (!test_and_set_bit(BTRFS_INODE_HAS_ORPHAN_ITEM,
			      &inode->runtime_flags)) {
#if 0
		/*
		 * For proper ENOSPC handling, we should do orphan
		 * cleanup when mounting. But this introduces backward
		 * compatibility issue.
		 */
		if (!xchg(&root->orphan_item_inserted, 1))
			insert = 2;
		else
			insert = 1;
#endif
		insert = 1;
		atomic_inc(&root->orphan_inodes);
	}

	if (!test_and_set_bit(BTRFS_INODE_ORPHAN_META_RESERVED,
			      &inode->runtime_flags))
		reserve = 1;
	spin_unlock(&root->orphan_lock);

	/* grab metadata reservation from transaction handle */
	if (reserve) {
		ret = btrfs_orphan_reserve_metadata(trans, inode);
		ASSERT(!ret);
		if (ret) {
			atomic_dec(&root->orphan_inodes);
			clear_bit(BTRFS_INODE_ORPHAN_META_RESERVED,
				  &inode->runtime_flags);
			if (insert)
				clear_bit(BTRFS_INODE_HAS_ORPHAN_ITEM,
					  &inode->runtime_flags);
			return ret;
		}
	}

	/* insert an orphan item to track this unlinked/truncated file */
	if (insert >= 1) {
		ret = btrfs_insert_orphan_item(trans, root, btrfs_ino(inode));
		if (ret) {
			atomic_dec(&root->orphan_inodes);
			if (reserve) {
				clear_bit(BTRFS_INODE_ORPHAN_META_RESERVED,
					  &inode->runtime_flags);
				btrfs_orphan_release_metadata(inode);
			}
			if (ret != -EEXIST) {
				clear_bit(BTRFS_INODE_HAS_ORPHAN_ITEM,
					  &inode->runtime_flags);
				btrfs_abort_transaction(trans, ret);
				return ret;
			}
		}
		ret = 0;
	}

	/* insert an orphan item to track subvolume contains orphan files */
	if (insert >= 2) {
		ret = btrfs_insert_orphan_item(trans, fs_info->tree_root,
					       root->root_key.objectid);
		if (ret && ret != -EEXIST) {
			btrfs_abort_transaction(trans, ret);
			return ret;
		}
	}
	return 0;
}

/*
 * We have done the truncate/delete so we can go ahead and remove the orphan
 * item for this particular inode.
 */
static int btrfs_orphan_del(struct btrfs_trans_handle *trans,
			    struct btrfs_inode *inode)
{
	struct btrfs_root *root = inode->root;
	int delete_item = 0;
	int release_rsv = 0;
	int ret = 0;

	spin_lock(&root->orphan_lock);
	if (test_and_clear_bit(BTRFS_INODE_HAS_ORPHAN_ITEM,
			       &inode->runtime_flags))
		delete_item = 1;

	if (test_and_clear_bit(BTRFS_INODE_ORPHAN_META_RESERVED,
			       &inode->runtime_flags))
		release_rsv = 1;
	spin_unlock(&root->orphan_lock);

	if (delete_item) {
		atomic_dec(&root->orphan_inodes);
		if (trans)
			ret = btrfs_del_orphan_item(trans, root,
						    btrfs_ino(inode));
	}

	if (release_rsv)
		btrfs_orphan_release_metadata(inode);

	return ret;
}

/*
 * this cleans up any orphans that may be left on the list from the last use
 * of this root.
 */
int btrfs_orphan_cleanup(struct btrfs_root *root)
{
	struct btrfs_fs_info *fs_info = root->fs_info;
	struct btrfs_path *path;
	struct extent_buffer *leaf;
	struct btrfs_key key, found_key;
	struct btrfs_trans_handle *trans;
	struct inode *inode;
	u64 last_objectid = 0;
	int ret = 0, nr_unlink = 0, nr_truncate = 0;

	if (cmpxchg(&root->orphan_cleanup_state, 0, ORPHAN_CLEANUP_STARTED))
		return 0;

	path = btrfs_alloc_path();
	if (!path) {
		ret = -ENOMEM;
		goto out;
	}
	path->reada = READA_BACK;

	key.objectid = BTRFS_ORPHAN_OBJECTID;
	key.type = BTRFS_ORPHAN_ITEM_KEY;
	key.offset = (u64)-1;

	while (1) {
		ret = btrfs_search_slot(NULL, root, &key, path, 0, 0);
		if (ret < 0)
			goto out;

		/*
		 * if ret == 0 means we found what we were searching for, which
		 * is weird, but possible, so only screw with path if we didn't
		 * find the key and see if we have stuff that matches
		 */
		if (ret > 0) {
			ret = 0;
			if (path->slots[0] == 0)
				break;
			path->slots[0]--;
		}

		/* pull out the item */
		leaf = path->nodes[0];
		btrfs_item_key_to_cpu(leaf, &found_key, path->slots[0]);

		/* make sure the item matches what we want */
		if (found_key.objectid != BTRFS_ORPHAN_OBJECTID)
			break;
		if (found_key.type != BTRFS_ORPHAN_ITEM_KEY)
			break;

		/* release the path since we're done with it */
		btrfs_release_path(path);

		/*
		 * this is where we are basically btrfs_lookup, without the
		 * crossing root thing.  we store the inode number in the
		 * offset of the orphan item.
		 */

		if (found_key.offset == last_objectid) {
			btrfs_err(fs_info,
				  "Error removing orphan entry, stopping orphan cleanup");
			ret = -EINVAL;
			goto out;
		}

		last_objectid = found_key.offset;

		found_key.objectid = found_key.offset;
		found_key.type = BTRFS_INODE_ITEM_KEY;
		found_key.offset = 0;
		inode = btrfs_iget(fs_info->sb, &found_key, root, NULL);
		ret = PTR_ERR_OR_ZERO(inode);
		if (ret && ret != -ENOENT)
			goto out;

		if (ret == -ENOENT && root == fs_info->tree_root) {
			struct btrfs_root *dead_root;
			struct btrfs_fs_info *fs_info = root->fs_info;
			int is_dead_root = 0;

			/*
			 * this is an orphan in the tree root. Currently these
			 * could come from 2 sources:
			 *  a) a snapshot deletion in progress
			 *  b) a free space cache inode
			 * We need to distinguish those two, as the snapshot
			 * orphan must not get deleted.
			 * find_dead_roots already ran before us, so if this
			 * is a snapshot deletion, we should find the root
			 * in the dead_roots list
			 */
			spin_lock(&fs_info->trans_lock);
			list_for_each_entry(dead_root, &fs_info->dead_roots,
					    root_list) {
				if (dead_root->root_key.objectid ==
				    found_key.objectid) {
					is_dead_root = 1;
					break;
				}
			}
			spin_unlock(&fs_info->trans_lock);
			if (is_dead_root) {
				/* prevent this orphan from being found again */
				key.offset = found_key.objectid - 1;
				continue;
			}
		}
		/*
		 * Inode is already gone but the orphan item is still there,
		 * kill the orphan item.
		 */
		if (ret == -ENOENT) {
			trans = btrfs_start_transaction(root, 1);
			if (IS_ERR(trans)) {
				ret = PTR_ERR(trans);
				goto out;
			}
			btrfs_debug(fs_info, "auto deleting %Lu",
				    found_key.objectid);
			ret = btrfs_del_orphan_item(trans, root,
						    found_key.objectid);
			btrfs_end_transaction(trans);
			if (ret)
				goto out;
			continue;
		}

		/*
		 * add this inode to the orphan list so btrfs_orphan_del does
		 * the proper thing when we hit it
		 */
		set_bit(BTRFS_INODE_HAS_ORPHAN_ITEM,
			&BTRFS_I(inode)->runtime_flags);
		atomic_inc(&root->orphan_inodes);

		/* if we have links, this was a truncate, lets do that */
		if (inode->i_nlink) {
			if (WARN_ON(!S_ISREG(inode->i_mode))) {
				iput(inode);
				continue;
			}
			nr_truncate++;

			/* 1 for the orphan item deletion. */
			trans = btrfs_start_transaction(root, 1);
			if (IS_ERR(trans)) {
				iput(inode);
				ret = PTR_ERR(trans);
				goto out;
			}
			ret = btrfs_orphan_add(trans, BTRFS_I(inode));
			btrfs_end_transaction(trans);
			if (ret) {
				iput(inode);
				goto out;
			}

			ret = btrfs_truncate(inode);
			if (ret)
				btrfs_orphan_del(NULL, BTRFS_I(inode));
		} else {
			nr_unlink++;
		}

		/* this will do delete_inode and everything for us */
		iput(inode);
		if (ret)
			goto out;
	}
	/* release the path since we're done with it */
	btrfs_release_path(path);

	root->orphan_cleanup_state = ORPHAN_CLEANUP_DONE;

	if (root->orphan_block_rsv)
		btrfs_block_rsv_release(fs_info, root->orphan_block_rsv,
					(u64)-1);

	if (root->orphan_block_rsv ||
	    test_bit(BTRFS_ROOT_ORPHAN_ITEM_INSERTED, &root->state)) {
		trans = btrfs_join_transaction(root);
		if (!IS_ERR(trans))
			btrfs_end_transaction(trans);
	}

	if (nr_unlink)
		btrfs_debug(fs_info, "unlinked %d orphans", nr_unlink);
	if (nr_truncate)
		btrfs_debug(fs_info, "truncated %d orphans", nr_truncate);

out:
	if (ret)
		btrfs_err(fs_info, "could not do orphan cleanup %d", ret);
	btrfs_free_path(path);
	return ret;
}

/*
 * very simple check to peek ahead in the leaf looking for xattrs.  If we
 * don't find any xattrs, we know there can't be any acls.
 *
 * slot is the slot the inode is in, objectid is the objectid of the inode
 */
static noinline int acls_after_inode_item(struct extent_buffer *leaf,
					  int slot, u64 objectid,
					  int *first_xattr_slot)
{
	u32 nritems = btrfs_header_nritems(leaf);
	struct btrfs_key found_key;
	static u64 xattr_access = 0;
	static u64 xattr_default = 0;
	int scanned = 0;

	if (!xattr_access) {
		xattr_access = btrfs_name_hash(XATTR_NAME_POSIX_ACL_ACCESS,
					strlen(XATTR_NAME_POSIX_ACL_ACCESS));
		xattr_default = btrfs_name_hash(XATTR_NAME_POSIX_ACL_DEFAULT,
					strlen(XATTR_NAME_POSIX_ACL_DEFAULT));
	}

	slot++;
	*first_xattr_slot = -1;
	while (slot < nritems) {
		btrfs_item_key_to_cpu(leaf, &found_key, slot);

		/* we found a different objectid, there must not be acls */
		if (found_key.objectid != objectid)
			return 0;

		/* we found an xattr, assume we've got an acl */
		if (found_key.type == BTRFS_XATTR_ITEM_KEY) {
			if (*first_xattr_slot == -1)
				*first_xattr_slot = slot;
			if (found_key.offset == xattr_access ||
			    found_key.offset == xattr_default)
				return 1;
		}

		/*
		 * we found a key greater than an xattr key, there can't
		 * be any acls later on
		 */
		if (found_key.type > BTRFS_XATTR_ITEM_KEY)
			return 0;

		slot++;
		scanned++;

		/*
		 * it goes inode, inode backrefs, xattrs, extents,
		 * so if there are a ton of hard links to an inode there can
		 * be a lot of backrefs.  Don't waste time searching too hard,
		 * this is just an optimization
		 */
		if (scanned >= 8)
			break;
	}
	/* we hit the end of the leaf before we found an xattr or
	 * something larger than an xattr.  We have to assume the inode
	 * has acls
	 */
	if (*first_xattr_slot == -1)
		*first_xattr_slot = slot;
	return 1;
}

/*
 * read an inode from the btree into the in-memory inode
 */
static int btrfs_read_locked_inode(struct inode *inode)
{
	struct btrfs_fs_info *fs_info = btrfs_sb(inode->i_sb);
	struct btrfs_path *path;
	struct extent_buffer *leaf;
	struct btrfs_inode_item *inode_item;
	struct btrfs_root *root = BTRFS_I(inode)->root;
	struct btrfs_key location;
	unsigned long ptr;
	int maybe_acls;
	u32 rdev;
	int ret;
	bool filled = false;
	int first_xattr_slot;

	ret = btrfs_fill_inode(inode, &rdev);
	if (!ret)
		filled = true;

	path = btrfs_alloc_path();
	if (!path) {
		ret = -ENOMEM;
		goto make_bad;
	}

	memcpy(&location, &BTRFS_I(inode)->location, sizeof(location));

	ret = btrfs_lookup_inode(NULL, root, path, &location, 0);
	if (ret) {
		if (ret > 0)
			ret = -ENOENT;
		goto make_bad;
	}

	leaf = path->nodes[0];

	if (filled)
		goto cache_index;

	inode_item = btrfs_item_ptr(leaf, path->slots[0],
				    struct btrfs_inode_item);
	inode->i_mode = btrfs_inode_mode(leaf, inode_item);
	set_nlink(inode, btrfs_inode_nlink(leaf, inode_item));
	i_uid_write(inode, btrfs_inode_uid(leaf, inode_item));
	i_gid_write(inode, btrfs_inode_gid(leaf, inode_item));
	btrfs_i_size_write(BTRFS_I(inode), btrfs_inode_size(leaf, inode_item));

	inode->i_atime.tv_sec = btrfs_timespec_sec(leaf, &inode_item->atime);
	inode->i_atime.tv_nsec = btrfs_timespec_nsec(leaf, &inode_item->atime);

	inode->i_mtime.tv_sec = btrfs_timespec_sec(leaf, &inode_item->mtime);
	inode->i_mtime.tv_nsec = btrfs_timespec_nsec(leaf, &inode_item->mtime);

	inode->i_ctime.tv_sec = btrfs_timespec_sec(leaf, &inode_item->ctime);
	inode->i_ctime.tv_nsec = btrfs_timespec_nsec(leaf, &inode_item->ctime);

	BTRFS_I(inode)->i_otime.tv_sec =
		btrfs_timespec_sec(leaf, &inode_item->otime);
	BTRFS_I(inode)->i_otime.tv_nsec =
		btrfs_timespec_nsec(leaf, &inode_item->otime);

	inode_set_bytes(inode, btrfs_inode_nbytes(leaf, inode_item));
	BTRFS_I(inode)->generation = btrfs_inode_generation(leaf, inode_item);
	BTRFS_I(inode)->last_trans = btrfs_inode_transid(leaf, inode_item);

	inode->i_version = btrfs_inode_sequence(leaf, inode_item);
	inode->i_generation = BTRFS_I(inode)->generation;
	inode->i_rdev = 0;
	rdev = btrfs_inode_rdev(leaf, inode_item);

	BTRFS_I(inode)->index_cnt = (u64)-1;
	BTRFS_I(inode)->flags = btrfs_inode_flags(leaf, inode_item);

cache_index:
	/*
	 * If we were modified in the current generation and evicted from memory
	 * and then re-read we need to do a full sync since we don't have any
	 * idea about which extents were modified before we were evicted from
	 * cache.
	 *
	 * This is required for both inode re-read from disk and delayed inode
	 * in delayed_nodes_tree.
	 */
	if (BTRFS_I(inode)->last_trans == fs_info->generation)
		set_bit(BTRFS_INODE_NEEDS_FULL_SYNC,
			&BTRFS_I(inode)->runtime_flags);

	/*
	 * We don't persist the id of the transaction where an unlink operation
	 * against the inode was last made. So here we assume the inode might
	 * have been evicted, and therefore the exact value of last_unlink_trans
	 * lost, and set it to last_trans to avoid metadata inconsistencies
	 * between the inode and its parent if the inode is fsync'ed and the log
	 * replayed. For example, in the scenario:
	 *
	 * touch mydir/foo
	 * ln mydir/foo mydir/bar
	 * sync
	 * unlink mydir/bar
	 * echo 2 > /proc/sys/vm/drop_caches   # evicts inode
	 * xfs_io -c fsync mydir/foo
	 * <power failure>
	 * mount fs, triggers fsync log replay
	 *
	 * We must make sure that when we fsync our inode foo we also log its
	 * parent inode, otherwise after log replay the parent still has the
	 * dentry with the "bar" name but our inode foo has a link count of 1
	 * and doesn't have an inode ref with the name "bar" anymore.
	 *
	 * Setting last_unlink_trans to last_trans is a pessimistic approach,
	 * but it guarantees correctness at the expense of occasional full
	 * transaction commits on fsync if our inode is a directory, or if our
	 * inode is not a directory, logging its parent unnecessarily.
	 */
	BTRFS_I(inode)->last_unlink_trans = BTRFS_I(inode)->last_trans;

	path->slots[0]++;
	if (inode->i_nlink != 1 ||
	    path->slots[0] >= btrfs_header_nritems(leaf))
		goto cache_acl;

	btrfs_item_key_to_cpu(leaf, &location, path->slots[0]);
	if (location.objectid != btrfs_ino(BTRFS_I(inode)))
		goto cache_acl;

	ptr = btrfs_item_ptr_offset(leaf, path->slots[0]);
	if (location.type == BTRFS_INODE_REF_KEY) {
		struct btrfs_inode_ref *ref;

		ref = (struct btrfs_inode_ref *)ptr;
		BTRFS_I(inode)->dir_index = btrfs_inode_ref_index(leaf, ref);
	} else if (location.type == BTRFS_INODE_EXTREF_KEY) {
		struct btrfs_inode_extref *extref;

		extref = (struct btrfs_inode_extref *)ptr;
		BTRFS_I(inode)->dir_index = btrfs_inode_extref_index(leaf,
								     extref);
	}
cache_acl:
	/*
	 * try to precache a NULL acl entry for files that don't have
	 * any xattrs or acls
	 */
	maybe_acls = acls_after_inode_item(leaf, path->slots[0],
			btrfs_ino(BTRFS_I(inode)), &first_xattr_slot);
	if (first_xattr_slot != -1) {
		path->slots[0] = first_xattr_slot;
		ret = btrfs_load_inode_props(inode, path);
		if (ret)
			btrfs_err(fs_info,
				  "error loading props for ino %llu (root %llu): %d",
				  btrfs_ino(BTRFS_I(inode)),
				  root->root_key.objectid, ret);
	}
	btrfs_free_path(path);

	if (!maybe_acls)
		cache_no_acl(inode);

	switch (inode->i_mode & S_IFMT) {
	case S_IFREG:
		inode->i_mapping->a_ops = &btrfs_aops;
		BTRFS_I(inode)->io_tree.ops = &btrfs_extent_io_ops;
		inode->i_fop = &btrfs_file_operations;
		inode->i_op = &btrfs_file_inode_operations;
		break;
	case S_IFDIR:
		inode->i_fop = &btrfs_dir_file_operations;
		inode->i_op = &btrfs_dir_inode_operations;
		break;
	case S_IFLNK:
		inode->i_op = &btrfs_symlink_inode_operations;
		inode_nohighmem(inode);
		inode->i_mapping->a_ops = &btrfs_symlink_aops;
		break;
	default:
		inode->i_op = &btrfs_special_inode_operations;
		init_special_inode(inode, inode->i_mode, rdev);
		break;
	}

	btrfs_update_iflags(inode);
	return 0;

make_bad:
	btrfs_free_path(path);
	make_bad_inode(inode);
	return ret;
}

/*
 * given a leaf and an inode, copy the inode fields into the leaf
 */
static void fill_inode_item(struct btrfs_trans_handle *trans,
			    struct extent_buffer *leaf,
			    struct btrfs_inode_item *item,
			    struct inode *inode)
{
	struct btrfs_map_token token;

	btrfs_init_map_token(&token);

	btrfs_set_token_inode_uid(leaf, item, i_uid_read(inode), &token);
	btrfs_set_token_inode_gid(leaf, item, i_gid_read(inode), &token);
	btrfs_set_token_inode_size(leaf, item, BTRFS_I(inode)->disk_i_size,
				   &token);
	btrfs_set_token_inode_mode(leaf, item, inode->i_mode, &token);
	btrfs_set_token_inode_nlink(leaf, item, inode->i_nlink, &token);

	btrfs_set_token_timespec_sec(leaf, &item->atime,
				     inode->i_atime.tv_sec, &token);
	btrfs_set_token_timespec_nsec(leaf, &item->atime,
				      inode->i_atime.tv_nsec, &token);

	btrfs_set_token_timespec_sec(leaf, &item->mtime,
				     inode->i_mtime.tv_sec, &token);
	btrfs_set_token_timespec_nsec(leaf, &item->mtime,
				      inode->i_mtime.tv_nsec, &token);

	btrfs_set_token_timespec_sec(leaf, &item->ctime,
				     inode->i_ctime.tv_sec, &token);
	btrfs_set_token_timespec_nsec(leaf, &item->ctime,
				      inode->i_ctime.tv_nsec, &token);

	btrfs_set_token_timespec_sec(leaf, &item->otime,
				     BTRFS_I(inode)->i_otime.tv_sec, &token);
	btrfs_set_token_timespec_nsec(leaf, &item->otime,
				      BTRFS_I(inode)->i_otime.tv_nsec, &token);

	btrfs_set_token_inode_nbytes(leaf, item, inode_get_bytes(inode),
				     &token);
	btrfs_set_token_inode_generation(leaf, item, BTRFS_I(inode)->generation,
					 &token);
	btrfs_set_token_inode_sequence(leaf, item, inode->i_version, &token);
	btrfs_set_token_inode_transid(leaf, item, trans->transid, &token);
	btrfs_set_token_inode_rdev(leaf, item, inode->i_rdev, &token);
	btrfs_set_token_inode_flags(leaf, item, BTRFS_I(inode)->flags, &token);
	btrfs_set_token_inode_block_group(leaf, item, 0, &token);
}

/*
 * copy everything in the in-memory inode into the btree.
 */
static noinline int btrfs_update_inode_item(struct btrfs_trans_handle *trans,
				struct btrfs_root *root, struct inode *inode)
{
	struct btrfs_inode_item *inode_item;
	struct btrfs_path *path;
	struct extent_buffer *leaf;
	int ret;

	path = btrfs_alloc_path();
	if (!path)
		return -ENOMEM;

	path->leave_spinning = 1;
	ret = btrfs_lookup_inode(trans, root, path, &BTRFS_I(inode)->location,
				 1);
	if (ret) {
		if (ret > 0)
			ret = -ENOENT;
		goto failed;
	}

	leaf = path->nodes[0];
	inode_item = btrfs_item_ptr(leaf, path->slots[0],
				    struct btrfs_inode_item);

	fill_inode_item(trans, leaf, inode_item, inode);
	btrfs_mark_buffer_dirty(leaf);
	btrfs_set_inode_last_trans(trans, inode);
	ret = 0;
failed:
	btrfs_free_path(path);
	return ret;
}

/*
 * copy everything in the in-memory inode into the btree.
 */
noinline int btrfs_update_inode(struct btrfs_trans_handle *trans,
				struct btrfs_root *root, struct inode *inode)
{
	struct btrfs_fs_info *fs_info = root->fs_info;
	int ret;

	/*
	 * If the inode is a free space inode, we can deadlock during commit
	 * if we put it into the delayed code.
	 *
	 * The data relocation inode should also be directly updated
	 * without delay
	 */
	if (!btrfs_is_free_space_inode(BTRFS_I(inode))
	    && root->root_key.objectid != BTRFS_DATA_RELOC_TREE_OBJECTID
	    && !test_bit(BTRFS_FS_LOG_RECOVERING, &fs_info->flags)) {
		btrfs_update_root_times(trans, root);

		ret = btrfs_delayed_update_inode(trans, root, inode);
		if (!ret)
			btrfs_set_inode_last_trans(trans, inode);
		return ret;
	}

	return btrfs_update_inode_item(trans, root, inode);
}

noinline int btrfs_update_inode_fallback(struct btrfs_trans_handle *trans,
					 struct btrfs_root *root,
					 struct inode *inode)
{
	int ret;

	ret = btrfs_update_inode(trans, root, inode);
	if (ret == -ENOSPC)
		return btrfs_update_inode_item(trans, root, inode);
	return ret;
}

/*
 * unlink helper that gets used here in inode.c and in the tree logging
 * recovery code.  It remove a link in a directory with a given name, and
 * also drops the back refs in the inode to the directory
 */
static int __btrfs_unlink_inode(struct btrfs_trans_handle *trans,
				struct btrfs_root *root,
				struct btrfs_inode *dir,
				struct btrfs_inode *inode,
				const char *name, int name_len)
{
	struct btrfs_fs_info *fs_info = root->fs_info;
	struct btrfs_path *path;
	int ret = 0;
	struct extent_buffer *leaf;
	struct btrfs_dir_item *di;
	struct btrfs_key key;
	u64 index;
	u64 ino = btrfs_ino(inode);
	u64 dir_ino = btrfs_ino(dir);

	path = btrfs_alloc_path();
	if (!path) {
		ret = -ENOMEM;
		goto out;
	}

	path->leave_spinning = 1;
	di = btrfs_lookup_dir_item(trans, root, path, dir_ino,
				    name, name_len, -1);
	if (IS_ERR(di)) {
		ret = PTR_ERR(di);
		goto err;
	}
	if (!di) {
		ret = -ENOENT;
		goto err;
	}
	leaf = path->nodes[0];
	btrfs_dir_item_key_to_cpu(leaf, di, &key);
	ret = btrfs_delete_one_dir_name(trans, root, path, di);
	if (ret)
		goto err;
	btrfs_release_path(path);

	/*
	 * If we don't have dir index, we have to get it by looking up
	 * the inode ref, since we get the inode ref, remove it directly,
	 * it is unnecessary to do delayed deletion.
	 *
	 * But if we have dir index, needn't search inode ref to get it.
	 * Since the inode ref is close to the inode item, it is better
	 * that we delay to delete it, and just do this deletion when
	 * we update the inode item.
	 */
	if (inode->dir_index) {
		ret = btrfs_delayed_delete_inode_ref(inode);
		if (!ret) {
			index = inode->dir_index;
			goto skip_backref;
		}
	}

	ret = btrfs_del_inode_ref(trans, root, name, name_len, ino,
				  dir_ino, &index);
	if (ret) {
		btrfs_info(fs_info,
			"failed to delete reference to %.*s, inode %llu parent %llu",
			name_len, name, ino, dir_ino);
		btrfs_abort_transaction(trans, ret);
		goto err;
	}
skip_backref:
	ret = btrfs_delete_delayed_dir_index(trans, fs_info, dir, index);
	if (ret) {
		btrfs_abort_transaction(trans, ret);
		goto err;
	}

	ret = btrfs_del_inode_ref_in_log(trans, root, name, name_len, inode,
			dir_ino);
	if (ret != 0 && ret != -ENOENT) {
		btrfs_abort_transaction(trans, ret);
		goto err;
	}

	ret = btrfs_del_dir_entries_in_log(trans, root, name, name_len, dir,
			index);
	if (ret == -ENOENT)
		ret = 0;
	else if (ret)
		btrfs_abort_transaction(trans, ret);
err:
	btrfs_free_path(path);
	if (ret)
		goto out;

	btrfs_i_size_write(dir, dir->vfs_inode.i_size - name_len * 2);
	inode_inc_iversion(&inode->vfs_inode);
	inode_inc_iversion(&dir->vfs_inode);
	inode->vfs_inode.i_ctime = dir->vfs_inode.i_mtime =
		dir->vfs_inode.i_ctime = current_time(&inode->vfs_inode);
	ret = btrfs_update_inode(trans, root, &dir->vfs_inode);
out:
	return ret;
}

int btrfs_unlink_inode(struct btrfs_trans_handle *trans,
		       struct btrfs_root *root,
		       struct btrfs_inode *dir, struct btrfs_inode *inode,
		       const char *name, int name_len)
{
	int ret;
	ret = __btrfs_unlink_inode(trans, root, dir, inode, name, name_len);
	if (!ret) {
		drop_nlink(&inode->vfs_inode);
		ret = btrfs_update_inode(trans, root, &inode->vfs_inode);
	}
	return ret;
}

/*
 * helper to start transaction for unlink and rmdir.
 *
 * unlink and rmdir are special in btrfs, they do not always free space, so
 * if we cannot make our reservations the normal way try and see if there is
 * plenty of slack room in the global reserve to migrate, otherwise we cannot
 * allow the unlink to occur.
 */
static struct btrfs_trans_handle *__unlink_start_trans(struct inode *dir)
{
	struct btrfs_root *root = BTRFS_I(dir)->root;

	/*
	 * 1 for the possible orphan item
	 * 1 for the dir item
	 * 1 for the dir index
	 * 1 for the inode ref
	 * 1 for the inode
	 */
	return btrfs_start_transaction_fallback_global_rsv(root, 5, 5);
}

static int btrfs_unlink(struct inode *dir, struct dentry *dentry)
{
	struct btrfs_root *root = BTRFS_I(dir)->root;
	struct btrfs_trans_handle *trans;
	struct inode *inode = d_inode(dentry);
	int ret;

	trans = __unlink_start_trans(dir);
	if (IS_ERR(trans))
		return PTR_ERR(trans);

	btrfs_record_unlink_dir(trans, BTRFS_I(dir), BTRFS_I(d_inode(dentry)),
			0);

	ret = btrfs_unlink_inode(trans, root, BTRFS_I(dir),
			BTRFS_I(d_inode(dentry)), dentry->d_name.name,
			dentry->d_name.len);
	if (ret)
		goto out;

	if (inode->i_nlink == 0) {
		ret = btrfs_orphan_add(trans, BTRFS_I(inode));
		if (ret)
			goto out;
	}

out:
	btrfs_end_transaction(trans);
	btrfs_btree_balance_dirty(root->fs_info);
	return ret;
}

int btrfs_unlink_subvol(struct btrfs_trans_handle *trans,
			struct btrfs_root *root,
			struct inode *dir, u64 objectid,
			const char *name, int name_len)
{
	struct btrfs_fs_info *fs_info = root->fs_info;
	struct btrfs_path *path;
	struct extent_buffer *leaf;
	struct btrfs_dir_item *di;
	struct btrfs_key key;
	u64 index;
	int ret;
	u64 dir_ino = btrfs_ino(BTRFS_I(dir));

	path = btrfs_alloc_path();
	if (!path)
		return -ENOMEM;

	di = btrfs_lookup_dir_item(trans, root, path, dir_ino,
				   name, name_len, -1);
	if (IS_ERR_OR_NULL(di)) {
		if (!di)
			ret = -ENOENT;
		else
			ret = PTR_ERR(di);
		goto out;
	}

	leaf = path->nodes[0];
	btrfs_dir_item_key_to_cpu(leaf, di, &key);
	WARN_ON(key.type != BTRFS_ROOT_ITEM_KEY || key.objectid != objectid);
	ret = btrfs_delete_one_dir_name(trans, root, path, di);
	if (ret) {
		btrfs_abort_transaction(trans, ret);
		goto out;
	}
	btrfs_release_path(path);

	ret = btrfs_del_root_ref(trans, fs_info, objectid,
				 root->root_key.objectid, dir_ino,
				 &index, name, name_len);
	if (ret < 0) {
		if (ret != -ENOENT) {
			btrfs_abort_transaction(trans, ret);
			goto out;
		}
		di = btrfs_search_dir_index_item(root, path, dir_ino,
						 name, name_len);
		if (IS_ERR_OR_NULL(di)) {
			if (!di)
				ret = -ENOENT;
			else
				ret = PTR_ERR(di);
			btrfs_abort_transaction(trans, ret);
			goto out;
		}

		leaf = path->nodes[0];
		btrfs_item_key_to_cpu(leaf, &key, path->slots[0]);
		btrfs_release_path(path);
		index = key.offset;
	}
	btrfs_release_path(path);

	ret = btrfs_delete_delayed_dir_index(trans, fs_info, BTRFS_I(dir), index);
	if (ret) {
		btrfs_abort_transaction(trans, ret);
		goto out;
	}

	btrfs_i_size_write(BTRFS_I(dir), dir->i_size - name_len * 2);
	inode_inc_iversion(dir);
	dir->i_mtime = dir->i_ctime = current_time(dir);
	ret = btrfs_update_inode_fallback(trans, root, dir);
	if (ret)
		btrfs_abort_transaction(trans, ret);
out:
	btrfs_free_path(path);
	return ret;
}

static int btrfs_rmdir(struct inode *dir, struct dentry *dentry)
{
	struct inode *inode = d_inode(dentry);
	int err = 0;
	struct btrfs_root *root = BTRFS_I(dir)->root;
	struct btrfs_trans_handle *trans;
	u64 last_unlink_trans;

	if (inode->i_size > BTRFS_EMPTY_DIR_SIZE)
		return -ENOTEMPTY;
	if (btrfs_ino(BTRFS_I(inode)) == BTRFS_FIRST_FREE_OBJECTID)
		return -EPERM;

	trans = __unlink_start_trans(dir);
	if (IS_ERR(trans))
		return PTR_ERR(trans);

	if (unlikely(btrfs_ino(BTRFS_I(inode)) == BTRFS_EMPTY_SUBVOL_DIR_OBJECTID)) {
		err = btrfs_unlink_subvol(trans, root, dir,
					  BTRFS_I(inode)->location.objectid,
					  dentry->d_name.name,
					  dentry->d_name.len);
		goto out;
	}

	err = btrfs_orphan_add(trans, BTRFS_I(inode));
	if (err)
		goto out;

	last_unlink_trans = BTRFS_I(inode)->last_unlink_trans;

	/* now the directory is empty */
	err = btrfs_unlink_inode(trans, root, BTRFS_I(dir),
			BTRFS_I(d_inode(dentry)), dentry->d_name.name,
			dentry->d_name.len);
	if (!err) {
		btrfs_i_size_write(BTRFS_I(inode), 0);
		/*
		 * Propagate the last_unlink_trans value of the deleted dir to
		 * its parent directory. This is to prevent an unrecoverable
		 * log tree in the case we do something like this:
		 * 1) create dir foo
		 * 2) create snapshot under dir foo
		 * 3) delete the snapshot
		 * 4) rmdir foo
		 * 5) mkdir foo
		 * 6) fsync foo or some file inside foo
		 */
		if (last_unlink_trans >= trans->transid)
			BTRFS_I(dir)->last_unlink_trans = last_unlink_trans;
	}
out:
	btrfs_end_transaction(trans);
	btrfs_btree_balance_dirty(root->fs_info);

	return err;
}

static int truncate_space_check(struct btrfs_trans_handle *trans,
				struct btrfs_root *root,
				u64 bytes_deleted)
{
	struct btrfs_fs_info *fs_info = root->fs_info;
	int ret;

	/*
	 * This is only used to apply pressure to the enospc system, we don't
	 * intend to use this reservation at all.
	 */
	bytes_deleted = btrfs_csum_bytes_to_leaves(fs_info, bytes_deleted);
	bytes_deleted *= fs_info->nodesize;
	ret = btrfs_block_rsv_add(root, &fs_info->trans_block_rsv,
				  bytes_deleted, BTRFS_RESERVE_NO_FLUSH);
	if (!ret) {
		trace_btrfs_space_reservation(fs_info, "transaction",
					      trans->transid,
					      bytes_deleted, 1);
		trans->bytes_reserved += bytes_deleted;
	}
	return ret;

}

static int truncate_inline_extent(struct inode *inode,
				  struct btrfs_path *path,
				  struct btrfs_key *found_key,
				  const u64 item_end,
				  const u64 new_size)
{
	struct extent_buffer *leaf = path->nodes[0];
	int slot = path->slots[0];
	struct btrfs_file_extent_item *fi;
	u32 size = (u32)(new_size - found_key->offset);
	struct btrfs_root *root = BTRFS_I(inode)->root;

	fi = btrfs_item_ptr(leaf, slot, struct btrfs_file_extent_item);

	if (btrfs_file_extent_compression(leaf, fi) != BTRFS_COMPRESS_NONE) {
		loff_t offset = new_size;
		loff_t page_end = ALIGN(offset, PAGE_SIZE);

		/*
		 * Zero out the remaining of the last page of our inline extent,
		 * instead of directly truncating our inline extent here - that
		 * would be much more complex (decompressing all the data, then
		 * compressing the truncated data, which might be bigger than
		 * the size of the inline extent, resize the extent, etc).
		 * We release the path because to get the page we might need to
		 * read the extent item from disk (data not in the page cache).
		 */
		btrfs_release_path(path);
		return btrfs_truncate_block(inode, offset, page_end - offset,
					0);
	}

	btrfs_set_file_extent_ram_bytes(leaf, fi, size);
	size = btrfs_file_extent_calc_inline_size(size);
	btrfs_truncate_item(root->fs_info, path, size, 1);

	if (test_bit(BTRFS_ROOT_REF_COWS, &root->state))
		inode_sub_bytes(inode, item_end + 1 - new_size);

	return 0;
}

/*
 * this can truncate away extent items, csum items and directory items.
 * It starts at a high offset and removes keys until it can't find
 * any higher than new_size
 *
 * csum items that cross the new i_size are truncated to the new size
 * as well.
 *
 * min_type is the minimum key type to truncate down to.  If set to 0, this
 * will kill all the items on this inode, including the INODE_ITEM_KEY.
 */
int btrfs_truncate_inode_items(struct btrfs_trans_handle *trans,
			       struct btrfs_root *root,
			       struct inode *inode,
			       u64 new_size, u32 min_type)
{
	struct btrfs_fs_info *fs_info = root->fs_info;
	struct btrfs_path *path;
	struct extent_buffer *leaf;
	struct btrfs_file_extent_item *fi;
	struct btrfs_key key;
	struct btrfs_key found_key;
	u64 extent_start = 0;
	u64 extent_num_bytes = 0;
	u64 extent_offset = 0;
	u64 item_end = 0;
	u64 last_size = new_size;
	u32 found_type = (u8)-1;
	int found_extent;
	int del_item;
	int pending_del_nr = 0;
	int pending_del_slot = 0;
	int extent_type = -1;
	int ret;
	int err = 0;
	u64 ino = btrfs_ino(BTRFS_I(inode));
	u64 bytes_deleted = 0;
	bool be_nice = 0;
	bool should_throttle = 0;
	bool should_end = 0;

	BUG_ON(new_size > 0 && min_type != BTRFS_EXTENT_DATA_KEY);

	/*
	 * for non-free space inodes and ref cows, we want to back off from
	 * time to time
	 */
	if (!btrfs_is_free_space_inode(BTRFS_I(inode)) &&
	    test_bit(BTRFS_ROOT_REF_COWS, &root->state))
		be_nice = 1;

	path = btrfs_alloc_path();
	if (!path)
		return -ENOMEM;
	path->reada = READA_BACK;

	/*
	 * We want to drop from the next block forward in case this new size is
	 * not block aligned since we will be keeping the last block of the
	 * extent just the way it is.
	 */
	if (test_bit(BTRFS_ROOT_REF_COWS, &root->state) ||
	    root == fs_info->tree_root)
		btrfs_drop_extent_cache(BTRFS_I(inode), ALIGN(new_size,
					fs_info->sectorsize),
					(u64)-1, 0);

	/*
	 * This function is also used to drop the items in the log tree before
	 * we relog the inode, so if root != BTRFS_I(inode)->root, it means
	 * it is used to drop the loged items. So we shouldn't kill the delayed
	 * items.
	 */
	if (min_type == 0 && root == BTRFS_I(inode)->root)
		btrfs_kill_delayed_inode_items(BTRFS_I(inode));

	key.objectid = ino;
	key.offset = (u64)-1;
	key.type = (u8)-1;

search_again:
	/*
	 * with a 16K leaf size and 128MB extents, you can actually queue
	 * up a huge file in a single leaf.  Most of the time that
	 * bytes_deleted is > 0, it will be huge by the time we get here
	 */
	if (be_nice && bytes_deleted > SZ_32M) {
		if (btrfs_should_end_transaction(trans)) {
			err = -EAGAIN;
			goto error;
		}
	}


	path->leave_spinning = 1;
	ret = btrfs_search_slot(trans, root, &key, path, -1, 1);
	if (ret < 0) {
		err = ret;
		goto out;
	}

	if (ret > 0) {
		/* there are no items in the tree for us to truncate, we're
		 * done
		 */
		if (path->slots[0] == 0)
			goto out;
		path->slots[0]--;
	}

	while (1) {
		fi = NULL;
		leaf = path->nodes[0];
		btrfs_item_key_to_cpu(leaf, &found_key, path->slots[0]);
		found_type = found_key.type;

		if (found_key.objectid != ino)
			break;

		if (found_type < min_type)
			break;

		item_end = found_key.offset;
		if (found_type == BTRFS_EXTENT_DATA_KEY) {
			fi = btrfs_item_ptr(leaf, path->slots[0],
					    struct btrfs_file_extent_item);
			extent_type = btrfs_file_extent_type(leaf, fi);
			if (extent_type != BTRFS_FILE_EXTENT_INLINE) {
				item_end +=
				    btrfs_file_extent_num_bytes(leaf, fi);

				trace_btrfs_truncate_show_fi_regular(
					BTRFS_I(inode), leaf, fi,
					found_key.offset);
			} else if (extent_type == BTRFS_FILE_EXTENT_INLINE) {
				item_end += btrfs_file_extent_inline_len(leaf,
							 path->slots[0], fi);

				trace_btrfs_truncate_show_fi_inline(
					BTRFS_I(inode), leaf, fi, path->slots[0],
					found_key.offset);
			}
			item_end--;
		}
		if (found_type > min_type) {
			del_item = 1;
		} else {
			if (item_end < new_size)
				break;
			if (found_key.offset >= new_size)
				del_item = 1;
			else
				del_item = 0;
		}
		found_extent = 0;
		/* FIXME, shrink the extent if the ref count is only 1 */
		if (found_type != BTRFS_EXTENT_DATA_KEY)
			goto delete;

		if (del_item)
			last_size = found_key.offset;
		else
			last_size = new_size;

		if (extent_type != BTRFS_FILE_EXTENT_INLINE) {
			u64 num_dec;
			extent_start = btrfs_file_extent_disk_bytenr(leaf, fi);
			if (!del_item) {
				u64 orig_num_bytes =
					btrfs_file_extent_num_bytes(leaf, fi);
				extent_num_bytes = ALIGN(new_size -
						found_key.offset,
						fs_info->sectorsize);
				btrfs_set_file_extent_num_bytes(leaf, fi,
							 extent_num_bytes);
				num_dec = (orig_num_bytes -
					   extent_num_bytes);
				if (test_bit(BTRFS_ROOT_REF_COWS,
					     &root->state) &&
				    extent_start != 0)
					inode_sub_bytes(inode, num_dec);
				btrfs_mark_buffer_dirty(leaf);
			} else {
				extent_num_bytes =
					btrfs_file_extent_disk_num_bytes(leaf,
									 fi);
				extent_offset = found_key.offset -
					btrfs_file_extent_offset(leaf, fi);

				/* FIXME blocksize != 4096 */
				num_dec = btrfs_file_extent_num_bytes(leaf, fi);
				if (extent_start != 0) {
					found_extent = 1;
					if (test_bit(BTRFS_ROOT_REF_COWS,
						     &root->state))
						inode_sub_bytes(inode, num_dec);
				}
			}
		} else if (extent_type == BTRFS_FILE_EXTENT_INLINE) {
			/*
			 * we can't truncate inline items that have had
			 * special encodings
			 */
			if (!del_item &&
			    btrfs_file_extent_encryption(leaf, fi) == 0 &&
			    btrfs_file_extent_other_encoding(leaf, fi) == 0) {

				/*
				 * Need to release path in order to truncate a
				 * compressed extent. So delete any accumulated
				 * extent items so far.
				 */
				if (btrfs_file_extent_compression(leaf, fi) !=
				    BTRFS_COMPRESS_NONE && pending_del_nr) {
					err = btrfs_del_items(trans, root, path,
							      pending_del_slot,
							      pending_del_nr);
					if (err) {
						btrfs_abort_transaction(trans,
									err);
						goto error;
					}
					pending_del_nr = 0;
				}

				err = truncate_inline_extent(inode, path,
							     &found_key,
							     item_end,
							     new_size);
				if (err) {
					btrfs_abort_transaction(trans, err);
					goto error;
				}
			} else if (test_bit(BTRFS_ROOT_REF_COWS,
					    &root->state)) {
				inode_sub_bytes(inode, item_end + 1 - new_size);
			}
		}
delete:
		if (del_item) {
			if (!pending_del_nr) {
				/* no pending yet, add ourselves */
				pending_del_slot = path->slots[0];
				pending_del_nr = 1;
			} else if (pending_del_nr &&
				   path->slots[0] + 1 == pending_del_slot) {
				/* hop on the pending chunk */
				pending_del_nr++;
				pending_del_slot = path->slots[0];
			} else {
				BUG();
			}
		} else {
			break;
		}
		should_throttle = 0;

		if (found_extent &&
		    (test_bit(BTRFS_ROOT_REF_COWS, &root->state) ||
		     root == fs_info->tree_root)) {
			btrfs_set_path_blocking(path);
			bytes_deleted += extent_num_bytes;
			ret = btrfs_free_extent(trans, fs_info, extent_start,
						extent_num_bytes, 0,
						btrfs_header_owner(leaf),
						ino, extent_offset);
			BUG_ON(ret);
			if (btrfs_should_throttle_delayed_refs(trans, fs_info))
				btrfs_async_run_delayed_refs(fs_info,
					trans->delayed_ref_updates * 2,
					trans->transid, 0);
			if (be_nice) {
				if (truncate_space_check(trans, root,
							 extent_num_bytes)) {
					should_end = 1;
				}
				if (btrfs_should_throttle_delayed_refs(trans,
								       fs_info))
					should_throttle = 1;
			}
		}

		if (found_type == BTRFS_INODE_ITEM_KEY)
			break;

		if (path->slots[0] == 0 ||
		    path->slots[0] != pending_del_slot ||
		    should_throttle || should_end) {
			if (pending_del_nr) {
				ret = btrfs_del_items(trans, root, path,
						pending_del_slot,
						pending_del_nr);
				if (ret) {
					btrfs_abort_transaction(trans, ret);
					goto error;
				}
				pending_del_nr = 0;
			}
			btrfs_release_path(path);
			if (should_throttle) {
				unsigned long updates = trans->delayed_ref_updates;
				if (updates) {
					trans->delayed_ref_updates = 0;
					ret = btrfs_run_delayed_refs(trans,
								   fs_info,
								   updates * 2);
					if (ret && !err)
						err = ret;
				}
			}
			/*
			 * if we failed to refill our space rsv, bail out
			 * and let the transaction restart
			 */
			if (should_end) {
				err = -EAGAIN;
				goto error;
			}
			goto search_again;
		} else {
			path->slots[0]--;
		}
	}
out:
	if (pending_del_nr) {
		ret = btrfs_del_items(trans, root, path, pending_del_slot,
				      pending_del_nr);
		if (ret)
			btrfs_abort_transaction(trans, ret);
	}
error:
	if (root->root_key.objectid != BTRFS_TREE_LOG_OBJECTID) {
		ASSERT(last_size >= new_size);
		if (!err && last_size > new_size)
			last_size = new_size;
		btrfs_ordered_update_i_size(inode, last_size, NULL);
	}

	btrfs_free_path(path);

	if (be_nice && bytes_deleted > SZ_32M) {
		unsigned long updates = trans->delayed_ref_updates;
		if (updates) {
			trans->delayed_ref_updates = 0;
			ret = btrfs_run_delayed_refs(trans, fs_info,
						     updates * 2);
			if (ret && !err)
				err = ret;
		}
	}
	return err;
}

/*
 * btrfs_truncate_block - read, zero a chunk and write a block
 * @inode - inode that we're zeroing
 * @from - the offset to start zeroing
 * @len - the length to zero, 0 to zero the entire range respective to the
 *	offset
 * @front - zero up to the offset instead of from the offset on
 *
 * This will find the block for the "from" offset and cow the block and zero the
 * part we want to zero.  This is used with truncate and hole punching.
 */
int btrfs_truncate_block(struct inode *inode, loff_t from, loff_t len,
			int front)
{
	struct btrfs_fs_info *fs_info = btrfs_sb(inode->i_sb);
	struct address_space *mapping = inode->i_mapping;
	struct extent_io_tree *io_tree = &BTRFS_I(inode)->io_tree;
	struct btrfs_ordered_extent *ordered;
	struct extent_state *cached_state = NULL;
	struct extent_changeset *data_reserved = NULL;
	char *kaddr;
	u32 blocksize = fs_info->sectorsize;
	pgoff_t index = from >> PAGE_SHIFT;
	unsigned offset = from & (blocksize - 1);
	struct page *page;
	gfp_t mask = btrfs_alloc_write_mask(mapping);
	int ret = 0;
	u64 block_start;
	u64 block_end;

	if ((offset & (blocksize - 1)) == 0 &&
	    (!len || ((len & (blocksize - 1)) == 0)))
		goto out;

	ret = btrfs_delalloc_reserve_space(inode, &data_reserved,
			round_down(from, blocksize), blocksize);
	if (ret)
		goto out;

again:
	page = find_or_create_page(mapping, index, mask);
	if (!page) {
		btrfs_delalloc_release_space(inode, data_reserved,
				round_down(from, blocksize),
				blocksize);
		ret = -ENOMEM;
		goto out;
	}

	block_start = round_down(from, blocksize);
	block_end = block_start + blocksize - 1;

	if (!PageUptodate(page)) {
		ret = btrfs_readpage(NULL, page);
		lock_page(page);
		if (page->mapping != mapping) {
			unlock_page(page);
			put_page(page);
			goto again;
		}
		if (!PageUptodate(page)) {
			ret = -EIO;
			goto out_unlock;
		}
	}
	wait_on_page_writeback(page);

	lock_extent_bits(io_tree, block_start, block_end, &cached_state);
	set_page_extent_mapped(page);

	ordered = btrfs_lookup_ordered_extent(inode, block_start);
	if (ordered) {
		unlock_extent_cached(io_tree, block_start, block_end,
				     &cached_state, GFP_NOFS);
		unlock_page(page);
		put_page(page);
		btrfs_start_ordered_extent(inode, ordered, 1);
		btrfs_put_ordered_extent(ordered);
		goto again;
	}

	clear_extent_bit(&BTRFS_I(inode)->io_tree, block_start, block_end,
			  EXTENT_DIRTY | EXTENT_DELALLOC |
			  EXTENT_DO_ACCOUNTING | EXTENT_DEFRAG,
			  0, 0, &cached_state, GFP_NOFS);

	ret = btrfs_set_extent_delalloc(inode, block_start, block_end,
					&cached_state, 0);
	if (ret) {
		unlock_extent_cached(io_tree, block_start, block_end,
				     &cached_state, GFP_NOFS);
		goto out_unlock;
	}

	if (offset != blocksize) {
		if (!len)
			len = blocksize - offset;
		kaddr = kmap(page);
		if (front)
			memset(kaddr + (block_start - page_offset(page)),
				0, offset);
		else
			memset(kaddr + (block_start - page_offset(page)) +  offset,
				0, len);
		flush_dcache_page(page);
		kunmap(page);
	}
	ClearPageChecked(page);
	set_page_dirty(page);
	unlock_extent_cached(io_tree, block_start, block_end, &cached_state,
			     GFP_NOFS);

out_unlock:
	if (ret)
		btrfs_delalloc_release_space(inode, data_reserved, block_start,
					     blocksize);
	unlock_page(page);
	put_page(page);
out:
	extent_changeset_free(data_reserved);
	return ret;
}

static int maybe_insert_hole(struct btrfs_root *root, struct inode *inode,
			     u64 offset, u64 len)
{
	struct btrfs_fs_info *fs_info = btrfs_sb(inode->i_sb);
	struct btrfs_trans_handle *trans;
	int ret;

	/*
	 * Still need to make sure the inode looks like it's been updated so
	 * that any holes get logged if we fsync.
	 */
	if (btrfs_fs_incompat(fs_info, NO_HOLES)) {
		BTRFS_I(inode)->last_trans = fs_info->generation;
		BTRFS_I(inode)->last_sub_trans = root->log_transid;
		BTRFS_I(inode)->last_log_commit = root->last_log_commit;
		return 0;
	}

	/*
	 * 1 - for the one we're dropping
	 * 1 - for the one we're adding
	 * 1 - for updating the inode.
	 */
	trans = btrfs_start_transaction(root, 3);
	if (IS_ERR(trans))
		return PTR_ERR(trans);

	ret = btrfs_drop_extents(trans, root, inode, offset, offset + len, 1);
	if (ret) {
		btrfs_abort_transaction(trans, ret);
		btrfs_end_transaction(trans);
		return ret;
	}

	ret = btrfs_insert_file_extent(trans, root, btrfs_ino(BTRFS_I(inode)),
			offset, 0, 0, len, 0, len, 0, 0, 0);
	if (ret)
		btrfs_abort_transaction(trans, ret);
	else
		btrfs_update_inode(trans, root, inode);
	btrfs_end_transaction(trans);
	return ret;
}

/*
 * This function puts in dummy file extents for the area we're creating a hole
 * for.  So if we are truncating this file to a larger size we need to insert
 * these file extents so that btrfs_get_extent will return a EXTENT_MAP_HOLE for
 * the range between oldsize and size
 */
int btrfs_cont_expand(struct inode *inode, loff_t oldsize, loff_t size)
{
	struct btrfs_fs_info *fs_info = btrfs_sb(inode->i_sb);
	struct btrfs_root *root = BTRFS_I(inode)->root;
	struct extent_io_tree *io_tree = &BTRFS_I(inode)->io_tree;
	struct extent_map *em = NULL;
	struct extent_state *cached_state = NULL;
	struct extent_map_tree *em_tree = &BTRFS_I(inode)->extent_tree;
	u64 hole_start = ALIGN(oldsize, fs_info->sectorsize);
	u64 block_end = ALIGN(size, fs_info->sectorsize);
	u64 last_byte;
	u64 cur_offset;
	u64 hole_size;
	int err = 0;

	/*
	 * If our size started in the middle of a block we need to zero out the
	 * rest of the block before we expand the i_size, otherwise we could
	 * expose stale data.
	 */
	err = btrfs_truncate_block(inode, oldsize, 0, 0);
	if (err)
		return err;

	if (size <= hole_start)
		return 0;

	while (1) {
		struct btrfs_ordered_extent *ordered;

		lock_extent_bits(io_tree, hole_start, block_end - 1,
				 &cached_state);
		ordered = btrfs_lookup_ordered_range(BTRFS_I(inode), hole_start,
						     block_end - hole_start);
		if (!ordered)
			break;
		unlock_extent_cached(io_tree, hole_start, block_end - 1,
				     &cached_state, GFP_NOFS);
		btrfs_start_ordered_extent(inode, ordered, 1);
		btrfs_put_ordered_extent(ordered);
	}

	cur_offset = hole_start;
	while (1) {
		em = btrfs_get_extent(BTRFS_I(inode), NULL, 0, cur_offset,
				block_end - cur_offset, 0);
		if (IS_ERR(em)) {
			err = PTR_ERR(em);
			em = NULL;
			break;
		}
		last_byte = min(extent_map_end(em), block_end);
		last_byte = ALIGN(last_byte, fs_info->sectorsize);
		if (!test_bit(EXTENT_FLAG_PREALLOC, &em->flags)) {
			struct extent_map *hole_em;
			hole_size = last_byte - cur_offset;

			err = maybe_insert_hole(root, inode, cur_offset,
						hole_size);
			if (err)
				break;
			btrfs_drop_extent_cache(BTRFS_I(inode), cur_offset,
						cur_offset + hole_size - 1, 0);
			hole_em = alloc_extent_map();
			if (!hole_em) {
				set_bit(BTRFS_INODE_NEEDS_FULL_SYNC,
					&BTRFS_I(inode)->runtime_flags);
				goto next;
			}
			hole_em->start = cur_offset;
			hole_em->len = hole_size;
			hole_em->orig_start = cur_offset;

			hole_em->block_start = EXTENT_MAP_HOLE;
			hole_em->block_len = 0;
			hole_em->orig_block_len = 0;
			hole_em->ram_bytes = hole_size;
			hole_em->bdev = fs_info->fs_devices->latest_bdev;
			hole_em->compress_type = BTRFS_COMPRESS_NONE;
			hole_em->generation = fs_info->generation;

			while (1) {
				write_lock(&em_tree->lock);
				err = add_extent_mapping(em_tree, hole_em, 1);
				write_unlock(&em_tree->lock);
				if (err != -EEXIST)
					break;
				btrfs_drop_extent_cache(BTRFS_I(inode),
							cur_offset,
							cur_offset +
							hole_size - 1, 0);
			}
			free_extent_map(hole_em);
		}
next:
		free_extent_map(em);
		em = NULL;
		cur_offset = last_byte;
		if (cur_offset >= block_end)
			break;
	}
	free_extent_map(em);
	unlock_extent_cached(io_tree, hole_start, block_end - 1, &cached_state,
			     GFP_NOFS);
	return err;
}

static int btrfs_setsize(struct inode *inode, struct iattr *attr)
{
	struct btrfs_root *root = BTRFS_I(inode)->root;
	struct btrfs_trans_handle *trans;
	loff_t oldsize = i_size_read(inode);
	loff_t newsize = attr->ia_size;
	int mask = attr->ia_valid;
	int ret;

	/*
	 * The regular truncate() case without ATTR_CTIME and ATTR_MTIME is a
	 * special case where we need to update the times despite not having
	 * these flags set.  For all other operations the VFS set these flags
	 * explicitly if it wants a timestamp update.
	 */
	if (newsize != oldsize) {
		inode_inc_iversion(inode);
		if (!(mask & (ATTR_CTIME | ATTR_MTIME)))
			inode->i_ctime = inode->i_mtime =
				current_time(inode);
	}

	if (newsize > oldsize) {
		/*
		 * Don't do an expanding truncate while snapshoting is ongoing.
		 * This is to ensure the snapshot captures a fully consistent
		 * state of this file - if the snapshot captures this expanding
		 * truncation, it must capture all writes that happened before
		 * this truncation.
		 */
		btrfs_wait_for_snapshot_creation(root);
		ret = btrfs_cont_expand(inode, oldsize, newsize);
		if (ret) {
			btrfs_end_write_no_snapshoting(root);
			return ret;
		}

		trans = btrfs_start_transaction(root, 1);
		if (IS_ERR(trans)) {
			btrfs_end_write_no_snapshoting(root);
			return PTR_ERR(trans);
		}

		i_size_write(inode, newsize);
		btrfs_ordered_update_i_size(inode, i_size_read(inode), NULL);
		pagecache_isize_extended(inode, oldsize, newsize);
		ret = btrfs_update_inode(trans, root, inode);
		btrfs_end_write_no_snapshoting(root);
		btrfs_end_transaction(trans);
	} else {

		/*
		 * We're truncating a file that used to have good data down to
		 * zero. Make sure it gets into the ordered flush list so that
		 * any new writes get down to disk quickly.
		 */
		if (newsize == 0)
			set_bit(BTRFS_INODE_ORDERED_DATA_CLOSE,
				&BTRFS_I(inode)->runtime_flags);

		/*
		 * 1 for the orphan item we're going to add
		 * 1 for the orphan item deletion.
		 */
		trans = btrfs_start_transaction(root, 2);
		if (IS_ERR(trans))
			return PTR_ERR(trans);

		/*
		 * We need to do this in case we fail at _any_ point during the
		 * actual truncate.  Once we do the truncate_setsize we could
		 * invalidate pages which forces any outstanding ordered io to
		 * be instantly completed which will give us extents that need
		 * to be truncated.  If we fail to get an orphan inode down we
		 * could have left over extents that were never meant to live,
		 * so we need to guarantee from this point on that everything
		 * will be consistent.
		 */
		ret = btrfs_orphan_add(trans, BTRFS_I(inode));
		btrfs_end_transaction(trans);
		if (ret)
			return ret;

		/* we don't support swapfiles, so vmtruncate shouldn't fail */
		truncate_setsize(inode, newsize);

		/* Disable nonlocked read DIO to avoid the end less truncate */
		btrfs_inode_block_unlocked_dio(BTRFS_I(inode));
		inode_dio_wait(inode);
		btrfs_inode_resume_unlocked_dio(BTRFS_I(inode));

		ret = btrfs_truncate(inode);
		if (ret && inode->i_nlink) {
			int err;

			/* To get a stable disk_i_size */
			err = btrfs_wait_ordered_range(inode, 0, (u64)-1);
			if (err) {
				btrfs_orphan_del(NULL, BTRFS_I(inode));
				return err;
			}

			/*
			 * failed to truncate, disk_i_size is only adjusted down
			 * as we remove extents, so it should represent the true
			 * size of the inode, so reset the in memory size and
			 * delete our orphan entry.
			 */
			trans = btrfs_join_transaction(root);
			if (IS_ERR(trans)) {
				btrfs_orphan_del(NULL, BTRFS_I(inode));
				return ret;
			}
			i_size_write(inode, BTRFS_I(inode)->disk_i_size);
			err = btrfs_orphan_del(trans, BTRFS_I(inode));
			if (err)
				btrfs_abort_transaction(trans, err);
			btrfs_end_transaction(trans);
		}
	}

	return ret;
}

static int btrfs_setattr(struct dentry *dentry, struct iattr *attr)
{
	struct inode *inode = d_inode(dentry);
	struct btrfs_root *root = BTRFS_I(inode)->root;
	int err;

	if (btrfs_root_readonly(root))
		return -EROFS;

	err = setattr_prepare(dentry, attr);
	if (err)
		return err;

	if (S_ISREG(inode->i_mode) && (attr->ia_valid & ATTR_SIZE)) {
		err = btrfs_setsize(inode, attr);
		if (err)
			return err;
	}

	if (attr->ia_valid) {
		setattr_copy(inode, attr);
		inode_inc_iversion(inode);
		err = btrfs_dirty_inode(inode);

		if (!err && attr->ia_valid & ATTR_MODE)
			err = posix_acl_chmod(inode, inode->i_mode);
	}

	return err;
}

/*
 * While truncating the inode pages during eviction, we get the VFS calling
 * btrfs_invalidatepage() against each page of the inode. This is slow because
 * the calls to btrfs_invalidatepage() result in a huge amount of calls to
 * lock_extent_bits() and clear_extent_bit(), which keep merging and splitting
 * extent_state structures over and over, wasting lots of time.
 *
 * Therefore if the inode is being evicted, let btrfs_invalidatepage() skip all
 * those expensive operations on a per page basis and do only the ordered io
 * finishing, while we release here the extent_map and extent_state structures,
 * without the excessive merging and splitting.
 */
static void evict_inode_truncate_pages(struct inode *inode)
{
	struct extent_io_tree *io_tree = &BTRFS_I(inode)->io_tree;
	struct extent_map_tree *map_tree = &BTRFS_I(inode)->extent_tree;
	struct rb_node *node;

	ASSERT(inode->i_state & I_FREEING);
	truncate_inode_pages_final(&inode->i_data);

	write_lock(&map_tree->lock);
	while (!RB_EMPTY_ROOT(&map_tree->map)) {
		struct extent_map *em;

		node = rb_first(&map_tree->map);
		em = rb_entry(node, struct extent_map, rb_node);
		clear_bit(EXTENT_FLAG_PINNED, &em->flags);
		clear_bit(EXTENT_FLAG_LOGGING, &em->flags);
		remove_extent_mapping(map_tree, em);
		free_extent_map(em);
		if (need_resched()) {
			write_unlock(&map_tree->lock);
			cond_resched();
			write_lock(&map_tree->lock);
		}
	}
	write_unlock(&map_tree->lock);

	/*
	 * Keep looping until we have no more ranges in the io tree.
	 * We can have ongoing bios started by readpages (called from readahead)
	 * that have their endio callback (extent_io.c:end_bio_extent_readpage)
	 * still in progress (unlocked the pages in the bio but did not yet
	 * unlocked the ranges in the io tree). Therefore this means some
	 * ranges can still be locked and eviction started because before
	 * submitting those bios, which are executed by a separate task (work
	 * queue kthread), inode references (inode->i_count) were not taken
	 * (which would be dropped in the end io callback of each bio).
	 * Therefore here we effectively end up waiting for those bios and
	 * anyone else holding locked ranges without having bumped the inode's
	 * reference count - if we don't do it, when they access the inode's
	 * io_tree to unlock a range it may be too late, leading to an
	 * use-after-free issue.
	 */
	spin_lock(&io_tree->lock);
	while (!RB_EMPTY_ROOT(&io_tree->state)) {
		struct extent_state *state;
		struct extent_state *cached_state = NULL;
		u64 start;
		u64 end;

		node = rb_first(&io_tree->state);
		state = rb_entry(node, struct extent_state, rb_node);
		start = state->start;
		end = state->end;
		spin_unlock(&io_tree->lock);

		lock_extent_bits(io_tree, start, end, &cached_state);

		/*
		 * If still has DELALLOC flag, the extent didn't reach disk,
		 * and its reserved space won't be freed by delayed_ref.
		 * So we need to free its reserved space here.
		 * (Refer to comment in btrfs_invalidatepage, case 2)
		 *
		 * Note, end is the bytenr of last byte, so we need + 1 here.
		 */
		if (state->state & EXTENT_DELALLOC)
			btrfs_qgroup_free_data(inode, NULL, start, end - start + 1);

		clear_extent_bit(io_tree, start, end,
				 EXTENT_LOCKED | EXTENT_DIRTY |
				 EXTENT_DELALLOC | EXTENT_DO_ACCOUNTING |
				 EXTENT_DEFRAG, 1, 1,
				 &cached_state, GFP_NOFS);

		cond_resched();
		spin_lock(&io_tree->lock);
	}
	spin_unlock(&io_tree->lock);
}

void btrfs_evict_inode(struct inode *inode)
{
	struct btrfs_fs_info *fs_info = btrfs_sb(inode->i_sb);
	struct btrfs_trans_handle *trans;
	struct btrfs_root *root = BTRFS_I(inode)->root;
	struct btrfs_block_rsv *rsv, *global_rsv;
	int steal_from_global = 0;
	u64 min_size;
	int ret;

	trace_btrfs_inode_evict(inode);

	if (!root) {
		kmem_cache_free(btrfs_inode_cachep, BTRFS_I(inode));
		return;
	}

	min_size = btrfs_calc_trunc_metadata_size(fs_info, 1);

	evict_inode_truncate_pages(inode);

	if (inode->i_nlink &&
	    ((btrfs_root_refs(&root->root_item) != 0 &&
	      root->root_key.objectid != BTRFS_ROOT_TREE_OBJECTID) ||
	     btrfs_is_free_space_inode(BTRFS_I(inode))))
		goto no_delete;

	if (is_bad_inode(inode)) {
		btrfs_orphan_del(NULL, BTRFS_I(inode));
		goto no_delete;
	}
	/* do we really want it for ->i_nlink > 0 and zero btrfs_root_refs? */
	if (!special_file(inode->i_mode))
		btrfs_wait_ordered_range(inode, 0, (u64)-1);

	btrfs_free_io_failure_record(BTRFS_I(inode), 0, (u64)-1);

	if (test_bit(BTRFS_FS_LOG_RECOVERING, &fs_info->flags)) {
		BUG_ON(test_bit(BTRFS_INODE_HAS_ORPHAN_ITEM,
				 &BTRFS_I(inode)->runtime_flags));
		goto no_delete;
	}

	if (inode->i_nlink > 0) {
		BUG_ON(btrfs_root_refs(&root->root_item) != 0 &&
		       root->root_key.objectid != BTRFS_ROOT_TREE_OBJECTID);
		goto no_delete;
	}

	ret = btrfs_commit_inode_delayed_inode(BTRFS_I(inode));
	if (ret) {
		btrfs_orphan_del(NULL, BTRFS_I(inode));
		goto no_delete;
	}

	rsv = btrfs_alloc_block_rsv(fs_info, BTRFS_BLOCK_RSV_TEMP);
	if (!rsv) {
		btrfs_orphan_del(NULL, BTRFS_I(inode));
		goto no_delete;
	}
	rsv->size = min_size;
	rsv->failfast = 1;
	global_rsv = &fs_info->global_block_rsv;

	btrfs_i_size_write(BTRFS_I(inode), 0);

	/*
	 * This is a bit simpler than btrfs_truncate since we've already
	 * reserved our space for our orphan item in the unlink, so we just
	 * need to reserve some slack space in case we add bytes and update
	 * inode item when doing the truncate.
	 */
	while (1) {
		ret = btrfs_block_rsv_refill(root, rsv, min_size,
					     BTRFS_RESERVE_FLUSH_LIMIT);

		/*
		 * Try and steal from the global reserve since we will
		 * likely not use this space anyway, we want to try as
		 * hard as possible to get this to work.
		 */
		if (ret)
			steal_from_global++;
		else
			steal_from_global = 0;
		ret = 0;

		/*
		 * steal_from_global == 0: we reserved stuff, hooray!
		 * steal_from_global == 1: we didn't reserve stuff, boo!
		 * steal_from_global == 2: we've committed, still not a lot of
		 * room but maybe we'll have room in the global reserve this
		 * time.
		 * steal_from_global == 3: abandon all hope!
		 */
		if (steal_from_global > 2) {
			btrfs_warn(fs_info,
				   "Could not get space for a delete, will truncate on mount %d",
				   ret);
			btrfs_orphan_del(NULL, BTRFS_I(inode));
			btrfs_free_block_rsv(fs_info, rsv);
			goto no_delete;
		}

		trans = btrfs_join_transaction(root);
		if (IS_ERR(trans)) {
			btrfs_orphan_del(NULL, BTRFS_I(inode));
			btrfs_free_block_rsv(fs_info, rsv);
			goto no_delete;
		}

		/*
		 * We can't just steal from the global reserve, we need to make
		 * sure there is room to do it, if not we need to commit and try
		 * again.
		 */
		if (steal_from_global) {
			if (!btrfs_check_space_for_delayed_refs(trans, fs_info))
				ret = btrfs_block_rsv_migrate(global_rsv, rsv,
							      min_size, 0);
			else
				ret = -ENOSPC;
		}

		/*
		 * Couldn't steal from the global reserve, we have too much
		 * pending stuff built up, commit the transaction and try it
		 * again.
		 */
		if (ret) {
			ret = btrfs_commit_transaction(trans);
			if (ret) {
				btrfs_orphan_del(NULL, BTRFS_I(inode));
				btrfs_free_block_rsv(fs_info, rsv);
				goto no_delete;
			}
			continue;
		} else {
			steal_from_global = 0;
		}

		trans->block_rsv = rsv;

		ret = btrfs_truncate_inode_items(trans, root, inode, 0, 0);
		if (ret != -ENOSPC && ret != -EAGAIN)
			break;

		trans->block_rsv = &fs_info->trans_block_rsv;
		btrfs_end_transaction(trans);
		trans = NULL;
		btrfs_btree_balance_dirty(fs_info);
	}

	btrfs_free_block_rsv(fs_info, rsv);

	/*
	 * Errors here aren't a big deal, it just means we leave orphan items
	 * in the tree.  They will be cleaned up on the next mount.
	 */
	if (ret == 0) {
		trans->block_rsv = root->orphan_block_rsv;
		btrfs_orphan_del(trans, BTRFS_I(inode));
	} else {
		btrfs_orphan_del(NULL, BTRFS_I(inode));
	}

	trans->block_rsv = &fs_info->trans_block_rsv;
	if (!(root == fs_info->tree_root ||
	      root->root_key.objectid == BTRFS_TREE_RELOC_OBJECTID))
		btrfs_return_ino(root, btrfs_ino(BTRFS_I(inode)));

	btrfs_end_transaction(trans);
	btrfs_btree_balance_dirty(fs_info);
no_delete:
	btrfs_remove_delayed_node(BTRFS_I(inode));
	clear_inode(inode);
}

/*
 * this returns the key found in the dir entry in the location pointer.
 * If no dir entries were found, location->objectid is 0.
 */
static int btrfs_inode_by_name(struct inode *dir, struct dentry *dentry,
			       struct btrfs_key *location)
{
	const char *name = dentry->d_name.name;
	int namelen = dentry->d_name.len;
	struct btrfs_dir_item *di;
	struct btrfs_path *path;
	struct btrfs_root *root = BTRFS_I(dir)->root;
	int ret = 0;

	path = btrfs_alloc_path();
	if (!path)
		return -ENOMEM;

	di = btrfs_lookup_dir_item(NULL, root, path, btrfs_ino(BTRFS_I(dir)),
			name, namelen, 0);
	if (IS_ERR(di))
		ret = PTR_ERR(di);

	if (IS_ERR_OR_NULL(di))
		goto out_err;

	btrfs_dir_item_key_to_cpu(path->nodes[0], di, location);
out:
	btrfs_free_path(path);
	return ret;
out_err:
	location->objectid = 0;
	goto out;
}

/*
 * when we hit a tree root in a directory, the btrfs part of the inode
 * needs to be changed to reflect the root directory of the tree root.  This
 * is kind of like crossing a mount point.
 */
static int fixup_tree_root_location(struct btrfs_fs_info *fs_info,
				    struct inode *dir,
				    struct dentry *dentry,
				    struct btrfs_key *location,
				    struct btrfs_root **sub_root)
{
	struct btrfs_path *path;
	struct btrfs_root *new_root;
	struct btrfs_root_ref *ref;
	struct extent_buffer *leaf;
	struct btrfs_key key;
	int ret;
	int err = 0;

	path = btrfs_alloc_path();
	if (!path) {
		err = -ENOMEM;
		goto out;
	}

	err = -ENOENT;
	key.objectid = BTRFS_I(dir)->root->root_key.objectid;
	key.type = BTRFS_ROOT_REF_KEY;
	key.offset = location->objectid;

	ret = btrfs_search_slot(NULL, fs_info->tree_root, &key, path, 0, 0);
	if (ret) {
		if (ret < 0)
			err = ret;
		goto out;
	}

	leaf = path->nodes[0];
	ref = btrfs_item_ptr(leaf, path->slots[0], struct btrfs_root_ref);
	if (btrfs_root_ref_dirid(leaf, ref) != btrfs_ino(BTRFS_I(dir)) ||
	    btrfs_root_ref_name_len(leaf, ref) != dentry->d_name.len)
		goto out;

	ret = memcmp_extent_buffer(leaf, dentry->d_name.name,
				   (unsigned long)(ref + 1),
				   dentry->d_name.len);
	if (ret)
		goto out;

	btrfs_release_path(path);

	new_root = btrfs_read_fs_root_no_name(fs_info, location);
	if (IS_ERR(new_root)) {
		err = PTR_ERR(new_root);
		goto out;
	}

	*sub_root = new_root;
	location->objectid = btrfs_root_dirid(&new_root->root_item);
	location->type = BTRFS_INODE_ITEM_KEY;
	location->offset = 0;
	err = 0;
out:
	btrfs_free_path(path);
	return err;
}

static void inode_tree_add(struct inode *inode)
{
	struct btrfs_root *root = BTRFS_I(inode)->root;
	struct btrfs_inode *entry;
	struct rb_node **p;
	struct rb_node *parent;
	struct rb_node *new = &BTRFS_I(inode)->rb_node;
	u64 ino = btrfs_ino(BTRFS_I(inode));

	if (inode_unhashed(inode))
		return;
	parent = NULL;
	spin_lock(&root->inode_lock);
	p = &root->inode_tree.rb_node;
	while (*p) {
		parent = *p;
		entry = rb_entry(parent, struct btrfs_inode, rb_node);

		if (ino < btrfs_ino(BTRFS_I(&entry->vfs_inode)))
			p = &parent->rb_left;
		else if (ino > btrfs_ino(BTRFS_I(&entry->vfs_inode)))
			p = &parent->rb_right;
		else {
			WARN_ON(!(entry->vfs_inode.i_state &
				  (I_WILL_FREE | I_FREEING)));
			rb_replace_node(parent, new, &root->inode_tree);
			RB_CLEAR_NODE(parent);
			spin_unlock(&root->inode_lock);
			return;
		}
	}
	rb_link_node(new, parent, p);
	rb_insert_color(new, &root->inode_tree);
	spin_unlock(&root->inode_lock);
}

static void inode_tree_del(struct inode *inode)
{
	struct btrfs_fs_info *fs_info = btrfs_sb(inode->i_sb);
	struct btrfs_root *root = BTRFS_I(inode)->root;
	int empty = 0;

	spin_lock(&root->inode_lock);
	if (!RB_EMPTY_NODE(&BTRFS_I(inode)->rb_node)) {
		rb_erase(&BTRFS_I(inode)->rb_node, &root->inode_tree);
		RB_CLEAR_NODE(&BTRFS_I(inode)->rb_node);
		empty = RB_EMPTY_ROOT(&root->inode_tree);
	}
	spin_unlock(&root->inode_lock);

	if (empty && btrfs_root_refs(&root->root_item) == 0) {
		synchronize_srcu(&fs_info->subvol_srcu);
		spin_lock(&root->inode_lock);
		empty = RB_EMPTY_ROOT(&root->inode_tree);
		spin_unlock(&root->inode_lock);
		if (empty)
			btrfs_add_dead_root(root);
	}
}

void btrfs_invalidate_inodes(struct btrfs_root *root)
{
	struct btrfs_fs_info *fs_info = root->fs_info;
	struct rb_node *node;
	struct rb_node *prev;
	struct btrfs_inode *entry;
	struct inode *inode;
	u64 objectid = 0;

	if (!test_bit(BTRFS_FS_STATE_ERROR, &fs_info->fs_state))
		WARN_ON(btrfs_root_refs(&root->root_item) != 0);

	spin_lock(&root->inode_lock);
again:
	node = root->inode_tree.rb_node;
	prev = NULL;
	while (node) {
		prev = node;
		entry = rb_entry(node, struct btrfs_inode, rb_node);

		if (objectid < btrfs_ino(BTRFS_I(&entry->vfs_inode)))
			node = node->rb_left;
		else if (objectid > btrfs_ino(BTRFS_I(&entry->vfs_inode)))
			node = node->rb_right;
		else
			break;
	}
	if (!node) {
		while (prev) {
			entry = rb_entry(prev, struct btrfs_inode, rb_node);
			if (objectid <= btrfs_ino(BTRFS_I(&entry->vfs_inode))) {
				node = prev;
				break;
			}
			prev = rb_next(prev);
		}
	}
	while (node) {
		entry = rb_entry(node, struct btrfs_inode, rb_node);
		objectid = btrfs_ino(BTRFS_I(&entry->vfs_inode)) + 1;
		inode = igrab(&entry->vfs_inode);
		if (inode) {
			spin_unlock(&root->inode_lock);
			if (atomic_read(&inode->i_count) > 1)
				d_prune_aliases(inode);
			/*
			 * btrfs_drop_inode will have it removed from
			 * the inode cache when its usage count
			 * hits zero.
			 */
			iput(inode);
			cond_resched();
			spin_lock(&root->inode_lock);
			goto again;
		}

		if (cond_resched_lock(&root->inode_lock))
			goto again;

		node = rb_next(node);
	}
	spin_unlock(&root->inode_lock);
}

static int btrfs_init_locked_inode(struct inode *inode, void *p)
{
	struct btrfs_iget_args *args = p;
	inode->i_ino = args->location->objectid;
	memcpy(&BTRFS_I(inode)->location, args->location,
	       sizeof(*args->location));
	BTRFS_I(inode)->root = args->root;
	return 0;
}

static int btrfs_find_actor(struct inode *inode, void *opaque)
{
	struct btrfs_iget_args *args = opaque;
	return args->location->objectid == BTRFS_I(inode)->location.objectid &&
		args->root == BTRFS_I(inode)->root;
}

static struct inode *btrfs_iget_locked(struct super_block *s,
				       struct btrfs_key *location,
				       struct btrfs_root *root)
{
	struct inode *inode;
	struct btrfs_iget_args args;
	unsigned long hashval = btrfs_inode_hash(location->objectid, root);

	args.location = location;
	args.root = root;

	inode = iget5_locked(s, hashval, btrfs_find_actor,
			     btrfs_init_locked_inode,
			     (void *)&args);
	return inode;
}

/* Get an inode object given its location and corresponding root.
 * Returns in *is_new if the inode was read from disk
 */
struct inode *btrfs_iget(struct super_block *s, struct btrfs_key *location,
			 struct btrfs_root *root, int *new)
{
	struct inode *inode;

	inode = btrfs_iget_locked(s, location, root);
	if (!inode)
		return ERR_PTR(-ENOMEM);

	if (inode->i_state & I_NEW) {
		int ret;

		ret = btrfs_read_locked_inode(inode);
		if (!is_bad_inode(inode)) {
			inode_tree_add(inode);
			unlock_new_inode(inode);
			if (new)
				*new = 1;
		} else {
			unlock_new_inode(inode);
			iput(inode);
			ASSERT(ret < 0);
			inode = ERR_PTR(ret < 0 ? ret : -ESTALE);
		}
	}

	return inode;
}

static struct inode *new_simple_dir(struct super_block *s,
				    struct btrfs_key *key,
				    struct btrfs_root *root)
{
	struct inode *inode = new_inode(s);

	if (!inode)
		return ERR_PTR(-ENOMEM);

	BTRFS_I(inode)->root = root;
	memcpy(&BTRFS_I(inode)->location, key, sizeof(*key));
	set_bit(BTRFS_INODE_DUMMY, &BTRFS_I(inode)->runtime_flags);

	inode->i_ino = BTRFS_EMPTY_SUBVOL_DIR_OBJECTID;
	inode->i_op = &btrfs_dir_ro_inode_operations;
	inode->i_opflags &= ~IOP_XATTR;
	inode->i_fop = &simple_dir_operations;
	inode->i_mode = S_IFDIR | S_IRUGO | S_IWUSR | S_IXUGO;
	inode->i_mtime = current_time(inode);
	inode->i_atime = inode->i_mtime;
	inode->i_ctime = inode->i_mtime;
	BTRFS_I(inode)->i_otime = inode->i_mtime;

	return inode;
}

struct inode *btrfs_lookup_dentry(struct inode *dir, struct dentry *dentry)
{
	struct btrfs_fs_info *fs_info = btrfs_sb(dir->i_sb);
	struct inode *inode;
	struct btrfs_root *root = BTRFS_I(dir)->root;
	struct btrfs_root *sub_root = root;
	struct btrfs_key location;
	int index;
	int ret = 0;

	if (dentry->d_name.len > BTRFS_NAME_LEN)
		return ERR_PTR(-ENAMETOOLONG);

	ret = btrfs_inode_by_name(dir, dentry, &location);
	if (ret < 0)
		return ERR_PTR(ret);

	if (location.objectid == 0)
		return ERR_PTR(-ENOENT);

	if (location.type == BTRFS_INODE_ITEM_KEY) {
		inode = btrfs_iget(dir->i_sb, &location, root, NULL);
		return inode;
	}

	BUG_ON(location.type != BTRFS_ROOT_ITEM_KEY);

	index = srcu_read_lock(&fs_info->subvol_srcu);
	ret = fixup_tree_root_location(fs_info, dir, dentry,
				       &location, &sub_root);
	if (ret < 0) {
		if (ret != -ENOENT)
			inode = ERR_PTR(ret);
		else
			inode = new_simple_dir(dir->i_sb, &location, sub_root);
	} else {
		inode = btrfs_iget(dir->i_sb, &location, sub_root, NULL);
	}
	srcu_read_unlock(&fs_info->subvol_srcu, index);

	if (!IS_ERR(inode) && root != sub_root) {
		down_read(&fs_info->cleanup_work_sem);
		if (!(inode->i_sb->s_flags & MS_RDONLY))
			ret = btrfs_orphan_cleanup(sub_root);
		up_read(&fs_info->cleanup_work_sem);
		if (ret) {
			iput(inode);
			inode = ERR_PTR(ret);
		}
	}

	return inode;
}

static int btrfs_dentry_delete(const struct dentry *dentry)
{
	struct btrfs_root *root;
	struct inode *inode = d_inode(dentry);

	if (!inode && !IS_ROOT(dentry))
		inode = d_inode(dentry->d_parent);

	if (inode) {
		root = BTRFS_I(inode)->root;
		if (btrfs_root_refs(&root->root_item) == 0)
			return 1;

		if (btrfs_ino(BTRFS_I(inode)) == BTRFS_EMPTY_SUBVOL_DIR_OBJECTID)
			return 1;
	}
	return 0;
}

static void btrfs_dentry_release(struct dentry *dentry)
{
	kfree(dentry->d_fsdata);
}

static struct dentry *btrfs_lookup(struct inode *dir, struct dentry *dentry,
				   unsigned int flags)
{
	struct inode *inode;

	inode = btrfs_lookup_dentry(dir, dentry);
	if (IS_ERR(inode)) {
		if (PTR_ERR(inode) == -ENOENT)
			inode = NULL;
		else
			return ERR_CAST(inode);
	}

	return d_splice_alias(inode, dentry);
}

unsigned char btrfs_filetype_table[] = {
	DT_UNKNOWN, DT_REG, DT_DIR, DT_CHR, DT_BLK, DT_FIFO, DT_SOCK, DT_LNK
};

static int btrfs_real_readdir(struct file *file, struct dir_context *ctx)
{
	struct inode *inode = file_inode(file);
	struct btrfs_fs_info *fs_info = btrfs_sb(inode->i_sb);
	struct btrfs_root *root = BTRFS_I(inode)->root;
	struct btrfs_dir_item *di;
	struct btrfs_key key;
	struct btrfs_key found_key;
	struct btrfs_path *path;
	struct list_head ins_list;
	struct list_head del_list;
	int ret;
	struct extent_buffer *leaf;
	int slot;
	unsigned char d_type;
	int over = 0;
	char tmp_name[32];
	char *name_ptr;
	int name_len;
	bool put = false;
	struct btrfs_key location;

	if (!dir_emit_dots(file, ctx))
		return 0;

	path = btrfs_alloc_path();
	if (!path)
		return -ENOMEM;

	path->reada = READA_FORWARD;

	INIT_LIST_HEAD(&ins_list);
	INIT_LIST_HEAD(&del_list);
	put = btrfs_readdir_get_delayed_items(inode, &ins_list, &del_list);

	key.type = BTRFS_DIR_INDEX_KEY;
	key.offset = ctx->pos;
	key.objectid = btrfs_ino(BTRFS_I(inode));

	ret = btrfs_search_slot(NULL, root, &key, path, 0, 0);
	if (ret < 0)
		goto err;

	while (1) {
		leaf = path->nodes[0];
		slot = path->slots[0];
		if (slot >= btrfs_header_nritems(leaf)) {
			ret = btrfs_next_leaf(root, path);
			if (ret < 0)
				goto err;
			else if (ret > 0)
				break;
			continue;
		}

		btrfs_item_key_to_cpu(leaf, &found_key, slot);

		if (found_key.objectid != key.objectid)
			break;
		if (found_key.type != BTRFS_DIR_INDEX_KEY)
			break;
		if (found_key.offset < ctx->pos)
			goto next;
		if (btrfs_should_delete_dir_index(&del_list, found_key.offset))
			goto next;

		ctx->pos = found_key.offset;

		di = btrfs_item_ptr(leaf, slot, struct btrfs_dir_item);
		if (verify_dir_item(fs_info, leaf, di))
			goto next;

		name_len = btrfs_dir_name_len(leaf, di);
		if (name_len <= sizeof(tmp_name)) {
			name_ptr = tmp_name;
		} else {
			name_ptr = kmalloc(name_len, GFP_KERNEL);
			if (!name_ptr) {
				ret = -ENOMEM;
				goto err;
			}
		}
		read_extent_buffer(leaf, name_ptr, (unsigned long)(di + 1),
				   name_len);

		d_type = btrfs_filetype_table[btrfs_dir_type(leaf, di)];
		btrfs_dir_item_key_to_cpu(leaf, di, &location);

		over = !dir_emit(ctx, name_ptr, name_len, location.objectid,
				 d_type);

		if (name_ptr != tmp_name)
			kfree(name_ptr);

		if (over)
			goto nopos;
		ctx->pos++;
next:
		path->slots[0]++;
	}

	ret = btrfs_readdir_delayed_dir_index(ctx, &ins_list);
	if (ret)
		goto nopos;

	/*
	 * Stop new entries from being returned after we return the last
	 * entry.
	 *
	 * New directory entries are assigned a strictly increasing
	 * offset.  This means that new entries created during readdir
	 * are *guaranteed* to be seen in the future by that readdir.
	 * This has broken buggy programs which operate on names as
	 * they're returned by readdir.  Until we re-use freed offsets
	 * we have this hack to stop new entries from being returned
	 * under the assumption that they'll never reach this huge
	 * offset.
	 *
	 * This is being careful not to overflow 32bit loff_t unless the
	 * last entry requires it because doing so has broken 32bit apps
	 * in the past.
	 */
	if (ctx->pos >= INT_MAX)
		ctx->pos = LLONG_MAX;
	else
		ctx->pos = INT_MAX;
nopos:
	ret = 0;
err:
	if (put)
		btrfs_readdir_put_delayed_items(inode, &ins_list, &del_list);
	btrfs_free_path(path);
	return ret;
}

int btrfs_write_inode(struct inode *inode, struct writeback_control *wbc)
{
	struct btrfs_root *root = BTRFS_I(inode)->root;
	struct btrfs_trans_handle *trans;
	int ret = 0;
	bool nolock = false;

	if (test_bit(BTRFS_INODE_DUMMY, &BTRFS_I(inode)->runtime_flags))
		return 0;

	if (btrfs_fs_closing(root->fs_info) &&
			btrfs_is_free_space_inode(BTRFS_I(inode)))
		nolock = true;

	if (wbc->sync_mode == WB_SYNC_ALL) {
		if (nolock)
			trans = btrfs_join_transaction_nolock(root);
		else
			trans = btrfs_join_transaction(root);
		if (IS_ERR(trans))
			return PTR_ERR(trans);
		ret = btrfs_commit_transaction(trans);
	}
	return ret;
}

/*
 * This is somewhat expensive, updating the tree every time the
 * inode changes.  But, it is most likely to find the inode in cache.
 * FIXME, needs more benchmarking...there are no reasons other than performance
 * to keep or drop this code.
 */
static int btrfs_dirty_inode(struct inode *inode)
{
	struct btrfs_fs_info *fs_info = btrfs_sb(inode->i_sb);
	struct btrfs_root *root = BTRFS_I(inode)->root;
	struct btrfs_trans_handle *trans;
	int ret;

	if (test_bit(BTRFS_INODE_DUMMY, &BTRFS_I(inode)->runtime_flags))
		return 0;

	trans = btrfs_join_transaction(root);
	if (IS_ERR(trans))
		return PTR_ERR(trans);

	ret = btrfs_update_inode(trans, root, inode);
	if (ret && ret == -ENOSPC) {
		/* whoops, lets try again with the full transaction */
		btrfs_end_transaction(trans);
		trans = btrfs_start_transaction(root, 1);
		if (IS_ERR(trans))
			return PTR_ERR(trans);

		ret = btrfs_update_inode(trans, root, inode);
	}
	btrfs_end_transaction(trans);
	if (BTRFS_I(inode)->delayed_node)
		btrfs_balance_delayed_items(fs_info);

	return ret;
}

/*
 * This is a copy of file_update_time.  We need this so we can return error on
 * ENOSPC for updating the inode in the case of file write and mmap writes.
 */
static int btrfs_update_time(struct inode *inode, struct timespec *now,
			     int flags)
{
	struct btrfs_root *root = BTRFS_I(inode)->root;

	if (btrfs_root_readonly(root))
		return -EROFS;

	if (flags & S_VERSION)
		inode_inc_iversion(inode);
	if (flags & S_CTIME)
		inode->i_ctime = *now;
	if (flags & S_MTIME)
		inode->i_mtime = *now;
	if (flags & S_ATIME)
		inode->i_atime = *now;
	return btrfs_dirty_inode(inode);
}

/*
 * find the highest existing sequence number in a directory
 * and then set the in-memory index_cnt variable to reflect
 * free sequence numbers
 */
static int btrfs_set_inode_index_count(struct btrfs_inode *inode)
{
	struct btrfs_root *root = inode->root;
	struct btrfs_key key, found_key;
	struct btrfs_path *path;
	struct extent_buffer *leaf;
	int ret;

	key.objectid = btrfs_ino(inode);
	key.type = BTRFS_DIR_INDEX_KEY;
	key.offset = (u64)-1;

	path = btrfs_alloc_path();
	if (!path)
		return -ENOMEM;

	ret = btrfs_search_slot(NULL, root, &key, path, 0, 0);
	if (ret < 0)
		goto out;
	/* FIXME: we should be able to handle this */
	if (ret == 0)
		goto out;
	ret = 0;

	/*
	 * MAGIC NUMBER EXPLANATION:
	 * since we search a directory based on f_pos we have to start at 2
	 * since '.' and '..' have f_pos of 0 and 1 respectively, so everybody
	 * else has to start at 2
	 */
	if (path->slots[0] == 0) {
		inode->index_cnt = 2;
		goto out;
	}

	path->slots[0]--;

	leaf = path->nodes[0];
	btrfs_item_key_to_cpu(leaf, &found_key, path->slots[0]);

	if (found_key.objectid != btrfs_ino(inode) ||
	    found_key.type != BTRFS_DIR_INDEX_KEY) {
		inode->index_cnt = 2;
		goto out;
	}

	inode->index_cnt = found_key.offset + 1;
out:
	btrfs_free_path(path);
	return ret;
}

/*
 * helper to find a free sequence number in a given directory.  This current
 * code is very simple, later versions will do smarter things in the btree
 */
int btrfs_set_inode_index(struct btrfs_inode *dir, u64 *index)
{
	int ret = 0;

	if (dir->index_cnt == (u64)-1) {
		ret = btrfs_inode_delayed_dir_index_count(dir);
		if (ret) {
			ret = btrfs_set_inode_index_count(dir);
			if (ret)
				return ret;
		}
	}

	*index = dir->index_cnt;
	dir->index_cnt++;

	return ret;
}

static int btrfs_insert_inode_locked(struct inode *inode)
{
	struct btrfs_iget_args args;
	args.location = &BTRFS_I(inode)->location;
	args.root = BTRFS_I(inode)->root;

	return insert_inode_locked4(inode,
		   btrfs_inode_hash(inode->i_ino, BTRFS_I(inode)->root),
		   btrfs_find_actor, &args);
}

static struct inode *btrfs_new_inode(struct btrfs_trans_handle *trans,
				     struct btrfs_root *root,
				     struct inode *dir,
				     const char *name, int name_len,
				     u64 ref_objectid, u64 objectid,
				     umode_t mode, u64 *index)
{
	struct btrfs_fs_info *fs_info = root->fs_info;
	struct inode *inode;
	struct btrfs_inode_item *inode_item;
	struct btrfs_key *location;
	struct btrfs_path *path;
	struct btrfs_inode_ref *ref;
	struct btrfs_key key[2];
	u32 sizes[2];
	int nitems = name ? 2 : 1;
	unsigned long ptr;
	int ret;

	path = btrfs_alloc_path();
	if (!path)
		return ERR_PTR(-ENOMEM);

	inode = new_inode(fs_info->sb);
	if (!inode) {
		btrfs_free_path(path);
		return ERR_PTR(-ENOMEM);
	}

	/*
	 * O_TMPFILE, set link count to 0, so that after this point,
	 * we fill in an inode item with the correct link count.
	 */
	if (!name)
		set_nlink(inode, 0);

	/*
	 * we have to initialize this early, so we can reclaim the inode
	 * number if we fail afterwards in this function.
	 */
	inode->i_ino = objectid;

	if (dir && name) {
		trace_btrfs_inode_request(dir);

		ret = btrfs_set_inode_index(BTRFS_I(dir), index);
		if (ret) {
			btrfs_free_path(path);
			iput(inode);
			return ERR_PTR(ret);
		}
	} else if (dir) {
		*index = 0;
	}
	/*
	 * index_cnt is ignored for everything but a dir,
	 * btrfs_get_inode_index_count has an explanation for the magic
	 * number
	 */
	BTRFS_I(inode)->index_cnt = 2;
	BTRFS_I(inode)->dir_index = *index;
	BTRFS_I(inode)->root = root;
	BTRFS_I(inode)->generation = trans->transid;
	inode->i_generation = BTRFS_I(inode)->generation;

	/*
	 * We could have gotten an inode number from somebody who was fsynced
	 * and then removed in this same transaction, so let's just set full
	 * sync since it will be a full sync anyway and this will blow away the
	 * old info in the log.
	 */
	set_bit(BTRFS_INODE_NEEDS_FULL_SYNC, &BTRFS_I(inode)->runtime_flags);

	key[0].objectid = objectid;
	key[0].type = BTRFS_INODE_ITEM_KEY;
	key[0].offset = 0;

	sizes[0] = sizeof(struct btrfs_inode_item);

	if (name) {
		/*
		 * Start new inodes with an inode_ref. This is slightly more
		 * efficient for small numbers of hard links since they will
		 * be packed into one item. Extended refs will kick in if we
		 * add more hard links than can fit in the ref item.
		 */
		key[1].objectid = objectid;
		key[1].type = BTRFS_INODE_REF_KEY;
		key[1].offset = ref_objectid;

		sizes[1] = name_len + sizeof(*ref);
	}

	location = &BTRFS_I(inode)->location;
	location->objectid = objectid;
	location->offset = 0;
	location->type = BTRFS_INODE_ITEM_KEY;

	ret = btrfs_insert_inode_locked(inode);
	if (ret < 0)
		goto fail;

	path->leave_spinning = 1;
	ret = btrfs_insert_empty_items(trans, root, path, key, sizes, nitems);
	if (ret != 0)
		goto fail_unlock;

	inode_init_owner(inode, dir, mode);
	inode_set_bytes(inode, 0);

	inode->i_mtime = current_time(inode);
	inode->i_atime = inode->i_mtime;
	inode->i_ctime = inode->i_mtime;
	BTRFS_I(inode)->i_otime = inode->i_mtime;

	inode_item = btrfs_item_ptr(path->nodes[0], path->slots[0],
				  struct btrfs_inode_item);
	memzero_extent_buffer(path->nodes[0], (unsigned long)inode_item,
			     sizeof(*inode_item));
	fill_inode_item(trans, path->nodes[0], inode_item, inode);

	if (name) {
		ref = btrfs_item_ptr(path->nodes[0], path->slots[0] + 1,
				     struct btrfs_inode_ref);
		btrfs_set_inode_ref_name_len(path->nodes[0], ref, name_len);
		btrfs_set_inode_ref_index(path->nodes[0], ref, *index);
		ptr = (unsigned long)(ref + 1);
		write_extent_buffer(path->nodes[0], name, ptr, name_len);
	}

	btrfs_mark_buffer_dirty(path->nodes[0]);
	btrfs_free_path(path);

	btrfs_inherit_iflags(inode, dir);

	if (S_ISREG(mode)) {
		if (btrfs_test_opt(fs_info, NODATASUM))
			BTRFS_I(inode)->flags |= BTRFS_INODE_NODATASUM;
		if (btrfs_test_opt(fs_info, NODATACOW))
			BTRFS_I(inode)->flags |= BTRFS_INODE_NODATACOW |
				BTRFS_INODE_NODATASUM;
	}

	inode_tree_add(inode);

	trace_btrfs_inode_new(inode);
	btrfs_set_inode_last_trans(trans, inode);

	btrfs_update_root_times(trans, root);

	ret = btrfs_inode_inherit_props(trans, inode, dir);
	if (ret)
		btrfs_err(fs_info,
			  "error inheriting props for ino %llu (root %llu): %d",
			btrfs_ino(BTRFS_I(inode)), root->root_key.objectid, ret);

	return inode;

fail_unlock:
	unlock_new_inode(inode);
fail:
	if (dir && name)
		BTRFS_I(dir)->index_cnt--;
	btrfs_free_path(path);
	iput(inode);
	return ERR_PTR(ret);
}

static inline u8 btrfs_inode_type(struct inode *inode)
{
	return btrfs_type_by_mode[(inode->i_mode & S_IFMT) >> S_SHIFT];
}

/*
 * utility function to add 'inode' into 'parent_inode' with
 * a give name and a given sequence number.
 * if 'add_backref' is true, also insert a backref from the
 * inode to the parent directory.
 */
int btrfs_add_link(struct btrfs_trans_handle *trans,
		   struct btrfs_inode *parent_inode, struct btrfs_inode *inode,
		   const char *name, int name_len, int add_backref, u64 index)
{
	struct btrfs_fs_info *fs_info = btrfs_sb(inode->vfs_inode.i_sb);
	int ret = 0;
	struct btrfs_key key;
	struct btrfs_root *root = parent_inode->root;
	u64 ino = btrfs_ino(inode);
	u64 parent_ino = btrfs_ino(parent_inode);

	if (unlikely(ino == BTRFS_FIRST_FREE_OBJECTID)) {
		memcpy(&key, &inode->root->root_key, sizeof(key));
	} else {
		key.objectid = ino;
		key.type = BTRFS_INODE_ITEM_KEY;
		key.offset = 0;
	}

	if (unlikely(ino == BTRFS_FIRST_FREE_OBJECTID)) {
		ret = btrfs_add_root_ref(trans, fs_info, key.objectid,
					 root->root_key.objectid, parent_ino,
					 index, name, name_len);
	} else if (add_backref) {
		ret = btrfs_insert_inode_ref(trans, root, name, name_len, ino,
					     parent_ino, index);
	}

	/* Nothing to clean up yet */
	if (ret)
		return ret;

	ret = btrfs_insert_dir_item(trans, root, name, name_len,
				    parent_inode, &key,
				    btrfs_inode_type(&inode->vfs_inode), index);
	if (ret == -EEXIST || ret == -EOVERFLOW)
		goto fail_dir_item;
	else if (ret) {
		btrfs_abort_transaction(trans, ret);
		return ret;
	}

	btrfs_i_size_write(parent_inode, parent_inode->vfs_inode.i_size +
			   name_len * 2);
	inode_inc_iversion(&parent_inode->vfs_inode);
	parent_inode->vfs_inode.i_mtime = parent_inode->vfs_inode.i_ctime =
		current_time(&parent_inode->vfs_inode);
	ret = btrfs_update_inode(trans, root, &parent_inode->vfs_inode);
	if (ret)
		btrfs_abort_transaction(trans, ret);
	return ret;

fail_dir_item:
	if (unlikely(ino == BTRFS_FIRST_FREE_OBJECTID)) {
		u64 local_index;
		int err;
		err = btrfs_del_root_ref(trans, fs_info, key.objectid,
					 root->root_key.objectid, parent_ino,
					 &local_index, name, name_len);

	} else if (add_backref) {
		u64 local_index;
		int err;

		err = btrfs_del_inode_ref(trans, root, name, name_len,
					  ino, parent_ino, &local_index);
	}
	return ret;
}

static int btrfs_add_nondir(struct btrfs_trans_handle *trans,
			    struct btrfs_inode *dir, struct dentry *dentry,
			    struct btrfs_inode *inode, int backref, u64 index)
{
	int err = btrfs_add_link(trans, dir, inode,
				 dentry->d_name.name, dentry->d_name.len,
				 backref, index);
	if (err > 0)
		err = -EEXIST;
	return err;
}

static int btrfs_mknod(struct inode *dir, struct dentry *dentry,
			umode_t mode, dev_t rdev)
{
	struct btrfs_fs_info *fs_info = btrfs_sb(dir->i_sb);
	struct btrfs_trans_handle *trans;
	struct btrfs_root *root = BTRFS_I(dir)->root;
	struct inode *inode = NULL;
	int err;
	int drop_inode = 0;
	u64 objectid;
	u64 index = 0;

	/*
	 * 2 for inode item and ref
	 * 2 for dir items
	 * 1 for xattr if selinux is on
	 */
	trans = btrfs_start_transaction(root, 5);
	if (IS_ERR(trans))
		return PTR_ERR(trans);

	err = btrfs_find_free_ino(root, &objectid);
	if (err)
		goto out_unlock;

	inode = btrfs_new_inode(trans, root, dir, dentry->d_name.name,
			dentry->d_name.len, btrfs_ino(BTRFS_I(dir)), objectid,
			mode, &index);
	if (IS_ERR(inode)) {
		err = PTR_ERR(inode);
		goto out_unlock;
	}

	/*
	* If the active LSM wants to access the inode during
	* d_instantiate it needs these. Smack checks to see
	* if the filesystem supports xattrs by looking at the
	* ops vector.
	*/
	inode->i_op = &btrfs_special_inode_operations;
	init_special_inode(inode, inode->i_mode, rdev);

	err = btrfs_init_inode_security(trans, inode, dir, &dentry->d_name);
	if (err)
		goto out_unlock_inode;

	err = btrfs_add_nondir(trans, BTRFS_I(dir), dentry, BTRFS_I(inode),
			0, index);
	if (err) {
		goto out_unlock_inode;
	} else {
		btrfs_update_inode(trans, root, inode);
		unlock_new_inode(inode);
		d_instantiate(dentry, inode);
	}

out_unlock:
	btrfs_end_transaction(trans);
	btrfs_balance_delayed_items(fs_info);
	btrfs_btree_balance_dirty(fs_info);
	if (drop_inode) {
		inode_dec_link_count(inode);
		iput(inode);
	}
	return err;

out_unlock_inode:
	drop_inode = 1;
	unlock_new_inode(inode);
	goto out_unlock;

}

static int btrfs_create(struct inode *dir, struct dentry *dentry,
			umode_t mode, bool excl)
{
	struct btrfs_fs_info *fs_info = btrfs_sb(dir->i_sb);
	struct btrfs_trans_handle *trans;
	struct btrfs_root *root = BTRFS_I(dir)->root;
	struct inode *inode = NULL;
	int drop_inode_on_err = 0;
	int err;
	u64 objectid;
	u64 index = 0;

	/*
	 * 2 for inode item and ref
	 * 2 for dir items
	 * 1 for xattr if selinux is on
	 */
	trans = btrfs_start_transaction(root, 5);
	if (IS_ERR(trans))
		return PTR_ERR(trans);

	err = btrfs_find_free_ino(root, &objectid);
	if (err)
		goto out_unlock;

	inode = btrfs_new_inode(trans, root, dir, dentry->d_name.name,
			dentry->d_name.len, btrfs_ino(BTRFS_I(dir)), objectid,
			mode, &index);
	if (IS_ERR(inode)) {
		err = PTR_ERR(inode);
		goto out_unlock;
	}
	drop_inode_on_err = 1;
	/*
	* If the active LSM wants to access the inode during
	* d_instantiate it needs these. Smack checks to see
	* if the filesystem supports xattrs by looking at the
	* ops vector.
	*/
	inode->i_fop = &btrfs_file_operations;
	inode->i_op = &btrfs_file_inode_operations;
	inode->i_mapping->a_ops = &btrfs_aops;

	err = btrfs_init_inode_security(trans, inode, dir, &dentry->d_name);
	if (err)
		goto out_unlock_inode;

	err = btrfs_update_inode(trans, root, inode);
	if (err)
		goto out_unlock_inode;

	err = btrfs_add_nondir(trans, BTRFS_I(dir), dentry, BTRFS_I(inode),
			0, index);
	if (err)
		goto out_unlock_inode;

	BTRFS_I(inode)->io_tree.ops = &btrfs_extent_io_ops;
	unlock_new_inode(inode);
	d_instantiate(dentry, inode);

out_unlock:
	btrfs_end_transaction(trans);
	if (err && drop_inode_on_err) {
		inode_dec_link_count(inode);
		iput(inode);
	}
	btrfs_balance_delayed_items(fs_info);
	btrfs_btree_balance_dirty(fs_info);
	return err;

out_unlock_inode:
	unlock_new_inode(inode);
	goto out_unlock;

}

static int btrfs_link(struct dentry *old_dentry, struct inode *dir,
		      struct dentry *dentry)
{
	struct btrfs_trans_handle *trans = NULL;
	struct btrfs_root *root = BTRFS_I(dir)->root;
	struct inode *inode = d_inode(old_dentry);
	struct btrfs_fs_info *fs_info = btrfs_sb(inode->i_sb);
	u64 index;
	int err;
	int drop_inode = 0;

	/* do not allow sys_link's with other subvols of the same device */
	if (root->objectid != BTRFS_I(inode)->root->objectid)
		return -EXDEV;

	if (inode->i_nlink >= BTRFS_LINK_MAX)
		return -EMLINK;

	err = btrfs_set_inode_index(BTRFS_I(dir), &index);
	if (err)
		goto fail;

	/*
	 * 2 items for inode and inode ref
	 * 2 items for dir items
	 * 1 item for parent inode
	 */
	trans = btrfs_start_transaction(root, 5);
	if (IS_ERR(trans)) {
		err = PTR_ERR(trans);
		trans = NULL;
		goto fail;
	}

	/* There are several dir indexes for this inode, clear the cache. */
	BTRFS_I(inode)->dir_index = 0ULL;
	inc_nlink(inode);
	inode_inc_iversion(inode);
	inode->i_ctime = current_time(inode);
	ihold(inode);
	set_bit(BTRFS_INODE_COPY_EVERYTHING, &BTRFS_I(inode)->runtime_flags);

	err = btrfs_add_nondir(trans, BTRFS_I(dir), dentry, BTRFS_I(inode),
			1, index);

	if (err) {
		drop_inode = 1;
	} else {
		struct dentry *parent = dentry->d_parent;
		err = btrfs_update_inode(trans, root, inode);
		if (err)
			goto fail;
		if (inode->i_nlink == 1) {
			/*
			 * If new hard link count is 1, it's a file created
			 * with open(2) O_TMPFILE flag.
			 */
			err = btrfs_orphan_del(trans, BTRFS_I(inode));
			if (err)
				goto fail;
		}
		d_instantiate(dentry, inode);
		btrfs_log_new_name(trans, BTRFS_I(inode), NULL, parent);
	}

	btrfs_balance_delayed_items(fs_info);
fail:
	if (trans)
		btrfs_end_transaction(trans);
	if (drop_inode) {
		inode_dec_link_count(inode);
		iput(inode);
	}
	btrfs_btree_balance_dirty(fs_info);
	return err;
}

static int btrfs_mkdir(struct inode *dir, struct dentry *dentry, umode_t mode)
{
	struct btrfs_fs_info *fs_info = btrfs_sb(dir->i_sb);
	struct inode *inode = NULL;
	struct btrfs_trans_handle *trans;
	struct btrfs_root *root = BTRFS_I(dir)->root;
	int err = 0;
	int drop_on_err = 0;
	u64 objectid = 0;
	u64 index = 0;

	/*
	 * 2 items for inode and ref
	 * 2 items for dir items
	 * 1 for xattr if selinux is on
	 */
	trans = btrfs_start_transaction(root, 5);
	if (IS_ERR(trans))
		return PTR_ERR(trans);

	err = btrfs_find_free_ino(root, &objectid);
	if (err)
		goto out_fail;

	inode = btrfs_new_inode(trans, root, dir, dentry->d_name.name,
			dentry->d_name.len, btrfs_ino(BTRFS_I(dir)), objectid,
			S_IFDIR | mode, &index);
	if (IS_ERR(inode)) {
		err = PTR_ERR(inode);
		goto out_fail;
	}

	drop_on_err = 1;
	/* these must be set before we unlock the inode */
	inode->i_op = &btrfs_dir_inode_operations;
	inode->i_fop = &btrfs_dir_file_operations;

	err = btrfs_init_inode_security(trans, inode, dir, &dentry->d_name);
	if (err)
		goto out_fail_inode;

	btrfs_i_size_write(BTRFS_I(inode), 0);
	err = btrfs_update_inode(trans, root, inode);
	if (err)
		goto out_fail_inode;

	err = btrfs_add_link(trans, BTRFS_I(dir), BTRFS_I(inode),
			dentry->d_name.name,
			dentry->d_name.len, 0, index);
	if (err)
		goto out_fail_inode;

	d_instantiate(dentry, inode);
	/*
	 * mkdir is special.  We're unlocking after we call d_instantiate
	 * to avoid a race with nfsd calling d_instantiate.
	 */
	unlock_new_inode(inode);
	drop_on_err = 0;

out_fail:
	btrfs_end_transaction(trans);
	if (drop_on_err) {
		inode_dec_link_count(inode);
		iput(inode);
	}
	btrfs_balance_delayed_items(fs_info);
	btrfs_btree_balance_dirty(fs_info);
	return err;

out_fail_inode:
	unlock_new_inode(inode);
	goto out_fail;
}

/* Find next extent map of a given extent map, caller needs to ensure locks */
static struct extent_map *next_extent_map(struct extent_map *em)
{
	struct rb_node *next;

	next = rb_next(&em->rb_node);
	if (!next)
		return NULL;
	return container_of(next, struct extent_map, rb_node);
}

static struct extent_map *prev_extent_map(struct extent_map *em)
{
	struct rb_node *prev;

	prev = rb_prev(&em->rb_node);
	if (!prev)
		return NULL;
	return container_of(prev, struct extent_map, rb_node);
}

/* helper for btfs_get_extent.  Given an existing extent in the tree,
 * the existing extent is the nearest extent to map_start,
 * and an extent that you want to insert, deal with overlap and insert
 * the best fitted new extent into the tree.
 */
static int merge_extent_mapping(struct extent_map_tree *em_tree,
				struct extent_map *existing,
				struct extent_map *em,
				u64 map_start)
{
	struct extent_map *prev;
	struct extent_map *next;
	u64 start;
	u64 end;
	u64 start_diff;

	BUG_ON(map_start < em->start || map_start >= extent_map_end(em));

	if (existing->start > map_start) {
		next = existing;
		prev = prev_extent_map(next);
	} else {
		prev = existing;
		next = next_extent_map(prev);
	}

	start = prev ? extent_map_end(prev) : em->start;
	start = max_t(u64, start, em->start);
	end = next ? next->start : extent_map_end(em);
	end = min_t(u64, end, extent_map_end(em));
	start_diff = start - em->start;
	em->start = start;
	em->len = end - start;
	if (em->block_start < EXTENT_MAP_LAST_BYTE &&
	    !test_bit(EXTENT_FLAG_COMPRESSED, &em->flags)) {
		em->block_start += start_diff;
		em->block_len -= start_diff;
	}
	return add_extent_mapping(em_tree, em, 0);
}

static noinline int uncompress_inline(struct btrfs_path *path,
				      struct page *page,
				      size_t pg_offset, u64 extent_offset,
				      struct btrfs_file_extent_item *item)
{
	int ret;
	struct extent_buffer *leaf = path->nodes[0];
	char *tmp;
	size_t max_size;
	unsigned long inline_size;
	unsigned long ptr;
	int compress_type;

	WARN_ON(pg_offset != 0);
	compress_type = btrfs_file_extent_compression(leaf, item);
	max_size = btrfs_file_extent_ram_bytes(leaf, item);
	inline_size = btrfs_file_extent_inline_item_len(leaf,
					btrfs_item_nr(path->slots[0]));
	tmp = kmalloc(inline_size, GFP_NOFS);
	if (!tmp)
		return -ENOMEM;
	ptr = btrfs_file_extent_inline_start(item);

	read_extent_buffer(leaf, tmp, ptr, inline_size);

	max_size = min_t(unsigned long, PAGE_SIZE, max_size);
	ret = btrfs_decompress(compress_type, tmp, page,
			       extent_offset, inline_size, max_size);

	/*
	 * decompression code contains a memset to fill in any space between the end
	 * of the uncompressed data and the end of max_size in case the decompressed
	 * data ends up shorter than ram_bytes.  That doesn't cover the hole between
	 * the end of an inline extent and the beginning of the next block, so we
	 * cover that region here.
	 */

	if (max_size + pg_offset < PAGE_SIZE) {
		char *map = kmap(page);
		memset(map + pg_offset + max_size, 0, PAGE_SIZE - max_size - pg_offset);
		kunmap(page);
	}
	kfree(tmp);
	return ret;
}

/*
 * a bit scary, this does extent mapping from logical file offset to the disk.
 * the ugly parts come from merging extents from the disk with the in-ram
 * representation.  This gets more complex because of the data=ordered code,
 * where the in-ram extents might be locked pending data=ordered completion.
 *
 * This also copies inline extents directly into the page.
 */
struct extent_map *btrfs_get_extent(struct btrfs_inode *inode,
		struct page *page,
	    size_t pg_offset, u64 start, u64 len,
		int create)
{
	struct btrfs_fs_info *fs_info = btrfs_sb(inode->vfs_inode.i_sb);
	int ret;
	int err = 0;
	u64 extent_start = 0;
	u64 extent_end = 0;
	u64 objectid = btrfs_ino(inode);
	u32 found_type;
	struct btrfs_path *path = NULL;
	struct btrfs_root *root = inode->root;
	struct btrfs_file_extent_item *item;
	struct extent_buffer *leaf;
	struct btrfs_key found_key;
	struct extent_map *em = NULL;
	struct extent_map_tree *em_tree = &inode->extent_tree;
	struct extent_io_tree *io_tree = &inode->io_tree;
	struct btrfs_trans_handle *trans = NULL;
	const bool new_inline = !page || create;

again:
	read_lock(&em_tree->lock);
	em = lookup_extent_mapping(em_tree, start, len);
	if (em)
		em->bdev = fs_info->fs_devices->latest_bdev;
	read_unlock(&em_tree->lock);

	if (em) {
		if (em->start > start || em->start + em->len <= start)
			free_extent_map(em);
		else if (em->block_start == EXTENT_MAP_INLINE && page)
			free_extent_map(em);
		else
			goto out;
	}
	em = alloc_extent_map();
	if (!em) {
		err = -ENOMEM;
		goto out;
	}
	em->bdev = fs_info->fs_devices->latest_bdev;
	em->start = EXTENT_MAP_HOLE;
	em->orig_start = EXTENT_MAP_HOLE;
	em->len = (u64)-1;
	em->block_len = (u64)-1;

	if (!path) {
		path = btrfs_alloc_path();
		if (!path) {
			err = -ENOMEM;
			goto out;
		}
		/*
		 * Chances are we'll be called again, so go ahead and do
		 * readahead
		 */
		path->reada = READA_FORWARD;
	}

	ret = btrfs_lookup_file_extent(trans, root, path,
				       objectid, start, trans != NULL);
	if (ret < 0) {
		err = ret;
		goto out;
	}

	if (ret != 0) {
		if (path->slots[0] == 0)
			goto not_found;
		path->slots[0]--;
	}

	leaf = path->nodes[0];
	item = btrfs_item_ptr(leaf, path->slots[0],
			      struct btrfs_file_extent_item);
	/* are we inside the extent that was found? */
	btrfs_item_key_to_cpu(leaf, &found_key, path->slots[0]);
	found_type = found_key.type;
	if (found_key.objectid != objectid ||
	    found_type != BTRFS_EXTENT_DATA_KEY) {
		/*
		 * If we backup past the first extent we want to move forward
		 * and see if there is an extent in front of us, otherwise we'll
		 * say there is a hole for our whole search range which can
		 * cause problems.
		 */
		extent_end = start;
		goto next;
	}

	found_type = btrfs_file_extent_type(leaf, item);
	extent_start = found_key.offset;
	if (found_type == BTRFS_FILE_EXTENT_REG ||
	    found_type == BTRFS_FILE_EXTENT_PREALLOC) {
		extent_end = extent_start +
		       btrfs_file_extent_num_bytes(leaf, item);

		trace_btrfs_get_extent_show_fi_regular(inode, leaf, item,
						       extent_start);
	} else if (found_type == BTRFS_FILE_EXTENT_INLINE) {
		size_t size;
		size = btrfs_file_extent_inline_len(leaf, path->slots[0], item);
		extent_end = ALIGN(extent_start + size,
				   fs_info->sectorsize);

		trace_btrfs_get_extent_show_fi_inline(inode, leaf, item,
						      path->slots[0],
						      extent_start);
	}
next:
	if (start >= extent_end) {
		path->slots[0]++;
		if (path->slots[0] >= btrfs_header_nritems(leaf)) {
			ret = btrfs_next_leaf(root, path);
			if (ret < 0) {
				err = ret;
				goto out;
			}
			if (ret > 0)
				goto not_found;
			leaf = path->nodes[0];
		}
		btrfs_item_key_to_cpu(leaf, &found_key, path->slots[0]);
		if (found_key.objectid != objectid ||
		    found_key.type != BTRFS_EXTENT_DATA_KEY)
			goto not_found;
		if (start + len <= found_key.offset)
			goto not_found;
		if (start > found_key.offset)
			goto next;
		em->start = start;
		em->orig_start = start;
		em->len = found_key.offset - start;
		goto not_found_em;
	}

	btrfs_extent_item_to_extent_map(inode, path, item,
			new_inline, em);

	if (found_type == BTRFS_FILE_EXTENT_REG ||
	    found_type == BTRFS_FILE_EXTENT_PREALLOC) {
		goto insert;
	} else if (found_type == BTRFS_FILE_EXTENT_INLINE) {
		unsigned long ptr;
		char *map;
		size_t size;
		size_t extent_offset;
		size_t copy_size;

		if (new_inline)
			goto out;

		size = btrfs_file_extent_inline_len(leaf, path->slots[0], item);
		extent_offset = page_offset(page) + pg_offset - extent_start;
		copy_size = min_t(u64, PAGE_SIZE - pg_offset,
				  size - extent_offset);
		em->start = extent_start + extent_offset;
		em->len = ALIGN(copy_size, fs_info->sectorsize);
		em->orig_block_len = em->len;
		em->orig_start = em->start;
		ptr = btrfs_file_extent_inline_start(item) + extent_offset;
		if (create == 0 && !PageUptodate(page)) {
			if (btrfs_file_extent_compression(leaf, item) !=
			    BTRFS_COMPRESS_NONE) {
				ret = uncompress_inline(path, page, pg_offset,
							extent_offset, item);
				if (ret) {
					err = ret;
					goto out;
				}
			} else {
				map = kmap(page);
				read_extent_buffer(leaf, map + pg_offset, ptr,
						   copy_size);
				if (pg_offset + copy_size < PAGE_SIZE) {
					memset(map + pg_offset + copy_size, 0,
					       PAGE_SIZE - pg_offset -
					       copy_size);
				}
				kunmap(page);
			}
			flush_dcache_page(page);
		} else if (create && PageUptodate(page)) {
			BUG();
			if (!trans) {
				kunmap(page);
				free_extent_map(em);
				em = NULL;

				btrfs_release_path(path);
				trans = btrfs_join_transaction(root);

				if (IS_ERR(trans))
					return ERR_CAST(trans);
				goto again;
			}
			map = kmap(page);
			write_extent_buffer(leaf, map + pg_offset, ptr,
					    copy_size);
			kunmap(page);
			btrfs_mark_buffer_dirty(leaf);
		}
		set_extent_uptodate(io_tree, em->start,
				    extent_map_end(em) - 1, NULL, GFP_NOFS);
		goto insert;
	}
not_found:
	em->start = start;
	em->orig_start = start;
	em->len = len;
not_found_em:
	em->block_start = EXTENT_MAP_HOLE;
	set_bit(EXTENT_FLAG_VACANCY, &em->flags);
insert:
	btrfs_release_path(path);
	if (em->start > start || extent_map_end(em) <= start) {
		btrfs_err(fs_info,
			  "bad extent! em: [%llu %llu] passed [%llu %llu]",
			  em->start, em->len, start, len);
		err = -EIO;
		goto out;
	}

	err = 0;
	write_lock(&em_tree->lock);
	ret = add_extent_mapping(em_tree, em, 0);
	/* it is possible that someone inserted the extent into the tree
	 * while we had the lock dropped.  It is also possible that
	 * an overlapping map exists in the tree
	 */
	if (ret == -EEXIST) {
		struct extent_map *existing;

		ret = 0;

		existing = search_extent_mapping(em_tree, start, len);
		/*
		 * existing will always be non-NULL, since there must be
		 * extent causing the -EEXIST.
		 */
		if (existing->start == em->start &&
		    extent_map_end(existing) >= extent_map_end(em) &&
		    em->block_start == existing->block_start) {
			/*
			 * The existing extent map already encompasses the
			 * entire extent map we tried to add.
			 */
			free_extent_map(em);
			em = existing;
			err = 0;

		} else if (start >= extent_map_end(existing) ||
		    start <= existing->start) {
			/*
			 * The existing extent map is the one nearest to
			 * the [start, start + len) range which overlaps
			 */
			err = merge_extent_mapping(em_tree, existing,
						   em, start);
			free_extent_map(existing);
			if (err) {
				free_extent_map(em);
				em = NULL;
			}
		} else {
			free_extent_map(em);
			em = existing;
			err = 0;
		}
	}
	write_unlock(&em_tree->lock);
out:

	trace_btrfs_get_extent(root, inode, em);

	btrfs_free_path(path);
	if (trans) {
		ret = btrfs_end_transaction(trans);
		if (!err)
			err = ret;
	}
	if (err) {
		free_extent_map(em);
		return ERR_PTR(err);
	}
	BUG_ON(!em); /* Error is always set */
	return em;
}

struct extent_map *btrfs_get_extent_fiemap(struct btrfs_inode *inode,
		struct page *page,
		size_t pg_offset, u64 start, u64 len,
		int create)
{
	struct extent_map *em;
	struct extent_map *hole_em = NULL;
	u64 range_start = start;
	u64 end;
	u64 found;
	u64 found_end;
	int err = 0;

	em = btrfs_get_extent(inode, page, pg_offset, start, len, create);
	if (IS_ERR(em))
		return em;
	/*
	 * If our em maps to:
	 * - a hole or
	 * - a pre-alloc extent,
	 * there might actually be delalloc bytes behind it.
	 */
	if (em->block_start != EXTENT_MAP_HOLE &&
	    !test_bit(EXTENT_FLAG_PREALLOC, &em->flags))
		return em;
	else
		hole_em = em;

	/* check to see if we've wrapped (len == -1 or similar) */
	end = start + len;
	if (end < start)
		end = (u64)-1;
	else
		end -= 1;

	em = NULL;

	/* ok, we didn't find anything, lets look for delalloc */
	found = count_range_bits(&inode->io_tree, &range_start,
				 end, len, EXTENT_DELALLOC, 1);
	found_end = range_start + found;
	if (found_end < range_start)
		found_end = (u64)-1;

	/*
	 * we didn't find anything useful, return
	 * the original results from get_extent()
	 */
	if (range_start > end || found_end <= start) {
		em = hole_em;
		hole_em = NULL;
		goto out;
	}

	/* adjust the range_start to make sure it doesn't
	 * go backwards from the start they passed in
	 */
	range_start = max(start, range_start);
	found = found_end - range_start;

	if (found > 0) {
		u64 hole_start = start;
		u64 hole_len = len;

		em = alloc_extent_map();
		if (!em) {
			err = -ENOMEM;
			goto out;
		}
		/*
		 * when btrfs_get_extent can't find anything it
		 * returns one huge hole
		 *
		 * make sure what it found really fits our range, and
		 * adjust to make sure it is based on the start from
		 * the caller
		 */
		if (hole_em) {
			u64 calc_end = extent_map_end(hole_em);

			if (calc_end <= start || (hole_em->start > end)) {
				free_extent_map(hole_em);
				hole_em = NULL;
			} else {
				hole_start = max(hole_em->start, start);
				hole_len = calc_end - hole_start;
			}
		}
		em->bdev = NULL;
		if (hole_em && range_start > hole_start) {
			/* our hole starts before our delalloc, so we
			 * have to return just the parts of the hole
			 * that go until  the delalloc starts
			 */
			em->len = min(hole_len,
				      range_start - hole_start);
			em->start = hole_start;
			em->orig_start = hole_start;
			/*
			 * don't adjust block start at all,
			 * it is fixed at EXTENT_MAP_HOLE
			 */
			em->block_start = hole_em->block_start;
			em->block_len = hole_len;
			if (test_bit(EXTENT_FLAG_PREALLOC, &hole_em->flags))
				set_bit(EXTENT_FLAG_PREALLOC, &em->flags);
		} else {
			em->start = range_start;
			em->len = found;
			em->orig_start = range_start;
			em->block_start = EXTENT_MAP_DELALLOC;
			em->block_len = found;
		}
	} else if (hole_em) {
		return hole_em;
	}
out:

	free_extent_map(hole_em);
	if (err) {
		free_extent_map(em);
		return ERR_PTR(err);
	}
	return em;
}

static struct extent_map *btrfs_create_dio_extent(struct inode *inode,
						  const u64 start,
						  const u64 len,
						  const u64 orig_start,
						  const u64 block_start,
						  const u64 block_len,
						  const u64 orig_block_len,
						  const u64 ram_bytes,
						  const int type)
{
	struct extent_map *em = NULL;
	int ret;

	if (type != BTRFS_ORDERED_NOCOW) {
		em = create_io_em(inode, start, len, orig_start,
				  block_start, block_len, orig_block_len,
				  ram_bytes,
				  BTRFS_COMPRESS_NONE, /* compress_type */
				  type);
		if (IS_ERR(em))
			goto out;
	}
	ret = btrfs_add_ordered_extent_dio(inode, start, block_start,
					   len, block_len, type);
	if (ret) {
		if (em) {
			free_extent_map(em);
			btrfs_drop_extent_cache(BTRFS_I(inode), start,
						start + len - 1, 0);
		}
		em = ERR_PTR(ret);
	}
 out:

	return em;
}

static struct extent_map *btrfs_new_extent_direct(struct inode *inode,
						  u64 start, u64 len)
{
	struct btrfs_fs_info *fs_info = btrfs_sb(inode->i_sb);
	struct btrfs_root *root = BTRFS_I(inode)->root;
	struct extent_map *em;
	struct btrfs_key ins;
	u64 alloc_hint;
	int ret;

	alloc_hint = get_extent_allocation_hint(inode, start, len);
	ret = btrfs_reserve_extent(root, len, len, fs_info->sectorsize,
				   0, alloc_hint, &ins, 1, 1);
	if (ret)
		return ERR_PTR(ret);

	em = btrfs_create_dio_extent(inode, start, ins.offset, start,
				     ins.objectid, ins.offset, ins.offset,
				     ins.offset, BTRFS_ORDERED_REGULAR);
	btrfs_dec_block_group_reservations(fs_info, ins.objectid);
	if (IS_ERR(em))
		btrfs_free_reserved_extent(fs_info, ins.objectid,
					   ins.offset, 1);

	return em;
}

/*
 * returns 1 when the nocow is safe, < 1 on error, 0 if the
 * block must be cow'd
 */
noinline int can_nocow_extent(struct inode *inode, u64 offset, u64 *len,
			      u64 *orig_start, u64 *orig_block_len,
			      u64 *ram_bytes)
{
	struct btrfs_fs_info *fs_info = btrfs_sb(inode->i_sb);
	struct btrfs_path *path;
	int ret;
	struct extent_buffer *leaf;
	struct btrfs_root *root = BTRFS_I(inode)->root;
	struct extent_io_tree *io_tree = &BTRFS_I(inode)->io_tree;
	struct btrfs_file_extent_item *fi;
	struct btrfs_key key;
	u64 disk_bytenr;
	u64 backref_offset;
	u64 extent_end;
	u64 num_bytes;
	int slot;
	int found_type;
	bool nocow = (BTRFS_I(inode)->flags & BTRFS_INODE_NODATACOW);

	path = btrfs_alloc_path();
	if (!path)
		return -ENOMEM;

	ret = btrfs_lookup_file_extent(NULL, root, path,
			btrfs_ino(BTRFS_I(inode)), offset, 0);
	if (ret < 0)
		goto out;

	slot = path->slots[0];
	if (ret == 1) {
		if (slot == 0) {
			/* can't find the item, must cow */
			ret = 0;
			goto out;
		}
		slot--;
	}
	ret = 0;
	leaf = path->nodes[0];
	btrfs_item_key_to_cpu(leaf, &key, slot);
	if (key.objectid != btrfs_ino(BTRFS_I(inode)) ||
	    key.type != BTRFS_EXTENT_DATA_KEY) {
		/* not our file or wrong item type, must cow */
		goto out;
	}

	if (key.offset > offset) {
		/* Wrong offset, must cow */
		goto out;
	}

	fi = btrfs_item_ptr(leaf, slot, struct btrfs_file_extent_item);
	found_type = btrfs_file_extent_type(leaf, fi);
	if (found_type != BTRFS_FILE_EXTENT_REG &&
	    found_type != BTRFS_FILE_EXTENT_PREALLOC) {
		/* not a regular extent, must cow */
		goto out;
	}

	if (!nocow && found_type == BTRFS_FILE_EXTENT_REG)
		goto out;

	extent_end = key.offset + btrfs_file_extent_num_bytes(leaf, fi);
	if (extent_end <= offset)
		goto out;

	disk_bytenr = btrfs_file_extent_disk_bytenr(leaf, fi);
	if (disk_bytenr == 0)
		goto out;

	if (btrfs_file_extent_compression(leaf, fi) ||
	    btrfs_file_extent_encryption(leaf, fi) ||
	    btrfs_file_extent_other_encoding(leaf, fi))
		goto out;

	backref_offset = btrfs_file_extent_offset(leaf, fi);

	if (orig_start) {
		*orig_start = key.offset - backref_offset;
		*orig_block_len = btrfs_file_extent_disk_num_bytes(leaf, fi);
		*ram_bytes = btrfs_file_extent_ram_bytes(leaf, fi);
	}

	if (btrfs_extent_readonly(fs_info, disk_bytenr))
		goto out;

	num_bytes = min(offset + *len, extent_end) - offset;
	if (!nocow && found_type == BTRFS_FILE_EXTENT_PREALLOC) {
		u64 range_end;

		range_end = round_up(offset + num_bytes,
				     root->fs_info->sectorsize) - 1;
		ret = test_range_bit(io_tree, offset, range_end,
				     EXTENT_DELALLOC, 0, NULL);
		if (ret) {
			ret = -EAGAIN;
			goto out;
		}
	}

	btrfs_release_path(path);

	/*
	 * look for other files referencing this extent, if we
	 * find any we must cow
	 */

	ret = btrfs_cross_ref_exist(root, btrfs_ino(BTRFS_I(inode)),
				    key.offset - backref_offset, disk_bytenr);
	if (ret) {
		ret = 0;
		goto out;
	}

	/*
	 * adjust disk_bytenr and num_bytes to cover just the bytes
	 * in this extent we are about to write.  If there
	 * are any csums in that range we have to cow in order
	 * to keep the csums correct
	 */
	disk_bytenr += backref_offset;
	disk_bytenr += offset - key.offset;
	if (csum_exist_in_range(fs_info, disk_bytenr, num_bytes))
		goto out;
	/*
	 * all of the above have passed, it is safe to overwrite this extent
	 * without cow
	 */
	*len = num_bytes;
	ret = 1;
out:
	btrfs_free_path(path);
	return ret;
}

bool btrfs_page_exists_in_range(struct inode *inode, loff_t start, loff_t end)
{
	struct radix_tree_root *root = &inode->i_mapping->page_tree;
	bool found = false;
	void **pagep = NULL;
	struct page *page = NULL;
	unsigned long start_idx;
	unsigned long end_idx;

	start_idx = start >> PAGE_SHIFT;

	/*
	 * end is the last byte in the last page.  end == start is legal
	 */
	end_idx = end >> PAGE_SHIFT;

	rcu_read_lock();

	/* Most of the code in this while loop is lifted from
	 * find_get_page.  It's been modified to begin searching from a
	 * page and return just the first page found in that range.  If the
	 * found idx is less than or equal to the end idx then we know that
	 * a page exists.  If no pages are found or if those pages are
	 * outside of the range then we're fine (yay!) */
	while (page == NULL &&
	       radix_tree_gang_lookup_slot(root, &pagep, NULL, start_idx, 1)) {
		page = radix_tree_deref_slot(pagep);
		if (unlikely(!page))
			break;

		if (radix_tree_exception(page)) {
			if (radix_tree_deref_retry(page)) {
				page = NULL;
				continue;
			}
			/*
			 * Otherwise, shmem/tmpfs must be storing a swap entry
			 * here as an exceptional entry: so return it without
			 * attempting to raise page count.
			 */
			page = NULL;
			break; /* TODO: Is this relevant for this use case? */
		}

		if (!page_cache_get_speculative(page)) {
			page = NULL;
			continue;
		}

		/*
		 * Has the page moved?
		 * This is part of the lockless pagecache protocol. See
		 * include/linux/pagemap.h for details.
		 */
		if (unlikely(page != *pagep)) {
			put_page(page);
			page = NULL;
		}
	}

	if (page) {
		if (page->index <= end_idx)
			found = true;
		put_page(page);
	}

	rcu_read_unlock();
	return found;
}

static int lock_extent_direct(struct inode *inode, u64 lockstart, u64 lockend,
			      struct extent_state **cached_state, int writing)
{
	struct btrfs_ordered_extent *ordered;
	int ret = 0;

	while (1) {
		lock_extent_bits(&BTRFS_I(inode)->io_tree, lockstart, lockend,
				 cached_state);
		/*
		 * We're concerned with the entire range that we're going to be
		 * doing DIO to, so we need to make sure there's no ordered
		 * extents in this range.
		 */
		ordered = btrfs_lookup_ordered_range(BTRFS_I(inode), lockstart,
						     lockend - lockstart + 1);

		/*
		 * We need to make sure there are no buffered pages in this
		 * range either, we could have raced between the invalidate in
		 * generic_file_direct_write and locking the extent.  The
		 * invalidate needs to happen so that reads after a write do not
		 * get stale data.
		 */
		if (!ordered &&
		    (!writing ||
		     !btrfs_page_exists_in_range(inode, lockstart, lockend)))
			break;

		unlock_extent_cached(&BTRFS_I(inode)->io_tree, lockstart, lockend,
				     cached_state, GFP_NOFS);

		if (ordered) {
			/*
			 * If we are doing a DIO read and the ordered extent we
			 * found is for a buffered write, we can not wait for it
			 * to complete and retry, because if we do so we can
			 * deadlock with concurrent buffered writes on page
			 * locks. This happens only if our DIO read covers more
			 * than one extent map, if at this point has already
			 * created an ordered extent for a previous extent map
			 * and locked its range in the inode's io tree, and a
			 * concurrent write against that previous extent map's
			 * range and this range started (we unlock the ranges
			 * in the io tree only when the bios complete and
			 * buffered writes always lock pages before attempting
			 * to lock range in the io tree).
			 */
			if (writing ||
			    test_bit(BTRFS_ORDERED_DIRECT, &ordered->flags))
				btrfs_start_ordered_extent(inode, ordered, 1);
			else
				ret = -ENOTBLK;
			btrfs_put_ordered_extent(ordered);
		} else {
			/*
			 * We could trigger writeback for this range (and wait
			 * for it to complete) and then invalidate the pages for
			 * this range (through invalidate_inode_pages2_range()),
			 * but that can lead us to a deadlock with a concurrent
			 * call to readpages() (a buffered read or a defrag call
			 * triggered a readahead) on a page lock due to an
			 * ordered dio extent we created before but did not have
			 * yet a corresponding bio submitted (whence it can not
			 * complete), which makes readpages() wait for that
			 * ordered extent to complete while holding a lock on
			 * that page.
			 */
			ret = -ENOTBLK;
		}

		if (ret)
			break;

		cond_resched();
	}

	return ret;
}

/* The callers of this must take lock_extent() */
static struct extent_map *create_io_em(struct inode *inode, u64 start, u64 len,
				       u64 orig_start, u64 block_start,
				       u64 block_len, u64 orig_block_len,
				       u64 ram_bytes, int compress_type,
				       int type)
{
	struct extent_map_tree *em_tree;
	struct extent_map *em;
	struct btrfs_root *root = BTRFS_I(inode)->root;
	int ret;

	ASSERT(type == BTRFS_ORDERED_PREALLOC ||
	       type == BTRFS_ORDERED_COMPRESSED ||
	       type == BTRFS_ORDERED_NOCOW ||
	       type == BTRFS_ORDERED_REGULAR);

	em_tree = &BTRFS_I(inode)->extent_tree;
	em = alloc_extent_map();
	if (!em)
		return ERR_PTR(-ENOMEM);

	em->start = start;
	em->orig_start = orig_start;
	em->len = len;
	em->block_len = block_len;
	em->block_start = block_start;
	em->bdev = root->fs_info->fs_devices->latest_bdev;
	em->orig_block_len = orig_block_len;
	em->ram_bytes = ram_bytes;
	em->generation = -1;
	set_bit(EXTENT_FLAG_PINNED, &em->flags);
	if (type == BTRFS_ORDERED_PREALLOC) {
		set_bit(EXTENT_FLAG_FILLING, &em->flags);
	} else if (type == BTRFS_ORDERED_COMPRESSED) {
		set_bit(EXTENT_FLAG_COMPRESSED, &em->flags);
		em->compress_type = compress_type;
	}

	do {
		btrfs_drop_extent_cache(BTRFS_I(inode), em->start,
				em->start + em->len - 1, 0);
		write_lock(&em_tree->lock);
		ret = add_extent_mapping(em_tree, em, 1);
		write_unlock(&em_tree->lock);
		/*
		 * The caller has taken lock_extent(), who could race with us
		 * to add em?
		 */
	} while (ret == -EEXIST);

	if (ret) {
		free_extent_map(em);
		return ERR_PTR(ret);
	}

	/* em got 2 refs now, callers needs to do free_extent_map once. */
	return em;
}

static void adjust_dio_outstanding_extents(struct inode *inode,
					   struct btrfs_dio_data *dio_data,
					   const u64 len)
{
	unsigned num_extents = count_max_extents(len);

	/*
	 * If we have an outstanding_extents count still set then we're
	 * within our reservation, otherwise we need to adjust our inode
	 * counter appropriately.
	 */
	if (dio_data->outstanding_extents >= num_extents) {
		dio_data->outstanding_extents -= num_extents;
	} else {
		/*
		 * If dio write length has been split due to no large enough
		 * contiguous space, we need to compensate our inode counter
		 * appropriately.
		 */
		u64 num_needed = num_extents - dio_data->outstanding_extents;

		spin_lock(&BTRFS_I(inode)->lock);
		BTRFS_I(inode)->outstanding_extents += num_needed;
		spin_unlock(&BTRFS_I(inode)->lock);
	}
}

static int btrfs_get_blocks_direct(struct inode *inode, sector_t iblock,
				   struct buffer_head *bh_result, int create)
{
	struct btrfs_fs_info *fs_info = btrfs_sb(inode->i_sb);
	struct extent_map *em;
	struct extent_state *cached_state = NULL;
	struct btrfs_dio_data *dio_data = NULL;
	u64 start = iblock << inode->i_blkbits;
	u64 lockstart, lockend;
	u64 len = bh_result->b_size;
	int unlock_bits = EXTENT_LOCKED;
	int ret = 0;

	if (create)
		unlock_bits |= EXTENT_DIRTY;
	else
		len = min_t(u64, len, fs_info->sectorsize);

	lockstart = start;
	lockend = start + len - 1;

	if (current->journal_info) {
		/*
		 * Need to pull our outstanding extents and set journal_info to NULL so
		 * that anything that needs to check if there's a transaction doesn't get
		 * confused.
		 */
		dio_data = current->journal_info;
		current->journal_info = NULL;
	}

	/*
	 * If this errors out it's because we couldn't invalidate pagecache for
	 * this range and we need to fallback to buffered.
	 */
	if (lock_extent_direct(inode, lockstart, lockend, &cached_state,
			       create)) {
		ret = -ENOTBLK;
		goto err;
	}

	em = btrfs_get_extent(BTRFS_I(inode), NULL, 0, start, len, 0);
	if (IS_ERR(em)) {
		ret = PTR_ERR(em);
		goto unlock_err;
	}

	/*
	 * Ok for INLINE and COMPRESSED extents we need to fallback on buffered
	 * io.  INLINE is special, and we could probably kludge it in here, but
	 * it's still buffered so for safety lets just fall back to the generic
	 * buffered path.
	 *
	 * For COMPRESSED we _have_ to read the entire extent in so we can
	 * decompress it, so there will be buffering required no matter what we
	 * do, so go ahead and fallback to buffered.
	 *
	 * We return -ENOTBLK because that's what makes DIO go ahead and go back
	 * to buffered IO.  Don't blame me, this is the price we pay for using
	 * the generic code.
	 */
	if (test_bit(EXTENT_FLAG_COMPRESSED, &em->flags) ||
	    em->block_start == EXTENT_MAP_INLINE) {
		free_extent_map(em);
		ret = -ENOTBLK;
		goto unlock_err;
	}

	/* Just a good old fashioned hole, return */
	if (!create && (em->block_start == EXTENT_MAP_HOLE ||
			test_bit(EXTENT_FLAG_PREALLOC, &em->flags))) {
		free_extent_map(em);
		goto unlock_err;
	}

	/*
	 * We don't allocate a new extent in the following cases
	 *
	 * 1) The inode is marked as NODATACOW.  In this case we'll just use the
	 * existing extent.
	 * 2) The extent is marked as PREALLOC.  We're good to go here and can
	 * just use the extent.
	 *
	 */
	if (!create) {
		len = min(len, em->len - (start - em->start));
		lockstart = start + len;
		goto unlock;
	}

	if (test_bit(EXTENT_FLAG_PREALLOC, &em->flags) ||
	    ((BTRFS_I(inode)->flags & BTRFS_INODE_NODATACOW) &&
	     em->block_start != EXTENT_MAP_HOLE)) {
		int type;
		u64 block_start, orig_start, orig_block_len, ram_bytes;

		if (test_bit(EXTENT_FLAG_PREALLOC, &em->flags))
			type = BTRFS_ORDERED_PREALLOC;
		else
			type = BTRFS_ORDERED_NOCOW;
		len = min(len, em->len - (start - em->start));
		block_start = em->block_start + (start - em->start);

		if (can_nocow_extent(inode, start, &len, &orig_start,
				     &orig_block_len, &ram_bytes) == 1 &&
		    btrfs_inc_nocow_writers(fs_info, block_start)) {
			struct extent_map *em2;

			em2 = btrfs_create_dio_extent(inode, start, len,
						      orig_start, block_start,
						      len, orig_block_len,
						      ram_bytes, type);
			btrfs_dec_nocow_writers(fs_info, block_start);
			if (type == BTRFS_ORDERED_PREALLOC) {
				free_extent_map(em);
				em = em2;
			}
			if (em2 && IS_ERR(em2)) {
				ret = PTR_ERR(em2);
				goto unlock_err;
			}
			/*
			 * For inode marked NODATACOW or extent marked PREALLOC,
			 * use the existing or preallocated extent, so does not
			 * need to adjust btrfs_space_info's bytes_may_use.
			 */
			btrfs_free_reserved_data_space_noquota(inode,
					start, len);
			goto unlock;
		}
	}

	/*
	 * this will cow the extent, reset the len in case we changed
	 * it above
	 */
	len = bh_result->b_size;
	free_extent_map(em);
	em = btrfs_new_extent_direct(inode, start, len);
	if (IS_ERR(em)) {
		ret = PTR_ERR(em);
		goto unlock_err;
	}
	len = min(len, em->len - (start - em->start));
unlock:
	bh_result->b_blocknr = (em->block_start + (start - em->start)) >>
		inode->i_blkbits;
	bh_result->b_size = len;
	bh_result->b_bdev = em->bdev;
	set_buffer_mapped(bh_result);
	if (create) {
		if (!test_bit(EXTENT_FLAG_PREALLOC, &em->flags))
			set_buffer_new(bh_result);

		/*
		 * Need to update the i_size under the extent lock so buffered
		 * readers will get the updated i_size when we unlock.
		 */
		if (!dio_data->overwrite && start + len > i_size_read(inode))
			i_size_write(inode, start + len);

		adjust_dio_outstanding_extents(inode, dio_data, len);
		WARN_ON(dio_data->reserve < len);
		dio_data->reserve -= len;
		dio_data->unsubmitted_oe_range_end = start + len;
		current->journal_info = dio_data;
	}

	/*
	 * In the case of write we need to clear and unlock the entire range,
	 * in the case of read we need to unlock only the end area that we
	 * aren't using if there is any left over space.
	 */
	if (lockstart < lockend) {
		clear_extent_bit(&BTRFS_I(inode)->io_tree, lockstart,
				 lockend, unlock_bits, 1, 0,
				 &cached_state, GFP_NOFS);
	} else {
		free_extent_state(cached_state);
	}

	free_extent_map(em);

	return 0;

unlock_err:
	clear_extent_bit(&BTRFS_I(inode)->io_tree, lockstart, lockend,
			 unlock_bits, 1, 0, &cached_state, GFP_NOFS);
err:
	if (dio_data)
		current->journal_info = dio_data;
	/*
	 * Compensate the delalloc release we do in btrfs_direct_IO() when we
	 * write less data then expected, so that we don't underflow our inode's
	 * outstanding extents counter.
	 */
	if (create && dio_data)
		adjust_dio_outstanding_extents(inode, dio_data, len);

	return ret;
}

static inline int submit_dio_repair_bio(struct inode *inode, struct bio *bio,
					int mirror_num)
{
	struct btrfs_fs_info *fs_info = btrfs_sb(inode->i_sb);
	int ret;

	BUG_ON(bio_op(bio) == REQ_OP_WRITE);

	bio_get(bio);

	ret = btrfs_bio_wq_end_io(fs_info, bio, BTRFS_WQ_ENDIO_DIO_REPAIR);
	if (ret)
		goto err;

	ret = btrfs_map_bio(fs_info, bio, mirror_num, 0);
err:
	bio_put(bio);
	return ret;
}

static int btrfs_check_dio_repairable(struct inode *inode,
				      struct bio *failed_bio,
				      struct io_failure_record *failrec,
				      int failed_mirror)
{
	struct btrfs_fs_info *fs_info = btrfs_sb(inode->i_sb);
	int num_copies;

	num_copies = btrfs_num_copies(fs_info, failrec->logical, failrec->len);
	if (num_copies == 1) {
		/*
		 * we only have a single copy of the data, so don't bother with
		 * all the retry and error correction code that follows. no
		 * matter what the error is, it is very likely to persist.
		 */
		btrfs_debug(fs_info,
			"Check DIO Repairable: cannot repair, num_copies=%d, next_mirror %d, failed_mirror %d",
			num_copies, failrec->this_mirror, failed_mirror);
		return 0;
	}

	failrec->failed_mirror = failed_mirror;
	failrec->this_mirror++;
	if (failrec->this_mirror == failed_mirror)
		failrec->this_mirror++;

	if (failrec->this_mirror > num_copies) {
		btrfs_debug(fs_info,
			"Check DIO Repairable: (fail) num_copies=%d, next_mirror %d, failed_mirror %d",
			num_copies, failrec->this_mirror, failed_mirror);
		return 0;
	}

	return 1;
}

static int dio_read_error(struct inode *inode, struct bio *failed_bio,
			struct page *page, unsigned int pgoff,
			u64 start, u64 end, int failed_mirror,
			bio_end_io_t *repair_endio, void *repair_arg)
{
	struct io_failure_record *failrec;
	struct extent_io_tree *io_tree = &BTRFS_I(inode)->io_tree;
	struct extent_io_tree *failure_tree = &BTRFS_I(inode)->io_failure_tree;
	struct bio *bio;
	int isector;
	int read_mode = 0;
	int segs;
	int ret;

	BUG_ON(bio_op(failed_bio) == REQ_OP_WRITE);

	ret = btrfs_get_io_failure_record(inode, start, end, &failrec);
	if (ret)
		return ret;

	ret = btrfs_check_dio_repairable(inode, failed_bio, failrec,
					 failed_mirror);
	if (!ret) {
		free_io_failure(failure_tree, io_tree, failrec);
		return -EIO;
	}

	segs = bio_segments(failed_bio);
	if (segs > 1 ||
	    (failed_bio->bi_io_vec->bv_len > btrfs_inode_sectorsize(inode)))
		read_mode |= REQ_FAILFAST_DEV;

	isector = start - btrfs_io_bio(failed_bio)->logical;
	isector >>= inode->i_sb->s_blocksize_bits;
	bio = btrfs_create_repair_bio(inode, failed_bio, failrec, page,
				pgoff, isector, repair_endio, repair_arg);
	if (!bio) {
		free_io_failure(failure_tree, io_tree, failrec);
		return -EIO;
	}
	bio_set_op_attrs(bio, REQ_OP_READ, read_mode);

	btrfs_debug(BTRFS_I(inode)->root->fs_info,
		    "Repair DIO Read Error: submitting new dio read[%#x] to this_mirror=%d, in_validation=%d\n",
		    read_mode, failrec->this_mirror, failrec->in_validation);

	ret = submit_dio_repair_bio(inode, bio, failrec->this_mirror);
	if (ret) {
		free_io_failure(failure_tree, io_tree, failrec);
		bio_put(bio);
	}

	return ret;
}

struct btrfs_retry_complete {
	struct completion done;
	struct inode *inode;
	u64 start;
	int uptodate;
};

static void btrfs_retry_endio_nocsum(struct bio *bio)
{
	struct btrfs_retry_complete *done = bio->bi_private;
	struct inode *inode = done->inode;
	struct bio_vec *bvec;
	struct extent_io_tree *io_tree, *failure_tree;
	int i;

	if (bio->bi_error)
		goto end;

	ASSERT(bio->bi_vcnt == 1);
	io_tree = &BTRFS_I(inode)->io_tree;
	failure_tree = &BTRFS_I(inode)->io_failure_tree;
	ASSERT(bio->bi_io_vec->bv_len == btrfs_inode_sectorsize(inode));

	done->uptodate = 1;
	bio_for_each_segment_all(bvec, bio, i)
		clean_io_failure(BTRFS_I(inode)->root->fs_info, failure_tree,
				 io_tree, done->start, bvec->bv_page,
				 btrfs_ino(BTRFS_I(inode)), 0);
end:
	complete(&done->done);
	bio_put(bio);
}

static int __btrfs_correct_data_nocsum(struct inode *inode,
				       struct btrfs_io_bio *io_bio)
{
	struct btrfs_fs_info *fs_info;
	struct bio_vec bvec;
	struct bvec_iter iter;
	struct btrfs_retry_complete done;
	u64 start;
	unsigned int pgoff;
	u32 sectorsize;
	int nr_sectors;
	int ret;
	int err = 0;

	fs_info = BTRFS_I(inode)->root->fs_info;
	sectorsize = fs_info->sectorsize;

	start = io_bio->logical;
	done.inode = inode;
	io_bio->bio.bi_iter = io_bio->iter;

	bio_for_each_segment(bvec, &io_bio->bio, iter) {
		nr_sectors = BTRFS_BYTES_TO_BLKS(fs_info, bvec.bv_len);
		pgoff = bvec.bv_offset;

next_block_or_try_again:
		done.uptodate = 0;
		done.start = start;
		init_completion(&done.done);

		ret = dio_read_error(inode, &io_bio->bio, bvec.bv_page,
				pgoff, start, start + sectorsize - 1,
				io_bio->mirror_num,
				btrfs_retry_endio_nocsum, &done);
		if (ret) {
			err = ret;
			goto next;
		}

		wait_for_completion(&done.done);

		if (!done.uptodate) {
			/* We might have another mirror, so try again */
			goto next_block_or_try_again;
		}

next:
		start += sectorsize;

		nr_sectors--;
		if (nr_sectors) {
			pgoff += sectorsize;
			ASSERT(pgoff < PAGE_SIZE);
			goto next_block_or_try_again;
		}
	}

	return err;
}

static void btrfs_retry_endio(struct bio *bio)
{
	struct btrfs_retry_complete *done = bio->bi_private;
	struct btrfs_io_bio *io_bio = btrfs_io_bio(bio);
	struct extent_io_tree *io_tree, *failure_tree;
	struct inode *inode = done->inode;
	struct bio_vec *bvec;
	int uptodate;
	int ret;
	int i;

	if (bio->bi_error)
		goto end;

	uptodate = 1;

	ASSERT(bio->bi_vcnt == 1);
	ASSERT(bio->bi_io_vec->bv_len == btrfs_inode_sectorsize(done->inode));

	io_tree = &BTRFS_I(inode)->io_tree;
	failure_tree = &BTRFS_I(inode)->io_failure_tree;

	bio_for_each_segment_all(bvec, bio, i) {
		ret = __readpage_endio_check(inode, io_bio, i, bvec->bv_page,
					     bvec->bv_offset, done->start,
					     bvec->bv_len);
		if (!ret)
			clean_io_failure(BTRFS_I(inode)->root->fs_info,
					 failure_tree, io_tree, done->start,
					 bvec->bv_page,
					 btrfs_ino(BTRFS_I(inode)),
					 bvec->bv_offset);
		else
			uptodate = 0;
	}

	done->uptodate = uptodate;
end:
	complete(&done->done);
	bio_put(bio);
}

static int __btrfs_subio_endio_read(struct inode *inode,
				    struct btrfs_io_bio *io_bio, int err)
{
	struct btrfs_fs_info *fs_info;
	struct bio_vec bvec;
	struct bvec_iter iter;
	struct btrfs_retry_complete done;
	u64 start;
	u64 offset = 0;
	u32 sectorsize;
	int nr_sectors;
	unsigned int pgoff;
	int csum_pos;
<<<<<<< HEAD
=======
	int uptodate = !!(err == 0);
>>>>>>> d02e8acb
	int ret;

	fs_info = BTRFS_I(inode)->root->fs_info;
	sectorsize = fs_info->sectorsize;

	err = 0;
	start = io_bio->logical;
	done.inode = inode;
	io_bio->bio.bi_iter = io_bio->iter;

	bio_for_each_segment(bvec, &io_bio->bio, iter) {
		nr_sectors = BTRFS_BYTES_TO_BLKS(fs_info, bvec.bv_len);

		pgoff = bvec.bv_offset;
next_block:
<<<<<<< HEAD
		csum_pos = BTRFS_BYTES_TO_BLKS(fs_info, offset);
		ret = __readpage_endio_check(inode, io_bio, csum_pos,
					bvec.bv_page, pgoff, start,
					sectorsize);
		if (likely(!ret))
			goto next;
=======
		if (uptodate) {
			csum_pos = BTRFS_BYTES_TO_BLKS(fs_info, offset);
			ret = __readpage_endio_check(inode, io_bio, csum_pos,
						     bvec.bv_page, pgoff,
						     start, sectorsize);
			if (likely(!ret))
				goto next;
		}
>>>>>>> d02e8acb
try_again:
		done.uptodate = 0;
		done.start = start;
		init_completion(&done.done);

		ret = dio_read_error(inode, &io_bio->bio, bvec.bv_page,
				pgoff, start, start + sectorsize - 1,
				io_bio->mirror_num,
				btrfs_retry_endio, &done);
		if (ret) {
			err = ret;
			goto next;
		}

		wait_for_completion(&done.done);

		if (!done.uptodate) {
			/* We might have another mirror, so try again */
			goto try_again;
		}
next:
		offset += sectorsize;
		start += sectorsize;

		ASSERT(nr_sectors);

		nr_sectors--;
		if (nr_sectors) {
			pgoff += sectorsize;
			ASSERT(pgoff < PAGE_SIZE);
			goto next_block;
		}
	}

	return err;
}

static int btrfs_subio_endio_read(struct inode *inode,
				  struct btrfs_io_bio *io_bio, int err)
{
	bool skip_csum = BTRFS_I(inode)->flags & BTRFS_INODE_NODATASUM;

	if (skip_csum) {
		if (unlikely(err))
			return __btrfs_correct_data_nocsum(inode, io_bio);
		else
			return 0;
	} else {
		return __btrfs_subio_endio_read(inode, io_bio, err);
	}
}

static void btrfs_endio_direct_read(struct bio *bio)
{
	struct btrfs_dio_private *dip = bio->bi_private;
	struct inode *inode = dip->inode;
	struct bio *dio_bio;
	struct btrfs_io_bio *io_bio = btrfs_io_bio(bio);
	int err = bio->bi_error;

	if (dip->flags & BTRFS_DIO_ORIG_BIO_SUBMITTED) {
		err = btrfs_subio_endio_read(inode, io_bio, err);
		if (!err)
			bio->bi_error = 0;
	}

	unlock_extent(&BTRFS_I(inode)->io_tree, dip->logical_offset,
		      dip->logical_offset + dip->bytes - 1);
	dio_bio = dip->dio_bio;

	kfree(dip);

	dio_bio->bi_error = bio->bi_error;
	dio_end_io(dio_bio, bio->bi_error);

	if (io_bio->end_io)
		io_bio->end_io(io_bio, err);
	bio_put(bio);
}

static void __endio_write_update_ordered(struct inode *inode,
					 const u64 offset, const u64 bytes,
					 const bool uptodate)
{
	struct btrfs_fs_info *fs_info = btrfs_sb(inode->i_sb);
	struct btrfs_ordered_extent *ordered = NULL;
	struct btrfs_workqueue *wq;
	btrfs_work_func_t func;
	u64 ordered_offset = offset;
	u64 ordered_bytes = bytes;
	int ret;

	if (btrfs_is_free_space_inode(BTRFS_I(inode))) {
		wq = fs_info->endio_freespace_worker;
		func = btrfs_freespace_write_helper;
	} else {
		wq = fs_info->endio_write_workers;
		func = btrfs_endio_write_helper;
	}

again:
	ret = btrfs_dec_test_first_ordered_pending(inode, &ordered,
						   &ordered_offset,
						   ordered_bytes,
						   uptodate);
	if (!ret)
		goto out_test;

	btrfs_init_work(&ordered->work, func, finish_ordered_fn, NULL, NULL);
	btrfs_queue_work(wq, &ordered->work);
out_test:
	/*
	 * our bio might span multiple ordered extents.  If we haven't
	 * completed the accounting for the whole dio, go back and try again
	 */
	if (ordered_offset < offset + bytes) {
		ordered_bytes = offset + bytes - ordered_offset;
		ordered = NULL;
		goto again;
	}
}

static void btrfs_endio_direct_write(struct bio *bio)
{
	struct btrfs_dio_private *dip = bio->bi_private;
	struct bio *dio_bio = dip->dio_bio;

	__endio_write_update_ordered(dip->inode, dip->logical_offset,
				     dip->bytes, !bio->bi_error);

	kfree(dip);

	dio_bio->bi_error = bio->bi_error;
	dio_end_io(dio_bio, bio->bi_error);
	bio_put(bio);
}

static int __btrfs_submit_bio_start_direct_io(void *private_data,
				    struct bio *bio, int mirror_num,
				    unsigned long bio_flags, u64 offset)
{
	struct inode *inode = private_data;
	int ret;
	ret = btrfs_csum_one_bio(inode, bio, offset, 1);
	BUG_ON(ret); /* -ENOMEM */
	return 0;
}

static void btrfs_end_dio_bio(struct bio *bio)
{
	struct btrfs_dio_private *dip = bio->bi_private;
	int err = bio->bi_error;

	if (err)
		btrfs_warn(BTRFS_I(dip->inode)->root->fs_info,
			   "direct IO failed ino %llu rw %d,%u sector %#Lx len %u err no %d",
			   btrfs_ino(BTRFS_I(dip->inode)), bio_op(bio),
			   bio->bi_opf,
			   (unsigned long long)bio->bi_iter.bi_sector,
			   bio->bi_iter.bi_size, err);

	if (dip->subio_endio)
		err = dip->subio_endio(dip->inode, btrfs_io_bio(bio), err);

	if (err) {
		dip->errors = 1;

		/*
		 * before atomic variable goto zero, we must make sure
		 * dip->errors is perceived to be set.
		 */
		smp_mb__before_atomic();
	}

	/* if there are more bios still pending for this dio, just exit */
	if (!atomic_dec_and_test(&dip->pending_bios))
		goto out;

	if (dip->errors) {
		bio_io_error(dip->orig_bio);
	} else {
		dip->dio_bio->bi_error = 0;
		bio_endio(dip->orig_bio);
	}
out:
	bio_put(bio);
}

static inline int btrfs_lookup_and_bind_dio_csum(struct inode *inode,
						 struct btrfs_dio_private *dip,
						 struct bio *bio,
						 u64 file_offset)
{
	struct btrfs_io_bio *io_bio = btrfs_io_bio(bio);
	struct btrfs_io_bio *orig_io_bio = btrfs_io_bio(dip->orig_bio);
	int ret;

	/*
	 * We load all the csum data we need when we submit
	 * the first bio to reduce the csum tree search and
	 * contention.
	 */
	if (dip->logical_offset == file_offset) {
		ret = btrfs_lookup_bio_sums_dio(inode, dip->orig_bio,
						file_offset);
		if (ret)
			return ret;
	}

	if (bio == dip->orig_bio)
		return 0;

	file_offset -= dip->logical_offset;
	file_offset >>= inode->i_sb->s_blocksize_bits;
	io_bio->csum = (u8 *)(((u32 *)orig_io_bio->csum) + file_offset);

	return 0;
}

static inline int __btrfs_submit_dio_bio(struct bio *bio, struct inode *inode,
					 u64 file_offset, int skip_sum,
					 int async_submit)
{
	struct btrfs_fs_info *fs_info = btrfs_sb(inode->i_sb);
	struct btrfs_dio_private *dip = bio->bi_private;
	bool write = bio_op(bio) == REQ_OP_WRITE;
	int ret;

	if (async_submit)
		async_submit = !atomic_read(&BTRFS_I(inode)->sync_writers);

	bio_get(bio);

	if (!write) {
		ret = btrfs_bio_wq_end_io(fs_info, bio, BTRFS_WQ_ENDIO_DATA);
		if (ret)
			goto err;
	}

	if (skip_sum)
		goto map;

	if (write && async_submit) {
		ret = btrfs_wq_submit_bio(fs_info, bio, 0, 0,
					  file_offset, inode,
					  __btrfs_submit_bio_start_direct_io,
					  __btrfs_submit_bio_done);
		goto err;
	} else if (write) {
		/*
		 * If we aren't doing async submit, calculate the csum of the
		 * bio now.
		 */
		ret = btrfs_csum_one_bio(inode, bio, file_offset, 1);
		if (ret)
			goto err;
	} else {
		ret = btrfs_lookup_and_bind_dio_csum(inode, dip, bio,
						     file_offset);
		if (ret)
			goto err;
	}
map:
	ret = btrfs_map_bio(fs_info, bio, 0, async_submit);
err:
	bio_put(bio);
	return ret;
}

static int btrfs_submit_direct_hook(struct btrfs_dio_private *dip,
				    int skip_sum)
{
	struct inode *inode = dip->inode;
	struct btrfs_fs_info *fs_info = btrfs_sb(inode->i_sb);
<<<<<<< HEAD
	struct bio *bio;
=======
	struct btrfs_root *root = BTRFS_I(inode)->root;
	struct bio *bio = NULL;
>>>>>>> d02e8acb
	struct bio *orig_bio = dip->orig_bio;
	u64 start_sector = orig_bio->bi_iter.bi_sector;
	u64 file_offset = dip->logical_offset;
	u64 map_length;
	int async_submit = 0;
	u64 submit_len;
	int clone_offset = 0;
	int clone_len;
	int ret;

	map_length = orig_bio->bi_iter.bi_size;
	submit_len = map_length;
	ret = btrfs_map_block(fs_info, btrfs_op(orig_bio), start_sector << 9,
			      &map_length, NULL, 0);
	if (ret)
		return -EIO;

	if (map_length >= submit_len) {
		bio = orig_bio;
		dip->flags |= BTRFS_DIO_ORIG_BIO_SUBMITTED;
		goto submit;
	}

	/* async crcs make it difficult to collect full stripe writes. */
	if (btrfs_data_alloc_profile(fs_info) & BTRFS_BLOCK_GROUP_RAID56_MASK)
		async_submit = 0;
	else
		async_submit = 1;

	/* bio split */
	ASSERT(map_length <= INT_MAX);
	atomic_inc(&dip->pending_bios);
<<<<<<< HEAD
	do {
=======
	while (submit_len > 0) {
>>>>>>> d02e8acb
		clone_len = min_t(int, submit_len, map_length);

		/*
		 * This will never fail as it's passing GPF_NOFS and
		 * the allocation is backed by btrfs_bioset.
		 */
		bio = btrfs_bio_clone_partial(orig_bio, clone_offset,
					      clone_len);
		bio->bi_private = dip;
		bio->bi_end_io = btrfs_end_dio_bio;
		btrfs_io_bio(bio)->logical = file_offset;

		ASSERT(submit_len >= clone_len);
		submit_len -= clone_len;
		if (submit_len == 0)
			break;

		/*
		 * Increase the count before we submit the bio so we know
		 * the end IO handler won't happen before we increase the
		 * count. Otherwise, the dip might get freed before we're
		 * done setting it up.
		 */
		atomic_inc(&dip->pending_bios);

		ret = __btrfs_submit_dio_bio(bio, inode, file_offset, skip_sum,
					     async_submit);
		if (ret) {
			bio_put(bio);
			atomic_dec(&dip->pending_bios);
			goto out_err;
		}

		clone_offset += clone_len;
		start_sector += clone_len >> 9;
		file_offset += clone_len;

		map_length = submit_len;
		ret = btrfs_map_block(fs_info, btrfs_op(orig_bio),
				      start_sector << 9, &map_length, NULL, 0);
		if (ret)
			goto out_err;
<<<<<<< HEAD
	} while (submit_len > 0);
=======
	}
>>>>>>> d02e8acb

submit:
	ret = __btrfs_submit_dio_bio(bio, inode, file_offset, skip_sum,
				     async_submit);
	if (!ret)
		return 0;

	bio_put(bio);
out_err:
	dip->errors = 1;
	/*
	 * before atomic variable goto zero, we must
	 * make sure dip->errors is perceived to be set.
	 */
	smp_mb__before_atomic();
	if (atomic_dec_and_test(&dip->pending_bios))
		bio_io_error(dip->orig_bio);

	/* bio_end_io() will handle error, so we needn't return it */
	return 0;
}

static void btrfs_submit_direct(struct bio *dio_bio, struct inode *inode,
				loff_t file_offset)
{
	struct btrfs_dio_private *dip = NULL;
	struct bio *bio = NULL;
	struct btrfs_io_bio *io_bio;
	int skip_sum;
	bool write = (bio_op(dio_bio) == REQ_OP_WRITE);
	int ret = 0;

	skip_sum = BTRFS_I(inode)->flags & BTRFS_INODE_NODATASUM;

	bio = btrfs_bio_clone(dio_bio, GFP_NOFS);
	if (!bio) {
		ret = -ENOMEM;
		goto free_ordered;
	}

	dip = kzalloc(sizeof(*dip), GFP_NOFS);
	if (!dip) {
		ret = -ENOMEM;
		goto free_ordered;
	}

	dip->private = dio_bio->bi_private;
	dip->inode = inode;
	dip->logical_offset = file_offset;
	dip->bytes = dio_bio->bi_iter.bi_size;
	dip->disk_bytenr = (u64)dio_bio->bi_iter.bi_sector << 9;
	bio->bi_private = dip;
	dip->orig_bio = bio;
	dip->dio_bio = dio_bio;
	atomic_set(&dip->pending_bios, 0);
	io_bio = btrfs_io_bio(bio);
	io_bio->logical = file_offset;

	if (write) {
		bio->bi_end_io = btrfs_endio_direct_write;
	} else {
		bio->bi_end_io = btrfs_endio_direct_read;
		dip->subio_endio = btrfs_subio_endio_read;
	}

	/*
	 * Reset the range for unsubmitted ordered extents (to a 0 length range)
	 * even if we fail to submit a bio, because in such case we do the
	 * corresponding error handling below and it must not be done a second
	 * time by btrfs_direct_IO().
	 */
	if (write) {
		struct btrfs_dio_data *dio_data = current->journal_info;

		dio_data->unsubmitted_oe_range_end = dip->logical_offset +
			dip->bytes;
		dio_data->unsubmitted_oe_range_start =
			dio_data->unsubmitted_oe_range_end;
	}

	ret = btrfs_submit_direct_hook(dip, skip_sum);
	if (!ret)
		return;

	if (io_bio->end_io)
		io_bio->end_io(io_bio, ret);

free_ordered:
	/*
	 * If we arrived here it means either we failed to submit the dip
	 * or we either failed to clone the dio_bio or failed to allocate the
	 * dip. If we cloned the dio_bio and allocated the dip, we can just
	 * call bio_endio against our io_bio so that we get proper resource
	 * cleanup if we fail to submit the dip, otherwise, we must do the
	 * same as btrfs_endio_direct_[write|read] because we can't call these
	 * callbacks - they require an allocated dip and a clone of dio_bio.
	 */
	if (bio && dip) {
		bio->bi_error = -EIO;
		bio_endio(bio);
		/*
		 * The end io callbacks free our dip, do the final put on bio
		 * and all the cleanup and final put for dio_bio (through
		 * dio_end_io()).
		 */
		dip = NULL;
		bio = NULL;
	} else {
		if (write)
			__endio_write_update_ordered(inode,
						file_offset,
						dio_bio->bi_iter.bi_size,
						false);
		else
			unlock_extent(&BTRFS_I(inode)->io_tree, file_offset,
			      file_offset + dio_bio->bi_iter.bi_size - 1);

		dio_bio->bi_error = -EIO;
		/*
		 * Releases and cleans up our dio_bio, no need to bio_put()
		 * nor bio_endio()/bio_io_error() against dio_bio.
		 */
		dio_end_io(dio_bio, ret);
	}
	if (bio)
		bio_put(bio);
	kfree(dip);
}

static ssize_t check_direct_IO(struct btrfs_fs_info *fs_info,
			       struct kiocb *iocb,
			       const struct iov_iter *iter, loff_t offset)
{
	int seg;
	int i;
	unsigned int blocksize_mask = fs_info->sectorsize - 1;
	ssize_t retval = -EINVAL;

	if (offset & blocksize_mask)
		goto out;

	if (iov_iter_alignment(iter) & blocksize_mask)
		goto out;

	/* If this is a write we don't need to check anymore */
	if (iov_iter_rw(iter) != READ || !iter_is_iovec(iter))
		return 0;
	/*
	 * Check to make sure we don't have duplicate iov_base's in this
	 * iovec, if so return EINVAL, otherwise we'll get csum errors
	 * when reading back.
	 */
	for (seg = 0; seg < iter->nr_segs; seg++) {
		for (i = seg + 1; i < iter->nr_segs; i++) {
			if (iter->iov[seg].iov_base == iter->iov[i].iov_base)
				goto out;
		}
	}
	retval = 0;
out:
	return retval;
}

static ssize_t btrfs_direct_IO(struct kiocb *iocb, struct iov_iter *iter)
{
	struct file *file = iocb->ki_filp;
	struct inode *inode = file->f_mapping->host;
	struct btrfs_fs_info *fs_info = btrfs_sb(inode->i_sb);
	struct btrfs_dio_data dio_data = { 0 };
	struct extent_changeset *data_reserved = NULL;
	loff_t offset = iocb->ki_pos;
	size_t count = 0;
	int flags = 0;
	bool wakeup = true;
	bool relock = false;
	ssize_t ret;

	if (check_direct_IO(fs_info, iocb, iter, offset))
		return 0;

	inode_dio_begin(inode);
	smp_mb__after_atomic();

	/*
	 * The generic stuff only does filemap_write_and_wait_range, which
	 * isn't enough if we've written compressed pages to this area, so
	 * we need to flush the dirty pages again to make absolutely sure
	 * that any outstanding dirty pages are on disk.
	 */
	count = iov_iter_count(iter);
	if (test_bit(BTRFS_INODE_HAS_ASYNC_EXTENT,
		     &BTRFS_I(inode)->runtime_flags))
		filemap_fdatawrite_range(inode->i_mapping, offset,
					 offset + count - 1);

	if (iov_iter_rw(iter) == WRITE) {
		/*
		 * If the write DIO is beyond the EOF, we need update
		 * the isize, but it is protected by i_mutex. So we can
		 * not unlock the i_mutex at this case.
		 */
		if (offset + count <= inode->i_size) {
			dio_data.overwrite = 1;
			inode_unlock(inode);
			relock = true;
		}
		ret = btrfs_delalloc_reserve_space(inode, &data_reserved,
						   offset, count);
		if (ret)
			goto out;
		dio_data.outstanding_extents = count_max_extents(count);

		/*
		 * We need to know how many extents we reserved so that we can
		 * do the accounting properly if we go over the number we
		 * originally calculated.  Abuse current->journal_info for this.
		 */
		dio_data.reserve = round_up(count,
					    fs_info->sectorsize);
		dio_data.unsubmitted_oe_range_start = (u64)offset;
		dio_data.unsubmitted_oe_range_end = (u64)offset;
		current->journal_info = &dio_data;
		down_read(&BTRFS_I(inode)->dio_sem);
	} else if (test_bit(BTRFS_INODE_READDIO_NEED_LOCK,
				     &BTRFS_I(inode)->runtime_flags)) {
		inode_dio_end(inode);
		flags = DIO_LOCKING | DIO_SKIP_HOLES;
		wakeup = false;
	}

	ret = __blockdev_direct_IO(iocb, inode,
				   fs_info->fs_devices->latest_bdev,
				   iter, btrfs_get_blocks_direct, NULL,
				   btrfs_submit_direct, flags);
	if (iov_iter_rw(iter) == WRITE) {
		up_read(&BTRFS_I(inode)->dio_sem);
		current->journal_info = NULL;
		if (ret < 0 && ret != -EIOCBQUEUED) {
			if (dio_data.reserve)
				btrfs_delalloc_release_space(inode, data_reserved,
					offset, dio_data.reserve);
			/*
			 * On error we might have left some ordered extents
			 * without submitting corresponding bios for them, so
			 * cleanup them up to avoid other tasks getting them
			 * and waiting for them to complete forever.
			 */
			if (dio_data.unsubmitted_oe_range_start <
			    dio_data.unsubmitted_oe_range_end)
				__endio_write_update_ordered(inode,
					dio_data.unsubmitted_oe_range_start,
					dio_data.unsubmitted_oe_range_end -
					dio_data.unsubmitted_oe_range_start,
					false);
		} else if (ret >= 0 && (size_t)ret < count)
			btrfs_delalloc_release_space(inode, data_reserved,
					offset, count - (size_t)ret);
	}
out:
	if (wakeup)
		inode_dio_end(inode);
	if (relock)
		inode_lock(inode);

	extent_changeset_free(data_reserved);
	return ret;
}

#define BTRFS_FIEMAP_FLAGS	(FIEMAP_FLAG_SYNC)

static int btrfs_fiemap(struct inode *inode, struct fiemap_extent_info *fieinfo,
		__u64 start, __u64 len)
{
	int	ret;

	ret = fiemap_check_flags(fieinfo, BTRFS_FIEMAP_FLAGS);
	if (ret)
		return ret;

	return extent_fiemap(inode, fieinfo, start, len, btrfs_get_extent_fiemap);
}

int btrfs_readpage(struct file *file, struct page *page)
{
	struct extent_io_tree *tree;
	tree = &BTRFS_I(page->mapping->host)->io_tree;
	return extent_read_full_page(tree, page, btrfs_get_extent, 0);
}

static int btrfs_writepage(struct page *page, struct writeback_control *wbc)
{
	struct extent_io_tree *tree;
	struct inode *inode = page->mapping->host;
	int ret;

	if (current->flags & PF_MEMALLOC) {
		redirty_page_for_writepage(wbc, page);
		unlock_page(page);
		return 0;
	}

	/*
	 * If we are under memory pressure we will call this directly from the
	 * VM, we need to make sure we have the inode referenced for the ordered
	 * extent.  If not just return like we didn't do anything.
	 */
	if (!igrab(inode)) {
		redirty_page_for_writepage(wbc, page);
		return AOP_WRITEPAGE_ACTIVATE;
	}
	tree = &BTRFS_I(page->mapping->host)->io_tree;
	ret = extent_write_full_page(tree, page, btrfs_get_extent, wbc);
	btrfs_add_delayed_iput(inode);
	return ret;
}

static int btrfs_writepages(struct address_space *mapping,
			    struct writeback_control *wbc)
{
	struct extent_io_tree *tree;

	tree = &BTRFS_I(mapping->host)->io_tree;
	return extent_writepages(tree, mapping, btrfs_get_extent, wbc);
}

static int
btrfs_readpages(struct file *file, struct address_space *mapping,
		struct list_head *pages, unsigned nr_pages)
{
	struct extent_io_tree *tree;
	tree = &BTRFS_I(mapping->host)->io_tree;
	return extent_readpages(tree, mapping, pages, nr_pages,
				btrfs_get_extent);
}
static int __btrfs_releasepage(struct page *page, gfp_t gfp_flags)
{
	struct extent_io_tree *tree;
	struct extent_map_tree *map;
	int ret;

	tree = &BTRFS_I(page->mapping->host)->io_tree;
	map = &BTRFS_I(page->mapping->host)->extent_tree;
	ret = try_release_extent_mapping(map, tree, page, gfp_flags);
	if (ret == 1) {
		ClearPagePrivate(page);
		set_page_private(page, 0);
		put_page(page);
	}
	return ret;
}

static int btrfs_releasepage(struct page *page, gfp_t gfp_flags)
{
	if (PageWriteback(page) || PageDirty(page))
		return 0;
	return __btrfs_releasepage(page, gfp_flags);
}

static void btrfs_invalidatepage(struct page *page, unsigned int offset,
				 unsigned int length)
{
	struct inode *inode = page->mapping->host;
	struct extent_io_tree *tree;
	struct btrfs_ordered_extent *ordered;
	struct extent_state *cached_state = NULL;
	u64 page_start = page_offset(page);
	u64 page_end = page_start + PAGE_SIZE - 1;
	u64 start;
	u64 end;
	int inode_evicting = inode->i_state & I_FREEING;

	/*
	 * we have the page locked, so new writeback can't start,
	 * and the dirty bit won't be cleared while we are here.
	 *
	 * Wait for IO on this page so that we can safely clear
	 * the PagePrivate2 bit and do ordered accounting
	 */
	wait_on_page_writeback(page);

	tree = &BTRFS_I(inode)->io_tree;
	if (offset) {
		btrfs_releasepage(page, GFP_NOFS);
		return;
	}

	if (!inode_evicting)
		lock_extent_bits(tree, page_start, page_end, &cached_state);
again:
	start = page_start;
	ordered = btrfs_lookup_ordered_range(BTRFS_I(inode), start,
					page_end - start + 1);
	if (ordered) {
		end = min(page_end, ordered->file_offset + ordered->len - 1);
		/*
		 * IO on this page will never be started, so we need
		 * to account for any ordered extents now
		 */
		if (!inode_evicting)
			clear_extent_bit(tree, start, end,
					 EXTENT_DIRTY | EXTENT_DELALLOC |
					 EXTENT_DELALLOC_NEW |
					 EXTENT_LOCKED | EXTENT_DO_ACCOUNTING |
					 EXTENT_DEFRAG, 1, 0, &cached_state,
					 GFP_NOFS);
		/*
		 * whoever cleared the private bit is responsible
		 * for the finish_ordered_io
		 */
		if (TestClearPagePrivate2(page)) {
			struct btrfs_ordered_inode_tree *tree;
			u64 new_len;

			tree = &BTRFS_I(inode)->ordered_tree;

			spin_lock_irq(&tree->lock);
			set_bit(BTRFS_ORDERED_TRUNCATED, &ordered->flags);
			new_len = start - ordered->file_offset;
			if (new_len < ordered->truncated_len)
				ordered->truncated_len = new_len;
			spin_unlock_irq(&tree->lock);

			if (btrfs_dec_test_ordered_pending(inode, &ordered,
							   start,
							   end - start + 1, 1))
				btrfs_finish_ordered_io(ordered);
		}
		btrfs_put_ordered_extent(ordered);
		if (!inode_evicting) {
			cached_state = NULL;
			lock_extent_bits(tree, start, end,
					 &cached_state);
		}

		start = end + 1;
		if (start < page_end)
			goto again;
	}

	/*
	 * Qgroup reserved space handler
	 * Page here will be either
	 * 1) Already written to disk
	 *    In this case, its reserved space is released from data rsv map
	 *    and will be freed by delayed_ref handler finally.
	 *    So even we call qgroup_free_data(), it won't decrease reserved
	 *    space.
	 * 2) Not written to disk
	 *    This means the reserved space should be freed here. However,
	 *    if a truncate invalidates the page (by clearing PageDirty)
	 *    and the page is accounted for while allocating extent
	 *    in btrfs_check_data_free_space() we let delayed_ref to
	 *    free the entire extent.
	 */
	if (PageDirty(page))
		btrfs_qgroup_free_data(inode, NULL, page_start, PAGE_SIZE);
	if (!inode_evicting) {
		clear_extent_bit(tree, page_start, page_end,
				 EXTENT_LOCKED | EXTENT_DIRTY |
				 EXTENT_DELALLOC | EXTENT_DELALLOC_NEW |
				 EXTENT_DO_ACCOUNTING | EXTENT_DEFRAG, 1, 1,
				 &cached_state, GFP_NOFS);

		__btrfs_releasepage(page, GFP_NOFS);
	}

	ClearPageChecked(page);
	if (PagePrivate(page)) {
		ClearPagePrivate(page);
		set_page_private(page, 0);
		put_page(page);
	}
}

/*
 * btrfs_page_mkwrite() is not allowed to change the file size as it gets
 * called from a page fault handler when a page is first dirtied. Hence we must
 * be careful to check for EOF conditions here. We set the page up correctly
 * for a written page which means we get ENOSPC checking when writing into
 * holes and correct delalloc and unwritten extent mapping on filesystems that
 * support these features.
 *
 * We are not allowed to take the i_mutex here so we have to play games to
 * protect against truncate races as the page could now be beyond EOF.  Because
 * vmtruncate() writes the inode size before removing pages, once we have the
 * page lock we can determine safely if the page is beyond EOF. If it is not
 * beyond EOF, then the page is guaranteed safe against truncation until we
 * unlock the page.
 */
int btrfs_page_mkwrite(struct vm_fault *vmf)
{
	struct page *page = vmf->page;
	struct inode *inode = file_inode(vmf->vma->vm_file);
	struct btrfs_fs_info *fs_info = btrfs_sb(inode->i_sb);
	struct extent_io_tree *io_tree = &BTRFS_I(inode)->io_tree;
	struct btrfs_ordered_extent *ordered;
	struct extent_state *cached_state = NULL;
	struct extent_changeset *data_reserved = NULL;
	char *kaddr;
	unsigned long zero_start;
	loff_t size;
	int ret;
	int reserved = 0;
	u64 reserved_space;
	u64 page_start;
	u64 page_end;
	u64 end;

	reserved_space = PAGE_SIZE;

	sb_start_pagefault(inode->i_sb);
	page_start = page_offset(page);
	page_end = page_start + PAGE_SIZE - 1;
	end = page_end;

	/*
	 * Reserving delalloc space after obtaining the page lock can lead to
	 * deadlock. For example, if a dirty page is locked by this function
	 * and the call to btrfs_delalloc_reserve_space() ends up triggering
	 * dirty page write out, then the btrfs_writepage() function could
	 * end up waiting indefinitely to get a lock on the page currently
	 * being processed by btrfs_page_mkwrite() function.
	 */
	ret = btrfs_delalloc_reserve_space(inode, &data_reserved, page_start,
					   reserved_space);
	if (!ret) {
		ret = file_update_time(vmf->vma->vm_file);
		reserved = 1;
	}
	if (ret) {
		if (ret == -ENOMEM)
			ret = VM_FAULT_OOM;
		else /* -ENOSPC, -EIO, etc */
			ret = VM_FAULT_SIGBUS;
		if (reserved)
			goto out;
		goto out_noreserve;
	}

	ret = VM_FAULT_NOPAGE; /* make the VM retry the fault */
again:
	lock_page(page);
	size = i_size_read(inode);

	if ((page->mapping != inode->i_mapping) ||
	    (page_start >= size)) {
		/* page got truncated out from underneath us */
		goto out_unlock;
	}
	wait_on_page_writeback(page);

	lock_extent_bits(io_tree, page_start, page_end, &cached_state);
	set_page_extent_mapped(page);

	/*
	 * we can't set the delalloc bits if there are pending ordered
	 * extents.  Drop our locks and wait for them to finish
	 */
	ordered = btrfs_lookup_ordered_range(BTRFS_I(inode), page_start,
			PAGE_SIZE);
	if (ordered) {
		unlock_extent_cached(io_tree, page_start, page_end,
				     &cached_state, GFP_NOFS);
		unlock_page(page);
		btrfs_start_ordered_extent(inode, ordered, 1);
		btrfs_put_ordered_extent(ordered);
		goto again;
	}

	if (page->index == ((size - 1) >> PAGE_SHIFT)) {
		reserved_space = round_up(size - page_start,
					  fs_info->sectorsize);
		if (reserved_space < PAGE_SIZE) {
			end = page_start + reserved_space - 1;
			spin_lock(&BTRFS_I(inode)->lock);
			BTRFS_I(inode)->outstanding_extents++;
			spin_unlock(&BTRFS_I(inode)->lock);
			btrfs_delalloc_release_space(inode, data_reserved,
					page_start, PAGE_SIZE - reserved_space);
		}
	}

	/*
	 * page_mkwrite gets called when the page is firstly dirtied after it's
	 * faulted in, but write(2) could also dirty a page and set delalloc
	 * bits, thus in this case for space account reason, we still need to
	 * clear any delalloc bits within this page range since we have to
	 * reserve data&meta space before lock_page() (see above comments).
	 */
	clear_extent_bit(&BTRFS_I(inode)->io_tree, page_start, end,
			  EXTENT_DIRTY | EXTENT_DELALLOC |
			  EXTENT_DO_ACCOUNTING | EXTENT_DEFRAG,
			  0, 0, &cached_state, GFP_NOFS);

	ret = btrfs_set_extent_delalloc(inode, page_start, end,
					&cached_state, 0);
	if (ret) {
		unlock_extent_cached(io_tree, page_start, page_end,
				     &cached_state, GFP_NOFS);
		ret = VM_FAULT_SIGBUS;
		goto out_unlock;
	}
	ret = 0;

	/* page is wholly or partially inside EOF */
	if (page_start + PAGE_SIZE > size)
		zero_start = size & ~PAGE_MASK;
	else
		zero_start = PAGE_SIZE;

	if (zero_start != PAGE_SIZE) {
		kaddr = kmap(page);
		memset(kaddr + zero_start, 0, PAGE_SIZE - zero_start);
		flush_dcache_page(page);
		kunmap(page);
	}
	ClearPageChecked(page);
	set_page_dirty(page);
	SetPageUptodate(page);

	BTRFS_I(inode)->last_trans = fs_info->generation;
	BTRFS_I(inode)->last_sub_trans = BTRFS_I(inode)->root->log_transid;
	BTRFS_I(inode)->last_log_commit = BTRFS_I(inode)->root->last_log_commit;

	unlock_extent_cached(io_tree, page_start, page_end, &cached_state, GFP_NOFS);

out_unlock:
	if (!ret) {
		sb_end_pagefault(inode->i_sb);
		extent_changeset_free(data_reserved);
		return VM_FAULT_LOCKED;
	}
	unlock_page(page);
out:
	btrfs_delalloc_release_space(inode, data_reserved, page_start,
				     reserved_space);
out_noreserve:
	sb_end_pagefault(inode->i_sb);
	extent_changeset_free(data_reserved);
	return ret;
}

static int btrfs_truncate(struct inode *inode)
{
	struct btrfs_fs_info *fs_info = btrfs_sb(inode->i_sb);
	struct btrfs_root *root = BTRFS_I(inode)->root;
	struct btrfs_block_rsv *rsv;
	int ret = 0;
	int err = 0;
	struct btrfs_trans_handle *trans;
	u64 mask = fs_info->sectorsize - 1;
	u64 min_size = btrfs_calc_trunc_metadata_size(fs_info, 1);

	ret = btrfs_wait_ordered_range(inode, inode->i_size & (~mask),
				       (u64)-1);
	if (ret)
		return ret;

	/*
	 * Yes ladies and gentlemen, this is indeed ugly.  The fact is we have
	 * 3 things going on here
	 *
	 * 1) We need to reserve space for our orphan item and the space to
	 * delete our orphan item.  Lord knows we don't want to have a dangling
	 * orphan item because we didn't reserve space to remove it.
	 *
	 * 2) We need to reserve space to update our inode.
	 *
	 * 3) We need to have something to cache all the space that is going to
	 * be free'd up by the truncate operation, but also have some slack
	 * space reserved in case it uses space during the truncate (thank you
	 * very much snapshotting).
	 *
	 * And we need these to all be separate.  The fact is we can use a lot of
	 * space doing the truncate, and we have no earthly idea how much space
	 * we will use, so we need the truncate reservation to be separate so it
	 * doesn't end up using space reserved for updating the inode or
	 * removing the orphan item.  We also need to be able to stop the
	 * transaction and start a new one, which means we need to be able to
	 * update the inode several times, and we have no idea of knowing how
	 * many times that will be, so we can't just reserve 1 item for the
	 * entirety of the operation, so that has to be done separately as well.
	 * Then there is the orphan item, which does indeed need to be held on
	 * to for the whole operation, and we need nobody to touch this reserved
	 * space except the orphan code.
	 *
	 * So that leaves us with
	 *
	 * 1) root->orphan_block_rsv - for the orphan deletion.
	 * 2) rsv - for the truncate reservation, which we will steal from the
	 * transaction reservation.
	 * 3) fs_info->trans_block_rsv - this will have 1 items worth left for
	 * updating the inode.
	 */
	rsv = btrfs_alloc_block_rsv(fs_info, BTRFS_BLOCK_RSV_TEMP);
	if (!rsv)
		return -ENOMEM;
	rsv->size = min_size;
	rsv->failfast = 1;

	/*
	 * 1 for the truncate slack space
	 * 1 for updating the inode.
	 */
	trans = btrfs_start_transaction(root, 2);
	if (IS_ERR(trans)) {
		err = PTR_ERR(trans);
		goto out;
	}

	/* Migrate the slack space for the truncate to our reserve */
	ret = btrfs_block_rsv_migrate(&fs_info->trans_block_rsv, rsv,
				      min_size, 0);
	BUG_ON(ret);

	/*
	 * So if we truncate and then write and fsync we normally would just
	 * write the extents that changed, which is a problem if we need to
	 * first truncate that entire inode.  So set this flag so we write out
	 * all of the extents in the inode to the sync log so we're completely
	 * safe.
	 */
	set_bit(BTRFS_INODE_NEEDS_FULL_SYNC, &BTRFS_I(inode)->runtime_flags);
	trans->block_rsv = rsv;

	while (1) {
		ret = btrfs_truncate_inode_items(trans, root, inode,
						 inode->i_size,
						 BTRFS_EXTENT_DATA_KEY);
		if (ret != -ENOSPC && ret != -EAGAIN) {
			err = ret;
			break;
		}

		trans->block_rsv = &fs_info->trans_block_rsv;
		ret = btrfs_update_inode(trans, root, inode);
		if (ret) {
			err = ret;
			break;
		}

		btrfs_end_transaction(trans);
		btrfs_btree_balance_dirty(fs_info);

		trans = btrfs_start_transaction(root, 2);
		if (IS_ERR(trans)) {
			ret = err = PTR_ERR(trans);
			trans = NULL;
			break;
		}

		btrfs_block_rsv_release(fs_info, rsv, -1);
		ret = btrfs_block_rsv_migrate(&fs_info->trans_block_rsv,
					      rsv, min_size, 0);
		BUG_ON(ret);	/* shouldn't happen */
		trans->block_rsv = rsv;
	}

	if (ret == 0 && inode->i_nlink > 0) {
		trans->block_rsv = root->orphan_block_rsv;
		ret = btrfs_orphan_del(trans, BTRFS_I(inode));
		if (ret)
			err = ret;
	}

	if (trans) {
		trans->block_rsv = &fs_info->trans_block_rsv;
		ret = btrfs_update_inode(trans, root, inode);
		if (ret && !err)
			err = ret;

		ret = btrfs_end_transaction(trans);
		btrfs_btree_balance_dirty(fs_info);
	}
out:
	btrfs_free_block_rsv(fs_info, rsv);

	if (ret && !err)
		err = ret;

	return err;
}

/*
 * create a new subvolume directory/inode (helper for the ioctl).
 */
int btrfs_create_subvol_root(struct btrfs_trans_handle *trans,
			     struct btrfs_root *new_root,
			     struct btrfs_root *parent_root,
			     u64 new_dirid)
{
	struct inode *inode;
	int err;
	u64 index = 0;

	inode = btrfs_new_inode(trans, new_root, NULL, "..", 2,
				new_dirid, new_dirid,
				S_IFDIR | (~current_umask() & S_IRWXUGO),
				&index);
	if (IS_ERR(inode))
		return PTR_ERR(inode);
	inode->i_op = &btrfs_dir_inode_operations;
	inode->i_fop = &btrfs_dir_file_operations;

	set_nlink(inode, 1);
	btrfs_i_size_write(BTRFS_I(inode), 0);
	unlock_new_inode(inode);

	err = btrfs_subvol_inherit_props(trans, new_root, parent_root);
	if (err)
		btrfs_err(new_root->fs_info,
			  "error inheriting subvolume %llu properties: %d",
			  new_root->root_key.objectid, err);

	err = btrfs_update_inode(trans, new_root, inode);

	iput(inode);
	return err;
}

struct inode *btrfs_alloc_inode(struct super_block *sb)
{
	struct btrfs_inode *ei;
	struct inode *inode;

	ei = kmem_cache_alloc(btrfs_inode_cachep, GFP_NOFS);
	if (!ei)
		return NULL;

	ei->root = NULL;
	ei->generation = 0;
	ei->last_trans = 0;
	ei->last_sub_trans = 0;
	ei->logged_trans = 0;
	ei->delalloc_bytes = 0;
	ei->new_delalloc_bytes = 0;
	ei->defrag_bytes = 0;
	ei->disk_i_size = 0;
	ei->flags = 0;
	ei->csum_bytes = 0;
	ei->index_cnt = (u64)-1;
	ei->dir_index = 0;
	ei->last_unlink_trans = 0;
	ei->last_log_commit = 0;
	ei->delayed_iput_count = 0;

	spin_lock_init(&ei->lock);
	ei->outstanding_extents = 0;
	ei->reserved_extents = 0;

	ei->runtime_flags = 0;
	ei->force_compress = BTRFS_COMPRESS_NONE;

	ei->delayed_node = NULL;

	ei->i_otime.tv_sec = 0;
	ei->i_otime.tv_nsec = 0;

	inode = &ei->vfs_inode;
	extent_map_tree_init(&ei->extent_tree);
	extent_io_tree_init(&ei->io_tree, inode);
	extent_io_tree_init(&ei->io_failure_tree, inode);
	ei->io_tree.track_uptodate = 1;
	ei->io_failure_tree.track_uptodate = 1;
	atomic_set(&ei->sync_writers, 0);
	mutex_init(&ei->log_mutex);
	mutex_init(&ei->delalloc_mutex);
	btrfs_ordered_inode_tree_init(&ei->ordered_tree);
	INIT_LIST_HEAD(&ei->delalloc_inodes);
	INIT_LIST_HEAD(&ei->delayed_iput);
	RB_CLEAR_NODE(&ei->rb_node);
	init_rwsem(&ei->dio_sem);

	return inode;
}

#ifdef CONFIG_BTRFS_FS_RUN_SANITY_TESTS
void btrfs_test_destroy_inode(struct inode *inode)
{
	btrfs_drop_extent_cache(BTRFS_I(inode), 0, (u64)-1, 0);
	kmem_cache_free(btrfs_inode_cachep, BTRFS_I(inode));
}
#endif

static void btrfs_i_callback(struct rcu_head *head)
{
	struct inode *inode = container_of(head, struct inode, i_rcu);
	kmem_cache_free(btrfs_inode_cachep, BTRFS_I(inode));
}

void btrfs_destroy_inode(struct inode *inode)
{
	struct btrfs_fs_info *fs_info = btrfs_sb(inode->i_sb);
	struct btrfs_ordered_extent *ordered;
	struct btrfs_root *root = BTRFS_I(inode)->root;

	WARN_ON(!hlist_empty(&inode->i_dentry));
	WARN_ON(inode->i_data.nrpages);
	WARN_ON(BTRFS_I(inode)->outstanding_extents);
	WARN_ON(BTRFS_I(inode)->reserved_extents);
	WARN_ON(BTRFS_I(inode)->delalloc_bytes);
	WARN_ON(BTRFS_I(inode)->new_delalloc_bytes);
	WARN_ON(BTRFS_I(inode)->csum_bytes);
	WARN_ON(BTRFS_I(inode)->defrag_bytes);

	/*
	 * This can happen where we create an inode, but somebody else also
	 * created the same inode and we need to destroy the one we already
	 * created.
	 */
	if (!root)
		goto free;

	if (test_bit(BTRFS_INODE_HAS_ORPHAN_ITEM,
		     &BTRFS_I(inode)->runtime_flags)) {
		btrfs_info(fs_info, "inode %llu still on the orphan list",
			   btrfs_ino(BTRFS_I(inode)));
		atomic_dec(&root->orphan_inodes);
	}

	while (1) {
		ordered = btrfs_lookup_first_ordered_extent(inode, (u64)-1);
		if (!ordered)
			break;
		else {
			btrfs_err(fs_info,
				  "found ordered extent %llu %llu on inode cleanup",
				  ordered->file_offset, ordered->len);
			btrfs_remove_ordered_extent(inode, ordered);
			btrfs_put_ordered_extent(ordered);
			btrfs_put_ordered_extent(ordered);
		}
	}
	btrfs_qgroup_check_reserved_leak(inode);
	inode_tree_del(inode);
	btrfs_drop_extent_cache(BTRFS_I(inode), 0, (u64)-1, 0);
free:
	call_rcu(&inode->i_rcu, btrfs_i_callback);
}

int btrfs_drop_inode(struct inode *inode)
{
	struct btrfs_root *root = BTRFS_I(inode)->root;

	if (root == NULL)
		return 1;

	/* the snap/subvol tree is on deleting */
	if (btrfs_root_refs(&root->root_item) == 0)
		return 1;
	else
		return generic_drop_inode(inode);
}

static void init_once(void *foo)
{
	struct btrfs_inode *ei = (struct btrfs_inode *) foo;

	inode_init_once(&ei->vfs_inode);
}

void btrfs_destroy_cachep(void)
{
	/*
	 * Make sure all delayed rcu free inodes are flushed before we
	 * destroy cache.
	 */
	rcu_barrier();
	kmem_cache_destroy(btrfs_inode_cachep);
	kmem_cache_destroy(btrfs_trans_handle_cachep);
	kmem_cache_destroy(btrfs_transaction_cachep);
	kmem_cache_destroy(btrfs_path_cachep);
	kmem_cache_destroy(btrfs_free_space_cachep);
}

int btrfs_init_cachep(void)
{
	btrfs_inode_cachep = kmem_cache_create("btrfs_inode",
			sizeof(struct btrfs_inode), 0,
			SLAB_RECLAIM_ACCOUNT | SLAB_MEM_SPREAD | SLAB_ACCOUNT,
			init_once);
	if (!btrfs_inode_cachep)
		goto fail;

	btrfs_trans_handle_cachep = kmem_cache_create("btrfs_trans_handle",
			sizeof(struct btrfs_trans_handle), 0,
			SLAB_TEMPORARY | SLAB_MEM_SPREAD, NULL);
	if (!btrfs_trans_handle_cachep)
		goto fail;

	btrfs_transaction_cachep = kmem_cache_create("btrfs_transaction",
			sizeof(struct btrfs_transaction), 0,
			SLAB_TEMPORARY | SLAB_MEM_SPREAD, NULL);
	if (!btrfs_transaction_cachep)
		goto fail;

	btrfs_path_cachep = kmem_cache_create("btrfs_path",
			sizeof(struct btrfs_path), 0,
			SLAB_MEM_SPREAD, NULL);
	if (!btrfs_path_cachep)
		goto fail;

	btrfs_free_space_cachep = kmem_cache_create("btrfs_free_space",
			sizeof(struct btrfs_free_space), 0,
			SLAB_MEM_SPREAD, NULL);
	if (!btrfs_free_space_cachep)
		goto fail;

	return 0;
fail:
	btrfs_destroy_cachep();
	return -ENOMEM;
}

static int btrfs_getattr(const struct path *path, struct kstat *stat,
			 u32 request_mask, unsigned int flags)
{
	u64 delalloc_bytes;
	struct inode *inode = d_inode(path->dentry);
	u32 blocksize = inode->i_sb->s_blocksize;

	generic_fillattr(inode, stat);
	stat->dev = BTRFS_I(inode)->root->anon_dev;

	spin_lock(&BTRFS_I(inode)->lock);
	delalloc_bytes = BTRFS_I(inode)->new_delalloc_bytes;
	spin_unlock(&BTRFS_I(inode)->lock);
	stat->blocks = (ALIGN(inode_get_bytes(inode), blocksize) +
			ALIGN(delalloc_bytes, blocksize)) >> 9;
	return 0;
}

static int btrfs_rename_exchange(struct inode *old_dir,
			      struct dentry *old_dentry,
			      struct inode *new_dir,
			      struct dentry *new_dentry)
{
	struct btrfs_fs_info *fs_info = btrfs_sb(old_dir->i_sb);
	struct btrfs_trans_handle *trans;
	struct btrfs_root *root = BTRFS_I(old_dir)->root;
	struct btrfs_root *dest = BTRFS_I(new_dir)->root;
	struct inode *new_inode = new_dentry->d_inode;
	struct inode *old_inode = old_dentry->d_inode;
	struct timespec ctime = current_time(old_inode);
	struct dentry *parent;
	u64 old_ino = btrfs_ino(BTRFS_I(old_inode));
	u64 new_ino = btrfs_ino(BTRFS_I(new_inode));
	u64 old_idx = 0;
	u64 new_idx = 0;
	u64 root_objectid;
	int ret;
	bool root_log_pinned = false;
	bool dest_log_pinned = false;

	/* we only allow rename subvolume link between subvolumes */
	if (old_ino != BTRFS_FIRST_FREE_OBJECTID && root != dest)
		return -EXDEV;

	/* close the race window with snapshot create/destroy ioctl */
	if (old_ino == BTRFS_FIRST_FREE_OBJECTID)
		down_read(&fs_info->subvol_sem);
	if (new_ino == BTRFS_FIRST_FREE_OBJECTID)
		down_read(&fs_info->subvol_sem);

	/*
	 * We want to reserve the absolute worst case amount of items.  So if
	 * both inodes are subvols and we need to unlink them then that would
	 * require 4 item modifications, but if they are both normal inodes it
	 * would require 5 item modifications, so we'll assume their normal
	 * inodes.  So 5 * 2 is 10, plus 2 for the new links, so 12 total items
	 * should cover the worst case number of items we'll modify.
	 */
	trans = btrfs_start_transaction(root, 12);
	if (IS_ERR(trans)) {
		ret = PTR_ERR(trans);
		goto out_notrans;
	}

	/*
	 * We need to find a free sequence number both in the source and
	 * in the destination directory for the exchange.
	 */
	ret = btrfs_set_inode_index(BTRFS_I(new_dir), &old_idx);
	if (ret)
		goto out_fail;
	ret = btrfs_set_inode_index(BTRFS_I(old_dir), &new_idx);
	if (ret)
		goto out_fail;

	BTRFS_I(old_inode)->dir_index = 0ULL;
	BTRFS_I(new_inode)->dir_index = 0ULL;

	/* Reference for the source. */
	if (old_ino == BTRFS_FIRST_FREE_OBJECTID) {
		/* force full log commit if subvolume involved. */
		btrfs_set_log_full_commit(fs_info, trans);
	} else {
		btrfs_pin_log_trans(root);
		root_log_pinned = true;
		ret = btrfs_insert_inode_ref(trans, dest,
					     new_dentry->d_name.name,
					     new_dentry->d_name.len,
					     old_ino,
					     btrfs_ino(BTRFS_I(new_dir)),
					     old_idx);
		if (ret)
			goto out_fail;
	}

	/* And now for the dest. */
	if (new_ino == BTRFS_FIRST_FREE_OBJECTID) {
		/* force full log commit if subvolume involved. */
		btrfs_set_log_full_commit(fs_info, trans);
	} else {
		btrfs_pin_log_trans(dest);
		dest_log_pinned = true;
		ret = btrfs_insert_inode_ref(trans, root,
					     old_dentry->d_name.name,
					     old_dentry->d_name.len,
					     new_ino,
					     btrfs_ino(BTRFS_I(old_dir)),
					     new_idx);
		if (ret)
			goto out_fail;
	}

	/* Update inode version and ctime/mtime. */
	inode_inc_iversion(old_dir);
	inode_inc_iversion(new_dir);
	inode_inc_iversion(old_inode);
	inode_inc_iversion(new_inode);
	old_dir->i_ctime = old_dir->i_mtime = ctime;
	new_dir->i_ctime = new_dir->i_mtime = ctime;
	old_inode->i_ctime = ctime;
	new_inode->i_ctime = ctime;

	if (old_dentry->d_parent != new_dentry->d_parent) {
		btrfs_record_unlink_dir(trans, BTRFS_I(old_dir),
				BTRFS_I(old_inode), 1);
		btrfs_record_unlink_dir(trans, BTRFS_I(new_dir),
				BTRFS_I(new_inode), 1);
	}

	/* src is a subvolume */
	if (old_ino == BTRFS_FIRST_FREE_OBJECTID) {
		root_objectid = BTRFS_I(old_inode)->root->root_key.objectid;
		ret = btrfs_unlink_subvol(trans, root, old_dir,
					  root_objectid,
					  old_dentry->d_name.name,
					  old_dentry->d_name.len);
	} else { /* src is an inode */
		ret = __btrfs_unlink_inode(trans, root, BTRFS_I(old_dir),
					   BTRFS_I(old_dentry->d_inode),
					   old_dentry->d_name.name,
					   old_dentry->d_name.len);
		if (!ret)
			ret = btrfs_update_inode(trans, root, old_inode);
	}
	if (ret) {
		btrfs_abort_transaction(trans, ret);
		goto out_fail;
	}

	/* dest is a subvolume */
	if (new_ino == BTRFS_FIRST_FREE_OBJECTID) {
		root_objectid = BTRFS_I(new_inode)->root->root_key.objectid;
		ret = btrfs_unlink_subvol(trans, dest, new_dir,
					  root_objectid,
					  new_dentry->d_name.name,
					  new_dentry->d_name.len);
	} else { /* dest is an inode */
		ret = __btrfs_unlink_inode(trans, dest, BTRFS_I(new_dir),
					   BTRFS_I(new_dentry->d_inode),
					   new_dentry->d_name.name,
					   new_dentry->d_name.len);
		if (!ret)
			ret = btrfs_update_inode(trans, dest, new_inode);
	}
	if (ret) {
		btrfs_abort_transaction(trans, ret);
		goto out_fail;
	}

	ret = btrfs_add_link(trans, BTRFS_I(new_dir), BTRFS_I(old_inode),
			     new_dentry->d_name.name,
			     new_dentry->d_name.len, 0, old_idx);
	if (ret) {
		btrfs_abort_transaction(trans, ret);
		goto out_fail;
	}

	ret = btrfs_add_link(trans, BTRFS_I(old_dir), BTRFS_I(new_inode),
			     old_dentry->d_name.name,
			     old_dentry->d_name.len, 0, new_idx);
	if (ret) {
		btrfs_abort_transaction(trans, ret);
		goto out_fail;
	}

	if (old_inode->i_nlink == 1)
		BTRFS_I(old_inode)->dir_index = old_idx;
	if (new_inode->i_nlink == 1)
		BTRFS_I(new_inode)->dir_index = new_idx;

	if (root_log_pinned) {
		parent = new_dentry->d_parent;
		btrfs_log_new_name(trans, BTRFS_I(old_inode), BTRFS_I(old_dir),
				parent);
		btrfs_end_log_trans(root);
		root_log_pinned = false;
	}
	if (dest_log_pinned) {
		parent = old_dentry->d_parent;
		btrfs_log_new_name(trans, BTRFS_I(new_inode), BTRFS_I(new_dir),
				parent);
		btrfs_end_log_trans(dest);
		dest_log_pinned = false;
	}
out_fail:
	/*
	 * If we have pinned a log and an error happened, we unpin tasks
	 * trying to sync the log and force them to fallback to a transaction
	 * commit if the log currently contains any of the inodes involved in
	 * this rename operation (to ensure we do not persist a log with an
	 * inconsistent state for any of these inodes or leading to any
	 * inconsistencies when replayed). If the transaction was aborted, the
	 * abortion reason is propagated to userspace when attempting to commit
	 * the transaction. If the log does not contain any of these inodes, we
	 * allow the tasks to sync it.
	 */
	if (ret && (root_log_pinned || dest_log_pinned)) {
		if (btrfs_inode_in_log(BTRFS_I(old_dir), fs_info->generation) ||
		    btrfs_inode_in_log(BTRFS_I(new_dir), fs_info->generation) ||
		    btrfs_inode_in_log(BTRFS_I(old_inode), fs_info->generation) ||
		    (new_inode &&
		     btrfs_inode_in_log(BTRFS_I(new_inode), fs_info->generation)))
			btrfs_set_log_full_commit(fs_info, trans);

		if (root_log_pinned) {
			btrfs_end_log_trans(root);
			root_log_pinned = false;
		}
		if (dest_log_pinned) {
			btrfs_end_log_trans(dest);
			dest_log_pinned = false;
		}
	}
	ret = btrfs_end_transaction(trans);
out_notrans:
	if (new_ino == BTRFS_FIRST_FREE_OBJECTID)
		up_read(&fs_info->subvol_sem);
	if (old_ino == BTRFS_FIRST_FREE_OBJECTID)
		up_read(&fs_info->subvol_sem);

	return ret;
}

static int btrfs_whiteout_for_rename(struct btrfs_trans_handle *trans,
				     struct btrfs_root *root,
				     struct inode *dir,
				     struct dentry *dentry)
{
	int ret;
	struct inode *inode;
	u64 objectid;
	u64 index;

	ret = btrfs_find_free_ino(root, &objectid);
	if (ret)
		return ret;

	inode = btrfs_new_inode(trans, root, dir,
				dentry->d_name.name,
				dentry->d_name.len,
				btrfs_ino(BTRFS_I(dir)),
				objectid,
				S_IFCHR | WHITEOUT_MODE,
				&index);

	if (IS_ERR(inode)) {
		ret = PTR_ERR(inode);
		return ret;
	}

	inode->i_op = &btrfs_special_inode_operations;
	init_special_inode(inode, inode->i_mode,
		WHITEOUT_DEV);

	ret = btrfs_init_inode_security(trans, inode, dir,
				&dentry->d_name);
	if (ret)
		goto out;

	ret = btrfs_add_nondir(trans, BTRFS_I(dir), dentry,
				BTRFS_I(inode), 0, index);
	if (ret)
		goto out;

	ret = btrfs_update_inode(trans, root, inode);
out:
	unlock_new_inode(inode);
	if (ret)
		inode_dec_link_count(inode);
	iput(inode);

	return ret;
}

static int btrfs_rename(struct inode *old_dir, struct dentry *old_dentry,
			   struct inode *new_dir, struct dentry *new_dentry,
			   unsigned int flags)
{
	struct btrfs_fs_info *fs_info = btrfs_sb(old_dir->i_sb);
	struct btrfs_trans_handle *trans;
	unsigned int trans_num_items;
	struct btrfs_root *root = BTRFS_I(old_dir)->root;
	struct btrfs_root *dest = BTRFS_I(new_dir)->root;
	struct inode *new_inode = d_inode(new_dentry);
	struct inode *old_inode = d_inode(old_dentry);
	u64 index = 0;
	u64 root_objectid;
	int ret;
	u64 old_ino = btrfs_ino(BTRFS_I(old_inode));
	bool log_pinned = false;

	if (btrfs_ino(BTRFS_I(new_dir)) == BTRFS_EMPTY_SUBVOL_DIR_OBJECTID)
		return -EPERM;

	/* we only allow rename subvolume link between subvolumes */
	if (old_ino != BTRFS_FIRST_FREE_OBJECTID && root != dest)
		return -EXDEV;

	if (old_ino == BTRFS_EMPTY_SUBVOL_DIR_OBJECTID ||
	    (new_inode && btrfs_ino(BTRFS_I(new_inode)) == BTRFS_FIRST_FREE_OBJECTID))
		return -ENOTEMPTY;

	if (S_ISDIR(old_inode->i_mode) && new_inode &&
	    new_inode->i_size > BTRFS_EMPTY_DIR_SIZE)
		return -ENOTEMPTY;


	/* check for collisions, even if the  name isn't there */
	ret = btrfs_check_dir_item_collision(dest, new_dir->i_ino,
			     new_dentry->d_name.name,
			     new_dentry->d_name.len);

	if (ret) {
		if (ret == -EEXIST) {
			/* we shouldn't get
			 * eexist without a new_inode */
			if (WARN_ON(!new_inode)) {
				return ret;
			}
		} else {
			/* maybe -EOVERFLOW */
			return ret;
		}
	}
	ret = 0;

	/*
	 * we're using rename to replace one file with another.  Start IO on it
	 * now so  we don't add too much work to the end of the transaction
	 */
	if (new_inode && S_ISREG(old_inode->i_mode) && new_inode->i_size)
		filemap_flush(old_inode->i_mapping);

	/* close the racy window with snapshot create/destroy ioctl */
	if (old_ino == BTRFS_FIRST_FREE_OBJECTID)
		down_read(&fs_info->subvol_sem);
	/*
	 * We want to reserve the absolute worst case amount of items.  So if
	 * both inodes are subvols and we need to unlink them then that would
	 * require 4 item modifications, but if they are both normal inodes it
	 * would require 5 item modifications, so we'll assume they are normal
	 * inodes.  So 5 * 2 is 10, plus 1 for the new link, so 11 total items
	 * should cover the worst case number of items we'll modify.
	 * If our rename has the whiteout flag, we need more 5 units for the
	 * new inode (1 inode item, 1 inode ref, 2 dir items and 1 xattr item
	 * when selinux is enabled).
	 */
	trans_num_items = 11;
	if (flags & RENAME_WHITEOUT)
		trans_num_items += 5;
	trans = btrfs_start_transaction(root, trans_num_items);
	if (IS_ERR(trans)) {
		ret = PTR_ERR(trans);
		goto out_notrans;
	}

	if (dest != root)
		btrfs_record_root_in_trans(trans, dest);

	ret = btrfs_set_inode_index(BTRFS_I(new_dir), &index);
	if (ret)
		goto out_fail;

	BTRFS_I(old_inode)->dir_index = 0ULL;
	if (unlikely(old_ino == BTRFS_FIRST_FREE_OBJECTID)) {
		/* force full log commit if subvolume involved. */
		btrfs_set_log_full_commit(fs_info, trans);
	} else {
		btrfs_pin_log_trans(root);
		log_pinned = true;
		ret = btrfs_insert_inode_ref(trans, dest,
					     new_dentry->d_name.name,
					     new_dentry->d_name.len,
					     old_ino,
					     btrfs_ino(BTRFS_I(new_dir)), index);
		if (ret)
			goto out_fail;
	}

	inode_inc_iversion(old_dir);
	inode_inc_iversion(new_dir);
	inode_inc_iversion(old_inode);
	old_dir->i_ctime = old_dir->i_mtime =
	new_dir->i_ctime = new_dir->i_mtime =
	old_inode->i_ctime = current_time(old_dir);

	if (old_dentry->d_parent != new_dentry->d_parent)
		btrfs_record_unlink_dir(trans, BTRFS_I(old_dir),
				BTRFS_I(old_inode), 1);

	if (unlikely(old_ino == BTRFS_FIRST_FREE_OBJECTID)) {
		root_objectid = BTRFS_I(old_inode)->root->root_key.objectid;
		ret = btrfs_unlink_subvol(trans, root, old_dir, root_objectid,
					old_dentry->d_name.name,
					old_dentry->d_name.len);
	} else {
		ret = __btrfs_unlink_inode(trans, root, BTRFS_I(old_dir),
					BTRFS_I(d_inode(old_dentry)),
					old_dentry->d_name.name,
					old_dentry->d_name.len);
		if (!ret)
			ret = btrfs_update_inode(trans, root, old_inode);
	}
	if (ret) {
		btrfs_abort_transaction(trans, ret);
		goto out_fail;
	}

	if (new_inode) {
		inode_inc_iversion(new_inode);
		new_inode->i_ctime = current_time(new_inode);
		if (unlikely(btrfs_ino(BTRFS_I(new_inode)) ==
			     BTRFS_EMPTY_SUBVOL_DIR_OBJECTID)) {
			root_objectid = BTRFS_I(new_inode)->location.objectid;
			ret = btrfs_unlink_subvol(trans, dest, new_dir,
						root_objectid,
						new_dentry->d_name.name,
						new_dentry->d_name.len);
			BUG_ON(new_inode->i_nlink == 0);
		} else {
			ret = btrfs_unlink_inode(trans, dest, BTRFS_I(new_dir),
						 BTRFS_I(d_inode(new_dentry)),
						 new_dentry->d_name.name,
						 new_dentry->d_name.len);
		}
		if (!ret && new_inode->i_nlink == 0)
			ret = btrfs_orphan_add(trans,
					BTRFS_I(d_inode(new_dentry)));
		if (ret) {
			btrfs_abort_transaction(trans, ret);
			goto out_fail;
		}
	}

	ret = btrfs_add_link(trans, BTRFS_I(new_dir), BTRFS_I(old_inode),
			     new_dentry->d_name.name,
			     new_dentry->d_name.len, 0, index);
	if (ret) {
		btrfs_abort_transaction(trans, ret);
		goto out_fail;
	}

	if (old_inode->i_nlink == 1)
		BTRFS_I(old_inode)->dir_index = index;

	if (log_pinned) {
		struct dentry *parent = new_dentry->d_parent;

		btrfs_log_new_name(trans, BTRFS_I(old_inode), BTRFS_I(old_dir),
				parent);
		btrfs_end_log_trans(root);
		log_pinned = false;
	}

	if (flags & RENAME_WHITEOUT) {
		ret = btrfs_whiteout_for_rename(trans, root, old_dir,
						old_dentry);

		if (ret) {
			btrfs_abort_transaction(trans, ret);
			goto out_fail;
		}
	}
out_fail:
	/*
	 * If we have pinned the log and an error happened, we unpin tasks
	 * trying to sync the log and force them to fallback to a transaction
	 * commit if the log currently contains any of the inodes involved in
	 * this rename operation (to ensure we do not persist a log with an
	 * inconsistent state for any of these inodes or leading to any
	 * inconsistencies when replayed). If the transaction was aborted, the
	 * abortion reason is propagated to userspace when attempting to commit
	 * the transaction. If the log does not contain any of these inodes, we
	 * allow the tasks to sync it.
	 */
	if (ret && log_pinned) {
		if (btrfs_inode_in_log(BTRFS_I(old_dir), fs_info->generation) ||
		    btrfs_inode_in_log(BTRFS_I(new_dir), fs_info->generation) ||
		    btrfs_inode_in_log(BTRFS_I(old_inode), fs_info->generation) ||
		    (new_inode &&
		     btrfs_inode_in_log(BTRFS_I(new_inode), fs_info->generation)))
			btrfs_set_log_full_commit(fs_info, trans);

		btrfs_end_log_trans(root);
		log_pinned = false;
	}
	btrfs_end_transaction(trans);
out_notrans:
	if (old_ino == BTRFS_FIRST_FREE_OBJECTID)
		up_read(&fs_info->subvol_sem);

	return ret;
}

static int btrfs_rename2(struct inode *old_dir, struct dentry *old_dentry,
			 struct inode *new_dir, struct dentry *new_dentry,
			 unsigned int flags)
{
	if (flags & ~(RENAME_NOREPLACE | RENAME_EXCHANGE | RENAME_WHITEOUT))
		return -EINVAL;

	if (flags & RENAME_EXCHANGE)
		return btrfs_rename_exchange(old_dir, old_dentry, new_dir,
					  new_dentry);

	return btrfs_rename(old_dir, old_dentry, new_dir, new_dentry, flags);
}

static void btrfs_run_delalloc_work(struct btrfs_work *work)
{
	struct btrfs_delalloc_work *delalloc_work;
	struct inode *inode;

	delalloc_work = container_of(work, struct btrfs_delalloc_work,
				     work);
	inode = delalloc_work->inode;
	filemap_flush(inode->i_mapping);
	if (test_bit(BTRFS_INODE_HAS_ASYNC_EXTENT,
				&BTRFS_I(inode)->runtime_flags))
		filemap_flush(inode->i_mapping);

	if (delalloc_work->delay_iput)
		btrfs_add_delayed_iput(inode);
	else
		iput(inode);
	complete(&delalloc_work->completion);
}

struct btrfs_delalloc_work *btrfs_alloc_delalloc_work(struct inode *inode,
						    int delay_iput)
{
	struct btrfs_delalloc_work *work;

	work = kmalloc(sizeof(*work), GFP_NOFS);
	if (!work)
		return NULL;

	init_completion(&work->completion);
	INIT_LIST_HEAD(&work->list);
	work->inode = inode;
	work->delay_iput = delay_iput;
	WARN_ON_ONCE(!inode);
	btrfs_init_work(&work->work, btrfs_flush_delalloc_helper,
			btrfs_run_delalloc_work, NULL, NULL);

	return work;
}

void btrfs_wait_and_free_delalloc_work(struct btrfs_delalloc_work *work)
{
	wait_for_completion(&work->completion);
	kfree(work);
}

/*
 * some fairly slow code that needs optimization. This walks the list
 * of all the inodes with pending delalloc and forces them to disk.
 */
static int __start_delalloc_inodes(struct btrfs_root *root, int delay_iput,
				   int nr)
{
	struct btrfs_inode *binode;
	struct inode *inode;
	struct btrfs_delalloc_work *work, *next;
	struct list_head works;
	struct list_head splice;
	int ret = 0;

	INIT_LIST_HEAD(&works);
	INIT_LIST_HEAD(&splice);

	mutex_lock(&root->delalloc_mutex);
	spin_lock(&root->delalloc_lock);
	list_splice_init(&root->delalloc_inodes, &splice);
	while (!list_empty(&splice)) {
		binode = list_entry(splice.next, struct btrfs_inode,
				    delalloc_inodes);

		list_move_tail(&binode->delalloc_inodes,
			       &root->delalloc_inodes);
		inode = igrab(&binode->vfs_inode);
		if (!inode) {
			cond_resched_lock(&root->delalloc_lock);
			continue;
		}
		spin_unlock(&root->delalloc_lock);

		work = btrfs_alloc_delalloc_work(inode, delay_iput);
		if (!work) {
			if (delay_iput)
				btrfs_add_delayed_iput(inode);
			else
				iput(inode);
			ret = -ENOMEM;
			goto out;
		}
		list_add_tail(&work->list, &works);
		btrfs_queue_work(root->fs_info->flush_workers,
				 &work->work);
		ret++;
		if (nr != -1 && ret >= nr)
			goto out;
		cond_resched();
		spin_lock(&root->delalloc_lock);
	}
	spin_unlock(&root->delalloc_lock);

out:
	list_for_each_entry_safe(work, next, &works, list) {
		list_del_init(&work->list);
		btrfs_wait_and_free_delalloc_work(work);
	}

	if (!list_empty_careful(&splice)) {
		spin_lock(&root->delalloc_lock);
		list_splice_tail(&splice, &root->delalloc_inodes);
		spin_unlock(&root->delalloc_lock);
	}
	mutex_unlock(&root->delalloc_mutex);
	return ret;
}

int btrfs_start_delalloc_inodes(struct btrfs_root *root, int delay_iput)
{
	struct btrfs_fs_info *fs_info = root->fs_info;
	int ret;

	if (test_bit(BTRFS_FS_STATE_ERROR, &fs_info->fs_state))
		return -EROFS;

	ret = __start_delalloc_inodes(root, delay_iput, -1);
	if (ret > 0)
		ret = 0;
	/*
	 * the filemap_flush will queue IO into the worker threads, but
	 * we have to make sure the IO is actually started and that
	 * ordered extents get created before we return
	 */
	atomic_inc(&fs_info->async_submit_draining);
	while (atomic_read(&fs_info->nr_async_submits) ||
	       atomic_read(&fs_info->async_delalloc_pages)) {
		wait_event(fs_info->async_submit_wait,
			   (atomic_read(&fs_info->nr_async_submits) == 0 &&
			    atomic_read(&fs_info->async_delalloc_pages) == 0));
	}
	atomic_dec(&fs_info->async_submit_draining);
	return ret;
}

int btrfs_start_delalloc_roots(struct btrfs_fs_info *fs_info, int delay_iput,
			       int nr)
{
	struct btrfs_root *root;
	struct list_head splice;
	int ret;

	if (test_bit(BTRFS_FS_STATE_ERROR, &fs_info->fs_state))
		return -EROFS;

	INIT_LIST_HEAD(&splice);

	mutex_lock(&fs_info->delalloc_root_mutex);
	spin_lock(&fs_info->delalloc_root_lock);
	list_splice_init(&fs_info->delalloc_roots, &splice);
	while (!list_empty(&splice) && nr) {
		root = list_first_entry(&splice, struct btrfs_root,
					delalloc_root);
		root = btrfs_grab_fs_root(root);
		BUG_ON(!root);
		list_move_tail(&root->delalloc_root,
			       &fs_info->delalloc_roots);
		spin_unlock(&fs_info->delalloc_root_lock);

		ret = __start_delalloc_inodes(root, delay_iput, nr);
		btrfs_put_fs_root(root);
		if (ret < 0)
			goto out;

		if (nr != -1) {
			nr -= ret;
			WARN_ON(nr < 0);
		}
		spin_lock(&fs_info->delalloc_root_lock);
	}
	spin_unlock(&fs_info->delalloc_root_lock);

	ret = 0;
	atomic_inc(&fs_info->async_submit_draining);
	while (atomic_read(&fs_info->nr_async_submits) ||
	      atomic_read(&fs_info->async_delalloc_pages)) {
		wait_event(fs_info->async_submit_wait,
		   (atomic_read(&fs_info->nr_async_submits) == 0 &&
		    atomic_read(&fs_info->async_delalloc_pages) == 0));
	}
	atomic_dec(&fs_info->async_submit_draining);
out:
	if (!list_empty_careful(&splice)) {
		spin_lock(&fs_info->delalloc_root_lock);
		list_splice_tail(&splice, &fs_info->delalloc_roots);
		spin_unlock(&fs_info->delalloc_root_lock);
	}
	mutex_unlock(&fs_info->delalloc_root_mutex);
	return ret;
}

static int btrfs_symlink(struct inode *dir, struct dentry *dentry,
			 const char *symname)
{
	struct btrfs_fs_info *fs_info = btrfs_sb(dir->i_sb);
	struct btrfs_trans_handle *trans;
	struct btrfs_root *root = BTRFS_I(dir)->root;
	struct btrfs_path *path;
	struct btrfs_key key;
	struct inode *inode = NULL;
	int err;
	int drop_inode = 0;
	u64 objectid;
	u64 index = 0;
	int name_len;
	int datasize;
	unsigned long ptr;
	struct btrfs_file_extent_item *ei;
	struct extent_buffer *leaf;

	name_len = strlen(symname);
	if (name_len > BTRFS_MAX_INLINE_DATA_SIZE(fs_info))
		return -ENAMETOOLONG;

	/*
	 * 2 items for inode item and ref
	 * 2 items for dir items
	 * 1 item for updating parent inode item
	 * 1 item for the inline extent item
	 * 1 item for xattr if selinux is on
	 */
	trans = btrfs_start_transaction(root, 7);
	if (IS_ERR(trans))
		return PTR_ERR(trans);

	err = btrfs_find_free_ino(root, &objectid);
	if (err)
		goto out_unlock;

	inode = btrfs_new_inode(trans, root, dir, dentry->d_name.name,
				dentry->d_name.len, btrfs_ino(BTRFS_I(dir)),
				objectid, S_IFLNK|S_IRWXUGO, &index);
	if (IS_ERR(inode)) {
		err = PTR_ERR(inode);
		goto out_unlock;
	}

	/*
	* If the active LSM wants to access the inode during
	* d_instantiate it needs these. Smack checks to see
	* if the filesystem supports xattrs by looking at the
	* ops vector.
	*/
	inode->i_fop = &btrfs_file_operations;
	inode->i_op = &btrfs_file_inode_operations;
	inode->i_mapping->a_ops = &btrfs_aops;
	BTRFS_I(inode)->io_tree.ops = &btrfs_extent_io_ops;

	err = btrfs_init_inode_security(trans, inode, dir, &dentry->d_name);
	if (err)
		goto out_unlock_inode;

	path = btrfs_alloc_path();
	if (!path) {
		err = -ENOMEM;
		goto out_unlock_inode;
	}
	key.objectid = btrfs_ino(BTRFS_I(inode));
	key.offset = 0;
	key.type = BTRFS_EXTENT_DATA_KEY;
	datasize = btrfs_file_extent_calc_inline_size(name_len);
	err = btrfs_insert_empty_item(trans, root, path, &key,
				      datasize);
	if (err) {
		btrfs_free_path(path);
		goto out_unlock_inode;
	}
	leaf = path->nodes[0];
	ei = btrfs_item_ptr(leaf, path->slots[0],
			    struct btrfs_file_extent_item);
	btrfs_set_file_extent_generation(leaf, ei, trans->transid);
	btrfs_set_file_extent_type(leaf, ei,
				   BTRFS_FILE_EXTENT_INLINE);
	btrfs_set_file_extent_encryption(leaf, ei, 0);
	btrfs_set_file_extent_compression(leaf, ei, 0);
	btrfs_set_file_extent_other_encoding(leaf, ei, 0);
	btrfs_set_file_extent_ram_bytes(leaf, ei, name_len);

	ptr = btrfs_file_extent_inline_start(ei);
	write_extent_buffer(leaf, symname, ptr, name_len);
	btrfs_mark_buffer_dirty(leaf);
	btrfs_free_path(path);

	inode->i_op = &btrfs_symlink_inode_operations;
	inode_nohighmem(inode);
	inode->i_mapping->a_ops = &btrfs_symlink_aops;
	inode_set_bytes(inode, name_len);
	btrfs_i_size_write(BTRFS_I(inode), name_len);
	err = btrfs_update_inode(trans, root, inode);
	/*
	 * Last step, add directory indexes for our symlink inode. This is the
	 * last step to avoid extra cleanup of these indexes if an error happens
	 * elsewhere above.
	 */
	if (!err)
		err = btrfs_add_nondir(trans, BTRFS_I(dir), dentry,
				BTRFS_I(inode), 0, index);
	if (err) {
		drop_inode = 1;
		goto out_unlock_inode;
	}

	unlock_new_inode(inode);
	d_instantiate(dentry, inode);

out_unlock:
	btrfs_end_transaction(trans);
	if (drop_inode) {
		inode_dec_link_count(inode);
		iput(inode);
	}
	btrfs_btree_balance_dirty(fs_info);
	return err;

out_unlock_inode:
	drop_inode = 1;
	unlock_new_inode(inode);
	goto out_unlock;
}

static int __btrfs_prealloc_file_range(struct inode *inode, int mode,
				       u64 start, u64 num_bytes, u64 min_size,
				       loff_t actual_len, u64 *alloc_hint,
				       struct btrfs_trans_handle *trans)
{
	struct btrfs_fs_info *fs_info = btrfs_sb(inode->i_sb);
	struct extent_map_tree *em_tree = &BTRFS_I(inode)->extent_tree;
	struct extent_map *em;
	struct btrfs_root *root = BTRFS_I(inode)->root;
	struct btrfs_key ins;
	u64 cur_offset = start;
	u64 i_size;
	u64 cur_bytes;
	u64 last_alloc = (u64)-1;
	int ret = 0;
	bool own_trans = true;
	u64 end = start + num_bytes - 1;

	if (trans)
		own_trans = false;
	while (num_bytes > 0) {
		if (own_trans) {
			trans = btrfs_start_transaction(root, 3);
			if (IS_ERR(trans)) {
				ret = PTR_ERR(trans);
				break;
			}
		}

		cur_bytes = min_t(u64, num_bytes, SZ_256M);
		cur_bytes = max(cur_bytes, min_size);
		/*
		 * If we are severely fragmented we could end up with really
		 * small allocations, so if the allocator is returning small
		 * chunks lets make its job easier by only searching for those
		 * sized chunks.
		 */
		cur_bytes = min(cur_bytes, last_alloc);
		ret = btrfs_reserve_extent(root, cur_bytes, cur_bytes,
				min_size, 0, *alloc_hint, &ins, 1, 0);
		if (ret) {
			if (own_trans)
				btrfs_end_transaction(trans);
			break;
		}
		btrfs_dec_block_group_reservations(fs_info, ins.objectid);

		last_alloc = ins.offset;
		ret = insert_reserved_file_extent(trans, inode,
						  cur_offset, ins.objectid,
						  ins.offset, ins.offset,
						  ins.offset, 0, 0, 0,
						  BTRFS_FILE_EXTENT_PREALLOC);
		if (ret) {
			btrfs_free_reserved_extent(fs_info, ins.objectid,
						   ins.offset, 0);
			btrfs_abort_transaction(trans, ret);
			if (own_trans)
				btrfs_end_transaction(trans);
			break;
		}

		btrfs_drop_extent_cache(BTRFS_I(inode), cur_offset,
					cur_offset + ins.offset -1, 0);

		em = alloc_extent_map();
		if (!em) {
			set_bit(BTRFS_INODE_NEEDS_FULL_SYNC,
				&BTRFS_I(inode)->runtime_flags);
			goto next;
		}

		em->start = cur_offset;
		em->orig_start = cur_offset;
		em->len = ins.offset;
		em->block_start = ins.objectid;
		em->block_len = ins.offset;
		em->orig_block_len = ins.offset;
		em->ram_bytes = ins.offset;
		em->bdev = fs_info->fs_devices->latest_bdev;
		set_bit(EXTENT_FLAG_PREALLOC, &em->flags);
		em->generation = trans->transid;

		while (1) {
			write_lock(&em_tree->lock);
			ret = add_extent_mapping(em_tree, em, 1);
			write_unlock(&em_tree->lock);
			if (ret != -EEXIST)
				break;
			btrfs_drop_extent_cache(BTRFS_I(inode), cur_offset,
						cur_offset + ins.offset - 1,
						0);
		}
		free_extent_map(em);
next:
		num_bytes -= ins.offset;
		cur_offset += ins.offset;
		*alloc_hint = ins.objectid + ins.offset;

		inode_inc_iversion(inode);
		inode->i_ctime = current_time(inode);
		BTRFS_I(inode)->flags |= BTRFS_INODE_PREALLOC;
		if (!(mode & FALLOC_FL_KEEP_SIZE) &&
		    (actual_len > inode->i_size) &&
		    (cur_offset > inode->i_size)) {
			if (cur_offset > actual_len)
				i_size = actual_len;
			else
				i_size = cur_offset;
			i_size_write(inode, i_size);
			btrfs_ordered_update_i_size(inode, i_size, NULL);
		}

		ret = btrfs_update_inode(trans, root, inode);

		if (ret) {
			btrfs_abort_transaction(trans, ret);
			if (own_trans)
				btrfs_end_transaction(trans);
			break;
		}

		if (own_trans)
			btrfs_end_transaction(trans);
	}
	if (cur_offset < end)
		btrfs_free_reserved_data_space(inode, NULL, cur_offset,
			end - cur_offset + 1);
	return ret;
}

int btrfs_prealloc_file_range(struct inode *inode, int mode,
			      u64 start, u64 num_bytes, u64 min_size,
			      loff_t actual_len, u64 *alloc_hint)
{
	return __btrfs_prealloc_file_range(inode, mode, start, num_bytes,
					   min_size, actual_len, alloc_hint,
					   NULL);
}

int btrfs_prealloc_file_range_trans(struct inode *inode,
				    struct btrfs_trans_handle *trans, int mode,
				    u64 start, u64 num_bytes, u64 min_size,
				    loff_t actual_len, u64 *alloc_hint)
{
	return __btrfs_prealloc_file_range(inode, mode, start, num_bytes,
					   min_size, actual_len, alloc_hint, trans);
}

static int btrfs_set_page_dirty(struct page *page)
{
	return __set_page_dirty_nobuffers(page);
}

static int btrfs_permission(struct inode *inode, int mask)
{
	struct btrfs_root *root = BTRFS_I(inode)->root;
	umode_t mode = inode->i_mode;

	if (mask & MAY_WRITE &&
	    (S_ISREG(mode) || S_ISDIR(mode) || S_ISLNK(mode))) {
		if (btrfs_root_readonly(root))
			return -EROFS;
		if (BTRFS_I(inode)->flags & BTRFS_INODE_READONLY)
			return -EACCES;
	}
	return generic_permission(inode, mask);
}

static int btrfs_tmpfile(struct inode *dir, struct dentry *dentry, umode_t mode)
{
	struct btrfs_fs_info *fs_info = btrfs_sb(dir->i_sb);
	struct btrfs_trans_handle *trans;
	struct btrfs_root *root = BTRFS_I(dir)->root;
	struct inode *inode = NULL;
	u64 objectid;
	u64 index;
	int ret = 0;

	/*
	 * 5 units required for adding orphan entry
	 */
	trans = btrfs_start_transaction(root, 5);
	if (IS_ERR(trans))
		return PTR_ERR(trans);

	ret = btrfs_find_free_ino(root, &objectid);
	if (ret)
		goto out;

	inode = btrfs_new_inode(trans, root, dir, NULL, 0,
			btrfs_ino(BTRFS_I(dir)), objectid, mode, &index);
	if (IS_ERR(inode)) {
		ret = PTR_ERR(inode);
		inode = NULL;
		goto out;
	}

	inode->i_fop = &btrfs_file_operations;
	inode->i_op = &btrfs_file_inode_operations;

	inode->i_mapping->a_ops = &btrfs_aops;
	BTRFS_I(inode)->io_tree.ops = &btrfs_extent_io_ops;

	ret = btrfs_init_inode_security(trans, inode, dir, NULL);
	if (ret)
		goto out_inode;

	ret = btrfs_update_inode(trans, root, inode);
	if (ret)
		goto out_inode;
	ret = btrfs_orphan_add(trans, BTRFS_I(inode));
	if (ret)
		goto out_inode;

	/*
	 * We set number of links to 0 in btrfs_new_inode(), and here we set
	 * it to 1 because d_tmpfile() will issue a warning if the count is 0,
	 * through:
	 *
	 *    d_tmpfile() -> inode_dec_link_count() -> drop_nlink()
	 */
	set_nlink(inode, 1);
	unlock_new_inode(inode);
	d_tmpfile(dentry, inode);
	mark_inode_dirty(inode);

out:
	btrfs_end_transaction(trans);
	if (ret)
		iput(inode);
	btrfs_balance_delayed_items(fs_info);
	btrfs_btree_balance_dirty(fs_info);
	return ret;

out_inode:
	unlock_new_inode(inode);
	goto out;

}

__attribute__((const))
static int btrfs_readpage_io_failed_hook(struct page *page, int failed_mirror)
{
	return -EAGAIN;
}

static struct btrfs_fs_info *iotree_fs_info(void *private_data)
{
	struct inode *inode = private_data;
	return btrfs_sb(inode->i_sb);
}

static void btrfs_check_extent_io_range(void *private_data, const char *caller,
					u64 start, u64 end)
{
	struct inode *inode = private_data;
	u64 isize;

	isize = i_size_read(inode);
	if (end >= PAGE_SIZE && (end % 2) == 0 && end != isize - 1) {
		btrfs_debug_rl(BTRFS_I(inode)->root->fs_info,
		    "%s: ino %llu isize %llu odd range [%llu,%llu]",
			caller, btrfs_ino(BTRFS_I(inode)), isize, start, end);
	}
}

void btrfs_set_range_writeback(void *private_data, u64 start, u64 end)
{
	struct inode *inode = private_data;
	unsigned long index = start >> PAGE_SHIFT;
	unsigned long end_index = end >> PAGE_SHIFT;
	struct page *page;

	while (index <= end_index) {
		page = find_get_page(inode->i_mapping, index);
		ASSERT(page); /* Pages should be in the extent_io_tree */
		set_page_writeback(page);
		put_page(page);
		index++;
	}
}

static const struct inode_operations btrfs_dir_inode_operations = {
	.getattr	= btrfs_getattr,
	.lookup		= btrfs_lookup,
	.create		= btrfs_create,
	.unlink		= btrfs_unlink,
	.link		= btrfs_link,
	.mkdir		= btrfs_mkdir,
	.rmdir		= btrfs_rmdir,
	.rename		= btrfs_rename2,
	.symlink	= btrfs_symlink,
	.setattr	= btrfs_setattr,
	.mknod		= btrfs_mknod,
	.listxattr	= btrfs_listxattr,
	.permission	= btrfs_permission,
	.get_acl	= btrfs_get_acl,
	.set_acl	= btrfs_set_acl,
	.update_time	= btrfs_update_time,
	.tmpfile        = btrfs_tmpfile,
};
static const struct inode_operations btrfs_dir_ro_inode_operations = {
	.lookup		= btrfs_lookup,
	.permission	= btrfs_permission,
	.update_time	= btrfs_update_time,
};

static const struct file_operations btrfs_dir_file_operations = {
	.llseek		= generic_file_llseek,
	.read		= generic_read_dir,
	.iterate_shared	= btrfs_real_readdir,
	.unlocked_ioctl	= btrfs_ioctl,
#ifdef CONFIG_COMPAT
	.compat_ioctl	= btrfs_compat_ioctl,
#endif
	.release        = btrfs_release_file,
	.fsync		= btrfs_sync_file,
};

static const struct extent_io_ops btrfs_extent_io_ops = {
	/* mandatory callbacks */
	.submit_bio_hook = btrfs_submit_bio_hook,
	.readpage_end_io_hook = btrfs_readpage_end_io_hook,
	.merge_bio_hook = btrfs_merge_bio_hook,
	.readpage_io_failed_hook = btrfs_readpage_io_failed_hook,
	.tree_fs_info = iotree_fs_info,
	.set_range_writeback = btrfs_set_range_writeback,

	/* optional callbacks */
	.fill_delalloc = run_delalloc_range,
	.writepage_end_io_hook = btrfs_writepage_end_io_hook,
	.writepage_start_hook = btrfs_writepage_start_hook,
	.set_bit_hook = btrfs_set_bit_hook,
	.clear_bit_hook = btrfs_clear_bit_hook,
	.merge_extent_hook = btrfs_merge_extent_hook,
	.split_extent_hook = btrfs_split_extent_hook,
	.check_extent_io_range = btrfs_check_extent_io_range,
};

/*
 * btrfs doesn't support the bmap operation because swapfiles
 * use bmap to make a mapping of extents in the file.  They assume
 * these extents won't change over the life of the file and they
 * use the bmap result to do IO directly to the drive.
 *
 * the btrfs bmap call would return logical addresses that aren't
 * suitable for IO and they also will change frequently as COW
 * operations happen.  So, swapfile + btrfs == corruption.
 *
 * For now we're avoiding this by dropping bmap.
 */
static const struct address_space_operations btrfs_aops = {
	.readpage	= btrfs_readpage,
	.writepage	= btrfs_writepage,
	.writepages	= btrfs_writepages,
	.readpages	= btrfs_readpages,
	.direct_IO	= btrfs_direct_IO,
	.invalidatepage = btrfs_invalidatepage,
	.releasepage	= btrfs_releasepage,
	.set_page_dirty	= btrfs_set_page_dirty,
	.error_remove_page = generic_error_remove_page,
};

static const struct address_space_operations btrfs_symlink_aops = {
	.readpage	= btrfs_readpage,
	.writepage	= btrfs_writepage,
	.invalidatepage = btrfs_invalidatepage,
	.releasepage	= btrfs_releasepage,
};

static const struct inode_operations btrfs_file_inode_operations = {
	.getattr	= btrfs_getattr,
	.setattr	= btrfs_setattr,
	.listxattr      = btrfs_listxattr,
	.permission	= btrfs_permission,
	.fiemap		= btrfs_fiemap,
	.get_acl	= btrfs_get_acl,
	.set_acl	= btrfs_set_acl,
	.update_time	= btrfs_update_time,
};
static const struct inode_operations btrfs_special_inode_operations = {
	.getattr	= btrfs_getattr,
	.setattr	= btrfs_setattr,
	.permission	= btrfs_permission,
	.listxattr	= btrfs_listxattr,
	.get_acl	= btrfs_get_acl,
	.set_acl	= btrfs_set_acl,
	.update_time	= btrfs_update_time,
};
static const struct inode_operations btrfs_symlink_inode_operations = {
	.get_link	= page_get_link,
	.getattr	= btrfs_getattr,
	.setattr	= btrfs_setattr,
	.permission	= btrfs_permission,
	.listxattr	= btrfs_listxattr,
	.update_time	= btrfs_update_time,
};

const struct dentry_operations btrfs_dentry_operations = {
	.d_delete	= btrfs_dentry_delete,
	.d_release	= btrfs_dentry_release,
};<|MERGE_RESOLUTION|>--- conflicted
+++ resolved
@@ -8190,10 +8190,7 @@
 	int nr_sectors;
 	unsigned int pgoff;
 	int csum_pos;
-<<<<<<< HEAD
-=======
 	int uptodate = !!(err == 0);
->>>>>>> d02e8acb
 	int ret;
 
 	fs_info = BTRFS_I(inode)->root->fs_info;
@@ -8209,14 +8206,6 @@
 
 		pgoff = bvec.bv_offset;
 next_block:
-<<<<<<< HEAD
-		csum_pos = BTRFS_BYTES_TO_BLKS(fs_info, offset);
-		ret = __readpage_endio_check(inode, io_bio, csum_pos,
-					bvec.bv_page, pgoff, start,
-					sectorsize);
-		if (likely(!ret))
-			goto next;
-=======
 		if (uptodate) {
 			csum_pos = BTRFS_BYTES_TO_BLKS(fs_info, offset);
 			ret = __readpage_endio_check(inode, io_bio, csum_pos,
@@ -8225,7 +8214,6 @@
 			if (likely(!ret))
 				goto next;
 		}
->>>>>>> d02e8acb
 try_again:
 		done.uptodate = 0;
 		done.start = start;
@@ -8500,12 +8488,7 @@
 {
 	struct inode *inode = dip->inode;
 	struct btrfs_fs_info *fs_info = btrfs_sb(inode->i_sb);
-<<<<<<< HEAD
 	struct bio *bio;
-=======
-	struct btrfs_root *root = BTRFS_I(inode)->root;
-	struct bio *bio = NULL;
->>>>>>> d02e8acb
 	struct bio *orig_bio = dip->orig_bio;
 	u64 start_sector = orig_bio->bi_iter.bi_sector;
 	u64 file_offset = dip->logical_offset;
@@ -8538,11 +8521,7 @@
 	/* bio split */
 	ASSERT(map_length <= INT_MAX);
 	atomic_inc(&dip->pending_bios);
-<<<<<<< HEAD
 	do {
-=======
-	while (submit_len > 0) {
->>>>>>> d02e8acb
 		clone_len = min_t(int, submit_len, map_length);
 
 		/*
@@ -8585,11 +8564,7 @@
 				      start_sector << 9, &map_length, NULL, 0);
 		if (ret)
 			goto out_err;
-<<<<<<< HEAD
 	} while (submit_len > 0);
-=======
-	}
->>>>>>> d02e8acb
 
 submit:
 	ret = __btrfs_submit_dio_bio(bio, inode, file_offset, skip_sum,
