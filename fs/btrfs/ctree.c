--- conflicted
+++ resolved
@@ -2440,11 +2440,7 @@
 static int
 read_block_for_search(struct btrfs_root *root, struct btrfs_path *p,
 		      struct extent_buffer **eb_ret, int level, int slot,
-<<<<<<< HEAD
-		      struct btrfs_key *key, u64 time_seq)
-=======
 		      const struct btrfs_key *key, u64 time_seq)
->>>>>>> 260b9778
 {
 	struct btrfs_fs_info *fs_info = root->fs_info;
 	u64 blocknr;
