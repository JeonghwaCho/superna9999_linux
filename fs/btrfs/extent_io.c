#include <linux/bitops.h>
#include <linux/slab.h>
#include <linux/bio.h>
#include <linux/mm.h>
#include <linux/pagemap.h>
#include <linux/page-flags.h>
#include <linux/spinlock.h>
#include <linux/blkdev.h>
#include <linux/swap.h>
#include <linux/writeback.h>
#include <linux/pagevec.h>
#include <linux/prefetch.h>
#include <linux/cleancache.h>
#include "extent_io.h"
#include "extent_map.h"
#include "ctree.h"
#include "btrfs_inode.h"
#include "volumes.h"
#include "check-integrity.h"
#include "locking.h"
#include "rcu-string.h"
#include "backref.h"
#include "transaction.h"

static struct kmem_cache *extent_state_cache;
static struct kmem_cache *extent_buffer_cache;
static struct bio_set *btrfs_bioset;

static inline bool extent_state_in_tree(const struct extent_state *state)
{
	return !RB_EMPTY_NODE(&state->rb_node);
}

#ifdef CONFIG_BTRFS_DEBUG
static LIST_HEAD(buffers);
static LIST_HEAD(states);

static DEFINE_SPINLOCK(leak_lock);

static inline
void btrfs_leak_debug_add(struct list_head *new, struct list_head *head)
{
	unsigned long flags;

	spin_lock_irqsave(&leak_lock, flags);
	list_add(new, head);
	spin_unlock_irqrestore(&leak_lock, flags);
}

static inline
void btrfs_leak_debug_del(struct list_head *entry)
{
	unsigned long flags;

	spin_lock_irqsave(&leak_lock, flags);
	list_del(entry);
	spin_unlock_irqrestore(&leak_lock, flags);
}

static inline
void btrfs_leak_debug_check(void)
{
	struct extent_state *state;
	struct extent_buffer *eb;

	while (!list_empty(&states)) {
		state = list_entry(states.next, struct extent_state, leak_list);
		pr_err("BTRFS: state leak: start %llu end %llu state %u in tree %d refs %d\n",
		       state->start, state->end, state->state,
		       extent_state_in_tree(state),
		       atomic_read(&state->refs));
		list_del(&state->leak_list);
		kmem_cache_free(extent_state_cache, state);
	}

	while (!list_empty(&buffers)) {
		eb = list_entry(buffers.next, struct extent_buffer, leak_list);
		pr_err("BTRFS: buffer leak start %llu len %lu refs %d\n",
		       eb->start, eb->len, atomic_read(&eb->refs));
		list_del(&eb->leak_list);
		kmem_cache_free(extent_buffer_cache, eb);
	}
}

#define btrfs_debug_check_extent_io_range(tree, start, end)		\
	__btrfs_debug_check_extent_io_range(__func__, (tree), (start), (end))
static inline void __btrfs_debug_check_extent_io_range(const char *caller,
		struct extent_io_tree *tree, u64 start, u64 end)
{
	struct inode *inode;
	u64 isize;

	if (!tree->mapping)
		return;

	inode = tree->mapping->host;
	isize = i_size_read(inode);
	if (end >= PAGE_SIZE && (end % 2) == 0 && end != isize - 1) {
		btrfs_debug_rl(BTRFS_I(inode)->root->fs_info,
		    "%s: ino %llu isize %llu odd range [%llu,%llu]",
			caller, btrfs_ino(BTRFS_I(inode)), isize, start, end);
	}
}
#else
#define btrfs_leak_debug_add(new, head)	do {} while (0)
#define btrfs_leak_debug_del(entry)	do {} while (0)
#define btrfs_leak_debug_check()	do {} while (0)
#define btrfs_debug_check_extent_io_range(c, s, e)	do {} while (0)
#endif

#define BUFFER_LRU_MAX 64

struct tree_entry {
	u64 start;
	u64 end;
	struct rb_node rb_node;
};

struct extent_page_data {
	struct bio *bio;
	struct extent_io_tree *tree;
	get_extent_t *get_extent;
	unsigned long bio_flags;

	/* tells writepage not to lock the state bits for this range
	 * it still does the unlocking
	 */
	unsigned int extent_locked:1;

	/* tells the submit_bio code to use REQ_SYNC */
	unsigned int sync_io:1;
};

static void add_extent_changeset(struct extent_state *state, unsigned bits,
				 struct extent_changeset *changeset,
				 int set)
{
	int ret;

	if (!changeset)
		return;
	if (set && (state->state & bits) == bits)
		return;
	if (!set && (state->state & bits) == 0)
		return;
	changeset->bytes_changed += state->end - state->start + 1;
	ret = ulist_add(&changeset->range_changed, state->start, state->end,
			GFP_ATOMIC);
	/* ENOMEM */
	BUG_ON(ret < 0);
}

static noinline void flush_write_bio(void *data);
static inline struct btrfs_fs_info *
tree_fs_info(struct extent_io_tree *tree)
{
	if (!tree->mapping)
		return NULL;
	return btrfs_sb(tree->mapping->host->i_sb);
}

int __init extent_io_init(void)
{
	extent_state_cache = kmem_cache_create("btrfs_extent_state",
			sizeof(struct extent_state), 0,
			SLAB_MEM_SPREAD, NULL);
	if (!extent_state_cache)
		return -ENOMEM;

	extent_buffer_cache = kmem_cache_create("btrfs_extent_buffer",
			sizeof(struct extent_buffer), 0,
			SLAB_MEM_SPREAD, NULL);
	if (!extent_buffer_cache)
		goto free_state_cache;

	btrfs_bioset = bioset_create(BIO_POOL_SIZE,
				     offsetof(struct btrfs_io_bio, bio));
	if (!btrfs_bioset)
		goto free_buffer_cache;

	if (bioset_integrity_create(btrfs_bioset, BIO_POOL_SIZE))
		goto free_bioset;

	return 0;

free_bioset:
	bioset_free(btrfs_bioset);
	btrfs_bioset = NULL;

free_buffer_cache:
	kmem_cache_destroy(extent_buffer_cache);
	extent_buffer_cache = NULL;

free_state_cache:
	kmem_cache_destroy(extent_state_cache);
	extent_state_cache = NULL;
	return -ENOMEM;
}

void extent_io_exit(void)
{
	btrfs_leak_debug_check();

	/*
	 * Make sure all delayed rcu free are flushed before we
	 * destroy caches.
	 */
	rcu_barrier();
	kmem_cache_destroy(extent_state_cache);
	kmem_cache_destroy(extent_buffer_cache);
	if (btrfs_bioset)
		bioset_free(btrfs_bioset);
}

void extent_io_tree_init(struct extent_io_tree *tree,
			 struct address_space *mapping)
{
	tree->state = RB_ROOT;
	tree->ops = NULL;
	tree->dirty_bytes = 0;
	spin_lock_init(&tree->lock);
	tree->mapping = mapping;
}

static struct extent_state *alloc_extent_state(gfp_t mask)
{
	struct extent_state *state;

	/*
	 * The given mask might be not appropriate for the slab allocator,
	 * drop the unsupported bits
	 */
	mask &= ~(__GFP_DMA32|__GFP_HIGHMEM);
	state = kmem_cache_alloc(extent_state_cache, mask);
	if (!state)
		return state;
	state->state = 0;
	state->failrec = NULL;
	RB_CLEAR_NODE(&state->rb_node);
	btrfs_leak_debug_add(&state->leak_list, &states);
	atomic_set(&state->refs, 1);
	init_waitqueue_head(&state->wq);
	trace_alloc_extent_state(state, mask, _RET_IP_);
	return state;
}

void free_extent_state(struct extent_state *state)
{
	if (!state)
		return;
	if (atomic_dec_and_test(&state->refs)) {
		WARN_ON(extent_state_in_tree(state));
		btrfs_leak_debug_del(&state->leak_list);
		trace_free_extent_state(state, _RET_IP_);
		kmem_cache_free(extent_state_cache, state);
	}
}

static struct rb_node *tree_insert(struct rb_root *root,
				   struct rb_node *search_start,
				   u64 offset,
				   struct rb_node *node,
				   struct rb_node ***p_in,
				   struct rb_node **parent_in)
{
	struct rb_node **p;
	struct rb_node *parent = NULL;
	struct tree_entry *entry;

	if (p_in && parent_in) {
		p = *p_in;
		parent = *parent_in;
		goto do_insert;
	}

	p = search_start ? &search_start : &root->rb_node;
	while (*p) {
		parent = *p;
		entry = rb_entry(parent, struct tree_entry, rb_node);

		if (offset < entry->start)
			p = &(*p)->rb_left;
		else if (offset > entry->end)
			p = &(*p)->rb_right;
		else
			return parent;
	}

do_insert:
	rb_link_node(node, parent, p);
	rb_insert_color(node, root);
	return NULL;
}

static struct rb_node *__etree_search(struct extent_io_tree *tree, u64 offset,
				      struct rb_node **prev_ret,
				      struct rb_node **next_ret,
				      struct rb_node ***p_ret,
				      struct rb_node **parent_ret)
{
	struct rb_root *root = &tree->state;
	struct rb_node **n = &root->rb_node;
	struct rb_node *prev = NULL;
	struct rb_node *orig_prev = NULL;
	struct tree_entry *entry;
	struct tree_entry *prev_entry = NULL;

	while (*n) {
		prev = *n;
		entry = rb_entry(prev, struct tree_entry, rb_node);
		prev_entry = entry;

		if (offset < entry->start)
			n = &(*n)->rb_left;
		else if (offset > entry->end)
			n = &(*n)->rb_right;
		else
			return *n;
	}

	if (p_ret)
		*p_ret = n;
	if (parent_ret)
		*parent_ret = prev;

	if (prev_ret) {
		orig_prev = prev;
		while (prev && offset > prev_entry->end) {
			prev = rb_next(prev);
			prev_entry = rb_entry(prev, struct tree_entry, rb_node);
		}
		*prev_ret = prev;
		prev = orig_prev;
	}

	if (next_ret) {
		prev_entry = rb_entry(prev, struct tree_entry, rb_node);
		while (prev && offset < prev_entry->start) {
			prev = rb_prev(prev);
			prev_entry = rb_entry(prev, struct tree_entry, rb_node);
		}
		*next_ret = prev;
	}
	return NULL;
}

static inline struct rb_node *
tree_search_for_insert(struct extent_io_tree *tree,
		       u64 offset,
		       struct rb_node ***p_ret,
		       struct rb_node **parent_ret)
{
	struct rb_node *prev = NULL;
	struct rb_node *ret;

	ret = __etree_search(tree, offset, &prev, NULL, p_ret, parent_ret);
	if (!ret)
		return prev;
	return ret;
}

static inline struct rb_node *tree_search(struct extent_io_tree *tree,
					  u64 offset)
{
	return tree_search_for_insert(tree, offset, NULL, NULL);
}

static void merge_cb(struct extent_io_tree *tree, struct extent_state *new,
		     struct extent_state *other)
{
	if (tree->ops && tree->ops->merge_extent_hook)
		tree->ops->merge_extent_hook(tree->mapping->host, new,
					     other);
}

/*
 * utility function to look for merge candidates inside a given range.
 * Any extents with matching state are merged together into a single
 * extent in the tree.  Extents with EXTENT_IO in their state field
 * are not merged because the end_io handlers need to be able to do
 * operations on them without sleeping (or doing allocations/splits).
 *
 * This should be called with the tree lock held.
 */
static void merge_state(struct extent_io_tree *tree,
		        struct extent_state *state)
{
	struct extent_state *other;
	struct rb_node *other_node;

	if (state->state & (EXTENT_IOBITS | EXTENT_BOUNDARY))
		return;

	other_node = rb_prev(&state->rb_node);
	if (other_node) {
		other = rb_entry(other_node, struct extent_state, rb_node);
		if (other->end == state->start - 1 &&
		    other->state == state->state) {
			merge_cb(tree, state, other);
			state->start = other->start;
			rb_erase(&other->rb_node, &tree->state);
			RB_CLEAR_NODE(&other->rb_node);
			free_extent_state(other);
		}
	}
	other_node = rb_next(&state->rb_node);
	if (other_node) {
		other = rb_entry(other_node, struct extent_state, rb_node);
		if (other->start == state->end + 1 &&
		    other->state == state->state) {
			merge_cb(tree, state, other);
			state->end = other->end;
			rb_erase(&other->rb_node, &tree->state);
			RB_CLEAR_NODE(&other->rb_node);
			free_extent_state(other);
		}
	}
}

static void set_state_cb(struct extent_io_tree *tree,
			 struct extent_state *state, unsigned *bits)
{
	if (tree->ops && tree->ops->set_bit_hook)
		tree->ops->set_bit_hook(tree->mapping->host, state, bits);
}

static void clear_state_cb(struct extent_io_tree *tree,
			   struct extent_state *state, unsigned *bits)
{
	if (tree->ops && tree->ops->clear_bit_hook)
		tree->ops->clear_bit_hook(BTRFS_I(tree->mapping->host),
				state, bits);
}

static void set_state_bits(struct extent_io_tree *tree,
			   struct extent_state *state, unsigned *bits,
			   struct extent_changeset *changeset);

/*
 * insert an extent_state struct into the tree.  'bits' are set on the
 * struct before it is inserted.
 *
 * This may return -EEXIST if the extent is already there, in which case the
 * state struct is freed.
 *
 * The tree lock is not taken internally.  This is a utility function and
 * probably isn't what you want to call (see set/clear_extent_bit).
 */
static int insert_state(struct extent_io_tree *tree,
			struct extent_state *state, u64 start, u64 end,
			struct rb_node ***p,
			struct rb_node **parent,
			unsigned *bits, struct extent_changeset *changeset)
{
	struct rb_node *node;

	if (end < start)
		WARN(1, KERN_ERR "BTRFS: end < start %llu %llu\n",
		       end, start);
	state->start = start;
	state->end = end;

	set_state_bits(tree, state, bits, changeset);

	node = tree_insert(&tree->state, NULL, end, &state->rb_node, p, parent);
	if (node) {
		struct extent_state *found;
		found = rb_entry(node, struct extent_state, rb_node);
		pr_err("BTRFS: found node %llu %llu on insert of %llu %llu\n",
		       found->start, found->end, start, end);
		return -EEXIST;
	}
	merge_state(tree, state);
	return 0;
}

static void split_cb(struct extent_io_tree *tree, struct extent_state *orig,
		     u64 split)
{
	if (tree->ops && tree->ops->split_extent_hook)
		tree->ops->split_extent_hook(tree->mapping->host, orig, split);
}

/*
 * split a given extent state struct in two, inserting the preallocated
 * struct 'prealloc' as the newly created second half.  'split' indicates an
 * offset inside 'orig' where it should be split.
 *
 * Before calling,
 * the tree has 'orig' at [orig->start, orig->end].  After calling, there
 * are two extent state structs in the tree:
 * prealloc: [orig->start, split - 1]
 * orig: [ split, orig->end ]
 *
 * The tree locks are not taken by this function. They need to be held
 * by the caller.
 */
static int split_state(struct extent_io_tree *tree, struct extent_state *orig,
		       struct extent_state *prealloc, u64 split)
{
	struct rb_node *node;

	split_cb(tree, orig, split);

	prealloc->start = orig->start;
	prealloc->end = split - 1;
	prealloc->state = orig->state;
	orig->start = split;

	node = tree_insert(&tree->state, &orig->rb_node, prealloc->end,
			   &prealloc->rb_node, NULL, NULL);
	if (node) {
		free_extent_state(prealloc);
		return -EEXIST;
	}
	return 0;
}

static struct extent_state *next_state(struct extent_state *state)
{
	struct rb_node *next = rb_next(&state->rb_node);
	if (next)
		return rb_entry(next, struct extent_state, rb_node);
	else
		return NULL;
}

/*
 * utility function to clear some bits in an extent state struct.
 * it will optionally wake up any one waiting on this state (wake == 1).
 *
 * If no bits are set on the state struct after clearing things, the
 * struct is freed and removed from the tree
 */
static struct extent_state *clear_state_bit(struct extent_io_tree *tree,
					    struct extent_state *state,
					    unsigned *bits, int wake,
					    struct extent_changeset *changeset)
{
	struct extent_state *next;
	unsigned bits_to_clear = *bits & ~EXTENT_CTLBITS;

	if ((bits_to_clear & EXTENT_DIRTY) && (state->state & EXTENT_DIRTY)) {
		u64 range = state->end - state->start + 1;
		WARN_ON(range > tree->dirty_bytes);
		tree->dirty_bytes -= range;
	}
	clear_state_cb(tree, state, bits);
	add_extent_changeset(state, bits_to_clear, changeset, 0);
	state->state &= ~bits_to_clear;
	if (wake)
		wake_up(&state->wq);
	if (state->state == 0) {
		next = next_state(state);
		if (extent_state_in_tree(state)) {
			rb_erase(&state->rb_node, &tree->state);
			RB_CLEAR_NODE(&state->rb_node);
			free_extent_state(state);
		} else {
			WARN_ON(1);
		}
	} else {
		merge_state(tree, state);
		next = next_state(state);
	}
	return next;
}

static struct extent_state *
alloc_extent_state_atomic(struct extent_state *prealloc)
{
	if (!prealloc)
		prealloc = alloc_extent_state(GFP_ATOMIC);

	return prealloc;
}

static void extent_io_tree_panic(struct extent_io_tree *tree, int err)
{
	btrfs_panic(tree_fs_info(tree), err,
		    "Locking error: Extent tree was modified by another thread while locked.");
}

/*
 * clear some bits on a range in the tree.  This may require splitting
 * or inserting elements in the tree, so the gfp mask is used to
 * indicate which allocations or sleeping are allowed.
 *
 * pass 'wake' == 1 to kick any sleepers, and 'delete' == 1 to remove
 * the given range from the tree regardless of state (ie for truncate).
 *
 * the range [start, end] is inclusive.
 *
 * This takes the tree lock, and returns 0 on success and < 0 on error.
 */
static int __clear_extent_bit(struct extent_io_tree *tree, u64 start, u64 end,
			      unsigned bits, int wake, int delete,
			      struct extent_state **cached_state,
			      gfp_t mask, struct extent_changeset *changeset)
{
	struct extent_state *state;
	struct extent_state *cached;
	struct extent_state *prealloc = NULL;
	struct rb_node *node;
	u64 last_end;
	int err;
	int clear = 0;

	btrfs_debug_check_extent_io_range(tree, start, end);

	if (bits & EXTENT_DELALLOC)
		bits |= EXTENT_NORESERVE;

	if (delete)
		bits |= ~EXTENT_CTLBITS;
	bits |= EXTENT_FIRST_DELALLOC;

	if (bits & (EXTENT_IOBITS | EXTENT_BOUNDARY))
		clear = 1;
again:
	if (!prealloc && gfpflags_allow_blocking(mask)) {
		/*
		 * Don't care for allocation failure here because we might end
		 * up not needing the pre-allocated extent state at all, which
		 * is the case if we only have in the tree extent states that
		 * cover our input range and don't cover too any other range.
		 * If we end up needing a new extent state we allocate it later.
		 */
		prealloc = alloc_extent_state(mask);
	}

	spin_lock(&tree->lock);
	if (cached_state) {
		cached = *cached_state;

		if (clear) {
			*cached_state = NULL;
			cached_state = NULL;
		}

		if (cached && extent_state_in_tree(cached) &&
		    cached->start <= start && cached->end > start) {
			if (clear)
				atomic_dec(&cached->refs);
			state = cached;
			goto hit_next;
		}
		if (clear)
			free_extent_state(cached);
	}
	/*
	 * this search will find the extents that end after
	 * our range starts
	 */
	node = tree_search(tree, start);
	if (!node)
		goto out;
	state = rb_entry(node, struct extent_state, rb_node);
hit_next:
	if (state->start > end)
		goto out;
	WARN_ON(state->end < start);
	last_end = state->end;

	/* the state doesn't have the wanted bits, go ahead */
	if (!(state->state & bits)) {
		state = next_state(state);
		goto next;
	}

	/*
	 *     | ---- desired range ---- |
	 *  | state | or
	 *  | ------------- state -------------- |
	 *
	 * We need to split the extent we found, and may flip
	 * bits on second half.
	 *
	 * If the extent we found extends past our range, we
	 * just split and search again.  It'll get split again
	 * the next time though.
	 *
	 * If the extent we found is inside our range, we clear
	 * the desired bit on it.
	 */

	if (state->start < start) {
		prealloc = alloc_extent_state_atomic(prealloc);
		BUG_ON(!prealloc);
		err = split_state(tree, state, prealloc, start);
		if (err)
			extent_io_tree_panic(tree, err);

		prealloc = NULL;
		if (err)
			goto out;
		if (state->end <= end) {
			state = clear_state_bit(tree, state, &bits, wake,
						changeset);
			goto next;
		}
		goto search_again;
	}
	/*
	 * | ---- desired range ---- |
	 *                        | state |
	 * We need to split the extent, and clear the bit
	 * on the first half
	 */
	if (state->start <= end && state->end > end) {
		prealloc = alloc_extent_state_atomic(prealloc);
		BUG_ON(!prealloc);
		err = split_state(tree, state, prealloc, end + 1);
		if (err)
			extent_io_tree_panic(tree, err);

		if (wake)
			wake_up(&state->wq);

		clear_state_bit(tree, prealloc, &bits, wake, changeset);

		prealloc = NULL;
		goto out;
	}

	state = clear_state_bit(tree, state, &bits, wake, changeset);
next:
	if (last_end == (u64)-1)
		goto out;
	start = last_end + 1;
	if (start <= end && state && !need_resched())
		goto hit_next;

search_again:
	if (start > end)
		goto out;
	spin_unlock(&tree->lock);
	if (gfpflags_allow_blocking(mask))
		cond_resched();
	goto again;

out:
	spin_unlock(&tree->lock);
	if (prealloc)
		free_extent_state(prealloc);

	return 0;

}

static void wait_on_state(struct extent_io_tree *tree,
			  struct extent_state *state)
		__releases(tree->lock)
		__acquires(tree->lock)
{
	DEFINE_WAIT(wait);
	prepare_to_wait(&state->wq, &wait, TASK_UNINTERRUPTIBLE);
	spin_unlock(&tree->lock);
	schedule();
	spin_lock(&tree->lock);
	finish_wait(&state->wq, &wait);
}

/*
 * waits for one or more bits to clear on a range in the state tree.
 * The range [start, end] is inclusive.
 * The tree lock is taken by this function
 */
static void wait_extent_bit(struct extent_io_tree *tree, u64 start, u64 end,
			    unsigned long bits)
{
	struct extent_state *state;
	struct rb_node *node;

	btrfs_debug_check_extent_io_range(tree, start, end);

	spin_lock(&tree->lock);
again:
	while (1) {
		/*
		 * this search will find all the extents that end after
		 * our range starts
		 */
		node = tree_search(tree, start);
process_node:
		if (!node)
			break;

		state = rb_entry(node, struct extent_state, rb_node);

		if (state->start > end)
			goto out;

		if (state->state & bits) {
			start = state->start;
			atomic_inc(&state->refs);
			wait_on_state(tree, state);
			free_extent_state(state);
			goto again;
		}
		start = state->end + 1;

		if (start > end)
			break;

		if (!cond_resched_lock(&tree->lock)) {
			node = rb_next(node);
			goto process_node;
		}
	}
out:
	spin_unlock(&tree->lock);
}

static void set_state_bits(struct extent_io_tree *tree,
			   struct extent_state *state,
			   unsigned *bits, struct extent_changeset *changeset)
{
	unsigned bits_to_set = *bits & ~EXTENT_CTLBITS;

	set_state_cb(tree, state, bits);
	if ((bits_to_set & EXTENT_DIRTY) && !(state->state & EXTENT_DIRTY)) {
		u64 range = state->end - state->start + 1;
		tree->dirty_bytes += range;
	}
	add_extent_changeset(state, bits_to_set, changeset, 1);
	state->state |= bits_to_set;
}

static void cache_state_if_flags(struct extent_state *state,
				 struct extent_state **cached_ptr,
				 unsigned flags)
{
	if (cached_ptr && !(*cached_ptr)) {
		if (!flags || (state->state & flags)) {
			*cached_ptr = state;
			atomic_inc(&state->refs);
		}
	}
}

static void cache_state(struct extent_state *state,
			struct extent_state **cached_ptr)
{
	return cache_state_if_flags(state, cached_ptr,
				    EXTENT_IOBITS | EXTENT_BOUNDARY);
}

/*
 * set some bits on a range in the tree.  This may require allocations or
 * sleeping, so the gfp mask is used to indicate what is allowed.
 *
 * If any of the exclusive bits are set, this will fail with -EEXIST if some
 * part of the range already has the desired bits set.  The start of the
 * existing range is returned in failed_start in this case.
 *
 * [start, end] is inclusive This takes the tree lock.
 */

static int __must_check
__set_extent_bit(struct extent_io_tree *tree, u64 start, u64 end,
		 unsigned bits, unsigned exclusive_bits,
		 u64 *failed_start, struct extent_state **cached_state,
		 gfp_t mask, struct extent_changeset *changeset)
{
	struct extent_state *state;
	struct extent_state *prealloc = NULL;
	struct rb_node *node;
	struct rb_node **p;
	struct rb_node *parent;
	int err = 0;
	u64 last_start;
	u64 last_end;

	btrfs_debug_check_extent_io_range(tree, start, end);

	bits |= EXTENT_FIRST_DELALLOC;
again:
	if (!prealloc && gfpflags_allow_blocking(mask)) {
		/*
		 * Don't care for allocation failure here because we might end
		 * up not needing the pre-allocated extent state at all, which
		 * is the case if we only have in the tree extent states that
		 * cover our input range and don't cover too any other range.
		 * If we end up needing a new extent state we allocate it later.
		 */
		prealloc = alloc_extent_state(mask);
	}

	spin_lock(&tree->lock);
	if (cached_state && *cached_state) {
		state = *cached_state;
		if (state->start <= start && state->end > start &&
		    extent_state_in_tree(state)) {
			node = &state->rb_node;
			goto hit_next;
		}
	}
	/*
	 * this search will find all the extents that end after
	 * our range starts.
	 */
	node = tree_search_for_insert(tree, start, &p, &parent);
	if (!node) {
		prealloc = alloc_extent_state_atomic(prealloc);
		BUG_ON(!prealloc);
		err = insert_state(tree, prealloc, start, end,
				   &p, &parent, &bits, changeset);
		if (err)
			extent_io_tree_panic(tree, err);

		cache_state(prealloc, cached_state);
		prealloc = NULL;
		goto out;
	}
	state = rb_entry(node, struct extent_state, rb_node);
hit_next:
	last_start = state->start;
	last_end = state->end;

	/*
	 * | ---- desired range ---- |
	 * | state |
	 *
	 * Just lock what we found and keep going
	 */
	if (state->start == start && state->end <= end) {
		if (state->state & exclusive_bits) {
			*failed_start = state->start;
			err = -EEXIST;
			goto out;
		}

		set_state_bits(tree, state, &bits, changeset);
		cache_state(state, cached_state);
		merge_state(tree, state);
		if (last_end == (u64)-1)
			goto out;
		start = last_end + 1;
		state = next_state(state);
		if (start < end && state && state->start == start &&
		    !need_resched())
			goto hit_next;
		goto search_again;
	}

	/*
	 *     | ---- desired range ---- |
	 * | state |
	 *   or
	 * | ------------- state -------------- |
	 *
	 * We need to split the extent we found, and may flip bits on
	 * second half.
	 *
	 * If the extent we found extends past our
	 * range, we just split and search again.  It'll get split
	 * again the next time though.
	 *
	 * If the extent we found is inside our range, we set the
	 * desired bit on it.
	 */
	if (state->start < start) {
		if (state->state & exclusive_bits) {
			*failed_start = start;
			err = -EEXIST;
			goto out;
		}

		prealloc = alloc_extent_state_atomic(prealloc);
		BUG_ON(!prealloc);
		err = split_state(tree, state, prealloc, start);
		if (err)
			extent_io_tree_panic(tree, err);

		prealloc = NULL;
		if (err)
			goto out;
		if (state->end <= end) {
			set_state_bits(tree, state, &bits, changeset);
			cache_state(state, cached_state);
			merge_state(tree, state);
			if (last_end == (u64)-1)
				goto out;
			start = last_end + 1;
			state = next_state(state);
			if (start < end && state && state->start == start &&
			    !need_resched())
				goto hit_next;
		}
		goto search_again;
	}
	/*
	 * | ---- desired range ---- |
	 *     | state | or               | state |
	 *
	 * There's a hole, we need to insert something in it and
	 * ignore the extent we found.
	 */
	if (state->start > start) {
		u64 this_end;
		if (end < last_start)
			this_end = end;
		else
			this_end = last_start - 1;

		prealloc = alloc_extent_state_atomic(prealloc);
		BUG_ON(!prealloc);

		/*
		 * Avoid to free 'prealloc' if it can be merged with
		 * the later extent.
		 */
		err = insert_state(tree, prealloc, start, this_end,
				   NULL, NULL, &bits, changeset);
		if (err)
			extent_io_tree_panic(tree, err);

		cache_state(prealloc, cached_state);
		prealloc = NULL;
		start = this_end + 1;
		goto search_again;
	}
	/*
	 * | ---- desired range ---- |
	 *                        | state |
	 * We need to split the extent, and set the bit
	 * on the first half
	 */
	if (state->start <= end && state->end > end) {
		if (state->state & exclusive_bits) {
			*failed_start = start;
			err = -EEXIST;
			goto out;
		}

		prealloc = alloc_extent_state_atomic(prealloc);
		BUG_ON(!prealloc);
		err = split_state(tree, state, prealloc, end + 1);
		if (err)
			extent_io_tree_panic(tree, err);

		set_state_bits(tree, prealloc, &bits, changeset);
		cache_state(prealloc, cached_state);
		merge_state(tree, prealloc);
		prealloc = NULL;
		goto out;
	}

search_again:
	if (start > end)
		goto out;
	spin_unlock(&tree->lock);
	if (gfpflags_allow_blocking(mask))
		cond_resched();
	goto again;

out:
	spin_unlock(&tree->lock);
	if (prealloc)
		free_extent_state(prealloc);

	return err;

}

int set_extent_bit(struct extent_io_tree *tree, u64 start, u64 end,
		   unsigned bits, u64 * failed_start,
		   struct extent_state **cached_state, gfp_t mask)
{
	return __set_extent_bit(tree, start, end, bits, 0, failed_start,
				cached_state, mask, NULL);
}


/**
 * convert_extent_bit - convert all bits in a given range from one bit to
 * 			another
 * @tree:	the io tree to search
 * @start:	the start offset in bytes
 * @end:	the end offset in bytes (inclusive)
 * @bits:	the bits to set in this range
 * @clear_bits:	the bits to clear in this range
 * @cached_state:	state that we're going to cache
 *
 * This will go through and set bits for the given range.  If any states exist
 * already in this range they are set with the given bit and cleared of the
 * clear_bits.  This is only meant to be used by things that are mergeable, ie
 * converting from say DELALLOC to DIRTY.  This is not meant to be used with
 * boundary bits like LOCK.
 *
 * All allocations are done with GFP_NOFS.
 */
int convert_extent_bit(struct extent_io_tree *tree, u64 start, u64 end,
		       unsigned bits, unsigned clear_bits,
		       struct extent_state **cached_state)
{
	struct extent_state *state;
	struct extent_state *prealloc = NULL;
	struct rb_node *node;
	struct rb_node **p;
	struct rb_node *parent;
	int err = 0;
	u64 last_start;
	u64 last_end;
	bool first_iteration = true;

	btrfs_debug_check_extent_io_range(tree, start, end);

again:
	if (!prealloc) {
		/*
		 * Best effort, don't worry if extent state allocation fails
		 * here for the first iteration. We might have a cached state
		 * that matches exactly the target range, in which case no
		 * extent state allocations are needed. We'll only know this
		 * after locking the tree.
		 */
		prealloc = alloc_extent_state(GFP_NOFS);
		if (!prealloc && !first_iteration)
			return -ENOMEM;
	}

	spin_lock(&tree->lock);
	if (cached_state && *cached_state) {
		state = *cached_state;
		if (state->start <= start && state->end > start &&
		    extent_state_in_tree(state)) {
			node = &state->rb_node;
			goto hit_next;
		}
	}

	/*
	 * this search will find all the extents that end after
	 * our range starts.
	 */
	node = tree_search_for_insert(tree, start, &p, &parent);
	if (!node) {
		prealloc = alloc_extent_state_atomic(prealloc);
		if (!prealloc) {
			err = -ENOMEM;
			goto out;
		}
		err = insert_state(tree, prealloc, start, end,
				   &p, &parent, &bits, NULL);
		if (err)
			extent_io_tree_panic(tree, err);
		cache_state(prealloc, cached_state);
		prealloc = NULL;
		goto out;
	}
	state = rb_entry(node, struct extent_state, rb_node);
hit_next:
	last_start = state->start;
	last_end = state->end;

	/*
	 * | ---- desired range ---- |
	 * | state |
	 *
	 * Just lock what we found and keep going
	 */
	if (state->start == start && state->end <= end) {
		set_state_bits(tree, state, &bits, NULL);
		cache_state(state, cached_state);
		state = clear_state_bit(tree, state, &clear_bits, 0, NULL);
		if (last_end == (u64)-1)
			goto out;
		start = last_end + 1;
		if (start < end && state && state->start == start &&
		    !need_resched())
			goto hit_next;
		goto search_again;
	}

	/*
	 *     | ---- desired range ---- |
	 * | state |
	 *   or
	 * | ------------- state -------------- |
	 *
	 * We need to split the extent we found, and may flip bits on
	 * second half.
	 *
	 * If the extent we found extends past our
	 * range, we just split and search again.  It'll get split
	 * again the next time though.
	 *
	 * If the extent we found is inside our range, we set the
	 * desired bit on it.
	 */
	if (state->start < start) {
		prealloc = alloc_extent_state_atomic(prealloc);
		if (!prealloc) {
			err = -ENOMEM;
			goto out;
		}
		err = split_state(tree, state, prealloc, start);
		if (err)
			extent_io_tree_panic(tree, err);
		prealloc = NULL;
		if (err)
			goto out;
		if (state->end <= end) {
			set_state_bits(tree, state, &bits, NULL);
			cache_state(state, cached_state);
			state = clear_state_bit(tree, state, &clear_bits, 0,
						NULL);
			if (last_end == (u64)-1)
				goto out;
			start = last_end + 1;
			if (start < end && state && state->start == start &&
			    !need_resched())
				goto hit_next;
		}
		goto search_again;
	}
	/*
	 * | ---- desired range ---- |
	 *     | state | or               | state |
	 *
	 * There's a hole, we need to insert something in it and
	 * ignore the extent we found.
	 */
	if (state->start > start) {
		u64 this_end;
		if (end < last_start)
			this_end = end;
		else
			this_end = last_start - 1;

		prealloc = alloc_extent_state_atomic(prealloc);
		if (!prealloc) {
			err = -ENOMEM;
			goto out;
		}

		/*
		 * Avoid to free 'prealloc' if it can be merged with
		 * the later extent.
		 */
		err = insert_state(tree, prealloc, start, this_end,
				   NULL, NULL, &bits, NULL);
		if (err)
			extent_io_tree_panic(tree, err);
		cache_state(prealloc, cached_state);
		prealloc = NULL;
		start = this_end + 1;
		goto search_again;
	}
	/*
	 * | ---- desired range ---- |
	 *                        | state |
	 * We need to split the extent, and set the bit
	 * on the first half
	 */
	if (state->start <= end && state->end > end) {
		prealloc = alloc_extent_state_atomic(prealloc);
		if (!prealloc) {
			err = -ENOMEM;
			goto out;
		}

		err = split_state(tree, state, prealloc, end + 1);
		if (err)
			extent_io_tree_panic(tree, err);

		set_state_bits(tree, prealloc, &bits, NULL);
		cache_state(prealloc, cached_state);
		clear_state_bit(tree, prealloc, &clear_bits, 0, NULL);
		prealloc = NULL;
		goto out;
	}

search_again:
	if (start > end)
		goto out;
	spin_unlock(&tree->lock);
	cond_resched();
	first_iteration = false;
	goto again;

out:
	spin_unlock(&tree->lock);
	if (prealloc)
		free_extent_state(prealloc);

	return err;
}

/* wrappers around set/clear extent bit */
int set_record_extent_bits(struct extent_io_tree *tree, u64 start, u64 end,
			   unsigned bits, struct extent_changeset *changeset)
{
	/*
	 * We don't support EXTENT_LOCKED yet, as current changeset will
	 * record any bits changed, so for EXTENT_LOCKED case, it will
	 * either fail with -EEXIST or changeset will record the whole
	 * range.
	 */
	BUG_ON(bits & EXTENT_LOCKED);

	return __set_extent_bit(tree, start, end, bits, 0, NULL, NULL, GFP_NOFS,
				changeset);
}

int clear_extent_bit(struct extent_io_tree *tree, u64 start, u64 end,
		     unsigned bits, int wake, int delete,
		     struct extent_state **cached, gfp_t mask)
{
	return __clear_extent_bit(tree, start, end, bits, wake, delete,
				  cached, mask, NULL);
}

int clear_record_extent_bits(struct extent_io_tree *tree, u64 start, u64 end,
		unsigned bits, struct extent_changeset *changeset)
{
	/*
	 * Don't support EXTENT_LOCKED case, same reason as
	 * set_record_extent_bits().
	 */
	BUG_ON(bits & EXTENT_LOCKED);

	return __clear_extent_bit(tree, start, end, bits, 0, 0, NULL, GFP_NOFS,
				  changeset);
}

/*
 * either insert or lock state struct between start and end use mask to tell
 * us if waiting is desired.
 */
int lock_extent_bits(struct extent_io_tree *tree, u64 start, u64 end,
		     struct extent_state **cached_state)
{
	int err;
	u64 failed_start;

	while (1) {
		err = __set_extent_bit(tree, start, end, EXTENT_LOCKED,
				       EXTENT_LOCKED, &failed_start,
				       cached_state, GFP_NOFS, NULL);
		if (err == -EEXIST) {
			wait_extent_bit(tree, failed_start, end, EXTENT_LOCKED);
			start = failed_start;
		} else
			break;
		WARN_ON(start > end);
	}
	return err;
}

int try_lock_extent(struct extent_io_tree *tree, u64 start, u64 end)
{
	int err;
	u64 failed_start;

	err = __set_extent_bit(tree, start, end, EXTENT_LOCKED, EXTENT_LOCKED,
			       &failed_start, NULL, GFP_NOFS, NULL);
	if (err == -EEXIST) {
		if (failed_start > start)
			clear_extent_bit(tree, start, failed_start - 1,
					 EXTENT_LOCKED, 1, 0, NULL, GFP_NOFS);
		return 0;
	}
	return 1;
}

void extent_range_clear_dirty_for_io(struct inode *inode, u64 start, u64 end)
{
	unsigned long index = start >> PAGE_SHIFT;
	unsigned long end_index = end >> PAGE_SHIFT;
	struct page *page;

	while (index <= end_index) {
		page = find_get_page(inode->i_mapping, index);
		BUG_ON(!page); /* Pages should be in the extent_io_tree */
		clear_page_dirty_for_io(page);
		put_page(page);
		index++;
	}
}

void extent_range_redirty_for_io(struct inode *inode, u64 start, u64 end)
{
	unsigned long index = start >> PAGE_SHIFT;
	unsigned long end_index = end >> PAGE_SHIFT;
	struct page *page;

	while (index <= end_index) {
		page = find_get_page(inode->i_mapping, index);
		BUG_ON(!page); /* Pages should be in the extent_io_tree */
		__set_page_dirty_nobuffers(page);
		account_page_redirty(page);
		put_page(page);
		index++;
	}
}

/*
 * helper function to set both pages and extents in the tree writeback
 */
static void set_range_writeback(struct extent_io_tree *tree, u64 start, u64 end)
{
	unsigned long index = start >> PAGE_SHIFT;
	unsigned long end_index = end >> PAGE_SHIFT;
	struct page *page;

	while (index <= end_index) {
		page = find_get_page(tree->mapping, index);
		BUG_ON(!page); /* Pages should be in the extent_io_tree */
		set_page_writeback(page);
		put_page(page);
		index++;
	}
}

/* find the first state struct with 'bits' set after 'start', and
 * return it.  tree->lock must be held.  NULL will returned if
 * nothing was found after 'start'
 */
static struct extent_state *
find_first_extent_bit_state(struct extent_io_tree *tree,
			    u64 start, unsigned bits)
{
	struct rb_node *node;
	struct extent_state *state;

	/*
	 * this search will find all the extents that end after
	 * our range starts.
	 */
	node = tree_search(tree, start);
	if (!node)
		goto out;

	while (1) {
		state = rb_entry(node, struct extent_state, rb_node);
		if (state->end >= start && (state->state & bits))
			return state;

		node = rb_next(node);
		if (!node)
			break;
	}
out:
	return NULL;
}

/*
 * find the first offset in the io tree with 'bits' set. zero is
 * returned if we find something, and *start_ret and *end_ret are
 * set to reflect the state struct that was found.
 *
 * If nothing was found, 1 is returned. If found something, return 0.
 */
int find_first_extent_bit(struct extent_io_tree *tree, u64 start,
			  u64 *start_ret, u64 *end_ret, unsigned bits,
			  struct extent_state **cached_state)
{
	struct extent_state *state;
	struct rb_node *n;
	int ret = 1;

	spin_lock(&tree->lock);
	if (cached_state && *cached_state) {
		state = *cached_state;
		if (state->end == start - 1 && extent_state_in_tree(state)) {
			n = rb_next(&state->rb_node);
			while (n) {
				state = rb_entry(n, struct extent_state,
						 rb_node);
				if (state->state & bits)
					goto got_it;
				n = rb_next(n);
			}
			free_extent_state(*cached_state);
			*cached_state = NULL;
			goto out;
		}
		free_extent_state(*cached_state);
		*cached_state = NULL;
	}

	state = find_first_extent_bit_state(tree, start, bits);
got_it:
	if (state) {
		cache_state_if_flags(state, cached_state, 0);
		*start_ret = state->start;
		*end_ret = state->end;
		ret = 0;
	}
out:
	spin_unlock(&tree->lock);
	return ret;
}

/*
 * find a contiguous range of bytes in the file marked as delalloc, not
 * more than 'max_bytes'.  start and end are used to return the range,
 *
 * 1 is returned if we find something, 0 if nothing was in the tree
 */
static noinline u64 find_delalloc_range(struct extent_io_tree *tree,
					u64 *start, u64 *end, u64 max_bytes,
					struct extent_state **cached_state)
{
	struct rb_node *node;
	struct extent_state *state;
	u64 cur_start = *start;
	u64 found = 0;
	u64 total_bytes = 0;

	spin_lock(&tree->lock);

	/*
	 * this search will find all the extents that end after
	 * our range starts.
	 */
	node = tree_search(tree, cur_start);
	if (!node) {
		if (!found)
			*end = (u64)-1;
		goto out;
	}

	while (1) {
		state = rb_entry(node, struct extent_state, rb_node);
		if (found && (state->start != cur_start ||
			      (state->state & EXTENT_BOUNDARY))) {
			goto out;
		}
		if (!(state->state & EXTENT_DELALLOC)) {
			if (!found)
				*end = state->end;
			goto out;
		}
		if (!found) {
			*start = state->start;
			*cached_state = state;
			atomic_inc(&state->refs);
		}
		found++;
		*end = state->end;
		cur_start = state->end + 1;
		node = rb_next(node);
		total_bytes += state->end - state->start + 1;
		if (total_bytes >= max_bytes)
			break;
		if (!node)
			break;
	}
out:
	spin_unlock(&tree->lock);
	return found;
}

static int __process_pages_contig(struct address_space *mapping,
				  struct page *locked_page,
				  pgoff_t start_index, pgoff_t end_index,
				  unsigned long page_ops, pgoff_t *index_ret);

static noinline void __unlock_for_delalloc(struct inode *inode,
					   struct page *locked_page,
					   u64 start, u64 end)
{
	unsigned long index = start >> PAGE_SHIFT;
	unsigned long end_index = end >> PAGE_SHIFT;

	ASSERT(locked_page);
	if (index == locked_page->index && end_index == index)
		return;

	__process_pages_contig(inode->i_mapping, locked_page, index, end_index,
			       PAGE_UNLOCK, NULL);
}

static noinline int lock_delalloc_pages(struct inode *inode,
					struct page *locked_page,
					u64 delalloc_start,
					u64 delalloc_end)
{
	unsigned long index = delalloc_start >> PAGE_SHIFT;
	unsigned long index_ret = index;
	unsigned long end_index = delalloc_end >> PAGE_SHIFT;
	int ret;

	ASSERT(locked_page);
	if (index == locked_page->index && index == end_index)
		return 0;

	ret = __process_pages_contig(inode->i_mapping, locked_page, index,
				     end_index, PAGE_LOCK, &index_ret);
	if (ret == -EAGAIN)
		__unlock_for_delalloc(inode, locked_page, delalloc_start,
				      (u64)index_ret << PAGE_SHIFT);
	return ret;
}

/*
 * find a contiguous range of bytes in the file marked as delalloc, not
 * more than 'max_bytes'.  start and end are used to return the range,
 *
 * 1 is returned if we find something, 0 if nothing was in the tree
 */
STATIC u64 find_lock_delalloc_range(struct inode *inode,
				    struct extent_io_tree *tree,
				    struct page *locked_page, u64 *start,
				    u64 *end, u64 max_bytes)
{
	u64 delalloc_start;
	u64 delalloc_end;
	u64 found;
	struct extent_state *cached_state = NULL;
	int ret;
	int loops = 0;

again:
	/* step one, find a bunch of delalloc bytes starting at start */
	delalloc_start = *start;
	delalloc_end = 0;
	found = find_delalloc_range(tree, &delalloc_start, &delalloc_end,
				    max_bytes, &cached_state);
	if (!found || delalloc_end <= *start) {
		*start = delalloc_start;
		*end = delalloc_end;
		free_extent_state(cached_state);
		return 0;
	}

	/*
	 * start comes from the offset of locked_page.  We have to lock
	 * pages in order, so we can't process delalloc bytes before
	 * locked_page
	 */
	if (delalloc_start < *start)
		delalloc_start = *start;

	/*
	 * make sure to limit the number of pages we try to lock down
	 */
	if (delalloc_end + 1 - delalloc_start > max_bytes)
		delalloc_end = delalloc_start + max_bytes - 1;

	/* step two, lock all the pages after the page that has start */
	ret = lock_delalloc_pages(inode, locked_page,
				  delalloc_start, delalloc_end);
	if (ret == -EAGAIN) {
		/* some of the pages are gone, lets avoid looping by
		 * shortening the size of the delalloc range we're searching
		 */
		free_extent_state(cached_state);
		cached_state = NULL;
		if (!loops) {
			max_bytes = PAGE_SIZE;
			loops = 1;
			goto again;
		} else {
			found = 0;
			goto out_failed;
		}
	}
	BUG_ON(ret); /* Only valid values are 0 and -EAGAIN */

	/* step three, lock the state bits for the whole range */
	lock_extent_bits(tree, delalloc_start, delalloc_end, &cached_state);

	/* then test to make sure it is all still delalloc */
	ret = test_range_bit(tree, delalloc_start, delalloc_end,
			     EXTENT_DELALLOC, 1, cached_state);
	if (!ret) {
		unlock_extent_cached(tree, delalloc_start, delalloc_end,
				     &cached_state, GFP_NOFS);
		__unlock_for_delalloc(inode, locked_page,
			      delalloc_start, delalloc_end);
		cond_resched();
		goto again;
	}
	free_extent_state(cached_state);
	*start = delalloc_start;
	*end = delalloc_end;
out_failed:
	return found;
}

static int __process_pages_contig(struct address_space *mapping,
				  struct page *locked_page,
				  pgoff_t start_index, pgoff_t end_index,
				  unsigned long page_ops, pgoff_t *index_ret)
{
	unsigned long nr_pages = end_index - start_index + 1;
	unsigned long pages_locked = 0;
	pgoff_t index = start_index;
	struct page *pages[16];
	unsigned ret;
	int err = 0;
	int i;

	if (page_ops & PAGE_LOCK) {
		ASSERT(page_ops == PAGE_LOCK);
		ASSERT(index_ret && *index_ret == start_index);
	}

	if ((page_ops & PAGE_SET_ERROR) && nr_pages > 0)
		mapping_set_error(mapping, -EIO);

	while (nr_pages > 0) {
		ret = find_get_pages_contig(mapping, index,
				     min_t(unsigned long,
				     nr_pages, ARRAY_SIZE(pages)), pages);
		if (ret == 0) {
			/*
			 * Only if we're going to lock these pages,
			 * can we find nothing at @index.
			 */
			ASSERT(page_ops & PAGE_LOCK);
<<<<<<< HEAD
			return ret;
=======
			err = -EAGAIN;
			goto out;
>>>>>>> 2ac97f0f
		}

		for (i = 0; i < ret; i++) {
			if (page_ops & PAGE_SET_PRIVATE2)
				SetPagePrivate2(pages[i]);

			if (pages[i] == locked_page) {
				put_page(pages[i]);
				pages_locked++;
				continue;
			}
			if (page_ops & PAGE_CLEAR_DIRTY)
				clear_page_dirty_for_io(pages[i]);
			if (page_ops & PAGE_SET_WRITEBACK)
				set_page_writeback(pages[i]);
			if (page_ops & PAGE_SET_ERROR)
				SetPageError(pages[i]);
			if (page_ops & PAGE_END_WRITEBACK)
				end_page_writeback(pages[i]);
			if (page_ops & PAGE_UNLOCK)
				unlock_page(pages[i]);
			if (page_ops & PAGE_LOCK) {
				lock_page(pages[i]);
				if (!PageDirty(pages[i]) ||
				    pages[i]->mapping != mapping) {
					unlock_page(pages[i]);
					put_page(pages[i]);
					err = -EAGAIN;
					goto out;
				}
			}
			put_page(pages[i]);
			pages_locked++;
		}
		nr_pages -= ret;
		index += ret;
		cond_resched();
	}
out:
	if (err && index_ret)
		*index_ret = start_index + pages_locked - 1;
	return err;
}

void extent_clear_unlock_delalloc(struct inode *inode, u64 start, u64 end,
				 u64 delalloc_end, struct page *locked_page,
				 unsigned clear_bits,
				 unsigned long page_ops)
{
	clear_extent_bit(&BTRFS_I(inode)->io_tree, start, end, clear_bits, 1, 0,
			 NULL, GFP_NOFS);

	__process_pages_contig(inode->i_mapping, locked_page,
			       start >> PAGE_SHIFT, end >> PAGE_SHIFT,
			       page_ops, NULL);
}

/*
 * count the number of bytes in the tree that have a given bit(s)
 * set.  This can be fairly slow, except for EXTENT_DIRTY which is
 * cached.  The total number found is returned.
 */
u64 count_range_bits(struct extent_io_tree *tree,
		     u64 *start, u64 search_end, u64 max_bytes,
		     unsigned bits, int contig)
{
	struct rb_node *node;
	struct extent_state *state;
	u64 cur_start = *start;
	u64 total_bytes = 0;
	u64 last = 0;
	int found = 0;

	if (WARN_ON(search_end <= cur_start))
		return 0;

	spin_lock(&tree->lock);
	if (cur_start == 0 && bits == EXTENT_DIRTY) {
		total_bytes = tree->dirty_bytes;
		goto out;
	}
	/*
	 * this search will find all the extents that end after
	 * our range starts.
	 */
	node = tree_search(tree, cur_start);
	if (!node)
		goto out;

	while (1) {
		state = rb_entry(node, struct extent_state, rb_node);
		if (state->start > search_end)
			break;
		if (contig && found && state->start > last + 1)
			break;
		if (state->end >= cur_start && (state->state & bits) == bits) {
			total_bytes += min(search_end, state->end) + 1 -
				       max(cur_start, state->start);
			if (total_bytes >= max_bytes)
				break;
			if (!found) {
				*start = max(cur_start, state->start);
				found = 1;
			}
			last = state->end;
		} else if (contig && found) {
			break;
		}
		node = rb_next(node);
		if (!node)
			break;
	}
out:
	spin_unlock(&tree->lock);
	return total_bytes;
}

/*
 * set the private field for a given byte offset in the tree.  If there isn't
 * an extent_state there already, this does nothing.
 */
static noinline int set_state_failrec(struct extent_io_tree *tree, u64 start,
		struct io_failure_record *failrec)
{
	struct rb_node *node;
	struct extent_state *state;
	int ret = 0;

	spin_lock(&tree->lock);
	/*
	 * this search will find all the extents that end after
	 * our range starts.
	 */
	node = tree_search(tree, start);
	if (!node) {
		ret = -ENOENT;
		goto out;
	}
	state = rb_entry(node, struct extent_state, rb_node);
	if (state->start != start) {
		ret = -ENOENT;
		goto out;
	}
	state->failrec = failrec;
out:
	spin_unlock(&tree->lock);
	return ret;
}

static noinline int get_state_failrec(struct extent_io_tree *tree, u64 start,
		struct io_failure_record **failrec)
{
	struct rb_node *node;
	struct extent_state *state;
	int ret = 0;

	spin_lock(&tree->lock);
	/*
	 * this search will find all the extents that end after
	 * our range starts.
	 */
	node = tree_search(tree, start);
	if (!node) {
		ret = -ENOENT;
		goto out;
	}
	state = rb_entry(node, struct extent_state, rb_node);
	if (state->start != start) {
		ret = -ENOENT;
		goto out;
	}
	*failrec = state->failrec;
out:
	spin_unlock(&tree->lock);
	return ret;
}

/*
 * searches a range in the state tree for a given mask.
 * If 'filled' == 1, this returns 1 only if every extent in the tree
 * has the bits set.  Otherwise, 1 is returned if any bit in the
 * range is found set.
 */
int test_range_bit(struct extent_io_tree *tree, u64 start, u64 end,
		   unsigned bits, int filled, struct extent_state *cached)
{
	struct extent_state *state = NULL;
	struct rb_node *node;
	int bitset = 0;

	spin_lock(&tree->lock);
	if (cached && extent_state_in_tree(cached) && cached->start <= start &&
	    cached->end > start)
		node = &cached->rb_node;
	else
		node = tree_search(tree, start);
	while (node && start <= end) {
		state = rb_entry(node, struct extent_state, rb_node);

		if (filled && state->start > start) {
			bitset = 0;
			break;
		}

		if (state->start > end)
			break;

		if (state->state & bits) {
			bitset = 1;
			if (!filled)
				break;
		} else if (filled) {
			bitset = 0;
			break;
		}

		if (state->end == (u64)-1)
			break;

		start = state->end + 1;
		if (start > end)
			break;
		node = rb_next(node);
		if (!node) {
			if (filled)
				bitset = 0;
			break;
		}
	}
	spin_unlock(&tree->lock);
	return bitset;
}

/*
 * helper function to set a given page up to date if all the
 * extents in the tree for that page are up to date
 */
static void check_page_uptodate(struct extent_io_tree *tree, struct page *page)
{
	u64 start = page_offset(page);
	u64 end = start + PAGE_SIZE - 1;
	if (test_range_bit(tree, start, end, EXTENT_UPTODATE, 1, NULL))
		SetPageUptodate(page);
}

int free_io_failure(struct btrfs_inode *inode, struct io_failure_record *rec)
{
	int ret;
	int err = 0;
	struct extent_io_tree *failure_tree = &inode->io_failure_tree;

	set_state_failrec(failure_tree, rec->start, NULL);
	ret = clear_extent_bits(failure_tree, rec->start,
				rec->start + rec->len - 1,
				EXTENT_LOCKED | EXTENT_DIRTY);
	if (ret)
		err = ret;

	ret = clear_extent_bits(&inode->io_tree, rec->start,
				rec->start + rec->len - 1,
				EXTENT_DAMAGED);
	if (ret && !err)
		err = ret;

	kfree(rec);
	return err;
}

/*
 * this bypasses the standard btrfs submit functions deliberately, as
 * the standard behavior is to write all copies in a raid setup. here we only
 * want to write the one bad copy. so we do the mapping for ourselves and issue
 * submit_bio directly.
 * to avoid any synchronization issues, wait for the data after writing, which
 * actually prevents the read that triggered the error from finishing.
 * currently, there can be no more than two copies of every data bit. thus,
 * exactly one rewrite is required.
 */
int repair_io_failure(struct btrfs_inode *inode, u64 start, u64 length,
		u64 logical, struct page *page,
		unsigned int pg_offset, int mirror_num)
{
	struct btrfs_fs_info *fs_info = inode->root->fs_info;
	struct bio *bio;
	struct btrfs_device *dev;
	u64 map_length = 0;
	u64 sector;
	struct btrfs_bio *bbio = NULL;
	struct btrfs_mapping_tree *map_tree = &fs_info->mapping_tree;
	int ret;

	ASSERT(!(fs_info->sb->s_flags & MS_RDONLY));
	BUG_ON(!mirror_num);

	/* we can't repair anything in raid56 yet */
	if (btrfs_is_parity_mirror(map_tree, logical, length, mirror_num))
		return 0;

	bio = btrfs_io_bio_alloc(GFP_NOFS, 1);
	if (!bio)
		return -EIO;
	bio->bi_iter.bi_size = 0;
	map_length = length;

	/*
	 * Avoid races with device replace and make sure our bbio has devices
	 * associated to its stripes that don't go away while we are doing the
	 * read repair operation.
	 */
	btrfs_bio_counter_inc_blocked(fs_info);
	ret = btrfs_map_block(fs_info, BTRFS_MAP_WRITE, logical,
			      &map_length, &bbio, mirror_num);
	if (ret) {
		btrfs_bio_counter_dec(fs_info);
		bio_put(bio);
		return -EIO;
	}
	BUG_ON(mirror_num != bbio->mirror_num);
	sector = bbio->stripes[mirror_num-1].physical >> 9;
	bio->bi_iter.bi_sector = sector;
	dev = bbio->stripes[mirror_num-1].dev;
	btrfs_put_bbio(bbio);
	if (!dev || !dev->bdev || !dev->writeable) {
		btrfs_bio_counter_dec(fs_info);
		bio_put(bio);
		return -EIO;
	}
	bio->bi_bdev = dev->bdev;
	bio->bi_opf = REQ_OP_WRITE | REQ_SYNC;
	bio_add_page(bio, page, length, pg_offset);

	if (btrfsic_submit_bio_wait(bio)) {
		/* try to remap that extent elsewhere? */
		btrfs_bio_counter_dec(fs_info);
		bio_put(bio);
		btrfs_dev_stat_inc_and_print(dev, BTRFS_DEV_STAT_WRITE_ERRS);
		return -EIO;
	}

	btrfs_info_rl_in_rcu(fs_info,
		"read error corrected: ino %llu off %llu (dev %s sector %llu)",
				  btrfs_ino(inode), start,
				  rcu_str_deref(dev->name), sector);
	btrfs_bio_counter_dec(fs_info);
	bio_put(bio);
	return 0;
}

int repair_eb_io_failure(struct btrfs_fs_info *fs_info,
			 struct extent_buffer *eb, int mirror_num)
{
	u64 start = eb->start;
	unsigned long i, num_pages = num_extent_pages(eb->start, eb->len);
	int ret = 0;

	if (fs_info->sb->s_flags & MS_RDONLY)
		return -EROFS;

	for (i = 0; i < num_pages; i++) {
		struct page *p = eb->pages[i];

		ret = repair_io_failure(BTRFS_I(fs_info->btree_inode), start,
					PAGE_SIZE, start, p,
					start - page_offset(p), mirror_num);
		if (ret)
			break;
		start += PAGE_SIZE;
	}

	return ret;
}

/*
 * each time an IO finishes, we do a fast check in the IO failure tree
 * to see if we need to process or clean up an io_failure_record
 */
int clean_io_failure(struct btrfs_inode *inode, u64 start, struct page *page,
		     unsigned int pg_offset)
{
	u64 private;
	struct io_failure_record *failrec;
	struct btrfs_fs_info *fs_info = inode->root->fs_info;
	struct extent_state *state;
	int num_copies;
	int ret;

	private = 0;
	ret = count_range_bits(&inode->io_failure_tree, &private,
				(u64)-1, 1, EXTENT_DIRTY, 0);
	if (!ret)
		return 0;

	ret = get_state_failrec(&inode->io_failure_tree, start,
			&failrec);
	if (ret)
		return 0;

	BUG_ON(!failrec->this_mirror);

	if (failrec->in_validation) {
		/* there was no real error, just free the record */
		btrfs_debug(fs_info,
			"clean_io_failure: freeing dummy error at %llu",
			failrec->start);
		goto out;
	}
	if (fs_info->sb->s_flags & MS_RDONLY)
		goto out;

	spin_lock(&inode->io_tree.lock);
	state = find_first_extent_bit_state(&inode->io_tree,
					    failrec->start,
					    EXTENT_LOCKED);
	spin_unlock(&inode->io_tree.lock);

	if (state && state->start <= failrec->start &&
	    state->end >= failrec->start + failrec->len - 1) {
		num_copies = btrfs_num_copies(fs_info, failrec->logical,
					      failrec->len);
		if (num_copies > 1)  {
			repair_io_failure(inode, start, failrec->len,
					  failrec->logical, page,
					  pg_offset, failrec->failed_mirror);
		}
	}

out:
	free_io_failure(inode, failrec);

	return 0;
}

/*
 * Can be called when
 * - hold extent lock
 * - under ordered extent
 * - the inode is freeing
 */
void btrfs_free_io_failure_record(struct btrfs_inode *inode, u64 start, u64 end)
{
	struct extent_io_tree *failure_tree = &inode->io_failure_tree;
	struct io_failure_record *failrec;
	struct extent_state *state, *next;

	if (RB_EMPTY_ROOT(&failure_tree->state))
		return;

	spin_lock(&failure_tree->lock);
	state = find_first_extent_bit_state(failure_tree, start, EXTENT_DIRTY);
	while (state) {
		if (state->start > end)
			break;

		ASSERT(state->end <= end);

		next = next_state(state);

		failrec = state->failrec;
		free_extent_state(state);
		kfree(failrec);

		state = next;
	}
	spin_unlock(&failure_tree->lock);
}

int btrfs_get_io_failure_record(struct inode *inode, u64 start, u64 end,
		struct io_failure_record **failrec_ret)
{
	struct btrfs_fs_info *fs_info = btrfs_sb(inode->i_sb);
	struct io_failure_record *failrec;
	struct extent_map *em;
	struct extent_io_tree *failure_tree = &BTRFS_I(inode)->io_failure_tree;
	struct extent_io_tree *tree = &BTRFS_I(inode)->io_tree;
	struct extent_map_tree *em_tree = &BTRFS_I(inode)->extent_tree;
	int ret;
	u64 logical;

	ret = get_state_failrec(failure_tree, start, &failrec);
	if (ret) {
		failrec = kzalloc(sizeof(*failrec), GFP_NOFS);
		if (!failrec)
			return -ENOMEM;

		failrec->start = start;
		failrec->len = end - start + 1;
		failrec->this_mirror = 0;
		failrec->bio_flags = 0;
		failrec->in_validation = 0;

		read_lock(&em_tree->lock);
		em = lookup_extent_mapping(em_tree, start, failrec->len);
		if (!em) {
			read_unlock(&em_tree->lock);
			kfree(failrec);
			return -EIO;
		}

		if (em->start > start || em->start + em->len <= start) {
			free_extent_map(em);
			em = NULL;
		}
		read_unlock(&em_tree->lock);
		if (!em) {
			kfree(failrec);
			return -EIO;
		}

		logical = start - em->start;
		logical = em->block_start + logical;
		if (test_bit(EXTENT_FLAG_COMPRESSED, &em->flags)) {
			logical = em->block_start;
			failrec->bio_flags = EXTENT_BIO_COMPRESSED;
			extent_set_compress_type(&failrec->bio_flags,
						 em->compress_type);
		}

		btrfs_debug(fs_info,
			"Get IO Failure Record: (new) logical=%llu, start=%llu, len=%llu",
			logical, start, failrec->len);

		failrec->logical = logical;
		free_extent_map(em);

		/* set the bits in the private failure tree */
		ret = set_extent_bits(failure_tree, start, end,
					EXTENT_LOCKED | EXTENT_DIRTY);
		if (ret >= 0)
			ret = set_state_failrec(failure_tree, start, failrec);
		/* set the bits in the inode's tree */
		if (ret >= 0)
			ret = set_extent_bits(tree, start, end, EXTENT_DAMAGED);
		if (ret < 0) {
			kfree(failrec);
			return ret;
		}
	} else {
		btrfs_debug(fs_info,
			"Get IO Failure Record: (found) logical=%llu, start=%llu, len=%llu, validation=%d",
			failrec->logical, failrec->start, failrec->len,
			failrec->in_validation);
		/*
		 * when data can be on disk more than twice, add to failrec here
		 * (e.g. with a list for failed_mirror) to make
		 * clean_io_failure() clean all those errors at once.
		 */
	}

	*failrec_ret = failrec;

	return 0;
}

int btrfs_check_repairable(struct inode *inode, struct bio *failed_bio,
			   struct io_failure_record *failrec, int failed_mirror)
{
	struct btrfs_fs_info *fs_info = btrfs_sb(inode->i_sb);
	int num_copies;

	num_copies = btrfs_num_copies(fs_info, failrec->logical, failrec->len);
	if (num_copies == 1) {
		/*
		 * we only have a single copy of the data, so don't bother with
		 * all the retry and error correction code that follows. no
		 * matter what the error is, it is very likely to persist.
		 */
		btrfs_debug(fs_info,
			"Check Repairable: cannot repair, num_copies=%d, next_mirror %d, failed_mirror %d",
			num_copies, failrec->this_mirror, failed_mirror);
		return 0;
	}

	/*
	 * there are two premises:
	 *	a) deliver good data to the caller
	 *	b) correct the bad sectors on disk
	 */
	if (failed_bio->bi_vcnt > 1) {
		/*
		 * to fulfill b), we need to know the exact failing sectors, as
		 * we don't want to rewrite any more than the failed ones. thus,
		 * we need separate read requests for the failed bio
		 *
		 * if the following BUG_ON triggers, our validation request got
		 * merged. we need separate requests for our algorithm to work.
		 */
		BUG_ON(failrec->in_validation);
		failrec->in_validation = 1;
		failrec->this_mirror = failed_mirror;
	} else {
		/*
		 * we're ready to fulfill a) and b) alongside. get a good copy
		 * of the failed sector and if we succeed, we have setup
		 * everything for repair_io_failure to do the rest for us.
		 */
		if (failrec->in_validation) {
			BUG_ON(failrec->this_mirror != failed_mirror);
			failrec->in_validation = 0;
			failrec->this_mirror = 0;
		}
		failrec->failed_mirror = failed_mirror;
		failrec->this_mirror++;
		if (failrec->this_mirror == failed_mirror)
			failrec->this_mirror++;
	}

	if (failrec->this_mirror > num_copies) {
		btrfs_debug(fs_info,
			"Check Repairable: (fail) num_copies=%d, next_mirror %d, failed_mirror %d",
			num_copies, failrec->this_mirror, failed_mirror);
		return 0;
	}

	return 1;
}


struct bio *btrfs_create_repair_bio(struct inode *inode, struct bio *failed_bio,
				    struct io_failure_record *failrec,
				    struct page *page, int pg_offset, int icsum,
				    bio_end_io_t *endio_func, void *data)
{
	struct btrfs_fs_info *fs_info = btrfs_sb(inode->i_sb);
	struct bio *bio;
	struct btrfs_io_bio *btrfs_failed_bio;
	struct btrfs_io_bio *btrfs_bio;

	bio = btrfs_io_bio_alloc(GFP_NOFS, 1);
	if (!bio)
		return NULL;

	bio->bi_end_io = endio_func;
	bio->bi_iter.bi_sector = failrec->logical >> 9;
	bio->bi_bdev = fs_info->fs_devices->latest_bdev;
	bio->bi_iter.bi_size = 0;
	bio->bi_private = data;

	btrfs_failed_bio = btrfs_io_bio(failed_bio);
	if (btrfs_failed_bio->csum) {
		u16 csum_size = btrfs_super_csum_size(fs_info->super_copy);

		btrfs_bio = btrfs_io_bio(bio);
		btrfs_bio->csum = btrfs_bio->csum_inline;
		icsum *= csum_size;
		memcpy(btrfs_bio->csum, btrfs_failed_bio->csum + icsum,
		       csum_size);
	}

	bio_add_page(bio, page, failrec->len, pg_offset);

	return bio;
}

/*
 * this is a generic handler for readpage errors (default
 * readpage_io_failed_hook). if other copies exist, read those and write back
 * good data to the failed position. does not investigate in remapping the
 * failed extent elsewhere, hoping the device will be smart enough to do this as
 * needed
 */

static int bio_readpage_error(struct bio *failed_bio, u64 phy_offset,
			      struct page *page, u64 start, u64 end,
			      int failed_mirror)
{
	struct io_failure_record *failrec;
	struct inode *inode = page->mapping->host;
	struct extent_io_tree *tree = &BTRFS_I(inode)->io_tree;
	struct bio *bio;
	int read_mode = 0;
	int ret;

	BUG_ON(bio_op(failed_bio) == REQ_OP_WRITE);

	ret = btrfs_get_io_failure_record(inode, start, end, &failrec);
	if (ret)
		return ret;

	ret = btrfs_check_repairable(inode, failed_bio, failrec, failed_mirror);
	if (!ret) {
		free_io_failure(BTRFS_I(inode), failrec);
		return -EIO;
	}

	if (failed_bio->bi_vcnt > 1)
		read_mode |= REQ_FAILFAST_DEV;

	phy_offset >>= inode->i_sb->s_blocksize_bits;
	bio = btrfs_create_repair_bio(inode, failed_bio, failrec, page,
				      start - page_offset(page),
				      (int)phy_offset, failed_bio->bi_end_io,
				      NULL);
	if (!bio) {
		free_io_failure(BTRFS_I(inode), failrec);
		return -EIO;
	}
	bio_set_op_attrs(bio, REQ_OP_READ, read_mode);

	btrfs_debug(btrfs_sb(inode->i_sb),
		"Repair Read Error: submitting new read[%#x] to this_mirror=%d, in_validation=%d",
		read_mode, failrec->this_mirror, failrec->in_validation);

	ret = tree->ops->submit_bio_hook(inode, bio, failrec->this_mirror,
					 failrec->bio_flags, 0);
	if (ret) {
		free_io_failure(BTRFS_I(inode), failrec);
		bio_put(bio);
	}

	return ret;
}

/* lots and lots of room for performance fixes in the end_bio funcs */

void end_extent_writepage(struct page *page, int err, u64 start, u64 end)
{
	int uptodate = (err == 0);
	struct extent_io_tree *tree;
	int ret = 0;

	tree = &BTRFS_I(page->mapping->host)->io_tree;

	if (tree->ops && tree->ops->writepage_end_io_hook)
		tree->ops->writepage_end_io_hook(page, start, end, NULL,
				uptodate);

	if (!uptodate) {
		ClearPageUptodate(page);
		SetPageError(page);
		ret = ret < 0 ? ret : -EIO;
		mapping_set_error(page->mapping, ret);
	}
}

/*
 * after a writepage IO is done, we need to:
 * clear the uptodate bits on error
 * clear the writeback bits in the extent tree for this IO
 * end_page_writeback if the page has no more pending IO
 *
 * Scheduling is not allowed, so the extent state tree is expected
 * to have one and only one object corresponding to this IO.
 */
static void end_bio_extent_writepage(struct bio *bio)
{
	struct bio_vec *bvec;
	u64 start;
	u64 end;
	int i;

	bio_for_each_segment_all(bvec, bio, i) {
		struct page *page = bvec->bv_page;
		struct inode *inode = page->mapping->host;
		struct btrfs_fs_info *fs_info = btrfs_sb(inode->i_sb);

		/* We always issue full-page reads, but if some block
		 * in a page fails to read, blk_update_request() will
		 * advance bv_offset and adjust bv_len to compensate.
		 * Print a warning for nonzero offsets, and an error
		 * if they don't add up to a full page.  */
		if (bvec->bv_offset || bvec->bv_len != PAGE_SIZE) {
			if (bvec->bv_offset + bvec->bv_len != PAGE_SIZE)
				btrfs_err(fs_info,
				   "partial page write in btrfs with offset %u and length %u",
					bvec->bv_offset, bvec->bv_len);
			else
				btrfs_info(fs_info,
				   "incomplete page write in btrfs with offset %u and length %u",
					bvec->bv_offset, bvec->bv_len);
		}

		start = page_offset(page);
		end = start + bvec->bv_offset + bvec->bv_len - 1;

		end_extent_writepage(page, bio->bi_error, start, end);
		end_page_writeback(page);
	}

	bio_put(bio);
}

static void
endio_readpage_release_extent(struct extent_io_tree *tree, u64 start, u64 len,
			      int uptodate)
{
	struct extent_state *cached = NULL;
	u64 end = start + len - 1;

	if (uptodate && tree->track_uptodate)
		set_extent_uptodate(tree, start, end, &cached, GFP_ATOMIC);
	unlock_extent_cached(tree, start, end, &cached, GFP_ATOMIC);
}

/*
 * after a readpage IO is done, we need to:
 * clear the uptodate bits on error
 * set the uptodate bits if things worked
 * set the page up to date if all extents in the tree are uptodate
 * clear the lock bit in the extent tree
 * unlock the page if there are no other extents locked for it
 *
 * Scheduling is not allowed, so the extent state tree is expected
 * to have one and only one object corresponding to this IO.
 */
static void end_bio_extent_readpage(struct bio *bio)
{
	struct bio_vec *bvec;
	int uptodate = !bio->bi_error;
	struct btrfs_io_bio *io_bio = btrfs_io_bio(bio);
	struct extent_io_tree *tree;
	u64 offset = 0;
	u64 start;
	u64 end;
	u64 len;
	u64 extent_start = 0;
	u64 extent_len = 0;
	int mirror;
	int ret;
	int i;

	bio_for_each_segment_all(bvec, bio, i) {
		struct page *page = bvec->bv_page;
		struct inode *inode = page->mapping->host;
		struct btrfs_fs_info *fs_info = btrfs_sb(inode->i_sb);

		btrfs_debug(fs_info,
			"end_bio_extent_readpage: bi_sector=%llu, err=%d, mirror=%u",
			(u64)bio->bi_iter.bi_sector, bio->bi_error,
			io_bio->mirror_num);
		tree = &BTRFS_I(inode)->io_tree;

		/* We always issue full-page reads, but if some block
		 * in a page fails to read, blk_update_request() will
		 * advance bv_offset and adjust bv_len to compensate.
		 * Print a warning for nonzero offsets, and an error
		 * if they don't add up to a full page.  */
		if (bvec->bv_offset || bvec->bv_len != PAGE_SIZE) {
			if (bvec->bv_offset + bvec->bv_len != PAGE_SIZE)
				btrfs_err(fs_info,
					"partial page read in btrfs with offset %u and length %u",
					bvec->bv_offset, bvec->bv_len);
			else
				btrfs_info(fs_info,
					"incomplete page read in btrfs with offset %u and length %u",
					bvec->bv_offset, bvec->bv_len);
		}

		start = page_offset(page);
		end = start + bvec->bv_offset + bvec->bv_len - 1;
		len = bvec->bv_len;

		mirror = io_bio->mirror_num;
		if (likely(uptodate && tree->ops)) {
			ret = tree->ops->readpage_end_io_hook(io_bio, offset,
							      page, start, end,
							      mirror);
			if (ret)
				uptodate = 0;
			else
				clean_io_failure(BTRFS_I(inode), start,
						page, 0);
		}

		if (likely(uptodate))
			goto readpage_ok;

		if (tree->ops) {
			ret = tree->ops->readpage_io_failed_hook(page, mirror);
			if (ret == -EAGAIN) {
				/*
				 * Data inode's readpage_io_failed_hook() always
				 * returns -EAGAIN.
				 *
				 * The generic bio_readpage_error handles errors
				 * the following way: If possible, new read
				 * requests are created and submitted and will
				 * end up in end_bio_extent_readpage as well (if
				 * we're lucky, not in the !uptodate case). In
				 * that case it returns 0 and we just go on with
				 * the next page in our bio. If it can't handle
				 * the error it will return -EIO and we remain
				 * responsible for that page.
				 */
				ret = bio_readpage_error(bio, offset, page,
							 start, end, mirror);
				if (ret == 0) {
					uptodate = !bio->bi_error;
					offset += len;
					continue;
				}
			}

			/*
			 * metadata's readpage_io_failed_hook() always returns
			 * -EIO and fixes nothing.  -EIO is also returned if
			 * data inode error could not be fixed.
			 */
			ASSERT(ret == -EIO);
		}
readpage_ok:
		if (likely(uptodate)) {
			loff_t i_size = i_size_read(inode);
			pgoff_t end_index = i_size >> PAGE_SHIFT;
			unsigned off;

			/* Zero out the end if this page straddles i_size */
			off = i_size & (PAGE_SIZE-1);
			if (page->index == end_index && off)
				zero_user_segment(page, off, PAGE_SIZE);
			SetPageUptodate(page);
		} else {
			ClearPageUptodate(page);
			SetPageError(page);
		}
		unlock_page(page);
		offset += len;

		if (unlikely(!uptodate)) {
			if (extent_len) {
				endio_readpage_release_extent(tree,
							      extent_start,
							      extent_len, 1);
				extent_start = 0;
				extent_len = 0;
			}
			endio_readpage_release_extent(tree, start,
						      end - start + 1, 0);
		} else if (!extent_len) {
			extent_start = start;
			extent_len = end + 1 - start;
		} else if (extent_start + extent_len == start) {
			extent_len += end + 1 - start;
		} else {
			endio_readpage_release_extent(tree, extent_start,
						      extent_len, uptodate);
			extent_start = start;
			extent_len = end + 1 - start;
		}
	}

	if (extent_len)
		endio_readpage_release_extent(tree, extent_start, extent_len,
					      uptodate);
	if (io_bio->end_io)
		io_bio->end_io(io_bio, bio->bi_error);
	bio_put(bio);
}

/*
 * this allocates from the btrfs_bioset.  We're returning a bio right now
 * but you can call btrfs_io_bio for the appropriate container_of magic
 */
struct bio *
btrfs_bio_alloc(struct block_device *bdev, u64 first_sector, int nr_vecs,
		gfp_t gfp_flags)
{
	struct btrfs_io_bio *btrfs_bio;
	struct bio *bio;

	bio = bio_alloc_bioset(gfp_flags, nr_vecs, btrfs_bioset);

	if (bio == NULL && (current->flags & PF_MEMALLOC)) {
		while (!bio && (nr_vecs /= 2)) {
			bio = bio_alloc_bioset(gfp_flags,
					       nr_vecs, btrfs_bioset);
		}
	}

	if (bio) {
		bio->bi_bdev = bdev;
		bio->bi_iter.bi_sector = first_sector;
		btrfs_bio = btrfs_io_bio(bio);
		btrfs_bio->csum = NULL;
		btrfs_bio->csum_allocated = NULL;
		btrfs_bio->end_io = NULL;
	}
	return bio;
}

struct bio *btrfs_bio_clone(struct bio *bio, gfp_t gfp_mask)
{
	struct btrfs_io_bio *btrfs_bio;
	struct bio *new;

	new = bio_clone_bioset(bio, gfp_mask, btrfs_bioset);
	if (new) {
		btrfs_bio = btrfs_io_bio(new);
		btrfs_bio->csum = NULL;
		btrfs_bio->csum_allocated = NULL;
		btrfs_bio->end_io = NULL;
	}
	return new;
}

/* this also allocates from the btrfs_bioset */
struct bio *btrfs_io_bio_alloc(gfp_t gfp_mask, unsigned int nr_iovecs)
{
	struct btrfs_io_bio *btrfs_bio;
	struct bio *bio;

	bio = bio_alloc_bioset(gfp_mask, nr_iovecs, btrfs_bioset);
	if (bio) {
		btrfs_bio = btrfs_io_bio(bio);
		btrfs_bio->csum = NULL;
		btrfs_bio->csum_allocated = NULL;
		btrfs_bio->end_io = NULL;
	}
	return bio;
}


static int __must_check submit_one_bio(struct bio *bio, int mirror_num,
				       unsigned long bio_flags)
{
	int ret = 0;
	struct bio_vec *bvec = bio->bi_io_vec + bio->bi_vcnt - 1;
	struct page *page = bvec->bv_page;
	struct extent_io_tree *tree = bio->bi_private;
	u64 start;

	start = page_offset(page) + bvec->bv_offset;

	bio->bi_private = NULL;
	bio_get(bio);

	if (tree->ops)
		ret = tree->ops->submit_bio_hook(page->mapping->host, bio,
					   mirror_num, bio_flags, start);
	else
		btrfsic_submit_bio(bio);

	bio_put(bio);
	return ret;
}

static int merge_bio(struct extent_io_tree *tree, struct page *page,
		     unsigned long offset, size_t size, struct bio *bio,
		     unsigned long bio_flags)
{
	int ret = 0;
	if (tree->ops)
		ret = tree->ops->merge_bio_hook(page, offset, size, bio,
						bio_flags);
	return ret;

}

static int submit_extent_page(int op, int op_flags, struct extent_io_tree *tree,
			      struct writeback_control *wbc,
			      struct page *page, sector_t sector,
			      size_t size, unsigned long offset,
			      struct block_device *bdev,
			      struct bio **bio_ret,
			      bio_end_io_t end_io_func,
			      int mirror_num,
			      unsigned long prev_bio_flags,
			      unsigned long bio_flags,
			      bool force_bio_submit)
{
	int ret = 0;
	struct bio *bio;
	int contig = 0;
	int old_compressed = prev_bio_flags & EXTENT_BIO_COMPRESSED;
	size_t page_size = min_t(size_t, size, PAGE_SIZE);

	if (bio_ret && *bio_ret) {
		bio = *bio_ret;
		if (old_compressed)
			contig = bio->bi_iter.bi_sector == sector;
		else
			contig = bio_end_sector(bio) == sector;

		if (prev_bio_flags != bio_flags || !contig ||
		    force_bio_submit ||
		    merge_bio(tree, page, offset, page_size, bio, bio_flags) ||
		    bio_add_page(bio, page, page_size, offset) < page_size) {
			ret = submit_one_bio(bio, mirror_num, prev_bio_flags);
			if (ret < 0) {
				*bio_ret = NULL;
				return ret;
			}
			bio = NULL;
		} else {
			if (wbc)
				wbc_account_io(wbc, page, page_size);
			return 0;
		}
	}

	bio = btrfs_bio_alloc(bdev, sector, BIO_MAX_PAGES,
			GFP_NOFS | __GFP_HIGH);
	if (!bio)
		return -ENOMEM;

	bio_add_page(bio, page, page_size, offset);
	bio->bi_end_io = end_io_func;
	bio->bi_private = tree;
	bio_set_op_attrs(bio, op, op_flags);
	if (wbc) {
		wbc_init_bio(wbc, bio);
		wbc_account_io(wbc, page, page_size);
	}

	if (bio_ret)
		*bio_ret = bio;
	else
		ret = submit_one_bio(bio, mirror_num, bio_flags);

	return ret;
}

static void attach_extent_buffer_page(struct extent_buffer *eb,
				      struct page *page)
{
	if (!PagePrivate(page)) {
		SetPagePrivate(page);
		get_page(page);
		set_page_private(page, (unsigned long)eb);
	} else {
		WARN_ON(page->private != (unsigned long)eb);
	}
}

void set_page_extent_mapped(struct page *page)
{
	if (!PagePrivate(page)) {
		SetPagePrivate(page);
		get_page(page);
		set_page_private(page, EXTENT_PAGE_PRIVATE);
	}
}

static struct extent_map *
__get_extent_map(struct inode *inode, struct page *page, size_t pg_offset,
		 u64 start, u64 len, get_extent_t *get_extent,
		 struct extent_map **em_cached)
{
	struct extent_map *em;

	if (em_cached && *em_cached) {
		em = *em_cached;
		if (extent_map_in_tree(em) && start >= em->start &&
		    start < extent_map_end(em)) {
			atomic_inc(&em->refs);
			return em;
		}

		free_extent_map(em);
		*em_cached = NULL;
	}

	em = get_extent(BTRFS_I(inode), page, pg_offset, start, len, 0);
	if (em_cached && !IS_ERR_OR_NULL(em)) {
		BUG_ON(*em_cached);
		atomic_inc(&em->refs);
		*em_cached = em;
	}
	return em;
}
/*
 * basic readpage implementation.  Locked extent state structs are inserted
 * into the tree that are removed when the IO is done (by the end_io
 * handlers)
 * XXX JDM: This needs looking at to ensure proper page locking
 * return 0 on success, otherwise return error
 */
static int __do_readpage(struct extent_io_tree *tree,
			 struct page *page,
			 get_extent_t *get_extent,
			 struct extent_map **em_cached,
			 struct bio **bio, int mirror_num,
			 unsigned long *bio_flags, int read_flags,
			 u64 *prev_em_start)
{
	struct inode *inode = page->mapping->host;
	u64 start = page_offset(page);
	u64 page_end = start + PAGE_SIZE - 1;
	u64 end;
	u64 cur = start;
	u64 extent_offset;
	u64 last_byte = i_size_read(inode);
	u64 block_start;
	u64 cur_end;
	sector_t sector;
	struct extent_map *em;
	struct block_device *bdev;
	int ret = 0;
	int nr = 0;
	size_t pg_offset = 0;
	size_t iosize;
	size_t disk_io_size;
	size_t blocksize = inode->i_sb->s_blocksize;
	unsigned long this_bio_flag = 0;

	set_page_extent_mapped(page);

	end = page_end;
	if (!PageUptodate(page)) {
		if (cleancache_get_page(page) == 0) {
			BUG_ON(blocksize != PAGE_SIZE);
			unlock_extent(tree, start, end);
			goto out;
		}
	}

	if (page->index == last_byte >> PAGE_SHIFT) {
		char *userpage;
		size_t zero_offset = last_byte & (PAGE_SIZE - 1);

		if (zero_offset) {
			iosize = PAGE_SIZE - zero_offset;
			userpage = kmap_atomic(page);
			memset(userpage + zero_offset, 0, iosize);
			flush_dcache_page(page);
			kunmap_atomic(userpage);
		}
	}
	while (cur <= end) {
		bool force_bio_submit = false;

		if (cur >= last_byte) {
			char *userpage;
			struct extent_state *cached = NULL;

			iosize = PAGE_SIZE - pg_offset;
			userpage = kmap_atomic(page);
			memset(userpage + pg_offset, 0, iosize);
			flush_dcache_page(page);
			kunmap_atomic(userpage);
			set_extent_uptodate(tree, cur, cur + iosize - 1,
					    &cached, GFP_NOFS);
			unlock_extent_cached(tree, cur,
					     cur + iosize - 1,
					     &cached, GFP_NOFS);
			break;
		}
		em = __get_extent_map(inode, page, pg_offset, cur,
				      end - cur + 1, get_extent, em_cached);
		if (IS_ERR_OR_NULL(em)) {
			SetPageError(page);
			unlock_extent(tree, cur, end);
			break;
		}
		extent_offset = cur - em->start;
		BUG_ON(extent_map_end(em) <= cur);
		BUG_ON(end < cur);

		if (test_bit(EXTENT_FLAG_COMPRESSED, &em->flags)) {
			this_bio_flag |= EXTENT_BIO_COMPRESSED;
			extent_set_compress_type(&this_bio_flag,
						 em->compress_type);
		}

		iosize = min(extent_map_end(em) - cur, end - cur + 1);
		cur_end = min(extent_map_end(em) - 1, end);
		iosize = ALIGN(iosize, blocksize);
		if (this_bio_flag & EXTENT_BIO_COMPRESSED) {
			disk_io_size = em->block_len;
			sector = em->block_start >> 9;
		} else {
			sector = (em->block_start + extent_offset) >> 9;
			disk_io_size = iosize;
		}
		bdev = em->bdev;
		block_start = em->block_start;
		if (test_bit(EXTENT_FLAG_PREALLOC, &em->flags))
			block_start = EXTENT_MAP_HOLE;

		/*
		 * If we have a file range that points to a compressed extent
		 * and it's followed by a consecutive file range that points to
		 * to the same compressed extent (possibly with a different
		 * offset and/or length, so it either points to the whole extent
		 * or only part of it), we must make sure we do not submit a
		 * single bio to populate the pages for the 2 ranges because
		 * this makes the compressed extent read zero out the pages
		 * belonging to the 2nd range. Imagine the following scenario:
		 *
		 *  File layout
		 *  [0 - 8K]                     [8K - 24K]
		 *    |                               |
		 *    |                               |
		 * points to extent X,         points to extent X,
		 * offset 4K, length of 8K     offset 0, length 16K
		 *
		 * [extent X, compressed length = 4K uncompressed length = 16K]
		 *
		 * If the bio to read the compressed extent covers both ranges,
		 * it will decompress extent X into the pages belonging to the
		 * first range and then it will stop, zeroing out the remaining
		 * pages that belong to the other range that points to extent X.
		 * So here we make sure we submit 2 bios, one for the first
		 * range and another one for the third range. Both will target
		 * the same physical extent from disk, but we can't currently
		 * make the compressed bio endio callback populate the pages
		 * for both ranges because each compressed bio is tightly
		 * coupled with a single extent map, and each range can have
		 * an extent map with a different offset value relative to the
		 * uncompressed data of our extent and different lengths. This
		 * is a corner case so we prioritize correctness over
		 * non-optimal behavior (submitting 2 bios for the same extent).
		 */
		if (test_bit(EXTENT_FLAG_COMPRESSED, &em->flags) &&
		    prev_em_start && *prev_em_start != (u64)-1 &&
		    *prev_em_start != em->orig_start)
			force_bio_submit = true;

		if (prev_em_start)
			*prev_em_start = em->orig_start;

		free_extent_map(em);
		em = NULL;

		/* we've found a hole, just zero and go on */
		if (block_start == EXTENT_MAP_HOLE) {
			char *userpage;
			struct extent_state *cached = NULL;

			userpage = kmap_atomic(page);
			memset(userpage + pg_offset, 0, iosize);
			flush_dcache_page(page);
			kunmap_atomic(userpage);

			set_extent_uptodate(tree, cur, cur + iosize - 1,
					    &cached, GFP_NOFS);
			unlock_extent_cached(tree, cur,
					     cur + iosize - 1,
					     &cached, GFP_NOFS);
			cur = cur + iosize;
			pg_offset += iosize;
			continue;
		}
		/* the get_extent function already copied into the page */
		if (test_range_bit(tree, cur, cur_end,
				   EXTENT_UPTODATE, 1, NULL)) {
			check_page_uptodate(tree, page);
			unlock_extent(tree, cur, cur + iosize - 1);
			cur = cur + iosize;
			pg_offset += iosize;
			continue;
		}
		/* we have an inline extent but it didn't get marked up
		 * to date.  Error out
		 */
		if (block_start == EXTENT_MAP_INLINE) {
			SetPageError(page);
			unlock_extent(tree, cur, cur + iosize - 1);
			cur = cur + iosize;
			pg_offset += iosize;
			continue;
		}

		ret = submit_extent_page(REQ_OP_READ, read_flags, tree, NULL,
					 page, sector, disk_io_size, pg_offset,
					 bdev, bio,
					 end_bio_extent_readpage, mirror_num,
					 *bio_flags,
					 this_bio_flag,
					 force_bio_submit);
		if (!ret) {
			nr++;
			*bio_flags = this_bio_flag;
		} else {
			SetPageError(page);
			unlock_extent(tree, cur, cur + iosize - 1);
			goto out;
		}
		cur = cur + iosize;
		pg_offset += iosize;
	}
out:
	if (!nr) {
		if (!PageError(page))
			SetPageUptodate(page);
		unlock_page(page);
	}
	return ret;
}

static inline void __do_contiguous_readpages(struct extent_io_tree *tree,
					     struct page *pages[], int nr_pages,
					     u64 start, u64 end,
					     get_extent_t *get_extent,
					     struct extent_map **em_cached,
					     struct bio **bio, int mirror_num,
					     unsigned long *bio_flags,
					     u64 *prev_em_start)
{
	struct inode *inode;
	struct btrfs_ordered_extent *ordered;
	int index;

	inode = pages[0]->mapping->host;
	while (1) {
		lock_extent(tree, start, end);
		ordered = btrfs_lookup_ordered_range(BTRFS_I(inode), start,
						     end - start + 1);
		if (!ordered)
			break;
		unlock_extent(tree, start, end);
		btrfs_start_ordered_extent(inode, ordered, 1);
		btrfs_put_ordered_extent(ordered);
	}

	for (index = 0; index < nr_pages; index++) {
		__do_readpage(tree, pages[index], get_extent, em_cached, bio,
			      mirror_num, bio_flags, 0, prev_em_start);
		put_page(pages[index]);
	}
}

static void __extent_readpages(struct extent_io_tree *tree,
			       struct page *pages[],
			       int nr_pages, get_extent_t *get_extent,
			       struct extent_map **em_cached,
			       struct bio **bio, int mirror_num,
			       unsigned long *bio_flags,
			       u64 *prev_em_start)
{
	u64 start = 0;
	u64 end = 0;
	u64 page_start;
	int index;
	int first_index = 0;

	for (index = 0; index < nr_pages; index++) {
		page_start = page_offset(pages[index]);
		if (!end) {
			start = page_start;
			end = start + PAGE_SIZE - 1;
			first_index = index;
		} else if (end + 1 == page_start) {
			end += PAGE_SIZE;
		} else {
			__do_contiguous_readpages(tree, &pages[first_index],
						  index - first_index, start,
						  end, get_extent, em_cached,
						  bio, mirror_num, bio_flags,
						  prev_em_start);
			start = page_start;
			end = start + PAGE_SIZE - 1;
			first_index = index;
		}
	}

	if (end)
		__do_contiguous_readpages(tree, &pages[first_index],
					  index - first_index, start,
					  end, get_extent, em_cached, bio,
					  mirror_num, bio_flags,
					  prev_em_start);
}

static int __extent_read_full_page(struct extent_io_tree *tree,
				   struct page *page,
				   get_extent_t *get_extent,
				   struct bio **bio, int mirror_num,
				   unsigned long *bio_flags, int read_flags)
{
	struct inode *inode = page->mapping->host;
	struct btrfs_ordered_extent *ordered;
	u64 start = page_offset(page);
	u64 end = start + PAGE_SIZE - 1;
	int ret;

	while (1) {
		lock_extent(tree, start, end);
		ordered = btrfs_lookup_ordered_range(BTRFS_I(inode), start,
						PAGE_SIZE);
		if (!ordered)
			break;
		unlock_extent(tree, start, end);
		btrfs_start_ordered_extent(inode, ordered, 1);
		btrfs_put_ordered_extent(ordered);
	}

	ret = __do_readpage(tree, page, get_extent, NULL, bio, mirror_num,
			    bio_flags, read_flags, NULL);
	return ret;
}

int extent_read_full_page(struct extent_io_tree *tree, struct page *page,
			    get_extent_t *get_extent, int mirror_num)
{
	struct bio *bio = NULL;
	unsigned long bio_flags = 0;
	int ret;

	ret = __extent_read_full_page(tree, page, get_extent, &bio, mirror_num,
				      &bio_flags, 0);
	if (bio)
		ret = submit_one_bio(bio, mirror_num, bio_flags);
	return ret;
}

static void update_nr_written(struct writeback_control *wbc,
			      unsigned long nr_written)
{
	wbc->nr_to_write -= nr_written;
}

/*
 * helper for __extent_writepage, doing all of the delayed allocation setup.
 *
 * This returns 1 if our fill_delalloc function did all the work required
 * to write the page (copy into inline extent).  In this case the IO has
 * been started and the page is already unlocked.
 *
 * This returns 0 if all went well (page still locked)
 * This returns < 0 if there were errors (page still locked)
 */
static noinline_for_stack int writepage_delalloc(struct inode *inode,
			      struct page *page, struct writeback_control *wbc,
			      struct extent_page_data *epd,
			      u64 delalloc_start,
			      unsigned long *nr_written)
{
	struct extent_io_tree *tree = epd->tree;
	u64 page_end = delalloc_start + PAGE_SIZE - 1;
	u64 nr_delalloc;
	u64 delalloc_to_write = 0;
	u64 delalloc_end = 0;
	int ret;
	int page_started = 0;

	if (epd->extent_locked || !tree->ops || !tree->ops->fill_delalloc)
		return 0;

	while (delalloc_end < page_end) {
		nr_delalloc = find_lock_delalloc_range(inode, tree,
					       page,
					       &delalloc_start,
					       &delalloc_end,
					       BTRFS_MAX_EXTENT_SIZE);
		if (nr_delalloc == 0) {
			delalloc_start = delalloc_end + 1;
			continue;
		}
		ret = tree->ops->fill_delalloc(inode, page,
					       delalloc_start,
					       delalloc_end,
					       &page_started,
					       nr_written);
		/* File system has been set read-only */
		if (ret) {
			SetPageError(page);
			/* fill_delalloc should be return < 0 for error
			 * but just in case, we use > 0 here meaning the
			 * IO is started, so we don't want to return > 0
			 * unless things are going well.
			 */
			ret = ret < 0 ? ret : -EIO;
			goto done;
		}
		/*
		 * delalloc_end is already one less than the total length, so
		 * we don't subtract one from PAGE_SIZE
		 */
		delalloc_to_write += (delalloc_end - delalloc_start +
				      PAGE_SIZE) >> PAGE_SHIFT;
		delalloc_start = delalloc_end + 1;
	}
	if (wbc->nr_to_write < delalloc_to_write) {
		int thresh = 8192;

		if (delalloc_to_write < thresh * 2)
			thresh = delalloc_to_write;
		wbc->nr_to_write = min_t(u64, delalloc_to_write,
					 thresh);
	}

	/* did the fill delalloc function already unlock and start
	 * the IO?
	 */
	if (page_started) {
		/*
		 * we've unlocked the page, so we can't update
		 * the mapping's writeback index, just update
		 * nr_to_write.
		 */
		wbc->nr_to_write -= *nr_written;
		return 1;
	}

	ret = 0;

done:
	return ret;
}

/*
 * helper for __extent_writepage.  This calls the writepage start hooks,
 * and does the loop to map the page into extents and bios.
 *
 * We return 1 if the IO is started and the page is unlocked,
 * 0 if all went well (page still locked)
 * < 0 if there were errors (page still locked)
 */
static noinline_for_stack int __extent_writepage_io(struct inode *inode,
				 struct page *page,
				 struct writeback_control *wbc,
				 struct extent_page_data *epd,
				 loff_t i_size,
				 unsigned long nr_written,
				 int write_flags, int *nr_ret)
{
	struct extent_io_tree *tree = epd->tree;
	u64 start = page_offset(page);
	u64 page_end = start + PAGE_SIZE - 1;
	u64 end;
	u64 cur = start;
	u64 extent_offset;
	u64 block_start;
	u64 iosize;
	sector_t sector;
	struct extent_map *em;
	struct block_device *bdev;
	size_t pg_offset = 0;
	size_t blocksize;
	int ret = 0;
	int nr = 0;
	bool compressed;

	if (tree->ops && tree->ops->writepage_start_hook) {
		ret = tree->ops->writepage_start_hook(page, start,
						      page_end);
		if (ret) {
			/* Fixup worker will requeue */
			if (ret == -EBUSY)
				wbc->pages_skipped++;
			else
				redirty_page_for_writepage(wbc, page);

			update_nr_written(wbc, nr_written);
			unlock_page(page);
			return 1;
		}
	}

	/*
	 * we don't want to touch the inode after unlocking the page,
	 * so we update the mapping writeback index now
	 */
	update_nr_written(wbc, nr_written + 1);

	end = page_end;
	if (i_size <= start) {
		if (tree->ops && tree->ops->writepage_end_io_hook)
			tree->ops->writepage_end_io_hook(page, start,
							 page_end, NULL, 1);
		goto done;
	}

	blocksize = inode->i_sb->s_blocksize;

	while (cur <= end) {
		u64 em_end;

		if (cur >= i_size) {
			if (tree->ops && tree->ops->writepage_end_io_hook)
				tree->ops->writepage_end_io_hook(page, cur,
							 page_end, NULL, 1);
			break;
		}
		em = epd->get_extent(BTRFS_I(inode), page, pg_offset, cur,
				     end - cur + 1, 1);
		if (IS_ERR_OR_NULL(em)) {
			SetPageError(page);
			ret = PTR_ERR_OR_ZERO(em);
			break;
		}

		extent_offset = cur - em->start;
		em_end = extent_map_end(em);
		BUG_ON(em_end <= cur);
		BUG_ON(end < cur);
		iosize = min(em_end - cur, end - cur + 1);
		iosize = ALIGN(iosize, blocksize);
		sector = (em->block_start + extent_offset) >> 9;
		bdev = em->bdev;
		block_start = em->block_start;
		compressed = test_bit(EXTENT_FLAG_COMPRESSED, &em->flags);
		free_extent_map(em);
		em = NULL;

		/*
		 * compressed and inline extents are written through other
		 * paths in the FS
		 */
		if (compressed || block_start == EXTENT_MAP_HOLE ||
		    block_start == EXTENT_MAP_INLINE) {
			/*
			 * end_io notification does not happen here for
			 * compressed extents
			 */
			if (!compressed && tree->ops &&
			    tree->ops->writepage_end_io_hook)
				tree->ops->writepage_end_io_hook(page, cur,
							 cur + iosize - 1,
							 NULL, 1);
			else if (compressed) {
				/* we don't want to end_page_writeback on
				 * a compressed extent.  this happens
				 * elsewhere
				 */
				nr++;
			}

			cur += iosize;
			pg_offset += iosize;
			continue;
		}

		set_range_writeback(tree, cur, cur + iosize - 1);
		if (!PageWriteback(page)) {
			btrfs_err(BTRFS_I(inode)->root->fs_info,
				   "page %lu not writeback, cur %llu end %llu",
			       page->index, cur, end);
		}

		ret = submit_extent_page(REQ_OP_WRITE, write_flags, tree, wbc,
					 page, sector, iosize, pg_offset,
					 bdev, &epd->bio,
					 end_bio_extent_writepage,
					 0, 0, 0, false);
		if (ret) {
			SetPageError(page);
			if (PageWriteback(page))
				end_page_writeback(page);
		}

		cur = cur + iosize;
		pg_offset += iosize;
		nr++;
	}
done:
	*nr_ret = nr;
	return ret;
}

/*
 * the writepage semantics are similar to regular writepage.  extent
 * records are inserted to lock ranges in the tree, and as dirty areas
 * are found, they are marked writeback.  Then the lock bits are removed
 * and the end_io handler clears the writeback ranges
 */
static int __extent_writepage(struct page *page, struct writeback_control *wbc,
			      void *data)
{
	struct inode *inode = page->mapping->host;
	struct extent_page_data *epd = data;
	u64 start = page_offset(page);
	u64 page_end = start + PAGE_SIZE - 1;
	int ret;
	int nr = 0;
	size_t pg_offset = 0;
	loff_t i_size = i_size_read(inode);
	unsigned long end_index = i_size >> PAGE_SHIFT;
	int write_flags = 0;
	unsigned long nr_written = 0;

	if (wbc->sync_mode == WB_SYNC_ALL)
		write_flags = REQ_SYNC;

	trace___extent_writepage(page, inode, wbc);

	WARN_ON(!PageLocked(page));

	ClearPageError(page);

	pg_offset = i_size & (PAGE_SIZE - 1);
	if (page->index > end_index ||
	   (page->index == end_index && !pg_offset)) {
		page->mapping->a_ops->invalidatepage(page, 0, PAGE_SIZE);
		unlock_page(page);
		return 0;
	}

	if (page->index == end_index) {
		char *userpage;

		userpage = kmap_atomic(page);
		memset(userpage + pg_offset, 0,
		       PAGE_SIZE - pg_offset);
		kunmap_atomic(userpage);
		flush_dcache_page(page);
	}

	pg_offset = 0;

	set_page_extent_mapped(page);

	ret = writepage_delalloc(inode, page, wbc, epd, start, &nr_written);
	if (ret == 1)
		goto done_unlocked;
	if (ret)
		goto done;

	ret = __extent_writepage_io(inode, page, wbc, epd,
				    i_size, nr_written, write_flags, &nr);
	if (ret == 1)
		goto done_unlocked;

done:
	if (nr == 0) {
		/* make sure the mapping tag for page dirty gets cleared */
		set_page_writeback(page);
		end_page_writeback(page);
	}
	if (PageError(page)) {
		ret = ret < 0 ? ret : -EIO;
		end_extent_writepage(page, ret, start, page_end);
	}
	unlock_page(page);
	return ret;

done_unlocked:
	return 0;
}

void wait_on_extent_buffer_writeback(struct extent_buffer *eb)
{
	wait_on_bit_io(&eb->bflags, EXTENT_BUFFER_WRITEBACK,
		       TASK_UNINTERRUPTIBLE);
}

static noinline_for_stack int
lock_extent_buffer_for_io(struct extent_buffer *eb,
			  struct btrfs_fs_info *fs_info,
			  struct extent_page_data *epd)
{
	unsigned long i, num_pages;
	int flush = 0;
	int ret = 0;

	if (!btrfs_try_tree_write_lock(eb)) {
		flush = 1;
		flush_write_bio(epd);
		btrfs_tree_lock(eb);
	}

	if (test_bit(EXTENT_BUFFER_WRITEBACK, &eb->bflags)) {
		btrfs_tree_unlock(eb);
		if (!epd->sync_io)
			return 0;
		if (!flush) {
			flush_write_bio(epd);
			flush = 1;
		}
		while (1) {
			wait_on_extent_buffer_writeback(eb);
			btrfs_tree_lock(eb);
			if (!test_bit(EXTENT_BUFFER_WRITEBACK, &eb->bflags))
				break;
			btrfs_tree_unlock(eb);
		}
	}

	/*
	 * We need to do this to prevent races in people who check if the eb is
	 * under IO since we can end up having no IO bits set for a short period
	 * of time.
	 */
	spin_lock(&eb->refs_lock);
	if (test_and_clear_bit(EXTENT_BUFFER_DIRTY, &eb->bflags)) {
		set_bit(EXTENT_BUFFER_WRITEBACK, &eb->bflags);
		spin_unlock(&eb->refs_lock);
		btrfs_set_header_flag(eb, BTRFS_HEADER_FLAG_WRITTEN);
		__percpu_counter_add(&fs_info->dirty_metadata_bytes,
				     -eb->len,
				     fs_info->dirty_metadata_batch);
		ret = 1;
	} else {
		spin_unlock(&eb->refs_lock);
	}

	btrfs_tree_unlock(eb);

	if (!ret)
		return ret;

	num_pages = num_extent_pages(eb->start, eb->len);
	for (i = 0; i < num_pages; i++) {
		struct page *p = eb->pages[i];

		if (!trylock_page(p)) {
			if (!flush) {
				flush_write_bio(epd);
				flush = 1;
			}
			lock_page(p);
		}
	}

	return ret;
}

static void end_extent_buffer_writeback(struct extent_buffer *eb)
{
	clear_bit(EXTENT_BUFFER_WRITEBACK, &eb->bflags);
	smp_mb__after_atomic();
	wake_up_bit(&eb->bflags, EXTENT_BUFFER_WRITEBACK);
}

static void set_btree_ioerr(struct page *page)
{
	struct extent_buffer *eb = (struct extent_buffer *)page->private;

	SetPageError(page);
	if (test_and_set_bit(EXTENT_BUFFER_WRITE_ERR, &eb->bflags))
		return;

	/*
	 * If writeback for a btree extent that doesn't belong to a log tree
	 * failed, increment the counter transaction->eb_write_errors.
	 * We do this because while the transaction is running and before it's
	 * committing (when we call filemap_fdata[write|wait]_range against
	 * the btree inode), we might have
	 * btree_inode->i_mapping->a_ops->writepages() called by the VM - if it
	 * returns an error or an error happens during writeback, when we're
	 * committing the transaction we wouldn't know about it, since the pages
	 * can be no longer dirty nor marked anymore for writeback (if a
	 * subsequent modification to the extent buffer didn't happen before the
	 * transaction commit), which makes filemap_fdata[write|wait]_range not
	 * able to find the pages tagged with SetPageError at transaction
	 * commit time. So if this happens we must abort the transaction,
	 * otherwise we commit a super block with btree roots that point to
	 * btree nodes/leafs whose content on disk is invalid - either garbage
	 * or the content of some node/leaf from a past generation that got
	 * cowed or deleted and is no longer valid.
	 *
	 * Note: setting AS_EIO/AS_ENOSPC in the btree inode's i_mapping would
	 * not be enough - we need to distinguish between log tree extents vs
	 * non-log tree extents, and the next filemap_fdatawait_range() call
	 * will catch and clear such errors in the mapping - and that call might
	 * be from a log sync and not from a transaction commit. Also, checking
	 * for the eb flag EXTENT_BUFFER_WRITE_ERR at transaction commit time is
	 * not done and would not be reliable - the eb might have been released
	 * from memory and reading it back again means that flag would not be
	 * set (since it's a runtime flag, not persisted on disk).
	 *
	 * Using the flags below in the btree inode also makes us achieve the
	 * goal of AS_EIO/AS_ENOSPC when writepages() returns success, started
	 * writeback for all dirty pages and before filemap_fdatawait_range()
	 * is called, the writeback for all dirty pages had already finished
	 * with errors - because we were not using AS_EIO/AS_ENOSPC,
	 * filemap_fdatawait_range() would return success, as it could not know
	 * that writeback errors happened (the pages were no longer tagged for
	 * writeback).
	 */
	switch (eb->log_index) {
	case -1:
		set_bit(BTRFS_FS_BTREE_ERR, &eb->fs_info->flags);
		break;
	case 0:
		set_bit(BTRFS_FS_LOG1_ERR, &eb->fs_info->flags);
		break;
	case 1:
		set_bit(BTRFS_FS_LOG2_ERR, &eb->fs_info->flags);
		break;
	default:
		BUG(); /* unexpected, logic error */
	}
}

static void end_bio_extent_buffer_writepage(struct bio *bio)
{
	struct bio_vec *bvec;
	struct extent_buffer *eb;
	int i, done;

	bio_for_each_segment_all(bvec, bio, i) {
		struct page *page = bvec->bv_page;

		eb = (struct extent_buffer *)page->private;
		BUG_ON(!eb);
		done = atomic_dec_and_test(&eb->io_pages);

		if (bio->bi_error ||
		    test_bit(EXTENT_BUFFER_WRITE_ERR, &eb->bflags)) {
			ClearPageUptodate(page);
			set_btree_ioerr(page);
		}

		end_page_writeback(page);

		if (!done)
			continue;

		end_extent_buffer_writeback(eb);
	}

	bio_put(bio);
}

static noinline_for_stack int write_one_eb(struct extent_buffer *eb,
			struct btrfs_fs_info *fs_info,
			struct writeback_control *wbc,
			struct extent_page_data *epd)
{
	struct block_device *bdev = fs_info->fs_devices->latest_bdev;
	struct extent_io_tree *tree = &BTRFS_I(fs_info->btree_inode)->io_tree;
	u64 offset = eb->start;
	u32 nritems;
	unsigned long i, num_pages;
	unsigned long bio_flags = 0;
	unsigned long start, end;
	int write_flags = (epd->sync_io ? REQ_SYNC : 0) | REQ_META;
	int ret = 0;

	clear_bit(EXTENT_BUFFER_WRITE_ERR, &eb->bflags);
	num_pages = num_extent_pages(eb->start, eb->len);
	atomic_set(&eb->io_pages, num_pages);
	if (btrfs_header_owner(eb) == BTRFS_TREE_LOG_OBJECTID)
		bio_flags = EXTENT_BIO_TREE_LOG;

	/* set btree blocks beyond nritems with 0 to avoid stale content. */
	nritems = btrfs_header_nritems(eb);
	if (btrfs_header_level(eb) > 0) {
		end = btrfs_node_key_ptr_offset(nritems);

		memzero_extent_buffer(eb, end, eb->len - end);
	} else {
		/*
		 * leaf:
		 * header 0 1 2 .. N ... data_N .. data_2 data_1 data_0
		 */
		start = btrfs_item_nr_offset(nritems);
		end = btrfs_leaf_data(eb) + leaf_data_end(fs_info, eb);
		memzero_extent_buffer(eb, start, end - start);
	}

	for (i = 0; i < num_pages; i++) {
		struct page *p = eb->pages[i];

		clear_page_dirty_for_io(p);
		set_page_writeback(p);
		ret = submit_extent_page(REQ_OP_WRITE, write_flags, tree, wbc,
					 p, offset >> 9, PAGE_SIZE, 0, bdev,
					 &epd->bio,
					 end_bio_extent_buffer_writepage,
					 0, epd->bio_flags, bio_flags, false);
		epd->bio_flags = bio_flags;
		if (ret) {
			set_btree_ioerr(p);
			if (PageWriteback(p))
				end_page_writeback(p);
			if (atomic_sub_and_test(num_pages - i, &eb->io_pages))
				end_extent_buffer_writeback(eb);
			ret = -EIO;
			break;
		}
		offset += PAGE_SIZE;
		update_nr_written(wbc, 1);
		unlock_page(p);
	}

	if (unlikely(ret)) {
		for (; i < num_pages; i++) {
			struct page *p = eb->pages[i];
			clear_page_dirty_for_io(p);
			unlock_page(p);
		}
	}

	return ret;
}

int btree_write_cache_pages(struct address_space *mapping,
				   struct writeback_control *wbc)
{
	struct extent_io_tree *tree = &BTRFS_I(mapping->host)->io_tree;
	struct btrfs_fs_info *fs_info = BTRFS_I(mapping->host)->root->fs_info;
	struct extent_buffer *eb, *prev_eb = NULL;
	struct extent_page_data epd = {
		.bio = NULL,
		.tree = tree,
		.extent_locked = 0,
		.sync_io = wbc->sync_mode == WB_SYNC_ALL,
		.bio_flags = 0,
	};
	int ret = 0;
	int done = 0;
	int nr_to_write_done = 0;
	struct pagevec pvec;
	int nr_pages;
	pgoff_t index;
	pgoff_t end;		/* Inclusive */
	int scanned = 0;
	int tag;

	pagevec_init(&pvec, 0);
	if (wbc->range_cyclic) {
		index = mapping->writeback_index; /* Start from prev offset */
		end = -1;
	} else {
		index = wbc->range_start >> PAGE_SHIFT;
		end = wbc->range_end >> PAGE_SHIFT;
		scanned = 1;
	}
	if (wbc->sync_mode == WB_SYNC_ALL)
		tag = PAGECACHE_TAG_TOWRITE;
	else
		tag = PAGECACHE_TAG_DIRTY;
retry:
	if (wbc->sync_mode == WB_SYNC_ALL)
		tag_pages_for_writeback(mapping, index, end);
	while (!done && !nr_to_write_done && (index <= end) &&
	       (nr_pages = pagevec_lookup_tag(&pvec, mapping, &index, tag,
			min(end - index, (pgoff_t)PAGEVEC_SIZE-1) + 1))) {
		unsigned i;

		scanned = 1;
		for (i = 0; i < nr_pages; i++) {
			struct page *page = pvec.pages[i];

			if (!PagePrivate(page))
				continue;

			if (!wbc->range_cyclic && page->index > end) {
				done = 1;
				break;
			}

			spin_lock(&mapping->private_lock);
			if (!PagePrivate(page)) {
				spin_unlock(&mapping->private_lock);
				continue;
			}

			eb = (struct extent_buffer *)page->private;

			/*
			 * Shouldn't happen and normally this would be a BUG_ON
			 * but no sense in crashing the users box for something
			 * we can survive anyway.
			 */
			if (WARN_ON(!eb)) {
				spin_unlock(&mapping->private_lock);
				continue;
			}

			if (eb == prev_eb) {
				spin_unlock(&mapping->private_lock);
				continue;
			}

			ret = atomic_inc_not_zero(&eb->refs);
			spin_unlock(&mapping->private_lock);
			if (!ret)
				continue;

			prev_eb = eb;
			ret = lock_extent_buffer_for_io(eb, fs_info, &epd);
			if (!ret) {
				free_extent_buffer(eb);
				continue;
			}

			ret = write_one_eb(eb, fs_info, wbc, &epd);
			if (ret) {
				done = 1;
				free_extent_buffer(eb);
				break;
			}
			free_extent_buffer(eb);

			/*
			 * the filesystem may choose to bump up nr_to_write.
			 * We have to make sure to honor the new nr_to_write
			 * at any time
			 */
			nr_to_write_done = wbc->nr_to_write <= 0;
		}
		pagevec_release(&pvec);
		cond_resched();
	}
	if (!scanned && !done) {
		/*
		 * We hit the last page and there is more work to be done: wrap
		 * back to the start of the file
		 */
		scanned = 1;
		index = 0;
		goto retry;
	}
	flush_write_bio(&epd);
	return ret;
}

/**
 * write_cache_pages - walk the list of dirty pages of the given address space and write all of them.
 * @mapping: address space structure to write
 * @wbc: subtract the number of written pages from *@wbc->nr_to_write
 * @writepage: function called for each page
 * @data: data passed to writepage function
 *
 * If a page is already under I/O, write_cache_pages() skips it, even
 * if it's dirty.  This is desirable behaviour for memory-cleaning writeback,
 * but it is INCORRECT for data-integrity system calls such as fsync().  fsync()
 * and msync() need to guarantee that all the data which was dirty at the time
 * the call was made get new I/O started against them.  If wbc->sync_mode is
 * WB_SYNC_ALL then we were called for data integrity and we must wait for
 * existing IO to complete.
 */
static int extent_write_cache_pages(struct address_space *mapping,
			     struct writeback_control *wbc,
			     writepage_t writepage, void *data,
			     void (*flush_fn)(void *))
{
	struct inode *inode = mapping->host;
	int ret = 0;
	int done = 0;
	int nr_to_write_done = 0;
	struct pagevec pvec;
	int nr_pages;
	pgoff_t index;
	pgoff_t end;		/* Inclusive */
	pgoff_t done_index;
	int range_whole = 0;
	int scanned = 0;
	int tag;

	/*
	 * We have to hold onto the inode so that ordered extents can do their
	 * work when the IO finishes.  The alternative to this is failing to add
	 * an ordered extent if the igrab() fails there and that is a huge pain
	 * to deal with, so instead just hold onto the inode throughout the
	 * writepages operation.  If it fails here we are freeing up the inode
	 * anyway and we'd rather not waste our time writing out stuff that is
	 * going to be truncated anyway.
	 */
	if (!igrab(inode))
		return 0;

	pagevec_init(&pvec, 0);
	if (wbc->range_cyclic) {
		index = mapping->writeback_index; /* Start from prev offset */
		end = -1;
	} else {
		index = wbc->range_start >> PAGE_SHIFT;
		end = wbc->range_end >> PAGE_SHIFT;
		if (wbc->range_start == 0 && wbc->range_end == LLONG_MAX)
			range_whole = 1;
		scanned = 1;
	}
	if (wbc->sync_mode == WB_SYNC_ALL)
		tag = PAGECACHE_TAG_TOWRITE;
	else
		tag = PAGECACHE_TAG_DIRTY;
retry:
	if (wbc->sync_mode == WB_SYNC_ALL)
		tag_pages_for_writeback(mapping, index, end);
	done_index = index;
	while (!done && !nr_to_write_done && (index <= end) &&
	       (nr_pages = pagevec_lookup_tag(&pvec, mapping, &index, tag,
			min(end - index, (pgoff_t)PAGEVEC_SIZE-1) + 1))) {
		unsigned i;

		scanned = 1;
		for (i = 0; i < nr_pages; i++) {
			struct page *page = pvec.pages[i];

			done_index = page->index;
			/*
			 * At this point we hold neither mapping->tree_lock nor
			 * lock on the page itself: the page may be truncated or
			 * invalidated (changing page->mapping to NULL), or even
			 * swizzled back from swapper_space to tmpfs file
			 * mapping
			 */
			if (!trylock_page(page)) {
				flush_fn(data);
				lock_page(page);
			}

			if (unlikely(page->mapping != mapping)) {
				unlock_page(page);
				continue;
			}

			if (!wbc->range_cyclic && page->index > end) {
				done = 1;
				unlock_page(page);
				continue;
			}

			if (wbc->sync_mode != WB_SYNC_NONE) {
				if (PageWriteback(page))
					flush_fn(data);
				wait_on_page_writeback(page);
			}

			if (PageWriteback(page) ||
			    !clear_page_dirty_for_io(page)) {
				unlock_page(page);
				continue;
			}

			ret = (*writepage)(page, wbc, data);

			if (unlikely(ret == AOP_WRITEPAGE_ACTIVATE)) {
				unlock_page(page);
				ret = 0;
			}
			if (ret < 0) {
				/*
				 * done_index is set past this page,
				 * so media errors will not choke
				 * background writeout for the entire
				 * file. This has consequences for
				 * range_cyclic semantics (ie. it may
				 * not be suitable for data integrity
				 * writeout).
				 */
				done_index = page->index + 1;
				done = 1;
				break;
			}

			/*
			 * the filesystem may choose to bump up nr_to_write.
			 * We have to make sure to honor the new nr_to_write
			 * at any time
			 */
			nr_to_write_done = wbc->nr_to_write <= 0;
		}
		pagevec_release(&pvec);
		cond_resched();
	}
	if (!scanned && !done) {
		/*
		 * We hit the last page and there is more work to be done: wrap
		 * back to the start of the file
		 */
		scanned = 1;
		index = 0;
		goto retry;
	}

	if (wbc->range_cyclic || (wbc->nr_to_write > 0 && range_whole))
		mapping->writeback_index = done_index;

	btrfs_add_delayed_iput(inode);
	return ret;
}

static void flush_epd_write_bio(struct extent_page_data *epd)
{
	if (epd->bio) {
		int ret;

		bio_set_op_attrs(epd->bio, REQ_OP_WRITE,
				 epd->sync_io ? REQ_SYNC : 0);

		ret = submit_one_bio(epd->bio, 0, epd->bio_flags);
		BUG_ON(ret < 0); /* -ENOMEM */
		epd->bio = NULL;
	}
}

static noinline void flush_write_bio(void *data)
{
	struct extent_page_data *epd = data;
	flush_epd_write_bio(epd);
}

int extent_write_full_page(struct extent_io_tree *tree, struct page *page,
			  get_extent_t *get_extent,
			  struct writeback_control *wbc)
{
	int ret;
	struct extent_page_data epd = {
		.bio = NULL,
		.tree = tree,
		.get_extent = get_extent,
		.extent_locked = 0,
		.sync_io = wbc->sync_mode == WB_SYNC_ALL,
		.bio_flags = 0,
	};

	ret = __extent_writepage(page, wbc, &epd);

	flush_epd_write_bio(&epd);
	return ret;
}

int extent_write_locked_range(struct extent_io_tree *tree, struct inode *inode,
			      u64 start, u64 end, get_extent_t *get_extent,
			      int mode)
{
	int ret = 0;
	struct address_space *mapping = inode->i_mapping;
	struct page *page;
	unsigned long nr_pages = (end - start + PAGE_SIZE) >>
		PAGE_SHIFT;

	struct extent_page_data epd = {
		.bio = NULL,
		.tree = tree,
		.get_extent = get_extent,
		.extent_locked = 1,
		.sync_io = mode == WB_SYNC_ALL,
		.bio_flags = 0,
	};
	struct writeback_control wbc_writepages = {
		.sync_mode	= mode,
		.nr_to_write	= nr_pages * 2,
		.range_start	= start,
		.range_end	= end + 1,
	};

	while (start <= end) {
		page = find_get_page(mapping, start >> PAGE_SHIFT);
		if (clear_page_dirty_for_io(page))
			ret = __extent_writepage(page, &wbc_writepages, &epd);
		else {
			if (tree->ops && tree->ops->writepage_end_io_hook)
				tree->ops->writepage_end_io_hook(page, start,
						 start + PAGE_SIZE - 1,
						 NULL, 1);
			unlock_page(page);
		}
		put_page(page);
		start += PAGE_SIZE;
	}

	flush_epd_write_bio(&epd);
	return ret;
}

int extent_writepages(struct extent_io_tree *tree,
		      struct address_space *mapping,
		      get_extent_t *get_extent,
		      struct writeback_control *wbc)
{
	int ret = 0;
	struct extent_page_data epd = {
		.bio = NULL,
		.tree = tree,
		.get_extent = get_extent,
		.extent_locked = 0,
		.sync_io = wbc->sync_mode == WB_SYNC_ALL,
		.bio_flags = 0,
	};

	ret = extent_write_cache_pages(mapping, wbc, __extent_writepage, &epd,
				       flush_write_bio);
	flush_epd_write_bio(&epd);
	return ret;
}

int extent_readpages(struct extent_io_tree *tree,
		     struct address_space *mapping,
		     struct list_head *pages, unsigned nr_pages,
		     get_extent_t get_extent)
{
	struct bio *bio = NULL;
	unsigned page_idx;
	unsigned long bio_flags = 0;
	struct page *pagepool[16];
	struct page *page;
	struct extent_map *em_cached = NULL;
	int nr = 0;
	u64 prev_em_start = (u64)-1;

	for (page_idx = 0; page_idx < nr_pages; page_idx++) {
		page = list_entry(pages->prev, struct page, lru);

		prefetchw(&page->flags);
		list_del(&page->lru);
		if (add_to_page_cache_lru(page, mapping,
					page->index,
					readahead_gfp_mask(mapping))) {
			put_page(page);
			continue;
		}

		pagepool[nr++] = page;
		if (nr < ARRAY_SIZE(pagepool))
			continue;
		__extent_readpages(tree, pagepool, nr, get_extent, &em_cached,
				   &bio, 0, &bio_flags, &prev_em_start);
		nr = 0;
	}
	if (nr)
		__extent_readpages(tree, pagepool, nr, get_extent, &em_cached,
				   &bio, 0, &bio_flags, &prev_em_start);

	if (em_cached)
		free_extent_map(em_cached);

	BUG_ON(!list_empty(pages));
	if (bio)
		return submit_one_bio(bio, 0, bio_flags);
	return 0;
}

/*
 * basic invalidatepage code, this waits on any locked or writeback
 * ranges corresponding to the page, and then deletes any extent state
 * records from the tree
 */
int extent_invalidatepage(struct extent_io_tree *tree,
			  struct page *page, unsigned long offset)
{
	struct extent_state *cached_state = NULL;
	u64 start = page_offset(page);
	u64 end = start + PAGE_SIZE - 1;
	size_t blocksize = page->mapping->host->i_sb->s_blocksize;

	start += ALIGN(offset, blocksize);
	if (start > end)
		return 0;

	lock_extent_bits(tree, start, end, &cached_state);
	wait_on_page_writeback(page);
	clear_extent_bit(tree, start, end,
			 EXTENT_LOCKED | EXTENT_DIRTY | EXTENT_DELALLOC |
			 EXTENT_DO_ACCOUNTING,
			 1, 1, &cached_state, GFP_NOFS);
	return 0;
}

/*
 * a helper for releasepage, this tests for areas of the page that
 * are locked or under IO and drops the related state bits if it is safe
 * to drop the page.
 */
static int try_release_extent_state(struct extent_map_tree *map,
				    struct extent_io_tree *tree,
				    struct page *page, gfp_t mask)
{
	u64 start = page_offset(page);
	u64 end = start + PAGE_SIZE - 1;
	int ret = 1;

	if (test_range_bit(tree, start, end,
			   EXTENT_IOBITS, 0, NULL))
		ret = 0;
	else {
		/*
		 * at this point we can safely clear everything except the
		 * locked bit and the nodatasum bit
		 */
		ret = clear_extent_bit(tree, start, end,
				 ~(EXTENT_LOCKED | EXTENT_NODATASUM),
				 0, 0, NULL, mask);

		/* if clear_extent_bit failed for enomem reasons,
		 * we can't allow the release to continue.
		 */
		if (ret < 0)
			ret = 0;
		else
			ret = 1;
	}
	return ret;
}

/*
 * a helper for releasepage.  As long as there are no locked extents
 * in the range corresponding to the page, both state records and extent
 * map records are removed
 */
int try_release_extent_mapping(struct extent_map_tree *map,
			       struct extent_io_tree *tree, struct page *page,
			       gfp_t mask)
{
	struct extent_map *em;
	u64 start = page_offset(page);
	u64 end = start + PAGE_SIZE - 1;

	if (gfpflags_allow_blocking(mask) &&
	    page->mapping->host->i_size > SZ_16M) {
		u64 len;
		while (start <= end) {
			len = end - start + 1;
			write_lock(&map->lock);
			em = lookup_extent_mapping(map, start, len);
			if (!em) {
				write_unlock(&map->lock);
				break;
			}
			if (test_bit(EXTENT_FLAG_PINNED, &em->flags) ||
			    em->start != start) {
				write_unlock(&map->lock);
				free_extent_map(em);
				break;
			}
			if (!test_range_bit(tree, em->start,
					    extent_map_end(em) - 1,
					    EXTENT_LOCKED | EXTENT_WRITEBACK,
					    0, NULL)) {
				remove_extent_mapping(map, em);
				/* once for the rb tree */
				free_extent_map(em);
			}
			start = extent_map_end(em);
			write_unlock(&map->lock);

			/* once for us */
			free_extent_map(em);
		}
	}
	return try_release_extent_state(map, tree, page, mask);
}

/*
 * helper function for fiemap, which doesn't want to see any holes.
 * This maps until we find something past 'last'
 */
static struct extent_map *get_extent_skip_holes(struct inode *inode,
						u64 offset,
						u64 last,
						get_extent_t *get_extent)
{
	u64 sectorsize = btrfs_inode_sectorsize(inode);
	struct extent_map *em;
	u64 len;

	if (offset >= last)
		return NULL;

	while (1) {
		len = last - offset;
		if (len == 0)
			break;
		len = ALIGN(len, sectorsize);
		em = get_extent(BTRFS_I(inode), NULL, 0, offset, len, 0);
		if (IS_ERR_OR_NULL(em))
			return em;

		/* if this isn't a hole return it */
		if (!test_bit(EXTENT_FLAG_VACANCY, &em->flags) &&
		    em->block_start != EXTENT_MAP_HOLE) {
			return em;
		}

		/* this is a hole, advance to the next extent */
		offset = extent_map_end(em);
		free_extent_map(em);
		if (offset >= last)
			break;
	}
	return NULL;
}

int extent_fiemap(struct inode *inode, struct fiemap_extent_info *fieinfo,
		__u64 start, __u64 len, get_extent_t *get_extent)
{
	int ret = 0;
	u64 off = start;
	u64 max = start + len;
	u32 flags = 0;
	u32 found_type;
	u64 last;
	u64 last_for_get_extent = 0;
	u64 disko = 0;
	u64 isize = i_size_read(inode);
	struct btrfs_key found_key;
	struct extent_map *em = NULL;
	struct extent_state *cached_state = NULL;
	struct btrfs_path *path;
	struct btrfs_root *root = BTRFS_I(inode)->root;
	int end = 0;
	u64 em_start = 0;
	u64 em_len = 0;
	u64 em_end = 0;

	if (len == 0)
		return -EINVAL;

	path = btrfs_alloc_path();
	if (!path)
		return -ENOMEM;
	path->leave_spinning = 1;

	start = round_down(start, btrfs_inode_sectorsize(inode));
	len = round_up(max, btrfs_inode_sectorsize(inode)) - start;

	/*
	 * lookup the last file extent.  We're not using i_size here
	 * because there might be preallocation past i_size
	 */
	ret = btrfs_lookup_file_extent(NULL, root, path,
			btrfs_ino(BTRFS_I(inode)), -1, 0);
	if (ret < 0) {
		btrfs_free_path(path);
		return ret;
	} else {
		WARN_ON(!ret);
		if (ret == 1)
			ret = 0;
	}

	path->slots[0]--;
	btrfs_item_key_to_cpu(path->nodes[0], &found_key, path->slots[0]);
	found_type = found_key.type;

	/* No extents, but there might be delalloc bits */
	if (found_key.objectid != btrfs_ino(BTRFS_I(inode)) ||
	    found_type != BTRFS_EXTENT_DATA_KEY) {
		/* have to trust i_size as the end */
		last = (u64)-1;
		last_for_get_extent = isize;
	} else {
		/*
		 * remember the start of the last extent.  There are a
		 * bunch of different factors that go into the length of the
		 * extent, so its much less complex to remember where it started
		 */
		last = found_key.offset;
		last_for_get_extent = last + 1;
	}
	btrfs_release_path(path);

	/*
	 * we might have some extents allocated but more delalloc past those
	 * extents.  so, we trust isize unless the start of the last extent is
	 * beyond isize
	 */
	if (last < isize) {
		last = (u64)-1;
		last_for_get_extent = isize;
	}

	lock_extent_bits(&BTRFS_I(inode)->io_tree, start, start + len - 1,
			 &cached_state);

	em = get_extent_skip_holes(inode, start, last_for_get_extent,
				   get_extent);
	if (!em)
		goto out;
	if (IS_ERR(em)) {
		ret = PTR_ERR(em);
		goto out;
	}

	while (!end) {
		u64 offset_in_extent = 0;

		/* break if the extent we found is outside the range */
		if (em->start >= max || extent_map_end(em) < off)
			break;

		/*
		 * get_extent may return an extent that starts before our
		 * requested range.  We have to make sure the ranges
		 * we return to fiemap always move forward and don't
		 * overlap, so adjust the offsets here
		 */
		em_start = max(em->start, off);

		/*
		 * record the offset from the start of the extent
		 * for adjusting the disk offset below.  Only do this if the
		 * extent isn't compressed since our in ram offset may be past
		 * what we have actually allocated on disk.
		 */
		if (!test_bit(EXTENT_FLAG_COMPRESSED, &em->flags))
			offset_in_extent = em_start - em->start;
		em_end = extent_map_end(em);
		em_len = em_end - em_start;
		disko = 0;
		flags = 0;

		/*
		 * bump off for our next call to get_extent
		 */
		off = extent_map_end(em);
		if (off >= max)
			end = 1;

		if (em->block_start == EXTENT_MAP_LAST_BYTE) {
			end = 1;
			flags |= FIEMAP_EXTENT_LAST;
		} else if (em->block_start == EXTENT_MAP_INLINE) {
			flags |= (FIEMAP_EXTENT_DATA_INLINE |
				  FIEMAP_EXTENT_NOT_ALIGNED);
		} else if (em->block_start == EXTENT_MAP_DELALLOC) {
			flags |= (FIEMAP_EXTENT_DELALLOC |
				  FIEMAP_EXTENT_UNKNOWN);
		} else if (fieinfo->fi_extents_max) {
			struct btrfs_trans_handle *trans;

			u64 bytenr = em->block_start -
				(em->start - em->orig_start);

			disko = em->block_start + offset_in_extent;

			/*
			 * We need a trans handle to get delayed refs
			 */
			trans = btrfs_join_transaction(root);
			/*
			 * It's OK if we can't start a trans we can still check
			 * from commit_root
			 */
			if (IS_ERR(trans))
				trans = NULL;

			/*
			 * As btrfs supports shared space, this information
			 * can be exported to userspace tools via
			 * flag FIEMAP_EXTENT_SHARED.  If fi_extents_max == 0
			 * then we're just getting a count and we can skip the
			 * lookup stuff.
			 */
			ret = btrfs_check_shared(trans, root->fs_info,
					root->objectid,
					btrfs_ino(BTRFS_I(inode)), bytenr);
			if (trans)
				btrfs_end_transaction(trans);
			if (ret < 0)
				goto out_free;
			if (ret)
				flags |= FIEMAP_EXTENT_SHARED;
			ret = 0;
		}
		if (test_bit(EXTENT_FLAG_COMPRESSED, &em->flags))
			flags |= FIEMAP_EXTENT_ENCODED;
		if (test_bit(EXTENT_FLAG_PREALLOC, &em->flags))
			flags |= FIEMAP_EXTENT_UNWRITTEN;

		free_extent_map(em);
		em = NULL;
		if ((em_start >= last) || em_len == (u64)-1 ||
		   (last == (u64)-1 && isize <= em_end)) {
			flags |= FIEMAP_EXTENT_LAST;
			end = 1;
		}

		/* now scan forward to see if this is really the last extent. */
		em = get_extent_skip_holes(inode, off, last_for_get_extent,
					   get_extent);
		if (IS_ERR(em)) {
			ret = PTR_ERR(em);
			goto out;
		}
		if (!em) {
			flags |= FIEMAP_EXTENT_LAST;
			end = 1;
		}
		ret = fiemap_fill_next_extent(fieinfo, em_start, disko,
					      em_len, flags);
		if (ret) {
			if (ret == 1)
				ret = 0;
			goto out_free;
		}
	}
out_free:
	free_extent_map(em);
out:
	btrfs_free_path(path);
	unlock_extent_cached(&BTRFS_I(inode)->io_tree, start, start + len - 1,
			     &cached_state, GFP_NOFS);
	return ret;
}

static void __free_extent_buffer(struct extent_buffer *eb)
{
	btrfs_leak_debug_del(&eb->leak_list);
	kmem_cache_free(extent_buffer_cache, eb);
}

int extent_buffer_under_io(struct extent_buffer *eb)
{
	return (atomic_read(&eb->io_pages) ||
		test_bit(EXTENT_BUFFER_WRITEBACK, &eb->bflags) ||
		test_bit(EXTENT_BUFFER_DIRTY, &eb->bflags));
}

/*
 * Helper for releasing extent buffer page.
 */
static void btrfs_release_extent_buffer_page(struct extent_buffer *eb)
{
	unsigned long index;
	struct page *page;
	int mapped = !test_bit(EXTENT_BUFFER_DUMMY, &eb->bflags);

	BUG_ON(extent_buffer_under_io(eb));

	index = num_extent_pages(eb->start, eb->len);
	if (index == 0)
		return;

	do {
		index--;
		page = eb->pages[index];
		if (!page)
			continue;
		if (mapped)
			spin_lock(&page->mapping->private_lock);
		/*
		 * We do this since we'll remove the pages after we've
		 * removed the eb from the radix tree, so we could race
		 * and have this page now attached to the new eb.  So
		 * only clear page_private if it's still connected to
		 * this eb.
		 */
		if (PagePrivate(page) &&
		    page->private == (unsigned long)eb) {
			BUG_ON(test_bit(EXTENT_BUFFER_DIRTY, &eb->bflags));
			BUG_ON(PageDirty(page));
			BUG_ON(PageWriteback(page));
			/*
			 * We need to make sure we haven't be attached
			 * to a new eb.
			 */
			ClearPagePrivate(page);
			set_page_private(page, 0);
			/* One for the page private */
			put_page(page);
		}

		if (mapped)
			spin_unlock(&page->mapping->private_lock);

		/* One for when we allocated the page */
		put_page(page);
	} while (index != 0);
}

/*
 * Helper for releasing the extent buffer.
 */
static inline void btrfs_release_extent_buffer(struct extent_buffer *eb)
{
	btrfs_release_extent_buffer_page(eb);
	__free_extent_buffer(eb);
}

static struct extent_buffer *
__alloc_extent_buffer(struct btrfs_fs_info *fs_info, u64 start,
		      unsigned long len)
{
	struct extent_buffer *eb = NULL;

	eb = kmem_cache_zalloc(extent_buffer_cache, GFP_NOFS|__GFP_NOFAIL);
	eb->start = start;
	eb->len = len;
	eb->fs_info = fs_info;
	eb->bflags = 0;
	rwlock_init(&eb->lock);
	atomic_set(&eb->write_locks, 0);
	atomic_set(&eb->read_locks, 0);
	atomic_set(&eb->blocking_readers, 0);
	atomic_set(&eb->blocking_writers, 0);
	atomic_set(&eb->spinning_readers, 0);
	atomic_set(&eb->spinning_writers, 0);
	eb->lock_nested = 0;
	init_waitqueue_head(&eb->write_lock_wq);
	init_waitqueue_head(&eb->read_lock_wq);

	btrfs_leak_debug_add(&eb->leak_list, &buffers);

	spin_lock_init(&eb->refs_lock);
	atomic_set(&eb->refs, 1);
	atomic_set(&eb->io_pages, 0);

	/*
	 * Sanity checks, currently the maximum is 64k covered by 16x 4k pages
	 */
	BUILD_BUG_ON(BTRFS_MAX_METADATA_BLOCKSIZE
		> MAX_INLINE_EXTENT_BUFFER_SIZE);
	BUG_ON(len > MAX_INLINE_EXTENT_BUFFER_SIZE);

	return eb;
}

struct extent_buffer *btrfs_clone_extent_buffer(struct extent_buffer *src)
{
	unsigned long i;
	struct page *p;
	struct extent_buffer *new;
	unsigned long num_pages = num_extent_pages(src->start, src->len);

	new = __alloc_extent_buffer(src->fs_info, src->start, src->len);
	if (new == NULL)
		return NULL;

	for (i = 0; i < num_pages; i++) {
		p = alloc_page(GFP_NOFS);
		if (!p) {
			btrfs_release_extent_buffer(new);
			return NULL;
		}
		attach_extent_buffer_page(new, p);
		WARN_ON(PageDirty(p));
		SetPageUptodate(p);
		new->pages[i] = p;
		copy_page(page_address(p), page_address(src->pages[i]));
	}

	set_bit(EXTENT_BUFFER_UPTODATE, &new->bflags);
	set_bit(EXTENT_BUFFER_DUMMY, &new->bflags);

	return new;
}

struct extent_buffer *__alloc_dummy_extent_buffer(struct btrfs_fs_info *fs_info,
						  u64 start, unsigned long len)
{
	struct extent_buffer *eb;
	unsigned long num_pages;
	unsigned long i;

	num_pages = num_extent_pages(start, len);

	eb = __alloc_extent_buffer(fs_info, start, len);
	if (!eb)
		return NULL;

	for (i = 0; i < num_pages; i++) {
		eb->pages[i] = alloc_page(GFP_NOFS);
		if (!eb->pages[i])
			goto err;
	}
	set_extent_buffer_uptodate(eb);
	btrfs_set_header_nritems(eb, 0);
	set_bit(EXTENT_BUFFER_DUMMY, &eb->bflags);

	return eb;
err:
	for (; i > 0; i--)
		__free_page(eb->pages[i - 1]);
	__free_extent_buffer(eb);
	return NULL;
}

struct extent_buffer *alloc_dummy_extent_buffer(struct btrfs_fs_info *fs_info,
						u64 start)
{
	return __alloc_dummy_extent_buffer(fs_info, start, fs_info->nodesize);
}

static void check_buffer_tree_ref(struct extent_buffer *eb)
{
	int refs;
	/* the ref bit is tricky.  We have to make sure it is set
	 * if we have the buffer dirty.   Otherwise the
	 * code to free a buffer can end up dropping a dirty
	 * page
	 *
	 * Once the ref bit is set, it won't go away while the
	 * buffer is dirty or in writeback, and it also won't
	 * go away while we have the reference count on the
	 * eb bumped.
	 *
	 * We can't just set the ref bit without bumping the
	 * ref on the eb because free_extent_buffer might
	 * see the ref bit and try to clear it.  If this happens
	 * free_extent_buffer might end up dropping our original
	 * ref by mistake and freeing the page before we are able
	 * to add one more ref.
	 *
	 * So bump the ref count first, then set the bit.  If someone
	 * beat us to it, drop the ref we added.
	 */
	refs = atomic_read(&eb->refs);
	if (refs >= 2 && test_bit(EXTENT_BUFFER_TREE_REF, &eb->bflags))
		return;

	spin_lock(&eb->refs_lock);
	if (!test_and_set_bit(EXTENT_BUFFER_TREE_REF, &eb->bflags))
		atomic_inc(&eb->refs);
	spin_unlock(&eb->refs_lock);
}

static void mark_extent_buffer_accessed(struct extent_buffer *eb,
		struct page *accessed)
{
	unsigned long num_pages, i;

	check_buffer_tree_ref(eb);

	num_pages = num_extent_pages(eb->start, eb->len);
	for (i = 0; i < num_pages; i++) {
		struct page *p = eb->pages[i];

		if (p != accessed)
			mark_page_accessed(p);
	}
}

struct extent_buffer *find_extent_buffer(struct btrfs_fs_info *fs_info,
					 u64 start)
{
	struct extent_buffer *eb;

	rcu_read_lock();
	eb = radix_tree_lookup(&fs_info->buffer_radix,
			       start >> PAGE_SHIFT);
	if (eb && atomic_inc_not_zero(&eb->refs)) {
		rcu_read_unlock();
		/*
		 * Lock our eb's refs_lock to avoid races with
		 * free_extent_buffer. When we get our eb it might be flagged
		 * with EXTENT_BUFFER_STALE and another task running
		 * free_extent_buffer might have seen that flag set,
		 * eb->refs == 2, that the buffer isn't under IO (dirty and
		 * writeback flags not set) and it's still in the tree (flag
		 * EXTENT_BUFFER_TREE_REF set), therefore being in the process
		 * of decrementing the extent buffer's reference count twice.
		 * So here we could race and increment the eb's reference count,
		 * clear its stale flag, mark it as dirty and drop our reference
		 * before the other task finishes executing free_extent_buffer,
		 * which would later result in an attempt to free an extent
		 * buffer that is dirty.
		 */
		if (test_bit(EXTENT_BUFFER_STALE, &eb->bflags)) {
			spin_lock(&eb->refs_lock);
			spin_unlock(&eb->refs_lock);
		}
		mark_extent_buffer_accessed(eb, NULL);
		return eb;
	}
	rcu_read_unlock();

	return NULL;
}

#ifdef CONFIG_BTRFS_FS_RUN_SANITY_TESTS
struct extent_buffer *alloc_test_extent_buffer(struct btrfs_fs_info *fs_info,
					u64 start)
{
	struct extent_buffer *eb, *exists = NULL;
	int ret;

	eb = find_extent_buffer(fs_info, start);
	if (eb)
		return eb;
	eb = alloc_dummy_extent_buffer(fs_info, start);
	if (!eb)
		return NULL;
	eb->fs_info = fs_info;
again:
	ret = radix_tree_preload(GFP_NOFS);
	if (ret)
		goto free_eb;
	spin_lock(&fs_info->buffer_lock);
	ret = radix_tree_insert(&fs_info->buffer_radix,
				start >> PAGE_SHIFT, eb);
	spin_unlock(&fs_info->buffer_lock);
	radix_tree_preload_end();
	if (ret == -EEXIST) {
		exists = find_extent_buffer(fs_info, start);
		if (exists)
			goto free_eb;
		else
			goto again;
	}
	check_buffer_tree_ref(eb);
	set_bit(EXTENT_BUFFER_IN_TREE, &eb->bflags);

	/*
	 * We will free dummy extent buffer's if they come into
	 * free_extent_buffer with a ref count of 2, but if we are using this we
	 * want the buffers to stay in memory until we're done with them, so
	 * bump the ref count again.
	 */
	atomic_inc(&eb->refs);
	return eb;
free_eb:
	btrfs_release_extent_buffer(eb);
	return exists;
}
#endif

struct extent_buffer *alloc_extent_buffer(struct btrfs_fs_info *fs_info,
					  u64 start)
{
	unsigned long len = fs_info->nodesize;
	unsigned long num_pages = num_extent_pages(start, len);
	unsigned long i;
	unsigned long index = start >> PAGE_SHIFT;
	struct extent_buffer *eb;
	struct extent_buffer *exists = NULL;
	struct page *p;
	struct address_space *mapping = fs_info->btree_inode->i_mapping;
	int uptodate = 1;
	int ret;

	if (!IS_ALIGNED(start, fs_info->sectorsize)) {
		btrfs_err(fs_info, "bad tree block start %llu", start);
		return ERR_PTR(-EINVAL);
	}

	eb = find_extent_buffer(fs_info, start);
	if (eb)
		return eb;

	eb = __alloc_extent_buffer(fs_info, start, len);
	if (!eb)
		return ERR_PTR(-ENOMEM);

	for (i = 0; i < num_pages; i++, index++) {
		p = find_or_create_page(mapping, index, GFP_NOFS|__GFP_NOFAIL);
		if (!p) {
			exists = ERR_PTR(-ENOMEM);
			goto free_eb;
		}

		spin_lock(&mapping->private_lock);
		if (PagePrivate(p)) {
			/*
			 * We could have already allocated an eb for this page
			 * and attached one so lets see if we can get a ref on
			 * the existing eb, and if we can we know it's good and
			 * we can just return that one, else we know we can just
			 * overwrite page->private.
			 */
			exists = (struct extent_buffer *)p->private;
			if (atomic_inc_not_zero(&exists->refs)) {
				spin_unlock(&mapping->private_lock);
				unlock_page(p);
				put_page(p);
				mark_extent_buffer_accessed(exists, p);
				goto free_eb;
			}
			exists = NULL;

			/*
			 * Do this so attach doesn't complain and we need to
			 * drop the ref the old guy had.
			 */
			ClearPagePrivate(p);
			WARN_ON(PageDirty(p));
			put_page(p);
		}
		attach_extent_buffer_page(eb, p);
		spin_unlock(&mapping->private_lock);
		WARN_ON(PageDirty(p));
		eb->pages[i] = p;
		if (!PageUptodate(p))
			uptodate = 0;

		/*
		 * see below about how we avoid a nasty race with release page
		 * and why we unlock later
		 */
	}
	if (uptodate)
		set_bit(EXTENT_BUFFER_UPTODATE, &eb->bflags);
again:
	ret = radix_tree_preload(GFP_NOFS);
	if (ret) {
		exists = ERR_PTR(ret);
		goto free_eb;
	}

	spin_lock(&fs_info->buffer_lock);
	ret = radix_tree_insert(&fs_info->buffer_radix,
				start >> PAGE_SHIFT, eb);
	spin_unlock(&fs_info->buffer_lock);
	radix_tree_preload_end();
	if (ret == -EEXIST) {
		exists = find_extent_buffer(fs_info, start);
		if (exists)
			goto free_eb;
		else
			goto again;
	}
	/* add one reference for the tree */
	check_buffer_tree_ref(eb);
	set_bit(EXTENT_BUFFER_IN_TREE, &eb->bflags);

	/*
	 * there is a race where release page may have
	 * tried to find this extent buffer in the radix
	 * but failed.  It will tell the VM it is safe to
	 * reclaim the, and it will clear the page private bit.
	 * We must make sure to set the page private bit properly
	 * after the extent buffer is in the radix tree so
	 * it doesn't get lost
	 */
	SetPageChecked(eb->pages[0]);
	for (i = 1; i < num_pages; i++) {
		p = eb->pages[i];
		ClearPageChecked(p);
		unlock_page(p);
	}
	unlock_page(eb->pages[0]);
	return eb;

free_eb:
	WARN_ON(!atomic_dec_and_test(&eb->refs));
	for (i = 0; i < num_pages; i++) {
		if (eb->pages[i])
			unlock_page(eb->pages[i]);
	}

	btrfs_release_extent_buffer(eb);
	return exists;
}

static inline void btrfs_release_extent_buffer_rcu(struct rcu_head *head)
{
	struct extent_buffer *eb =
			container_of(head, struct extent_buffer, rcu_head);

	__free_extent_buffer(eb);
}

/* Expects to have eb->eb_lock already held */
static int release_extent_buffer(struct extent_buffer *eb)
{
	WARN_ON(atomic_read(&eb->refs) == 0);
	if (atomic_dec_and_test(&eb->refs)) {
		if (test_and_clear_bit(EXTENT_BUFFER_IN_TREE, &eb->bflags)) {
			struct btrfs_fs_info *fs_info = eb->fs_info;

			spin_unlock(&eb->refs_lock);

			spin_lock(&fs_info->buffer_lock);
			radix_tree_delete(&fs_info->buffer_radix,
					  eb->start >> PAGE_SHIFT);
			spin_unlock(&fs_info->buffer_lock);
		} else {
			spin_unlock(&eb->refs_lock);
		}

		/* Should be safe to release our pages at this point */
		btrfs_release_extent_buffer_page(eb);
#ifdef CONFIG_BTRFS_FS_RUN_SANITY_TESTS
		if (unlikely(test_bit(EXTENT_BUFFER_DUMMY, &eb->bflags))) {
			__free_extent_buffer(eb);
			return 1;
		}
#endif
		call_rcu(&eb->rcu_head, btrfs_release_extent_buffer_rcu);
		return 1;
	}
	spin_unlock(&eb->refs_lock);

	return 0;
}

void free_extent_buffer(struct extent_buffer *eb)
{
	int refs;
	int old;
	if (!eb)
		return;

	while (1) {
		refs = atomic_read(&eb->refs);
		if (refs <= 3)
			break;
		old = atomic_cmpxchg(&eb->refs, refs, refs - 1);
		if (old == refs)
			return;
	}

	spin_lock(&eb->refs_lock);
	if (atomic_read(&eb->refs) == 2 &&
	    test_bit(EXTENT_BUFFER_DUMMY, &eb->bflags))
		atomic_dec(&eb->refs);

	if (atomic_read(&eb->refs) == 2 &&
	    test_bit(EXTENT_BUFFER_STALE, &eb->bflags) &&
	    !extent_buffer_under_io(eb) &&
	    test_and_clear_bit(EXTENT_BUFFER_TREE_REF, &eb->bflags))
		atomic_dec(&eb->refs);

	/*
	 * I know this is terrible, but it's temporary until we stop tracking
	 * the uptodate bits and such for the extent buffers.
	 */
	release_extent_buffer(eb);
}

void free_extent_buffer_stale(struct extent_buffer *eb)
{
	if (!eb)
		return;

	spin_lock(&eb->refs_lock);
	set_bit(EXTENT_BUFFER_STALE, &eb->bflags);

	if (atomic_read(&eb->refs) == 2 && !extent_buffer_under_io(eb) &&
	    test_and_clear_bit(EXTENT_BUFFER_TREE_REF, &eb->bflags))
		atomic_dec(&eb->refs);
	release_extent_buffer(eb);
}

void clear_extent_buffer_dirty(struct extent_buffer *eb)
{
	unsigned long i;
	unsigned long num_pages;
	struct page *page;

	num_pages = num_extent_pages(eb->start, eb->len);

	for (i = 0; i < num_pages; i++) {
		page = eb->pages[i];
		if (!PageDirty(page))
			continue;

		lock_page(page);
		WARN_ON(!PagePrivate(page));

		clear_page_dirty_for_io(page);
		spin_lock_irq(&page->mapping->tree_lock);
		if (!PageDirty(page)) {
			radix_tree_tag_clear(&page->mapping->page_tree,
						page_index(page),
						PAGECACHE_TAG_DIRTY);
		}
		spin_unlock_irq(&page->mapping->tree_lock);
		ClearPageError(page);
		unlock_page(page);
	}
	WARN_ON(atomic_read(&eb->refs) == 0);
}

int set_extent_buffer_dirty(struct extent_buffer *eb)
{
	unsigned long i;
	unsigned long num_pages;
	int was_dirty = 0;

	check_buffer_tree_ref(eb);

	was_dirty = test_and_set_bit(EXTENT_BUFFER_DIRTY, &eb->bflags);

	num_pages = num_extent_pages(eb->start, eb->len);
	WARN_ON(atomic_read(&eb->refs) == 0);
	WARN_ON(!test_bit(EXTENT_BUFFER_TREE_REF, &eb->bflags));

	for (i = 0; i < num_pages; i++)
		set_page_dirty(eb->pages[i]);
	return was_dirty;
}

void clear_extent_buffer_uptodate(struct extent_buffer *eb)
{
	unsigned long i;
	struct page *page;
	unsigned long num_pages;

	clear_bit(EXTENT_BUFFER_UPTODATE, &eb->bflags);
	num_pages = num_extent_pages(eb->start, eb->len);
	for (i = 0; i < num_pages; i++) {
		page = eb->pages[i];
		if (page)
			ClearPageUptodate(page);
	}
}

void set_extent_buffer_uptodate(struct extent_buffer *eb)
{
	unsigned long i;
	struct page *page;
	unsigned long num_pages;

	set_bit(EXTENT_BUFFER_UPTODATE, &eb->bflags);
	num_pages = num_extent_pages(eb->start, eb->len);
	for (i = 0; i < num_pages; i++) {
		page = eb->pages[i];
		SetPageUptodate(page);
	}
}

int extent_buffer_uptodate(struct extent_buffer *eb)
{
	return test_bit(EXTENT_BUFFER_UPTODATE, &eb->bflags);
}

int read_extent_buffer_pages(struct extent_io_tree *tree,
			     struct extent_buffer *eb, int wait,
			     get_extent_t *get_extent, int mirror_num)
{
	unsigned long i;
	struct page *page;
	int err;
	int ret = 0;
	int locked_pages = 0;
	int all_uptodate = 1;
	unsigned long num_pages;
	unsigned long num_reads = 0;
	struct bio *bio = NULL;
	unsigned long bio_flags = 0;

	if (test_bit(EXTENT_BUFFER_UPTODATE, &eb->bflags))
		return 0;

	num_pages = num_extent_pages(eb->start, eb->len);
	for (i = 0; i < num_pages; i++) {
		page = eb->pages[i];
		if (wait == WAIT_NONE) {
			if (!trylock_page(page))
				goto unlock_exit;
		} else {
			lock_page(page);
		}
		locked_pages++;
	}
	/*
	 * We need to firstly lock all pages to make sure that
	 * the uptodate bit of our pages won't be affected by
	 * clear_extent_buffer_uptodate().
	 */
	for (i = 0; i < num_pages; i++) {
		page = eb->pages[i];
		if (!PageUptodate(page)) {
			num_reads++;
			all_uptodate = 0;
		}
	}

	if (all_uptodate) {
		set_bit(EXTENT_BUFFER_UPTODATE, &eb->bflags);
		goto unlock_exit;
	}

	clear_bit(EXTENT_BUFFER_READ_ERR, &eb->bflags);
	eb->read_mirror = 0;
	atomic_set(&eb->io_pages, num_reads);
	for (i = 0; i < num_pages; i++) {
		page = eb->pages[i];

		if (!PageUptodate(page)) {
			if (ret) {
				atomic_dec(&eb->io_pages);
				unlock_page(page);
				continue;
			}

			ClearPageError(page);
			err = __extent_read_full_page(tree, page,
						      get_extent, &bio,
						      mirror_num, &bio_flags,
						      REQ_META);
			if (err) {
				ret = err;
				/*
				 * We use &bio in above __extent_read_full_page,
				 * so we ensure that if it returns error, the
				 * current page fails to add itself to bio and
				 * it's been unlocked.
				 *
				 * We must dec io_pages by ourselves.
				 */
				atomic_dec(&eb->io_pages);
			}
		} else {
			unlock_page(page);
		}
	}

	if (bio) {
		err = submit_one_bio(bio, mirror_num, bio_flags);
		if (err)
			return err;
	}

	if (ret || wait != WAIT_COMPLETE)
		return ret;

	for (i = 0; i < num_pages; i++) {
		page = eb->pages[i];
		wait_on_page_locked(page);
		if (!PageUptodate(page))
			ret = -EIO;
	}

	return ret;

unlock_exit:
	while (locked_pages > 0) {
		locked_pages--;
		page = eb->pages[locked_pages];
		unlock_page(page);
	}
	return ret;
}

void read_extent_buffer(struct extent_buffer *eb, void *dstv,
			unsigned long start,
			unsigned long len)
{
	size_t cur;
	size_t offset;
	struct page *page;
	char *kaddr;
	char *dst = (char *)dstv;
	size_t start_offset = eb->start & ((u64)PAGE_SIZE - 1);
	unsigned long i = (start_offset + start) >> PAGE_SHIFT;

	WARN_ON(start > eb->len);
	WARN_ON(start + len > eb->start + eb->len);

	offset = (start_offset + start) & (PAGE_SIZE - 1);

	while (len > 0) {
		page = eb->pages[i];

		cur = min(len, (PAGE_SIZE - offset));
		kaddr = page_address(page);
		memcpy(dst, kaddr + offset, cur);

		dst += cur;
		len -= cur;
		offset = 0;
		i++;
	}
}

int read_extent_buffer_to_user(struct extent_buffer *eb, void __user *dstv,
			unsigned long start,
			unsigned long len)
{
	size_t cur;
	size_t offset;
	struct page *page;
	char *kaddr;
	char __user *dst = (char __user *)dstv;
	size_t start_offset = eb->start & ((u64)PAGE_SIZE - 1);
	unsigned long i = (start_offset + start) >> PAGE_SHIFT;
	int ret = 0;

	WARN_ON(start > eb->len);
	WARN_ON(start + len > eb->start + eb->len);

	offset = (start_offset + start) & (PAGE_SIZE - 1);

	while (len > 0) {
		page = eb->pages[i];

		cur = min(len, (PAGE_SIZE - offset));
		kaddr = page_address(page);
		if (copy_to_user(dst, kaddr + offset, cur)) {
			ret = -EFAULT;
			break;
		}

		dst += cur;
		len -= cur;
		offset = 0;
		i++;
	}

	return ret;
}

/*
 * return 0 if the item is found within a page.
 * return 1 if the item spans two pages.
 * return -EINVAL otherwise.
 */
int map_private_extent_buffer(struct extent_buffer *eb, unsigned long start,
			       unsigned long min_len, char **map,
			       unsigned long *map_start,
			       unsigned long *map_len)
{
	size_t offset = start & (PAGE_SIZE - 1);
	char *kaddr;
	struct page *p;
	size_t start_offset = eb->start & ((u64)PAGE_SIZE - 1);
	unsigned long i = (start_offset + start) >> PAGE_SHIFT;
	unsigned long end_i = (start_offset + start + min_len - 1) >>
		PAGE_SHIFT;

	if (i != end_i)
		return 1;

	if (i == 0) {
		offset = start_offset;
		*map_start = 0;
	} else {
		offset = 0;
		*map_start = ((u64)i << PAGE_SHIFT) - start_offset;
	}

	if (start + min_len > eb->len) {
		WARN(1, KERN_ERR "btrfs bad mapping eb start %llu len %lu, wanted %lu %lu\n",
		       eb->start, eb->len, start, min_len);
		return -EINVAL;
	}

	p = eb->pages[i];
	kaddr = page_address(p);
	*map = kaddr + offset;
	*map_len = PAGE_SIZE - offset;
	return 0;
}

int memcmp_extent_buffer(struct extent_buffer *eb, const void *ptrv,
			  unsigned long start,
			  unsigned long len)
{
	size_t cur;
	size_t offset;
	struct page *page;
	char *kaddr;
	char *ptr = (char *)ptrv;
	size_t start_offset = eb->start & ((u64)PAGE_SIZE - 1);
	unsigned long i = (start_offset + start) >> PAGE_SHIFT;
	int ret = 0;

	WARN_ON(start > eb->len);
	WARN_ON(start + len > eb->start + eb->len);

	offset = (start_offset + start) & (PAGE_SIZE - 1);

	while (len > 0) {
		page = eb->pages[i];

		cur = min(len, (PAGE_SIZE - offset));

		kaddr = page_address(page);
		ret = memcmp(ptr, kaddr + offset, cur);
		if (ret)
			break;

		ptr += cur;
		len -= cur;
		offset = 0;
		i++;
	}
	return ret;
}

void write_extent_buffer_chunk_tree_uuid(struct extent_buffer *eb,
		const void *srcv)
{
	char *kaddr;

	WARN_ON(!PageUptodate(eb->pages[0]));
	kaddr = page_address(eb->pages[0]);
	memcpy(kaddr + offsetof(struct btrfs_header, chunk_tree_uuid), srcv,
			BTRFS_FSID_SIZE);
}

void write_extent_buffer_fsid(struct extent_buffer *eb, const void *srcv)
{
	char *kaddr;

	WARN_ON(!PageUptodate(eb->pages[0]));
	kaddr = page_address(eb->pages[0]);
	memcpy(kaddr + offsetof(struct btrfs_header, fsid), srcv,
			BTRFS_FSID_SIZE);
}

void write_extent_buffer(struct extent_buffer *eb, const void *srcv,
			 unsigned long start, unsigned long len)
{
	size_t cur;
	size_t offset;
	struct page *page;
	char *kaddr;
	char *src = (char *)srcv;
	size_t start_offset = eb->start & ((u64)PAGE_SIZE - 1);
	unsigned long i = (start_offset + start) >> PAGE_SHIFT;

	WARN_ON(start > eb->len);
	WARN_ON(start + len > eb->start + eb->len);

	offset = (start_offset + start) & (PAGE_SIZE - 1);

	while (len > 0) {
		page = eb->pages[i];
		WARN_ON(!PageUptodate(page));

		cur = min(len, PAGE_SIZE - offset);
		kaddr = page_address(page);
		memcpy(kaddr + offset, src, cur);

		src += cur;
		len -= cur;
		offset = 0;
		i++;
	}
}

void memzero_extent_buffer(struct extent_buffer *eb, unsigned long start,
		unsigned long len)
{
	size_t cur;
	size_t offset;
	struct page *page;
	char *kaddr;
	size_t start_offset = eb->start & ((u64)PAGE_SIZE - 1);
	unsigned long i = (start_offset + start) >> PAGE_SHIFT;

	WARN_ON(start > eb->len);
	WARN_ON(start + len > eb->start + eb->len);

	offset = (start_offset + start) & (PAGE_SIZE - 1);

	while (len > 0) {
		page = eb->pages[i];
		WARN_ON(!PageUptodate(page));

		cur = min(len, PAGE_SIZE - offset);
		kaddr = page_address(page);
		memset(kaddr + offset, 0, cur);

		len -= cur;
		offset = 0;
		i++;
	}
}

void copy_extent_buffer_full(struct extent_buffer *dst,
			     struct extent_buffer *src)
{
	int i;
	unsigned num_pages;

	ASSERT(dst->len == src->len);

	num_pages = num_extent_pages(dst->start, dst->len);
	for (i = 0; i < num_pages; i++)
		copy_page(page_address(dst->pages[i]),
				page_address(src->pages[i]));
}

void copy_extent_buffer(struct extent_buffer *dst, struct extent_buffer *src,
			unsigned long dst_offset, unsigned long src_offset,
			unsigned long len)
{
	u64 dst_len = dst->len;
	size_t cur;
	size_t offset;
	struct page *page;
	char *kaddr;
	size_t start_offset = dst->start & ((u64)PAGE_SIZE - 1);
	unsigned long i = (start_offset + dst_offset) >> PAGE_SHIFT;

	WARN_ON(src->len != dst_len);

	offset = (start_offset + dst_offset) &
		(PAGE_SIZE - 1);

	while (len > 0) {
		page = dst->pages[i];
		WARN_ON(!PageUptodate(page));

		cur = min(len, (unsigned long)(PAGE_SIZE - offset));

		kaddr = page_address(page);
		read_extent_buffer(src, kaddr + offset, src_offset, cur);

		src_offset += cur;
		len -= cur;
		offset = 0;
		i++;
	}
}

void le_bitmap_set(u8 *map, unsigned int start, int len)
{
	u8 *p = map + BIT_BYTE(start);
	const unsigned int size = start + len;
	int bits_to_set = BITS_PER_BYTE - (start % BITS_PER_BYTE);
	u8 mask_to_set = BITMAP_FIRST_BYTE_MASK(start);

	while (len - bits_to_set >= 0) {
		*p |= mask_to_set;
		len -= bits_to_set;
		bits_to_set = BITS_PER_BYTE;
		mask_to_set = ~0;
		p++;
	}
	if (len) {
		mask_to_set &= BITMAP_LAST_BYTE_MASK(size);
		*p |= mask_to_set;
	}
}

void le_bitmap_clear(u8 *map, unsigned int start, int len)
{
	u8 *p = map + BIT_BYTE(start);
	const unsigned int size = start + len;
	int bits_to_clear = BITS_PER_BYTE - (start % BITS_PER_BYTE);
	u8 mask_to_clear = BITMAP_FIRST_BYTE_MASK(start);

	while (len - bits_to_clear >= 0) {
		*p &= ~mask_to_clear;
		len -= bits_to_clear;
		bits_to_clear = BITS_PER_BYTE;
		mask_to_clear = ~0;
		p++;
	}
	if (len) {
		mask_to_clear &= BITMAP_LAST_BYTE_MASK(size);
		*p &= ~mask_to_clear;
	}
}

/*
 * eb_bitmap_offset() - calculate the page and offset of the byte containing the
 * given bit number
 * @eb: the extent buffer
 * @start: offset of the bitmap item in the extent buffer
 * @nr: bit number
 * @page_index: return index of the page in the extent buffer that contains the
 * given bit number
 * @page_offset: return offset into the page given by page_index
 *
 * This helper hides the ugliness of finding the byte in an extent buffer which
 * contains a given bit.
 */
static inline void eb_bitmap_offset(struct extent_buffer *eb,
				    unsigned long start, unsigned long nr,
				    unsigned long *page_index,
				    size_t *page_offset)
{
	size_t start_offset = eb->start & ((u64)PAGE_SIZE - 1);
	size_t byte_offset = BIT_BYTE(nr);
	size_t offset;

	/*
	 * The byte we want is the offset of the extent buffer + the offset of
	 * the bitmap item in the extent buffer + the offset of the byte in the
	 * bitmap item.
	 */
	offset = start_offset + start + byte_offset;

	*page_index = offset >> PAGE_SHIFT;
	*page_offset = offset & (PAGE_SIZE - 1);
}

/**
 * extent_buffer_test_bit - determine whether a bit in a bitmap item is set
 * @eb: the extent buffer
 * @start: offset of the bitmap item in the extent buffer
 * @nr: bit number to test
 */
int extent_buffer_test_bit(struct extent_buffer *eb, unsigned long start,
			   unsigned long nr)
{
	u8 *kaddr;
	struct page *page;
	unsigned long i;
	size_t offset;

	eb_bitmap_offset(eb, start, nr, &i, &offset);
	page = eb->pages[i];
	WARN_ON(!PageUptodate(page));
	kaddr = page_address(page);
	return 1U & (kaddr[offset] >> (nr & (BITS_PER_BYTE - 1)));
}

/**
 * extent_buffer_bitmap_set - set an area of a bitmap
 * @eb: the extent buffer
 * @start: offset of the bitmap item in the extent buffer
 * @pos: bit number of the first bit
 * @len: number of bits to set
 */
void extent_buffer_bitmap_set(struct extent_buffer *eb, unsigned long start,
			      unsigned long pos, unsigned long len)
{
	u8 *kaddr;
	struct page *page;
	unsigned long i;
	size_t offset;
	const unsigned int size = pos + len;
	int bits_to_set = BITS_PER_BYTE - (pos % BITS_PER_BYTE);
	u8 mask_to_set = BITMAP_FIRST_BYTE_MASK(pos);

	eb_bitmap_offset(eb, start, pos, &i, &offset);
	page = eb->pages[i];
	WARN_ON(!PageUptodate(page));
	kaddr = page_address(page);

	while (len >= bits_to_set) {
		kaddr[offset] |= mask_to_set;
		len -= bits_to_set;
		bits_to_set = BITS_PER_BYTE;
		mask_to_set = ~0;
		if (++offset >= PAGE_SIZE && len > 0) {
			offset = 0;
			page = eb->pages[++i];
			WARN_ON(!PageUptodate(page));
			kaddr = page_address(page);
		}
	}
	if (len) {
		mask_to_set &= BITMAP_LAST_BYTE_MASK(size);
		kaddr[offset] |= mask_to_set;
	}
}


/**
 * extent_buffer_bitmap_clear - clear an area of a bitmap
 * @eb: the extent buffer
 * @start: offset of the bitmap item in the extent buffer
 * @pos: bit number of the first bit
 * @len: number of bits to clear
 */
void extent_buffer_bitmap_clear(struct extent_buffer *eb, unsigned long start,
				unsigned long pos, unsigned long len)
{
	u8 *kaddr;
	struct page *page;
	unsigned long i;
	size_t offset;
	const unsigned int size = pos + len;
	int bits_to_clear = BITS_PER_BYTE - (pos % BITS_PER_BYTE);
	u8 mask_to_clear = BITMAP_FIRST_BYTE_MASK(pos);

	eb_bitmap_offset(eb, start, pos, &i, &offset);
	page = eb->pages[i];
	WARN_ON(!PageUptodate(page));
	kaddr = page_address(page);

	while (len >= bits_to_clear) {
		kaddr[offset] &= ~mask_to_clear;
		len -= bits_to_clear;
		bits_to_clear = BITS_PER_BYTE;
		mask_to_clear = ~0;
		if (++offset >= PAGE_SIZE && len > 0) {
			offset = 0;
			page = eb->pages[++i];
			WARN_ON(!PageUptodate(page));
			kaddr = page_address(page);
		}
	}
	if (len) {
		mask_to_clear &= BITMAP_LAST_BYTE_MASK(size);
		kaddr[offset] &= ~mask_to_clear;
	}
}

static inline bool areas_overlap(unsigned long src, unsigned long dst, unsigned long len)
{
	unsigned long distance = (src > dst) ? src - dst : dst - src;
	return distance < len;
}

static void copy_pages(struct page *dst_page, struct page *src_page,
		       unsigned long dst_off, unsigned long src_off,
		       unsigned long len)
{
	char *dst_kaddr = page_address(dst_page);
	char *src_kaddr;
	int must_memmove = 0;

	if (dst_page != src_page) {
		src_kaddr = page_address(src_page);
	} else {
		src_kaddr = dst_kaddr;
		if (areas_overlap(src_off, dst_off, len))
			must_memmove = 1;
	}

	if (must_memmove)
		memmove(dst_kaddr + dst_off, src_kaddr + src_off, len);
	else
		memcpy(dst_kaddr + dst_off, src_kaddr + src_off, len);
}

void memcpy_extent_buffer(struct extent_buffer *dst, unsigned long dst_offset,
			   unsigned long src_offset, unsigned long len)
{
	struct btrfs_fs_info *fs_info = dst->fs_info;
	size_t cur;
	size_t dst_off_in_page;
	size_t src_off_in_page;
	size_t start_offset = dst->start & ((u64)PAGE_SIZE - 1);
	unsigned long dst_i;
	unsigned long src_i;

	if (src_offset + len > dst->len) {
		btrfs_err(fs_info,
			"memmove bogus src_offset %lu move len %lu dst len %lu",
			 src_offset, len, dst->len);
		BUG_ON(1);
	}
	if (dst_offset + len > dst->len) {
		btrfs_err(fs_info,
			"memmove bogus dst_offset %lu move len %lu dst len %lu",
			 dst_offset, len, dst->len);
		BUG_ON(1);
	}

	while (len > 0) {
		dst_off_in_page = (start_offset + dst_offset) &
			(PAGE_SIZE - 1);
		src_off_in_page = (start_offset + src_offset) &
			(PAGE_SIZE - 1);

		dst_i = (start_offset + dst_offset) >> PAGE_SHIFT;
		src_i = (start_offset + src_offset) >> PAGE_SHIFT;

		cur = min(len, (unsigned long)(PAGE_SIZE -
					       src_off_in_page));
		cur = min_t(unsigned long, cur,
			(unsigned long)(PAGE_SIZE - dst_off_in_page));

		copy_pages(dst->pages[dst_i], dst->pages[src_i],
			   dst_off_in_page, src_off_in_page, cur);

		src_offset += cur;
		dst_offset += cur;
		len -= cur;
	}
}

void memmove_extent_buffer(struct extent_buffer *dst, unsigned long dst_offset,
			   unsigned long src_offset, unsigned long len)
{
	struct btrfs_fs_info *fs_info = dst->fs_info;
	size_t cur;
	size_t dst_off_in_page;
	size_t src_off_in_page;
	unsigned long dst_end = dst_offset + len - 1;
	unsigned long src_end = src_offset + len - 1;
	size_t start_offset = dst->start & ((u64)PAGE_SIZE - 1);
	unsigned long dst_i;
	unsigned long src_i;

	if (src_offset + len > dst->len) {
		btrfs_err(fs_info,
			  "memmove bogus src_offset %lu move len %lu len %lu",
			  src_offset, len, dst->len);
		BUG_ON(1);
	}
	if (dst_offset + len > dst->len) {
		btrfs_err(fs_info,
			  "memmove bogus dst_offset %lu move len %lu len %lu",
			  dst_offset, len, dst->len);
		BUG_ON(1);
	}
	if (dst_offset < src_offset) {
		memcpy_extent_buffer(dst, dst_offset, src_offset, len);
		return;
	}
	while (len > 0) {
		dst_i = (start_offset + dst_end) >> PAGE_SHIFT;
		src_i = (start_offset + src_end) >> PAGE_SHIFT;

		dst_off_in_page = (start_offset + dst_end) &
			(PAGE_SIZE - 1);
		src_off_in_page = (start_offset + src_end) &
			(PAGE_SIZE - 1);

		cur = min_t(unsigned long, len, src_off_in_page + 1);
		cur = min(cur, dst_off_in_page + 1);
		copy_pages(dst->pages[dst_i], dst->pages[src_i],
			   dst_off_in_page - cur + 1,
			   src_off_in_page - cur + 1, cur);

		dst_end -= cur;
		src_end -= cur;
		len -= cur;
	}
}

int try_release_extent_buffer(struct page *page)
{
	struct extent_buffer *eb;

	/*
	 * We need to make sure nobody is attaching this page to an eb right
	 * now.
	 */
	spin_lock(&page->mapping->private_lock);
	if (!PagePrivate(page)) {
		spin_unlock(&page->mapping->private_lock);
		return 1;
	}

	eb = (struct extent_buffer *)page->private;
	BUG_ON(!eb);

	/*
	 * This is a little awful but should be ok, we need to make sure that
	 * the eb doesn't disappear out from under us while we're looking at
	 * this page.
	 */
	spin_lock(&eb->refs_lock);
	if (atomic_read(&eb->refs) != 1 || extent_buffer_under_io(eb)) {
		spin_unlock(&eb->refs_lock);
		spin_unlock(&page->mapping->private_lock);
		return 0;
	}
	spin_unlock(&page->mapping->private_lock);

	/*
	 * If tree ref isn't set then we know the ref on this eb is a real ref,
	 * so just return, this page will likely be freed soon anyway.
	 */
	if (!test_and_clear_bit(EXTENT_BUFFER_TREE_REF, &eb->bflags)) {
		spin_unlock(&eb->refs_lock);
		return 0;
	}

	return release_extent_buffer(eb);
}<|MERGE_RESOLUTION|>--- conflicted
+++ resolved
@@ -1714,12 +1714,8 @@
 			 * can we find nothing at @index.
 			 */
 			ASSERT(page_ops & PAGE_LOCK);
-<<<<<<< HEAD
-			return ret;
-=======
 			err = -EAGAIN;
 			goto out;
->>>>>>> 2ac97f0f
 		}
 
 		for (i = 0; i < ret; i++) {
