/*
 * Copyright (C) STRATO AG 2011.  All rights reserved.
 *
 * This program is free software; you can redistribute it and/or
 * modify it under the terms of the GNU General Public
 * License v2 as published by the Free Software Foundation.
 *
 * This program is distributed in the hope that it will be useful,
 * but WITHOUT ANY WARRANTY; without even the implied warranty of
 * MERCHANTABILITY or FITNESS FOR A PARTICULAR PURPOSE.  See the GNU
 * General Public License for more details.
 *
 * You should have received a copy of the GNU General Public
 * License along with this program; if not, write to the
 * Free Software Foundation, Inc., 59 Temple Place - Suite 330,
 * Boston, MA 021110-1307, USA.
 */

/*
 * This module can be used to catch cases when the btrfs kernel
 * code executes write requests to the disk that bring the file
 * system in an inconsistent state. In such a state, a power-loss
 * or kernel panic event would cause that the data on disk is
 * lost or at least damaged.
 *
 * Code is added that examines all block write requests during
 * runtime (including writes of the super block). Three rules
 * are verified and an error is printed on violation of the
 * rules:
 * 1. It is not allowed to write a disk block which is
 *    currently referenced by the super block (either directly
 *    or indirectly).
 * 2. When a super block is written, it is verified that all
 *    referenced (directly or indirectly) blocks fulfill the
 *    following requirements:
 *    2a. All referenced blocks have either been present when
 *        the file system was mounted, (i.e., they have been
 *        referenced by the super block) or they have been
 *        written since then and the write completion callback
 *        was called and no write error was indicated and a
 *        FLUSH request to the device where these blocks are
 *        located was received and completed.
 *    2b. All referenced blocks need to have a generation
 *        number which is equal to the parent's number.
 *
 * One issue that was found using this module was that the log
 * tree on disk became temporarily corrupted because disk blocks
 * that had been in use for the log tree had been freed and
 * reused too early, while being referenced by the written super
 * block.
 *
 * The search term in the kernel log that can be used to filter
 * on the existence of detected integrity issues is
 * "btrfs: attempt".
 *
 * The integrity check is enabled via mount options. These
 * mount options are only supported if the integrity check
 * tool is compiled by defining BTRFS_FS_CHECK_INTEGRITY.
 *
 * Example #1, apply integrity checks to all metadata:
 * mount /dev/sdb1 /mnt -o check_int
 *
 * Example #2, apply integrity checks to all metadata and
 * to data extents:
 * mount /dev/sdb1 /mnt -o check_int_data
 *
 * Example #3, apply integrity checks to all metadata and dump
 * the tree that the super block references to kernel messages
 * each time after a super block was written:
 * mount /dev/sdb1 /mnt -o check_int,check_int_print_mask=263
 *
 * If the integrity check tool is included and activated in
 * the mount options, plenty of kernel memory is used, and
 * plenty of additional CPU cycles are spent. Enabling this
 * functionality is not intended for normal use. In most
 * cases, unless you are a btrfs developer who needs to verify
 * the integrity of (super)-block write requests, do not
 * enable the config option BTRFS_FS_CHECK_INTEGRITY to
 * include and compile the integrity check tool.
 *
 * Expect millions of lines of information in the kernel log with an
 * enabled check_int_print_mask. Therefore set LOG_BUF_SHIFT in the
 * kernel config to at least 26 (which is 64MB). Usually the value is
 * limited to 21 (which is 2MB) in init/Kconfig. The file needs to be
 * changed like this before LOG_BUF_SHIFT can be set to a high value:
 * config LOG_BUF_SHIFT
 *       int "Kernel log buffer size (16 => 64KB, 17 => 128KB)"
 *       range 12 30
 */

#include <linux/sched.h>
#include <linux/slab.h>
#include <linux/buffer_head.h>
#include <linux/mutex.h>
#include <linux/genhd.h>
#include <linux/blkdev.h>
#include <linux/vmalloc.h>
#include <linux/string.h>
#include "ctree.h"
#include "disk-io.h"
#include "hash.h"
#include "transaction.h"
#include "extent_io.h"
#include "volumes.h"
#include "print-tree.h"
#include "locking.h"
#include "check-integrity.h"
#include "rcu-string.h"
#include "compression.h"

#define BTRFSIC_BLOCK_HASHTABLE_SIZE 0x10000
#define BTRFSIC_BLOCK_LINK_HASHTABLE_SIZE 0x10000
#define BTRFSIC_DEV2STATE_HASHTABLE_SIZE 0x100
#define BTRFSIC_BLOCK_MAGIC_NUMBER 0x14491051
#define BTRFSIC_BLOCK_LINK_MAGIC_NUMBER 0x11070807
#define BTRFSIC_DEV2STATE_MAGIC_NUMBER 0x20111530
#define BTRFSIC_BLOCK_STACK_FRAME_MAGIC_NUMBER 20111300
#define BTRFSIC_TREE_DUMP_MAX_INDENT_LEVEL (200 - 6)	/* in characters,
							 * excluding " [...]" */
#define BTRFSIC_GENERATION_UNKNOWN ((u64)-1)

/*
 * The definition of the bitmask fields for the print_mask.
 * They are specified with the mount option check_integrity_print_mask.
 */
#define BTRFSIC_PRINT_MASK_SUPERBLOCK_WRITE			0x00000001
#define BTRFSIC_PRINT_MASK_ROOT_CHUNK_LOG_TREE_LOCATION		0x00000002
#define BTRFSIC_PRINT_MASK_TREE_AFTER_SB_WRITE			0x00000004
#define BTRFSIC_PRINT_MASK_TREE_BEFORE_SB_WRITE			0x00000008
#define BTRFSIC_PRINT_MASK_SUBMIT_BIO_BH			0x00000010
#define BTRFSIC_PRINT_MASK_END_IO_BIO_BH			0x00000020
#define BTRFSIC_PRINT_MASK_VERBOSE				0x00000040
#define BTRFSIC_PRINT_MASK_VERY_VERBOSE				0x00000080
#define BTRFSIC_PRINT_MASK_INITIAL_TREE				0x00000100
#define BTRFSIC_PRINT_MASK_INITIAL_ALL_TREES			0x00000200
#define BTRFSIC_PRINT_MASK_INITIAL_DATABASE			0x00000400
#define BTRFSIC_PRINT_MASK_NUM_COPIES				0x00000800
#define BTRFSIC_PRINT_MASK_TREE_WITH_ALL_MIRRORS		0x00001000
#define BTRFSIC_PRINT_MASK_SUBMIT_BIO_BH_VERBOSE		0x00002000

struct btrfsic_dev_state;
struct btrfsic_state;

struct btrfsic_block {
	u32 magic_num;		/* only used for debug purposes */
	unsigned int is_metadata:1;	/* if it is meta-data, not data-data */
	unsigned int is_superblock:1;	/* if it is one of the superblocks */
	unsigned int is_iodone:1;	/* if is done by lower subsystem */
	unsigned int iodone_w_error:1;	/* error was indicated to endio */
	unsigned int never_written:1;	/* block was added because it was
					 * referenced, not because it was
					 * written */
	unsigned int mirror_num;	/* large enough to hold
					 * BTRFS_SUPER_MIRROR_MAX */
	struct btrfsic_dev_state *dev_state;
	u64 dev_bytenr;		/* key, physical byte num on disk */
	u64 logical_bytenr;	/* logical byte num on disk */
	u64 generation;
	struct btrfs_disk_key disk_key;	/* extra info to print in case of
					 * issues, will not always be correct */
	struct list_head collision_resolving_node;	/* list node */
	struct list_head all_blocks_node;	/* list node */

	/* the following two lists contain block_link items */
	struct list_head ref_to_list;	/* list */
	struct list_head ref_from_list;	/* list */
	struct btrfsic_block *next_in_same_bio;
	void *orig_bio_bh_private;
	union {
		bio_end_io_t *bio;
		bh_end_io_t *bh;
	} orig_bio_bh_end_io;
	int submit_bio_bh_rw;
	u64 flush_gen; /* only valid if !never_written */
};

/*
 * Elements of this type are allocated dynamically and required because
 * each block object can refer to and can be ref from multiple blocks.
 * The key to lookup them in the hashtable is the dev_bytenr of
 * the block ref to plus the one from the block referred from.
 * The fact that they are searchable via a hashtable and that a
 * ref_cnt is maintained is not required for the btrfs integrity
 * check algorithm itself, it is only used to make the output more
 * beautiful in case that an error is detected (an error is defined
 * as a write operation to a block while that block is still referenced).
 */
struct btrfsic_block_link {
	u32 magic_num;		/* only used for debug purposes */
	u32 ref_cnt;
	struct list_head node_ref_to;	/* list node */
	struct list_head node_ref_from;	/* list node */
	struct list_head collision_resolving_node;	/* list node */
	struct btrfsic_block *block_ref_to;
	struct btrfsic_block *block_ref_from;
	u64 parent_generation;
};

struct btrfsic_dev_state {
	u32 magic_num;		/* only used for debug purposes */
	struct block_device *bdev;
	struct btrfsic_state *state;
	struct list_head collision_resolving_node;	/* list node */
	struct btrfsic_block dummy_block_for_bio_bh_flush;
	u64 last_flush_gen;
	char name[BDEVNAME_SIZE];
};

struct btrfsic_block_hashtable {
	struct list_head table[BTRFSIC_BLOCK_HASHTABLE_SIZE];
};

struct btrfsic_block_link_hashtable {
	struct list_head table[BTRFSIC_BLOCK_LINK_HASHTABLE_SIZE];
};

struct btrfsic_dev_state_hashtable {
	struct list_head table[BTRFSIC_DEV2STATE_HASHTABLE_SIZE];
};

struct btrfsic_block_data_ctx {
	u64 start;		/* virtual bytenr */
	u64 dev_bytenr;		/* physical bytenr on device */
	u32 len;
	struct btrfsic_dev_state *dev;
	char **datav;
	struct page **pagev;
	void *mem_to_free;
};

/* This structure is used to implement recursion without occupying
 * any stack space, refer to btrfsic_process_metablock() */
struct btrfsic_stack_frame {
	u32 magic;
	u32 nr;
	int error;
	int i;
	int limit_nesting;
	int num_copies;
	int mirror_num;
	struct btrfsic_block *block;
	struct btrfsic_block_data_ctx *block_ctx;
	struct btrfsic_block *next_block;
	struct btrfsic_block_data_ctx next_block_ctx;
	struct btrfs_header *hdr;
	struct btrfsic_stack_frame *prev;
};

/* Some state per mounted filesystem */
struct btrfsic_state {
	u32 print_mask;
	int include_extent_data;
	int csum_size;
	struct list_head all_blocks_list;
	struct btrfsic_block_hashtable block_hashtable;
	struct btrfsic_block_link_hashtable block_link_hashtable;
	struct btrfs_root *root;
	u64 max_superblock_generation;
	struct btrfsic_block *latest_superblock;
	u32 metablock_size;
	u32 datablock_size;
};

static void btrfsic_block_init(struct btrfsic_block *b);
static struct btrfsic_block *btrfsic_block_alloc(void);
static void btrfsic_block_free(struct btrfsic_block *b);
static void btrfsic_block_link_init(struct btrfsic_block_link *n);
static struct btrfsic_block_link *btrfsic_block_link_alloc(void);
static void btrfsic_block_link_free(struct btrfsic_block_link *n);
static void btrfsic_dev_state_init(struct btrfsic_dev_state *ds);
static struct btrfsic_dev_state *btrfsic_dev_state_alloc(void);
static void btrfsic_dev_state_free(struct btrfsic_dev_state *ds);
static void btrfsic_block_hashtable_init(struct btrfsic_block_hashtable *h);
static void btrfsic_block_hashtable_add(struct btrfsic_block *b,
					struct btrfsic_block_hashtable *h);
static void btrfsic_block_hashtable_remove(struct btrfsic_block *b);
static struct btrfsic_block *btrfsic_block_hashtable_lookup(
		struct block_device *bdev,
		u64 dev_bytenr,
		struct btrfsic_block_hashtable *h);
static void btrfsic_block_link_hashtable_init(
		struct btrfsic_block_link_hashtable *h);
static void btrfsic_block_link_hashtable_add(
		struct btrfsic_block_link *l,
		struct btrfsic_block_link_hashtable *h);
static void btrfsic_block_link_hashtable_remove(struct btrfsic_block_link *l);
static struct btrfsic_block_link *btrfsic_block_link_hashtable_lookup(
		struct block_device *bdev_ref_to,
		u64 dev_bytenr_ref_to,
		struct block_device *bdev_ref_from,
		u64 dev_bytenr_ref_from,
		struct btrfsic_block_link_hashtable *h);
static void btrfsic_dev_state_hashtable_init(
		struct btrfsic_dev_state_hashtable *h);
static void btrfsic_dev_state_hashtable_add(
		struct btrfsic_dev_state *ds,
		struct btrfsic_dev_state_hashtable *h);
static void btrfsic_dev_state_hashtable_remove(struct btrfsic_dev_state *ds);
static struct btrfsic_dev_state *btrfsic_dev_state_hashtable_lookup(
		struct block_device *bdev,
		struct btrfsic_dev_state_hashtable *h);
static struct btrfsic_stack_frame *btrfsic_stack_frame_alloc(void);
static void btrfsic_stack_frame_free(struct btrfsic_stack_frame *sf);
static int btrfsic_process_superblock(struct btrfsic_state *state,
				      struct btrfs_fs_devices *fs_devices);
static int btrfsic_process_metablock(struct btrfsic_state *state,
				     struct btrfsic_block *block,
				     struct btrfsic_block_data_ctx *block_ctx,
				     int limit_nesting, int force_iodone_flag);
static void btrfsic_read_from_block_data(
	struct btrfsic_block_data_ctx *block_ctx,
	void *dst, u32 offset, size_t len);
static int btrfsic_create_link_to_next_block(
		struct btrfsic_state *state,
		struct btrfsic_block *block,
		struct btrfsic_block_data_ctx
		*block_ctx, u64 next_bytenr,
		int limit_nesting,
		struct btrfsic_block_data_ctx *next_block_ctx,
		struct btrfsic_block **next_blockp,
		int force_iodone_flag,
		int *num_copiesp, int *mirror_nump,
		struct btrfs_disk_key *disk_key,
		u64 parent_generation);
static int btrfsic_handle_extent_data(struct btrfsic_state *state,
				      struct btrfsic_block *block,
				      struct btrfsic_block_data_ctx *block_ctx,
				      u32 item_offset, int force_iodone_flag);
static int btrfsic_map_block(struct btrfsic_state *state, u64 bytenr, u32 len,
			     struct btrfsic_block_data_ctx *block_ctx_out,
			     int mirror_num);
static void btrfsic_release_block_ctx(struct btrfsic_block_data_ctx *block_ctx);
static int btrfsic_read_block(struct btrfsic_state *state,
			      struct btrfsic_block_data_ctx *block_ctx);
static void btrfsic_dump_database(struct btrfsic_state *state);
static int btrfsic_test_for_metadata(struct btrfsic_state *state,
				     char **datav, unsigned int num_pages);
static void btrfsic_process_written_block(struct btrfsic_dev_state *dev_state,
					  u64 dev_bytenr, char **mapped_datav,
					  unsigned int num_pages,
					  struct bio *bio, int *bio_is_patched,
					  struct buffer_head *bh,
					  int submit_bio_bh_rw);
static int btrfsic_process_written_superblock(
		struct btrfsic_state *state,
		struct btrfsic_block *const block,
		struct btrfs_super_block *const super_hdr);
static void btrfsic_bio_end_io(struct bio *bp);
static void btrfsic_bh_end_io(struct buffer_head *bh, int uptodate);
static int btrfsic_is_block_ref_by_superblock(const struct btrfsic_state *state,
					      const struct btrfsic_block *block,
					      int recursion_level);
static int btrfsic_check_all_ref_blocks(struct btrfsic_state *state,
					struct btrfsic_block *const block,
					int recursion_level);
static void btrfsic_print_add_link(const struct btrfsic_state *state,
				   const struct btrfsic_block_link *l);
static void btrfsic_print_rem_link(const struct btrfsic_state *state,
				   const struct btrfsic_block_link *l);
static char btrfsic_get_block_type(const struct btrfsic_state *state,
				   const struct btrfsic_block *block);
static void btrfsic_dump_tree(const struct btrfsic_state *state);
static void btrfsic_dump_tree_sub(const struct btrfsic_state *state,
				  const struct btrfsic_block *block,
				  int indent_level);
static struct btrfsic_block_link *btrfsic_block_link_lookup_or_add(
		struct btrfsic_state *state,
		struct btrfsic_block_data_ctx *next_block_ctx,
		struct btrfsic_block *next_block,
		struct btrfsic_block *from_block,
		u64 parent_generation);
static struct btrfsic_block *btrfsic_block_lookup_or_add(
		struct btrfsic_state *state,
		struct btrfsic_block_data_ctx *block_ctx,
		const char *additional_string,
		int is_metadata,
		int is_iodone,
		int never_written,
		int mirror_num,
		int *was_created);
static int btrfsic_process_superblock_dev_mirror(
		struct btrfsic_state *state,
		struct btrfsic_dev_state *dev_state,
		struct btrfs_device *device,
		int superblock_mirror_num,
		struct btrfsic_dev_state **selected_dev_state,
		struct btrfs_super_block *selected_super);
static struct btrfsic_dev_state *btrfsic_dev_state_lookup(
		struct block_device *bdev);
static void btrfsic_cmp_log_and_dev_bytenr(struct btrfsic_state *state,
					   u64 bytenr,
					   struct btrfsic_dev_state *dev_state,
					   u64 dev_bytenr);

static struct mutex btrfsic_mutex;
static int btrfsic_is_initialized;
static struct btrfsic_dev_state_hashtable btrfsic_dev_state_hashtable;


static void btrfsic_block_init(struct btrfsic_block *b)
{
	b->magic_num = BTRFSIC_BLOCK_MAGIC_NUMBER;
	b->dev_state = NULL;
	b->dev_bytenr = 0;
	b->logical_bytenr = 0;
	b->generation = BTRFSIC_GENERATION_UNKNOWN;
	b->disk_key.objectid = 0;
	b->disk_key.type = 0;
	b->disk_key.offset = 0;
	b->is_metadata = 0;
	b->is_superblock = 0;
	b->is_iodone = 0;
	b->iodone_w_error = 0;
	b->never_written = 0;
	b->mirror_num = 0;
	b->next_in_same_bio = NULL;
	b->orig_bio_bh_private = NULL;
	b->orig_bio_bh_end_io.bio = NULL;
	INIT_LIST_HEAD(&b->collision_resolving_node);
	INIT_LIST_HEAD(&b->all_blocks_node);
	INIT_LIST_HEAD(&b->ref_to_list);
	INIT_LIST_HEAD(&b->ref_from_list);
	b->submit_bio_bh_rw = 0;
	b->flush_gen = 0;
}

static struct btrfsic_block *btrfsic_block_alloc(void)
{
	struct btrfsic_block *b;

	b = kzalloc(sizeof(*b), GFP_NOFS);
	if (NULL != b)
		btrfsic_block_init(b);

	return b;
}

static void btrfsic_block_free(struct btrfsic_block *b)
{
	BUG_ON(!(NULL == b || BTRFSIC_BLOCK_MAGIC_NUMBER == b->magic_num));
	kfree(b);
}

static void btrfsic_block_link_init(struct btrfsic_block_link *l)
{
	l->magic_num = BTRFSIC_BLOCK_LINK_MAGIC_NUMBER;
	l->ref_cnt = 1;
	INIT_LIST_HEAD(&l->node_ref_to);
	INIT_LIST_HEAD(&l->node_ref_from);
	INIT_LIST_HEAD(&l->collision_resolving_node);
	l->block_ref_to = NULL;
	l->block_ref_from = NULL;
}

static struct btrfsic_block_link *btrfsic_block_link_alloc(void)
{
	struct btrfsic_block_link *l;

	l = kzalloc(sizeof(*l), GFP_NOFS);
	if (NULL != l)
		btrfsic_block_link_init(l);

	return l;
}

static void btrfsic_block_link_free(struct btrfsic_block_link *l)
{
	BUG_ON(!(NULL == l || BTRFSIC_BLOCK_LINK_MAGIC_NUMBER == l->magic_num));
	kfree(l);
}

static void btrfsic_dev_state_init(struct btrfsic_dev_state *ds)
{
	ds->magic_num = BTRFSIC_DEV2STATE_MAGIC_NUMBER;
	ds->bdev = NULL;
	ds->state = NULL;
	ds->name[0] = '\0';
	INIT_LIST_HEAD(&ds->collision_resolving_node);
	ds->last_flush_gen = 0;
	btrfsic_block_init(&ds->dummy_block_for_bio_bh_flush);
	ds->dummy_block_for_bio_bh_flush.is_iodone = 1;
	ds->dummy_block_for_bio_bh_flush.dev_state = ds;
}

static struct btrfsic_dev_state *btrfsic_dev_state_alloc(void)
{
	struct btrfsic_dev_state *ds;

	ds = kzalloc(sizeof(*ds), GFP_NOFS);
	if (NULL != ds)
		btrfsic_dev_state_init(ds);

	return ds;
}

static void btrfsic_dev_state_free(struct btrfsic_dev_state *ds)
{
	BUG_ON(!(NULL == ds ||
		 BTRFSIC_DEV2STATE_MAGIC_NUMBER == ds->magic_num));
	kfree(ds);
}

static void btrfsic_block_hashtable_init(struct btrfsic_block_hashtable *h)
{
	int i;

	for (i = 0; i < BTRFSIC_BLOCK_HASHTABLE_SIZE; i++)
		INIT_LIST_HEAD(h->table + i);
}

static void btrfsic_block_hashtable_add(struct btrfsic_block *b,
					struct btrfsic_block_hashtable *h)
{
	const unsigned int hashval =
	    (((unsigned int)(b->dev_bytenr >> 16)) ^
	     ((unsigned int)((uintptr_t)b->dev_state->bdev))) &
	     (BTRFSIC_BLOCK_HASHTABLE_SIZE - 1);

	list_add(&b->collision_resolving_node, h->table + hashval);
}

static void btrfsic_block_hashtable_remove(struct btrfsic_block *b)
{
	list_del(&b->collision_resolving_node);
}

static struct btrfsic_block *btrfsic_block_hashtable_lookup(
		struct block_device *bdev,
		u64 dev_bytenr,
		struct btrfsic_block_hashtable *h)
{
	const unsigned int hashval =
	    (((unsigned int)(dev_bytenr >> 16)) ^
	     ((unsigned int)((uintptr_t)bdev))) &
	     (BTRFSIC_BLOCK_HASHTABLE_SIZE - 1);
	struct btrfsic_block *b;

	list_for_each_entry(b, h->table + hashval, collision_resolving_node) {
		if (b->dev_state->bdev == bdev && b->dev_bytenr == dev_bytenr)
			return b;
	}

	return NULL;
}

static void btrfsic_block_link_hashtable_init(
		struct btrfsic_block_link_hashtable *h)
{
	int i;

	for (i = 0; i < BTRFSIC_BLOCK_LINK_HASHTABLE_SIZE; i++)
		INIT_LIST_HEAD(h->table + i);
}

static void btrfsic_block_link_hashtable_add(
		struct btrfsic_block_link *l,
		struct btrfsic_block_link_hashtable *h)
{
	const unsigned int hashval =
	    (((unsigned int)(l->block_ref_to->dev_bytenr >> 16)) ^
	     ((unsigned int)(l->block_ref_from->dev_bytenr >> 16)) ^
	     ((unsigned int)((uintptr_t)l->block_ref_to->dev_state->bdev)) ^
	     ((unsigned int)((uintptr_t)l->block_ref_from->dev_state->bdev)))
	     & (BTRFSIC_BLOCK_LINK_HASHTABLE_SIZE - 1);

	BUG_ON(NULL == l->block_ref_to);
	BUG_ON(NULL == l->block_ref_from);
	list_add(&l->collision_resolving_node, h->table + hashval);
}

static void btrfsic_block_link_hashtable_remove(struct btrfsic_block_link *l)
{
	list_del(&l->collision_resolving_node);
}

static struct btrfsic_block_link *btrfsic_block_link_hashtable_lookup(
		struct block_device *bdev_ref_to,
		u64 dev_bytenr_ref_to,
		struct block_device *bdev_ref_from,
		u64 dev_bytenr_ref_from,
		struct btrfsic_block_link_hashtable *h)
{
	const unsigned int hashval =
	    (((unsigned int)(dev_bytenr_ref_to >> 16)) ^
	     ((unsigned int)(dev_bytenr_ref_from >> 16)) ^
	     ((unsigned int)((uintptr_t)bdev_ref_to)) ^
	     ((unsigned int)((uintptr_t)bdev_ref_from))) &
	     (BTRFSIC_BLOCK_LINK_HASHTABLE_SIZE - 1);
	struct btrfsic_block_link *l;

	list_for_each_entry(l, h->table + hashval, collision_resolving_node) {
		BUG_ON(NULL == l->block_ref_to);
		BUG_ON(NULL == l->block_ref_from);
		if (l->block_ref_to->dev_state->bdev == bdev_ref_to &&
		    l->block_ref_to->dev_bytenr == dev_bytenr_ref_to &&
		    l->block_ref_from->dev_state->bdev == bdev_ref_from &&
		    l->block_ref_from->dev_bytenr == dev_bytenr_ref_from)
			return l;
	}

	return NULL;
}

static void btrfsic_dev_state_hashtable_init(
		struct btrfsic_dev_state_hashtable *h)
{
	int i;

	for (i = 0; i < BTRFSIC_DEV2STATE_HASHTABLE_SIZE; i++)
		INIT_LIST_HEAD(h->table + i);
}

static void btrfsic_dev_state_hashtable_add(
		struct btrfsic_dev_state *ds,
		struct btrfsic_dev_state_hashtable *h)
{
	const unsigned int hashval =
	    (((unsigned int)((uintptr_t)ds->bdev)) &
	     (BTRFSIC_DEV2STATE_HASHTABLE_SIZE - 1));

	list_add(&ds->collision_resolving_node, h->table + hashval);
}

static void btrfsic_dev_state_hashtable_remove(struct btrfsic_dev_state *ds)
{
	list_del(&ds->collision_resolving_node);
}

static struct btrfsic_dev_state *btrfsic_dev_state_hashtable_lookup(
		struct block_device *bdev,
		struct btrfsic_dev_state_hashtable *h)
{
	const unsigned int hashval =
	    (((unsigned int)((uintptr_t)bdev)) &
	     (BTRFSIC_DEV2STATE_HASHTABLE_SIZE - 1));
	struct btrfsic_dev_state *ds;

	list_for_each_entry(ds, h->table + hashval, collision_resolving_node) {
		if (ds->bdev == bdev)
			return ds;
	}

	return NULL;
}

static int btrfsic_process_superblock(struct btrfsic_state *state,
				      struct btrfs_fs_devices *fs_devices)
{
	int ret = 0;
	struct btrfs_super_block *selected_super;
	struct list_head *dev_head = &fs_devices->devices;
	struct btrfs_device *device;
	struct btrfsic_dev_state *selected_dev_state = NULL;
	int pass;

	BUG_ON(NULL == state);
	selected_super = kzalloc(sizeof(*selected_super), GFP_NOFS);
	if (NULL == selected_super) {
		pr_info("btrfsic: error, kmalloc failed!\n");
		return -ENOMEM;
	}

	list_for_each_entry(device, dev_head, dev_list) {
		int i;
		struct btrfsic_dev_state *dev_state;

		if (!device->bdev || !device->name)
			continue;

		dev_state = btrfsic_dev_state_lookup(device->bdev);
		BUG_ON(NULL == dev_state);
		for (i = 0; i < BTRFS_SUPER_MIRROR_MAX; i++) {
			ret = btrfsic_process_superblock_dev_mirror(
					state, dev_state, device, i,
					&selected_dev_state, selected_super);
			if (0 != ret && 0 == i) {
				kfree(selected_super);
				return ret;
			}
		}
	}

	if (NULL == state->latest_superblock) {
		pr_info("btrfsic: no superblock found!\n");
		kfree(selected_super);
		return -1;
	}

	state->csum_size = btrfs_super_csum_size(selected_super);

	for (pass = 0; pass < 3; pass++) {
		int num_copies;
		int mirror_num;
		u64 next_bytenr;

		switch (pass) {
		case 0:
			next_bytenr = btrfs_super_root(selected_super);
			if (state->print_mask &
			    BTRFSIC_PRINT_MASK_ROOT_CHUNK_LOG_TREE_LOCATION)
				pr_info("root@%llu\n", next_bytenr);
			break;
		case 1:
			next_bytenr = btrfs_super_chunk_root(selected_super);
			if (state->print_mask &
			    BTRFSIC_PRINT_MASK_ROOT_CHUNK_LOG_TREE_LOCATION)
				pr_info("chunk@%llu\n", next_bytenr);
			break;
		case 2:
			next_bytenr = btrfs_super_log_root(selected_super);
			if (0 == next_bytenr)
				continue;
			if (state->print_mask &
			    BTRFSIC_PRINT_MASK_ROOT_CHUNK_LOG_TREE_LOCATION)
				pr_info("log@%llu\n", next_bytenr);
			break;
		}

		num_copies =
		    btrfs_num_copies(state->root->fs_info,
				     next_bytenr, state->metablock_size);
		if (state->print_mask & BTRFSIC_PRINT_MASK_NUM_COPIES)
			pr_info("num_copies(log_bytenr=%llu) = %d\n",
			       next_bytenr, num_copies);

		for (mirror_num = 1; mirror_num <= num_copies; mirror_num++) {
			struct btrfsic_block *next_block;
			struct btrfsic_block_data_ctx tmp_next_block_ctx;
			struct btrfsic_block_link *l;

			ret = btrfsic_map_block(state, next_bytenr,
						state->metablock_size,
						&tmp_next_block_ctx,
						mirror_num);
			if (ret) {
				pr_info("btrfsic: btrfsic_map_block(root @%llu, mirror %d) failed!\n",
				       next_bytenr, mirror_num);
				kfree(selected_super);
				return -1;
			}

			next_block = btrfsic_block_hashtable_lookup(
					tmp_next_block_ctx.dev->bdev,
					tmp_next_block_ctx.dev_bytenr,
					&state->block_hashtable);
			BUG_ON(NULL == next_block);

			l = btrfsic_block_link_hashtable_lookup(
					tmp_next_block_ctx.dev->bdev,
					tmp_next_block_ctx.dev_bytenr,
					state->latest_superblock->dev_state->
					bdev,
					state->latest_superblock->dev_bytenr,
					&state->block_link_hashtable);
			BUG_ON(NULL == l);

			ret = btrfsic_read_block(state, &tmp_next_block_ctx);
			if (ret < (int)PAGE_SIZE) {
				pr_info("btrfsic: read @logical %llu failed!\n",
				       tmp_next_block_ctx.start);
				btrfsic_release_block_ctx(&tmp_next_block_ctx);
				kfree(selected_super);
				return -1;
			}

			ret = btrfsic_process_metablock(state,
							next_block,
							&tmp_next_block_ctx,
							BTRFS_MAX_LEVEL + 3, 1);
			btrfsic_release_block_ctx(&tmp_next_block_ctx);
		}
	}

	kfree(selected_super);
	return ret;
}

static int btrfsic_process_superblock_dev_mirror(
		struct btrfsic_state *state,
		struct btrfsic_dev_state *dev_state,
		struct btrfs_device *device,
		int superblock_mirror_num,
		struct btrfsic_dev_state **selected_dev_state,
		struct btrfs_super_block *selected_super)
{
	struct btrfs_super_block *super_tmp;
	u64 dev_bytenr;
	struct buffer_head *bh;
	struct btrfsic_block *superblock_tmp;
	int pass;
	struct block_device *const superblock_bdev = device->bdev;

	/* super block bytenr is always the unmapped device bytenr */
	dev_bytenr = btrfs_sb_offset(superblock_mirror_num);
	if (dev_bytenr + BTRFS_SUPER_INFO_SIZE > device->commit_total_bytes)
		return -1;
	bh = __bread(superblock_bdev, dev_bytenr / 4096,
		     BTRFS_SUPER_INFO_SIZE);
	if (NULL == bh)
		return -1;
	super_tmp = (struct btrfs_super_block *)
	    (bh->b_data + (dev_bytenr & 4095));

	if (btrfs_super_bytenr(super_tmp) != dev_bytenr ||
	    btrfs_super_magic(super_tmp) != BTRFS_MAGIC ||
	    memcmp(device->uuid, super_tmp->dev_item.uuid, BTRFS_UUID_SIZE) ||
	    btrfs_super_nodesize(super_tmp) != state->metablock_size ||
	    btrfs_super_sectorsize(super_tmp) != state->datablock_size) {
		brelse(bh);
		return 0;
	}

	superblock_tmp =
	    btrfsic_block_hashtable_lookup(superblock_bdev,
					   dev_bytenr,
					   &state->block_hashtable);
	if (NULL == superblock_tmp) {
		superblock_tmp = btrfsic_block_alloc();
		if (NULL == superblock_tmp) {
			pr_info("btrfsic: error, kmalloc failed!\n");
			brelse(bh);
			return -1;
		}
		/* for superblock, only the dev_bytenr makes sense */
		superblock_tmp->dev_bytenr = dev_bytenr;
		superblock_tmp->dev_state = dev_state;
		superblock_tmp->logical_bytenr = dev_bytenr;
		superblock_tmp->generation = btrfs_super_generation(super_tmp);
		superblock_tmp->is_metadata = 1;
		superblock_tmp->is_superblock = 1;
		superblock_tmp->is_iodone = 1;
		superblock_tmp->never_written = 0;
		superblock_tmp->mirror_num = 1 + superblock_mirror_num;
		if (state->print_mask & BTRFSIC_PRINT_MASK_SUPERBLOCK_WRITE)
			btrfs_info_in_rcu(device->dev_root->fs_info,
				"new initial S-block (bdev %p, %s) @%llu (%s/%llu/%d)",
				     superblock_bdev,
				     rcu_str_deref(device->name), dev_bytenr,
				     dev_state->name, dev_bytenr,
				     superblock_mirror_num);
		list_add(&superblock_tmp->all_blocks_node,
			 &state->all_blocks_list);
		btrfsic_block_hashtable_add(superblock_tmp,
					    &state->block_hashtable);
	}

	/* select the one with the highest generation field */
	if (btrfs_super_generation(super_tmp) >
	    state->max_superblock_generation ||
	    0 == state->max_superblock_generation) {
		memcpy(selected_super, super_tmp, sizeof(*selected_super));
		*selected_dev_state = dev_state;
		state->max_superblock_generation =
		    btrfs_super_generation(super_tmp);
		state->latest_superblock = superblock_tmp;
	}

	for (pass = 0; pass < 3; pass++) {
		u64 next_bytenr;
		int num_copies;
		int mirror_num;
		const char *additional_string = NULL;
		struct btrfs_disk_key tmp_disk_key;

		tmp_disk_key.type = BTRFS_ROOT_ITEM_KEY;
		tmp_disk_key.offset = 0;
		switch (pass) {
		case 0:
			btrfs_set_disk_key_objectid(&tmp_disk_key,
						    BTRFS_ROOT_TREE_OBJECTID);
			additional_string = "initial root ";
			next_bytenr = btrfs_super_root(super_tmp);
			break;
		case 1:
			btrfs_set_disk_key_objectid(&tmp_disk_key,
						    BTRFS_CHUNK_TREE_OBJECTID);
			additional_string = "initial chunk ";
			next_bytenr = btrfs_super_chunk_root(super_tmp);
			break;
		case 2:
			btrfs_set_disk_key_objectid(&tmp_disk_key,
						    BTRFS_TREE_LOG_OBJECTID);
			additional_string = "initial log ";
			next_bytenr = btrfs_super_log_root(super_tmp);
			if (0 == next_bytenr)
				continue;
			break;
		}

		num_copies =
		    btrfs_num_copies(state->root->fs_info,
				     next_bytenr, state->metablock_size);
		if (state->print_mask & BTRFSIC_PRINT_MASK_NUM_COPIES)
			pr_info("num_copies(log_bytenr=%llu) = %d\n",
			       next_bytenr, num_copies);
		for (mirror_num = 1; mirror_num <= num_copies; mirror_num++) {
			struct btrfsic_block *next_block;
			struct btrfsic_block_data_ctx tmp_next_block_ctx;
			struct btrfsic_block_link *l;

			if (btrfsic_map_block(state, next_bytenr,
					      state->metablock_size,
					      &tmp_next_block_ctx,
					      mirror_num)) {
				pr_info("btrfsic: btrfsic_map_block(bytenr @%llu, mirror %d) failed!\n",
				       next_bytenr, mirror_num);
				brelse(bh);
				return -1;
			}

			next_block = btrfsic_block_lookup_or_add(
					state, &tmp_next_block_ctx,
					additional_string, 1, 1, 0,
					mirror_num, NULL);
			if (NULL == next_block) {
				btrfsic_release_block_ctx(&tmp_next_block_ctx);
				brelse(bh);
				return -1;
			}

			next_block->disk_key = tmp_disk_key;
			next_block->generation = BTRFSIC_GENERATION_UNKNOWN;
			l = btrfsic_block_link_lookup_or_add(
					state, &tmp_next_block_ctx,
					next_block, superblock_tmp,
					BTRFSIC_GENERATION_UNKNOWN);
			btrfsic_release_block_ctx(&tmp_next_block_ctx);
			if (NULL == l) {
				brelse(bh);
				return -1;
			}
		}
	}
	if (state->print_mask & BTRFSIC_PRINT_MASK_INITIAL_ALL_TREES)
		btrfsic_dump_tree_sub(state, superblock_tmp, 0);

	brelse(bh);
	return 0;
}

static struct btrfsic_stack_frame *btrfsic_stack_frame_alloc(void)
{
	struct btrfsic_stack_frame *sf;

	sf = kzalloc(sizeof(*sf), GFP_NOFS);
	if (NULL == sf)
		pr_info("btrfsic: alloc memory failed!\n");
	else
		sf->magic = BTRFSIC_BLOCK_STACK_FRAME_MAGIC_NUMBER;
	return sf;
}

static void btrfsic_stack_frame_free(struct btrfsic_stack_frame *sf)
{
	BUG_ON(!(NULL == sf ||
		 BTRFSIC_BLOCK_STACK_FRAME_MAGIC_NUMBER == sf->magic));
	kfree(sf);
}

static int btrfsic_process_metablock(
		struct btrfsic_state *state,
		struct btrfsic_block *const first_block,
		struct btrfsic_block_data_ctx *const first_block_ctx,
		int first_limit_nesting, int force_iodone_flag)
{
	struct btrfsic_stack_frame initial_stack_frame = { 0 };
	struct btrfsic_stack_frame *sf;
	struct btrfsic_stack_frame *next_stack;
	struct btrfs_header *const first_hdr =
		(struct btrfs_header *)first_block_ctx->datav[0];

	BUG_ON(!first_hdr);
	sf = &initial_stack_frame;
	sf->error = 0;
	sf->i = -1;
	sf->limit_nesting = first_limit_nesting;
	sf->block = first_block;
	sf->block_ctx = first_block_ctx;
	sf->next_block = NULL;
	sf->hdr = first_hdr;
	sf->prev = NULL;

continue_with_new_stack_frame:
	sf->block->generation = le64_to_cpu(sf->hdr->generation);
	if (0 == sf->hdr->level) {
		struct btrfs_leaf *const leafhdr =
		    (struct btrfs_leaf *)sf->hdr;

		if (-1 == sf->i) {
			sf->nr = btrfs_stack_header_nritems(&leafhdr->header);

			if (state->print_mask & BTRFSIC_PRINT_MASK_VERBOSE)
				pr_info("leaf %llu items %d generation %llu owner %llu\n",
				       sf->block_ctx->start, sf->nr,
				       btrfs_stack_header_generation(
					       &leafhdr->header),
				       btrfs_stack_header_owner(
					       &leafhdr->header));
		}

continue_with_current_leaf_stack_frame:
		if (0 == sf->num_copies || sf->mirror_num > sf->num_copies) {
			sf->i++;
			sf->num_copies = 0;
		}

		if (sf->i < sf->nr) {
			struct btrfs_item disk_item;
			u32 disk_item_offset =
				(uintptr_t)(leafhdr->items + sf->i) -
				(uintptr_t)leafhdr;
			struct btrfs_disk_key *disk_key;
			u8 type;
			u32 item_offset;
			u32 item_size;

			if (disk_item_offset + sizeof(struct btrfs_item) >
			    sf->block_ctx->len) {
leaf_item_out_of_bounce_error:
				pr_info("btrfsic: leaf item out of bounce at logical %llu, dev %s\n",
				       sf->block_ctx->start,
				       sf->block_ctx->dev->name);
				goto one_stack_frame_backwards;
			}
			btrfsic_read_from_block_data(sf->block_ctx,
						     &disk_item,
						     disk_item_offset,
						     sizeof(struct btrfs_item));
			item_offset = btrfs_stack_item_offset(&disk_item);
			item_size = btrfs_stack_item_size(&disk_item);
			disk_key = &disk_item.key;
			type = btrfs_disk_key_type(disk_key);

			if (BTRFS_ROOT_ITEM_KEY == type) {
				struct btrfs_root_item root_item;
				u32 root_item_offset;
				u64 next_bytenr;

				root_item_offset = item_offset +
					offsetof(struct btrfs_leaf, items);
				if (root_item_offset + item_size >
				    sf->block_ctx->len)
					goto leaf_item_out_of_bounce_error;
				btrfsic_read_from_block_data(
					sf->block_ctx, &root_item,
					root_item_offset,
					item_size);
				next_bytenr = btrfs_root_bytenr(&root_item);

				sf->error =
				    btrfsic_create_link_to_next_block(
						state,
						sf->block,
						sf->block_ctx,
						next_bytenr,
						sf->limit_nesting,
						&sf->next_block_ctx,
						&sf->next_block,
						force_iodone_flag,
						&sf->num_copies,
						&sf->mirror_num,
						disk_key,
						btrfs_root_generation(
						&root_item));
				if (sf->error)
					goto one_stack_frame_backwards;

				if (NULL != sf->next_block) {
					struct btrfs_header *const next_hdr =
					    (struct btrfs_header *)
					    sf->next_block_ctx.datav[0];

					next_stack =
					    btrfsic_stack_frame_alloc();
					if (NULL == next_stack) {
						sf->error = -1;
						btrfsic_release_block_ctx(
								&sf->
								next_block_ctx);
						goto one_stack_frame_backwards;
					}

					next_stack->i = -1;
					next_stack->block = sf->next_block;
					next_stack->block_ctx =
					    &sf->next_block_ctx;
					next_stack->next_block = NULL;
					next_stack->hdr = next_hdr;
					next_stack->limit_nesting =
					    sf->limit_nesting - 1;
					next_stack->prev = sf;
					sf = next_stack;
					goto continue_with_new_stack_frame;
				}
			} else if (BTRFS_EXTENT_DATA_KEY == type &&
				   state->include_extent_data) {
				sf->error = btrfsic_handle_extent_data(
						state,
						sf->block,
						sf->block_ctx,
						item_offset,
						force_iodone_flag);
				if (sf->error)
					goto one_stack_frame_backwards;
			}

			goto continue_with_current_leaf_stack_frame;
		}
	} else {
		struct btrfs_node *const nodehdr = (struct btrfs_node *)sf->hdr;

		if (-1 == sf->i) {
			sf->nr = btrfs_stack_header_nritems(&nodehdr->header);

			if (state->print_mask & BTRFSIC_PRINT_MASK_VERBOSE)
				pr_info("node %llu level %d items %d generation %llu owner %llu\n",
				       sf->block_ctx->start,
				       nodehdr->header.level, sf->nr,
				       btrfs_stack_header_generation(
				       &nodehdr->header),
				       btrfs_stack_header_owner(
				       &nodehdr->header));
		}

continue_with_current_node_stack_frame:
		if (0 == sf->num_copies || sf->mirror_num > sf->num_copies) {
			sf->i++;
			sf->num_copies = 0;
		}

		if (sf->i < sf->nr) {
			struct btrfs_key_ptr key_ptr;
			u32 key_ptr_offset;
			u64 next_bytenr;

			key_ptr_offset = (uintptr_t)(nodehdr->ptrs + sf->i) -
					  (uintptr_t)nodehdr;
			if (key_ptr_offset + sizeof(struct btrfs_key_ptr) >
			    sf->block_ctx->len) {
				pr_info("btrfsic: node item out of bounce at logical %llu, dev %s\n",
				       sf->block_ctx->start,
				       sf->block_ctx->dev->name);
				goto one_stack_frame_backwards;
			}
			btrfsic_read_from_block_data(
				sf->block_ctx, &key_ptr, key_ptr_offset,
				sizeof(struct btrfs_key_ptr));
			next_bytenr = btrfs_stack_key_blockptr(&key_ptr);

			sf->error = btrfsic_create_link_to_next_block(
					state,
					sf->block,
					sf->block_ctx,
					next_bytenr,
					sf->limit_nesting,
					&sf->next_block_ctx,
					&sf->next_block,
					force_iodone_flag,
					&sf->num_copies,
					&sf->mirror_num,
					&key_ptr.key,
					btrfs_stack_key_generation(&key_ptr));
			if (sf->error)
				goto one_stack_frame_backwards;

			if (NULL != sf->next_block) {
				struct btrfs_header *const next_hdr =
				    (struct btrfs_header *)
				    sf->next_block_ctx.datav[0];

				next_stack = btrfsic_stack_frame_alloc();
				if (NULL == next_stack) {
					sf->error = -1;
					goto one_stack_frame_backwards;
				}

				next_stack->i = -1;
				next_stack->block = sf->next_block;
				next_stack->block_ctx = &sf->next_block_ctx;
				next_stack->next_block = NULL;
				next_stack->hdr = next_hdr;
				next_stack->limit_nesting =
				    sf->limit_nesting - 1;
				next_stack->prev = sf;
				sf = next_stack;
				goto continue_with_new_stack_frame;
			}

			goto continue_with_current_node_stack_frame;
		}
	}

one_stack_frame_backwards:
	if (NULL != sf->prev) {
		struct btrfsic_stack_frame *const prev = sf->prev;

		/* the one for the initial block is freed in the caller */
		btrfsic_release_block_ctx(sf->block_ctx);

		if (sf->error) {
			prev->error = sf->error;
			btrfsic_stack_frame_free(sf);
			sf = prev;
			goto one_stack_frame_backwards;
		}

		btrfsic_stack_frame_free(sf);
		sf = prev;
		goto continue_with_new_stack_frame;
	} else {
		BUG_ON(&initial_stack_frame != sf);
	}

	return sf->error;
}

static void btrfsic_read_from_block_data(
	struct btrfsic_block_data_ctx *block_ctx,
	void *dstv, u32 offset, size_t len)
{
	size_t cur;
	size_t offset_in_page;
	char *kaddr;
	char *dst = (char *)dstv;
	size_t start_offset = block_ctx->start & ((u64)PAGE_SIZE - 1);
	unsigned long i = (start_offset + offset) >> PAGE_SHIFT;

	WARN_ON(offset + len > block_ctx->len);
	offset_in_page = (start_offset + offset) & (PAGE_SIZE - 1);

	while (len > 0) {
		cur = min(len, ((size_t)PAGE_SIZE - offset_in_page));
		BUG_ON(i >= DIV_ROUND_UP(block_ctx->len, PAGE_SIZE));
		kaddr = block_ctx->datav[i];
		memcpy(dst, kaddr + offset_in_page, cur);

		dst += cur;
		len -= cur;
		offset_in_page = 0;
		i++;
	}
}

static int btrfsic_create_link_to_next_block(
		struct btrfsic_state *state,
		struct btrfsic_block *block,
		struct btrfsic_block_data_ctx *block_ctx,
		u64 next_bytenr,
		int limit_nesting,
		struct btrfsic_block_data_ctx *next_block_ctx,
		struct btrfsic_block **next_blockp,
		int force_iodone_flag,
		int *num_copiesp, int *mirror_nump,
		struct btrfs_disk_key *disk_key,
		u64 parent_generation)
{
	struct btrfsic_block *next_block = NULL;
	int ret;
	struct btrfsic_block_link *l;
	int did_alloc_block_link;
	int block_was_created;

	*next_blockp = NULL;
	if (0 == *num_copiesp) {
		*num_copiesp =
		    btrfs_num_copies(state->root->fs_info,
				     next_bytenr, state->metablock_size);
		if (state->print_mask & BTRFSIC_PRINT_MASK_NUM_COPIES)
			pr_info("num_copies(log_bytenr=%llu) = %d\n",
			       next_bytenr, *num_copiesp);
		*mirror_nump = 1;
	}

	if (*mirror_nump > *num_copiesp)
		return 0;

	if (state->print_mask & BTRFSIC_PRINT_MASK_VERBOSE)
		pr_info("btrfsic_create_link_to_next_block(mirror_num=%d)\n",
		       *mirror_nump);
	ret = btrfsic_map_block(state, next_bytenr,
				state->metablock_size,
				next_block_ctx, *mirror_nump);
	if (ret) {
		pr_info("btrfsic: btrfsic_map_block(@%llu, mirror=%d) failed!\n",
		       next_bytenr, *mirror_nump);
		btrfsic_release_block_ctx(next_block_ctx);
		*next_blockp = NULL;
		return -1;
	}

	next_block = btrfsic_block_lookup_or_add(state,
						 next_block_ctx, "referenced ",
						 1, force_iodone_flag,
						 !force_iodone_flag,
						 *mirror_nump,
						 &block_was_created);
	if (NULL == next_block) {
		btrfsic_release_block_ctx(next_block_ctx);
		*next_blockp = NULL;
		return -1;
	}
	if (block_was_created) {
		l = NULL;
		next_block->generation = BTRFSIC_GENERATION_UNKNOWN;
	} else {
		if (state->print_mask & BTRFSIC_PRINT_MASK_VERBOSE) {
			if (next_block->logical_bytenr != next_bytenr &&
			    !(!next_block->is_metadata &&
			      0 == next_block->logical_bytenr))
				pr_info("Referenced block @%llu (%s/%llu/%d) found in hash table, %c, bytenr mismatch (!= stored %llu).\n",
				       next_bytenr, next_block_ctx->dev->name,
				       next_block_ctx->dev_bytenr, *mirror_nump,
				       btrfsic_get_block_type(state,
							      next_block),
				       next_block->logical_bytenr);
			else
				pr_info("Referenced block @%llu (%s/%llu/%d) found in hash table, %c.\n",
				       next_bytenr, next_block_ctx->dev->name,
				       next_block_ctx->dev_bytenr, *mirror_nump,
				       btrfsic_get_block_type(state,
							      next_block));
		}
		next_block->logical_bytenr = next_bytenr;

		next_block->mirror_num = *mirror_nump;
		l = btrfsic_block_link_hashtable_lookup(
				next_block_ctx->dev->bdev,
				next_block_ctx->dev_bytenr,
				block_ctx->dev->bdev,
				block_ctx->dev_bytenr,
				&state->block_link_hashtable);
	}

	next_block->disk_key = *disk_key;
	if (NULL == l) {
		l = btrfsic_block_link_alloc();
		if (NULL == l) {
			pr_info("btrfsic: error, kmalloc failed!\n");
			btrfsic_release_block_ctx(next_block_ctx);
			*next_blockp = NULL;
			return -1;
		}

		did_alloc_block_link = 1;
		l->block_ref_to = next_block;
		l->block_ref_from = block;
		l->ref_cnt = 1;
		l->parent_generation = parent_generation;

		if (state->print_mask & BTRFSIC_PRINT_MASK_VERBOSE)
			btrfsic_print_add_link(state, l);

		list_add(&l->node_ref_to, &block->ref_to_list);
		list_add(&l->node_ref_from, &next_block->ref_from_list);

		btrfsic_block_link_hashtable_add(l,
						 &state->block_link_hashtable);
	} else {
		did_alloc_block_link = 0;
		if (0 == limit_nesting) {
			l->ref_cnt++;
			l->parent_generation = parent_generation;
			if (state->print_mask & BTRFSIC_PRINT_MASK_VERBOSE)
				btrfsic_print_add_link(state, l);
		}
	}

	if (limit_nesting > 0 && did_alloc_block_link) {
		ret = btrfsic_read_block(state, next_block_ctx);
		if (ret < (int)next_block_ctx->len) {
			pr_info("btrfsic: read block @logical %llu failed!\n",
			       next_bytenr);
			btrfsic_release_block_ctx(next_block_ctx);
			*next_blockp = NULL;
			return -1;
		}

		*next_blockp = next_block;
	} else {
		*next_blockp = NULL;
	}
	(*mirror_nump)++;

	return 0;
}

static int btrfsic_handle_extent_data(
		struct btrfsic_state *state,
		struct btrfsic_block *block,
		struct btrfsic_block_data_ctx *block_ctx,
		u32 item_offset, int force_iodone_flag)
{
	int ret;
	struct btrfs_file_extent_item file_extent_item;
	u64 file_extent_item_offset;
	u64 next_bytenr;
	u64 num_bytes;
	u64 generation;
	struct btrfsic_block_link *l;

	file_extent_item_offset = offsetof(struct btrfs_leaf, items) +
				  item_offset;
	if (file_extent_item_offset +
	    offsetof(struct btrfs_file_extent_item, disk_num_bytes) >
	    block_ctx->len) {
		pr_info("btrfsic: file item out of bounce at logical %llu, dev %s\n",
		       block_ctx->start, block_ctx->dev->name);
		return -1;
	}

	btrfsic_read_from_block_data(block_ctx, &file_extent_item,
		file_extent_item_offset,
		offsetof(struct btrfs_file_extent_item, disk_num_bytes));
	if (BTRFS_FILE_EXTENT_REG != file_extent_item.type ||
	    btrfs_stack_file_extent_disk_bytenr(&file_extent_item) == 0) {
		if (state->print_mask & BTRFSIC_PRINT_MASK_VERY_VERBOSE)
			pr_info("extent_data: type %u, disk_bytenr = %llu\n",
			       file_extent_item.type,
			       btrfs_stack_file_extent_disk_bytenr(
			       &file_extent_item));
		return 0;
	}

	if (file_extent_item_offset + sizeof(struct btrfs_file_extent_item) >
	    block_ctx->len) {
		pr_info("btrfsic: file item out of bounce at logical %llu, dev %s\n",
		       block_ctx->start, block_ctx->dev->name);
		return -1;
	}
	btrfsic_read_from_block_data(block_ctx, &file_extent_item,
				     file_extent_item_offset,
				     sizeof(struct btrfs_file_extent_item));
	next_bytenr = btrfs_stack_file_extent_disk_bytenr(&file_extent_item);
	if (btrfs_stack_file_extent_compression(&file_extent_item) ==
	    BTRFS_COMPRESS_NONE) {
		next_bytenr += btrfs_stack_file_extent_offset(&file_extent_item);
		num_bytes = btrfs_stack_file_extent_num_bytes(&file_extent_item);
	} else {
		num_bytes = btrfs_stack_file_extent_disk_num_bytes(&file_extent_item);
	}
	generation = btrfs_stack_file_extent_generation(&file_extent_item);

	if (state->print_mask & BTRFSIC_PRINT_MASK_VERY_VERBOSE)
		pr_info("extent_data: type %u, disk_bytenr = %llu, offset = %llu, num_bytes = %llu\n",
		       file_extent_item.type,
		       btrfs_stack_file_extent_disk_bytenr(&file_extent_item),
		       btrfs_stack_file_extent_offset(&file_extent_item),
		       num_bytes);
	while (num_bytes > 0) {
		u32 chunk_len;
		int num_copies;
		int mirror_num;

		if (num_bytes > state->datablock_size)
			chunk_len = state->datablock_size;
		else
			chunk_len = num_bytes;

		num_copies =
		    btrfs_num_copies(state->root->fs_info,
				     next_bytenr, state->datablock_size);
		if (state->print_mask & BTRFSIC_PRINT_MASK_NUM_COPIES)
			pr_info("num_copies(log_bytenr=%llu) = %d\n",
			       next_bytenr, num_copies);
		for (mirror_num = 1; mirror_num <= num_copies; mirror_num++) {
			struct btrfsic_block_data_ctx next_block_ctx;
			struct btrfsic_block *next_block;
			int block_was_created;

			if (state->print_mask & BTRFSIC_PRINT_MASK_VERBOSE)
				pr_info("btrfsic_handle_extent_data(mirror_num=%d)\n",
					mirror_num);
			if (state->print_mask & BTRFSIC_PRINT_MASK_VERY_VERBOSE)
				pr_info("\tdisk_bytenr = %llu, num_bytes %u\n",
				       next_bytenr, chunk_len);
			ret = btrfsic_map_block(state, next_bytenr,
						chunk_len, &next_block_ctx,
						mirror_num);
			if (ret) {
				pr_info("btrfsic: btrfsic_map_block(@%llu, mirror=%d) failed!\n",
				       next_bytenr, mirror_num);
				return -1;
			}

			next_block = btrfsic_block_lookup_or_add(
					state,
					&next_block_ctx,
					"referenced ",
					0,
					force_iodone_flag,
					!force_iodone_flag,
					mirror_num,
					&block_was_created);
			if (NULL == next_block) {
				pr_info("btrfsic: error, kmalloc failed!\n");
				btrfsic_release_block_ctx(&next_block_ctx);
				return -1;
			}
			if (!block_was_created) {
				if ((state->print_mask &
				     BTRFSIC_PRINT_MASK_VERBOSE) &&
				    next_block->logical_bytenr != next_bytenr &&
				    !(!next_block->is_metadata &&
				      0 == next_block->logical_bytenr)) {
					pr_info("Referenced block @%llu (%s/%llu/%d) found in hash table, D, bytenr mismatch (!= stored %llu).\n",
					       next_bytenr,
					       next_block_ctx.dev->name,
					       next_block_ctx.dev_bytenr,
					       mirror_num,
					       next_block->logical_bytenr);
				}
				next_block->logical_bytenr = next_bytenr;
				next_block->mirror_num = mirror_num;
			}

			l = btrfsic_block_link_lookup_or_add(state,
							     &next_block_ctx,
							     next_block, block,
							     generation);
			btrfsic_release_block_ctx(&next_block_ctx);
			if (NULL == l)
				return -1;
		}

		next_bytenr += chunk_len;
		num_bytes -= chunk_len;
	}

	return 0;
}

static int btrfsic_map_block(struct btrfsic_state *state, u64 bytenr, u32 len,
			     struct btrfsic_block_data_ctx *block_ctx_out,
			     int mirror_num)
{
	int ret;
	u64 length;
	struct btrfs_bio *multi = NULL;
	struct btrfs_device *device;

	length = len;
	ret = btrfs_map_block(state->root->fs_info, READ,
			      bytenr, &length, &multi, mirror_num);

	if (ret) {
		block_ctx_out->start = 0;
		block_ctx_out->dev_bytenr = 0;
		block_ctx_out->len = 0;
		block_ctx_out->dev = NULL;
		block_ctx_out->datav = NULL;
		block_ctx_out->pagev = NULL;
		block_ctx_out->mem_to_free = NULL;

		return ret;
	}

	device = multi->stripes[0].dev;
	block_ctx_out->dev = btrfsic_dev_state_lookup(device->bdev);
	block_ctx_out->dev_bytenr = multi->stripes[0].physical;
	block_ctx_out->start = bytenr;
	block_ctx_out->len = len;
	block_ctx_out->datav = NULL;
	block_ctx_out->pagev = NULL;
	block_ctx_out->mem_to_free = NULL;

	kfree(multi);
	if (NULL == block_ctx_out->dev) {
		ret = -ENXIO;
		pr_info("btrfsic: error, cannot lookup dev (#1)!\n");
	}

	return ret;
}

static void btrfsic_release_block_ctx(struct btrfsic_block_data_ctx *block_ctx)
{
	if (block_ctx->mem_to_free) {
		unsigned int num_pages;

		BUG_ON(!block_ctx->datav);
		BUG_ON(!block_ctx->pagev);
		num_pages = (block_ctx->len + (u64)PAGE_SIZE - 1) >>
			    PAGE_SHIFT;
		while (num_pages > 0) {
			num_pages--;
			if (block_ctx->datav[num_pages]) {
				kunmap(block_ctx->pagev[num_pages]);
				block_ctx->datav[num_pages] = NULL;
			}
			if (block_ctx->pagev[num_pages]) {
				__free_page(block_ctx->pagev[num_pages]);
				block_ctx->pagev[num_pages] = NULL;
			}
		}

		kfree(block_ctx->mem_to_free);
		block_ctx->mem_to_free = NULL;
		block_ctx->pagev = NULL;
		block_ctx->datav = NULL;
	}
}

static int btrfsic_read_block(struct btrfsic_state *state,
			      struct btrfsic_block_data_ctx *block_ctx)
{
	unsigned int num_pages;
	unsigned int i;
	u64 dev_bytenr;
	int ret;

	BUG_ON(block_ctx->datav);
	BUG_ON(block_ctx->pagev);
	BUG_ON(block_ctx->mem_to_free);
	if (block_ctx->dev_bytenr & ((u64)PAGE_SIZE - 1)) {
		pr_info("btrfsic: read_block() with unaligned bytenr %llu\n",
		       block_ctx->dev_bytenr);
		return -1;
	}

	num_pages = (block_ctx->len + (u64)PAGE_SIZE - 1) >>
		    PAGE_SHIFT;
	block_ctx->mem_to_free = kzalloc((sizeof(*block_ctx->datav) +
					  sizeof(*block_ctx->pagev)) *
					 num_pages, GFP_NOFS);
	if (!block_ctx->mem_to_free)
		return -ENOMEM;
	block_ctx->datav = block_ctx->mem_to_free;
	block_ctx->pagev = (struct page **)(block_ctx->datav + num_pages);
	for (i = 0; i < num_pages; i++) {
		block_ctx->pagev[i] = alloc_page(GFP_NOFS);
		if (!block_ctx->pagev[i])
			return -1;
	}

	dev_bytenr = block_ctx->dev_bytenr;
	for (i = 0; i < num_pages;) {
		struct bio *bio;
		unsigned int j;

		bio = btrfs_io_bio_alloc(GFP_NOFS, num_pages - i);
		if (!bio) {
			pr_info("btrfsic: bio_alloc() for %u pages failed!\n",
			       num_pages - i);
			return -1;
		}
		bio->bi_bdev = block_ctx->dev->bdev;
		bio->bi_iter.bi_sector = dev_bytenr >> 9;
		bio_set_op_attrs(bio, REQ_OP_READ, 0);

		for (j = i; j < num_pages; j++) {
			ret = bio_add_page(bio, block_ctx->pagev[j],
					   PAGE_SIZE, 0);
			if (PAGE_SIZE != ret)
				break;
		}
		if (j == i) {
			pr_info("btrfsic: error, failed to add a single page!\n");
			return -1;
		}
		if (submit_bio_wait(bio)) {
<<<<<<< HEAD
			printk(KERN_INFO
			       "btrfsic: read error at logical %llu dev %s!\n",
=======
			pr_info("btrfsic: read error at logical %llu dev %s!\n",
>>>>>>> 96ca52bb
			       block_ctx->start, block_ctx->dev->name);
			bio_put(bio);
			return -1;
		}
		bio_put(bio);
		dev_bytenr += (j - i) * PAGE_SIZE;
		i = j;
	}
	for (i = 0; i < num_pages; i++) {
		block_ctx->datav[i] = kmap(block_ctx->pagev[i]);
		if (!block_ctx->datav[i]) {
			pr_info("btrfsic: kmap() failed (dev %s)!\n",
			       block_ctx->dev->name);
			return -1;
		}
	}

	return block_ctx->len;
}

static void btrfsic_dump_database(struct btrfsic_state *state)
{
	const struct btrfsic_block *b_all;

	BUG_ON(NULL == state);

	pr_info("all_blocks_list:\n");
	list_for_each_entry(b_all, &state->all_blocks_list, all_blocks_node) {
		const struct btrfsic_block_link *l;

		pr_info("%c-block @%llu (%s/%llu/%d)\n",
		       btrfsic_get_block_type(state, b_all),
		       b_all->logical_bytenr, b_all->dev_state->name,
		       b_all->dev_bytenr, b_all->mirror_num);

		list_for_each_entry(l, &b_all->ref_to_list, node_ref_to) {
			pr_info(" %c @%llu (%s/%llu/%d) refers %u* to %c @%llu (%s/%llu/%d)\n",
			       btrfsic_get_block_type(state, b_all),
			       b_all->logical_bytenr, b_all->dev_state->name,
			       b_all->dev_bytenr, b_all->mirror_num,
			       l->ref_cnt,
			       btrfsic_get_block_type(state, l->block_ref_to),
			       l->block_ref_to->logical_bytenr,
			       l->block_ref_to->dev_state->name,
			       l->block_ref_to->dev_bytenr,
			       l->block_ref_to->mirror_num);
		}

		list_for_each_entry(l, &b_all->ref_from_list, node_ref_from) {
			pr_info(" %c @%llu (%s/%llu/%d) is ref %u* from %c @%llu (%s/%llu/%d)\n",
			       btrfsic_get_block_type(state, b_all),
			       b_all->logical_bytenr, b_all->dev_state->name,
			       b_all->dev_bytenr, b_all->mirror_num,
			       l->ref_cnt,
			       btrfsic_get_block_type(state, l->block_ref_from),
			       l->block_ref_from->logical_bytenr,
			       l->block_ref_from->dev_state->name,
			       l->block_ref_from->dev_bytenr,
			       l->block_ref_from->mirror_num);
		}

		pr_info("\n");
	}
}

/*
 * Test whether the disk block contains a tree block (leaf or node)
 * (note that this test fails for the super block)
 */
static int btrfsic_test_for_metadata(struct btrfsic_state *state,
				     char **datav, unsigned int num_pages)
{
	struct btrfs_header *h;
	u8 csum[BTRFS_CSUM_SIZE];
	u32 crc = ~(u32)0;
	unsigned int i;

	if (num_pages * PAGE_SIZE < state->metablock_size)
		return 1; /* not metadata */
	num_pages = state->metablock_size >> PAGE_SHIFT;
	h = (struct btrfs_header *)datav[0];

	if (memcmp(h->fsid, state->root->fs_info->fsid, BTRFS_UUID_SIZE))
		return 1;

	for (i = 0; i < num_pages; i++) {
		u8 *data = i ? datav[i] : (datav[i] + BTRFS_CSUM_SIZE);
		size_t sublen = i ? PAGE_SIZE :
				    (PAGE_SIZE - BTRFS_CSUM_SIZE);

		crc = btrfs_crc32c(crc, data, sublen);
	}
	btrfs_csum_final(crc, csum);
	if (memcmp(csum, h->csum, state->csum_size))
		return 1;

	return 0; /* is metadata */
}

static void btrfsic_process_written_block(struct btrfsic_dev_state *dev_state,
					  u64 dev_bytenr, char **mapped_datav,
					  unsigned int num_pages,
					  struct bio *bio, int *bio_is_patched,
					  struct buffer_head *bh,
					  int submit_bio_bh_rw)
{
	int is_metadata;
	struct btrfsic_block *block;
	struct btrfsic_block_data_ctx block_ctx;
	int ret;
	struct btrfsic_state *state = dev_state->state;
	struct block_device *bdev = dev_state->bdev;
	unsigned int processed_len;

	if (NULL != bio_is_patched)
		*bio_is_patched = 0;

again:
	if (num_pages == 0)
		return;

	processed_len = 0;
	is_metadata = (0 == btrfsic_test_for_metadata(state, mapped_datav,
						      num_pages));

	block = btrfsic_block_hashtable_lookup(bdev, dev_bytenr,
					       &state->block_hashtable);
	if (NULL != block) {
		u64 bytenr = 0;
		struct btrfsic_block_link *l, *tmp;

		if (block->is_superblock) {
			bytenr = btrfs_super_bytenr((struct btrfs_super_block *)
						    mapped_datav[0]);
			if (num_pages * PAGE_SIZE <
			    BTRFS_SUPER_INFO_SIZE) {
				pr_info("btrfsic: cannot work with too short bios!\n");
				return;
			}
			is_metadata = 1;
			BUG_ON(BTRFS_SUPER_INFO_SIZE & (PAGE_SIZE - 1));
			processed_len = BTRFS_SUPER_INFO_SIZE;
			if (state->print_mask &
			    BTRFSIC_PRINT_MASK_TREE_BEFORE_SB_WRITE) {
				pr_info("[before new superblock is written]:\n");
				btrfsic_dump_tree_sub(state, block, 0);
			}
		}
		if (is_metadata) {
			if (!block->is_superblock) {
				if (num_pages * PAGE_SIZE <
				    state->metablock_size) {
					pr_info("btrfsic: cannot work with too short bios!\n");
					return;
				}
				processed_len = state->metablock_size;
				bytenr = btrfs_stack_header_bytenr(
						(struct btrfs_header *)
						mapped_datav[0]);
				btrfsic_cmp_log_and_dev_bytenr(state, bytenr,
							       dev_state,
							       dev_bytenr);
			}
			if (state->print_mask & BTRFSIC_PRINT_MASK_VERBOSE) {
				if (block->logical_bytenr != bytenr &&
				    !(!block->is_metadata &&
				      block->logical_bytenr == 0))
					pr_info("Written block @%llu (%s/%llu/%d) found in hash table, %c, bytenr mismatch (!= stored %llu).\n",
					       bytenr, dev_state->name,
					       dev_bytenr,
					       block->mirror_num,
					       btrfsic_get_block_type(state,
								      block),
					       block->logical_bytenr);
				else
					pr_info("Written block @%llu (%s/%llu/%d) found in hash table, %c.\n",
					       bytenr, dev_state->name,
					       dev_bytenr, block->mirror_num,
					       btrfsic_get_block_type(state,
								      block));
			}
			block->logical_bytenr = bytenr;
		} else {
			if (num_pages * PAGE_SIZE <
			    state->datablock_size) {
				pr_info("btrfsic: cannot work with too short bios!\n");
				return;
			}
			processed_len = state->datablock_size;
			bytenr = block->logical_bytenr;
			if (state->print_mask & BTRFSIC_PRINT_MASK_VERBOSE)
				pr_info("Written block @%llu (%s/%llu/%d) found in hash table, %c.\n",
				       bytenr, dev_state->name, dev_bytenr,
				       block->mirror_num,
				       btrfsic_get_block_type(state, block));
		}

		if (state->print_mask & BTRFSIC_PRINT_MASK_VERBOSE)
			pr_info("ref_to_list: %cE, ref_from_list: %cE\n",
			       list_empty(&block->ref_to_list) ? ' ' : '!',
			       list_empty(&block->ref_from_list) ? ' ' : '!');
		if (btrfsic_is_block_ref_by_superblock(state, block, 0)) {
			pr_info("btrfs: attempt to overwrite %c-block @%llu (%s/%llu/%d), old(gen=%llu, objectid=%llu, type=%d, offset=%llu), new(gen=%llu), which is referenced by most recent superblock (superblockgen=%llu)!\n",
			       btrfsic_get_block_type(state, block), bytenr,
			       dev_state->name, dev_bytenr, block->mirror_num,
			       block->generation,
			       btrfs_disk_key_objectid(&block->disk_key),
			       block->disk_key.type,
			       btrfs_disk_key_offset(&block->disk_key),
			       btrfs_stack_header_generation(
				       (struct btrfs_header *) mapped_datav[0]),
			       state->max_superblock_generation);
			btrfsic_dump_tree(state);
		}

		if (!block->is_iodone && !block->never_written) {
			pr_info("btrfs: attempt to overwrite %c-block @%llu (%s/%llu/%d), oldgen=%llu, newgen=%llu, which is not yet iodone!\n",
			       btrfsic_get_block_type(state, block), bytenr,
			       dev_state->name, dev_bytenr, block->mirror_num,
			       block->generation,
			       btrfs_stack_header_generation(
				       (struct btrfs_header *)
				       mapped_datav[0]));
			/* it would not be safe to go on */
			btrfsic_dump_tree(state);
			goto continue_loop;
		}

		/*
		 * Clear all references of this block. Do not free
		 * the block itself even if is not referenced anymore
		 * because it still carries valuable information
		 * like whether it was ever written and IO completed.
		 */
		list_for_each_entry_safe(l, tmp, &block->ref_to_list,
					 node_ref_to) {
			if (state->print_mask & BTRFSIC_PRINT_MASK_VERBOSE)
				btrfsic_print_rem_link(state, l);
			l->ref_cnt--;
			if (0 == l->ref_cnt) {
				list_del(&l->node_ref_to);
				list_del(&l->node_ref_from);
				btrfsic_block_link_hashtable_remove(l);
				btrfsic_block_link_free(l);
			}
		}

		block_ctx.dev = dev_state;
		block_ctx.dev_bytenr = dev_bytenr;
		block_ctx.start = bytenr;
		block_ctx.len = processed_len;
		block_ctx.pagev = NULL;
		block_ctx.mem_to_free = NULL;
		block_ctx.datav = mapped_datav;

		if (is_metadata || state->include_extent_data) {
			block->never_written = 0;
			block->iodone_w_error = 0;
			if (NULL != bio) {
				block->is_iodone = 0;
				BUG_ON(NULL == bio_is_patched);
				if (!*bio_is_patched) {
					block->orig_bio_bh_private =
					    bio->bi_private;
					block->orig_bio_bh_end_io.bio =
					    bio->bi_end_io;
					block->next_in_same_bio = NULL;
					bio->bi_private = block;
					bio->bi_end_io = btrfsic_bio_end_io;
					*bio_is_patched = 1;
				} else {
					struct btrfsic_block *chained_block =
					    (struct btrfsic_block *)
					    bio->bi_private;

					BUG_ON(NULL == chained_block);
					block->orig_bio_bh_private =
					    chained_block->orig_bio_bh_private;
					block->orig_bio_bh_end_io.bio =
					    chained_block->orig_bio_bh_end_io.
					    bio;
					block->next_in_same_bio = chained_block;
					bio->bi_private = block;
				}
			} else if (NULL != bh) {
				block->is_iodone = 0;
				block->orig_bio_bh_private = bh->b_private;
				block->orig_bio_bh_end_io.bh = bh->b_end_io;
				block->next_in_same_bio = NULL;
				bh->b_private = block;
				bh->b_end_io = btrfsic_bh_end_io;
			} else {
				block->is_iodone = 1;
				block->orig_bio_bh_private = NULL;
				block->orig_bio_bh_end_io.bio = NULL;
				block->next_in_same_bio = NULL;
			}
		}

		block->flush_gen = dev_state->last_flush_gen + 1;
		block->submit_bio_bh_rw = submit_bio_bh_rw;
		if (is_metadata) {
			block->logical_bytenr = bytenr;
			block->is_metadata = 1;
			if (block->is_superblock) {
				BUG_ON(PAGE_SIZE !=
				       BTRFS_SUPER_INFO_SIZE);
				ret = btrfsic_process_written_superblock(
						state,
						block,
						(struct btrfs_super_block *)
						mapped_datav[0]);
				if (state->print_mask &
				    BTRFSIC_PRINT_MASK_TREE_AFTER_SB_WRITE) {
					pr_info("[after new superblock is written]:\n");
					btrfsic_dump_tree_sub(state, block, 0);
				}
			} else {
				block->mirror_num = 0;	/* unknown */
				ret = btrfsic_process_metablock(
						state,
						block,
						&block_ctx,
						0, 0);
			}
			if (ret)
				pr_info("btrfsic: btrfsic_process_metablock(root @%llu) failed!\n",
				       dev_bytenr);
		} else {
			block->is_metadata = 0;
			block->mirror_num = 0;	/* unknown */
			block->generation = BTRFSIC_GENERATION_UNKNOWN;
			if (!state->include_extent_data
			    && list_empty(&block->ref_from_list)) {
				/*
				 * disk block is overwritten with extent
				 * data (not meta data) and we are configured
				 * to not include extent data: take the
				 * chance and free the block's memory
				 */
				btrfsic_block_hashtable_remove(block);
				list_del(&block->all_blocks_node);
				btrfsic_block_free(block);
			}
		}
		btrfsic_release_block_ctx(&block_ctx);
	} else {
		/* block has not been found in hash table */
		u64 bytenr;

		if (!is_metadata) {
			processed_len = state->datablock_size;
			if (state->print_mask & BTRFSIC_PRINT_MASK_VERBOSE)
				pr_info("Written block (%s/%llu/?) !found in hash table, D.\n",
				       dev_state->name, dev_bytenr);
			if (!state->include_extent_data) {
				/* ignore that written D block */
				goto continue_loop;
			}

			/* this is getting ugly for the
			 * include_extent_data case... */
			bytenr = 0;	/* unknown */
		} else {
			processed_len = state->metablock_size;
			bytenr = btrfs_stack_header_bytenr(
					(struct btrfs_header *)
					mapped_datav[0]);
			btrfsic_cmp_log_and_dev_bytenr(state, bytenr, dev_state,
						       dev_bytenr);
			if (state->print_mask & BTRFSIC_PRINT_MASK_VERBOSE)
				pr_info("Written block @%llu (%s/%llu/?) !found in hash table, M.\n",
				       bytenr, dev_state->name, dev_bytenr);
		}

		block_ctx.dev = dev_state;
		block_ctx.dev_bytenr = dev_bytenr;
		block_ctx.start = bytenr;
		block_ctx.len = processed_len;
		block_ctx.pagev = NULL;
		block_ctx.mem_to_free = NULL;
		block_ctx.datav = mapped_datav;

		block = btrfsic_block_alloc();
		if (NULL == block) {
			pr_info("btrfsic: error, kmalloc failed!\n");
			btrfsic_release_block_ctx(&block_ctx);
			goto continue_loop;
		}
		block->dev_state = dev_state;
		block->dev_bytenr = dev_bytenr;
		block->logical_bytenr = bytenr;
		block->is_metadata = is_metadata;
		block->never_written = 0;
		block->iodone_w_error = 0;
		block->mirror_num = 0;	/* unknown */
		block->flush_gen = dev_state->last_flush_gen + 1;
		block->submit_bio_bh_rw = submit_bio_bh_rw;
		if (NULL != bio) {
			block->is_iodone = 0;
			BUG_ON(NULL == bio_is_patched);
			if (!*bio_is_patched) {
				block->orig_bio_bh_private = bio->bi_private;
				block->orig_bio_bh_end_io.bio = bio->bi_end_io;
				block->next_in_same_bio = NULL;
				bio->bi_private = block;
				bio->bi_end_io = btrfsic_bio_end_io;
				*bio_is_patched = 1;
			} else {
				struct btrfsic_block *chained_block =
				    (struct btrfsic_block *)
				    bio->bi_private;

				BUG_ON(NULL == chained_block);
				block->orig_bio_bh_private =
				    chained_block->orig_bio_bh_private;
				block->orig_bio_bh_end_io.bio =
				    chained_block->orig_bio_bh_end_io.bio;
				block->next_in_same_bio = chained_block;
				bio->bi_private = block;
			}
		} else if (NULL != bh) {
			block->is_iodone = 0;
			block->orig_bio_bh_private = bh->b_private;
			block->orig_bio_bh_end_io.bh = bh->b_end_io;
			block->next_in_same_bio = NULL;
			bh->b_private = block;
			bh->b_end_io = btrfsic_bh_end_io;
		} else {
			block->is_iodone = 1;
			block->orig_bio_bh_private = NULL;
			block->orig_bio_bh_end_io.bio = NULL;
			block->next_in_same_bio = NULL;
		}
		if (state->print_mask & BTRFSIC_PRINT_MASK_VERBOSE)
			pr_info("New written %c-block @%llu (%s/%llu/%d)\n",
			       is_metadata ? 'M' : 'D',
			       block->logical_bytenr, block->dev_state->name,
			       block->dev_bytenr, block->mirror_num);
		list_add(&block->all_blocks_node, &state->all_blocks_list);
		btrfsic_block_hashtable_add(block, &state->block_hashtable);

		if (is_metadata) {
			ret = btrfsic_process_metablock(state, block,
							&block_ctx, 0, 0);
			if (ret)
				pr_info("btrfsic: process_metablock(root @%llu) failed!\n",
				       dev_bytenr);
		}
		btrfsic_release_block_ctx(&block_ctx);
	}

continue_loop:
	BUG_ON(!processed_len);
	dev_bytenr += processed_len;
	mapped_datav += processed_len >> PAGE_SHIFT;
	num_pages -= processed_len >> PAGE_SHIFT;
	goto again;
}

static void btrfsic_bio_end_io(struct bio *bp)
{
	struct btrfsic_block *block = (struct btrfsic_block *)bp->bi_private;
	int iodone_w_error;

	/* mutex is not held! This is not save if IO is not yet completed
	 * on umount */
	iodone_w_error = 0;
	if (bp->bi_error)
		iodone_w_error = 1;

	BUG_ON(NULL == block);
	bp->bi_private = block->orig_bio_bh_private;
	bp->bi_end_io = block->orig_bio_bh_end_io.bio;

	do {
		struct btrfsic_block *next_block;
		struct btrfsic_dev_state *const dev_state = block->dev_state;

		if ((dev_state->state->print_mask &
		     BTRFSIC_PRINT_MASK_END_IO_BIO_BH))
			pr_info("bio_end_io(err=%d) for %c @%llu (%s/%llu/%d)\n",
			       bp->bi_error,
			       btrfsic_get_block_type(dev_state->state, block),
			       block->logical_bytenr, dev_state->name,
			       block->dev_bytenr, block->mirror_num);
		next_block = block->next_in_same_bio;
		block->iodone_w_error = iodone_w_error;
		if (block->submit_bio_bh_rw & REQ_PREFLUSH) {
			dev_state->last_flush_gen++;
			if ((dev_state->state->print_mask &
			     BTRFSIC_PRINT_MASK_END_IO_BIO_BH))
				pr_info("bio_end_io() new %s flush_gen=%llu\n",
				       dev_state->name,
				       dev_state->last_flush_gen);
		}
		if (block->submit_bio_bh_rw & REQ_FUA)
			block->flush_gen = 0; /* FUA completed means block is
					       * on disk */
		block->is_iodone = 1; /* for FLUSH, this releases the block */
		block = next_block;
	} while (NULL != block);

	bp->bi_end_io(bp);
}

static void btrfsic_bh_end_io(struct buffer_head *bh, int uptodate)
{
	struct btrfsic_block *block = (struct btrfsic_block *)bh->b_private;
	int iodone_w_error = !uptodate;
	struct btrfsic_dev_state *dev_state;

	BUG_ON(NULL == block);
	dev_state = block->dev_state;
	if ((dev_state->state->print_mask & BTRFSIC_PRINT_MASK_END_IO_BIO_BH))
		pr_info("bh_end_io(error=%d) for %c @%llu (%s/%llu/%d)\n",
		       iodone_w_error,
		       btrfsic_get_block_type(dev_state->state, block),
		       block->logical_bytenr, block->dev_state->name,
		       block->dev_bytenr, block->mirror_num);

	block->iodone_w_error = iodone_w_error;
	if (block->submit_bio_bh_rw & REQ_PREFLUSH) {
		dev_state->last_flush_gen++;
		if ((dev_state->state->print_mask &
		     BTRFSIC_PRINT_MASK_END_IO_BIO_BH))
			pr_info("bh_end_io() new %s flush_gen=%llu\n",
			       dev_state->name, dev_state->last_flush_gen);
	}
	if (block->submit_bio_bh_rw & REQ_FUA)
		block->flush_gen = 0; /* FUA completed means block is on disk */

	bh->b_private = block->orig_bio_bh_private;
	bh->b_end_io = block->orig_bio_bh_end_io.bh;
	block->is_iodone = 1; /* for FLUSH, this releases the block */
	bh->b_end_io(bh, uptodate);
}

static int btrfsic_process_written_superblock(
		struct btrfsic_state *state,
		struct btrfsic_block *const superblock,
		struct btrfs_super_block *const super_hdr)
{
	int pass;

	superblock->generation = btrfs_super_generation(super_hdr);
	if (!(superblock->generation > state->max_superblock_generation ||
	      0 == state->max_superblock_generation)) {
		if (state->print_mask & BTRFSIC_PRINT_MASK_SUPERBLOCK_WRITE)
			pr_info("btrfsic: superblock @%llu (%s/%llu/%d) with old gen %llu <= %llu\n",
			       superblock->logical_bytenr,
			       superblock->dev_state->name,
			       superblock->dev_bytenr, superblock->mirror_num,
			       btrfs_super_generation(super_hdr),
			       state->max_superblock_generation);
	} else {
		if (state->print_mask & BTRFSIC_PRINT_MASK_SUPERBLOCK_WRITE)
			pr_info("btrfsic: got new superblock @%llu (%s/%llu/%d) with new gen %llu > %llu\n",
			       superblock->logical_bytenr,
			       superblock->dev_state->name,
			       superblock->dev_bytenr, superblock->mirror_num,
			       btrfs_super_generation(super_hdr),
			       state->max_superblock_generation);

		state->max_superblock_generation =
		    btrfs_super_generation(super_hdr);
		state->latest_superblock = superblock;
	}

	for (pass = 0; pass < 3; pass++) {
		int ret;
		u64 next_bytenr;
		struct btrfsic_block *next_block;
		struct btrfsic_block_data_ctx tmp_next_block_ctx;
		struct btrfsic_block_link *l;
		int num_copies;
		int mirror_num;
		const char *additional_string = NULL;
		struct btrfs_disk_key tmp_disk_key = {0};

		btrfs_set_disk_key_objectid(&tmp_disk_key,
					    BTRFS_ROOT_ITEM_KEY);
		btrfs_set_disk_key_objectid(&tmp_disk_key, 0);

		switch (pass) {
		case 0:
			btrfs_set_disk_key_objectid(&tmp_disk_key,
						    BTRFS_ROOT_TREE_OBJECTID);
			additional_string = "root ";
			next_bytenr = btrfs_super_root(super_hdr);
			if (state->print_mask &
			    BTRFSIC_PRINT_MASK_ROOT_CHUNK_LOG_TREE_LOCATION)
				pr_info("root@%llu\n", next_bytenr);
			break;
		case 1:
			btrfs_set_disk_key_objectid(&tmp_disk_key,
						    BTRFS_CHUNK_TREE_OBJECTID);
			additional_string = "chunk ";
			next_bytenr = btrfs_super_chunk_root(super_hdr);
			if (state->print_mask &
			    BTRFSIC_PRINT_MASK_ROOT_CHUNK_LOG_TREE_LOCATION)
				pr_info("chunk@%llu\n", next_bytenr);
			break;
		case 2:
			btrfs_set_disk_key_objectid(&tmp_disk_key,
						    BTRFS_TREE_LOG_OBJECTID);
			additional_string = "log ";
			next_bytenr = btrfs_super_log_root(super_hdr);
			if (0 == next_bytenr)
				continue;
			if (state->print_mask &
			    BTRFSIC_PRINT_MASK_ROOT_CHUNK_LOG_TREE_LOCATION)
				pr_info("log@%llu\n", next_bytenr);
			break;
		}

		num_copies =
		    btrfs_num_copies(state->root->fs_info,
				     next_bytenr, BTRFS_SUPER_INFO_SIZE);
		if (state->print_mask & BTRFSIC_PRINT_MASK_NUM_COPIES)
			pr_info("num_copies(log_bytenr=%llu) = %d\n",
			       next_bytenr, num_copies);
		for (mirror_num = 1; mirror_num <= num_copies; mirror_num++) {
			int was_created;

			if (state->print_mask & BTRFSIC_PRINT_MASK_VERBOSE)
				pr_info("btrfsic_process_written_superblock(mirror_num=%d)\n", mirror_num);
			ret = btrfsic_map_block(state, next_bytenr,
						BTRFS_SUPER_INFO_SIZE,
						&tmp_next_block_ctx,
						mirror_num);
			if (ret) {
				pr_info("btrfsic: btrfsic_map_block(@%llu, mirror=%d) failed!\n",
				       next_bytenr, mirror_num);
				return -1;
			}

			next_block = btrfsic_block_lookup_or_add(
					state,
					&tmp_next_block_ctx,
					additional_string,
					1, 0, 1,
					mirror_num,
					&was_created);
			if (NULL == next_block) {
				pr_info("btrfsic: error, kmalloc failed!\n");
				btrfsic_release_block_ctx(&tmp_next_block_ctx);
				return -1;
			}

			next_block->disk_key = tmp_disk_key;
			if (was_created)
				next_block->generation =
				    BTRFSIC_GENERATION_UNKNOWN;
			l = btrfsic_block_link_lookup_or_add(
					state,
					&tmp_next_block_ctx,
					next_block,
					superblock,
					BTRFSIC_GENERATION_UNKNOWN);
			btrfsic_release_block_ctx(&tmp_next_block_ctx);
			if (NULL == l)
				return -1;
		}
	}

	if (WARN_ON(-1 == btrfsic_check_all_ref_blocks(state, superblock, 0)))
		btrfsic_dump_tree(state);

	return 0;
}

static int btrfsic_check_all_ref_blocks(struct btrfsic_state *state,
					struct btrfsic_block *const block,
					int recursion_level)
{
	const struct btrfsic_block_link *l;
	int ret = 0;

	if (recursion_level >= 3 + BTRFS_MAX_LEVEL) {
		/*
		 * Note that this situation can happen and does not
		 * indicate an error in regular cases. It happens
		 * when disk blocks are freed and later reused.
		 * The check-integrity module is not aware of any
		 * block free operations, it just recognizes block
		 * write operations. Therefore it keeps the linkage
		 * information for a block until a block is
		 * rewritten. This can temporarily cause incorrect
		 * and even circular linkage informations. This
		 * causes no harm unless such blocks are referenced
		 * by the most recent super block.
		 */
		if (state->print_mask & BTRFSIC_PRINT_MASK_VERBOSE)
			pr_info("btrfsic: abort cyclic linkage (case 1).\n");

		return ret;
	}

	/*
	 * This algorithm is recursive because the amount of used stack
	 * space is very small and the max recursion depth is limited.
	 */
	list_for_each_entry(l, &block->ref_to_list, node_ref_to) {
		if (state->print_mask & BTRFSIC_PRINT_MASK_VERBOSE)
			pr_info("rl=%d, %c @%llu (%s/%llu/%d) %u* refers to %c @%llu (%s/%llu/%d)\n",
			       recursion_level,
			       btrfsic_get_block_type(state, block),
			       block->logical_bytenr, block->dev_state->name,
			       block->dev_bytenr, block->mirror_num,
			       l->ref_cnt,
			       btrfsic_get_block_type(state, l->block_ref_to),
			       l->block_ref_to->logical_bytenr,
			       l->block_ref_to->dev_state->name,
			       l->block_ref_to->dev_bytenr,
			       l->block_ref_to->mirror_num);
		if (l->block_ref_to->never_written) {
			pr_info("btrfs: attempt to write superblock which references block %c @%llu (%s/%llu/%d) which is never written!\n",
			       btrfsic_get_block_type(state, l->block_ref_to),
			       l->block_ref_to->logical_bytenr,
			       l->block_ref_to->dev_state->name,
			       l->block_ref_to->dev_bytenr,
			       l->block_ref_to->mirror_num);
			ret = -1;
		} else if (!l->block_ref_to->is_iodone) {
			pr_info("btrfs: attempt to write superblock which references block %c @%llu (%s/%llu/%d) which is not yet iodone!\n",
			       btrfsic_get_block_type(state, l->block_ref_to),
			       l->block_ref_to->logical_bytenr,
			       l->block_ref_to->dev_state->name,
			       l->block_ref_to->dev_bytenr,
			       l->block_ref_to->mirror_num);
			ret = -1;
		} else if (l->block_ref_to->iodone_w_error) {
			pr_info("btrfs: attempt to write superblock which references block %c @%llu (%s/%llu/%d) which has write error!\n",
			       btrfsic_get_block_type(state, l->block_ref_to),
			       l->block_ref_to->logical_bytenr,
			       l->block_ref_to->dev_state->name,
			       l->block_ref_to->dev_bytenr,
			       l->block_ref_to->mirror_num);
			ret = -1;
		} else if (l->parent_generation !=
			   l->block_ref_to->generation &&
			   BTRFSIC_GENERATION_UNKNOWN !=
			   l->parent_generation &&
			   BTRFSIC_GENERATION_UNKNOWN !=
			   l->block_ref_to->generation) {
			pr_info("btrfs: attempt to write superblock which references block %c @%llu (%s/%llu/%d) with generation %llu != parent generation %llu!\n",
			       btrfsic_get_block_type(state, l->block_ref_to),
			       l->block_ref_to->logical_bytenr,
			       l->block_ref_to->dev_state->name,
			       l->block_ref_to->dev_bytenr,
			       l->block_ref_to->mirror_num,
			       l->block_ref_to->generation,
			       l->parent_generation);
			ret = -1;
		} else if (l->block_ref_to->flush_gen >
			   l->block_ref_to->dev_state->last_flush_gen) {
			pr_info("btrfs: attempt to write superblock which references block %c @%llu (%s/%llu/%d) which is not flushed out of disk's write cache (block flush_gen=%llu, dev->flush_gen=%llu)!\n",
			       btrfsic_get_block_type(state, l->block_ref_to),
			       l->block_ref_to->logical_bytenr,
			       l->block_ref_to->dev_state->name,
			       l->block_ref_to->dev_bytenr,
			       l->block_ref_to->mirror_num, block->flush_gen,
			       l->block_ref_to->dev_state->last_flush_gen);
			ret = -1;
		} else if (-1 == btrfsic_check_all_ref_blocks(state,
							      l->block_ref_to,
							      recursion_level +
							      1)) {
			ret = -1;
		}
	}

	return ret;
}

static int btrfsic_is_block_ref_by_superblock(
		const struct btrfsic_state *state,
		const struct btrfsic_block *block,
		int recursion_level)
{
	const struct btrfsic_block_link *l;

	if (recursion_level >= 3 + BTRFS_MAX_LEVEL) {
		/* refer to comment at "abort cyclic linkage (case 1)" */
		if (state->print_mask & BTRFSIC_PRINT_MASK_VERBOSE)
			pr_info("btrfsic: abort cyclic linkage (case 2).\n");

		return 0;
	}

	/*
	 * This algorithm is recursive because the amount of used stack space
	 * is very small and the max recursion depth is limited.
	 */
	list_for_each_entry(l, &block->ref_from_list, node_ref_from) {
		if (state->print_mask & BTRFSIC_PRINT_MASK_VERBOSE)
			pr_info("rl=%d, %c @%llu (%s/%llu/%d) is ref %u* from %c @%llu (%s/%llu/%d)\n",
			       recursion_level,
			       btrfsic_get_block_type(state, block),
			       block->logical_bytenr, block->dev_state->name,
			       block->dev_bytenr, block->mirror_num,
			       l->ref_cnt,
			       btrfsic_get_block_type(state, l->block_ref_from),
			       l->block_ref_from->logical_bytenr,
			       l->block_ref_from->dev_state->name,
			       l->block_ref_from->dev_bytenr,
			       l->block_ref_from->mirror_num);
		if (l->block_ref_from->is_superblock &&
		    state->latest_superblock->dev_bytenr ==
		    l->block_ref_from->dev_bytenr &&
		    state->latest_superblock->dev_state->bdev ==
		    l->block_ref_from->dev_state->bdev)
			return 1;
		else if (btrfsic_is_block_ref_by_superblock(state,
							    l->block_ref_from,
							    recursion_level +
							    1))
			return 1;
	}

	return 0;
}

static void btrfsic_print_add_link(const struct btrfsic_state *state,
				   const struct btrfsic_block_link *l)
{
	pr_info("Add %u* link from %c @%llu (%s/%llu/%d) to %c @%llu (%s/%llu/%d).\n",
	       l->ref_cnt,
	       btrfsic_get_block_type(state, l->block_ref_from),
	       l->block_ref_from->logical_bytenr,
	       l->block_ref_from->dev_state->name,
	       l->block_ref_from->dev_bytenr, l->block_ref_from->mirror_num,
	       btrfsic_get_block_type(state, l->block_ref_to),
	       l->block_ref_to->logical_bytenr,
	       l->block_ref_to->dev_state->name, l->block_ref_to->dev_bytenr,
	       l->block_ref_to->mirror_num);
}

static void btrfsic_print_rem_link(const struct btrfsic_state *state,
				   const struct btrfsic_block_link *l)
{
	pr_info("Rem %u* link from %c @%llu (%s/%llu/%d) to %c @%llu (%s/%llu/%d).\n",
	       l->ref_cnt,
	       btrfsic_get_block_type(state, l->block_ref_from),
	       l->block_ref_from->logical_bytenr,
	       l->block_ref_from->dev_state->name,
	       l->block_ref_from->dev_bytenr, l->block_ref_from->mirror_num,
	       btrfsic_get_block_type(state, l->block_ref_to),
	       l->block_ref_to->logical_bytenr,
	       l->block_ref_to->dev_state->name, l->block_ref_to->dev_bytenr,
	       l->block_ref_to->mirror_num);
}

static char btrfsic_get_block_type(const struct btrfsic_state *state,
				   const struct btrfsic_block *block)
{
	if (block->is_superblock &&
	    state->latest_superblock->dev_bytenr == block->dev_bytenr &&
	    state->latest_superblock->dev_state->bdev == block->dev_state->bdev)
		return 'S';
	else if (block->is_superblock)
		return 's';
	else if (block->is_metadata)
		return 'M';
	else
		return 'D';
}

static void btrfsic_dump_tree(const struct btrfsic_state *state)
{
	btrfsic_dump_tree_sub(state, state->latest_superblock, 0);
}

static void btrfsic_dump_tree_sub(const struct btrfsic_state *state,
				  const struct btrfsic_block *block,
				  int indent_level)
{
	const struct btrfsic_block_link *l;
	int indent_add;
	static char buf[80];
	int cursor_position;

	/*
	 * Should better fill an on-stack buffer with a complete line and
	 * dump it at once when it is time to print a newline character.
	 */

	/*
	 * This algorithm is recursive because the amount of used stack space
	 * is very small and the max recursion depth is limited.
	 */
	indent_add = sprintf(buf, "%c-%llu(%s/%llu/%u)",
			     btrfsic_get_block_type(state, block),
			     block->logical_bytenr, block->dev_state->name,
			     block->dev_bytenr, block->mirror_num);
	if (indent_level + indent_add > BTRFSIC_TREE_DUMP_MAX_INDENT_LEVEL) {
		printk("[...]\n");
		return;
	}
	printk(buf);
	indent_level += indent_add;
	if (list_empty(&block->ref_to_list)) {
		printk("\n");
		return;
	}
	if (block->mirror_num > 1 &&
	    !(state->print_mask & BTRFSIC_PRINT_MASK_TREE_WITH_ALL_MIRRORS)) {
		printk(" [...]\n");
		return;
	}

	cursor_position = indent_level;
	list_for_each_entry(l, &block->ref_to_list, node_ref_to) {
		while (cursor_position < indent_level) {
			printk(" ");
			cursor_position++;
		}
		if (l->ref_cnt > 1)
			indent_add = sprintf(buf, " %d*--> ", l->ref_cnt);
		else
			indent_add = sprintf(buf, " --> ");
		if (indent_level + indent_add >
		    BTRFSIC_TREE_DUMP_MAX_INDENT_LEVEL) {
			printk("[...]\n");
			cursor_position = 0;
			continue;
		}

		printk(buf);

		btrfsic_dump_tree_sub(state, l->block_ref_to,
				      indent_level + indent_add);
		cursor_position = 0;
	}
}

static struct btrfsic_block_link *btrfsic_block_link_lookup_or_add(
		struct btrfsic_state *state,
		struct btrfsic_block_data_ctx *next_block_ctx,
		struct btrfsic_block *next_block,
		struct btrfsic_block *from_block,
		u64 parent_generation)
{
	struct btrfsic_block_link *l;

	l = btrfsic_block_link_hashtable_lookup(next_block_ctx->dev->bdev,
						next_block_ctx->dev_bytenr,
						from_block->dev_state->bdev,
						from_block->dev_bytenr,
						&state->block_link_hashtable);
	if (NULL == l) {
		l = btrfsic_block_link_alloc();
		if (NULL == l) {
			pr_info("btrfsic: error, kmalloc failed!\n");
			return NULL;
		}

		l->block_ref_to = next_block;
		l->block_ref_from = from_block;
		l->ref_cnt = 1;
		l->parent_generation = parent_generation;

		if (state->print_mask & BTRFSIC_PRINT_MASK_VERBOSE)
			btrfsic_print_add_link(state, l);

		list_add(&l->node_ref_to, &from_block->ref_to_list);
		list_add(&l->node_ref_from, &next_block->ref_from_list);

		btrfsic_block_link_hashtable_add(l,
						 &state->block_link_hashtable);
	} else {
		l->ref_cnt++;
		l->parent_generation = parent_generation;
		if (state->print_mask & BTRFSIC_PRINT_MASK_VERBOSE)
			btrfsic_print_add_link(state, l);
	}

	return l;
}

static struct btrfsic_block *btrfsic_block_lookup_or_add(
		struct btrfsic_state *state,
		struct btrfsic_block_data_ctx *block_ctx,
		const char *additional_string,
		int is_metadata,
		int is_iodone,
		int never_written,
		int mirror_num,
		int *was_created)
{
	struct btrfsic_block *block;

	block = btrfsic_block_hashtable_lookup(block_ctx->dev->bdev,
					       block_ctx->dev_bytenr,
					       &state->block_hashtable);
	if (NULL == block) {
		struct btrfsic_dev_state *dev_state;

		block = btrfsic_block_alloc();
		if (NULL == block) {
			pr_info("btrfsic: error, kmalloc failed!\n");
			return NULL;
		}
		dev_state = btrfsic_dev_state_lookup(block_ctx->dev->bdev);
		if (NULL == dev_state) {
			pr_info("btrfsic: error, lookup dev_state failed!\n");
			btrfsic_block_free(block);
			return NULL;
		}
		block->dev_state = dev_state;
		block->dev_bytenr = block_ctx->dev_bytenr;
		block->logical_bytenr = block_ctx->start;
		block->is_metadata = is_metadata;
		block->is_iodone = is_iodone;
		block->never_written = never_written;
		block->mirror_num = mirror_num;
		if (state->print_mask & BTRFSIC_PRINT_MASK_VERBOSE)
			pr_info("New %s%c-block @%llu (%s/%llu/%d)\n",
			       additional_string,
			       btrfsic_get_block_type(state, block),
			       block->logical_bytenr, dev_state->name,
			       block->dev_bytenr, mirror_num);
		list_add(&block->all_blocks_node, &state->all_blocks_list);
		btrfsic_block_hashtable_add(block, &state->block_hashtable);
		if (NULL != was_created)
			*was_created = 1;
	} else {
		if (NULL != was_created)
			*was_created = 0;
	}

	return block;
}

static void btrfsic_cmp_log_and_dev_bytenr(struct btrfsic_state *state,
					   u64 bytenr,
					   struct btrfsic_dev_state *dev_state,
					   u64 dev_bytenr)
{
	int num_copies;
	int mirror_num;
	int ret;
	struct btrfsic_block_data_ctx block_ctx;
	int match = 0;

	num_copies = btrfs_num_copies(state->root->fs_info,
				      bytenr, state->metablock_size);

	for (mirror_num = 1; mirror_num <= num_copies; mirror_num++) {
		ret = btrfsic_map_block(state, bytenr, state->metablock_size,
					&block_ctx, mirror_num);
		if (ret) {
			pr_info("btrfsic: btrfsic_map_block(logical @%llu, mirror %d) failed!\n",
			       bytenr, mirror_num);
			continue;
		}

		if (dev_state->bdev == block_ctx.dev->bdev &&
		    dev_bytenr == block_ctx.dev_bytenr) {
			match++;
			btrfsic_release_block_ctx(&block_ctx);
			break;
		}
		btrfsic_release_block_ctx(&block_ctx);
	}

	if (WARN_ON(!match)) {
		pr_info("btrfs: attempt to write M-block which contains logical bytenr that doesn't map to dev+physical bytenr of submit_bio, buffer->log_bytenr=%llu, submit_bio(bdev=%s, phys_bytenr=%llu)!\n",
		       bytenr, dev_state->name, dev_bytenr);
		for (mirror_num = 1; mirror_num <= num_copies; mirror_num++) {
			ret = btrfsic_map_block(state, bytenr,
						state->metablock_size,
						&block_ctx, mirror_num);
			if (ret)
				continue;

			pr_info("Read logical bytenr @%llu maps to (%s/%llu/%d)\n",
			       bytenr, block_ctx.dev->name,
			       block_ctx.dev_bytenr, mirror_num);
		}
	}
}

static struct btrfsic_dev_state *btrfsic_dev_state_lookup(
		struct block_device *bdev)
{
	return btrfsic_dev_state_hashtable_lookup(bdev,
						  &btrfsic_dev_state_hashtable);
}

int btrfsic_submit_bh(int op, int op_flags, struct buffer_head *bh)
{
	struct btrfsic_dev_state *dev_state;

	if (!btrfsic_is_initialized)
		return submit_bh(op, op_flags, bh);

	mutex_lock(&btrfsic_mutex);
	/* since btrfsic_submit_bh() might also be called before
	 * btrfsic_mount(), this might return NULL */
	dev_state = btrfsic_dev_state_lookup(bh->b_bdev);

	/* Only called to write the superblock (incl. FLUSH/FUA) */
	if (NULL != dev_state &&
	    (op == REQ_OP_WRITE) && bh->b_size > 0) {
		u64 dev_bytenr;

		dev_bytenr = 4096 * bh->b_blocknr;
		if (dev_state->state->print_mask &
		    BTRFSIC_PRINT_MASK_SUBMIT_BIO_BH)
<<<<<<< HEAD
			printk(KERN_INFO
			       "submit_bh(op=0x%x,0x%x, blocknr=%llu "
			       "(bytenr %llu), size=%zu, data=%p, bdev=%p)\n",
=======
			pr_info("submit_bh(op=0x%x,0x%x, blocknr=%llu (bytenr %llu), size=%zu, data=%p, bdev=%p)\n",
>>>>>>> 96ca52bb
			       op, op_flags, (unsigned long long)bh->b_blocknr,
			       dev_bytenr, bh->b_size, bh->b_data, bh->b_bdev);
		btrfsic_process_written_block(dev_state, dev_bytenr,
					      &bh->b_data, 1, NULL,
					      NULL, bh, op_flags);
	} else if (NULL != dev_state && (op_flags & REQ_PREFLUSH)) {
		if (dev_state->state->print_mask &
		    BTRFSIC_PRINT_MASK_SUBMIT_BIO_BH)
<<<<<<< HEAD
			printk(KERN_INFO
			       "submit_bh(op=0x%x,0x%x FLUSH, bdev=%p)\n",
=======
			pr_info("submit_bh(op=0x%x,0x%x FLUSH, bdev=%p)\n",
>>>>>>> 96ca52bb
			       op, op_flags, bh->b_bdev);
		if (!dev_state->dummy_block_for_bio_bh_flush.is_iodone) {
			if ((dev_state->state->print_mask &
			     (BTRFSIC_PRINT_MASK_SUBMIT_BIO_BH |
			      BTRFSIC_PRINT_MASK_VERBOSE)))
				pr_info("btrfsic_submit_bh(%s) with FLUSH but dummy block already in use (ignored)!\n",
				       dev_state->name);
		} else {
			struct btrfsic_block *const block =
				&dev_state->dummy_block_for_bio_bh_flush;

			block->is_iodone = 0;
			block->never_written = 0;
			block->iodone_w_error = 0;
			block->flush_gen = dev_state->last_flush_gen + 1;
			block->submit_bio_bh_rw = op_flags;
			block->orig_bio_bh_private = bh->b_private;
			block->orig_bio_bh_end_io.bh = bh->b_end_io;
			block->next_in_same_bio = NULL;
			bh->b_private = block;
			bh->b_end_io = btrfsic_bh_end_io;
		}
	}
	mutex_unlock(&btrfsic_mutex);
	return submit_bh(op, op_flags, bh);
}

static void __btrfsic_submit_bio(struct bio *bio)
{
	struct btrfsic_dev_state *dev_state;

	if (!btrfsic_is_initialized)
		return;

	mutex_lock(&btrfsic_mutex);
	/* since btrfsic_submit_bio() is also called before
	 * btrfsic_mount(), this might return NULL */
	dev_state = btrfsic_dev_state_lookup(bio->bi_bdev);
	if (NULL != dev_state &&
	    (bio_op(bio) == REQ_OP_WRITE) && NULL != bio->bi_io_vec) {
		unsigned int i;
		u64 dev_bytenr;
		u64 cur_bytenr;
		int bio_is_patched;
		char **mapped_datav;

		dev_bytenr = 512 * bio->bi_iter.bi_sector;
		bio_is_patched = 0;
		if (dev_state->state->print_mask &
		    BTRFSIC_PRINT_MASK_SUBMIT_BIO_BH)
<<<<<<< HEAD
			printk(KERN_INFO
			       "submit_bio(rw=%d,0x%x, bi_vcnt=%u,"
			       " bi_sector=%llu (bytenr %llu), bi_bdev=%p)\n",
=======
			pr_info("submit_bio(rw=%d,0x%x, bi_vcnt=%u, bi_sector=%llu (bytenr %llu), bi_bdev=%p)\n",
>>>>>>> 96ca52bb
			       bio_op(bio), bio->bi_opf, bio->bi_vcnt,
			       (unsigned long long)bio->bi_iter.bi_sector,
			       dev_bytenr, bio->bi_bdev);

		mapped_datav = kmalloc_array(bio->bi_vcnt,
					     sizeof(*mapped_datav), GFP_NOFS);
		if (!mapped_datav)
			goto leave;
		cur_bytenr = dev_bytenr;
		for (i = 0; i < bio->bi_vcnt; i++) {
			BUG_ON(bio->bi_io_vec[i].bv_len != PAGE_SIZE);
			mapped_datav[i] = kmap(bio->bi_io_vec[i].bv_page);
			if (!mapped_datav[i]) {
				while (i > 0) {
					i--;
					kunmap(bio->bi_io_vec[i].bv_page);
				}
				kfree(mapped_datav);
				goto leave;
			}
			if (dev_state->state->print_mask &
			    BTRFSIC_PRINT_MASK_SUBMIT_BIO_BH_VERBOSE)
				pr_info("#%u: bytenr=%llu, len=%u, offset=%u\n",
				       i, cur_bytenr, bio->bi_io_vec[i].bv_len,
				       bio->bi_io_vec[i].bv_offset);
			cur_bytenr += bio->bi_io_vec[i].bv_len;
		}
		btrfsic_process_written_block(dev_state, dev_bytenr,
					      mapped_datav, bio->bi_vcnt,
					      bio, &bio_is_patched,
					      NULL, bio->bi_opf);
		while (i > 0) {
			i--;
			kunmap(bio->bi_io_vec[i].bv_page);
		}
		kfree(mapped_datav);
	} else if (NULL != dev_state && (bio->bi_opf & REQ_PREFLUSH)) {
		if (dev_state->state->print_mask &
		    BTRFSIC_PRINT_MASK_SUBMIT_BIO_BH)
<<<<<<< HEAD
			printk(KERN_INFO
			       "submit_bio(rw=%d,0x%x FLUSH, bdev=%p)\n",
=======
			pr_info("submit_bio(rw=%d,0x%x FLUSH, bdev=%p)\n",
>>>>>>> 96ca52bb
			       bio_op(bio), bio->bi_opf, bio->bi_bdev);
		if (!dev_state->dummy_block_for_bio_bh_flush.is_iodone) {
			if ((dev_state->state->print_mask &
			     (BTRFSIC_PRINT_MASK_SUBMIT_BIO_BH |
			      BTRFSIC_PRINT_MASK_VERBOSE)))
				pr_info("btrfsic_submit_bio(%s) with FLUSH but dummy block already in use (ignored)!\n",
				       dev_state->name);
		} else {
			struct btrfsic_block *const block =
				&dev_state->dummy_block_for_bio_bh_flush;

			block->is_iodone = 0;
			block->never_written = 0;
			block->iodone_w_error = 0;
			block->flush_gen = dev_state->last_flush_gen + 1;
			block->submit_bio_bh_rw = bio->bi_opf;
			block->orig_bio_bh_private = bio->bi_private;
			block->orig_bio_bh_end_io.bio = bio->bi_end_io;
			block->next_in_same_bio = NULL;
			bio->bi_private = block;
			bio->bi_end_io = btrfsic_bio_end_io;
		}
	}
leave:
	mutex_unlock(&btrfsic_mutex);
}

void btrfsic_submit_bio(struct bio *bio)
{
	__btrfsic_submit_bio(bio);
	submit_bio(bio);
}

int btrfsic_submit_bio_wait(struct bio *bio)
{
	__btrfsic_submit_bio(bio);
	return submit_bio_wait(bio);
}

int btrfsic_mount(struct btrfs_root *root,
		  struct btrfs_fs_devices *fs_devices,
		  int including_extent_data, u32 print_mask)
{
	int ret;
	struct btrfsic_state *state;
	struct list_head *dev_head = &fs_devices->devices;
	struct btrfs_device *device;

	if (root->nodesize & ((u64)PAGE_SIZE - 1)) {
		pr_info("btrfsic: cannot handle nodesize %d not being a multiple of PAGE_SIZE %ld!\n",
		       root->nodesize, PAGE_SIZE);
		return -1;
	}
	if (root->sectorsize & ((u64)PAGE_SIZE - 1)) {
		pr_info("btrfsic: cannot handle sectorsize %d not being a multiple of PAGE_SIZE %ld!\n",
		       root->sectorsize, PAGE_SIZE);
		return -1;
	}
	state = kzalloc(sizeof(*state), GFP_KERNEL | __GFP_NOWARN | __GFP_REPEAT);
	if (!state) {
		state = vzalloc(sizeof(*state));
		if (!state) {
			pr_info("btrfs check-integrity: vzalloc() failed!\n");
			return -1;
		}
	}

	if (!btrfsic_is_initialized) {
		mutex_init(&btrfsic_mutex);
		btrfsic_dev_state_hashtable_init(&btrfsic_dev_state_hashtable);
		btrfsic_is_initialized = 1;
	}
	mutex_lock(&btrfsic_mutex);
	state->root = root;
	state->print_mask = print_mask;
	state->include_extent_data = including_extent_data;
	state->csum_size = 0;
	state->metablock_size = root->nodesize;
	state->datablock_size = root->sectorsize;
	INIT_LIST_HEAD(&state->all_blocks_list);
	btrfsic_block_hashtable_init(&state->block_hashtable);
	btrfsic_block_link_hashtable_init(&state->block_link_hashtable);
	state->max_superblock_generation = 0;
	state->latest_superblock = NULL;

	list_for_each_entry(device, dev_head, dev_list) {
		struct btrfsic_dev_state *ds;
		const char *p;

		if (!device->bdev || !device->name)
			continue;

		ds = btrfsic_dev_state_alloc();
		if (NULL == ds) {
			pr_info("btrfs check-integrity: kmalloc() failed!\n");
			mutex_unlock(&btrfsic_mutex);
			return -1;
		}
		ds->bdev = device->bdev;
		ds->state = state;
		bdevname(ds->bdev, ds->name);
		ds->name[BDEVNAME_SIZE - 1] = '\0';
		p = kbasename(ds->name);
		strlcpy(ds->name, p, sizeof(ds->name));
		btrfsic_dev_state_hashtable_add(ds,
						&btrfsic_dev_state_hashtable);
	}

	ret = btrfsic_process_superblock(state, fs_devices);
	if (0 != ret) {
		mutex_unlock(&btrfsic_mutex);
		btrfsic_unmount(root, fs_devices);
		return ret;
	}

	if (state->print_mask & BTRFSIC_PRINT_MASK_INITIAL_DATABASE)
		btrfsic_dump_database(state);
	if (state->print_mask & BTRFSIC_PRINT_MASK_INITIAL_TREE)
		btrfsic_dump_tree(state);

	mutex_unlock(&btrfsic_mutex);
	return 0;
}

void btrfsic_unmount(struct btrfs_root *root,
		     struct btrfs_fs_devices *fs_devices)
{
	struct btrfsic_block *b_all, *tmp_all;
	struct btrfsic_state *state;
	struct list_head *dev_head = &fs_devices->devices;
	struct btrfs_device *device;

	if (!btrfsic_is_initialized)
		return;

	mutex_lock(&btrfsic_mutex);

	state = NULL;
	list_for_each_entry(device, dev_head, dev_list) {
		struct btrfsic_dev_state *ds;

		if (!device->bdev || !device->name)
			continue;

		ds = btrfsic_dev_state_hashtable_lookup(
				device->bdev,
				&btrfsic_dev_state_hashtable);
		if (NULL != ds) {
			state = ds->state;
			btrfsic_dev_state_hashtable_remove(ds);
			btrfsic_dev_state_free(ds);
		}
	}

	if (NULL == state) {
		pr_info("btrfsic: error, cannot find state information on umount!\n");
		mutex_unlock(&btrfsic_mutex);
		return;
	}

	/*
	 * Don't care about keeping the lists' state up to date,
	 * just free all memory that was allocated dynamically.
	 * Free the blocks and the block_links.
	 */
	list_for_each_entry_safe(b_all, tmp_all, &state->all_blocks_list,
				 all_blocks_node) {
		struct btrfsic_block_link *l, *tmp;

		list_for_each_entry_safe(l, tmp, &b_all->ref_to_list,
					 node_ref_to) {
			if (state->print_mask & BTRFSIC_PRINT_MASK_VERBOSE)
				btrfsic_print_rem_link(state, l);

			l->ref_cnt--;
			if (0 == l->ref_cnt)
				btrfsic_block_link_free(l);
		}

		if (b_all->is_iodone || b_all->never_written)
			btrfsic_block_free(b_all);
		else
			pr_info("btrfs: attempt to free %c-block @%llu (%s/%llu/%d) on umount which is not yet iodone!\n",
			       btrfsic_get_block_type(state, b_all),
			       b_all->logical_bytenr, b_all->dev_state->name,
			       b_all->dev_bytenr, b_all->mirror_num);
	}

	mutex_unlock(&btrfsic_mutex);

	kvfree(state);
}<|MERGE_RESOLUTION|>--- conflicted
+++ resolved
@@ -1658,12 +1658,7 @@
 			return -1;
 		}
 		if (submit_bio_wait(bio)) {
-<<<<<<< HEAD
-			printk(KERN_INFO
-			       "btrfsic: read error at logical %llu dev %s!\n",
-=======
 			pr_info("btrfsic: read error at logical %llu dev %s!\n",
->>>>>>> 96ca52bb
 			       block_ctx->start, block_ctx->dev->name);
 			bio_put(bio);
 			return -1;
@@ -2775,13 +2770,7 @@
 		dev_bytenr = 4096 * bh->b_blocknr;
 		if (dev_state->state->print_mask &
 		    BTRFSIC_PRINT_MASK_SUBMIT_BIO_BH)
-<<<<<<< HEAD
-			printk(KERN_INFO
-			       "submit_bh(op=0x%x,0x%x, blocknr=%llu "
-			       "(bytenr %llu), size=%zu, data=%p, bdev=%p)\n",
-=======
 			pr_info("submit_bh(op=0x%x,0x%x, blocknr=%llu (bytenr %llu), size=%zu, data=%p, bdev=%p)\n",
->>>>>>> 96ca52bb
 			       op, op_flags, (unsigned long long)bh->b_blocknr,
 			       dev_bytenr, bh->b_size, bh->b_data, bh->b_bdev);
 		btrfsic_process_written_block(dev_state, dev_bytenr,
@@ -2790,12 +2779,7 @@
 	} else if (NULL != dev_state && (op_flags & REQ_PREFLUSH)) {
 		if (dev_state->state->print_mask &
 		    BTRFSIC_PRINT_MASK_SUBMIT_BIO_BH)
-<<<<<<< HEAD
-			printk(KERN_INFO
-			       "submit_bh(op=0x%x,0x%x FLUSH, bdev=%p)\n",
-=======
 			pr_info("submit_bh(op=0x%x,0x%x FLUSH, bdev=%p)\n",
->>>>>>> 96ca52bb
 			       op, op_flags, bh->b_bdev);
 		if (!dev_state->dummy_block_for_bio_bh_flush.is_iodone) {
 			if ((dev_state->state->print_mask &
@@ -2846,13 +2830,7 @@
 		bio_is_patched = 0;
 		if (dev_state->state->print_mask &
 		    BTRFSIC_PRINT_MASK_SUBMIT_BIO_BH)
-<<<<<<< HEAD
-			printk(KERN_INFO
-			       "submit_bio(rw=%d,0x%x, bi_vcnt=%u,"
-			       " bi_sector=%llu (bytenr %llu), bi_bdev=%p)\n",
-=======
 			pr_info("submit_bio(rw=%d,0x%x, bi_vcnt=%u, bi_sector=%llu (bytenr %llu), bi_bdev=%p)\n",
->>>>>>> 96ca52bb
 			       bio_op(bio), bio->bi_opf, bio->bi_vcnt,
 			       (unsigned long long)bio->bi_iter.bi_sector,
 			       dev_bytenr, bio->bi_bdev);
@@ -2892,12 +2870,7 @@
 	} else if (NULL != dev_state && (bio->bi_opf & REQ_PREFLUSH)) {
 		if (dev_state->state->print_mask &
 		    BTRFSIC_PRINT_MASK_SUBMIT_BIO_BH)
-<<<<<<< HEAD
-			printk(KERN_INFO
-			       "submit_bio(rw=%d,0x%x FLUSH, bdev=%p)\n",
-=======
 			pr_info("submit_bio(rw=%d,0x%x FLUSH, bdev=%p)\n",
->>>>>>> 96ca52bb
 			       bio_op(bio), bio->bi_opf, bio->bi_bdev);
 		if (!dev_state->dummy_block_for_bio_bh_flush.is_iodone) {
 			if ((dev_state->state->print_mask &
