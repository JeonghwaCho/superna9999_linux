--- conflicted
+++ resolved
@@ -835,19 +835,11 @@
 			goto out_dput;
 
 		err = vfs_removexattr(work, XATTR_NAME_POSIX_ACL_DEFAULT);
-<<<<<<< HEAD
-		if (err && err != -ENODATA)
-			goto out_dput;
-
-		err = vfs_removexattr(work, XATTR_NAME_POSIX_ACL_ACCESS);
-		if (err && err != -ENODATA)
-=======
 		if (err && err != -ENODATA && err != -EOPNOTSUPP)
 			goto out_dput;
 
 		err = vfs_removexattr(work, XATTR_NAME_POSIX_ACL_ACCESS);
 		if (err && err != -ENODATA && err != -EOPNOTSUPP)
->>>>>>> b50fd0bd
 			goto out_dput;
 
 		/* Clear any inherited mode bits */
