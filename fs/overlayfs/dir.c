/*
 *
 * Copyright (C) 2011 Novell Inc.
 *
 * This program is free software; you can redistribute it and/or modify it
 * under the terms of the GNU General Public License version 2 as published by
 * the Free Software Foundation.
 */

#include <linux/fs.h>
#include <linux/namei.h>
#include <linux/xattr.h>
#include <linux/security.h>
#include <linux/cred.h>
#include <linux/module.h>
#include <linux/posix_acl.h>
#include <linux/posix_acl_xattr.h>
#include <linux/atomic.h>
#include <linux/ratelimit.h>
#include "overlayfs.h"

static unsigned short ovl_redirect_max = 256;
module_param_named(redirect_max, ovl_redirect_max, ushort, 0644);
MODULE_PARM_DESC(ovl_redirect_max,
		 "Maximum length of absolute redirect xattr value");

void ovl_cleanup(struct inode *wdir, struct dentry *wdentry)
{
	int err;

	dget(wdentry);
	if (d_is_dir(wdentry))
		err = ovl_do_rmdir(wdir, wdentry);
	else
		err = ovl_do_unlink(wdir, wdentry);
	dput(wdentry);

	if (err) {
		pr_err("overlayfs: cleanup of '%pd2' failed (%i)\n",
		       wdentry, err);
	}
}

struct dentry *ovl_lookup_temp(struct dentry *workdir, struct dentry *dentry)
{
	struct dentry *temp;
	char name[20];
	static atomic_t temp_id = ATOMIC_INIT(0);

	/* counter is allowed to wrap, since temp dentries are ephemeral */
	snprintf(name, sizeof(name), "#%x", atomic_inc_return(&temp_id));

	temp = lookup_one_len(name, workdir, strlen(name));
	if (!IS_ERR(temp) && temp->d_inode) {
		pr_err("overlayfs: workdir/%s already exists\n", name);
		dput(temp);
		temp = ERR_PTR(-EIO);
	}

	return temp;
}

/* caller holds i_mutex on workdir */
static struct dentry *ovl_whiteout(struct dentry *workdir,
				   struct dentry *dentry)
{
	int err;
	struct dentry *whiteout;
	struct inode *wdir = workdir->d_inode;

	whiteout = ovl_lookup_temp(workdir, dentry);
	if (IS_ERR(whiteout))
		return whiteout;

	err = ovl_do_whiteout(wdir, whiteout);
	if (err) {
		dput(whiteout);
		whiteout = ERR_PTR(err);
	}

	return whiteout;
}

int ovl_create_real(struct inode *dir, struct dentry *newdentry,
<<<<<<< HEAD
		    struct cattr *attr, struct dentry *hardlink, bool debug)
=======
		    struct cattr *attr, struct dentry *hardlink,
		    bool debug)
>>>>>>> b12826c5
{
	int err;

	if (newdentry->d_inode)
		return -ESTALE;

	if (hardlink) {
		err = ovl_do_link(hardlink, dir, newdentry, debug);
	} else {
		switch (attr->mode & S_IFMT) {
		case S_IFREG:
			err = ovl_do_create(dir, newdentry, attr->mode, debug);
			break;

		case S_IFDIR:
			err = ovl_do_mkdir(dir, newdentry, attr->mode, debug);
			break;

		case S_IFCHR:
		case S_IFBLK:
		case S_IFIFO:
		case S_IFSOCK:
			err = ovl_do_mknod(dir, newdentry,
					   attr->mode, attr->rdev, debug);
			break;

		case S_IFLNK:
			err = ovl_do_symlink(dir, newdentry, attr->link, debug);
			break;

		default:
			err = -EPERM;
		}
	}
	if (!err && WARN_ON(!newdentry->d_inode)) {
		/*
		 * Not quite sure if non-instantiated dentry is legal or not.
		 * VFS doesn't seem to care so check and warn here.
		 */
		err = -ENOENT;
	}
	return err;
}

static int ovl_set_opaque(struct dentry *dentry, struct dentry *upperdentry)
{
	int err;

	err = ovl_do_setxattr(upperdentry, OVL_XATTR_OPAQUE, "y", 1, 0);
	if (!err)
		ovl_dentry_set_opaque(dentry);

	return err;
}

static int ovl_dir_getattr(struct vfsmount *mnt, struct dentry *dentry,
			 struct kstat *stat)
{
	int err;
	enum ovl_path_type type;
	struct path realpath;
	const struct cred *old_cred;

	type = ovl_path_real(dentry, &realpath);
	old_cred = ovl_override_creds(dentry->d_sb);
	err = vfs_getattr(&realpath, stat);
	revert_creds(old_cred);
	if (err)
		return err;

	stat->dev = dentry->d_sb->s_dev;
	stat->ino = dentry->d_inode->i_ino;

	/*
	 * It's probably not worth it to count subdirs to get the
	 * correct link count.  nlink=1 seems to pacify 'find' and
	 * other utilities.
	 */
	if (OVL_TYPE_MERGE(type))
		stat->nlink = 1;

	return 0;
}

/* Common operations required to be done after creation of file on upper */
static void ovl_instantiate(struct dentry *dentry, struct inode *inode,
			    struct dentry *newdentry, bool hardlink)
{
	ovl_dentry_version_inc(dentry->d_parent);
	ovl_dentry_update(dentry, newdentry);
	if (!hardlink) {
		ovl_inode_update(inode, d_inode(newdentry));
		ovl_copyattr(newdentry->d_inode, inode);
	} else {
		WARN_ON(ovl_inode_real(inode, NULL) != d_inode(newdentry));
		inc_nlink(inode);
	}
	d_instantiate(dentry, inode);
}

static bool ovl_type_merge(struct dentry *dentry)
{
	return OVL_TYPE_MERGE(ovl_path_type(dentry));
}

static int ovl_create_upper(struct dentry *dentry, struct inode *inode,
			    struct cattr *attr, struct dentry *hardlink)
{
	struct dentry *upperdir = ovl_dentry_upper(dentry->d_parent);
	struct inode *udir = upperdir->d_inode;
	struct dentry *newdentry;
	int err;

	if (!hardlink && !IS_POSIXACL(udir))
		attr->mode &= ~current_umask();

	inode_lock_nested(udir, I_MUTEX_PARENT);
	newdentry = lookup_one_len(dentry->d_name.name, upperdir,
				   dentry->d_name.len);
	err = PTR_ERR(newdentry);
	if (IS_ERR(newdentry))
		goto out_unlock;
	err = ovl_create_real(udir, newdentry, attr, hardlink, false);
	if (err)
		goto out_dput;

	if (ovl_type_merge(dentry->d_parent)) {
		/* Setting opaque here is just an optimization, allow to fail */
		ovl_set_opaque(dentry, newdentry);
	}

	ovl_instantiate(dentry, inode, newdentry, !!hardlink);
	newdentry = NULL;
out_dput:
	dput(newdentry);
out_unlock:
	inode_unlock(udir);
	return err;
}

static int ovl_lock_rename_workdir(struct dentry *workdir,
				   struct dentry *upperdir)
{
	/* Workdir should not be the same as upperdir */
	if (workdir == upperdir)
		goto err;

	/* Workdir should not be subdir of upperdir and vice versa */
	if (lock_rename(workdir, upperdir) != NULL)
		goto err_unlock;

	return 0;

err_unlock:
	unlock_rename(workdir, upperdir);
err:
	pr_err("overlayfs: failed to lock workdir+upperdir\n");
	return -EIO;
}

static struct dentry *ovl_clear_empty(struct dentry *dentry,
				      struct list_head *list)
{
	struct dentry *workdir = ovl_workdir(dentry);
	struct inode *wdir = workdir->d_inode;
	struct dentry *upperdir = ovl_dentry_upper(dentry->d_parent);
	struct inode *udir = upperdir->d_inode;
	struct path upperpath;
	struct dentry *upper;
	struct dentry *opaquedir;
	struct kstat stat;
	int err;

	if (WARN_ON(!workdir))
		return ERR_PTR(-EROFS);

	err = ovl_lock_rename_workdir(workdir, upperdir);
	if (err)
		goto out;

	ovl_path_upper(dentry, &upperpath);
	err = vfs_getattr(&upperpath, &stat);
	if (err)
		goto out_unlock;

	err = -ESTALE;
	if (!S_ISDIR(stat.mode))
		goto out_unlock;
	upper = upperpath.dentry;
	if (upper->d_parent->d_inode != udir)
		goto out_unlock;

	opaquedir = ovl_lookup_temp(workdir, dentry);
	err = PTR_ERR(opaquedir);
	if (IS_ERR(opaquedir))
		goto out_unlock;

	err = ovl_create_real(wdir, opaquedir,
			      &(struct cattr){.mode = stat.mode}, NULL, true);
	if (err)
		goto out_dput;

	err = ovl_copy_xattr(upper, opaquedir);
	if (err)
		goto out_cleanup;

	err = ovl_set_opaque(dentry, opaquedir);
	if (err)
		goto out_cleanup;

	inode_lock(opaquedir->d_inode);
	err = ovl_set_attr(opaquedir, &stat);
	inode_unlock(opaquedir->d_inode);
	if (err)
		goto out_cleanup;

	err = ovl_do_rename(wdir, opaquedir, udir, upper, RENAME_EXCHANGE);
	if (err)
		goto out_cleanup;

	ovl_cleanup_whiteouts(upper, list);
	ovl_cleanup(wdir, upper);
	unlock_rename(workdir, upperdir);

	/* dentry's upper doesn't match now, get rid of it */
	d_drop(dentry);

	return opaquedir;

out_cleanup:
	ovl_cleanup(wdir, opaquedir);
out_dput:
	dput(opaquedir);
out_unlock:
	unlock_rename(workdir, upperdir);
out:
	return ERR_PTR(err);
}

static struct dentry *ovl_check_empty_and_clear(struct dentry *dentry)
{
	int err;
	struct dentry *ret = NULL;
	enum ovl_path_type type = ovl_path_type(dentry);
	LIST_HEAD(list);

	err = ovl_check_empty_dir(dentry, &list);
	if (err) {
		ret = ERR_PTR(err);
		goto out_free;
	}

	/*
	 * When removing an empty opaque directory, then it makes no sense to
	 * replace it with an exact replica of itself.
	 *
	 * If no upperdentry then skip clearing whiteouts.
	 *
	 * Can race with copy-up, since we don't hold the upperdir mutex.
	 * Doesn't matter, since copy-up can't create a non-empty directory
	 * from an empty one.
	 */
	if (OVL_TYPE_UPPER(type) && OVL_TYPE_MERGE(type))
		ret = ovl_clear_empty(dentry, &list);

out_free:
	ovl_cache_free(&list);

	return ret;
}

static int ovl_set_upper_acl(struct dentry *upperdentry, const char *name,
			     const struct posix_acl *acl)
{
	void *buffer;
	size_t size;
	int err;

	if (!IS_ENABLED(CONFIG_FS_POSIX_ACL) || !acl)
		return 0;

	size = posix_acl_to_xattr(NULL, acl, NULL, 0);
	buffer = kmalloc(size, GFP_KERNEL);
	if (!buffer)
		return -ENOMEM;

	size = posix_acl_to_xattr(&init_user_ns, acl, buffer, size);
	err = size;
	if (err < 0)
		goto out_free;

	err = vfs_setxattr(upperdentry, name, buffer, size, XATTR_CREATE);
out_free:
	kfree(buffer);
	return err;
}

static int ovl_create_over_whiteout(struct dentry *dentry, struct inode *inode,
<<<<<<< HEAD
				    struct cattr *cattr,
				    struct dentry *hardlink)
=======
				    struct cattr *cattr, struct dentry *hardlink)
>>>>>>> b12826c5
{
	struct dentry *workdir = ovl_workdir(dentry);
	struct inode *wdir = workdir->d_inode;
	struct dentry *upperdir = ovl_dentry_upper(dentry->d_parent);
	struct inode *udir = upperdir->d_inode;
	struct dentry *upper;
	struct dentry *newdentry;
	int err;
	struct posix_acl *acl, *default_acl;

	if (WARN_ON(!workdir))
		return -EROFS;

	if (!hardlink) {
		err = posix_acl_create(dentry->d_parent->d_inode,
				       &cattr->mode, &default_acl, &acl);
		if (err)
			return err;
	}

	err = ovl_lock_rename_workdir(workdir, upperdir);
	if (err)
		goto out;

	newdentry = ovl_lookup_temp(workdir, dentry);
	err = PTR_ERR(newdentry);
	if (IS_ERR(newdentry))
		goto out_unlock;

	upper = lookup_one_len(dentry->d_name.name, upperdir,
			       dentry->d_name.len);
	err = PTR_ERR(upper);
	if (IS_ERR(upper))
		goto out_dput;

	err = ovl_create_real(wdir, newdentry, cattr, hardlink, true);
	if (err)
		goto out_dput2;

	/*
	 * mode could have been mutilated due to umask (e.g. sgid directory)
	 */
	if (!hardlink &&
<<<<<<< HEAD
	    !S_ISLNK(cattr->mode) &&
	    newdentry->d_inode->i_mode != cattr->mode) {
=======
	    !S_ISLNK(cattr->mode) && newdentry->d_inode->i_mode != cattr->mode) {
>>>>>>> b12826c5
		struct iattr attr = {
			.ia_valid = ATTR_MODE,
			.ia_mode = cattr->mode,
		};
		inode_lock(newdentry->d_inode);
		err = notify_change(newdentry, &attr, NULL);
		inode_unlock(newdentry->d_inode);
		if (err)
			goto out_cleanup;
	}
	if (!hardlink) {
		err = ovl_set_upper_acl(newdentry, XATTR_NAME_POSIX_ACL_ACCESS,
					acl);
		if (err)
			goto out_cleanup;

		err = ovl_set_upper_acl(newdentry, XATTR_NAME_POSIX_ACL_DEFAULT,
					default_acl);
		if (err)
			goto out_cleanup;
	}

	if (!hardlink && S_ISDIR(cattr->mode)) {
<<<<<<< HEAD
		err = ovl_set_opaque(dentry, newdentry);
=======
		err = ovl_set_opaque(newdentry);
>>>>>>> b12826c5
		if (err)
			goto out_cleanup;

		err = ovl_do_rename(wdir, newdentry, udir, upper,
				    RENAME_EXCHANGE);
		if (err)
			goto out_cleanup;

		ovl_cleanup(wdir, upper);
	} else {
		err = ovl_do_rename(wdir, newdentry, udir, upper, 0);
		if (err)
			goto out_cleanup;
	}
	ovl_instantiate(dentry, inode, newdentry, !!hardlink);
	newdentry = NULL;
out_dput2:
	dput(upper);
out_dput:
	dput(newdentry);
out_unlock:
	unlock_rename(workdir, upperdir);
out:
	if (!hardlink) {
		posix_acl_release(acl);
		posix_acl_release(default_acl);
	}
	return err;

out_cleanup:
	ovl_cleanup(wdir, newdentry);
	goto out_dput2;
}

static int ovl_create_or_link(struct dentry *dentry, struct inode *inode,
			      struct cattr *attr, struct dentry *hardlink)
{
	int err;
	const struct cred *old_cred;
	struct cred *override_cred;

	err = ovl_copy_up(dentry->d_parent);
	if (err)
		return err;

	old_cred = ovl_override_creds(dentry->d_sb);
	err = -ENOMEM;
	override_cred = prepare_creds();
	if (override_cred) {
		override_cred->fsuid = inode->i_uid;
		override_cred->fsgid = inode->i_gid;
		if (!hardlink) {
			err = security_dentry_create_files_as(dentry,
					attr->mode, &dentry->d_name, old_cred,
					override_cred);
			if (err) {
				put_cred(override_cred);
				goto out_revert_creds;
			}
		}
		put_cred(override_creds(override_cred));
		put_cred(override_cred);

<<<<<<< HEAD
		if (!ovl_dentry_is_whiteout(dentry))
=======
		if (!ovl_dentry_is_opaque(dentry))
>>>>>>> b12826c5
			err = ovl_create_upper(dentry, inode, attr,
						hardlink);
		else
			err = ovl_create_over_whiteout(dentry, inode, attr,
							hardlink);
	}
out_revert_creds:
	revert_creds(old_cred);
	if (!err) {
		struct inode *realinode = d_inode(ovl_dentry_upper(dentry));

		WARN_ON(inode->i_mode != realinode->i_mode);
		WARN_ON(!uid_eq(inode->i_uid, realinode->i_uid));
		WARN_ON(!gid_eq(inode->i_gid, realinode->i_gid));
	}
	return err;
}

static int ovl_create_object(struct dentry *dentry, int mode, dev_t rdev,
			     const char *link)
{
	int err;
	struct inode *inode;
	struct cattr attr = {
		.rdev = rdev,
		.link = link,
	};

	err = ovl_want_write(dentry);
	if (err)
		goto out;

	err = -ENOMEM;
	inode = ovl_new_inode(dentry->d_sb, mode, rdev);
	if (!inode)
		goto out_drop_write;

	inode_init_owner(inode, dentry->d_parent->d_inode, mode);
	attr.mode = inode->i_mode;

	err = ovl_create_or_link(dentry, inode, &attr, NULL);
	if (err)
		iput(inode);

out_drop_write:
	ovl_drop_write(dentry);
out:
	return err;
}

static int ovl_create(struct inode *dir, struct dentry *dentry, umode_t mode,
		      bool excl)
{
	return ovl_create_object(dentry, (mode & 07777) | S_IFREG, 0, NULL);
}

static int ovl_mkdir(struct inode *dir, struct dentry *dentry, umode_t mode)
{
	return ovl_create_object(dentry, (mode & 07777) | S_IFDIR, 0, NULL);
}

static int ovl_mknod(struct inode *dir, struct dentry *dentry, umode_t mode,
		     dev_t rdev)
{
	/* Don't allow creation of "whiteout" on overlay */
	if (S_ISCHR(mode) && rdev == WHITEOUT_DEV)
		return -EPERM;

	return ovl_create_object(dentry, mode, rdev, NULL);
}

static int ovl_symlink(struct inode *dir, struct dentry *dentry,
		       const char *link)
{
	return ovl_create_object(dentry, S_IFLNK, 0, link);
}

static int ovl_link(struct dentry *old, struct inode *newdir,
		    struct dentry *new)
{
	int err;
	struct inode *inode;

	err = ovl_want_write(old);
	if (err)
		goto out;

	err = ovl_copy_up(old);
	if (err)
		goto out_drop_write;

	inode = d_inode(old);
	ihold(inode);

	err = ovl_create_or_link(new, inode, NULL, ovl_dentry_upper(old));
	if (err)
		iput(inode);

out_drop_write:
	ovl_drop_write(old);
out:
	return err;
}

static int ovl_remove_and_whiteout(struct dentry *dentry, bool is_dir)
{
	struct dentry *workdir = ovl_workdir(dentry);
	struct inode *wdir = workdir->d_inode;
	struct dentry *upperdir = ovl_dentry_upper(dentry->d_parent);
	struct inode *udir = upperdir->d_inode;
	struct dentry *whiteout;
	struct dentry *upper;
	struct dentry *opaquedir = NULL;
	int err;
	int flags = 0;

	if (WARN_ON(!workdir))
		return -EROFS;

	if (is_dir) {
		opaquedir = ovl_check_empty_and_clear(dentry);
		err = PTR_ERR(opaquedir);
		if (IS_ERR(opaquedir))
			goto out;
	}

	err = ovl_lock_rename_workdir(workdir, upperdir);
	if (err)
		goto out_dput;

	upper = lookup_one_len(dentry->d_name.name, upperdir,
			       dentry->d_name.len);
	err = PTR_ERR(upper);
	if (IS_ERR(upper))
		goto out_unlock;

	err = -ESTALE;
	if ((opaquedir && upper != opaquedir) ||
	    (!opaquedir && ovl_dentry_upper(dentry) &&
	     upper != ovl_dentry_upper(dentry))) {
		goto out_dput_upper;
	}

	whiteout = ovl_whiteout(workdir, dentry);
	err = PTR_ERR(whiteout);
	if (IS_ERR(whiteout))
		goto out_dput_upper;

	if (d_is_dir(upper))
		flags = RENAME_EXCHANGE;

	err = ovl_do_rename(wdir, whiteout, udir, upper, flags);
	if (err)
		goto kill_whiteout;
	if (flags)
		ovl_cleanup(wdir, upper);

	ovl_dentry_version_inc(dentry->d_parent);
out_d_drop:
	d_drop(dentry);
	dput(whiteout);
out_dput_upper:
	dput(upper);
out_unlock:
	unlock_rename(workdir, upperdir);
out_dput:
	dput(opaquedir);
out:
	return err;

kill_whiteout:
	ovl_cleanup(wdir, whiteout);
	goto out_d_drop;
}

static int ovl_remove_upper(struct dentry *dentry, bool is_dir)
{
	struct dentry *upperdir = ovl_dentry_upper(dentry->d_parent);
	struct inode *dir = upperdir->d_inode;
	struct dentry *upper;
	struct dentry *opaquedir = NULL;
	int err;

	/* Redirect dir can be !ovl_lower_positive && OVL_TYPE_MERGE */
	if (is_dir && ovl_dentry_get_redirect(dentry)) {
		opaquedir = ovl_check_empty_and_clear(dentry);
		err = PTR_ERR(opaquedir);
		if (IS_ERR(opaquedir))
			goto out;
	}

	inode_lock_nested(dir, I_MUTEX_PARENT);
	upper = lookup_one_len(dentry->d_name.name, upperdir,
			       dentry->d_name.len);
	err = PTR_ERR(upper);
	if (IS_ERR(upper))
		goto out_unlock;

	err = -ESTALE;
	if ((opaquedir && upper != opaquedir) ||
	    (!opaquedir && upper != ovl_dentry_upper(dentry)))
		goto out_dput_upper;

	if (is_dir)
		err = vfs_rmdir(dir, upper);
	else
		err = vfs_unlink(dir, upper, NULL);
	ovl_dentry_version_inc(dentry->d_parent);

	/*
	 * Keeping this dentry hashed would mean having to release
	 * upperpath/lowerpath, which could only be done if we are the
	 * sole user of this dentry.  Too tricky...  Just unhash for
	 * now.
	 */
	if (!err)
		d_drop(dentry);
out_dput_upper:
	dput(upper);
out_unlock:
	inode_unlock(dir);
	dput(opaquedir);
out:
	return err;
}

static int ovl_do_remove(struct dentry *dentry, bool is_dir)
{
	enum ovl_path_type type;
	int err;
	const struct cred *old_cred;

	err = ovl_want_write(dentry);
	if (err)
		goto out;

	err = ovl_copy_up(dentry->d_parent);
	if (err)
		goto out_drop_write;

	type = ovl_path_type(dentry);

	old_cred = ovl_override_creds(dentry->d_sb);
	if (!ovl_lower_positive(dentry))
		err = ovl_remove_upper(dentry, is_dir);
	else
		err = ovl_remove_and_whiteout(dentry, is_dir);
	revert_creds(old_cred);
	if (!err) {
		if (is_dir)
			clear_nlink(dentry->d_inode);
		else
			drop_nlink(dentry->d_inode);
	}
out_drop_write:
	ovl_drop_write(dentry);
out:
	return err;
}

static int ovl_unlink(struct inode *dir, struct dentry *dentry)
{
	return ovl_do_remove(dentry, false);
}

static int ovl_rmdir(struct inode *dir, struct dentry *dentry)
{
	return ovl_do_remove(dentry, true);
}

static bool ovl_type_merge_or_lower(struct dentry *dentry)
{
	enum ovl_path_type type = ovl_path_type(dentry);

	return OVL_TYPE_MERGE(type) || !OVL_TYPE_UPPER(type);
}

static bool ovl_can_move(struct dentry *dentry)
{
	return ovl_redirect_dir(dentry->d_sb) ||
		!d_is_dir(dentry) || !ovl_type_merge_or_lower(dentry);
}

static char *ovl_get_redirect(struct dentry *dentry, bool samedir)
{
	char *buf, *ret;
	struct dentry *d, *tmp;
	int buflen = ovl_redirect_max + 1;

	if (samedir) {
		ret = kstrndup(dentry->d_name.name, dentry->d_name.len,
			       GFP_KERNEL);
		goto out;
	}

	buf = ret = kmalloc(buflen, GFP_TEMPORARY);
	if (!buf)
		goto out;

	buflen--;
	buf[buflen] = '\0';
	for (d = dget(dentry); !IS_ROOT(d);) {
		const char *name;
		int thislen;

		spin_lock(&d->d_lock);
		name = ovl_dentry_get_redirect(d);
		if (name) {
			thislen = strlen(name);
		} else {
			name = d->d_name.name;
			thislen = d->d_name.len;
		}

		/* If path is too long, fall back to userspace move */
		if (thislen + (name[0] != '/') > buflen) {
			ret = ERR_PTR(-EXDEV);
			spin_unlock(&d->d_lock);
			goto out_put;
		}

		buflen -= thislen;
		memcpy(&buf[buflen], name, thislen);
		tmp = dget_dlock(d->d_parent);
		spin_unlock(&d->d_lock);

		dput(d);
		d = tmp;

		/* Absolute redirect: finished */
		if (buf[buflen] == '/')
			break;
		buflen--;
		buf[buflen] = '/';
	}
	ret = kstrdup(&buf[buflen], GFP_KERNEL);
out_put:
	dput(d);
	kfree(buf);
out:
	return ret ? ret : ERR_PTR(-ENOMEM);
}

static int ovl_set_redirect(struct dentry *dentry, bool samedir)
{
	int err;
	const char *redirect = ovl_dentry_get_redirect(dentry);

	if (redirect && (samedir || redirect[0] == '/'))
		return 0;

	redirect = ovl_get_redirect(dentry, samedir);
	if (IS_ERR(redirect))
		return PTR_ERR(redirect);

	err = ovl_do_setxattr(ovl_dentry_upper(dentry), OVL_XATTR_REDIRECT,
			      redirect, strlen(redirect), 0);
	if (!err) {
		spin_lock(&dentry->d_lock);
		ovl_dentry_set_redirect(dentry, redirect);
		spin_unlock(&dentry->d_lock);
	} else {
		kfree(redirect);
		if (err == -EOPNOTSUPP)
			ovl_clear_redirect_dir(dentry->d_sb);
		else
			pr_warn_ratelimited("overlay: failed to set redirect (%i)\n", err);
		/* Fall back to userspace copy-up */
		err = -EXDEV;
	}
	return err;
}

static int ovl_rename(struct inode *olddir, struct dentry *old,
		      struct inode *newdir, struct dentry *new,
		      unsigned int flags)
{
	int err;
	struct dentry *old_upperdir;
	struct dentry *new_upperdir;
	struct dentry *olddentry;
	struct dentry *newdentry;
	struct dentry *trap;
	bool old_opaque;
	bool new_opaque;
	bool cleanup_whiteout = false;
	bool overwrite = !(flags & RENAME_EXCHANGE);
	bool is_dir = d_is_dir(old);
	bool new_is_dir = d_is_dir(new);
	bool samedir = olddir == newdir;
	struct dentry *opaquedir = NULL;
	const struct cred *old_cred = NULL;

	err = -EINVAL;
	if (flags & ~(RENAME_EXCHANGE | RENAME_NOREPLACE))
		goto out;

	flags &= ~RENAME_NOREPLACE;

	/* Don't copy up directory trees */
	err = -EXDEV;
	if (!ovl_can_move(old))
		goto out;
	if (!overwrite && !ovl_can_move(new))
		goto out;

	err = ovl_want_write(old);
	if (err)
		goto out;

	err = ovl_copy_up(old);
	if (err)
		goto out_drop_write;

	err = ovl_copy_up(new->d_parent);
	if (err)
		goto out_drop_write;
	if (!overwrite) {
		err = ovl_copy_up(new);
		if (err)
			goto out_drop_write;
	}

	old_cred = ovl_override_creds(old->d_sb);

	if (overwrite && new_is_dir && ovl_type_merge_or_lower(new)) {
		opaquedir = ovl_check_empty_and_clear(new);
		err = PTR_ERR(opaquedir);
		if (IS_ERR(opaquedir)) {
			opaquedir = NULL;
			goto out_revert_creds;
		}
	}

	if (overwrite) {
		if (ovl_lower_positive(old)) {
			if (!ovl_dentry_is_whiteout(new)) {
				/* Whiteout source */
				flags |= RENAME_WHITEOUT;
			} else {
				/* Switch whiteouts */
				flags |= RENAME_EXCHANGE;
			}
		} else if (is_dir && ovl_dentry_is_whiteout(new)) {
			flags |= RENAME_EXCHANGE;
			cleanup_whiteout = true;
		}
	}

	old_upperdir = ovl_dentry_upper(old->d_parent);
	new_upperdir = ovl_dentry_upper(new->d_parent);

	trap = lock_rename(new_upperdir, old_upperdir);

	olddentry = lookup_one_len(old->d_name.name, old_upperdir,
				   old->d_name.len);
	err = PTR_ERR(olddentry);
	if (IS_ERR(olddentry))
		goto out_unlock;

	err = -ESTALE;
	if (olddentry != ovl_dentry_upper(old))
		goto out_dput_old;

	newdentry = lookup_one_len(new->d_name.name, new_upperdir,
				   new->d_name.len);
	err = PTR_ERR(newdentry);
	if (IS_ERR(newdentry))
		goto out_dput_old;

	old_opaque = ovl_dentry_is_opaque(old);
	new_opaque = ovl_dentry_is_opaque(new);

	err = -ESTALE;
	if (ovl_dentry_upper(new)) {
		if (opaquedir) {
			if (newdentry != opaquedir)
				goto out_dput;
		} else {
			if (newdentry != ovl_dentry_upper(new))
				goto out_dput;
		}
	} else {
		if (!d_is_negative(newdentry) &&
		    (!new_opaque || !ovl_is_whiteout(newdentry)))
			goto out_dput;
	}

	if (olddentry == trap)
		goto out_dput;
	if (newdentry == trap)
		goto out_dput;

	if (WARN_ON(olddentry->d_inode == newdentry->d_inode))
		goto out_dput;

	err = 0;
	if (is_dir) {
		if (ovl_type_merge_or_lower(old))
			err = ovl_set_redirect(old, samedir);
		else if (!old_opaque && ovl_type_merge(new->d_parent))
			err = ovl_set_opaque(old, olddentry);
		if (err)
			goto out_dput;
	}
	if (!overwrite && new_is_dir) {
		if (ovl_type_merge_or_lower(new))
			err = ovl_set_redirect(new, samedir);
		else if (!new_opaque && ovl_type_merge(old->d_parent))
			err = ovl_set_opaque(new, newdentry);
		if (err)
			goto out_dput;
	}

	err = ovl_do_rename(old_upperdir->d_inode, olddentry,
			    new_upperdir->d_inode, newdentry, flags);
	if (err)
		goto out_dput;

	if (cleanup_whiteout)
		ovl_cleanup(old_upperdir->d_inode, newdentry);

	ovl_dentry_version_inc(old->d_parent);
	ovl_dentry_version_inc(new->d_parent);

out_dput:
	dput(newdentry);
out_dput_old:
	dput(olddentry);
out_unlock:
	unlock_rename(new_upperdir, old_upperdir);
out_revert_creds:
	revert_creds(old_cred);
out_drop_write:
	ovl_drop_write(old);
out:
	dput(opaquedir);
	return err;
}

const struct inode_operations ovl_dir_inode_operations = {
	.lookup		= ovl_lookup,
	.mkdir		= ovl_mkdir,
	.symlink	= ovl_symlink,
	.unlink		= ovl_unlink,
	.rmdir		= ovl_rmdir,
	.rename		= ovl_rename,
	.link		= ovl_link,
	.setattr	= ovl_setattr,
	.create		= ovl_create,
	.mknod		= ovl_mknod,
	.permission	= ovl_permission,
	.getattr	= ovl_dir_getattr,
	.listxattr	= ovl_listxattr,
	.get_acl	= ovl_get_acl,
	.update_time	= ovl_update_time,
};<|MERGE_RESOLUTION|>--- conflicted
+++ resolved
@@ -82,12 +82,7 @@
 }
 
 int ovl_create_real(struct inode *dir, struct dentry *newdentry,
-<<<<<<< HEAD
 		    struct cattr *attr, struct dentry *hardlink, bool debug)
-=======
-		    struct cattr *attr, struct dentry *hardlink,
-		    bool debug)
->>>>>>> b12826c5
 {
 	int err;
 
@@ -386,12 +381,7 @@
 }
 
 static int ovl_create_over_whiteout(struct dentry *dentry, struct inode *inode,
-<<<<<<< HEAD
-				    struct cattr *cattr,
-				    struct dentry *hardlink)
-=======
 				    struct cattr *cattr, struct dentry *hardlink)
->>>>>>> b12826c5
 {
 	struct dentry *workdir = ovl_workdir(dentry);
 	struct inode *wdir = workdir->d_inode;
@@ -435,12 +425,8 @@
 	 * mode could have been mutilated due to umask (e.g. sgid directory)
 	 */
 	if (!hardlink &&
-<<<<<<< HEAD
 	    !S_ISLNK(cattr->mode) &&
 	    newdentry->d_inode->i_mode != cattr->mode) {
-=======
-	    !S_ISLNK(cattr->mode) && newdentry->d_inode->i_mode != cattr->mode) {
->>>>>>> b12826c5
 		struct iattr attr = {
 			.ia_valid = ATTR_MODE,
 			.ia_mode = cattr->mode,
@@ -464,11 +450,7 @@
 	}
 
 	if (!hardlink && S_ISDIR(cattr->mode)) {
-<<<<<<< HEAD
 		err = ovl_set_opaque(dentry, newdentry);
-=======
-		err = ovl_set_opaque(newdentry);
->>>>>>> b12826c5
 		if (err)
 			goto out_cleanup;
 
@@ -532,11 +514,7 @@
 		put_cred(override_creds(override_cred));
 		put_cred(override_cred);
 
-<<<<<<< HEAD
 		if (!ovl_dentry_is_whiteout(dentry))
-=======
-		if (!ovl_dentry_is_opaque(dentry))
->>>>>>> b12826c5
 			err = ovl_create_upper(dentry, inode, attr,
 						hardlink);
 		else
