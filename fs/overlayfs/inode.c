--- conflicted
+++ resolved
@@ -504,11 +504,7 @@
 	.update_time	= ovl_update_time,
 };
 
-<<<<<<< HEAD
-const struct address_space_operations ovl_aops = {
-=======
 static const struct address_space_operations ovl_aops = {
->>>>>>> 0fd79184
 	/* For O_DIRECT dentry_open() checks f_mapping->a_ops->direct_IO */
 	.direct_IO		= noop_direct_IO,
 };
