--- conflicted
+++ resolved
@@ -948,19 +948,6 @@
 
 	if (fsc->mount_options->rsize > fsc->mount_options->rasize &&
 	    fsc->mount_options->rsize >= PAGE_SIZE)
-<<<<<<< HEAD
-		fsc->backing_dev_info.io_pages =
-			(fsc->mount_options->rsize + PAGE_SIZE - 1)
-			>> PAGE_SHIFT;
-	else if (fsc->mount_options->rsize == 0)
-		fsc->backing_dev_info.io_pages = ULONG_MAX;
-
-	err = bdi_register(&fsc->backing_dev_info, NULL, "ceph-%ld",
-			   atomic_long_inc_return(&bdi_seq));
-	if (!err)
-		sb->s_bdi = &fsc->backing_dev_info;
-	return err;
-=======
 		sb->s_bdi->io_pages =
 			(fsc->mount_options->rsize + PAGE_SIZE - 1)
 			>> PAGE_SHIFT;
@@ -968,7 +955,6 @@
 		sb->s_bdi->io_pages = ULONG_MAX;
 
 	return 0;
->>>>>>> 2ac97f0f
 }
 
 static struct dentry *ceph_mount(struct file_system_type *fs_type,
