--- conflicted
+++ resolved
@@ -1202,10 +1202,7 @@
 }
 
 static const struct fscrypt_operations f2fs_cryptops = {
-<<<<<<< HEAD
 	.key_prefix	= "f2fs:",
-=======
->>>>>>> aacf533a
 	.get_context	= f2fs_get_context,
 	.set_context	= f2fs_set_context,
 	.is_encrypted	= f2fs_encrypted_inode,
