--- conflicted
+++ resolved
@@ -850,18 +850,6 @@
 			goto out_unlock;
 		}
 
-<<<<<<< HEAD
-		/*
-		 * There is no need to overlap collapse range with EOF,
-		 * in which case it is effectively a truncate operation
-		 */
-		if (offset + len >= i_size_read(inode)) {
-			error = -EINVAL;
-			goto out_unlock;
-		}
-
-=======
->>>>>>> 51fa31d4
 		new_size = i_size_read(inode) - len;
 
 		error = xfs_collapse_file_space(ip, offset, len);
