--- conflicted
+++ resolved
@@ -4885,11 +4885,7 @@
 	da_new = 0;
 
 	ASSERT(*idx >= 0);
-<<<<<<< HEAD
-	ASSERT(*idx < ifp->if_bytes / sizeof(struct xfs_bmbt_rec));
-=======
 	ASSERT(*idx <= xfs_iext_count(ifp));
->>>>>>> 0fc204e2
 	ASSERT(del->br_blockcount > 0);
 	ASSERT(got->br_startoff <= del->br_startoff);
 	ASSERT(got_endoff >= del_endoff);
@@ -4906,16 +4902,11 @@
 	 * sb counters as we might have to borrow some blocks for the
 	 * indirect block accounting.
 	 */
-<<<<<<< HEAD
-	xfs_trans_reserve_quota_nblks(NULL, ip, -((long)del->br_blockcount), 0,
-			isrt ? XFS_QMOPT_RES_RTBLKS : XFS_QMOPT_RES_REGBLKS);
-=======
 	error = xfs_trans_reserve_quota_nblks(NULL, ip,
 			-((long)del->br_blockcount), 0,
 			isrt ? XFS_QMOPT_RES_RTBLKS : XFS_QMOPT_RES_REGBLKS);
 	if (error)
 		return error;
->>>>>>> 0fc204e2
 	ip->i_delayed_blks -= del->br_blockcount;
 
 	if (whichfork == XFS_COW_FORK)
@@ -5025,11 +5016,7 @@
 	got_endoff = got->br_startoff + got->br_blockcount;
 
 	ASSERT(*idx >= 0);
-<<<<<<< HEAD
-	ASSERT(*idx < ifp->if_bytes / sizeof(struct xfs_bmbt_rec));
-=======
 	ASSERT(*idx <= xfs_iext_count(ifp));
->>>>>>> 0fc204e2
 	ASSERT(del->br_blockcount > 0);
 	ASSERT(got->br_startoff <= del->br_startoff);
 	ASSERT(got_endoff >= del_endoff);
