/* AFS volume management
 *
 * Copyright (C) 2002, 2007 Red Hat, Inc. All Rights Reserved.
 * Written by David Howells (dhowells@redhat.com)
 *
 * This program is free software; you can redistribute it and/or
 * modify it under the terms of the GNU General Public License
 * as published by the Free Software Foundation; either version
 * 2 of the License, or (at your option) any later version.
 */

#include <linux/kernel.h>
#include <linux/module.h>
#include <linux/init.h>
#include <linux/slab.h>
#include <linux/fs.h>
#include <linux/pagemap.h>
#include <linux/sched.h>
#include "internal.h"

static const char *afs_voltypes[] = { "R/W", "R/O", "BAK" };

/*
 * lookup a volume by name
 * - this can be one of the following:
 *	"%[cell:]volume[.]"		R/W volume
 *	"#[cell:]volume[.]"		R/O or R/W volume (rwparent=0),
 *					 or R/W (rwparent=1) volume
 *	"%[cell:]volume.readonly"	R/O volume
 *	"#[cell:]volume.readonly"	R/O volume
 *	"%[cell:]volume.backup"		Backup volume
 *	"#[cell:]volume.backup"		Backup volume
 *
 * The cell name is optional, and defaults to the current cell.
 *
 * See "The Rules of Mount Point Traversal" in Chapter 5 of the AFS SysAdmin
 * Guide
 * - Rule 1: Explicit type suffix forces access of that type or nothing
 *           (no suffix, then use Rule 2 & 3)
 * - Rule 2: If parent volume is R/O, then mount R/O volume by preference, R/W
 *           if not available
 * - Rule 3: If parent volume is R/W, then only mount R/W volume unless
 *           explicitly told otherwise
 */
struct afs_volume *afs_volume_lookup(struct afs_mount_params *params)
{
	struct afs_vlocation *vlocation = NULL;
	struct afs_volume *volume = NULL;
	struct afs_server *server = NULL;
	char srvtmask;
	int ret, loop;

	_enter("{%*.*s,%d}",
	       params->volnamesz, params->volnamesz, params->volname, params->rwpath);

	/* lookup the volume location record */
	vlocation = afs_vlocation_lookup(params->cell, params->key,
					 params->volname, params->volnamesz);
	if (IS_ERR(vlocation)) {
		ret = PTR_ERR(vlocation);
		vlocation = NULL;
		goto error;
	}

	/* make the final decision on the type we want */
	ret = -ENOMEDIUM;
	if (params->force && !(vlocation->vldb.vidmask & (1 << params->type)))
		goto error;

	srvtmask = 0;
	for (loop = 0; loop < vlocation->vldb.nservers; loop++)
		srvtmask |= vlocation->vldb.srvtmask[loop];

	if (params->force) {
		if (!(srvtmask & (1 << params->type)))
			goto error;
	} else if (srvtmask & AFS_VOL_VTM_RO) {
		params->type = AFSVL_ROVOL;
	} else if (srvtmask & AFS_VOL_VTM_RW) {
		params->type = AFSVL_RWVOL;
	} else {
		goto error;
	}

	down_write(&params->cell->vl_sem);

	/* is the volume already active? */
	if (vlocation->vols[params->type]) {
		/* yes - re-use it */
		volume = vlocation->vols[params->type];
		afs_get_volume(volume);
		goto success;
	}

	/* create a new volume record */
	_debug("creating new volume record");

	ret = -ENOMEM;
	volume = kzalloc(sizeof(struct afs_volume), GFP_KERNEL);
	if (!volume)
		goto error_up;

	atomic_set(&volume->usage, 1);
	volume->type		= params->type;
	volume->type_force	= params->force;
	volume->cell		= params->cell;
	volume->vid		= vlocation->vldb.vid[params->type];

<<<<<<< HEAD
	volume->bdi.ra_pages	= VM_MAX_READAHEAD*1024/PAGE_SIZE; 
	ret = bdi_setup_and_register(&volume->bdi, "afs");
	if (ret)
		goto error_bdi;

=======
>>>>>>> 2ac97f0f
	init_rwsem(&volume->server_sem);

	/* look up all the applicable server records */
	for (loop = 0; loop < 8; loop++) {
		if (vlocation->vldb.srvtmask[loop] & (1 << volume->type)) {
			server = afs_lookup_server(
			       volume->cell, &vlocation->vldb.servers[loop]);
			if (IS_ERR(server)) {
				ret = PTR_ERR(server);
				goto error_discard;
			}

			volume->servers[volume->nservers] = server;
			volume->nservers++;
		}
	}

	/* attach the cache and volume location */
#ifdef CONFIG_AFS_FSCACHE
	volume->cache = fscache_acquire_cookie(vlocation->cache,
					       &afs_volume_cache_index_def,
					       volume, true);
#endif
	afs_get_vlocation(vlocation);
	volume->vlocation = vlocation;

	vlocation->vols[volume->type] = volume;

success:
	_debug("kAFS selected %s volume %08x",
	       afs_voltypes[volume->type], volume->vid);
	up_write(&params->cell->vl_sem);
	afs_put_vlocation(vlocation);
	_leave(" = %p", volume);
	return volume;

	/* clean up */
error_up:
	up_write(&params->cell->vl_sem);
error:
	afs_put_vlocation(vlocation);
	_leave(" = %d", ret);
	return ERR_PTR(ret);

error_discard:
	up_write(&params->cell->vl_sem);

	for (loop = volume->nservers - 1; loop >= 0; loop--)
		afs_put_server(volume->servers[loop]);

	kfree(volume);
	goto error;
}

/*
 * destroy a volume record
 */
void afs_put_volume(struct afs_volume *volume)
{
	struct afs_vlocation *vlocation;
	int loop;

	if (!volume)
		return;

	_enter("%p", volume);

	ASSERTCMP(atomic_read(&volume->usage), >, 0);

	vlocation = volume->vlocation;

	/* to prevent a race, the decrement and the dequeue must be effectively
	 * atomic */
	down_write(&vlocation->cell->vl_sem);

	if (likely(!atomic_dec_and_test(&volume->usage))) {
		up_write(&vlocation->cell->vl_sem);
		_leave("");
		return;
	}

	vlocation->vols[volume->type] = NULL;

	up_write(&vlocation->cell->vl_sem);

	/* finish cleaning up the volume */
#ifdef CONFIG_AFS_FSCACHE
	fscache_relinquish_cookie(volume->cache, 0);
#endif
	afs_put_vlocation(vlocation);

	for (loop = volume->nservers - 1; loop >= 0; loop--)
		afs_put_server(volume->servers[loop]);

	kfree(volume);

	_leave(" [destroyed]");
}

/*
 * pick a server to use to try accessing this volume
 * - returns with an elevated usage count on the server chosen
 */
struct afs_server *afs_volume_pick_fileserver(struct afs_vnode *vnode)
{
	struct afs_volume *volume = vnode->volume;
	struct afs_server *server;
	int ret, state, loop;

	_enter("%s", volume->vlocation->vldb.name);

	/* stick with the server we're already using if we can */
	if (vnode->server && vnode->server->fs_state == 0) {
		afs_get_server(vnode->server);
		_leave(" = %p [current]", vnode->server);
		return vnode->server;
	}

	down_read(&volume->server_sem);

	/* handle the no-server case */
	if (volume->nservers == 0) {
		ret = volume->rjservers ? -ENOMEDIUM : -ESTALE;
		up_read(&volume->server_sem);
		_leave(" = %d [no servers]", ret);
		return ERR_PTR(ret);
	}

	/* basically, just search the list for the first live server and use
	 * that */
	ret = 0;
	for (loop = 0; loop < volume->nservers; loop++) {
		server = volume->servers[loop];
		state = server->fs_state;

		_debug("consider %d [%d]", loop, state);

		switch (state) {
			/* found an apparently healthy server */
		case 0:
			afs_get_server(server);
			up_read(&volume->server_sem);
			_leave(" = %p (picked %08x)",
			       server, ntohl(server->addr.s_addr));
			return server;

		case -ENETUNREACH:
			if (ret == 0)
				ret = state;
			break;

		case -EHOSTUNREACH:
			if (ret == 0 ||
			    ret == -ENETUNREACH)
				ret = state;
			break;

		case -ECONNREFUSED:
			if (ret == 0 ||
			    ret == -ENETUNREACH ||
			    ret == -EHOSTUNREACH)
				ret = state;
			break;

		default:
		case -EREMOTEIO:
			if (ret == 0 ||
			    ret == -ENETUNREACH ||
			    ret == -EHOSTUNREACH ||
			    ret == -ECONNREFUSED)
				ret = state;
			break;
		}
	}

	/* no available servers
	 * - TODO: handle the no active servers case better
	 */
	up_read(&volume->server_sem);
	_leave(" = %d", ret);
	return ERR_PTR(ret);
}

/*
 * release a server after use
 * - releases the ref on the server struct that was acquired by picking
 * - records result of using a particular server to access a volume
 * - return 0 to try again, 1 if okay or to issue error
 * - the caller must release the server struct if result was 0
 */
int afs_volume_release_fileserver(struct afs_vnode *vnode,
				  struct afs_server *server,
				  int result)
{
	struct afs_volume *volume = vnode->volume;
	unsigned loop;

	_enter("%s,%08x,%d",
	       volume->vlocation->vldb.name, ntohl(server->addr.s_addr),
	       result);

	switch (result) {
		/* success */
	case 0:
		server->fs_act_jif = jiffies;
		server->fs_state = 0;
		_leave("");
		return 1;

		/* the fileserver denied all knowledge of the volume */
	case -ENOMEDIUM:
		server->fs_act_jif = jiffies;
		down_write(&volume->server_sem);

		/* firstly, find where the server is in the active list (if it
		 * is) */
		for (loop = 0; loop < volume->nservers; loop++)
			if (volume->servers[loop] == server)
				goto present;

		/* no longer there - may have been discarded by another op */
		goto try_next_server_upw;

	present:
		volume->nservers--;
		memmove(&volume->servers[loop],
			&volume->servers[loop + 1],
			sizeof(volume->servers[loop]) *
			(volume->nservers - loop));
		volume->servers[volume->nservers] = NULL;
		afs_put_server(server);
		volume->rjservers++;

		if (volume->nservers > 0)
			/* another server might acknowledge its existence */
			goto try_next_server_upw;

		/* handle the case where all the fileservers have rejected the
		 * volume
		 * - TODO: try asking the fileservers for volume information
		 * - TODO: contact the VL server again to see if the volume is
		 *         no longer registered
		 */
		up_write(&volume->server_sem);
		afs_put_server(server);
		_leave(" [completely rejected]");
		return 1;

		/* problem reaching the server */
	case -ENETUNREACH:
	case -EHOSTUNREACH:
	case -ECONNREFUSED:
	case -ETIME:
	case -ETIMEDOUT:
	case -EREMOTEIO:
		/* mark the server as dead
		 * TODO: vary dead timeout depending on error
		 */
		spin_lock(&server->fs_lock);
		if (!server->fs_state) {
			server->fs_dead_jif = jiffies + HZ * 10;
			server->fs_state = result;
			printk("kAFS: SERVER DEAD state=%d\n", result);
		}
		spin_unlock(&server->fs_lock);
		goto try_next_server;

		/* miscellaneous error */
	default:
		server->fs_act_jif = jiffies;
	case -ENOMEM:
	case -ENONET:
		/* tell the caller to accept the result */
		afs_put_server(server);
		_leave(" [local failure]");
		return 1;
	}

	/* tell the caller to loop around and try the next server */
try_next_server_upw:
	up_write(&volume->server_sem);
try_next_server:
	afs_put_server(server);
	_leave(" [try next server]");
	return 0;
}<|MERGE_RESOLUTION|>--- conflicted
+++ resolved
@@ -106,14 +106,6 @@
 	volume->cell		= params->cell;
 	volume->vid		= vlocation->vldb.vid[params->type];
 
-<<<<<<< HEAD
-	volume->bdi.ra_pages	= VM_MAX_READAHEAD*1024/PAGE_SIZE; 
-	ret = bdi_setup_and_register(&volume->bdi, "afs");
-	if (ret)
-		goto error_bdi;
-
-=======
->>>>>>> 2ac97f0f
 	init_rwsem(&volume->server_sem);
 
 	/* look up all the applicable server records */
