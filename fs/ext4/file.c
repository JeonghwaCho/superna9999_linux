/*
 *  linux/fs/ext4/file.c
 *
 * Copyright (C) 1992, 1993, 1994, 1995
 * Remy Card (card@masi.ibp.fr)
 * Laboratoire MASI - Institut Blaise Pascal
 * Universite Pierre et Marie Curie (Paris VI)
 *
 *  from
 *
 *  linux/fs/minix/file.c
 *
 *  Copyright (C) 1991, 1992  Linus Torvalds
 *
 *  ext4 fs regular file handling primitives
 *
 *  64-bit file support on 64-bit platforms by Jakub Jelinek
 *	(jj@sunsite.ms.mff.cuni.cz)
 */

#include <linux/time.h>
#include <linux/fs.h>
#include <linux/mount.h>
#include <linux/path.h>
#include <linux/dax.h>
#include <linux/quotaops.h>
#include <linux/pagevec.h>
#include <linux/uio.h>
#include "ext4.h"
#include "ext4_jbd2.h"
#include "xattr.h"
#include "acl.h"

#ifdef CONFIG_FS_DAX
static ssize_t ext4_dax_read_iter(struct kiocb *iocb, struct iov_iter *to)
{
	struct inode *inode = file_inode(iocb->ki_filp);
	ssize_t ret;

	inode_lock_shared(inode);
	/*
	 * Recheck under inode lock - at this point we are sure it cannot
	 * change anymore
	 */
	if (!IS_DAX(inode)) {
		inode_unlock_shared(inode);
		/* Fallback to buffered IO in case we cannot support DAX */
		return generic_file_read_iter(iocb, to);
	}
	ret = dax_iomap_rw(iocb, to, &ext4_iomap_ops);
	inode_unlock_shared(inode);

	file_accessed(iocb->ki_filp);
	return ret;
}
#endif

static ssize_t ext4_file_read_iter(struct kiocb *iocb, struct iov_iter *to)
{
	if (!iov_iter_count(to))
		return 0; /* skip atime */

#ifdef CONFIG_FS_DAX
	if (IS_DAX(file_inode(iocb->ki_filp)))
		return ext4_dax_read_iter(iocb, to);
#endif
	return generic_file_read_iter(iocb, to);
}

/*
 * Called when an inode is released. Note that this is different
 * from ext4_file_open: open gets called at every open, but release
 * gets called only when /all/ the files are closed.
 */
static int ext4_release_file(struct inode *inode, struct file *filp)
{
	if (ext4_test_inode_state(inode, EXT4_STATE_DA_ALLOC_CLOSE)) {
		ext4_alloc_da_blocks(inode);
		ext4_clear_inode_state(inode, EXT4_STATE_DA_ALLOC_CLOSE);
	}
	/* if we are the last writer on the inode, drop the block reservation */
	if ((filp->f_mode & FMODE_WRITE) &&
			(atomic_read(&inode->i_writecount) == 1) &&
		        !EXT4_I(inode)->i_reserved_data_blocks)
	{
		down_write(&EXT4_I(inode)->i_data_sem);
		ext4_discard_preallocations(inode);
		up_write(&EXT4_I(inode)->i_data_sem);
	}
	if (is_dx(inode) && filp->private_data)
		ext4_htree_free_dir_info(filp->private_data);

	return 0;
}

static void ext4_unwritten_wait(struct inode *inode)
{
	wait_queue_head_t *wq = ext4_ioend_wq(inode);

	wait_event(*wq, (atomic_read(&EXT4_I(inode)->i_unwritten) == 0));
}

/*
 * This tests whether the IO in question is block-aligned or not.
 * Ext4 utilizes unwritten extents when hole-filling during direct IO, and they
 * are converted to written only after the IO is complete.  Until they are
 * mapped, these blocks appear as holes, so dio_zero_block() will assume that
 * it needs to zero out portions of the start and/or end block.  If 2 AIO
 * threads are at work on the same unwritten block, they must be synchronized
 * or one thread will zero the other's data, causing corruption.
 */
static int
ext4_unaligned_aio(struct inode *inode, struct iov_iter *from, loff_t pos)
{
	struct super_block *sb = inode->i_sb;
	int blockmask = sb->s_blocksize - 1;

	if (pos >= i_size_read(inode))
		return 0;

	if ((pos | iov_iter_alignment(from)) & blockmask)
		return 1;

	return 0;
}

/* Is IO overwriting allocated and initialized blocks? */
static bool ext4_overwrite_io(struct inode *inode, loff_t pos, loff_t len)
{
	struct ext4_map_blocks map;
	unsigned int blkbits = inode->i_blkbits;
	int err, blklen;

	if (pos + len > i_size_read(inode))
		return false;

	map.m_lblk = pos >> blkbits;
	map.m_len = EXT4_MAX_BLOCKS(len, pos, blkbits);
	blklen = map.m_len;

	err = ext4_map_blocks(NULL, inode, &map, 0);
	/*
	 * 'err==len' means that all of the blocks have been preallocated,
	 * regardless of whether they have been initialized or not. To exclude
	 * unwritten extents, we need to check m_flags.
	 */
	return err == blklen && (map.m_flags & EXT4_MAP_MAPPED);
}

static ssize_t ext4_write_checks(struct kiocb *iocb, struct iov_iter *from)
{
	struct inode *inode = file_inode(iocb->ki_filp);
	ssize_t ret;

	ret = generic_write_checks(iocb, from);
	if (ret <= 0)
		return ret;
	/*
	 * If we have encountered a bitmap-format file, the size limit
	 * is smaller than s_maxbytes, which is for extent-mapped files.
	 */
	if (!(ext4_test_inode_flag(inode, EXT4_INODE_EXTENTS))) {
		struct ext4_sb_info *sbi = EXT4_SB(inode->i_sb);

		if (iocb->ki_pos >= sbi->s_bitmap_maxbytes)
			return -EFBIG;
		iov_iter_truncate(from, sbi->s_bitmap_maxbytes - iocb->ki_pos);
	}
	return iov_iter_count(from);
}

#ifdef CONFIG_FS_DAX
static ssize_t
ext4_dax_write_iter(struct kiocb *iocb, struct iov_iter *from)
{
	struct inode *inode = file_inode(iocb->ki_filp);
	ssize_t ret;
	bool overwrite = false;

	inode_lock(inode);
	ret = ext4_write_checks(iocb, from);
	if (ret <= 0)
		goto out;
	ret = file_remove_privs(iocb->ki_filp);
	if (ret)
		goto out;
	ret = file_update_time(iocb->ki_filp);
	if (ret)
		goto out;

	if (ext4_overwrite_io(inode, iocb->ki_pos, iov_iter_count(from))) {
		overwrite = true;
		downgrade_write(&inode->i_rwsem);
	}
	ret = dax_iomap_rw(iocb, from, &ext4_iomap_ops);
out:
	if (!overwrite)
		inode_unlock(inode);
	else
		inode_unlock_shared(inode);
	if (ret > 0)
		ret = generic_write_sync(iocb, ret);
	return ret;
}
#endif

static ssize_t
ext4_file_write_iter(struct kiocb *iocb, struct iov_iter *from)
{
	struct inode *inode = file_inode(iocb->ki_filp);
	int o_direct = iocb->ki_flags & IOCB_DIRECT;
	int unaligned_aio = 0;
	int overwrite = 0;
	ssize_t ret;

#ifdef CONFIG_FS_DAX
	if (IS_DAX(inode))
		return ext4_dax_write_iter(iocb, from);
#endif

	inode_lock(inode);
	ret = ext4_write_checks(iocb, from);
	if (ret <= 0)
		goto out;

	/*
	 * Unaligned direct AIO must be serialized among each other as zeroing
	 * of partial blocks of two competing unaligned AIOs can result in data
	 * corruption.
	 */
	if (o_direct && ext4_test_inode_flag(inode, EXT4_INODE_EXTENTS) &&
	    !is_sync_kiocb(iocb) &&
	    ext4_unaligned_aio(inode, from, iocb->ki_pos)) {
		unaligned_aio = 1;
		ext4_unwritten_wait(inode);
	}

	iocb->private = &overwrite;
<<<<<<< HEAD
	if (o_direct) {
		size_t length = iov_iter_count(from);
		loff_t pos = iocb->ki_pos;

		/* check whether we do a DIO overwrite or not */
		if (ext4_should_dioread_nolock(inode) && !unaligned_aio &&
		    pos + length <= i_size_read(inode)) {
			struct ext4_map_blocks map;
			unsigned int blkbits = inode->i_blkbits;
			int err, len;

			map.m_lblk = pos >> blkbits;
			map.m_len = EXT4_MAX_BLOCKS(length, pos, blkbits);
			len = map.m_len;

			err = ext4_map_blocks(NULL, inode, &map, 0);
			/*
			 * 'err==len' means that all of blocks has
			 * been preallocated no matter they are
			 * initialized or not.  For excluding
			 * unwritten extents, we need to check
			 * m_flags.  There are two conditions that
			 * indicate for initialized extents.  1) If we
			 * hit extent cache, EXT4_MAP_MAPPED flag is
			 * returned; 2) If we do a real lookup,
			 * non-flags are returned.  So we should check
			 * these two conditions.
			 */
			if (err == len && (map.m_flags & EXT4_MAP_MAPPED))
				overwrite = 1;
		}
	}
=======
	/* Check whether we do a DIO overwrite or not */
	if (o_direct && ext4_should_dioread_nolock(inode) && !unaligned_aio &&
	    ext4_overwrite_io(inode, iocb->ki_pos, iov_iter_count(from)))
		overwrite = 1;
>>>>>>> 405182c2

	ret = __generic_file_write_iter(iocb, from);
	inode_unlock(inode);

	if (ret > 0)
		ret = generic_write_sync(iocb, ret);

	return ret;

out:
	inode_unlock(inode);
	return ret;
}

#ifdef CONFIG_FS_DAX
static int ext4_dax_fault(struct vm_area_struct *vma, struct vm_fault *vmf)
{
	int result;
	handle_t *handle = NULL;
	struct inode *inode = file_inode(vma->vm_file);
	struct super_block *sb = inode->i_sb;
	bool write = vmf->flags & FAULT_FLAG_WRITE;

	if (write) {
		sb_start_pagefault(sb);
		file_update_time(vma->vm_file);
		down_read(&EXT4_I(inode)->i_mmap_sem);
		handle = ext4_journal_start_sb(sb, EXT4_HT_WRITE_PAGE,
						EXT4_DATA_TRANS_BLOCKS(sb));
	} else
		down_read(&EXT4_I(inode)->i_mmap_sem);

	if (IS_ERR(handle))
		result = VM_FAULT_SIGBUS;
	else
		result = dax_iomap_fault(vma, vmf, &ext4_iomap_ops);

	if (write) {
		if (!IS_ERR(handle))
			ext4_journal_stop(handle);
		up_read(&EXT4_I(inode)->i_mmap_sem);
		sb_end_pagefault(sb);
	} else
		up_read(&EXT4_I(inode)->i_mmap_sem);

	return result;
}

static int ext4_dax_pmd_fault(struct vm_area_struct *vma, unsigned long addr,
						pmd_t *pmd, unsigned int flags)
{
	int result;
	handle_t *handle = NULL;
	struct inode *inode = file_inode(vma->vm_file);
	struct super_block *sb = inode->i_sb;
	bool write = flags & FAULT_FLAG_WRITE;

	if (write) {
		sb_start_pagefault(sb);
		file_update_time(vma->vm_file);
		down_read(&EXT4_I(inode)->i_mmap_sem);
		handle = ext4_journal_start_sb(sb, EXT4_HT_WRITE_PAGE,
				ext4_chunk_trans_blocks(inode,
							PMD_SIZE / PAGE_SIZE));
	} else
		down_read(&EXT4_I(inode)->i_mmap_sem);

	if (IS_ERR(handle))
		result = VM_FAULT_SIGBUS;
	else {
		result = dax_iomap_pmd_fault(vma, addr, pmd, flags,
					     &ext4_iomap_ops);
	}

	if (write) {
		if (!IS_ERR(handle))
			ext4_journal_stop(handle);
		up_read(&EXT4_I(inode)->i_mmap_sem);
		sb_end_pagefault(sb);
	} else
		up_read(&EXT4_I(inode)->i_mmap_sem);

	return result;
}

/*
 * Handle write fault for VM_MIXEDMAP mappings. Similarly to ext4_dax_fault()
 * handler we check for races agaist truncate. Note that since we cycle through
 * i_mmap_sem, we are sure that also any hole punching that began before we
 * were called is finished by now and so if it included part of the file we
 * are working on, our pte will get unmapped and the check for pte_same() in
 * wp_pfn_shared() fails. Thus fault gets retried and things work out as
 * desired.
 */
static int ext4_dax_pfn_mkwrite(struct vm_area_struct *vma,
				struct vm_fault *vmf)
{
	struct inode *inode = file_inode(vma->vm_file);
	struct super_block *sb = inode->i_sb;
	loff_t size;
	int ret;

	sb_start_pagefault(sb);
	file_update_time(vma->vm_file);
	down_read(&EXT4_I(inode)->i_mmap_sem);
	size = (i_size_read(inode) + PAGE_SIZE - 1) >> PAGE_SHIFT;
	if (vmf->pgoff >= size)
		ret = VM_FAULT_SIGBUS;
	else
		ret = dax_pfn_mkwrite(vma, vmf);
	up_read(&EXT4_I(inode)->i_mmap_sem);
	sb_end_pagefault(sb);

	return ret;
}

static const struct vm_operations_struct ext4_dax_vm_ops = {
	.fault		= ext4_dax_fault,
	.pmd_fault	= ext4_dax_pmd_fault,
	.page_mkwrite	= ext4_dax_fault,
	.pfn_mkwrite	= ext4_dax_pfn_mkwrite,
};
#else
#define ext4_dax_vm_ops	ext4_file_vm_ops
#endif

static const struct vm_operations_struct ext4_file_vm_ops = {
	.fault		= ext4_filemap_fault,
	.map_pages	= filemap_map_pages,
	.page_mkwrite   = ext4_page_mkwrite,
};

static int ext4_file_mmap(struct file *file, struct vm_area_struct *vma)
{
	struct inode *inode = file->f_mapping->host;

	if (ext4_encrypted_inode(inode)) {
		int err = fscrypt_get_encryption_info(inode);
		if (err)
			return 0;
		if (!fscrypt_has_encryption_key(inode))
			return -ENOKEY;
	}
	file_accessed(file);
	if (IS_DAX(file_inode(file))) {
		vma->vm_ops = &ext4_dax_vm_ops;
		vma->vm_flags |= VM_MIXEDMAP | VM_HUGEPAGE;
	} else {
		vma->vm_ops = &ext4_file_vm_ops;
	}
	return 0;
}

static int ext4_file_open(struct inode * inode, struct file * filp)
{
	struct super_block *sb = inode->i_sb;
	struct ext4_sb_info *sbi = EXT4_SB(inode->i_sb);
	struct vfsmount *mnt = filp->f_path.mnt;
	struct dentry *dir;
	struct path path;
	char buf[64], *cp;
	int ret;

	if (unlikely(!(sbi->s_mount_flags & EXT4_MF_MNTDIR_SAMPLED) &&
		     !(sb->s_flags & MS_RDONLY))) {
		sbi->s_mount_flags |= EXT4_MF_MNTDIR_SAMPLED;
		/*
		 * Sample where the filesystem has been mounted and
		 * store it in the superblock for sysadmin convenience
		 * when trying to sort through large numbers of block
		 * devices or filesystem images.
		 */
		memset(buf, 0, sizeof(buf));
		path.mnt = mnt;
		path.dentry = mnt->mnt_root;
		cp = d_path(&path, buf, sizeof(buf));
		if (!IS_ERR(cp)) {
			handle_t *handle;
			int err;

			handle = ext4_journal_start_sb(sb, EXT4_HT_MISC, 1);
			if (IS_ERR(handle))
				return PTR_ERR(handle);
			BUFFER_TRACE(sbi->s_sbh, "get_write_access");
			err = ext4_journal_get_write_access(handle, sbi->s_sbh);
			if (err) {
				ext4_journal_stop(handle);
				return err;
			}
			strlcpy(sbi->s_es->s_last_mounted, cp,
				sizeof(sbi->s_es->s_last_mounted));
			ext4_handle_dirty_super(handle, sb);
			ext4_journal_stop(handle);
		}
	}
	if (ext4_encrypted_inode(inode)) {
		ret = fscrypt_get_encryption_info(inode);
		if (ret)
			return -EACCES;
		if (!fscrypt_has_encryption_key(inode))
			return -ENOKEY;
	}

	dir = dget_parent(file_dentry(filp));
	if (ext4_encrypted_inode(d_inode(dir)) &&
			!fscrypt_has_permitted_context(d_inode(dir), inode)) {
		ext4_warning(inode->i_sb,
			     "Inconsistent encryption contexts: %lu/%lu",
			     (unsigned long) d_inode(dir)->i_ino,
			     (unsigned long) inode->i_ino);
		dput(dir);
		return -EPERM;
	}
	dput(dir);
	/*
	 * Set up the jbd2_inode if we are opening the inode for
	 * writing and the journal is present
	 */
	if (filp->f_mode & FMODE_WRITE) {
		ret = ext4_inode_attach_jinode(inode);
		if (ret < 0)
			return ret;
	}
	return dquot_file_open(inode, filp);
}

/*
 * Here we use ext4_map_blocks() to get a block mapping for a extent-based
 * file rather than ext4_ext_walk_space() because we can introduce
 * SEEK_DATA/SEEK_HOLE for block-mapped and extent-mapped file at the same
 * function.  When extent status tree has been fully implemented, it will
 * track all extent status for a file and we can directly use it to
 * retrieve the offset for SEEK_DATA/SEEK_HOLE.
 */

/*
 * When we retrieve the offset for SEEK_DATA/SEEK_HOLE, we would need to
 * lookup page cache to check whether or not there has some data between
 * [startoff, endoff] because, if this range contains an unwritten extent,
 * we determine this extent as a data or a hole according to whether the
 * page cache has data or not.
 */
static int ext4_find_unwritten_pgoff(struct inode *inode,
				     int whence,
				     ext4_lblk_t end_blk,
				     loff_t *offset)
{
	struct pagevec pvec;
	unsigned int blkbits;
	pgoff_t index;
	pgoff_t end;
	loff_t endoff;
	loff_t startoff;
	loff_t lastoff;
	int found = 0;

	blkbits = inode->i_sb->s_blocksize_bits;
	startoff = *offset;
	lastoff = startoff;
	endoff = (loff_t)end_blk << blkbits;

	index = startoff >> PAGE_SHIFT;
	end = endoff >> PAGE_SHIFT;

	pagevec_init(&pvec, 0);
	do {
		int i, num;
		unsigned long nr_pages;

		num = min_t(pgoff_t, end - index, PAGEVEC_SIZE);
		nr_pages = pagevec_lookup(&pvec, inode->i_mapping, index,
					  (pgoff_t)num);
		if (nr_pages == 0) {
			if (whence == SEEK_DATA)
				break;

			BUG_ON(whence != SEEK_HOLE);
			/*
			 * If this is the first time to go into the loop and
			 * offset is not beyond the end offset, it will be a
			 * hole at this offset
			 */
			if (lastoff == startoff || lastoff < endoff)
				found = 1;
			break;
		}

		/*
		 * If this is the first time to go into the loop and
		 * offset is smaller than the first page offset, it will be a
		 * hole at this offset.
		 */
		if (lastoff == startoff && whence == SEEK_HOLE &&
		    lastoff < page_offset(pvec.pages[0])) {
			found = 1;
			break;
		}

		for (i = 0; i < nr_pages; i++) {
			struct page *page = pvec.pages[i];
			struct buffer_head *bh, *head;

			/*
			 * If the current offset is not beyond the end of given
			 * range, it will be a hole.
			 */
			if (lastoff < endoff && whence == SEEK_HOLE &&
			    page->index > end) {
				found = 1;
				*offset = lastoff;
				goto out;
			}

			lock_page(page);

			if (unlikely(page->mapping != inode->i_mapping)) {
				unlock_page(page);
				continue;
			}

			if (!page_has_buffers(page)) {
				unlock_page(page);
				continue;
			}

			if (page_has_buffers(page)) {
				lastoff = page_offset(page);
				bh = head = page_buffers(page);
				do {
					if (buffer_uptodate(bh) ||
					    buffer_unwritten(bh)) {
						if (whence == SEEK_DATA)
							found = 1;
					} else {
						if (whence == SEEK_HOLE)
							found = 1;
					}
					if (found) {
						*offset = max_t(loff_t,
							startoff, lastoff);
						unlock_page(page);
						goto out;
					}
					lastoff += bh->b_size;
					bh = bh->b_this_page;
				} while (bh != head);
			}

			lastoff = page_offset(page) + PAGE_SIZE;
			unlock_page(page);
		}

		/*
		 * The no. of pages is less than our desired, that would be a
		 * hole in there.
		 */
		if (nr_pages < num && whence == SEEK_HOLE) {
			found = 1;
			*offset = lastoff;
			break;
		}

		index = pvec.pages[i - 1]->index + 1;
		pagevec_release(&pvec);
	} while (index <= end);

out:
	pagevec_release(&pvec);
	return found;
}

/*
 * ext4_seek_data() retrieves the offset for SEEK_DATA.
 */
static loff_t ext4_seek_data(struct file *file, loff_t offset, loff_t maxsize)
{
	struct inode *inode = file->f_mapping->host;
	struct extent_status es;
	ext4_lblk_t start, last, end;
	loff_t dataoff, isize;
	int blkbits;
	int ret;

	inode_lock(inode);

	isize = i_size_read(inode);
	if (offset >= isize) {
		inode_unlock(inode);
		return -ENXIO;
	}

	blkbits = inode->i_sb->s_blocksize_bits;
	start = offset >> blkbits;
	last = start;
	end = isize >> blkbits;
	dataoff = offset;

	do {
		ret = ext4_get_next_extent(inode, last, end - last + 1, &es);
		if (ret <= 0) {
			/* No extent found -> no data */
			if (ret == 0)
				ret = -ENXIO;
			inode_unlock(inode);
			return ret;
		}

		last = es.es_lblk;
		if (last != start)
			dataoff = (loff_t)last << blkbits;
		if (!ext4_es_is_unwritten(&es))
			break;

		/*
		 * If there is a unwritten extent at this offset,
		 * it will be as a data or a hole according to page
		 * cache that has data or not.
		 */
		if (ext4_find_unwritten_pgoff(inode, SEEK_DATA,
					      es.es_lblk + es.es_len, &dataoff))
			break;
		last += es.es_len;
		dataoff = (loff_t)last << blkbits;
		cond_resched();
	} while (last <= end);

	inode_unlock(inode);

	if (dataoff > isize)
		return -ENXIO;

	return vfs_setpos(file, dataoff, maxsize);
}

/*
 * ext4_seek_hole() retrieves the offset for SEEK_HOLE.
 */
static loff_t ext4_seek_hole(struct file *file, loff_t offset, loff_t maxsize)
{
	struct inode *inode = file->f_mapping->host;
	struct extent_status es;
	ext4_lblk_t start, last, end;
	loff_t holeoff, isize;
	int blkbits;
	int ret;

	inode_lock(inode);

	isize = i_size_read(inode);
	if (offset >= isize) {
		inode_unlock(inode);
		return -ENXIO;
	}

	blkbits = inode->i_sb->s_blocksize_bits;
	start = offset >> blkbits;
	last = start;
	end = isize >> blkbits;
	holeoff = offset;

	do {
		ret = ext4_get_next_extent(inode, last, end - last + 1, &es);
		if (ret < 0) {
			inode_unlock(inode);
			return ret;
		}
		/* Found a hole? */
		if (ret == 0 || es.es_lblk > last) {
			if (last != start)
				holeoff = (loff_t)last << blkbits;
			break;
		}
		/*
		 * If there is a unwritten extent at this offset,
		 * it will be as a data or a hole according to page
		 * cache that has data or not.
		 */
		if (ext4_es_is_unwritten(&es) &&
		    ext4_find_unwritten_pgoff(inode, SEEK_HOLE,
					      last + es.es_len, &holeoff))
			break;

		last += es.es_len;
		holeoff = (loff_t)last << blkbits;
		cond_resched();
	} while (last <= end);

	inode_unlock(inode);

	if (holeoff > isize)
		holeoff = isize;

	return vfs_setpos(file, holeoff, maxsize);
}

/*
 * ext4_llseek() handles both block-mapped and extent-mapped maxbytes values
 * by calling generic_file_llseek_size() with the appropriate maxbytes
 * value for each.
 */
loff_t ext4_llseek(struct file *file, loff_t offset, int whence)
{
	struct inode *inode = file->f_mapping->host;
	loff_t maxbytes;

	if (!(ext4_test_inode_flag(inode, EXT4_INODE_EXTENTS)))
		maxbytes = EXT4_SB(inode->i_sb)->s_bitmap_maxbytes;
	else
		maxbytes = inode->i_sb->s_maxbytes;

	switch (whence) {
	case SEEK_SET:
	case SEEK_CUR:
	case SEEK_END:
		return generic_file_llseek_size(file, offset, whence,
						maxbytes, i_size_read(inode));
	case SEEK_DATA:
		return ext4_seek_data(file, offset, maxbytes);
	case SEEK_HOLE:
		return ext4_seek_hole(file, offset, maxbytes);
	}

	return -EINVAL;
}

const struct file_operations ext4_file_operations = {
	.llseek		= ext4_llseek,
	.read_iter	= ext4_file_read_iter,
	.write_iter	= ext4_file_write_iter,
	.unlocked_ioctl = ext4_ioctl,
#ifdef CONFIG_COMPAT
	.compat_ioctl	= ext4_compat_ioctl,
#endif
	.mmap		= ext4_file_mmap,
	.open		= ext4_file_open,
	.release	= ext4_release_file,
	.fsync		= ext4_sync_file,
	.get_unmapped_area = thp_get_unmapped_area,
	.splice_read	= generic_file_splice_read,
	.splice_write	= iter_file_splice_write,
	.fallocate	= ext4_fallocate,
};

const struct inode_operations ext4_file_inode_operations = {
	.setattr	= ext4_setattr,
	.getattr	= ext4_getattr,
	.listxattr	= ext4_listxattr,
	.get_acl	= ext4_get_acl,
	.set_acl	= ext4_set_acl,
	.fiemap		= ext4_fiemap,
};
<|MERGE_RESOLUTION|>--- conflicted
+++ resolved
@@ -236,45 +236,10 @@
 	}
 
 	iocb->private = &overwrite;
-<<<<<<< HEAD
-	if (o_direct) {
-		size_t length = iov_iter_count(from);
-		loff_t pos = iocb->ki_pos;
-
-		/* check whether we do a DIO overwrite or not */
-		if (ext4_should_dioread_nolock(inode) && !unaligned_aio &&
-		    pos + length <= i_size_read(inode)) {
-			struct ext4_map_blocks map;
-			unsigned int blkbits = inode->i_blkbits;
-			int err, len;
-
-			map.m_lblk = pos >> blkbits;
-			map.m_len = EXT4_MAX_BLOCKS(length, pos, blkbits);
-			len = map.m_len;
-
-			err = ext4_map_blocks(NULL, inode, &map, 0);
-			/*
-			 * 'err==len' means that all of blocks has
-			 * been preallocated no matter they are
-			 * initialized or not.  For excluding
-			 * unwritten extents, we need to check
-			 * m_flags.  There are two conditions that
-			 * indicate for initialized extents.  1) If we
-			 * hit extent cache, EXT4_MAP_MAPPED flag is
-			 * returned; 2) If we do a real lookup,
-			 * non-flags are returned.  So we should check
-			 * these two conditions.
-			 */
-			if (err == len && (map.m_flags & EXT4_MAP_MAPPED))
-				overwrite = 1;
-		}
-	}
-=======
 	/* Check whether we do a DIO overwrite or not */
 	if (o_direct && ext4_should_dioread_nolock(inode) && !unaligned_aio &&
 	    ext4_overwrite_io(inode, iocb->ki_pos, iov_iter_count(from)))
 		overwrite = 1;
->>>>>>> 405182c2
 
 	ret = __generic_file_write_iter(iocb, from);
 	inode_unlock(inode);
