--- conflicted
+++ resolved
@@ -445,12 +445,7 @@
 	return length;
 }
 
-<<<<<<< HEAD
-int iomap_page_mkwrite(struct vm_area_struct *vma, struct vm_fault *vmf,
-		const struct iomap_ops *ops)
-=======
-int iomap_page_mkwrite(struct vm_fault *vmf, struct iomap_ops *ops)
->>>>>>> ae8f7647
+int iomap_page_mkwrite(struct vm_fault *vmf, const struct iomap_ops *ops)
 {
 	struct page *page = vmf->page;
 	struct inode *inode = file_inode(vmf->vma->vm_file);
