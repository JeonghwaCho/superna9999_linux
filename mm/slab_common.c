--- conflicted
+++ resolved
@@ -499,12 +499,8 @@
 	LIST_HEAD(to_destroy);
 	struct kmem_cache *s, *s2;
 
-<<<<<<< HEAD
-	if (s->flags & SLAB_TYPESAFE_BY_RCU)
-		*need_rcu_barrier = true;
-=======
 	/*
-	 * On destruction, SLAB_DESTROY_BY_RCU kmem_caches are put on the
+	 * On destruction, SLAB_TYPESAFE_BY_RCU kmem_caches are put on the
 	 * @slab_caches_to_rcu_destroy list.  The slab pages are freed
 	 * through RCU and and the associated kmem_cache are dereferenced
 	 * while freeing the pages, so the kmem_caches should be freed only
@@ -515,7 +511,6 @@
 	mutex_lock(&slab_mutex);
 	list_splice_init(&slab_caches_to_rcu_destroy, &to_destroy);
 	mutex_unlock(&slab_mutex);
->>>>>>> 0cbe42d9
 
 	if (list_empty(&to_destroy))
 		return;
@@ -542,7 +537,7 @@
 	memcg_unlink_cache(s);
 	list_del(&s->list);
 
-	if (s->flags & SLAB_DESTROY_BY_RCU) {
+	if (s->flags & SLAB_TYPESAFE_BY_RCU) {
 		list_add_tail(&s->list, &slab_caches_to_rcu_destroy);
 		schedule_work(&slab_caches_to_rcu_destroy_work);
 	} else {
