/*
 * Slab allocator functions that are independent of the allocator strategy
 *
 * (C) 2012 Christoph Lameter <cl@linux.com>
 */
#include <linux/slab.h>

#include <linux/mm.h>
#include <linux/poison.h>
#include <linux/interrupt.h>
#include <linux/memory.h>
#include <linux/compiler.h>
#include <linux/module.h>
#include <linux/cpu.h>
#include <linux/uaccess.h>
#include <linux/seq_file.h>
#include <linux/proc_fs.h>
#include <asm/cacheflush.h>
#include <asm/tlbflush.h>
#include <asm/page.h>
#include <linux/memcontrol.h>

#define CREATE_TRACE_POINTS
#include <trace/events/kmem.h>

#include "slab.h"

enum slab_state slab_state;
LIST_HEAD(slab_caches);
DEFINE_MUTEX(slab_mutex);
struct kmem_cache *kmem_cache;

static LIST_HEAD(slab_caches_to_rcu_destroy);
static void slab_caches_to_rcu_destroy_workfn(struct work_struct *work);
static DECLARE_WORK(slab_caches_to_rcu_destroy_work,
		    slab_caches_to_rcu_destroy_workfn);

/*
 * Set of flags that will prevent slab merging
 */
#define SLAB_NEVER_MERGE (SLAB_RED_ZONE | SLAB_POISON | SLAB_STORE_USER | \
		SLAB_TRACE | SLAB_TYPESAFE_BY_RCU | SLAB_NOLEAKTRACE | \
		SLAB_FAILSLAB | SLAB_KASAN)

#define SLAB_MERGE_SAME (SLAB_RECLAIM_ACCOUNT | SLAB_CACHE_DMA | \
			 SLAB_NOTRACK | SLAB_ACCOUNT)

/*
 * Merge control. If this is set then no merging of slab caches will occur.
 * (Could be removed. This was introduced to pacify the merge skeptics.)
 */
static int slab_nomerge;

static int __init setup_slab_nomerge(char *str)
{
	slab_nomerge = 1;
	return 1;
}

#ifdef CONFIG_SLUB
__setup_param("slub_nomerge", slub_nomerge, setup_slab_nomerge, 0);
#endif

__setup("slab_nomerge", setup_slab_nomerge);

/*
 * Determine the size of a slab object
 */
unsigned int kmem_cache_size(struct kmem_cache *s)
{
	return s->object_size;
}
EXPORT_SYMBOL(kmem_cache_size);

#ifdef CONFIG_DEBUG_VM
static int kmem_cache_sanity_check(const char *name, size_t size)
{
	struct kmem_cache *s = NULL;

	if (!name || in_interrupt() || size < sizeof(void *) ||
		size > KMALLOC_MAX_SIZE) {
		pr_err("kmem_cache_create(%s) integrity check failed\n", name);
		return -EINVAL;
	}

	list_for_each_entry(s, &slab_caches, list) {
		char tmp;
		int res;

		/*
		 * This happens when the module gets unloaded and doesn't
		 * destroy its slab cache and no-one else reuses the vmalloc
		 * area of the module.  Print a warning.
		 */
		res = probe_kernel_address(s->name, tmp);
		if (res) {
			pr_err("Slab cache with size %d has lost its name\n",
			       s->object_size);
			continue;
		}
	}

	WARN_ON(strchr(name, ' '));	/* It confuses parsers */
	return 0;
}
#else
static inline int kmem_cache_sanity_check(const char *name, size_t size)
{
	return 0;
}
#endif

void __kmem_cache_free_bulk(struct kmem_cache *s, size_t nr, void **p)
{
	size_t i;

	for (i = 0; i < nr; i++) {
		if (s)
			kmem_cache_free(s, p[i]);
		else
			kfree(p[i]);
	}
}

int __kmem_cache_alloc_bulk(struct kmem_cache *s, gfp_t flags, size_t nr,
								void **p)
{
	size_t i;

	for (i = 0; i < nr; i++) {
		void *x = p[i] = kmem_cache_alloc(s, flags);
		if (!x) {
			__kmem_cache_free_bulk(s, i, p);
			return 0;
		}
	}
	return i;
}

#if defined(CONFIG_MEMCG) && !defined(CONFIG_SLOB)

LIST_HEAD(slab_root_caches);

void slab_init_memcg_params(struct kmem_cache *s)
{
	s->memcg_params.root_cache = NULL;
	RCU_INIT_POINTER(s->memcg_params.memcg_caches, NULL);
	INIT_LIST_HEAD(&s->memcg_params.children);
}

static int init_memcg_params(struct kmem_cache *s,
		struct mem_cgroup *memcg, struct kmem_cache *root_cache)
{
	struct memcg_cache_array *arr;

	if (root_cache) {
		s->memcg_params.root_cache = root_cache;
		s->memcg_params.memcg = memcg;
		INIT_LIST_HEAD(&s->memcg_params.children_node);
		INIT_LIST_HEAD(&s->memcg_params.kmem_caches_node);
		return 0;
	}

	slab_init_memcg_params(s);

	if (!memcg_nr_cache_ids)
		return 0;

	arr = kzalloc(sizeof(struct memcg_cache_array) +
		      memcg_nr_cache_ids * sizeof(void *),
		      GFP_KERNEL);
	if (!arr)
		return -ENOMEM;

	RCU_INIT_POINTER(s->memcg_params.memcg_caches, arr);
	return 0;
}

static void destroy_memcg_params(struct kmem_cache *s)
{
	if (is_root_cache(s))
		kfree(rcu_access_pointer(s->memcg_params.memcg_caches));
}

static int update_memcg_params(struct kmem_cache *s, int new_array_size)
{
	struct memcg_cache_array *old, *new;

	new = kzalloc(sizeof(struct memcg_cache_array) +
		      new_array_size * sizeof(void *), GFP_KERNEL);
	if (!new)
		return -ENOMEM;

	old = rcu_dereference_protected(s->memcg_params.memcg_caches,
					lockdep_is_held(&slab_mutex));
	if (old)
		memcpy(new->entries, old->entries,
		       memcg_nr_cache_ids * sizeof(void *));

	rcu_assign_pointer(s->memcg_params.memcg_caches, new);
	if (old)
		kfree_rcu(old, rcu);
	return 0;
}

int memcg_update_all_caches(int num_memcgs)
{
	struct kmem_cache *s;
	int ret = 0;

	mutex_lock(&slab_mutex);
	list_for_each_entry(s, &slab_root_caches, root_caches_node) {
		ret = update_memcg_params(s, num_memcgs);
		/*
		 * Instead of freeing the memory, we'll just leave the caches
		 * up to this point in an updated state.
		 */
		if (ret)
			break;
	}
	mutex_unlock(&slab_mutex);
	return ret;
}

void memcg_link_cache(struct kmem_cache *s)
{
	if (is_root_cache(s)) {
		list_add(&s->root_caches_node, &slab_root_caches);
	} else {
		list_add(&s->memcg_params.children_node,
			 &s->memcg_params.root_cache->memcg_params.children);
		list_add(&s->memcg_params.kmem_caches_node,
			 &s->memcg_params.memcg->kmem_caches);
	}
}

static void memcg_unlink_cache(struct kmem_cache *s)
{
	if (is_root_cache(s)) {
		list_del(&s->root_caches_node);
	} else {
		list_del(&s->memcg_params.children_node);
		list_del(&s->memcg_params.kmem_caches_node);
	}
}
#else
static inline int init_memcg_params(struct kmem_cache *s,
		struct mem_cgroup *memcg, struct kmem_cache *root_cache)
{
	return 0;
}

static inline void destroy_memcg_params(struct kmem_cache *s)
{
}

static inline void memcg_unlink_cache(struct kmem_cache *s)
{
}
#endif /* CONFIG_MEMCG && !CONFIG_SLOB */

/*
 * Find a mergeable slab cache
 */
int slab_unmergeable(struct kmem_cache *s)
{
	if (slab_nomerge || (s->flags & SLAB_NEVER_MERGE))
		return 1;

	if (!is_root_cache(s))
		return 1;

	if (s->ctor)
		return 1;

	/*
	 * We may have set a slab to be unmergeable during bootstrap.
	 */
	if (s->refcount < 0)
		return 1;

	return 0;
}

struct kmem_cache *find_mergeable(size_t size, size_t align,
		unsigned long flags, const char *name, void (*ctor)(void *))
{
	struct kmem_cache *s;

	if (slab_nomerge)
		return NULL;

	if (ctor)
		return NULL;

	size = ALIGN(size, sizeof(void *));
	align = calculate_alignment(flags, align, size);
	size = ALIGN(size, align);
	flags = kmem_cache_flags(size, flags, name, NULL);

	if (flags & SLAB_NEVER_MERGE)
		return NULL;

	list_for_each_entry_reverse(s, &slab_root_caches, root_caches_node) {
		if (slab_unmergeable(s))
			continue;

		if (size > s->size)
			continue;

		if ((flags & SLAB_MERGE_SAME) != (s->flags & SLAB_MERGE_SAME))
			continue;
		/*
		 * Check if alignment is compatible.
		 * Courtesy of Adrian Drzewiecki
		 */
		if ((s->size & ~(align - 1)) != s->size)
			continue;

		if (s->size - size >= sizeof(void *))
			continue;

		if (IS_ENABLED(CONFIG_SLAB) && align &&
			(align > s->align || s->align % align))
			continue;

		return s;
	}
	return NULL;
}

/*
 * Figure out what the alignment of the objects will be given a set of
 * flags, a user specified alignment and the size of the objects.
 */
unsigned long calculate_alignment(unsigned long flags,
		unsigned long align, unsigned long size)
{
	/*
	 * If the user wants hardware cache aligned objects then follow that
	 * suggestion if the object is sufficiently large.
	 *
	 * The hardware cache alignment cannot override the specified
	 * alignment though. If that is greater then use it.
	 */
	if (flags & SLAB_HWCACHE_ALIGN) {
		unsigned long ralign = cache_line_size();
		while (size <= ralign / 2)
			ralign /= 2;
		align = max(align, ralign);
	}

	if (align < ARCH_SLAB_MINALIGN)
		align = ARCH_SLAB_MINALIGN;

	return ALIGN(align, sizeof(void *));
}

static struct kmem_cache *create_cache(const char *name,
		size_t object_size, size_t size, size_t align,
		unsigned long flags, void (*ctor)(void *),
		struct mem_cgroup *memcg, struct kmem_cache *root_cache)
{
	struct kmem_cache *s;
	int err;

	err = -ENOMEM;
	s = kmem_cache_zalloc(kmem_cache, GFP_KERNEL);
	if (!s)
		goto out;

	s->name = name;
	s->object_size = object_size;
	s->size = size;
	s->align = align;
	s->ctor = ctor;

	err = init_memcg_params(s, memcg, root_cache);
	if (err)
		goto out_free_cache;

	err = __kmem_cache_create(s, flags);
	if (err)
		goto out_free_cache;

	s->refcount = 1;
	list_add(&s->list, &slab_caches);
	memcg_link_cache(s);
out:
	if (err)
		return ERR_PTR(err);
	return s;

out_free_cache:
	destroy_memcg_params(s);
	kmem_cache_free(kmem_cache, s);
	goto out;
}

/*
 * kmem_cache_create - Create a cache.
 * @name: A string which is used in /proc/slabinfo to identify this cache.
 * @size: The size of objects to be created in this cache.
 * @align: The required alignment for the objects.
 * @flags: SLAB flags
 * @ctor: A constructor for the objects.
 *
 * Returns a ptr to the cache on success, NULL on failure.
 * Cannot be called within a interrupt, but can be interrupted.
 * The @ctor is run when new pages are allocated by the cache.
 *
 * The flags are
 *
 * %SLAB_POISON - Poison the slab with a known test pattern (a5a5a5a5)
 * to catch references to uninitialised memory.
 *
 * %SLAB_RED_ZONE - Insert `Red' zones around the allocated memory to check
 * for buffer overruns.
 *
 * %SLAB_HWCACHE_ALIGN - Align the objects in this cache to a hardware
 * cacheline.  This can be beneficial if you're counting cycles as closely
 * as davem.
 */
struct kmem_cache *
kmem_cache_create(const char *name, size_t size, size_t align,
		  unsigned long flags, void (*ctor)(void *))
{
	struct kmem_cache *s = NULL;
	const char *cache_name;
	int err;

	get_online_cpus();
	get_online_mems();
	memcg_get_cache_ids();

	mutex_lock(&slab_mutex);

	err = kmem_cache_sanity_check(name, size);
	if (err) {
		goto out_unlock;
	}

	/* Refuse requests with allocator specific flags */
	if (flags & ~SLAB_FLAGS_PERMITTED) {
		err = -EINVAL;
		goto out_unlock;
	}

	/*
	 * Some allocators will constraint the set of valid flags to a subset
	 * of all flags. We expect them to define CACHE_CREATE_MASK in this
	 * case, and we'll just provide them with a sanitized version of the
	 * passed flags.
	 */
	flags &= CACHE_CREATE_MASK;

	s = __kmem_cache_alias(name, size, align, flags, ctor);
	if (s)
		goto out_unlock;

	cache_name = kstrdup_const(name, GFP_KERNEL);
	if (!cache_name) {
		err = -ENOMEM;
		goto out_unlock;
	}

	s = create_cache(cache_name, size, size,
			 calculate_alignment(flags, align, size),
			 flags, ctor, NULL, NULL);
	if (IS_ERR(s)) {
		err = PTR_ERR(s);
		kfree_const(cache_name);
	}

out_unlock:
	mutex_unlock(&slab_mutex);

	memcg_put_cache_ids();
	put_online_mems();
	put_online_cpus();

	if (err) {
		if (flags & SLAB_PANIC)
			panic("kmem_cache_create: Failed to create slab '%s'. Error %d\n",
				name, err);
		else {
			pr_warn("kmem_cache_create(%s) failed with error %d\n",
				name, err);
			dump_stack();
		}
		return NULL;
	}
	return s;
}
EXPORT_SYMBOL(kmem_cache_create);

static void slab_caches_to_rcu_destroy_workfn(struct work_struct *work)
{
	LIST_HEAD(to_destroy);
	struct kmem_cache *s, *s2;

	/*
	 * On destruction, SLAB_DESTROY_BY_RCU kmem_caches are put on the
	 * @slab_caches_to_rcu_destroy list.  The slab pages are freed
	 * through RCU and and the associated kmem_cache are dereferenced
	 * while freeing the pages, so the kmem_caches should be freed only
	 * after the pending RCU operations are finished.  As rcu_barrier()
	 * is a pretty slow operation, we batch all pending destructions
	 * asynchronously.
	 */
	mutex_lock(&slab_mutex);
	list_splice_init(&slab_caches_to_rcu_destroy, &to_destroy);
	mutex_unlock(&slab_mutex);

	if (list_empty(&to_destroy))
		return;

<<<<<<< HEAD
	rcu_barrier();
=======
	if (s->flags & SLAB_TYPESAFE_BY_RCU)
		*need_rcu_barrier = true;
>>>>>>> 778d145f

	list_for_each_entry_safe(s, s2, &to_destroy, list) {
#ifdef SLAB_SUPPORTS_SYSFS
		sysfs_slab_release(s);
#else
		slab_kmem_cache_release(s);
#endif
	}
}

static int shutdown_cache(struct kmem_cache *s)
{
	/* free asan quarantined objects */
	kasan_cache_shutdown(s);

	if (__kmem_cache_shutdown(s) != 0)
		return -EBUSY;

	memcg_unlink_cache(s);
	list_del(&s->list);

	if (s->flags & SLAB_DESTROY_BY_RCU) {
		list_add_tail(&s->list, &slab_caches_to_rcu_destroy);
		schedule_work(&slab_caches_to_rcu_destroy_work);
	} else {
#ifdef SLAB_SUPPORTS_SYSFS
		sysfs_slab_release(s);
#else
		slab_kmem_cache_release(s);
#endif
	}

	return 0;
}

#if defined(CONFIG_MEMCG) && !defined(CONFIG_SLOB)
/*
 * memcg_create_kmem_cache - Create a cache for a memory cgroup.
 * @memcg: The memory cgroup the new cache is for.
 * @root_cache: The parent of the new cache.
 *
 * This function attempts to create a kmem cache that will serve allocation
 * requests going from @memcg to @root_cache. The new cache inherits properties
 * from its parent.
 */
void memcg_create_kmem_cache(struct mem_cgroup *memcg,
			     struct kmem_cache *root_cache)
{
	static char memcg_name_buf[NAME_MAX + 1]; /* protected by slab_mutex */
	struct cgroup_subsys_state *css = &memcg->css;
	struct memcg_cache_array *arr;
	struct kmem_cache *s = NULL;
	char *cache_name;
	int idx;

	get_online_cpus();
	get_online_mems();

	mutex_lock(&slab_mutex);

	/*
	 * The memory cgroup could have been offlined while the cache
	 * creation work was pending.
	 */
	if (memcg->kmem_state != KMEM_ONLINE)
		goto out_unlock;

	idx = memcg_cache_id(memcg);
	arr = rcu_dereference_protected(root_cache->memcg_params.memcg_caches,
					lockdep_is_held(&slab_mutex));

	/*
	 * Since per-memcg caches are created asynchronously on first
	 * allocation (see memcg_kmem_get_cache()), several threads can try to
	 * create the same cache, but only one of them may succeed.
	 */
	if (arr->entries[idx])
		goto out_unlock;

	cgroup_name(css->cgroup, memcg_name_buf, sizeof(memcg_name_buf));
	cache_name = kasprintf(GFP_KERNEL, "%s(%llu:%s)", root_cache->name,
			       css->serial_nr, memcg_name_buf);
	if (!cache_name)
		goto out_unlock;

	s = create_cache(cache_name, root_cache->object_size,
			 root_cache->size, root_cache->align,
			 root_cache->flags & CACHE_CREATE_MASK,
			 root_cache->ctor, memcg, root_cache);
	/*
	 * If we could not create a memcg cache, do not complain, because
	 * that's not critical at all as we can always proceed with the root
	 * cache.
	 */
	if (IS_ERR(s)) {
		kfree(cache_name);
		goto out_unlock;
	}

	/*
	 * Since readers won't lock (see cache_from_memcg_idx()), we need a
	 * barrier here to ensure nobody will see the kmem_cache partially
	 * initialized.
	 */
	smp_wmb();
	arr->entries[idx] = s;

out_unlock:
	mutex_unlock(&slab_mutex);

	put_online_mems();
	put_online_cpus();
}

static void kmemcg_deactivate_workfn(struct work_struct *work)
{
	struct kmem_cache *s = container_of(work, struct kmem_cache,
					    memcg_params.deact_work);

	get_online_cpus();
	get_online_mems();

	mutex_lock(&slab_mutex);

	s->memcg_params.deact_fn(s);

	mutex_unlock(&slab_mutex);

	put_online_mems();
	put_online_cpus();

	/* done, put the ref from slab_deactivate_memcg_cache_rcu_sched() */
	css_put(&s->memcg_params.memcg->css);
}

static void kmemcg_deactivate_rcufn(struct rcu_head *head)
{
	struct kmem_cache *s = container_of(head, struct kmem_cache,
					    memcg_params.deact_rcu_head);

	/*
	 * We need to grab blocking locks.  Bounce to ->deact_work.  The
	 * work item shares the space with the RCU head and can't be
	 * initialized eariler.
	 */
	INIT_WORK(&s->memcg_params.deact_work, kmemcg_deactivate_workfn);
	queue_work(memcg_kmem_cache_wq, &s->memcg_params.deact_work);
}

/**
 * slab_deactivate_memcg_cache_rcu_sched - schedule deactivation after a
 *					   sched RCU grace period
 * @s: target kmem_cache
 * @deact_fn: deactivation function to call
 *
 * Schedule @deact_fn to be invoked with online cpus, mems and slab_mutex
 * held after a sched RCU grace period.  The slab is guaranteed to stay
 * alive until @deact_fn is finished.  This is to be used from
 * __kmemcg_cache_deactivate().
 */
void slab_deactivate_memcg_cache_rcu_sched(struct kmem_cache *s,
					   void (*deact_fn)(struct kmem_cache *))
{
	if (WARN_ON_ONCE(is_root_cache(s)) ||
	    WARN_ON_ONCE(s->memcg_params.deact_fn))
		return;

	/* pin memcg so that @s doesn't get destroyed in the middle */
	css_get(&s->memcg_params.memcg->css);

	s->memcg_params.deact_fn = deact_fn;
	call_rcu_sched(&s->memcg_params.deact_rcu_head, kmemcg_deactivate_rcufn);
}

void memcg_deactivate_kmem_caches(struct mem_cgroup *memcg)
{
	int idx;
	struct memcg_cache_array *arr;
	struct kmem_cache *s, *c;

	idx = memcg_cache_id(memcg);

	get_online_cpus();
	get_online_mems();

	mutex_lock(&slab_mutex);
	list_for_each_entry(s, &slab_root_caches, root_caches_node) {
		arr = rcu_dereference_protected(s->memcg_params.memcg_caches,
						lockdep_is_held(&slab_mutex));
		c = arr->entries[idx];
		if (!c)
			continue;

		__kmemcg_cache_deactivate(c);
		arr->entries[idx] = NULL;
	}
	mutex_unlock(&slab_mutex);

	put_online_mems();
	put_online_cpus();
}

void memcg_destroy_kmem_caches(struct mem_cgroup *memcg)
{
	struct kmem_cache *s, *s2;

	get_online_cpus();
	get_online_mems();

	mutex_lock(&slab_mutex);
	list_for_each_entry_safe(s, s2, &memcg->kmem_caches,
				 memcg_params.kmem_caches_node) {
		/*
		 * The cgroup is about to be freed and therefore has no charges
		 * left. Hence, all its caches must be empty by now.
		 */
		BUG_ON(shutdown_cache(s));
	}
	mutex_unlock(&slab_mutex);

	put_online_mems();
	put_online_cpus();
}

static int shutdown_memcg_caches(struct kmem_cache *s)
{
	struct memcg_cache_array *arr;
	struct kmem_cache *c, *c2;
	LIST_HEAD(busy);
	int i;

	BUG_ON(!is_root_cache(s));

	/*
	 * First, shutdown active caches, i.e. caches that belong to online
	 * memory cgroups.
	 */
	arr = rcu_dereference_protected(s->memcg_params.memcg_caches,
					lockdep_is_held(&slab_mutex));
	for_each_memcg_cache_index(i) {
		c = arr->entries[i];
		if (!c)
			continue;
		if (shutdown_cache(c))
			/*
			 * The cache still has objects. Move it to a temporary
			 * list so as not to try to destroy it for a second
			 * time while iterating over inactive caches below.
			 */
			list_move(&c->memcg_params.children_node, &busy);
		else
			/*
			 * The cache is empty and will be destroyed soon. Clear
			 * the pointer to it in the memcg_caches array so that
			 * it will never be accessed even if the root cache
			 * stays alive.
			 */
			arr->entries[i] = NULL;
	}

	/*
	 * Second, shutdown all caches left from memory cgroups that are now
	 * offline.
	 */
	list_for_each_entry_safe(c, c2, &s->memcg_params.children,
				 memcg_params.children_node)
		shutdown_cache(c);

	list_splice(&busy, &s->memcg_params.children);

	/*
	 * A cache being destroyed must be empty. In particular, this means
	 * that all per memcg caches attached to it must be empty too.
	 */
	if (!list_empty(&s->memcg_params.children))
		return -EBUSY;
	return 0;
}
#else
static inline int shutdown_memcg_caches(struct kmem_cache *s)
{
	return 0;
}
#endif /* CONFIG_MEMCG && !CONFIG_SLOB */

void slab_kmem_cache_release(struct kmem_cache *s)
{
	__kmem_cache_release(s);
	destroy_memcg_params(s);
	kfree_const(s->name);
	kmem_cache_free(kmem_cache, s);
}

void kmem_cache_destroy(struct kmem_cache *s)
{
	int err;

	if (unlikely(!s))
		return;

	get_online_cpus();
	get_online_mems();

	mutex_lock(&slab_mutex);

	s->refcount--;
	if (s->refcount)
		goto out_unlock;

	err = shutdown_memcg_caches(s);
	if (!err)
		err = shutdown_cache(s);

	if (err) {
		pr_err("kmem_cache_destroy %s: Slab cache still has objects\n",
		       s->name);
		dump_stack();
	}
out_unlock:
	mutex_unlock(&slab_mutex);

	put_online_mems();
	put_online_cpus();
}
EXPORT_SYMBOL(kmem_cache_destroy);

/**
 * kmem_cache_shrink - Shrink a cache.
 * @cachep: The cache to shrink.
 *
 * Releases as many slabs as possible for a cache.
 * To help debugging, a zero exit status indicates all slabs were released.
 */
int kmem_cache_shrink(struct kmem_cache *cachep)
{
	int ret;

	get_online_cpus();
	get_online_mems();
	kasan_cache_shrink(cachep);
	ret = __kmem_cache_shrink(cachep);
	put_online_mems();
	put_online_cpus();
	return ret;
}
EXPORT_SYMBOL(kmem_cache_shrink);

bool slab_is_available(void)
{
	return slab_state >= UP;
}

#ifndef CONFIG_SLOB
/* Create a cache during boot when no slab services are available yet */
void __init create_boot_cache(struct kmem_cache *s, const char *name, size_t size,
		unsigned long flags)
{
	int err;

	s->name = name;
	s->size = s->object_size = size;
	s->align = calculate_alignment(flags, ARCH_KMALLOC_MINALIGN, size);

	slab_init_memcg_params(s);

	err = __kmem_cache_create(s, flags);

	if (err)
		panic("Creation of kmalloc slab %s size=%zu failed. Reason %d\n",
					name, size, err);

	s->refcount = -1;	/* Exempt from merging for now */
}

struct kmem_cache *__init create_kmalloc_cache(const char *name, size_t size,
				unsigned long flags)
{
	struct kmem_cache *s = kmem_cache_zalloc(kmem_cache, GFP_NOWAIT);

	if (!s)
		panic("Out of memory when creating slab %s\n", name);

	create_boot_cache(s, name, size, flags);
	list_add(&s->list, &slab_caches);
	memcg_link_cache(s);
	s->refcount = 1;
	return s;
}

struct kmem_cache *kmalloc_caches[KMALLOC_SHIFT_HIGH + 1];
EXPORT_SYMBOL(kmalloc_caches);

#ifdef CONFIG_ZONE_DMA
struct kmem_cache *kmalloc_dma_caches[KMALLOC_SHIFT_HIGH + 1];
EXPORT_SYMBOL(kmalloc_dma_caches);
#endif

/*
 * Conversion table for small slabs sizes / 8 to the index in the
 * kmalloc array. This is necessary for slabs < 192 since we have non power
 * of two cache sizes there. The size of larger slabs can be determined using
 * fls.
 */
static s8 size_index[24] = {
	3,	/* 8 */
	4,	/* 16 */
	5,	/* 24 */
	5,	/* 32 */
	6,	/* 40 */
	6,	/* 48 */
	6,	/* 56 */
	6,	/* 64 */
	1,	/* 72 */
	1,	/* 80 */
	1,	/* 88 */
	1,	/* 96 */
	7,	/* 104 */
	7,	/* 112 */
	7,	/* 120 */
	7,	/* 128 */
	2,	/* 136 */
	2,	/* 144 */
	2,	/* 152 */
	2,	/* 160 */
	2,	/* 168 */
	2,	/* 176 */
	2,	/* 184 */
	2	/* 192 */
};

static inline int size_index_elem(size_t bytes)
{
	return (bytes - 1) / 8;
}

/*
 * Find the kmem_cache structure that serves a given size of
 * allocation
 */
struct kmem_cache *kmalloc_slab(size_t size, gfp_t flags)
{
	int index;

	if (unlikely(size > KMALLOC_MAX_SIZE)) {
		WARN_ON_ONCE(!(flags & __GFP_NOWARN));
		return NULL;
	}

	if (size <= 192) {
		if (!size)
			return ZERO_SIZE_PTR;

		index = size_index[size_index_elem(size)];
	} else
		index = fls(size - 1);

#ifdef CONFIG_ZONE_DMA
	if (unlikely((flags & GFP_DMA)))
		return kmalloc_dma_caches[index];

#endif
	return kmalloc_caches[index];
}

/*
 * kmalloc_info[] is to make slub_debug=,kmalloc-xx option work at boot time.
 * kmalloc_index() supports up to 2^26=64MB, so the final entry of the table is
 * kmalloc-67108864.
 */
const struct kmalloc_info_struct kmalloc_info[] __initconst = {
	{NULL,                      0},		{"kmalloc-96",             96},
	{"kmalloc-192",           192},		{"kmalloc-8",               8},
	{"kmalloc-16",             16},		{"kmalloc-32",             32},
	{"kmalloc-64",             64},		{"kmalloc-128",           128},
	{"kmalloc-256",           256},		{"kmalloc-512",           512},
	{"kmalloc-1024",         1024},		{"kmalloc-2048",         2048},
	{"kmalloc-4096",         4096},		{"kmalloc-8192",         8192},
	{"kmalloc-16384",       16384},		{"kmalloc-32768",       32768},
	{"kmalloc-65536",       65536},		{"kmalloc-131072",     131072},
	{"kmalloc-262144",     262144},		{"kmalloc-524288",     524288},
	{"kmalloc-1048576",   1048576},		{"kmalloc-2097152",   2097152},
	{"kmalloc-4194304",   4194304},		{"kmalloc-8388608",   8388608},
	{"kmalloc-16777216", 16777216},		{"kmalloc-33554432", 33554432},
	{"kmalloc-67108864", 67108864}
};

/*
 * Patch up the size_index table if we have strange large alignment
 * requirements for the kmalloc array. This is only the case for
 * MIPS it seems. The standard arches will not generate any code here.
 *
 * Largest permitted alignment is 256 bytes due to the way we
 * handle the index determination for the smaller caches.
 *
 * Make sure that nothing crazy happens if someone starts tinkering
 * around with ARCH_KMALLOC_MINALIGN
 */
void __init setup_kmalloc_cache_index_table(void)
{
	int i;

	BUILD_BUG_ON(KMALLOC_MIN_SIZE > 256 ||
		(KMALLOC_MIN_SIZE & (KMALLOC_MIN_SIZE - 1)));

	for (i = 8; i < KMALLOC_MIN_SIZE; i += 8) {
		int elem = size_index_elem(i);

		if (elem >= ARRAY_SIZE(size_index))
			break;
		size_index[elem] = KMALLOC_SHIFT_LOW;
	}

	if (KMALLOC_MIN_SIZE >= 64) {
		/*
		 * The 96 byte size cache is not used if the alignment
		 * is 64 byte.
		 */
		for (i = 64 + 8; i <= 96; i += 8)
			size_index[size_index_elem(i)] = 7;

	}

	if (KMALLOC_MIN_SIZE >= 128) {
		/*
		 * The 192 byte sized cache is not used if the alignment
		 * is 128 byte. Redirect kmalloc to use the 256 byte cache
		 * instead.
		 */
		for (i = 128 + 8; i <= 192; i += 8)
			size_index[size_index_elem(i)] = 8;
	}
}

static void __init new_kmalloc_cache(int idx, unsigned long flags)
{
	kmalloc_caches[idx] = create_kmalloc_cache(kmalloc_info[idx].name,
					kmalloc_info[idx].size, flags);
}

/*
 * Create the kmalloc array. Some of the regular kmalloc arrays
 * may already have been created because they were needed to
 * enable allocations for slab creation.
 */
void __init create_kmalloc_caches(unsigned long flags)
{
	int i;

	for (i = KMALLOC_SHIFT_LOW; i <= KMALLOC_SHIFT_HIGH; i++) {
		if (!kmalloc_caches[i])
			new_kmalloc_cache(i, flags);

		/*
		 * Caches that are not of the two-to-the-power-of size.
		 * These have to be created immediately after the
		 * earlier power of two caches
		 */
		if (KMALLOC_MIN_SIZE <= 32 && !kmalloc_caches[1] && i == 6)
			new_kmalloc_cache(1, flags);
		if (KMALLOC_MIN_SIZE <= 64 && !kmalloc_caches[2] && i == 7)
			new_kmalloc_cache(2, flags);
	}

	/* Kmalloc array is now usable */
	slab_state = UP;

#ifdef CONFIG_ZONE_DMA
	for (i = 0; i <= KMALLOC_SHIFT_HIGH; i++) {
		struct kmem_cache *s = kmalloc_caches[i];

		if (s) {
			int size = kmalloc_size(i);
			char *n = kasprintf(GFP_NOWAIT,
				 "dma-kmalloc-%d", size);

			BUG_ON(!n);
			kmalloc_dma_caches[i] = create_kmalloc_cache(n,
				size, SLAB_CACHE_DMA | flags);
		}
	}
#endif
}
#endif /* !CONFIG_SLOB */

/*
 * To avoid unnecessary overhead, we pass through large allocation requests
 * directly to the page allocator. We use __GFP_COMP, because we will need to
 * know the allocation order to free the pages properly in kfree.
 */
void *kmalloc_order(size_t size, gfp_t flags, unsigned int order)
{
	void *ret;
	struct page *page;

	flags |= __GFP_COMP;
	page = alloc_pages(flags, order);
	ret = page ? page_address(page) : NULL;
	kmemleak_alloc(ret, size, 1, flags);
	kasan_kmalloc_large(ret, size, flags);
	return ret;
}
EXPORT_SYMBOL(kmalloc_order);

#ifdef CONFIG_TRACING
void *kmalloc_order_trace(size_t size, gfp_t flags, unsigned int order)
{
	void *ret = kmalloc_order(size, flags, order);
	trace_kmalloc(_RET_IP_, ret, size, PAGE_SIZE << order, flags);
	return ret;
}
EXPORT_SYMBOL(kmalloc_order_trace);
#endif

#ifdef CONFIG_SLAB_FREELIST_RANDOM
/* Randomize a generic freelist */
static void freelist_randomize(struct rnd_state *state, unsigned int *list,
			size_t count)
{
	size_t i;
	unsigned int rand;

	for (i = 0; i < count; i++)
		list[i] = i;

	/* Fisher-Yates shuffle */
	for (i = count - 1; i > 0; i--) {
		rand = prandom_u32_state(state);
		rand %= (i + 1);
		swap(list[i], list[rand]);
	}
}

/* Create a random sequence per cache */
int cache_random_seq_create(struct kmem_cache *cachep, unsigned int count,
				    gfp_t gfp)
{
	struct rnd_state state;

	if (count < 2 || cachep->random_seq)
		return 0;

	cachep->random_seq = kcalloc(count, sizeof(unsigned int), gfp);
	if (!cachep->random_seq)
		return -ENOMEM;

	/* Get best entropy at this stage of boot */
	prandom_seed_state(&state, get_random_long());

	freelist_randomize(&state, cachep->random_seq, count);
	return 0;
}

/* Destroy the per-cache random freelist sequence */
void cache_random_seq_destroy(struct kmem_cache *cachep)
{
	kfree(cachep->random_seq);
	cachep->random_seq = NULL;
}
#endif /* CONFIG_SLAB_FREELIST_RANDOM */

#ifdef CONFIG_SLABINFO

#ifdef CONFIG_SLAB
#define SLABINFO_RIGHTS (S_IWUSR | S_IRUSR)
#else
#define SLABINFO_RIGHTS S_IRUSR
#endif

static void print_slabinfo_header(struct seq_file *m)
{
	/*
	 * Output format version, so at least we can change it
	 * without _too_ many complaints.
	 */
#ifdef CONFIG_DEBUG_SLAB
	seq_puts(m, "slabinfo - version: 2.1 (statistics)\n");
#else
	seq_puts(m, "slabinfo - version: 2.1\n");
#endif
	seq_puts(m, "# name            <active_objs> <num_objs> <objsize> <objperslab> <pagesperslab>");
	seq_puts(m, " : tunables <limit> <batchcount> <sharedfactor>");
	seq_puts(m, " : slabdata <active_slabs> <num_slabs> <sharedavail>");
#ifdef CONFIG_DEBUG_SLAB
	seq_puts(m, " : globalstat <listallocs> <maxobjs> <grown> <reaped> <error> <maxfreeable> <nodeallocs> <remotefrees> <alienoverflow>");
	seq_puts(m, " : cpustat <allochit> <allocmiss> <freehit> <freemiss>");
#endif
	seq_putc(m, '\n');
}

void *slab_start(struct seq_file *m, loff_t *pos)
{
	mutex_lock(&slab_mutex);
	return seq_list_start(&slab_root_caches, *pos);
}

void *slab_next(struct seq_file *m, void *p, loff_t *pos)
{
	return seq_list_next(p, &slab_root_caches, pos);
}

void slab_stop(struct seq_file *m, void *p)
{
	mutex_unlock(&slab_mutex);
}

static void
memcg_accumulate_slabinfo(struct kmem_cache *s, struct slabinfo *info)
{
	struct kmem_cache *c;
	struct slabinfo sinfo;

	if (!is_root_cache(s))
		return;

	for_each_memcg_cache(c, s) {
		memset(&sinfo, 0, sizeof(sinfo));
		get_slabinfo(c, &sinfo);

		info->active_slabs += sinfo.active_slabs;
		info->num_slabs += sinfo.num_slabs;
		info->shared_avail += sinfo.shared_avail;
		info->active_objs += sinfo.active_objs;
		info->num_objs += sinfo.num_objs;
	}
}

static void cache_show(struct kmem_cache *s, struct seq_file *m)
{
	struct slabinfo sinfo;

	memset(&sinfo, 0, sizeof(sinfo));
	get_slabinfo(s, &sinfo);

	memcg_accumulate_slabinfo(s, &sinfo);

	seq_printf(m, "%-17s %6lu %6lu %6u %4u %4d",
		   cache_name(s), sinfo.active_objs, sinfo.num_objs, s->size,
		   sinfo.objects_per_slab, (1 << sinfo.cache_order));

	seq_printf(m, " : tunables %4u %4u %4u",
		   sinfo.limit, sinfo.batchcount, sinfo.shared);
	seq_printf(m, " : slabdata %6lu %6lu %6lu",
		   sinfo.active_slabs, sinfo.num_slabs, sinfo.shared_avail);
	slabinfo_show_stats(m, s);
	seq_putc(m, '\n');
}

static int slab_show(struct seq_file *m, void *p)
{
	struct kmem_cache *s = list_entry(p, struct kmem_cache, root_caches_node);

	if (p == slab_root_caches.next)
		print_slabinfo_header(m);
	cache_show(s, m);
	return 0;
}

#if defined(CONFIG_MEMCG) && !defined(CONFIG_SLOB)
void *memcg_slab_start(struct seq_file *m, loff_t *pos)
{
	struct mem_cgroup *memcg = mem_cgroup_from_css(seq_css(m));

	mutex_lock(&slab_mutex);
	return seq_list_start(&memcg->kmem_caches, *pos);
}

void *memcg_slab_next(struct seq_file *m, void *p, loff_t *pos)
{
	struct mem_cgroup *memcg = mem_cgroup_from_css(seq_css(m));

	return seq_list_next(p, &memcg->kmem_caches, pos);
}

void memcg_slab_stop(struct seq_file *m, void *p)
{
	mutex_unlock(&slab_mutex);
}

int memcg_slab_show(struct seq_file *m, void *p)
{
	struct kmem_cache *s = list_entry(p, struct kmem_cache,
					  memcg_params.kmem_caches_node);
	struct mem_cgroup *memcg = mem_cgroup_from_css(seq_css(m));

	if (p == memcg->kmem_caches.next)
		print_slabinfo_header(m);
	cache_show(s, m);
	return 0;
}
#endif

/*
 * slabinfo_op - iterator that generates /proc/slabinfo
 *
 * Output layout:
 * cache-name
 * num-active-objs
 * total-objs
 * object size
 * num-active-slabs
 * total-slabs
 * num-pages-per-slab
 * + further values on SMP and with statistics enabled
 */
static const struct seq_operations slabinfo_op = {
	.start = slab_start,
	.next = slab_next,
	.stop = slab_stop,
	.show = slab_show,
};

static int slabinfo_open(struct inode *inode, struct file *file)
{
	return seq_open(file, &slabinfo_op);
}

static const struct file_operations proc_slabinfo_operations = {
	.open		= slabinfo_open,
	.read		= seq_read,
	.write          = slabinfo_write,
	.llseek		= seq_lseek,
	.release	= seq_release,
};

static int __init slab_proc_init(void)
{
	proc_create("slabinfo", SLABINFO_RIGHTS, NULL,
						&proc_slabinfo_operations);
	return 0;
}
module_init(slab_proc_init);
#endif /* CONFIG_SLABINFO */

static __always_inline void *__do_krealloc(const void *p, size_t new_size,
					   gfp_t flags)
{
	void *ret;
	size_t ks = 0;

	if (p)
		ks = ksize(p);

	if (ks >= new_size) {
		kasan_krealloc((void *)p, new_size, flags);
		return (void *)p;
	}

	ret = kmalloc_track_caller(new_size, flags);
	if (ret && p)
		memcpy(ret, p, ks);

	return ret;
}

/**
 * __krealloc - like krealloc() but don't free @p.
 * @p: object to reallocate memory for.
 * @new_size: how many bytes of memory are required.
 * @flags: the type of memory to allocate.
 *
 * This function is like krealloc() except it never frees the originally
 * allocated buffer. Use this if you don't want to free the buffer immediately
 * like, for example, with RCU.
 */
void *__krealloc(const void *p, size_t new_size, gfp_t flags)
{
	if (unlikely(!new_size))
		return ZERO_SIZE_PTR;

	return __do_krealloc(p, new_size, flags);

}
EXPORT_SYMBOL(__krealloc);

/**
 * krealloc - reallocate memory. The contents will remain unchanged.
 * @p: object to reallocate memory for.
 * @new_size: how many bytes of memory are required.
 * @flags: the type of memory to allocate.
 *
 * The contents of the object pointed to are preserved up to the
 * lesser of the new and old sizes.  If @p is %NULL, krealloc()
 * behaves exactly like kmalloc().  If @new_size is 0 and @p is not a
 * %NULL pointer, the object pointed to is freed.
 */
void *krealloc(const void *p, size_t new_size, gfp_t flags)
{
	void *ret;

	if (unlikely(!new_size)) {
		kfree(p);
		return ZERO_SIZE_PTR;
	}

	ret = __do_krealloc(p, new_size, flags);
	if (ret && p != ret)
		kfree(p);

	return ret;
}
EXPORT_SYMBOL(krealloc);

/**
 * kzfree - like kfree but zero memory
 * @p: object to free memory of
 *
 * The memory of the object @p points to is zeroed before freed.
 * If @p is %NULL, kzfree() does nothing.
 *
 * Note: this function zeroes the whole allocated buffer which can be a good
 * deal bigger than the requested buffer size passed to kmalloc(). So be
 * careful when using this function in performance sensitive code.
 */
void kzfree(const void *p)
{
	size_t ks;
	void *mem = (void *)p;

	if (unlikely(ZERO_OR_NULL_PTR(mem)))
		return;
	ks = ksize(mem);
	memset(mem, 0, ks);
	kfree(mem);
}
EXPORT_SYMBOL(kzfree);

/* Tracepoints definitions. */
EXPORT_TRACEPOINT_SYMBOL(kmalloc);
EXPORT_TRACEPOINT_SYMBOL(kmem_cache_alloc);
EXPORT_TRACEPOINT_SYMBOL(kmalloc_node);
EXPORT_TRACEPOINT_SYMBOL(kmem_cache_alloc_node);
EXPORT_TRACEPOINT_SYMBOL(kfree);
EXPORT_TRACEPOINT_SYMBOL(kmem_cache_free);<|MERGE_RESOLUTION|>--- conflicted
+++ resolved
@@ -500,7 +500,7 @@
 	struct kmem_cache *s, *s2;
 
 	/*
-	 * On destruction, SLAB_DESTROY_BY_RCU kmem_caches are put on the
+	 * On destruction, SLAB_TYPESAFE_BY_RCU kmem_caches are put on the
 	 * @slab_caches_to_rcu_destroy list.  The slab pages are freed
 	 * through RCU and and the associated kmem_cache are dereferenced
 	 * while freeing the pages, so the kmem_caches should be freed only
@@ -515,12 +515,7 @@
 	if (list_empty(&to_destroy))
 		return;
 
-<<<<<<< HEAD
 	rcu_barrier();
-=======
-	if (s->flags & SLAB_TYPESAFE_BY_RCU)
-		*need_rcu_barrier = true;
->>>>>>> 778d145f
 
 	list_for_each_entry_safe(s, s2, &to_destroy, list) {
 #ifdef SLAB_SUPPORTS_SYSFS
@@ -542,7 +537,7 @@
 	memcg_unlink_cache(s);
 	list_del(&s->list);
 
-	if (s->flags & SLAB_DESTROY_BY_RCU) {
+	if (s->flags & SLAB_TYPESAFE_BY_RCU) {
 		list_add_tail(&s->list, &slab_caches_to_rcu_destroy);
 		schedule_work(&slab_caches_to_rcu_destroy_work);
 	} else {
