/*
 *  linux/mm/memory.c
 *
 *  Copyright (C) 1991, 1992, 1993, 1994  Linus Torvalds
 */

/*
 * demand-loading started 01.12.91 - seems it is high on the list of
 * things wanted, and it should be easy to implement. - Linus
 */

/*
 * Ok, demand-loading was easy, shared pages a little bit tricker. Shared
 * pages started 02.12.91, seems to work. - Linus.
 *
 * Tested sharing by executing about 30 /bin/sh: under the old kernel it
 * would have taken more than the 6M I have free, but it worked well as
 * far as I could see.
 *
 * Also corrected some "invalidate()"s - I wasn't doing enough of them.
 */

/*
 * Real VM (paging to/from disk) started 18.12.91. Much more work and
 * thought has to go into this. Oh, well..
 * 19.12.91  -  works, somewhat. Sometimes I get faults, don't know why.
 *		Found it. Everything seems to work now.
 * 20.12.91  -  Ok, making the swap-device changeable like the root.
 */

/*
 * 05.04.94  -  Multi-page memory management added for v1.1.
 * 		Idea by Alex Bligh (alex@cconcepts.co.uk)
 *
 * 16.07.99  -  Support of BIGMEM added by Gerhard Wichert, Siemens AG
 *		(Gerhard.Wichert@pdb.siemens.de)
 *
 * Aug/Sep 2004 Changed to four level page tables (Andi Kleen)
 */

#include <linux/kernel_stat.h>
#include <linux/mm.h>
#include <linux/hugetlb.h>
#include <linux/mman.h>
#include <linux/swap.h>
#include <linux/highmem.h>
#include <linux/pagemap.h>
#include <linux/ksm.h>
#include <linux/rmap.h>
#include <linux/export.h>
#include <linux/delayacct.h>
#include <linux/init.h>
#include <linux/pfn_t.h>
#include <linux/writeback.h>
#include <linux/memcontrol.h>
#include <linux/mmu_notifier.h>
#include <linux/kallsyms.h>
#include <linux/swapops.h>
#include <linux/elf.h>
#include <linux/gfp.h>
#include <linux/migrate.h>
#include <linux/string.h>
#include <linux/dma-debug.h>
#include <linux/debugfs.h>
#include <linux/userfaultfd_k.h>
#include <linux/dax.h>

#include <asm/io.h>
#include <asm/mmu_context.h>
#include <asm/pgalloc.h>
#include <linux/uaccess.h>
#include <asm/tlb.h>
#include <asm/tlbflush.h>
#include <asm/pgtable.h>

#include "internal.h"

#ifdef LAST_CPUPID_NOT_IN_PAGE_FLAGS
#warning Unfortunate NUMA and NUMA Balancing config, growing page-frame for last_cpupid.
#endif

#ifndef CONFIG_NEED_MULTIPLE_NODES
/* use the per-pgdat data instead for discontigmem - mbligh */
unsigned long max_mapnr;
struct page *mem_map;

EXPORT_SYMBOL(max_mapnr);
EXPORT_SYMBOL(mem_map);
#endif

/*
 * A number of key systems in x86 including ioremap() rely on the assumption
 * that high_memory defines the upper bound on direct map memory, then end
 * of ZONE_NORMAL.  Under CONFIG_DISCONTIG this means that max_low_pfn and
 * highstart_pfn must be the same; there must be no gap between ZONE_NORMAL
 * and ZONE_HIGHMEM.
 */
void * high_memory;

EXPORT_SYMBOL(high_memory);

/*
 * Randomize the address space (stacks, mmaps, brk, etc.).
 *
 * ( When CONFIG_COMPAT_BRK=y we exclude brk from randomization,
 *   as ancient (libc5 based) binaries can segfault. )
 */
int randomize_va_space __read_mostly =
#ifdef CONFIG_COMPAT_BRK
					1;
#else
					2;
#endif

static int __init disable_randmaps(char *s)
{
	randomize_va_space = 0;
	return 1;
}
__setup("norandmaps", disable_randmaps);

unsigned long zero_pfn __read_mostly;
unsigned long highest_memmap_pfn __read_mostly;

EXPORT_SYMBOL(zero_pfn);

/*
 * CONFIG_MMU architectures set up ZERO_PAGE in their paging_init()
 */
static int __init init_zero_pfn(void)
{
	zero_pfn = page_to_pfn(ZERO_PAGE(0));
	return 0;
}
core_initcall(init_zero_pfn);


#if defined(SPLIT_RSS_COUNTING)

void sync_mm_rss(struct mm_struct *mm)
{
	int i;

	for (i = 0; i < NR_MM_COUNTERS; i++) {
		if (current->rss_stat.count[i]) {
			add_mm_counter(mm, i, current->rss_stat.count[i]);
			current->rss_stat.count[i] = 0;
		}
	}
	current->rss_stat.events = 0;
}

static void add_mm_counter_fast(struct mm_struct *mm, int member, int val)
{
	struct task_struct *task = current;

	if (likely(task->mm == mm))
		task->rss_stat.count[member] += val;
	else
		add_mm_counter(mm, member, val);
}
#define inc_mm_counter_fast(mm, member) add_mm_counter_fast(mm, member, 1)
#define dec_mm_counter_fast(mm, member) add_mm_counter_fast(mm, member, -1)

/* sync counter once per 64 page faults */
#define TASK_RSS_EVENTS_THRESH	(64)
static void check_sync_rss_stat(struct task_struct *task)
{
	if (unlikely(task != current))
		return;
	if (unlikely(task->rss_stat.events++ > TASK_RSS_EVENTS_THRESH))
		sync_mm_rss(task->mm);
}
#else /* SPLIT_RSS_COUNTING */

#define inc_mm_counter_fast(mm, member) inc_mm_counter(mm, member)
#define dec_mm_counter_fast(mm, member) dec_mm_counter(mm, member)

static void check_sync_rss_stat(struct task_struct *task)
{
}

#endif /* SPLIT_RSS_COUNTING */

#ifdef HAVE_GENERIC_MMU_GATHER

static bool tlb_next_batch(struct mmu_gather *tlb)
{
	struct mmu_gather_batch *batch;

	batch = tlb->active;
	if (batch->next) {
		tlb->active = batch->next;
		return true;
	}

	if (tlb->batch_count == MAX_GATHER_BATCH_COUNT)
		return false;

	batch = (void *)__get_free_pages(GFP_NOWAIT | __GFP_NOWARN, 0);
	if (!batch)
		return false;

	tlb->batch_count++;
	batch->next = NULL;
	batch->nr   = 0;
	batch->max  = MAX_GATHER_BATCH;

	tlb->active->next = batch;
	tlb->active = batch;

	return true;
}

/* tlb_gather_mmu
 *	Called to initialize an (on-stack) mmu_gather structure for page-table
 *	tear-down from @mm. The @fullmm argument is used when @mm is without
 *	users and we're going to destroy the full address space (exit/execve).
 */
void tlb_gather_mmu(struct mmu_gather *tlb, struct mm_struct *mm, unsigned long start, unsigned long end)
{
	tlb->mm = mm;

	/* Is it from 0 to ~0? */
	tlb->fullmm     = !(start | (end+1));
	tlb->need_flush_all = 0;
	tlb->local.next = NULL;
	tlb->local.nr   = 0;
	tlb->local.max  = ARRAY_SIZE(tlb->__pages);
	tlb->active     = &tlb->local;
	tlb->batch_count = 0;

#ifdef CONFIG_HAVE_RCU_TABLE_FREE
	tlb->batch = NULL;
#endif
	tlb->page_size = 0;

	__tlb_reset_range(tlb);
}

static void tlb_flush_mmu_tlbonly(struct mmu_gather *tlb)
{
	if (!tlb->end)
		return;

	tlb_flush(tlb);
	mmu_notifier_invalidate_range(tlb->mm, tlb->start, tlb->end);
#ifdef CONFIG_HAVE_RCU_TABLE_FREE
	tlb_table_flush(tlb);
#endif
	__tlb_reset_range(tlb);
}

static void tlb_flush_mmu_free(struct mmu_gather *tlb)
{
	struct mmu_gather_batch *batch;

	for (batch = &tlb->local; batch && batch->nr; batch = batch->next) {
		free_pages_and_swap_cache(batch->pages, batch->nr);
		batch->nr = 0;
	}
	tlb->active = &tlb->local;
}

void tlb_flush_mmu(struct mmu_gather *tlb)
{
	tlb_flush_mmu_tlbonly(tlb);
	tlb_flush_mmu_free(tlb);
}

/* tlb_finish_mmu
 *	Called at the end of the shootdown operation to free up any resources
 *	that were required.
 */
void tlb_finish_mmu(struct mmu_gather *tlb, unsigned long start, unsigned long end)
{
	struct mmu_gather_batch *batch, *next;

	tlb_flush_mmu(tlb);

	/* keep the page table cache within bounds */
	check_pgt_cache();

	for (batch = tlb->local.next; batch; batch = next) {
		next = batch->next;
		free_pages((unsigned long)batch, 0);
	}
	tlb->local.next = NULL;
}

/* __tlb_remove_page
 *	Must perform the equivalent to __free_pte(pte_get_and_clear(ptep)), while
 *	handling the additional races in SMP caused by other CPUs caching valid
 *	mappings in their TLBs. Returns the number of free page slots left.
 *	When out of page slots we must call tlb_flush_mmu().
 *returns true if the caller should flush.
 */
bool __tlb_remove_page_size(struct mmu_gather *tlb, struct page *page, int page_size)
{
	struct mmu_gather_batch *batch;

	VM_BUG_ON(!tlb->end);
	VM_WARN_ON(tlb->page_size != page_size);

	batch = tlb->active;
	/*
	 * Add the page and check if we are full. If so
	 * force a flush.
	 */
	batch->pages[batch->nr++] = page;
	if (batch->nr == batch->max) {
		if (!tlb_next_batch(tlb))
			return true;
		batch = tlb->active;
	}
	VM_BUG_ON_PAGE(batch->nr > batch->max, page);

	return false;
}

#endif /* HAVE_GENERIC_MMU_GATHER */

#ifdef CONFIG_HAVE_RCU_TABLE_FREE

/*
 * See the comment near struct mmu_table_batch.
 */

static void tlb_remove_table_smp_sync(void *arg)
{
	/* Simply deliver the interrupt */
}

static void tlb_remove_table_one(void *table)
{
	/*
	 * This isn't an RCU grace period and hence the page-tables cannot be
	 * assumed to be actually RCU-freed.
	 *
	 * It is however sufficient for software page-table walkers that rely on
	 * IRQ disabling. See the comment near struct mmu_table_batch.
	 */
	smp_call_function(tlb_remove_table_smp_sync, NULL, 1);
	__tlb_remove_table(table);
}

static void tlb_remove_table_rcu(struct rcu_head *head)
{
	struct mmu_table_batch *batch;
	int i;

	batch = container_of(head, struct mmu_table_batch, rcu);

	for (i = 0; i < batch->nr; i++)
		__tlb_remove_table(batch->tables[i]);

	free_page((unsigned long)batch);
}

void tlb_table_flush(struct mmu_gather *tlb)
{
	struct mmu_table_batch **batch = &tlb->batch;

	if (*batch) {
		call_rcu_sched(&(*batch)->rcu, tlb_remove_table_rcu);
		*batch = NULL;
	}
}

void tlb_remove_table(struct mmu_gather *tlb, void *table)
{
	struct mmu_table_batch **batch = &tlb->batch;

	/*
	 * When there's less then two users of this mm there cannot be a
	 * concurrent page-table walk.
	 */
	if (atomic_read(&tlb->mm->mm_users) < 2) {
		__tlb_remove_table(table);
		return;
	}

	if (*batch == NULL) {
		*batch = (struct mmu_table_batch *)__get_free_page(GFP_NOWAIT | __GFP_NOWARN);
		if (*batch == NULL) {
			tlb_remove_table_one(table);
			return;
		}
		(*batch)->nr = 0;
	}
	(*batch)->tables[(*batch)->nr++] = table;
	if ((*batch)->nr == MAX_TABLE_BATCH)
		tlb_table_flush(tlb);
}

#endif /* CONFIG_HAVE_RCU_TABLE_FREE */

/*
 * Note: this doesn't free the actual pages themselves. That
 * has been handled earlier when unmapping all the memory regions.
 */
static void free_pte_range(struct mmu_gather *tlb, pmd_t *pmd,
			   unsigned long addr)
{
	pgtable_t token = pmd_pgtable(*pmd);
	pmd_clear(pmd);
	pte_free_tlb(tlb, token, addr);
	atomic_long_dec(&tlb->mm->nr_ptes);
}

static inline void free_pmd_range(struct mmu_gather *tlb, pud_t *pud,
				unsigned long addr, unsigned long end,
				unsigned long floor, unsigned long ceiling)
{
	pmd_t *pmd;
	unsigned long next;
	unsigned long start;

	start = addr;
	pmd = pmd_offset(pud, addr);
	do {
		next = pmd_addr_end(addr, end);
		if (pmd_none_or_clear_bad(pmd))
			continue;
		free_pte_range(tlb, pmd, addr);
	} while (pmd++, addr = next, addr != end);

	start &= PUD_MASK;
	if (start < floor)
		return;
	if (ceiling) {
		ceiling &= PUD_MASK;
		if (!ceiling)
			return;
	}
	if (end - 1 > ceiling - 1)
		return;

	pmd = pmd_offset(pud, start);
	pud_clear(pud);
	pmd_free_tlb(tlb, pmd, start);
	mm_dec_nr_pmds(tlb->mm);
}

static inline void free_pud_range(struct mmu_gather *tlb, pgd_t *pgd,
				unsigned long addr, unsigned long end,
				unsigned long floor, unsigned long ceiling)
{
	pud_t *pud;
	unsigned long next;
	unsigned long start;

	start = addr;
	pud = pud_offset(pgd, addr);
	do {
		next = pud_addr_end(addr, end);
		if (pud_none_or_clear_bad(pud))
			continue;
		free_pmd_range(tlb, pud, addr, next, floor, ceiling);
	} while (pud++, addr = next, addr != end);

	start &= PGDIR_MASK;
	if (start < floor)
		return;
	if (ceiling) {
		ceiling &= PGDIR_MASK;
		if (!ceiling)
			return;
	}
	if (end - 1 > ceiling - 1)
		return;

	pud = pud_offset(pgd, start);
	pgd_clear(pgd);
	pud_free_tlb(tlb, pud, start);
}

/*
 * This function frees user-level page tables of a process.
 */
void free_pgd_range(struct mmu_gather *tlb,
			unsigned long addr, unsigned long end,
			unsigned long floor, unsigned long ceiling)
{
	pgd_t *pgd;
	unsigned long next;

	/*
	 * The next few lines have given us lots of grief...
	 *
	 * Why are we testing PMD* at this top level?  Because often
	 * there will be no work to do at all, and we'd prefer not to
	 * go all the way down to the bottom just to discover that.
	 *
	 * Why all these "- 1"s?  Because 0 represents both the bottom
	 * of the address space and the top of it (using -1 for the
	 * top wouldn't help much: the masks would do the wrong thing).
	 * The rule is that addr 0 and floor 0 refer to the bottom of
	 * the address space, but end 0 and ceiling 0 refer to the top
	 * Comparisons need to use "end - 1" and "ceiling - 1" (though
	 * that end 0 case should be mythical).
	 *
	 * Wherever addr is brought up or ceiling brought down, we must
	 * be careful to reject "the opposite 0" before it confuses the
	 * subsequent tests.  But what about where end is brought down
	 * by PMD_SIZE below? no, end can't go down to 0 there.
	 *
	 * Whereas we round start (addr) and ceiling down, by different
	 * masks at different levels, in order to test whether a table
	 * now has no other vmas using it, so can be freed, we don't
	 * bother to round floor or end up - the tests don't need that.
	 */

	addr &= PMD_MASK;
	if (addr < floor) {
		addr += PMD_SIZE;
		if (!addr)
			return;
	}
	if (ceiling) {
		ceiling &= PMD_MASK;
		if (!ceiling)
			return;
	}
	if (end - 1 > ceiling - 1)
		end -= PMD_SIZE;
	if (addr > end - 1)
		return;
	/*
	 * We add page table cache pages with PAGE_SIZE,
	 * (see pte_free_tlb()), flush the tlb if we need
	 */
	tlb_remove_check_page_size_change(tlb, PAGE_SIZE);
	pgd = pgd_offset(tlb->mm, addr);
	do {
		next = pgd_addr_end(addr, end);
		if (pgd_none_or_clear_bad(pgd))
			continue;
		free_pud_range(tlb, pgd, addr, next, floor, ceiling);
	} while (pgd++, addr = next, addr != end);
}

void free_pgtables(struct mmu_gather *tlb, struct vm_area_struct *vma,
		unsigned long floor, unsigned long ceiling)
{
	while (vma) {
		struct vm_area_struct *next = vma->vm_next;
		unsigned long addr = vma->vm_start;

		/*
		 * Hide vma from rmap and truncate_pagecache before freeing
		 * pgtables
		 */
		unlink_anon_vmas(vma);
		unlink_file_vma(vma);

		if (is_vm_hugetlb_page(vma)) {
			hugetlb_free_pgd_range(tlb, addr, vma->vm_end,
				floor, next? next->vm_start: ceiling);
		} else {
			/*
			 * Optimization: gather nearby vmas into one call down
			 */
			while (next && next->vm_start <= vma->vm_end + PMD_SIZE
			       && !is_vm_hugetlb_page(next)) {
				vma = next;
				next = vma->vm_next;
				unlink_anon_vmas(vma);
				unlink_file_vma(vma);
			}
			free_pgd_range(tlb, addr, vma->vm_end,
				floor, next? next->vm_start: ceiling);
		}
		vma = next;
	}
}

int __pte_alloc(struct mm_struct *mm, pmd_t *pmd, unsigned long address)
{
	spinlock_t *ptl;
	pgtable_t new = pte_alloc_one(mm, address);
	if (!new)
		return -ENOMEM;

	/*
	 * Ensure all pte setup (eg. pte page lock and page clearing) are
	 * visible before the pte is made visible to other CPUs by being
	 * put into page tables.
	 *
	 * The other side of the story is the pointer chasing in the page
	 * table walking code (when walking the page table without locking;
	 * ie. most of the time). Fortunately, these data accesses consist
	 * of a chain of data-dependent loads, meaning most CPUs (alpha
	 * being the notable exception) will already guarantee loads are
	 * seen in-order. See the alpha page table accessors for the
	 * smp_read_barrier_depends() barriers in page table walking code.
	 */
	smp_wmb(); /* Could be smp_wmb__xxx(before|after)_spin_lock */

	ptl = pmd_lock(mm, pmd);
	if (likely(pmd_none(*pmd))) {	/* Has another populated it ? */
		atomic_long_inc(&mm->nr_ptes);
		pmd_populate(mm, pmd, new);
		new = NULL;
	}
	spin_unlock(ptl);
	if (new)
		pte_free(mm, new);
	return 0;
}

int __pte_alloc_kernel(pmd_t *pmd, unsigned long address)
{
	pte_t *new = pte_alloc_one_kernel(&init_mm, address);
	if (!new)
		return -ENOMEM;

	smp_wmb(); /* See comment in __pte_alloc */

	spin_lock(&init_mm.page_table_lock);
	if (likely(pmd_none(*pmd))) {	/* Has another populated it ? */
		pmd_populate_kernel(&init_mm, pmd, new);
		new = NULL;
	}
	spin_unlock(&init_mm.page_table_lock);
	if (new)
		pte_free_kernel(&init_mm, new);
	return 0;
}

static inline void init_rss_vec(int *rss)
{
	memset(rss, 0, sizeof(int) * NR_MM_COUNTERS);
}

static inline void add_mm_rss_vec(struct mm_struct *mm, int *rss)
{
	int i;

	if (current->mm == mm)
		sync_mm_rss(mm);
	for (i = 0; i < NR_MM_COUNTERS; i++)
		if (rss[i])
			add_mm_counter(mm, i, rss[i]);
}

/*
 * This function is called to print an error when a bad pte
 * is found. For example, we might have a PFN-mapped pte in
 * a region that doesn't allow it.
 *
 * The calling function must still handle the error.
 */
static void print_bad_pte(struct vm_area_struct *vma, unsigned long addr,
			  pte_t pte, struct page *page)
{
	pgd_t *pgd = pgd_offset(vma->vm_mm, addr);
	pud_t *pud = pud_offset(pgd, addr);
	pmd_t *pmd = pmd_offset(pud, addr);
	struct address_space *mapping;
	pgoff_t index;
	static unsigned long resume;
	static unsigned long nr_shown;
	static unsigned long nr_unshown;

	/*
	 * Allow a burst of 60 reports, then keep quiet for that minute;
	 * or allow a steady drip of one report per second.
	 */
	if (nr_shown == 60) {
		if (time_before(jiffies, resume)) {
			nr_unshown++;
			return;
		}
		if (nr_unshown) {
			pr_alert("BUG: Bad page map: %lu messages suppressed\n",
				 nr_unshown);
			nr_unshown = 0;
		}
		nr_shown = 0;
	}
	if (nr_shown++ == 0)
		resume = jiffies + 60 * HZ;

	mapping = vma->vm_file ? vma->vm_file->f_mapping : NULL;
	index = linear_page_index(vma, addr);

	pr_alert("BUG: Bad page map in process %s  pte:%08llx pmd:%08llx\n",
		 current->comm,
		 (long long)pte_val(pte), (long long)pmd_val(*pmd));
	if (page)
		dump_page(page, "bad pte");
	pr_alert("addr:%p vm_flags:%08lx anon_vma:%p mapping:%p index:%lx\n",
		 (void *)addr, vma->vm_flags, vma->anon_vma, mapping, index);
	/*
	 * Choose text because data symbols depend on CONFIG_KALLSYMS_ALL=y
	 */
	pr_alert("file:%pD fault:%pf mmap:%pf readpage:%pf\n",
		 vma->vm_file,
		 vma->vm_ops ? vma->vm_ops->fault : NULL,
		 vma->vm_file ? vma->vm_file->f_op->mmap : NULL,
		 mapping ? mapping->a_ops->readpage : NULL);
	dump_stack();
	add_taint(TAINT_BAD_PAGE, LOCKDEP_NOW_UNRELIABLE);
}

/*
 * vm_normal_page -- This function gets the "struct page" associated with a pte.
 *
 * "Special" mappings do not wish to be associated with a "struct page" (either
 * it doesn't exist, or it exists but they don't want to touch it). In this
 * case, NULL is returned here. "Normal" mappings do have a struct page.
 *
 * There are 2 broad cases. Firstly, an architecture may define a pte_special()
 * pte bit, in which case this function is trivial. Secondly, an architecture
 * may not have a spare pte bit, which requires a more complicated scheme,
 * described below.
 *
 * A raw VM_PFNMAP mapping (ie. one that is not COWed) is always considered a
 * special mapping (even if there are underlying and valid "struct pages").
 * COWed pages of a VM_PFNMAP are always normal.
 *
 * The way we recognize COWed pages within VM_PFNMAP mappings is through the
 * rules set up by "remap_pfn_range()": the vma will have the VM_PFNMAP bit
 * set, and the vm_pgoff will point to the first PFN mapped: thus every special
 * mapping will always honor the rule
 *
 *	pfn_of_page == vma->vm_pgoff + ((addr - vma->vm_start) >> PAGE_SHIFT)
 *
 * And for normal mappings this is false.
 *
 * This restricts such mappings to be a linear translation from virtual address
 * to pfn. To get around this restriction, we allow arbitrary mappings so long
 * as the vma is not a COW mapping; in that case, we know that all ptes are
 * special (because none can have been COWed).
 *
 *
 * In order to support COW of arbitrary special mappings, we have VM_MIXEDMAP.
 *
 * VM_MIXEDMAP mappings can likewise contain memory with or without "struct
 * page" backing, however the difference is that _all_ pages with a struct
 * page (that is, those where pfn_valid is true) are refcounted and considered
 * normal pages by the VM. The disadvantage is that pages are refcounted
 * (which can be slower and simply not an option for some PFNMAP users). The
 * advantage is that we don't have to follow the strict linearity rule of
 * PFNMAP mappings in order to support COWable mappings.
 *
 */
#ifdef __HAVE_ARCH_PTE_SPECIAL
# define HAVE_PTE_SPECIAL 1
#else
# define HAVE_PTE_SPECIAL 0
#endif
struct page *vm_normal_page(struct vm_area_struct *vma, unsigned long addr,
				pte_t pte)
{
	unsigned long pfn = pte_pfn(pte);

	if (HAVE_PTE_SPECIAL) {
		if (likely(!pte_special(pte)))
			goto check_pfn;
		if (vma->vm_ops && vma->vm_ops->find_special_page)
			return vma->vm_ops->find_special_page(vma, addr);
		if (vma->vm_flags & (VM_PFNMAP | VM_MIXEDMAP))
			return NULL;
		if (!is_zero_pfn(pfn))
			print_bad_pte(vma, addr, pte, NULL);
		return NULL;
	}

	/* !HAVE_PTE_SPECIAL case follows: */

	if (unlikely(vma->vm_flags & (VM_PFNMAP|VM_MIXEDMAP))) {
		if (vma->vm_flags & VM_MIXEDMAP) {
			if (!pfn_valid(pfn))
				return NULL;
			goto out;
		} else {
			unsigned long off;
			off = (addr - vma->vm_start) >> PAGE_SHIFT;
			if (pfn == vma->vm_pgoff + off)
				return NULL;
			if (!is_cow_mapping(vma->vm_flags))
				return NULL;
		}
	}

	if (is_zero_pfn(pfn))
		return NULL;
check_pfn:
	if (unlikely(pfn > highest_memmap_pfn)) {
		print_bad_pte(vma, addr, pte, NULL);
		return NULL;
	}

	/*
	 * NOTE! We still have PageReserved() pages in the page tables.
	 * eg. VDSO mappings can cause them to exist.
	 */
out:
	return pfn_to_page(pfn);
}

#ifdef CONFIG_TRANSPARENT_HUGEPAGE
struct page *vm_normal_page_pmd(struct vm_area_struct *vma, unsigned long addr,
				pmd_t pmd)
{
	unsigned long pfn = pmd_pfn(pmd);

	/*
	 * There is no pmd_special() but there may be special pmds, e.g.
	 * in a direct-access (dax) mapping, so let's just replicate the
	 * !HAVE_PTE_SPECIAL case from vm_normal_page() here.
	 */
	if (unlikely(vma->vm_flags & (VM_PFNMAP|VM_MIXEDMAP))) {
		if (vma->vm_flags & VM_MIXEDMAP) {
			if (!pfn_valid(pfn))
				return NULL;
			goto out;
		} else {
			unsigned long off;
			off = (addr - vma->vm_start) >> PAGE_SHIFT;
			if (pfn == vma->vm_pgoff + off)
				return NULL;
			if (!is_cow_mapping(vma->vm_flags))
				return NULL;
		}
	}

	if (is_zero_pfn(pfn))
		return NULL;
	if (unlikely(pfn > highest_memmap_pfn))
		return NULL;

	/*
	 * NOTE! We still have PageReserved() pages in the page tables.
	 * eg. VDSO mappings can cause them to exist.
	 */
out:
	return pfn_to_page(pfn);
}
#endif

/*
 * copy one vm_area from one task to the other. Assumes the page tables
 * already present in the new task to be cleared in the whole range
 * covered by this vma.
 */

static inline unsigned long
copy_one_pte(struct mm_struct *dst_mm, struct mm_struct *src_mm,
		pte_t *dst_pte, pte_t *src_pte, struct vm_area_struct *vma,
		unsigned long addr, int *rss)
{
	unsigned long vm_flags = vma->vm_flags;
	pte_t pte = *src_pte;
	struct page *page;

	/* pte contains position in swap or file, so copy. */
	if (unlikely(!pte_present(pte))) {
		swp_entry_t entry = pte_to_swp_entry(pte);

		if (likely(!non_swap_entry(entry))) {
			if (swap_duplicate(entry) < 0)
				return entry.val;

			/* make sure dst_mm is on swapoff's mmlist. */
			if (unlikely(list_empty(&dst_mm->mmlist))) {
				spin_lock(&mmlist_lock);
				if (list_empty(&dst_mm->mmlist))
					list_add(&dst_mm->mmlist,
							&src_mm->mmlist);
				spin_unlock(&mmlist_lock);
			}
			rss[MM_SWAPENTS]++;
		} else if (is_migration_entry(entry)) {
			page = migration_entry_to_page(entry);

			rss[mm_counter(page)]++;

			if (is_write_migration_entry(entry) &&
					is_cow_mapping(vm_flags)) {
				/*
				 * COW mappings require pages in both
				 * parent and child to be set to read.
				 */
				make_migration_entry_read(&entry);
				pte = swp_entry_to_pte(entry);
				if (pte_swp_soft_dirty(*src_pte))
					pte = pte_swp_mksoft_dirty(pte);
				set_pte_at(src_mm, addr, src_pte, pte);
			}
		}
		goto out_set_pte;
	}

	/*
	 * If it's a COW mapping, write protect it both
	 * in the parent and the child
	 */
	if (is_cow_mapping(vm_flags)) {
		ptep_set_wrprotect(src_mm, addr, src_pte);
		pte = pte_wrprotect(pte);
	}

	/*
	 * If it's a shared mapping, mark it clean in
	 * the child
	 */
	if (vm_flags & VM_SHARED)
		pte = pte_mkclean(pte);
	pte = pte_mkold(pte);

	page = vm_normal_page(vma, addr, pte);
	if (page) {
		get_page(page);
		page_dup_rmap(page, false);
		rss[mm_counter(page)]++;
	}

out_set_pte:
	set_pte_at(dst_mm, addr, dst_pte, pte);
	return 0;
}

static int copy_pte_range(struct mm_struct *dst_mm, struct mm_struct *src_mm,
		   pmd_t *dst_pmd, pmd_t *src_pmd, struct vm_area_struct *vma,
		   unsigned long addr, unsigned long end)
{
	pte_t *orig_src_pte, *orig_dst_pte;
	pte_t *src_pte, *dst_pte;
	spinlock_t *src_ptl, *dst_ptl;
	int progress = 0;
	int rss[NR_MM_COUNTERS];
	swp_entry_t entry = (swp_entry_t){0};

again:
	init_rss_vec(rss);

	dst_pte = pte_alloc_map_lock(dst_mm, dst_pmd, addr, &dst_ptl);
	if (!dst_pte)
		return -ENOMEM;
	src_pte = pte_offset_map(src_pmd, addr);
	src_ptl = pte_lockptr(src_mm, src_pmd);
	spin_lock_nested(src_ptl, SINGLE_DEPTH_NESTING);
	orig_src_pte = src_pte;
	orig_dst_pte = dst_pte;
	arch_enter_lazy_mmu_mode();

	do {
		/*
		 * We are holding two locks at this point - either of them
		 * could generate latencies in another task on another CPU.
		 */
		if (progress >= 32) {
			progress = 0;
			if (need_resched() ||
			    spin_needbreak(src_ptl) || spin_needbreak(dst_ptl))
				break;
		}
		if (pte_none(*src_pte)) {
			progress++;
			continue;
		}
		entry.val = copy_one_pte(dst_mm, src_mm, dst_pte, src_pte,
							vma, addr, rss);
		if (entry.val)
			break;
		progress += 8;
	} while (dst_pte++, src_pte++, addr += PAGE_SIZE, addr != end);

	arch_leave_lazy_mmu_mode();
	spin_unlock(src_ptl);
	pte_unmap(orig_src_pte);
	add_mm_rss_vec(dst_mm, rss);
	pte_unmap_unlock(orig_dst_pte, dst_ptl);
	cond_resched();

	if (entry.val) {
		if (add_swap_count_continuation(entry, GFP_KERNEL) < 0)
			return -ENOMEM;
		progress = 0;
	}
	if (addr != end)
		goto again;
	return 0;
}

static inline int copy_pmd_range(struct mm_struct *dst_mm, struct mm_struct *src_mm,
		pud_t *dst_pud, pud_t *src_pud, struct vm_area_struct *vma,
		unsigned long addr, unsigned long end)
{
	pmd_t *src_pmd, *dst_pmd;
	unsigned long next;

	dst_pmd = pmd_alloc(dst_mm, dst_pud, addr);
	if (!dst_pmd)
		return -ENOMEM;
	src_pmd = pmd_offset(src_pud, addr);
	do {
		next = pmd_addr_end(addr, end);
		if (pmd_trans_huge(*src_pmd) || pmd_devmap(*src_pmd)) {
			int err;
			VM_BUG_ON(next-addr != HPAGE_PMD_SIZE);
			err = copy_huge_pmd(dst_mm, src_mm,
					    dst_pmd, src_pmd, addr, vma);
			if (err == -ENOMEM)
				return -ENOMEM;
			if (!err)
				continue;
			/* fall through */
		}
		if (pmd_none_or_clear_bad(src_pmd))
			continue;
		if (copy_pte_range(dst_mm, src_mm, dst_pmd, src_pmd,
						vma, addr, next))
			return -ENOMEM;
	} while (dst_pmd++, src_pmd++, addr = next, addr != end);
	return 0;
}

static inline int copy_pud_range(struct mm_struct *dst_mm, struct mm_struct *src_mm,
		pgd_t *dst_pgd, pgd_t *src_pgd, struct vm_area_struct *vma,
		unsigned long addr, unsigned long end)
{
	pud_t *src_pud, *dst_pud;
	unsigned long next;

	dst_pud = pud_alloc(dst_mm, dst_pgd, addr);
	if (!dst_pud)
		return -ENOMEM;
	src_pud = pud_offset(src_pgd, addr);
	do {
		next = pud_addr_end(addr, end);
		if (pud_none_or_clear_bad(src_pud))
			continue;
		if (copy_pmd_range(dst_mm, src_mm, dst_pud, src_pud,
						vma, addr, next))
			return -ENOMEM;
	} while (dst_pud++, src_pud++, addr = next, addr != end);
	return 0;
}

int copy_page_range(struct mm_struct *dst_mm, struct mm_struct *src_mm,
		struct vm_area_struct *vma)
{
	pgd_t *src_pgd, *dst_pgd;
	unsigned long next;
	unsigned long addr = vma->vm_start;
	unsigned long end = vma->vm_end;
	unsigned long mmun_start;	/* For mmu_notifiers */
	unsigned long mmun_end;		/* For mmu_notifiers */
	bool is_cow;
	int ret;

	/*
	 * Don't copy ptes where a page fault will fill them correctly.
	 * Fork becomes much lighter when there are big shared or private
	 * readonly mappings. The tradeoff is that copy_page_range is more
	 * efficient than faulting.
	 */
	if (!(vma->vm_flags & (VM_HUGETLB | VM_PFNMAP | VM_MIXEDMAP)) &&
			!vma->anon_vma)
		return 0;

	if (is_vm_hugetlb_page(vma))
		return copy_hugetlb_page_range(dst_mm, src_mm, vma);

	if (unlikely(vma->vm_flags & VM_PFNMAP)) {
		/*
		 * We do not free on error cases below as remove_vma
		 * gets called on error from higher level routine
		 */
		ret = track_pfn_copy(vma);
		if (ret)
			return ret;
	}

	/*
	 * We need to invalidate the secondary MMU mappings only when
	 * there could be a permission downgrade on the ptes of the
	 * parent mm. And a permission downgrade will only happen if
	 * is_cow_mapping() returns true.
	 */
	is_cow = is_cow_mapping(vma->vm_flags);
	mmun_start = addr;
	mmun_end   = end;
	if (is_cow)
		mmu_notifier_invalidate_range_start(src_mm, mmun_start,
						    mmun_end);

	ret = 0;
	dst_pgd = pgd_offset(dst_mm, addr);
	src_pgd = pgd_offset(src_mm, addr);
	do {
		next = pgd_addr_end(addr, end);
		if (pgd_none_or_clear_bad(src_pgd))
			continue;
		if (unlikely(copy_pud_range(dst_mm, src_mm, dst_pgd, src_pgd,
					    vma, addr, next))) {
			ret = -ENOMEM;
			break;
		}
	} while (dst_pgd++, src_pgd++, addr = next, addr != end);

	if (is_cow)
		mmu_notifier_invalidate_range_end(src_mm, mmun_start, mmun_end);
	return ret;
}

static unsigned long zap_pte_range(struct mmu_gather *tlb,
				struct vm_area_struct *vma, pmd_t *pmd,
				unsigned long addr, unsigned long end,
				struct zap_details *details)
{
	struct mm_struct *mm = tlb->mm;
	int force_flush = 0;
	int rss[NR_MM_COUNTERS];
	spinlock_t *ptl;
	pte_t *start_pte;
	pte_t *pte;
	swp_entry_t entry;

	tlb_remove_check_page_size_change(tlb, PAGE_SIZE);
again:
	init_rss_vec(rss);
	start_pte = pte_offset_map_lock(mm, pmd, addr, &ptl);
	pte = start_pte;
	arch_enter_lazy_mmu_mode();
	do {
		pte_t ptent = *pte;
		if (pte_none(ptent)) {
			continue;
		}

		if (pte_present(ptent)) {
			struct page *page;

			page = vm_normal_page(vma, addr, ptent);
			if (unlikely(details) && page) {
				/*
				 * unmap_shared_mapping_pages() wants to
				 * invalidate cache without truncating:
				 * unmap shared but keep private pages.
				 */
				if (details->check_mapping &&
				    details->check_mapping != page_rmapping(page))
					continue;
			}
			ptent = ptep_get_and_clear_full(mm, addr, pte,
							tlb->fullmm);
			tlb_remove_tlb_entry(tlb, pte, addr);
			if (unlikely(!page))
				continue;

			if (!PageAnon(page)) {
				if (pte_dirty(ptent)) {
					/*
					 * oom_reaper cannot tear down dirty
					 * pages
					 */
					if (unlikely(details && details->ignore_dirty))
						continue;
					force_flush = 1;
					set_page_dirty(page);
				}
				if (pte_young(ptent) &&
				    likely(!(vma->vm_flags & VM_SEQ_READ)))
					mark_page_accessed(page);
			}
			rss[mm_counter(page)]--;
			page_remove_rmap(page, false);
			if (unlikely(page_mapcount(page) < 0))
				print_bad_pte(vma, addr, ptent, page);
			if (unlikely(__tlb_remove_page(tlb, page))) {
				force_flush = 1;
				addr += PAGE_SIZE;
				break;
			}
			continue;
		}
		/* only check swap_entries if explicitly asked for in details */
		if (unlikely(details && !details->check_swap_entries))
			continue;

		entry = pte_to_swp_entry(ptent);
		if (!non_swap_entry(entry))
			rss[MM_SWAPENTS]--;
		else if (is_migration_entry(entry)) {
			struct page *page;

			page = migration_entry_to_page(entry);
			rss[mm_counter(page)]--;
		}
		if (unlikely(!free_swap_and_cache(entry)))
			print_bad_pte(vma, addr, ptent, NULL);
		pte_clear_not_present_full(mm, addr, pte, tlb->fullmm);
	} while (pte++, addr += PAGE_SIZE, addr != end);

	add_mm_rss_vec(mm, rss);
	arch_leave_lazy_mmu_mode();

	/* Do the actual TLB flush before dropping ptl */
	if (force_flush)
		tlb_flush_mmu_tlbonly(tlb);
	pte_unmap_unlock(start_pte, ptl);

	/*
	 * If we forced a TLB flush (either due to running out of
	 * batch buffers or because we needed to flush dirty TLB
	 * entries before releasing the ptl), free the batched
	 * memory too. Restart if we didn't do everything.
	 */
	if (force_flush) {
		force_flush = 0;
		tlb_flush_mmu_free(tlb);
		if (addr != end)
			goto again;
	}

	return addr;
}

static inline unsigned long zap_pmd_range(struct mmu_gather *tlb,
				struct vm_area_struct *vma, pud_t *pud,
				unsigned long addr, unsigned long end,
				struct zap_details *details)
{
	pmd_t *pmd;
	unsigned long next;

	pmd = pmd_offset(pud, addr);
	do {
		next = pmd_addr_end(addr, end);
		if (pmd_trans_huge(*pmd) || pmd_devmap(*pmd)) {
			if (next - addr != HPAGE_PMD_SIZE) {
				VM_BUG_ON_VMA(vma_is_anonymous(vma) &&
				    !rwsem_is_locked(&tlb->mm->mmap_sem), vma);
				__split_huge_pmd(vma, pmd, addr, false, NULL);
			} else if (zap_huge_pmd(tlb, vma, pmd, addr))
				goto next;
			/* fall through */
		}
		/*
		 * Here there can be other concurrent MADV_DONTNEED or
		 * trans huge page faults running, and if the pmd is
		 * none or trans huge it can change under us. This is
		 * because MADV_DONTNEED holds the mmap_sem in read
		 * mode.
		 */
		if (pmd_none_or_trans_huge_or_clear_bad(pmd))
			goto next;
		next = zap_pte_range(tlb, vma, pmd, addr, next, details);
next:
		cond_resched();
	} while (pmd++, addr = next, addr != end);

	return addr;
}

static inline unsigned long zap_pud_range(struct mmu_gather *tlb,
				struct vm_area_struct *vma, pgd_t *pgd,
				unsigned long addr, unsigned long end,
				struct zap_details *details)
{
	pud_t *pud;
	unsigned long next;

	pud = pud_offset(pgd, addr);
	do {
		next = pud_addr_end(addr, end);
		if (pud_none_or_clear_bad(pud))
			continue;
		next = zap_pmd_range(tlb, vma, pud, addr, next, details);
	} while (pud++, addr = next, addr != end);

	return addr;
}

void unmap_page_range(struct mmu_gather *tlb,
			     struct vm_area_struct *vma,
			     unsigned long addr, unsigned long end,
			     struct zap_details *details)
{
	pgd_t *pgd;
	unsigned long next;

	BUG_ON(addr >= end);
	tlb_start_vma(tlb, vma);
	pgd = pgd_offset(vma->vm_mm, addr);
	do {
		next = pgd_addr_end(addr, end);
		if (pgd_none_or_clear_bad(pgd))
			continue;
		next = zap_pud_range(tlb, vma, pgd, addr, next, details);
	} while (pgd++, addr = next, addr != end);
	tlb_end_vma(tlb, vma);
}


static void unmap_single_vma(struct mmu_gather *tlb,
		struct vm_area_struct *vma, unsigned long start_addr,
		unsigned long end_addr,
		struct zap_details *details)
{
	unsigned long start = max(vma->vm_start, start_addr);
	unsigned long end;

	if (start >= vma->vm_end)
		return;
	end = min(vma->vm_end, end_addr);
	if (end <= vma->vm_start)
		return;

	if (vma->vm_file)
		uprobe_munmap(vma, start, end);

	if (unlikely(vma->vm_flags & VM_PFNMAP))
		untrack_pfn(vma, 0, 0);

	if (start != end) {
		if (unlikely(is_vm_hugetlb_page(vma))) {
			/*
			 * It is undesirable to test vma->vm_file as it
			 * should be non-null for valid hugetlb area.
			 * However, vm_file will be NULL in the error
			 * cleanup path of mmap_region. When
			 * hugetlbfs ->mmap method fails,
			 * mmap_region() nullifies vma->vm_file
			 * before calling this function to clean up.
			 * Since no pte has actually been setup, it is
			 * safe to do nothing in this case.
			 */
			if (vma->vm_file) {
				i_mmap_lock_write(vma->vm_file->f_mapping);
				__unmap_hugepage_range_final(tlb, vma, start, end, NULL);
				i_mmap_unlock_write(vma->vm_file->f_mapping);
			}
		} else
			unmap_page_range(tlb, vma, start, end, details);
	}
}

/**
 * unmap_vmas - unmap a range of memory covered by a list of vma's
 * @tlb: address of the caller's struct mmu_gather
 * @vma: the starting vma
 * @start_addr: virtual address at which to start unmapping
 * @end_addr: virtual address at which to end unmapping
 *
 * Unmap all pages in the vma list.
 *
 * Only addresses between `start' and `end' will be unmapped.
 *
 * The VMA list must be sorted in ascending virtual address order.
 *
 * unmap_vmas() assumes that the caller will flush the whole unmapped address
 * range after unmap_vmas() returns.  So the only responsibility here is to
 * ensure that any thus-far unmapped pages are flushed before unmap_vmas()
 * drops the lock and schedules.
 */
void unmap_vmas(struct mmu_gather *tlb,
		struct vm_area_struct *vma, unsigned long start_addr,
		unsigned long end_addr)
{
	struct mm_struct *mm = vma->vm_mm;

	mmu_notifier_invalidate_range_start(mm, start_addr, end_addr);
	for ( ; vma && vma->vm_start < end_addr; vma = vma->vm_next)
		unmap_single_vma(tlb, vma, start_addr, end_addr, NULL);
	mmu_notifier_invalidate_range_end(mm, start_addr, end_addr);
}

/**
 * zap_page_range - remove user pages in a given range
 * @vma: vm_area_struct holding the applicable pages
 * @start: starting address of pages to zap
 * @size: number of bytes to zap
 * @details: details of shared cache invalidation
 *
 * Caller must protect the VMA list
 */
void zap_page_range(struct vm_area_struct *vma, unsigned long start,
		unsigned long size, struct zap_details *details)
{
	struct mm_struct *mm = vma->vm_mm;
	struct mmu_gather tlb;
	unsigned long end = start + size;

	lru_add_drain();
	tlb_gather_mmu(&tlb, mm, start, end);
	update_hiwater_rss(mm);
	mmu_notifier_invalidate_range_start(mm, start, end);
	for ( ; vma && vma->vm_start < end; vma = vma->vm_next)
		unmap_single_vma(&tlb, vma, start, end, details);
	mmu_notifier_invalidate_range_end(mm, start, end);
	tlb_finish_mmu(&tlb, start, end);
}

/**
 * zap_page_range_single - remove user pages in a given range
 * @vma: vm_area_struct holding the applicable pages
 * @address: starting address of pages to zap
 * @size: number of bytes to zap
 * @details: details of shared cache invalidation
 *
 * The range must fit into one VMA.
 */
static void zap_page_range_single(struct vm_area_struct *vma, unsigned long address,
		unsigned long size, struct zap_details *details)
{
	struct mm_struct *mm = vma->vm_mm;
	struct mmu_gather tlb;
	unsigned long end = address + size;

	lru_add_drain();
	tlb_gather_mmu(&tlb, mm, address, end);
	update_hiwater_rss(mm);
	mmu_notifier_invalidate_range_start(mm, address, end);
	unmap_single_vma(&tlb, vma, address, end, details);
	mmu_notifier_invalidate_range_end(mm, address, end);
	tlb_finish_mmu(&tlb, address, end);
}

/**
 * zap_vma_ptes - remove ptes mapping the vma
 * @vma: vm_area_struct holding ptes to be zapped
 * @address: starting address of pages to zap
 * @size: number of bytes to zap
 *
 * This function only unmaps ptes assigned to VM_PFNMAP vmas.
 *
 * The entire address range must be fully contained within the vma.
 *
 * Returns 0 if successful.
 */
int zap_vma_ptes(struct vm_area_struct *vma, unsigned long address,
		unsigned long size)
{
	if (address < vma->vm_start || address + size > vma->vm_end ||
	    		!(vma->vm_flags & VM_PFNMAP))
		return -1;
	zap_page_range_single(vma, address, size, NULL);
	return 0;
}
EXPORT_SYMBOL_GPL(zap_vma_ptes);

pte_t *__get_locked_pte(struct mm_struct *mm, unsigned long addr,
			spinlock_t **ptl)
{
	pgd_t * pgd = pgd_offset(mm, addr);
	pud_t * pud = pud_alloc(mm, pgd, addr);
	if (pud) {
		pmd_t * pmd = pmd_alloc(mm, pud, addr);
		if (pmd) {
			VM_BUG_ON(pmd_trans_huge(*pmd));
			return pte_alloc_map_lock(mm, pmd, addr, ptl);
		}
	}
	return NULL;
}

/*
 * This is the old fallback for page remapping.
 *
 * For historical reasons, it only allows reserved pages. Only
 * old drivers should use this, and they needed to mark their
 * pages reserved for the old functions anyway.
 */
static int insert_page(struct vm_area_struct *vma, unsigned long addr,
			struct page *page, pgprot_t prot)
{
	struct mm_struct *mm = vma->vm_mm;
	int retval;
	pte_t *pte;
	spinlock_t *ptl;

	retval = -EINVAL;
	if (PageAnon(page))
		goto out;
	retval = -ENOMEM;
	flush_dcache_page(page);
	pte = get_locked_pte(mm, addr, &ptl);
	if (!pte)
		goto out;
	retval = -EBUSY;
	if (!pte_none(*pte))
		goto out_unlock;

	/* Ok, finally just insert the thing.. */
	get_page(page);
	inc_mm_counter_fast(mm, mm_counter_file(page));
	page_add_file_rmap(page, false);
	set_pte_at(mm, addr, pte, mk_pte(page, prot));

	retval = 0;
	pte_unmap_unlock(pte, ptl);
	return retval;
out_unlock:
	pte_unmap_unlock(pte, ptl);
out:
	return retval;
}

/**
 * vm_insert_page - insert single page into user vma
 * @vma: user vma to map to
 * @addr: target user address of this page
 * @page: source kernel page
 *
 * This allows drivers to insert individual pages they've allocated
 * into a user vma.
 *
 * The page has to be a nice clean _individual_ kernel allocation.
 * If you allocate a compound page, you need to have marked it as
 * such (__GFP_COMP), or manually just split the page up yourself
 * (see split_page()).
 *
 * NOTE! Traditionally this was done with "remap_pfn_range()" which
 * took an arbitrary page protection parameter. This doesn't allow
 * that. Your vma protection will have to be set up correctly, which
 * means that if you want a shared writable mapping, you'd better
 * ask for a shared writable mapping!
 *
 * The page does not need to be reserved.
 *
 * Usually this function is called from f_op->mmap() handler
 * under mm->mmap_sem write-lock, so it can change vma->vm_flags.
 * Caller must set VM_MIXEDMAP on vma if it wants to call this
 * function from other places, for example from page-fault handler.
 */
int vm_insert_page(struct vm_area_struct *vma, unsigned long addr,
			struct page *page)
{
	if (addr < vma->vm_start || addr >= vma->vm_end)
		return -EFAULT;
	if (!page_count(page))
		return -EINVAL;
	if (!(vma->vm_flags & VM_MIXEDMAP)) {
		BUG_ON(down_read_trylock(&vma->vm_mm->mmap_sem));
		BUG_ON(vma->vm_flags & VM_PFNMAP);
		vma->vm_flags |= VM_MIXEDMAP;
	}
	return insert_page(vma, addr, page, vma->vm_page_prot);
}
EXPORT_SYMBOL(vm_insert_page);

static int insert_pfn(struct vm_area_struct *vma, unsigned long addr,
			pfn_t pfn, pgprot_t prot)
{
	struct mm_struct *mm = vma->vm_mm;
	int retval;
	pte_t *pte, entry;
	spinlock_t *ptl;

	retval = -ENOMEM;
	pte = get_locked_pte(mm, addr, &ptl);
	if (!pte)
		goto out;
	retval = -EBUSY;
	if (!pte_none(*pte))
		goto out_unlock;

	/* Ok, finally just insert the thing.. */
	if (pfn_t_devmap(pfn))
		entry = pte_mkdevmap(pfn_t_pte(pfn, prot));
	else
		entry = pte_mkspecial(pfn_t_pte(pfn, prot));
	set_pte_at(mm, addr, pte, entry);
	update_mmu_cache(vma, addr, pte); /* XXX: why not for insert_page? */

	retval = 0;
out_unlock:
	pte_unmap_unlock(pte, ptl);
out:
	return retval;
}

/**
 * vm_insert_pfn - insert single pfn into user vma
 * @vma: user vma to map to
 * @addr: target user address of this page
 * @pfn: source kernel pfn
 *
 * Similar to vm_insert_page, this allows drivers to insert individual pages
 * they've allocated into a user vma. Same comments apply.
 *
 * This function should only be called from a vm_ops->fault handler, and
 * in that case the handler should return NULL.
 *
 * vma cannot be a COW mapping.
 *
 * As this is called only for pages that do not currently exist, we
 * do not need to flush old virtual caches or the TLB.
 */
int vm_insert_pfn(struct vm_area_struct *vma, unsigned long addr,
			unsigned long pfn)
{
	return vm_insert_pfn_prot(vma, addr, pfn, vma->vm_page_prot);
}
EXPORT_SYMBOL(vm_insert_pfn);

/**
 * vm_insert_pfn_prot - insert single pfn into user vma with specified pgprot
 * @vma: user vma to map to
 * @addr: target user address of this page
 * @pfn: source kernel pfn
 * @pgprot: pgprot flags for the inserted page
 *
 * This is exactly like vm_insert_pfn, except that it allows drivers to
 * to override pgprot on a per-page basis.
 *
 * This only makes sense for IO mappings, and it makes no sense for
 * cow mappings.  In general, using multiple vmas is preferable;
 * vm_insert_pfn_prot should only be used if using multiple VMAs is
 * impractical.
 */
int vm_insert_pfn_prot(struct vm_area_struct *vma, unsigned long addr,
			unsigned long pfn, pgprot_t pgprot)
{
	int ret;
	/*
	 * Technically, architectures with pte_special can avoid all these
	 * restrictions (same for remap_pfn_range).  However we would like
	 * consistency in testing and feature parity among all, so we should
	 * try to keep these invariants in place for everybody.
	 */
	BUG_ON(!(vma->vm_flags & (VM_PFNMAP|VM_MIXEDMAP)));
	BUG_ON((vma->vm_flags & (VM_PFNMAP|VM_MIXEDMAP)) ==
						(VM_PFNMAP|VM_MIXEDMAP));
	BUG_ON((vma->vm_flags & VM_PFNMAP) && is_cow_mapping(vma->vm_flags));
	BUG_ON((vma->vm_flags & VM_MIXEDMAP) && pfn_valid(pfn));

	if (addr < vma->vm_start || addr >= vma->vm_end)
		return -EFAULT;

	track_pfn_insert(vma, &pgprot, __pfn_to_pfn_t(pfn, PFN_DEV));

	ret = insert_pfn(vma, addr, __pfn_to_pfn_t(pfn, PFN_DEV), pgprot);

	return ret;
}
EXPORT_SYMBOL(vm_insert_pfn_prot);

int vm_insert_mixed(struct vm_area_struct *vma, unsigned long addr,
			pfn_t pfn)
{
	pgprot_t pgprot = vma->vm_page_prot;

	BUG_ON(!(vma->vm_flags & VM_MIXEDMAP));

	if (addr < vma->vm_start || addr >= vma->vm_end)
		return -EFAULT;

	track_pfn_insert(vma, &pgprot, pfn);

	/*
	 * If we don't have pte special, then we have to use the pfn_valid()
	 * based VM_MIXEDMAP scheme (see vm_normal_page), and thus we *must*
	 * refcount the page if pfn_valid is true (hence insert_page rather
	 * than insert_pfn).  If a zero_pfn were inserted into a VM_MIXEDMAP
	 * without pte special, it would there be refcounted as a normal page.
	 */
	if (!HAVE_PTE_SPECIAL && !pfn_t_devmap(pfn) && pfn_t_valid(pfn)) {
		struct page *page;

		/*
		 * At this point we are committed to insert_page()
		 * regardless of whether the caller specified flags that
		 * result in pfn_t_has_page() == false.
		 */
		page = pfn_to_page(pfn_t_to_pfn(pfn));
		return insert_page(vma, addr, page, pgprot);
	}
	return insert_pfn(vma, addr, pfn, pgprot);
}
EXPORT_SYMBOL(vm_insert_mixed);

/*
 * maps a range of physical memory into the requested pages. the old
 * mappings are removed. any references to nonexistent pages results
 * in null mappings (currently treated as "copy-on-access")
 */
static int remap_pte_range(struct mm_struct *mm, pmd_t *pmd,
			unsigned long addr, unsigned long end,
			unsigned long pfn, pgprot_t prot)
{
	pte_t *pte;
	spinlock_t *ptl;

	pte = pte_alloc_map_lock(mm, pmd, addr, &ptl);
	if (!pte)
		return -ENOMEM;
	arch_enter_lazy_mmu_mode();
	do {
		BUG_ON(!pte_none(*pte));
		set_pte_at(mm, addr, pte, pte_mkspecial(pfn_pte(pfn, prot)));
		pfn++;
	} while (pte++, addr += PAGE_SIZE, addr != end);
	arch_leave_lazy_mmu_mode();
	pte_unmap_unlock(pte - 1, ptl);
	return 0;
}

static inline int remap_pmd_range(struct mm_struct *mm, pud_t *pud,
			unsigned long addr, unsigned long end,
			unsigned long pfn, pgprot_t prot)
{
	pmd_t *pmd;
	unsigned long next;

	pfn -= addr >> PAGE_SHIFT;
	pmd = pmd_alloc(mm, pud, addr);
	if (!pmd)
		return -ENOMEM;
	VM_BUG_ON(pmd_trans_huge(*pmd));
	do {
		next = pmd_addr_end(addr, end);
		if (remap_pte_range(mm, pmd, addr, next,
				pfn + (addr >> PAGE_SHIFT), prot))
			return -ENOMEM;
	} while (pmd++, addr = next, addr != end);
	return 0;
}

static inline int remap_pud_range(struct mm_struct *mm, pgd_t *pgd,
			unsigned long addr, unsigned long end,
			unsigned long pfn, pgprot_t prot)
{
	pud_t *pud;
	unsigned long next;

	pfn -= addr >> PAGE_SHIFT;
	pud = pud_alloc(mm, pgd, addr);
	if (!pud)
		return -ENOMEM;
	do {
		next = pud_addr_end(addr, end);
		if (remap_pmd_range(mm, pud, addr, next,
				pfn + (addr >> PAGE_SHIFT), prot))
			return -ENOMEM;
	} while (pud++, addr = next, addr != end);
	return 0;
}

/**
 * remap_pfn_range - remap kernel memory to userspace
 * @vma: user vma to map to
 * @addr: target user address to start at
 * @pfn: physical address of kernel memory
 * @size: size of map area
 * @prot: page protection flags for this mapping
 *
 *  Note: this is only safe if the mm semaphore is held when called.
 */
int remap_pfn_range(struct vm_area_struct *vma, unsigned long addr,
		    unsigned long pfn, unsigned long size, pgprot_t prot)
{
	pgd_t *pgd;
	unsigned long next;
	unsigned long end = addr + PAGE_ALIGN(size);
	struct mm_struct *mm = vma->vm_mm;
	unsigned long remap_pfn = pfn;
	int err;

	/*
	 * Physically remapped pages are special. Tell the
	 * rest of the world about it:
	 *   VM_IO tells people not to look at these pages
	 *	(accesses can have side effects).
	 *   VM_PFNMAP tells the core MM that the base pages are just
	 *	raw PFN mappings, and do not have a "struct page" associated
	 *	with them.
	 *   VM_DONTEXPAND
	 *      Disable vma merging and expanding with mremap().
	 *   VM_DONTDUMP
	 *      Omit vma from core dump, even when VM_IO turned off.
	 *
	 * There's a horrible special case to handle copy-on-write
	 * behaviour that some programs depend on. We mark the "original"
	 * un-COW'ed pages by matching them up with "vma->vm_pgoff".
	 * See vm_normal_page() for details.
	 */
	if (is_cow_mapping(vma->vm_flags)) {
		if (addr != vma->vm_start || end != vma->vm_end)
			return -EINVAL;
		vma->vm_pgoff = pfn;
	}

	err = track_pfn_remap(vma, &prot, remap_pfn, addr, PAGE_ALIGN(size));
	if (err)
		return -EINVAL;

	vma->vm_flags |= VM_IO | VM_PFNMAP | VM_DONTEXPAND | VM_DONTDUMP;

	BUG_ON(addr >= end);
	pfn -= addr >> PAGE_SHIFT;
	pgd = pgd_offset(mm, addr);
	flush_cache_range(vma, addr, end);
	do {
		next = pgd_addr_end(addr, end);
		err = remap_pud_range(mm, pgd, addr, next,
				pfn + (addr >> PAGE_SHIFT), prot);
		if (err)
			break;
	} while (pgd++, addr = next, addr != end);

	if (err)
		untrack_pfn(vma, remap_pfn, PAGE_ALIGN(size));

	return err;
}
EXPORT_SYMBOL(remap_pfn_range);

/**
 * vm_iomap_memory - remap memory to userspace
 * @vma: user vma to map to
 * @start: start of area
 * @len: size of area
 *
 * This is a simplified io_remap_pfn_range() for common driver use. The
 * driver just needs to give us the physical memory range to be mapped,
 * we'll figure out the rest from the vma information.
 *
 * NOTE! Some drivers might want to tweak vma->vm_page_prot first to get
 * whatever write-combining details or similar.
 */
int vm_iomap_memory(struct vm_area_struct *vma, phys_addr_t start, unsigned long len)
{
	unsigned long vm_len, pfn, pages;

	/* Check that the physical memory area passed in looks valid */
	if (start + len < start)
		return -EINVAL;
	/*
	 * You *really* shouldn't map things that aren't page-aligned,
	 * but we've historically allowed it because IO memory might
	 * just have smaller alignment.
	 */
	len += start & ~PAGE_MASK;
	pfn = start >> PAGE_SHIFT;
	pages = (len + ~PAGE_MASK) >> PAGE_SHIFT;
	if (pfn + pages < pfn)
		return -EINVAL;

	/* We start the mapping 'vm_pgoff' pages into the area */
	if (vma->vm_pgoff > pages)
		return -EINVAL;
	pfn += vma->vm_pgoff;
	pages -= vma->vm_pgoff;

	/* Can we fit all of the mapping? */
	vm_len = vma->vm_end - vma->vm_start;
	if (vm_len >> PAGE_SHIFT > pages)
		return -EINVAL;

	/* Ok, let it rip */
	return io_remap_pfn_range(vma, vma->vm_start, pfn, vm_len, vma->vm_page_prot);
}
EXPORT_SYMBOL(vm_iomap_memory);

static int apply_to_pte_range(struct mm_struct *mm, pmd_t *pmd,
				     unsigned long addr, unsigned long end,
				     pte_fn_t fn, void *data)
{
	pte_t *pte;
	int err;
	pgtable_t token;
	spinlock_t *uninitialized_var(ptl);

	pte = (mm == &init_mm) ?
		pte_alloc_kernel(pmd, addr) :
		pte_alloc_map_lock(mm, pmd, addr, &ptl);
	if (!pte)
		return -ENOMEM;

	BUG_ON(pmd_huge(*pmd));

	arch_enter_lazy_mmu_mode();

	token = pmd_pgtable(*pmd);

	do {
		err = fn(pte++, token, addr, data);
		if (err)
			break;
	} while (addr += PAGE_SIZE, addr != end);

	arch_leave_lazy_mmu_mode();

	if (mm != &init_mm)
		pte_unmap_unlock(pte-1, ptl);
	return err;
}

static int apply_to_pmd_range(struct mm_struct *mm, pud_t *pud,
				     unsigned long addr, unsigned long end,
				     pte_fn_t fn, void *data)
{
	pmd_t *pmd;
	unsigned long next;
	int err;

	BUG_ON(pud_huge(*pud));

	pmd = pmd_alloc(mm, pud, addr);
	if (!pmd)
		return -ENOMEM;
	do {
		next = pmd_addr_end(addr, end);
		err = apply_to_pte_range(mm, pmd, addr, next, fn, data);
		if (err)
			break;
	} while (pmd++, addr = next, addr != end);
	return err;
}

static int apply_to_pud_range(struct mm_struct *mm, pgd_t *pgd,
				     unsigned long addr, unsigned long end,
				     pte_fn_t fn, void *data)
{
	pud_t *pud;
	unsigned long next;
	int err;

	pud = pud_alloc(mm, pgd, addr);
	if (!pud)
		return -ENOMEM;
	do {
		next = pud_addr_end(addr, end);
		err = apply_to_pmd_range(mm, pud, addr, next, fn, data);
		if (err)
			break;
	} while (pud++, addr = next, addr != end);
	return err;
}

/*
 * Scan a region of virtual memory, filling in page tables as necessary
 * and calling a provided function on each leaf page table.
 */
int apply_to_page_range(struct mm_struct *mm, unsigned long addr,
			unsigned long size, pte_fn_t fn, void *data)
{
	pgd_t *pgd;
	unsigned long next;
	unsigned long end = addr + size;
	int err;

	if (WARN_ON(addr >= end))
		return -EINVAL;

	pgd = pgd_offset(mm, addr);
	do {
		next = pgd_addr_end(addr, end);
		err = apply_to_pud_range(mm, pgd, addr, next, fn, data);
		if (err)
			break;
	} while (pgd++, addr = next, addr != end);

	return err;
}
EXPORT_SYMBOL_GPL(apply_to_page_range);

/*
 * handle_pte_fault chooses page fault handler according to an entry which was
 * read non-atomically.  Before making any commitment, on those architectures
 * or configurations (e.g. i386 with PAE) which might give a mix of unmatched
 * parts, do_swap_page must check under lock before unmapping the pte and
 * proceeding (but do_wp_page is only called after already making such a check;
 * and do_anonymous_page can safely check later on).
 */
static inline int pte_unmap_same(struct mm_struct *mm, pmd_t *pmd,
				pte_t *page_table, pte_t orig_pte)
{
	int same = 1;
#if defined(CONFIG_SMP) || defined(CONFIG_PREEMPT)
	if (sizeof(pte_t) > sizeof(unsigned long)) {
		spinlock_t *ptl = pte_lockptr(mm, pmd);
		spin_lock(ptl);
		same = pte_same(*page_table, orig_pte);
		spin_unlock(ptl);
	}
#endif
	pte_unmap(page_table);
	return same;
}

static inline void cow_user_page(struct page *dst, struct page *src, unsigned long va, struct vm_area_struct *vma)
{
	debug_dma_assert_idle(src);

	/*
	 * If the source page was a PFN mapping, we don't have
	 * a "struct page" for it. We do a best-effort copy by
	 * just copying from the original user address. If that
	 * fails, we just zero-fill it. Live with it.
	 */
	if (unlikely(!src)) {
		void *kaddr = kmap_atomic(dst);
		void __user *uaddr = (void __user *)(va & PAGE_MASK);

		/*
		 * This really shouldn't fail, because the page is there
		 * in the page tables. But it might just be unreadable,
		 * in which case we just give up and fill the result with
		 * zeroes.
		 */
		if (__copy_from_user_inatomic(kaddr, uaddr, PAGE_SIZE))
			clear_page(kaddr);
		kunmap_atomic(kaddr);
		flush_dcache_page(dst);
	} else
		copy_user_highpage(dst, src, va, vma);
}

static gfp_t __get_fault_gfp_mask(struct vm_area_struct *vma)
{
	struct file *vm_file = vma->vm_file;

	if (vm_file)
		return mapping_gfp_mask(vm_file->f_mapping) | __GFP_FS | __GFP_IO;

	/*
	 * Special mappings (e.g. VDSO) do not have any file so fake
	 * a default GFP_KERNEL for them.
	 */
	return GFP_KERNEL;
}

/*
 * Notify the address space that the page is about to become writable so that
 * it can prohibit this or wait for the page to get into an appropriate state.
 *
 * We do this without the lock held, so that it can sleep if it needs to.
 */
static int do_page_mkwrite(struct vm_fault *vmf)
{
	int ret;
	struct page *page = vmf->page;
	unsigned int old_flags = vmf->flags;

	vmf->flags = FAULT_FLAG_WRITE|FAULT_FLAG_MKWRITE;

	ret = vmf->vma->vm_ops->page_mkwrite(vmf->vma, vmf);
	/* Restore original flags so that caller is not surprised */
	vmf->flags = old_flags;
	if (unlikely(ret & (VM_FAULT_ERROR | VM_FAULT_NOPAGE)))
		return ret;
	if (unlikely(!(ret & VM_FAULT_LOCKED))) {
		lock_page(page);
		if (!page->mapping) {
			unlock_page(page);
			return 0; /* retry */
		}
		ret |= VM_FAULT_LOCKED;
	} else
		VM_BUG_ON_PAGE(!PageLocked(page), page);
	return ret;
}

/*
 * Handle dirtying of a page in shared file mapping on a write fault.
 *
 * The function expects the page to be locked and unlocks it.
 */
static void fault_dirty_shared_page(struct vm_area_struct *vma,
				    struct page *page)
{
	struct address_space *mapping;
	bool dirtied;
	bool page_mkwrite = vma->vm_ops && vma->vm_ops->page_mkwrite;

	dirtied = set_page_dirty(page);
	VM_BUG_ON_PAGE(PageAnon(page), page);
	/*
	 * Take a local copy of the address_space - page.mapping may be zeroed
	 * by truncate after unlock_page().   The address_space itself remains
	 * pinned by vma->vm_file's reference.  We rely on unlock_page()'s
	 * release semantics to prevent the compiler from undoing this copying.
	 */
	mapping = page_rmapping(page);
	unlock_page(page);

	if ((dirtied || page_mkwrite) && mapping) {
		/*
		 * Some device drivers do not set page.mapping
		 * but still dirty their pages
		 */
		balance_dirty_pages_ratelimited(mapping);
	}

	if (!page_mkwrite)
		file_update_time(vma->vm_file);
}

/*
 * Handle write page faults for pages that can be reused in the current vma
 *
 * This can happen either due to the mapping being with the VM_SHARED flag,
 * or due to us being the last reference standing to the page. In either
 * case, all we need to do here is to mark the page as writable and update
 * any related book-keeping.
 */
static inline void wp_page_reuse(struct vm_fault *vmf)
	__releases(vmf->ptl)
{
	struct vm_area_struct *vma = vmf->vma;
	struct page *page = vmf->page;
	pte_t entry;
	/*
	 * Clear the pages cpupid information as the existing
	 * information potentially belongs to a now completely
	 * unrelated process.
	 */
	if (page)
		page_cpupid_xchg_last(page, (1 << LAST_CPUPID_SHIFT) - 1);

	flush_cache_page(vma, vmf->address, pte_pfn(vmf->orig_pte));
	entry = pte_mkyoung(vmf->orig_pte);
	entry = maybe_mkwrite(pte_mkdirty(entry), vma);
	if (ptep_set_access_flags(vma, vmf->address, vmf->pte, entry, 1))
		update_mmu_cache(vma, vmf->address, vmf->pte);
	pte_unmap_unlock(vmf->pte, vmf->ptl);
}

/*
 * Handle the case of a page which we actually need to copy to a new page.
 *
 * Called with mmap_sem locked and the old page referenced, but
 * without the ptl held.
 *
 * High level logic flow:
 *
 * - Allocate a page, copy the content of the old page to the new one.
 * - Handle book keeping and accounting - cgroups, mmu-notifiers, etc.
 * - Take the PTL. If the pte changed, bail out and release the allocated page
 * - If the pte is still the way we remember it, update the page table and all
 *   relevant references. This includes dropping the reference the page-table
 *   held to the old page, as well as updating the rmap.
 * - In any case, unlock the PTL and drop the reference we took to the old page.
 */
static int wp_page_copy(struct vm_fault *vmf)
{
	struct vm_area_struct *vma = vmf->vma;
	struct mm_struct *mm = vma->vm_mm;
	struct page *old_page = vmf->page;
	struct page *new_page = NULL;
	pte_t entry;
	int page_copied = 0;
	const unsigned long mmun_start = vmf->address & PAGE_MASK;
	const unsigned long mmun_end = mmun_start + PAGE_SIZE;
	struct mem_cgroup *memcg;

	if (unlikely(anon_vma_prepare(vma)))
		goto oom;

	if (is_zero_pfn(pte_pfn(vmf->orig_pte))) {
		new_page = alloc_zeroed_user_highpage_movable(vma,
							      vmf->address);
		if (!new_page)
			goto oom;
	} else {
		new_page = alloc_page_vma(GFP_HIGHUSER_MOVABLE, vma,
				vmf->address);
		if (!new_page)
			goto oom;
		cow_user_page(new_page, old_page, vmf->address, vma);
	}

	if (mem_cgroup_try_charge(new_page, mm, GFP_KERNEL, &memcg, false))
		goto oom_free_new;

	__SetPageUptodate(new_page);

	mmu_notifier_invalidate_range_start(mm, mmun_start, mmun_end);

	/*
	 * Re-check the pte - we dropped the lock
	 */
	vmf->pte = pte_offset_map_lock(mm, vmf->pmd, vmf->address, &vmf->ptl);
	if (likely(pte_same(*vmf->pte, vmf->orig_pte))) {
		if (old_page) {
			if (!PageAnon(old_page)) {
				dec_mm_counter_fast(mm,
						mm_counter_file(old_page));
				inc_mm_counter_fast(mm, MM_ANONPAGES);
			}
		} else {
			inc_mm_counter_fast(mm, MM_ANONPAGES);
		}
		flush_cache_page(vma, vmf->address, pte_pfn(vmf->orig_pte));
		entry = mk_pte(new_page, vma->vm_page_prot);
		entry = maybe_mkwrite(pte_mkdirty(entry), vma);
		/*
		 * Clear the pte entry and flush it first, before updating the
		 * pte with the new entry. This will avoid a race condition
		 * seen in the presence of one thread doing SMC and another
		 * thread doing COW.
		 */
		ptep_clear_flush_notify(vma, vmf->address, vmf->pte);
		page_add_new_anon_rmap(new_page, vma, vmf->address, false);
		mem_cgroup_commit_charge(new_page, memcg, false, false);
		lru_cache_add_active_or_unevictable(new_page, vma);
		/*
		 * We call the notify macro here because, when using secondary
		 * mmu page tables (such as kvm shadow page tables), we want the
		 * new page to be mapped directly into the secondary page table.
		 */
		set_pte_at_notify(mm, vmf->address, vmf->pte, entry);
		update_mmu_cache(vma, vmf->address, vmf->pte);
		if (old_page) {
			/*
			 * Only after switching the pte to the new page may
			 * we remove the mapcount here. Otherwise another
			 * process may come and find the rmap count decremented
			 * before the pte is switched to the new page, and
			 * "reuse" the old page writing into it while our pte
			 * here still points into it and can be read by other
			 * threads.
			 *
			 * The critical issue is to order this
			 * page_remove_rmap with the ptp_clear_flush above.
			 * Those stores are ordered by (if nothing else,)
			 * the barrier present in the atomic_add_negative
			 * in page_remove_rmap.
			 *
			 * Then the TLB flush in ptep_clear_flush ensures that
			 * no process can access the old page before the
			 * decremented mapcount is visible. And the old page
			 * cannot be reused until after the decremented
			 * mapcount is visible. So transitively, TLBs to
			 * old page will be flushed before it can be reused.
			 */
			page_remove_rmap(old_page, false);
		}

		/* Free the old page.. */
		new_page = old_page;
		page_copied = 1;
	} else {
		mem_cgroup_cancel_charge(new_page, memcg, false);
	}

	if (new_page)
		put_page(new_page);

	pte_unmap_unlock(vmf->pte, vmf->ptl);
	mmu_notifier_invalidate_range_end(mm, mmun_start, mmun_end);
	if (old_page) {
		/*
		 * Don't let another task, with possibly unlocked vma,
		 * keep the mlocked page.
		 */
		if (page_copied && (vma->vm_flags & VM_LOCKED)) {
			lock_page(old_page);	/* LRU manipulation */
			if (PageMlocked(old_page))
				munlock_vma_page(old_page);
			unlock_page(old_page);
		}
		put_page(old_page);
	}
	return page_copied ? VM_FAULT_WRITE : 0;
oom_free_new:
	put_page(new_page);
oom:
	if (old_page)
		put_page(old_page);
	return VM_FAULT_OOM;
}

/**
 * finish_mkwrite_fault - finish page fault for a shared mapping, making PTE
 *			  writeable once the page is prepared
 *
 * @vmf: structure describing the fault
 *
 * This function handles all that is needed to finish a write page fault in a
 * shared mapping due to PTE being read-only once the mapped page is prepared.
 * It handles locking of PTE and modifying it. The function returns
 * VM_FAULT_WRITE on success, 0 when PTE got changed before we acquired PTE
 * lock.
 *
 * The function expects the page to be locked or other protection against
 * concurrent faults / writeback (such as DAX radix tree locks).
 */
int finish_mkwrite_fault(struct vm_fault *vmf)
{
	WARN_ON_ONCE(!(vmf->vma->vm_flags & VM_SHARED));
	vmf->pte = pte_offset_map_lock(vmf->vma->vm_mm, vmf->pmd, vmf->address,
				       &vmf->ptl);
	/*
	 * We might have raced with another page fault while we released the
	 * pte_offset_map_lock.
	 */
	if (!pte_same(*vmf->pte, vmf->orig_pte)) {
		pte_unmap_unlock(vmf->pte, vmf->ptl);
		return VM_FAULT_NOPAGE;
	}
	wp_page_reuse(vmf);
	return 0;
}

/*
 * Handle write page faults for VM_MIXEDMAP or VM_PFNMAP for a VM_SHARED
 * mapping
 */
static int wp_pfn_shared(struct vm_fault *vmf)
{
	struct vm_area_struct *vma = vmf->vma;

	if (vma->vm_ops && vma->vm_ops->pfn_mkwrite) {
		int ret;

		pte_unmap_unlock(vmf->pte, vmf->ptl);
		vmf->flags |= FAULT_FLAG_MKWRITE;
		ret = vma->vm_ops->pfn_mkwrite(vma, vmf);
		if (ret & (VM_FAULT_ERROR | VM_FAULT_NOPAGE))
			return ret;
		return finish_mkwrite_fault(vmf);
	}
	wp_page_reuse(vmf);
	return VM_FAULT_WRITE;
}

static int wp_page_shared(struct vm_fault *vmf)
	__releases(vmf->ptl)
{
	struct vm_area_struct *vma = vmf->vma;

	get_page(vmf->page);

	if (vma->vm_ops && vma->vm_ops->page_mkwrite) {
		int tmp;

		pte_unmap_unlock(vmf->pte, vmf->ptl);
		tmp = do_page_mkwrite(vmf);
		if (unlikely(!tmp || (tmp &
				      (VM_FAULT_ERROR | VM_FAULT_NOPAGE)))) {
			put_page(vmf->page);
			return tmp;
		}
		tmp = finish_mkwrite_fault(vmf);
		if (unlikely(tmp & (VM_FAULT_ERROR | VM_FAULT_NOPAGE))) {
			unlock_page(vmf->page);
			put_page(vmf->page);
			return tmp;
		}
	} else {
		wp_page_reuse(vmf);
		lock_page(vmf->page);
	}
	fault_dirty_shared_page(vma, vmf->page);
	put_page(vmf->page);

	return VM_FAULT_WRITE;
}

/*
 * This routine handles present pages, when users try to write
 * to a shared page. It is done by copying the page to a new address
 * and decrementing the shared-page counter for the old page.
 *
 * Note that this routine assumes that the protection checks have been
 * done by the caller (the low-level page fault routine in most cases).
 * Thus we can safely just mark it writable once we've done any necessary
 * COW.
 *
 * We also mark the page dirty at this point even though the page will
 * change only once the write actually happens. This avoids a few races,
 * and potentially makes it more efficient.
 *
 * We enter with non-exclusive mmap_sem (to exclude vma changes,
 * but allow concurrent faults), with pte both mapped and locked.
 * We return with mmap_sem still held, but pte unmapped and unlocked.
 */
static int do_wp_page(struct vm_fault *vmf)
	__releases(vmf->ptl)
{
	struct vm_area_struct *vma = vmf->vma;

	vmf->page = vm_normal_page(vma, vmf->address, vmf->orig_pte);
	if (!vmf->page) {
		/*
		 * VM_MIXEDMAP !pfn_valid() case, or VM_SOFTDIRTY clear on a
		 * VM_PFNMAP VMA.
		 *
		 * We should not cow pages in a shared writeable mapping.
		 * Just mark the pages writable and/or call ops->pfn_mkwrite.
		 */
		if ((vma->vm_flags & (VM_WRITE|VM_SHARED)) ==
				     (VM_WRITE|VM_SHARED))
			return wp_pfn_shared(vmf);

		pte_unmap_unlock(vmf->pte, vmf->ptl);
		return wp_page_copy(vmf);
	}

	/*
	 * Take out anonymous pages first, anonymous shared vmas are
	 * not dirty accountable.
	 */
	if (PageAnon(vmf->page) && !PageKsm(vmf->page)) {
		int total_mapcount;
		if (!trylock_page(vmf->page)) {
			get_page(vmf->page);
			pte_unmap_unlock(vmf->pte, vmf->ptl);
			lock_page(vmf->page);
			vmf->pte = pte_offset_map_lock(vma->vm_mm, vmf->pmd,
					vmf->address, &vmf->ptl);
			if (!pte_same(*vmf->pte, vmf->orig_pte)) {
				unlock_page(vmf->page);
				pte_unmap_unlock(vmf->pte, vmf->ptl);
				put_page(vmf->page);
				return 0;
			}
			put_page(vmf->page);
		}
		if (reuse_swap_page(vmf->page, &total_mapcount)) {
			if (total_mapcount == 1) {
				/*
				 * The page is all ours. Move it to
				 * our anon_vma so the rmap code will
				 * not search our parent or siblings.
				 * Protected against the rmap code by
				 * the page lock.
				 */
				page_move_anon_rmap(vmf->page, vma);
			}
			unlock_page(vmf->page);
			wp_page_reuse(vmf);
			return VM_FAULT_WRITE;
		}
		unlock_page(vmf->page);
	} else if (unlikely((vma->vm_flags & (VM_WRITE|VM_SHARED)) ==
					(VM_WRITE|VM_SHARED))) {
		return wp_page_shared(vmf);
	}

	/*
	 * Ok, we need to copy. Oh, well..
	 */
	get_page(vmf->page);

	pte_unmap_unlock(vmf->pte, vmf->ptl);
	return wp_page_copy(vmf);
}

static void unmap_mapping_range_vma(struct vm_area_struct *vma,
		unsigned long start_addr, unsigned long end_addr,
		struct zap_details *details)
{
	zap_page_range_single(vma, start_addr, end_addr - start_addr, details);
}

static inline void unmap_mapping_range_tree(struct rb_root *root,
					    struct zap_details *details)
{
	struct vm_area_struct *vma;
	pgoff_t vba, vea, zba, zea;

	vma_interval_tree_foreach(vma, root,
			details->first_index, details->last_index) {

		vba = vma->vm_pgoff;
		vea = vba + vma_pages(vma) - 1;
		zba = details->first_index;
		if (zba < vba)
			zba = vba;
		zea = details->last_index;
		if (zea > vea)
			zea = vea;

		unmap_mapping_range_vma(vma,
			((zba - vba) << PAGE_SHIFT) + vma->vm_start,
			((zea - vba + 1) << PAGE_SHIFT) + vma->vm_start,
				details);
	}
}

/**
 * unmap_mapping_range - unmap the portion of all mmaps in the specified
 * address_space corresponding to the specified page range in the underlying
 * file.
 *
 * @mapping: the address space containing mmaps to be unmapped.
 * @holebegin: byte in first page to unmap, relative to the start of
 * the underlying file.  This will be rounded down to a PAGE_SIZE
 * boundary.  Note that this is different from truncate_pagecache(), which
 * must keep the partial page.  In contrast, we must get rid of
 * partial pages.
 * @holelen: size of prospective hole in bytes.  This will be rounded
 * up to a PAGE_SIZE boundary.  A holelen of zero truncates to the
 * end of the file.
 * @even_cows: 1 when truncating a file, unmap even private COWed pages;
 * but 0 when invalidating pagecache, don't throw away private data.
 */
void unmap_mapping_range(struct address_space *mapping,
		loff_t const holebegin, loff_t const holelen, int even_cows)
{
	struct zap_details details = { };
	pgoff_t hba = holebegin >> PAGE_SHIFT;
	pgoff_t hlen = (holelen + PAGE_SIZE - 1) >> PAGE_SHIFT;

	/* Check for overflow. */
	if (sizeof(holelen) > sizeof(hlen)) {
		long long holeend =
			(holebegin + holelen + PAGE_SIZE - 1) >> PAGE_SHIFT;
		if (holeend & ~(long long)ULONG_MAX)
			hlen = ULONG_MAX - hba + 1;
	}

	details.check_mapping = even_cows? NULL: mapping;
	details.first_index = hba;
	details.last_index = hba + hlen - 1;
	if (details.last_index < details.first_index)
		details.last_index = ULONG_MAX;

	i_mmap_lock_write(mapping);
	if (unlikely(!RB_EMPTY_ROOT(&mapping->i_mmap)))
		unmap_mapping_range_tree(&mapping->i_mmap, &details);
	i_mmap_unlock_write(mapping);
}
EXPORT_SYMBOL(unmap_mapping_range);

/*
 * We enter with non-exclusive mmap_sem (to exclude vma changes,
 * but allow concurrent faults), and pte mapped but not yet locked.
 * We return with pte unmapped and unlocked.
 *
 * We return with the mmap_sem locked or unlocked in the same cases
 * as does filemap_fault().
 */
int do_swap_page(struct vm_fault *vmf)
{
	struct vm_area_struct *vma = vmf->vma;
	struct page *page, *swapcache;
	struct mem_cgroup *memcg;
	swp_entry_t entry;
	pte_t pte;
	int locked;
	int exclusive = 0;
	int ret = 0;

	if (!pte_unmap_same(vma->vm_mm, vmf->pmd, vmf->pte, vmf->orig_pte))
		goto out;

	entry = pte_to_swp_entry(vmf->orig_pte);
	if (unlikely(non_swap_entry(entry))) {
		if (is_migration_entry(entry)) {
			migration_entry_wait(vma->vm_mm, vmf->pmd,
					     vmf->address);
		} else if (is_hwpoison_entry(entry)) {
			ret = VM_FAULT_HWPOISON;
		} else {
			print_bad_pte(vma, vmf->address, vmf->orig_pte, NULL);
			ret = VM_FAULT_SIGBUS;
		}
		goto out;
	}
	delayacct_set_flag(DELAYACCT_PF_SWAPIN);
	page = lookup_swap_cache(entry);
	if (!page) {
		page = swapin_readahead(entry, GFP_HIGHUSER_MOVABLE, vma,
					vmf->address);
		if (!page) {
			/*
			 * Back out if somebody else faulted in this pte
			 * while we released the pte lock.
			 */
			vmf->pte = pte_offset_map_lock(vma->vm_mm, vmf->pmd,
					vmf->address, &vmf->ptl);
			if (likely(pte_same(*vmf->pte, vmf->orig_pte)))
				ret = VM_FAULT_OOM;
			delayacct_clear_flag(DELAYACCT_PF_SWAPIN);
			goto unlock;
		}

		/* Had to read the page from swap area: Major fault */
		ret = VM_FAULT_MAJOR;
		count_vm_event(PGMAJFAULT);
		mem_cgroup_count_vm_event(vma->vm_mm, PGMAJFAULT);
	} else if (PageHWPoison(page)) {
		/*
		 * hwpoisoned dirty swapcache pages are kept for killing
		 * owner processes (which may be unknown at hwpoison time)
		 */
		ret = VM_FAULT_HWPOISON;
		delayacct_clear_flag(DELAYACCT_PF_SWAPIN);
		swapcache = page;
		goto out_release;
	}

	swapcache = page;
	locked = lock_page_or_retry(page, vma->vm_mm, vmf->flags);

	delayacct_clear_flag(DELAYACCT_PF_SWAPIN);
	if (!locked) {
		ret |= VM_FAULT_RETRY;
		goto out_release;
	}

	/*
	 * Make sure try_to_free_swap or reuse_swap_page or swapoff did not
	 * release the swapcache from under us.  The page pin, and pte_same
	 * test below, are not enough to exclude that.  Even if it is still
	 * swapcache, we need to check that the page's swap has not changed.
	 */
	if (unlikely(!PageSwapCache(page) || page_private(page) != entry.val))
		goto out_page;

	page = ksm_might_need_to_copy(page, vma, vmf->address);
	if (unlikely(!page)) {
		ret = VM_FAULT_OOM;
		page = swapcache;
		goto out_page;
	}

	if (mem_cgroup_try_charge(page, vma->vm_mm, GFP_KERNEL,
				&memcg, false)) {
		ret = VM_FAULT_OOM;
		goto out_page;
	}

	/*
	 * Back out if somebody else already faulted in this pte.
	 */
	vmf->pte = pte_offset_map_lock(vma->vm_mm, vmf->pmd, vmf->address,
			&vmf->ptl);
	if (unlikely(!pte_same(*vmf->pte, vmf->orig_pte)))
		goto out_nomap;

	if (unlikely(!PageUptodate(page))) {
		ret = VM_FAULT_SIGBUS;
		goto out_nomap;
	}

	/*
	 * The page isn't present yet, go ahead with the fault.
	 *
	 * Be careful about the sequence of operations here.
	 * To get its accounting right, reuse_swap_page() must be called
	 * while the page is counted on swap but not yet in mapcount i.e.
	 * before page_add_anon_rmap() and swap_free(); try_to_free_swap()
	 * must be called after the swap_free(), or it will never succeed.
	 */

	inc_mm_counter_fast(vma->vm_mm, MM_ANONPAGES);
	dec_mm_counter_fast(vma->vm_mm, MM_SWAPENTS);
	pte = mk_pte(page, vma->vm_page_prot);
	if ((vmf->flags & FAULT_FLAG_WRITE) && reuse_swap_page(page, NULL)) {
		pte = maybe_mkwrite(pte_mkdirty(pte), vma);
		vmf->flags &= ~FAULT_FLAG_WRITE;
		ret |= VM_FAULT_WRITE;
		exclusive = RMAP_EXCLUSIVE;
	}
	flush_icache_page(vma, page);
	if (pte_swp_soft_dirty(vmf->orig_pte))
		pte = pte_mksoft_dirty(pte);
	set_pte_at(vma->vm_mm, vmf->address, vmf->pte, pte);
	vmf->orig_pte = pte;
	if (page == swapcache) {
		do_page_add_anon_rmap(page, vma, vmf->address, exclusive);
		mem_cgroup_commit_charge(page, memcg, true, false);
		activate_page(page);
	} else { /* ksm created a completely new copy */
		page_add_new_anon_rmap(page, vma, vmf->address, false);
		mem_cgroup_commit_charge(page, memcg, false, false);
		lru_cache_add_active_or_unevictable(page, vma);
	}

	swap_free(entry);
	if (mem_cgroup_swap_full(page) ||
	    (vma->vm_flags & VM_LOCKED) || PageMlocked(page))
		try_to_free_swap(page);
	unlock_page(page);
	if (page != swapcache) {
		/*
		 * Hold the lock to avoid the swap entry to be reused
		 * until we take the PT lock for the pte_same() check
		 * (to avoid false positives from pte_same). For
		 * further safety release the lock after the swap_free
		 * so that the swap count won't change under a
		 * parallel locked swapcache.
		 */
		unlock_page(swapcache);
		put_page(swapcache);
	}

	if (vmf->flags & FAULT_FLAG_WRITE) {
		ret |= do_wp_page(vmf);
		if (ret & VM_FAULT_ERROR)
			ret &= VM_FAULT_ERROR;
		goto out;
	}

	/* No need to invalidate - it was non-present before */
	update_mmu_cache(vma, vmf->address, vmf->pte);
unlock:
	pte_unmap_unlock(vmf->pte, vmf->ptl);
out:
	return ret;
out_nomap:
	mem_cgroup_cancel_charge(page, memcg, false);
	pte_unmap_unlock(vmf->pte, vmf->ptl);
out_page:
	unlock_page(page);
out_release:
	put_page(page);
	if (page != swapcache) {
		unlock_page(swapcache);
		put_page(swapcache);
	}
	return ret;
}

/*
 * This is like a special single-page "expand_{down|up}wards()",
 * except we must first make sure that 'address{-|+}PAGE_SIZE'
 * doesn't hit another vma.
 */
static inline int check_stack_guard_page(struct vm_area_struct *vma, unsigned long address)
{
	address &= PAGE_MASK;
	if ((vma->vm_flags & VM_GROWSDOWN) && address == vma->vm_start) {
		struct vm_area_struct *prev = vma->vm_prev;

		/*
		 * Is there a mapping abutting this one below?
		 *
		 * That's only ok if it's the same stack mapping
		 * that has gotten split..
		 */
		if (prev && prev->vm_end == address)
			return prev->vm_flags & VM_GROWSDOWN ? 0 : -ENOMEM;

		return expand_downwards(vma, address - PAGE_SIZE);
	}
	if ((vma->vm_flags & VM_GROWSUP) && address + PAGE_SIZE == vma->vm_end) {
		struct vm_area_struct *next = vma->vm_next;

		/* As VM_GROWSDOWN but s/below/above/ */
		if (next && next->vm_start == address + PAGE_SIZE)
			return next->vm_flags & VM_GROWSUP ? 0 : -ENOMEM;

		return expand_upwards(vma, address + PAGE_SIZE);
	}
	return 0;
}

/*
 * We enter with non-exclusive mmap_sem (to exclude vma changes,
 * but allow concurrent faults), and pte mapped but not yet locked.
 * We return with mmap_sem still held, but pte unmapped and unlocked.
 */
static int do_anonymous_page(struct vm_fault *vmf)
{
	struct vm_area_struct *vma = vmf->vma;
	struct mem_cgroup *memcg;
	struct page *page;
	pte_t entry;

	/* File mapping without ->vm_ops ? */
	if (vma->vm_flags & VM_SHARED)
		return VM_FAULT_SIGBUS;

	/* Check if we need to add a guard page to the stack */
	if (check_stack_guard_page(vma, vmf->address) < 0)
		return VM_FAULT_SIGSEGV;

	/*
	 * Use pte_alloc() instead of pte_alloc_map().  We can't run
	 * pte_offset_map() on pmds where a huge pmd might be created
	 * from a different thread.
	 *
	 * pte_alloc_map() is safe to use under down_write(mmap_sem) or when
	 * parallel threads are excluded by other means.
	 *
	 * Here we only have down_read(mmap_sem).
	 */
	if (pte_alloc(vma->vm_mm, vmf->pmd, vmf->address))
		return VM_FAULT_OOM;

	/* See the comment in pte_alloc_one_map() */
	if (unlikely(pmd_trans_unstable(vmf->pmd)))
		return 0;

	/* Use the zero-page for reads */
	if (!(vmf->flags & FAULT_FLAG_WRITE) &&
			!mm_forbids_zeropage(vma->vm_mm)) {
		entry = pte_mkspecial(pfn_pte(my_zero_pfn(vmf->address),
						vma->vm_page_prot));
		vmf->pte = pte_offset_map_lock(vma->vm_mm, vmf->pmd,
				vmf->address, &vmf->ptl);
		if (!pte_none(*vmf->pte))
			goto unlock;
		/* Deliver the page fault to userland, check inside PT lock */
		if (userfaultfd_missing(vma)) {
			pte_unmap_unlock(vmf->pte, vmf->ptl);
			return handle_userfault(vmf, VM_UFFD_MISSING);
		}
		goto setpte;
	}

	/* Allocate our own private page. */
	if (unlikely(anon_vma_prepare(vma)))
		goto oom;
	page = alloc_zeroed_user_highpage_movable(vma, vmf->address);
	if (!page)
		goto oom;

	if (mem_cgroup_try_charge(page, vma->vm_mm, GFP_KERNEL, &memcg, false))
		goto oom_free_page;

	/*
	 * The memory barrier inside __SetPageUptodate makes sure that
	 * preceeding stores to the page contents become visible before
	 * the set_pte_at() write.
	 */
	__SetPageUptodate(page);

	entry = mk_pte(page, vma->vm_page_prot);
	if (vma->vm_flags & VM_WRITE)
		entry = pte_mkwrite(pte_mkdirty(entry));

	vmf->pte = pte_offset_map_lock(vma->vm_mm, vmf->pmd, vmf->address,
			&vmf->ptl);
	if (!pte_none(*vmf->pte))
		goto release;

	/* Deliver the page fault to userland, check inside PT lock */
	if (userfaultfd_missing(vma)) {
		pte_unmap_unlock(vmf->pte, vmf->ptl);
		mem_cgroup_cancel_charge(page, memcg, false);
		put_page(page);
		return handle_userfault(vmf, VM_UFFD_MISSING);
	}

	inc_mm_counter_fast(vma->vm_mm, MM_ANONPAGES);
	page_add_new_anon_rmap(page, vma, vmf->address, false);
	mem_cgroup_commit_charge(page, memcg, false, false);
	lru_cache_add_active_or_unevictable(page, vma);
setpte:
	set_pte_at(vma->vm_mm, vmf->address, vmf->pte, entry);

	/* No need to invalidate - it was non-present before */
	update_mmu_cache(vma, vmf->address, vmf->pte);
unlock:
	pte_unmap_unlock(vmf->pte, vmf->ptl);
	return 0;
release:
	mem_cgroup_cancel_charge(page, memcg, false);
	put_page(page);
	goto unlock;
oom_free_page:
	put_page(page);
oom:
	return VM_FAULT_OOM;
}

/*
 * The mmap_sem must have been held on entry, and may have been
 * released depending on flags and vma->vm_ops->fault() return value.
 * See filemap_fault() and __lock_page_retry().
 */
static int __do_fault(struct vm_fault *vmf)
{
	struct vm_area_struct *vma = vmf->vma;
	int ret;

	ret = vma->vm_ops->fault(vma, vmf);
	if (unlikely(ret & (VM_FAULT_ERROR | VM_FAULT_NOPAGE | VM_FAULT_RETRY |
			    VM_FAULT_DONE_COW)))
		return ret;

	if (unlikely(PageHWPoison(vmf->page))) {
		if (ret & VM_FAULT_LOCKED)
			unlock_page(vmf->page);
		put_page(vmf->page);
		vmf->page = NULL;
		return VM_FAULT_HWPOISON;
	}

	if (unlikely(!(ret & VM_FAULT_LOCKED)))
		lock_page(vmf->page);
	else
		VM_BUG_ON_PAGE(!PageLocked(vmf->page), vmf->page);

	return ret;
}

static int pte_alloc_one_map(struct vm_fault *vmf)
{
	struct vm_area_struct *vma = vmf->vma;

	if (!pmd_none(*vmf->pmd))
		goto map_pte;
	if (vmf->prealloc_pte) {
		vmf->ptl = pmd_lock(vma->vm_mm, vmf->pmd);
		if (unlikely(!pmd_none(*vmf->pmd))) {
			spin_unlock(vmf->ptl);
			goto map_pte;
		}

		atomic_long_inc(&vma->vm_mm->nr_ptes);
		pmd_populate(vma->vm_mm, vmf->pmd, vmf->prealloc_pte);
		spin_unlock(vmf->ptl);
		vmf->prealloc_pte = 0;
	} else if (unlikely(pte_alloc(vma->vm_mm, vmf->pmd, vmf->address))) {
		return VM_FAULT_OOM;
	}
map_pte:
	/*
	 * If a huge pmd materialized under us just retry later.  Use
	 * pmd_trans_unstable() instead of pmd_trans_huge() to ensure the pmd
	 * didn't become pmd_trans_huge under us and then back to pmd_none, as
	 * a result of MADV_DONTNEED running immediately after a huge pmd fault
	 * in a different thread of this mm, in turn leading to a misleading
	 * pmd_trans_huge() retval.  All we have to ensure is that it is a
	 * regular pmd that we can walk with pte_offset_map() and we can do that
	 * through an atomic read in C, which is what pmd_trans_unstable()
	 * provides.
	 */
	if (pmd_trans_unstable(vmf->pmd) || pmd_devmap(*vmf->pmd))
		return VM_FAULT_NOPAGE;

	vmf->pte = pte_offset_map_lock(vma->vm_mm, vmf->pmd, vmf->address,
			&vmf->ptl);
	return 0;
}

#ifdef CONFIG_TRANSPARENT_HUGE_PAGECACHE

#define HPAGE_CACHE_INDEX_MASK (HPAGE_PMD_NR - 1)
static inline bool transhuge_vma_suitable(struct vm_area_struct *vma,
		unsigned long haddr)
{
	if (((vma->vm_start >> PAGE_SHIFT) & HPAGE_CACHE_INDEX_MASK) !=
			(vma->vm_pgoff & HPAGE_CACHE_INDEX_MASK))
		return false;
	if (haddr < vma->vm_start || haddr + HPAGE_PMD_SIZE > vma->vm_end)
		return false;
	return true;
}

static void deposit_prealloc_pte(struct vm_fault *vmf)
{
	struct vm_area_struct *vma = vmf->vma;

	pgtable_trans_huge_deposit(vma->vm_mm, vmf->pmd, vmf->prealloc_pte);
	/*
	 * We are going to consume the prealloc table,
	 * count that as nr_ptes.
	 */
	atomic_long_inc(&vma->vm_mm->nr_ptes);
	vmf->prealloc_pte = 0;
}

static int do_set_pmd(struct vm_fault *vmf, struct page *page)
{
	struct vm_area_struct *vma = vmf->vma;
	bool write = vmf->flags & FAULT_FLAG_WRITE;
	unsigned long haddr = vmf->address & HPAGE_PMD_MASK;
	pmd_t entry;
	int i, ret;

	if (!transhuge_vma_suitable(vma, haddr))
		return VM_FAULT_FALLBACK;

	ret = VM_FAULT_FALLBACK;
	page = compound_head(page);

	/*
	 * Archs like ppc64 need additonal space to store information
	 * related to pte entry. Use the preallocated table for that.
	 */
	if (arch_needs_pgtable_deposit() && !vmf->prealloc_pte) {
		vmf->prealloc_pte = pte_alloc_one(vma->vm_mm, vmf->address);
		if (!vmf->prealloc_pte)
			return VM_FAULT_OOM;
		smp_wmb(); /* See comment in __pte_alloc() */
	}

	vmf->ptl = pmd_lock(vma->vm_mm, vmf->pmd);
	if (unlikely(!pmd_none(*vmf->pmd)))
		goto out;

	for (i = 0; i < HPAGE_PMD_NR; i++)
		flush_icache_page(vma, page + i);

	entry = mk_huge_pmd(page, vma->vm_page_prot);
	if (write)
		entry = maybe_pmd_mkwrite(pmd_mkdirty(entry), vma);

	add_mm_counter(vma->vm_mm, MM_FILEPAGES, HPAGE_PMD_NR);
	page_add_file_rmap(page, true);
	/*
	 * deposit and withdraw with pmd lock held
	 */
	if (arch_needs_pgtable_deposit())
		deposit_prealloc_pte(vmf);

	set_pmd_at(vma->vm_mm, haddr, vmf->pmd, entry);

	update_mmu_cache_pmd(vma, haddr, vmf->pmd);

	/* fault is handled */
	ret = 0;
	count_vm_event(THP_FILE_MAPPED);
out:
<<<<<<< HEAD
	/*
	 * If we are going to fallback to pte mapping, do a
	 * withdraw with pmd lock held.
	 */
	if (arch_needs_pgtable_deposit() && ret == VM_FAULT_FALLBACK)
		vmf->prealloc_pte = pgtable_trans_huge_withdraw(vma->vm_mm,
								vmf->pmd);
=======
>>>>>>> a544c619
	spin_unlock(vmf->ptl);
	return ret;
}
#else
static int do_set_pmd(struct vm_fault *vmf, struct page *page)
{
	BUILD_BUG();
	return 0;
}
#endif

/**
 * alloc_set_pte - setup new PTE entry for given page and add reverse page
 * mapping. If needed, the fucntion allocates page table or use pre-allocated.
 *
 * @vmf: fault environment
 * @memcg: memcg to charge page (only for private mappings)
 * @page: page to map
 *
 * Caller must take care of unlocking vmf->ptl, if vmf->pte is non-NULL on
 * return.
 *
 * Target users are page handler itself and implementations of
 * vm_ops->map_pages.
 */
int alloc_set_pte(struct vm_fault *vmf, struct mem_cgroup *memcg,
		struct page *page)
{
	struct vm_area_struct *vma = vmf->vma;
	bool write = vmf->flags & FAULT_FLAG_WRITE;
	pte_t entry;
	int ret;

	if (pmd_none(*vmf->pmd) && PageTransCompound(page) &&
			IS_ENABLED(CONFIG_TRANSPARENT_HUGE_PAGECACHE)) {
		/* THP on COW? */
		VM_BUG_ON_PAGE(memcg, page);

		ret = do_set_pmd(vmf, page);
		if (ret != VM_FAULT_FALLBACK)
			return ret;
	}

	if (!vmf->pte) {
		ret = pte_alloc_one_map(vmf);
		if (ret)
			return ret;
	}

	/* Re-check under ptl */
<<<<<<< HEAD
	if (unlikely(!pte_none(*vmf->pte))) {
		ret = VM_FAULT_NOPAGE;
		goto fault_handled;
	}
=======
	if (unlikely(!pte_none(*vmf->pte)))
		return VM_FAULT_NOPAGE;
>>>>>>> a544c619

	flush_icache_page(vma, page);
	entry = mk_pte(page, vma->vm_page_prot);
	if (write)
		entry = maybe_mkwrite(pte_mkdirty(entry), vma);
	/* copy-on-write page */
	if (write && !(vma->vm_flags & VM_SHARED)) {
		inc_mm_counter_fast(vma->vm_mm, MM_ANONPAGES);
		page_add_new_anon_rmap(page, vma, vmf->address, false);
		mem_cgroup_commit_charge(page, memcg, false, false);
		lru_cache_add_active_or_unevictable(page, vma);
	} else {
		inc_mm_counter_fast(vma->vm_mm, mm_counter_file(page));
		page_add_file_rmap(page, false);
	}
	set_pte_at(vma->vm_mm, vmf->address, vmf->pte, entry);

	/* no need to invalidate: a not-present page won't be cached */
	update_mmu_cache(vma, vmf->address, vmf->pte);
<<<<<<< HEAD
	ret = 0;

fault_handled:
	/* preallocated pagetable is unused: free it */
	if (vmf->prealloc_pte) {
		pte_free(vmf->vma->vm_mm, vmf->prealloc_pte);
		vmf->prealloc_pte = 0;
	}
=======

	return 0;
}


/**
 * finish_fault - finish page fault once we have prepared the page to fault
 *
 * @vmf: structure describing the fault
 *
 * This function handles all that is needed to finish a page fault once the
 * page to fault in is prepared. It handles locking of PTEs, inserts PTE for
 * given page, adds reverse page mapping, handles memcg charges and LRU
 * addition. The function returns 0 on success, VM_FAULT_ code in case of
 * error.
 *
 * The function expects the page to be locked and on success it consumes a
 * reference of a page being mapped (for the PTE which maps it).
 */
int finish_fault(struct vm_fault *vmf)
{
	struct page *page;
	int ret;

	/* Did we COW the page? */
	if ((vmf->flags & FAULT_FLAG_WRITE) &&
	    !(vmf->vma->vm_flags & VM_SHARED))
		page = vmf->cow_page;
	else
		page = vmf->page;
	ret = alloc_set_pte(vmf, vmf->memcg, page);
	if (vmf->pte)
		pte_unmap_unlock(vmf->pte, vmf->ptl);
>>>>>>> a544c619
	return ret;
}


/**
 * finish_fault - finish page fault once we have prepared the page to fault
 *
 * @vmf: structure describing the fault
 *
 * This function handles all that is needed to finish a page fault once the
 * page to fault in is prepared. It handles locking of PTEs, inserts PTE for
 * given page, adds reverse page mapping, handles memcg charges and LRU
 * addition. The function returns 0 on success, VM_FAULT_ code in case of
 * error.
 *
 * The function expects the page to be locked and on success it consumes a
 * reference of a page being mapped (for the PTE which maps it).
 */
int finish_fault(struct vm_fault *vmf)
{
	struct page *page;
	int ret;

	/* Did we COW the page? */
	if ((vmf->flags & FAULT_FLAG_WRITE) &&
	    !(vmf->vma->vm_flags & VM_SHARED))
		page = vmf->cow_page;
	else
		page = vmf->page;
	ret = alloc_set_pte(vmf, vmf->memcg, page);
	if (vmf->pte)
		pte_unmap_unlock(vmf->pte, vmf->ptl);
	return ret;
}

static unsigned long fault_around_bytes __read_mostly =
	rounddown_pow_of_two(65536);

#ifdef CONFIG_DEBUG_FS
static int fault_around_bytes_get(void *data, u64 *val)
{
	*val = fault_around_bytes;
	return 0;
}

/*
 * fault_around_pages() and fault_around_mask() expects fault_around_bytes
 * rounded down to nearest page order. It's what do_fault_around() expects to
 * see.
 */
static int fault_around_bytes_set(void *data, u64 val)
{
	if (val / PAGE_SIZE > PTRS_PER_PTE)
		return -EINVAL;
	if (val > PAGE_SIZE)
		fault_around_bytes = rounddown_pow_of_two(val);
	else
		fault_around_bytes = PAGE_SIZE; /* rounddown_pow_of_two(0) is undefined */
	return 0;
}
DEFINE_SIMPLE_ATTRIBUTE(fault_around_bytes_fops,
		fault_around_bytes_get, fault_around_bytes_set, "%llu\n");

static int __init fault_around_debugfs(void)
{
	void *ret;

	ret = debugfs_create_file("fault_around_bytes", 0644, NULL, NULL,
			&fault_around_bytes_fops);
	if (!ret)
		pr_warn("Failed to create fault_around_bytes in debugfs");
	return 0;
}
late_initcall(fault_around_debugfs);
#endif

/*
 * do_fault_around() tries to map few pages around the fault address. The hope
 * is that the pages will be needed soon and this will lower the number of
 * faults to handle.
 *
 * It uses vm_ops->map_pages() to map the pages, which skips the page if it's
 * not ready to be mapped: not up-to-date, locked, etc.
 *
 * This function is called with the page table lock taken. In the split ptlock
 * case the page table lock only protects only those entries which belong to
 * the page table corresponding to the fault address.
 *
 * This function doesn't cross the VMA boundaries, in order to call map_pages()
 * only once.
 *
 * fault_around_pages() defines how many pages we'll try to map.
 * do_fault_around() expects it to return a power of two less than or equal to
 * PTRS_PER_PTE.
 *
 * The virtual address of the area that we map is naturally aligned to the
 * fault_around_pages() value (and therefore to page order).  This way it's
 * easier to guarantee that we don't cross page table boundaries.
 */
static int do_fault_around(struct vm_fault *vmf)
{
	unsigned long address = vmf->address, nr_pages, mask;
	pgoff_t start_pgoff = vmf->pgoff;
	pgoff_t end_pgoff;
	int off, ret = 0;

	nr_pages = READ_ONCE(fault_around_bytes) >> PAGE_SHIFT;
	mask = ~(nr_pages * PAGE_SIZE - 1) & PAGE_MASK;

	vmf->address = max(address & mask, vmf->vma->vm_start);
	off = ((address - vmf->address) >> PAGE_SHIFT) & (PTRS_PER_PTE - 1);
	start_pgoff -= off;

	/*
	 *  end_pgoff is either end of page table or end of vma
	 *  or fault_around_pages() from start_pgoff, depending what is nearest.
	 */
	end_pgoff = start_pgoff -
		((vmf->address >> PAGE_SHIFT) & (PTRS_PER_PTE - 1)) +
		PTRS_PER_PTE - 1;
	end_pgoff = min3(end_pgoff, vma_pages(vmf->vma) + vmf->vma->vm_pgoff - 1,
			start_pgoff + nr_pages - 1);

	if (pmd_none(*vmf->pmd)) {
		vmf->prealloc_pte = pte_alloc_one(vmf->vma->vm_mm,
						  vmf->address);
		if (!vmf->prealloc_pte)
			goto out;
		smp_wmb(); /* See comment in __pte_alloc() */
	}

	vmf->vma->vm_ops->map_pages(vmf, start_pgoff, end_pgoff);

	/* Huge page is mapped? Page fault is solved */
	if (pmd_trans_huge(*vmf->pmd)) {
		ret = VM_FAULT_NOPAGE;
		goto out;
	}

	/* ->map_pages() haven't done anything useful. Cold page cache? */
	if (!vmf->pte)
		goto out;

	/* check if the page fault is solved */
	vmf->pte -= (vmf->address >> PAGE_SHIFT) - (address >> PAGE_SHIFT);
	if (!pte_none(*vmf->pte))
		ret = VM_FAULT_NOPAGE;
	pte_unmap_unlock(vmf->pte, vmf->ptl);
out:
	vmf->address = address;
	vmf->pte = NULL;
	return ret;
}

static int do_read_fault(struct vm_fault *vmf)
{
	struct vm_area_struct *vma = vmf->vma;
	int ret = 0;

	/*
	 * Let's call ->map_pages() first and use ->fault() as fallback
	 * if page by the offset is not ready to be mapped (cold cache or
	 * something).
	 */
	if (vma->vm_ops->map_pages && fault_around_bytes >> PAGE_SHIFT > 1) {
		ret = do_fault_around(vmf);
		if (ret)
			return ret;
	}

	ret = __do_fault(vmf);
	if (unlikely(ret & (VM_FAULT_ERROR | VM_FAULT_NOPAGE | VM_FAULT_RETRY)))
		return ret;

	ret |= finish_fault(vmf);
	unlock_page(vmf->page);
	if (unlikely(ret & (VM_FAULT_ERROR | VM_FAULT_NOPAGE | VM_FAULT_RETRY)))
		put_page(vmf->page);
	return ret;
}

static int do_cow_fault(struct vm_fault *vmf)
{
	struct vm_area_struct *vma = vmf->vma;
	int ret;

	if (unlikely(anon_vma_prepare(vma)))
		return VM_FAULT_OOM;

	vmf->cow_page = alloc_page_vma(GFP_HIGHUSER_MOVABLE, vma, vmf->address);
	if (!vmf->cow_page)
		return VM_FAULT_OOM;

	if (mem_cgroup_try_charge(vmf->cow_page, vma->vm_mm, GFP_KERNEL,
				&vmf->memcg, false)) {
		put_page(vmf->cow_page);
		return VM_FAULT_OOM;
	}

	ret = __do_fault(vmf);
	if (unlikely(ret & (VM_FAULT_ERROR | VM_FAULT_NOPAGE | VM_FAULT_RETRY)))
		goto uncharge_out;
	if (ret & VM_FAULT_DONE_COW)
		return ret;

	copy_user_highpage(vmf->cow_page, vmf->page, vmf->address, vma);
	__SetPageUptodate(vmf->cow_page);

	ret |= finish_fault(vmf);
	unlock_page(vmf->page);
	put_page(vmf->page);
	if (unlikely(ret & (VM_FAULT_ERROR | VM_FAULT_NOPAGE | VM_FAULT_RETRY)))
		goto uncharge_out;
	return ret;
uncharge_out:
	mem_cgroup_cancel_charge(vmf->cow_page, vmf->memcg, false);
	put_page(vmf->cow_page);
	return ret;
}

static int do_shared_fault(struct vm_fault *vmf)
{
	struct vm_area_struct *vma = vmf->vma;
	int ret, tmp;

	ret = __do_fault(vmf);
	if (unlikely(ret & (VM_FAULT_ERROR | VM_FAULT_NOPAGE | VM_FAULT_RETRY)))
		return ret;

	/*
	 * Check if the backing address space wants to know that the page is
	 * about to become writable
	 */
	if (vma->vm_ops->page_mkwrite) {
		unlock_page(vmf->page);
		tmp = do_page_mkwrite(vmf);
		if (unlikely(!tmp ||
				(tmp & (VM_FAULT_ERROR | VM_FAULT_NOPAGE)))) {
			put_page(vmf->page);
			return tmp;
		}
	}

	ret |= finish_fault(vmf);
	if (unlikely(ret & (VM_FAULT_ERROR | VM_FAULT_NOPAGE |
					VM_FAULT_RETRY))) {
		unlock_page(vmf->page);
		put_page(vmf->page);
		return ret;
	}

	fault_dirty_shared_page(vma, vmf->page);
	return ret;
}

/*
 * We enter with non-exclusive mmap_sem (to exclude vma changes,
 * but allow concurrent faults).
 * The mmap_sem may have been released depending on flags and our
 * return value.  See filemap_fault() and __lock_page_or_retry().
 */
static int do_fault(struct vm_fault *vmf)
{
	struct vm_area_struct *vma = vmf->vma;
<<<<<<< HEAD

	/* The VMA was not fully populated on mmap() or missing VM_DONTEXPAND */
	if (!vma->vm_ops->fault)
		return VM_FAULT_SIGBUS;
	if (!(vmf->flags & FAULT_FLAG_WRITE))
		return do_read_fault(vmf);
	if (!(vma->vm_flags & VM_SHARED))
		return do_cow_fault(vmf);
	return do_shared_fault(vmf);
=======
	int ret;

	/* The VMA was not fully populated on mmap() or missing VM_DONTEXPAND */
	if (!vma->vm_ops->fault)
		ret = VM_FAULT_SIGBUS;
	else if (!(vmf->flags & FAULT_FLAG_WRITE))
		ret = do_read_fault(vmf);
	else if (!(vma->vm_flags & VM_SHARED))
		ret = do_cow_fault(vmf);
	else
		ret = do_shared_fault(vmf);

	/* preallocated pagetable is unused: free it */
	if (vmf->prealloc_pte) {
		pte_free(vma->vm_mm, vmf->prealloc_pte);
		vmf->prealloc_pte = 0;
	}
	return ret;
>>>>>>> a544c619
}

static int numa_migrate_prep(struct page *page, struct vm_area_struct *vma,
				unsigned long addr, int page_nid,
				int *flags)
{
	get_page(page);

	count_vm_numa_event(NUMA_HINT_FAULTS);
	if (page_nid == numa_node_id()) {
		count_vm_numa_event(NUMA_HINT_FAULTS_LOCAL);
		*flags |= TNF_FAULT_LOCAL;
	}

	return mpol_misplaced(page, vma, addr);
}

static int do_numa_page(struct vm_fault *vmf)
{
	struct vm_area_struct *vma = vmf->vma;
	struct page *page = NULL;
	int page_nid = -1;
	int last_cpupid;
	int target_nid;
	bool migrated = false;
	pte_t pte = vmf->orig_pte;
	bool was_writable = pte_write(pte);
	int flags = 0;

	/*
	* The "pte" at this point cannot be used safely without
	* validation through pte_unmap_same(). It's of NUMA type but
	* the pfn may be screwed if the read is non atomic.
	*
	* We can safely just do a "set_pte_at()", because the old
	* page table entry is not accessible, so there would be no
	* concurrent hardware modifications to the PTE.
	*/
	vmf->ptl = pte_lockptr(vma->vm_mm, vmf->pmd);
	spin_lock(vmf->ptl);
	if (unlikely(!pte_same(*vmf->pte, pte))) {
		pte_unmap_unlock(vmf->pte, vmf->ptl);
		goto out;
	}

	/* Make it present again */
	pte = pte_modify(pte, vma->vm_page_prot);
	pte = pte_mkyoung(pte);
	if (was_writable)
		pte = pte_mkwrite(pte);
	set_pte_at(vma->vm_mm, vmf->address, vmf->pte, pte);
	update_mmu_cache(vma, vmf->address, vmf->pte);

	page = vm_normal_page(vma, vmf->address, pte);
	if (!page) {
		pte_unmap_unlock(vmf->pte, vmf->ptl);
		return 0;
	}

	/* TODO: handle PTE-mapped THP */
	if (PageCompound(page)) {
		pte_unmap_unlock(vmf->pte, vmf->ptl);
		return 0;
	}

	/*
	 * Avoid grouping on RO pages in general. RO pages shouldn't hurt as
	 * much anyway since they can be in shared cache state. This misses
	 * the case where a mapping is writable but the process never writes
	 * to it but pte_write gets cleared during protection updates and
	 * pte_dirty has unpredictable behaviour between PTE scan updates,
	 * background writeback, dirty balancing and application behaviour.
	 */
	if (!pte_write(pte))
		flags |= TNF_NO_GROUP;

	/*
	 * Flag if the page is shared between multiple address spaces. This
	 * is later used when determining whether to group tasks together
	 */
	if (page_mapcount(page) > 1 && (vma->vm_flags & VM_SHARED))
		flags |= TNF_SHARED;

	last_cpupid = page_cpupid_last(page);
	page_nid = page_to_nid(page);
	target_nid = numa_migrate_prep(page, vma, vmf->address, page_nid,
			&flags);
	pte_unmap_unlock(vmf->pte, vmf->ptl);
	if (target_nid == -1) {
		put_page(page);
		goto out;
	}

	/* Migrate to the requested node */
	migrated = migrate_misplaced_page(page, vma, target_nid);
	if (migrated) {
		page_nid = target_nid;
		flags |= TNF_MIGRATED;
	} else
		flags |= TNF_MIGRATE_FAIL;

out:
	if (page_nid != -1)
		task_numa_fault(last_cpupid, page_nid, 1, flags);
	return 0;
}

static int create_huge_pmd(struct vm_fault *vmf)
{
	struct vm_area_struct *vma = vmf->vma;
	if (vma_is_anonymous(vma))
		return do_huge_pmd_anonymous_page(vmf);
	if (vma->vm_ops->pmd_fault)
		return vma->vm_ops->pmd_fault(vma, vmf->address, vmf->pmd,
				vmf->flags);
	return VM_FAULT_FALLBACK;
}

static int wp_huge_pmd(struct vm_fault *vmf, pmd_t orig_pmd)
{
	if (vma_is_anonymous(vmf->vma))
		return do_huge_pmd_wp_page(vmf, orig_pmd);
	if (vmf->vma->vm_ops->pmd_fault)
		return vmf->vma->vm_ops->pmd_fault(vmf->vma, vmf->address,
						   vmf->pmd, vmf->flags);

	/* COW handled on pte level: split pmd */
	VM_BUG_ON_VMA(vmf->vma->vm_flags & VM_SHARED, vmf->vma);
	__split_huge_pmd(vmf->vma, vmf->pmd, vmf->address, false, NULL);

	return VM_FAULT_FALLBACK;
}

static inline bool vma_is_accessible(struct vm_area_struct *vma)
{
	return vma->vm_flags & (VM_READ | VM_EXEC | VM_WRITE);
}

/*
 * These routines also need to handle stuff like marking pages dirty
 * and/or accessed for architectures that don't do it in hardware (most
 * RISC architectures).  The early dirtying is also good on the i386.
 *
 * There is also a hook called "update_mmu_cache()" that architectures
 * with external mmu caches can use to update those (ie the Sparc or
 * PowerPC hashed page tables that act as extended TLBs).
 *
 * We enter with non-exclusive mmap_sem (to exclude vma changes, but allow
 * concurrent faults).
 *
 * The mmap_sem may have been released depending on flags and our return value.
 * See filemap_fault() and __lock_page_or_retry().
 */
static int handle_pte_fault(struct vm_fault *vmf)
{
	pte_t entry;

	if (unlikely(pmd_none(*vmf->pmd))) {
		/*
		 * Leave __pte_alloc() until later: because vm_ops->fault may
		 * want to allocate huge page, and if we expose page table
		 * for an instant, it will be difficult to retract from
		 * concurrent faults and from rmap lookups.
		 */
		vmf->pte = NULL;
	} else {
		/* See comment in pte_alloc_one_map() */
		if (pmd_trans_unstable(vmf->pmd) || pmd_devmap(*vmf->pmd))
			return 0;
		/*
		 * A regular pmd is established and it can't morph into a huge
		 * pmd from under us anymore at this point because we hold the
		 * mmap_sem read mode and khugepaged takes it in write mode.
		 * So now it's safe to run pte_offset_map().
		 */
		vmf->pte = pte_offset_map(vmf->pmd, vmf->address);
		vmf->orig_pte = *vmf->pte;

		/*
		 * some architectures can have larger ptes than wordsize,
		 * e.g.ppc44x-defconfig has CONFIG_PTE_64BIT=y and
		 * CONFIG_32BIT=y, so READ_ONCE or ACCESS_ONCE cannot guarantee
		 * atomic accesses.  The code below just needs a consistent
		 * view for the ifs and we later double check anyway with the
		 * ptl lock held. So here a barrier will do.
		 */
		barrier();
		if (pte_none(vmf->orig_pte)) {
			pte_unmap(vmf->pte);
			vmf->pte = NULL;
		}
	}

	if (!vmf->pte) {
		if (vma_is_anonymous(vmf->vma))
			return do_anonymous_page(vmf);
		else
			return do_fault(vmf);
	}

	if (!pte_present(vmf->orig_pte))
		return do_swap_page(vmf);

	if (pte_protnone(vmf->orig_pte) && vma_is_accessible(vmf->vma))
		return do_numa_page(vmf);

	vmf->ptl = pte_lockptr(vmf->vma->vm_mm, vmf->pmd);
	spin_lock(vmf->ptl);
	entry = vmf->orig_pte;
	if (unlikely(!pte_same(*vmf->pte, entry)))
		goto unlock;
	if (vmf->flags & FAULT_FLAG_WRITE) {
		if (!pte_write(entry))
			return do_wp_page(vmf);
		entry = pte_mkdirty(entry);
	}
	entry = pte_mkyoung(entry);
	if (ptep_set_access_flags(vmf->vma, vmf->address, vmf->pte, entry,
				vmf->flags & FAULT_FLAG_WRITE)) {
		update_mmu_cache(vmf->vma, vmf->address, vmf->pte);
	} else {
		/*
		 * This is needed only for protection faults but the arch code
		 * is not yet telling us if this is a protection fault or not.
		 * This still avoids useless tlb flushes for .text page faults
		 * with threads.
		 */
		if (vmf->flags & FAULT_FLAG_WRITE)
			flush_tlb_fix_spurious_fault(vmf->vma, vmf->address);
	}
unlock:
	pte_unmap_unlock(vmf->pte, vmf->ptl);
	return 0;
}

/*
 * By the time we get here, we already hold the mm semaphore
 *
 * The mmap_sem may have been released depending on flags and our
 * return value.  See filemap_fault() and __lock_page_or_retry().
 */
static int __handle_mm_fault(struct vm_area_struct *vma, unsigned long address,
		unsigned int flags)
{
	struct vm_fault vmf = {
		.vma = vma,
		.address = address & PAGE_MASK,
		.flags = flags,
		.pgoff = linear_page_index(vma, address),
		.gfp_mask = __get_fault_gfp_mask(vma),
	};
	struct mm_struct *mm = vma->vm_mm;
	pgd_t *pgd;
	pud_t *pud;

	pgd = pgd_offset(mm, address);
	pud = pud_alloc(mm, pgd, address);
	if (!pud)
		return VM_FAULT_OOM;
	vmf.pmd = pmd_alloc(mm, pud, address);
	if (!vmf.pmd)
		return VM_FAULT_OOM;
	if (pmd_none(*vmf.pmd) && transparent_hugepage_enabled(vma)) {
		int ret = create_huge_pmd(&vmf);
		if (!(ret & VM_FAULT_FALLBACK))
			return ret;
	} else {
		pmd_t orig_pmd = *vmf.pmd;
		int ret;

		barrier();
		if (pmd_trans_huge(orig_pmd) || pmd_devmap(orig_pmd)) {
			if (pmd_protnone(orig_pmd) && vma_is_accessible(vma))
				return do_huge_pmd_numa_page(&vmf, orig_pmd);

			if ((vmf.flags & FAULT_FLAG_WRITE) &&
					!pmd_write(orig_pmd)) {
				ret = wp_huge_pmd(&vmf, orig_pmd);
				if (!(ret & VM_FAULT_FALLBACK))
					return ret;
			} else {
				huge_pmd_set_accessed(&vmf, orig_pmd);
				return 0;
			}
		}
	}

	return handle_pte_fault(&vmf);
}

/*
 * By the time we get here, we already hold the mm semaphore
 *
 * The mmap_sem may have been released depending on flags and our
 * return value.  See filemap_fault() and __lock_page_or_retry().
 */
int handle_mm_fault(struct vm_area_struct *vma, unsigned long address,
		unsigned int flags)
{
	int ret;

	__set_current_state(TASK_RUNNING);

	count_vm_event(PGFAULT);
	mem_cgroup_count_vm_event(vma->vm_mm, PGFAULT);

	/* do counter updates before entering really critical section. */
	check_sync_rss_stat(current);

	/*
	 * Enable the memcg OOM handling for faults triggered in user
	 * space.  Kernel faults are handled more gracefully.
	 */
	if (flags & FAULT_FLAG_USER)
		mem_cgroup_oom_enable();

	if (!arch_vma_access_permitted(vma, flags & FAULT_FLAG_WRITE,
					    flags & FAULT_FLAG_INSTRUCTION,
					    flags & FAULT_FLAG_REMOTE))
		return VM_FAULT_SIGSEGV;

	if (unlikely(is_vm_hugetlb_page(vma)))
		ret = hugetlb_fault(vma->vm_mm, vma, address, flags);
	else
		ret = __handle_mm_fault(vma, address, flags);

	if (flags & FAULT_FLAG_USER) {
		mem_cgroup_oom_disable();
                /*
                 * The task may have entered a memcg OOM situation but
                 * if the allocation error was handled gracefully (no
                 * VM_FAULT_OOM), there is no need to kill anything.
                 * Just clean up the OOM state peacefully.
                 */
                if (task_in_memcg_oom(current) && !(ret & VM_FAULT_OOM))
                        mem_cgroup_oom_synchronize(false);
	}

	/*
	 * This mm has been already reaped by the oom reaper and so the
	 * refault cannot be trusted in general. Anonymous refaults would
	 * lose data and give a zero page instead e.g. This is especially
	 * problem for use_mm() because regular tasks will just die and
	 * the corrupted data will not be visible anywhere while kthread
	 * will outlive the oom victim and potentially propagate the date
	 * further.
	 */
	if (unlikely((current->flags & PF_KTHREAD) && !(ret & VM_FAULT_ERROR)
				&& test_bit(MMF_UNSTABLE, &vma->vm_mm->flags)))
		ret = VM_FAULT_SIGBUS;

	return ret;
}
EXPORT_SYMBOL_GPL(handle_mm_fault);

#ifndef __PAGETABLE_PUD_FOLDED
/*
 * Allocate page upper directory.
 * We've already handled the fast-path in-line.
 */
int __pud_alloc(struct mm_struct *mm, pgd_t *pgd, unsigned long address)
{
	pud_t *new = pud_alloc_one(mm, address);
	if (!new)
		return -ENOMEM;

	smp_wmb(); /* See comment in __pte_alloc */

	spin_lock(&mm->page_table_lock);
	if (pgd_present(*pgd))		/* Another has populated it */
		pud_free(mm, new);
	else
		pgd_populate(mm, pgd, new);
	spin_unlock(&mm->page_table_lock);
	return 0;
}
#endif /* __PAGETABLE_PUD_FOLDED */

#ifndef __PAGETABLE_PMD_FOLDED
/*
 * Allocate page middle directory.
 * We've already handled the fast-path in-line.
 */
int __pmd_alloc(struct mm_struct *mm, pud_t *pud, unsigned long address)
{
	pmd_t *new = pmd_alloc_one(mm, address);
	if (!new)
		return -ENOMEM;

	smp_wmb(); /* See comment in __pte_alloc */

	spin_lock(&mm->page_table_lock);
#ifndef __ARCH_HAS_4LEVEL_HACK
	if (!pud_present(*pud)) {
		mm_inc_nr_pmds(mm);
		pud_populate(mm, pud, new);
	} else	/* Another has populated it */
		pmd_free(mm, new);
#else
	if (!pgd_present(*pud)) {
		mm_inc_nr_pmds(mm);
		pgd_populate(mm, pud, new);
	} else /* Another has populated it */
		pmd_free(mm, new);
#endif /* __ARCH_HAS_4LEVEL_HACK */
	spin_unlock(&mm->page_table_lock);
	return 0;
}
#endif /* __PAGETABLE_PMD_FOLDED */

static int __follow_pte_pmd(struct mm_struct *mm, unsigned long address,
		pte_t **ptepp, pmd_t **pmdpp, spinlock_t **ptlp)
{
	pgd_t *pgd;
	pud_t *pud;
	pmd_t *pmd;
	pte_t *ptep;

	pgd = pgd_offset(mm, address);
	if (pgd_none(*pgd) || unlikely(pgd_bad(*pgd)))
		goto out;

	pud = pud_offset(pgd, address);
	if (pud_none(*pud) || unlikely(pud_bad(*pud)))
		goto out;

	pmd = pmd_offset(pud, address);
	VM_BUG_ON(pmd_trans_huge(*pmd));

	if (pmd_huge(*pmd)) {
		if (!pmdpp)
			goto out;

		*ptlp = pmd_lock(mm, pmd);
		if (pmd_huge(*pmd)) {
			*pmdpp = pmd;
			return 0;
		}
		spin_unlock(*ptlp);
	}

	if (pmd_none(*pmd) || unlikely(pmd_bad(*pmd)))
		goto out;

	ptep = pte_offset_map_lock(mm, pmd, address, ptlp);
	if (!ptep)
		goto out;
	if (!pte_present(*ptep))
		goto unlock;
	*ptepp = ptep;
	return 0;
unlock:
	pte_unmap_unlock(ptep, *ptlp);
out:
	return -EINVAL;
}

int follow_pte(struct mm_struct *mm, unsigned long address, pte_t **ptepp,
	       spinlock_t **ptlp)
{
	int res;

	/* (void) is needed to make gcc happy */
	(void) __cond_lock(*ptlp,
			   !(res = __follow_pte_pmd(mm, address, ptepp, NULL,
					   ptlp)));
	return res;
}

int follow_pte_pmd(struct mm_struct *mm, unsigned long address,
			     pte_t **ptepp, pmd_t **pmdpp, spinlock_t **ptlp)
{
	int res;

	/* (void) is needed to make gcc happy */
	(void) __cond_lock(*ptlp,
			   !(res = __follow_pte_pmd(mm, address, ptepp, pmdpp,
					   ptlp)));
	return res;
}
EXPORT_SYMBOL(follow_pte_pmd);

/**
 * follow_pfn - look up PFN at a user virtual address
 * @vma: memory mapping
 * @address: user virtual address
 * @pfn: location to store found PFN
 *
 * Only IO mappings and raw PFN mappings are allowed.
 *
 * Returns zero and the pfn at @pfn on success, -ve otherwise.
 */
int follow_pfn(struct vm_area_struct *vma, unsigned long address,
	unsigned long *pfn)
{
	int ret = -EINVAL;
	spinlock_t *ptl;
	pte_t *ptep;

	if (!(vma->vm_flags & (VM_IO | VM_PFNMAP)))
		return ret;

	ret = follow_pte(vma->vm_mm, address, &ptep, &ptl);
	if (ret)
		return ret;
	*pfn = pte_pfn(*ptep);
	pte_unmap_unlock(ptep, ptl);
	return 0;
}
EXPORT_SYMBOL(follow_pfn);

#ifdef CONFIG_HAVE_IOREMAP_PROT
int follow_phys(struct vm_area_struct *vma,
		unsigned long address, unsigned int flags,
		unsigned long *prot, resource_size_t *phys)
{
	int ret = -EINVAL;
	pte_t *ptep, pte;
	spinlock_t *ptl;

	if (!(vma->vm_flags & (VM_IO | VM_PFNMAP)))
		goto out;

	if (follow_pte(vma->vm_mm, address, &ptep, &ptl))
		goto out;
	pte = *ptep;

	if ((flags & FOLL_WRITE) && !pte_write(pte))
		goto unlock;

	*prot = pgprot_val(pte_pgprot(pte));
	*phys = (resource_size_t)pte_pfn(pte) << PAGE_SHIFT;

	ret = 0;
unlock:
	pte_unmap_unlock(ptep, ptl);
out:
	return ret;
}

int generic_access_phys(struct vm_area_struct *vma, unsigned long addr,
			void *buf, int len, int write)
{
	resource_size_t phys_addr;
	unsigned long prot = 0;
	void __iomem *maddr;
	int offset = addr & (PAGE_SIZE-1);

	if (follow_phys(vma, addr, write, &prot, &phys_addr))
		return -EINVAL;

	maddr = ioremap_prot(phys_addr, PAGE_ALIGN(len + offset), prot);
	if (write)
		memcpy_toio(maddr + offset, buf, len);
	else
		memcpy_fromio(buf, maddr + offset, len);
	iounmap(maddr);

	return len;
}
EXPORT_SYMBOL_GPL(generic_access_phys);
#endif

/*
 * Access another process' address space as given in mm.  If non-NULL, use the
 * given task for page fault accounting.
 */
int __access_remote_vm(struct task_struct *tsk, struct mm_struct *mm,
		unsigned long addr, void *buf, int len, unsigned int gup_flags)
{
	struct vm_area_struct *vma;
	void *old_buf = buf;
	int write = gup_flags & FOLL_WRITE;

	down_read(&mm->mmap_sem);
	/* ignore errors, just check how much was successfully transferred */
	while (len) {
		int bytes, ret, offset;
		void *maddr;
		struct page *page = NULL;

		ret = get_user_pages_remote(tsk, mm, addr, 1,
				gup_flags, &page, &vma, NULL);
		if (ret <= 0) {
#ifndef CONFIG_HAVE_IOREMAP_PROT
			break;
#else
			/*
			 * Check if this is a VM_IO | VM_PFNMAP VMA, which
			 * we can access using slightly different code.
			 */
			vma = find_vma(mm, addr);
			if (!vma || vma->vm_start > addr)
				break;
			if (vma->vm_ops && vma->vm_ops->access)
				ret = vma->vm_ops->access(vma, addr, buf,
							  len, write);
			if (ret <= 0)
				break;
			bytes = ret;
#endif
		} else {
			bytes = len;
			offset = addr & (PAGE_SIZE-1);
			if (bytes > PAGE_SIZE-offset)
				bytes = PAGE_SIZE-offset;

			maddr = kmap(page);
			if (write) {
				copy_to_user_page(vma, page, addr,
						  maddr + offset, buf, bytes);
				set_page_dirty_lock(page);
			} else {
				copy_from_user_page(vma, page, addr,
						    buf, maddr + offset, bytes);
			}
			kunmap(page);
			put_page(page);
		}
		len -= bytes;
		buf += bytes;
		addr += bytes;
	}
	up_read(&mm->mmap_sem);

	return buf - old_buf;
}

/**
 * access_remote_vm - access another process' address space
 * @mm:		the mm_struct of the target address space
 * @addr:	start address to access
 * @buf:	source or destination buffer
 * @len:	number of bytes to transfer
 * @gup_flags:	flags modifying lookup behaviour
 *
 * The caller must hold a reference on @mm.
 */
int access_remote_vm(struct mm_struct *mm, unsigned long addr,
		void *buf, int len, unsigned int gup_flags)
{
	return __access_remote_vm(NULL, mm, addr, buf, len, gup_flags);
}

/*
 * Access another process' address space.
 * Source/target buffer must be kernel space,
 * Do not walk the page table directly, use get_user_pages
 */
int access_process_vm(struct task_struct *tsk, unsigned long addr,
		void *buf, int len, unsigned int gup_flags)
{
	struct mm_struct *mm;
	int ret;

	mm = get_task_mm(tsk);
	if (!mm)
		return 0;

	ret = __access_remote_vm(tsk, mm, addr, buf, len, gup_flags);

	mmput(mm);

	return ret;
}
EXPORT_SYMBOL_GPL(access_process_vm);

/*
 * Print the name of a VMA.
 */
void print_vma_addr(char *prefix, unsigned long ip)
{
	struct mm_struct *mm = current->mm;
	struct vm_area_struct *vma;

	/*
	 * Do not print if we are in atomic
	 * contexts (in exception stacks, etc.):
	 */
	if (preempt_count())
		return;

	down_read(&mm->mmap_sem);
	vma = find_vma(mm, ip);
	if (vma && vma->vm_file) {
		struct file *f = vma->vm_file;
		char *buf = (char *)__get_free_page(GFP_KERNEL);
		if (buf) {
			char *p;

			p = file_path(f, buf, PAGE_SIZE);
			if (IS_ERR(p))
				p = "?";
			printk("%s%s[%lx+%lx]", prefix, kbasename(p),
					vma->vm_start,
					vma->vm_end - vma->vm_start);
			free_page((unsigned long)buf);
		}
	}
	up_read(&mm->mmap_sem);
}

#if defined(CONFIG_PROVE_LOCKING) || defined(CONFIG_DEBUG_ATOMIC_SLEEP)
void __might_fault(const char *file, int line)
{
	/*
	 * Some code (nfs/sunrpc) uses socket ops on kernel memory while
	 * holding the mmap_sem, this is safe because kernel memory doesn't
	 * get paged out, therefore we'll never actually fault, and the
	 * below annotations will generate false positives.
	 */
	if (segment_eq(get_fs(), KERNEL_DS))
		return;
	if (pagefault_disabled())
		return;
	__might_sleep(file, line, 0);
#if defined(CONFIG_DEBUG_ATOMIC_SLEEP)
	if (current->mm)
		might_lock_read(&current->mm->mmap_sem);
#endif
}
EXPORT_SYMBOL(__might_fault);
#endif

#if defined(CONFIG_TRANSPARENT_HUGEPAGE) || defined(CONFIG_HUGETLBFS)
static void clear_gigantic_page(struct page *page,
				unsigned long addr,
				unsigned int pages_per_huge_page)
{
	int i;
	struct page *p = page;

	might_sleep();
	for (i = 0; i < pages_per_huge_page;
	     i++, p = mem_map_next(p, page, i)) {
		cond_resched();
		clear_user_highpage(p, addr + i * PAGE_SIZE);
	}
}
void clear_huge_page(struct page *page,
		     unsigned long addr, unsigned int pages_per_huge_page)
{
	int i;

	if (unlikely(pages_per_huge_page > MAX_ORDER_NR_PAGES)) {
		clear_gigantic_page(page, addr, pages_per_huge_page);
		return;
	}

	might_sleep();
	for (i = 0; i < pages_per_huge_page; i++) {
		cond_resched();
		clear_user_highpage(page + i, addr + i * PAGE_SIZE);
	}
}

static void copy_user_gigantic_page(struct page *dst, struct page *src,
				    unsigned long addr,
				    struct vm_area_struct *vma,
				    unsigned int pages_per_huge_page)
{
	int i;
	struct page *dst_base = dst;
	struct page *src_base = src;

	for (i = 0; i < pages_per_huge_page; ) {
		cond_resched();
		copy_user_highpage(dst, src, addr + i*PAGE_SIZE, vma);

		i++;
		dst = mem_map_next(dst, dst_base, i);
		src = mem_map_next(src, src_base, i);
	}
}

void copy_user_huge_page(struct page *dst, struct page *src,
			 unsigned long addr, struct vm_area_struct *vma,
			 unsigned int pages_per_huge_page)
{
	int i;

	if (unlikely(pages_per_huge_page > MAX_ORDER_NR_PAGES)) {
		copy_user_gigantic_page(dst, src, addr, vma,
					pages_per_huge_page);
		return;
	}

	might_sleep();
	for (i = 0; i < pages_per_huge_page; i++) {
		cond_resched();
		copy_user_highpage(dst + i, src + i, addr + i*PAGE_SIZE, vma);
	}
}
#endif /* CONFIG_TRANSPARENT_HUGEPAGE || CONFIG_HUGETLBFS */

#if USE_SPLIT_PTE_PTLOCKS && ALLOC_SPLIT_PTLOCKS

static struct kmem_cache *page_ptl_cachep;

void __init ptlock_cache_init(void)
{
	page_ptl_cachep = kmem_cache_create("page->ptl", sizeof(spinlock_t), 0,
			SLAB_PANIC, NULL);
}

bool ptlock_alloc(struct page *page)
{
	spinlock_t *ptl;

	ptl = kmem_cache_alloc(page_ptl_cachep, GFP_KERNEL);
	if (!ptl)
		return false;
	page->ptl = ptl;
	return true;
}

void ptlock_free(struct page *page)
{
	kmem_cache_free(page_ptl_cachep, page->ptl);
}
#endif<|MERGE_RESOLUTION|>--- conflicted
+++ resolved
@@ -3008,16 +3008,6 @@
 	ret = 0;
 	count_vm_event(THP_FILE_MAPPED);
 out:
-<<<<<<< HEAD
-	/*
-	 * If we are going to fallback to pte mapping, do a
-	 * withdraw with pmd lock held.
-	 */
-	if (arch_needs_pgtable_deposit() && ret == VM_FAULT_FALLBACK)
-		vmf->prealloc_pte = pgtable_trans_huge_withdraw(vma->vm_mm,
-								vmf->pmd);
-=======
->>>>>>> a544c619
 	spin_unlock(vmf->ptl);
 	return ret;
 }
@@ -3068,15 +3058,8 @@
 	}
 
 	/* Re-check under ptl */
-<<<<<<< HEAD
-	if (unlikely(!pte_none(*vmf->pte))) {
-		ret = VM_FAULT_NOPAGE;
-		goto fault_handled;
-	}
-=======
 	if (unlikely(!pte_none(*vmf->pte)))
 		return VM_FAULT_NOPAGE;
->>>>>>> a544c619
 
 	flush_icache_page(vma, page);
 	entry = mk_pte(page, vma->vm_page_prot);
@@ -3096,51 +3079,8 @@
 
 	/* no need to invalidate: a not-present page won't be cached */
 	update_mmu_cache(vma, vmf->address, vmf->pte);
-<<<<<<< HEAD
-	ret = 0;
-
-fault_handled:
-	/* preallocated pagetable is unused: free it */
-	if (vmf->prealloc_pte) {
-		pte_free(vmf->vma->vm_mm, vmf->prealloc_pte);
-		vmf->prealloc_pte = 0;
-	}
-=======
 
 	return 0;
-}
-
-
-/**
- * finish_fault - finish page fault once we have prepared the page to fault
- *
- * @vmf: structure describing the fault
- *
- * This function handles all that is needed to finish a page fault once the
- * page to fault in is prepared. It handles locking of PTEs, inserts PTE for
- * given page, adds reverse page mapping, handles memcg charges and LRU
- * addition. The function returns 0 on success, VM_FAULT_ code in case of
- * error.
- *
- * The function expects the page to be locked and on success it consumes a
- * reference of a page being mapped (for the PTE which maps it).
- */
-int finish_fault(struct vm_fault *vmf)
-{
-	struct page *page;
-	int ret;
-
-	/* Did we COW the page? */
-	if ((vmf->flags & FAULT_FLAG_WRITE) &&
-	    !(vmf->vma->vm_flags & VM_SHARED))
-		page = vmf->cow_page;
-	else
-		page = vmf->page;
-	ret = alloc_set_pte(vmf, vmf->memcg, page);
-	if (vmf->pte)
-		pte_unmap_unlock(vmf->pte, vmf->ptl);
->>>>>>> a544c619
-	return ret;
 }
 
 
@@ -3404,17 +3344,6 @@
 static int do_fault(struct vm_fault *vmf)
 {
 	struct vm_area_struct *vma = vmf->vma;
-<<<<<<< HEAD
-
-	/* The VMA was not fully populated on mmap() or missing VM_DONTEXPAND */
-	if (!vma->vm_ops->fault)
-		return VM_FAULT_SIGBUS;
-	if (!(vmf->flags & FAULT_FLAG_WRITE))
-		return do_read_fault(vmf);
-	if (!(vma->vm_flags & VM_SHARED))
-		return do_cow_fault(vmf);
-	return do_shared_fault(vmf);
-=======
 	int ret;
 
 	/* The VMA was not fully populated on mmap() or missing VM_DONTEXPAND */
@@ -3433,7 +3362,6 @@
 		vmf->prealloc_pte = 0;
 	}
 	return ret;
->>>>>>> a544c619
 }
 
 static int numa_migrate_prep(struct page *page, struct vm_area_struct *vma,
@@ -3891,8 +3819,8 @@
 	return -EINVAL;
 }
 
-int follow_pte(struct mm_struct *mm, unsigned long address, pte_t **ptepp,
-	       spinlock_t **ptlp)
+static inline int follow_pte(struct mm_struct *mm, unsigned long address,
+			     pte_t **ptepp, spinlock_t **ptlp)
 {
 	int res;
 
