--- conflicted
+++ resolved
@@ -1597,11 +1597,8 @@
 		break;
 	case CPU_P5600:
 	case CPU_P6600:
-<<<<<<< HEAD
 	case CPU_I6400:
 	case CPU_I6500:
-=======
->>>>>>> bcd7c45e
 		/* 8-bit event numbers */
 		raw_id = config & 0x1ff;
 		base_id = raw_id & 0xff;
