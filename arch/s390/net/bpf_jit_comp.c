--- conflicted
+++ resolved
@@ -1323,19 +1323,9 @@
 	}
 	if (bpf_jit_enable > 1) {
 		bpf_jit_dump(fp->len, jit.size, pass, jit.prg_buf);
-<<<<<<< HEAD
 		print_fn_code(jit.prg_buf, jit.size_prg);
-=======
-		if (jit.prg_buf)
-			print_fn_code(jit.prg_buf, jit.size_prg);
-	}
-	if (jit.prg_buf) {
-		bpf_jit_binary_lock_ro(header);
-		fp->bpf_func = (void *) jit.prg_buf;
-		fp->jited = 1;
->>>>>>> e623a9e9
-	}
-	set_memory_ro((unsigned long)header, header->pages);
+	}
+	bpf_jit_binary_lock_ro(header);
 	fp->bpf_func = (void *) jit.prg_buf;
 	fp->jited = 1;
 free_addrs:
