/* NG4memset.S: Niagara-4 optimized memset/bzero.
 *
 * Copyright (C) 2012 David S. Miller (davem@davemloft.net)
 */

#include <asm/asi.h>

	.register	%g2, #scratch
	.register	%g3, #scratch

	.text
	.align		32
	.globl		NG4memset
NG4memset:
	andcc		%o1, 0xff, %o4
	be,pt		%xcc, 1f
	 mov		%o2, %o1
	sllx		%o4, 8, %g1
	or		%g1, %o4, %o2
	sllx		%o2, 16, %g1
	or		%g1, %o2, %o2
	sllx		%o2, 32, %g1
	ba,pt		%xcc, 1f
	 or		%g1, %o2, %o4
	.size		NG4memset,.-NG4memset

	.align		32
	.globl		NG4bzero
NG4bzero:
	clr		%o4
1:	cmp		%o1, 16
	ble		%xcc, .Ltiny
	 mov		%o0, %o3
	sub		%g0, %o0, %g1
	and		%g1, 0x7, %g1
	brz,pt		%g1, .Laligned8
	 sub		%o1, %g1, %o1
1:	stb		%o4, [%o0 + 0x00]
	subcc		%g1, 1, %g1
	bne,pt		%xcc, 1b
	 add		%o0, 1, %o0
.Laligned8:
	cmp		%o1, 64 + (64 - 8)
	ble		.Lmedium
	 sub		%g0, %o0, %g1
	andcc		%g1, (64 - 1), %g1
	brz,pn		%g1, .Laligned64
	 sub		%o1, %g1, %o1
1:	stx		%o4, [%o0 + 0x00]
	subcc		%g1, 8, %g1
	bne,pt		%xcc, 1b
	 add		%o0, 0x8, %o0
.Laligned64:
	andn		%o1, 64 - 1, %g1
	sub		%o1, %g1, %o1
	brnz,pn		%o4, .Lnon_bzero_loop
	 mov		0x20, %g2
1:	stxa		%o4, [%o0 + %g0] ASI_BLK_INIT_QUAD_LDD_P
	subcc		%g1, 0x40, %g1
	stxa		%o4, [%o0 + %g2] ASI_BLK_INIT_QUAD_LDD_P
	bne,pt		%xcc, 1b
	 add		%o0, 0x40, %o0
.Lpostloop:
	cmp		%o1, 8
	bl,pn		%xcc, .Ltiny
	 membar		#StoreStore|#StoreLoad
.Lmedium:
	andn		%o1, 0x7, %g1
	sub		%o1, %g1, %o1
1:	stx		%o4, [%o0 + 0x00]
	subcc		%g1, 0x8, %g1
	bne,pt		%xcc, 1b
	 add		%o0, 0x08, %o0
	andcc		%o1, 0x4, %g1
	be,pt		%xcc, .Ltiny
	 sub		%o1, %g1, %o1
	stw		%o4, [%o0 + 0x00]
	add		%o0, 0x4, %o0
.Ltiny:
	cmp		%o1, 0
	be,pn		%xcc, .Lexit
1:	 subcc		%o1, 1, %o1
	stb		%o4, [%o0 + 0x00]
	bne,pt		%xcc, 1b
	 add		%o0, 1, %o0
.Lexit:
	retl
	 mov		%o3, %o0
.Lnon_bzero_loop:
	mov		0x08, %g3
	mov		0x28, %o5
1:	stxa		%o4, [%o0 + %g0] ASI_BLK_INIT_QUAD_LDD_P
	subcc		%g1, 0x40, %g1
	stxa		%o4, [%o0 + %g2] ASI_BLK_INIT_QUAD_LDD_P
	stxa		%o4, [%o0 + %g3] ASI_BLK_INIT_QUAD_LDD_P
	stxa		%o4, [%o0 + %o5] ASI_BLK_INIT_QUAD_LDD_P
	add		%o0, 0x10, %o0
	stxa		%o4, [%o0 + %g0] ASI_BLK_INIT_QUAD_LDD_P
	stxa		%o4, [%o0 + %g2] ASI_BLK_INIT_QUAD_LDD_P
	stxa		%o4, [%o0 + %g3] ASI_BLK_INIT_QUAD_LDD_P
	stxa		%o4, [%o0 + %o5] ASI_BLK_INIT_QUAD_LDD_P
	bne,pt		%xcc, 1b
	 add		%o0, 0x30, %o0
<<<<<<< HEAD
	ba,a,pt		%icc, .Lpostloop
	 nop
=======
	ba,a,pt		%xcc, .Lpostloop
>>>>>>> ab94daa7
	.size		NG4bzero,.-NG4bzero<|MERGE_RESOLUTION|>--- conflicted
+++ resolved
@@ -101,10 +101,6 @@
 	stxa		%o4, [%o0 + %o5] ASI_BLK_INIT_QUAD_LDD_P
 	bne,pt		%xcc, 1b
 	 add		%o0, 0x30, %o0
-<<<<<<< HEAD
-	ba,a,pt		%icc, .Lpostloop
+	ba,a,pt		%xcc, .Lpostloop
 	 nop
-=======
-	ba,a,pt		%xcc, .Lpostloop
->>>>>>> ab94daa7
 	.size		NG4bzero,.-NG4bzero