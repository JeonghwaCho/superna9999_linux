config 64BIT
	bool "64-bit kernel" if ARCH = "sparc"
	default ARCH = "sparc64"
	help
	  SPARC is a family of RISC microprocessors designed and marketed by
	  Sun Microsystems, incorporated.  They are very widely found in Sun
	  workstations and clones.

	  Say yes to build a 64-bit kernel - formerly known as sparc64
	  Say no to build a 32-bit kernel - formerly known as sparc

config SPARC
	bool
	default y
	select ARCH_MIGHT_HAVE_PC_PARPORT if SPARC64 && PCI
	select ARCH_MIGHT_HAVE_PC_SERIO
	select OF
	select OF_PROMTREE
	select HAVE_IDE
	select HAVE_OPROFILE
	select HAVE_ARCH_KGDB if !SMP || SPARC64
	select HAVE_ARCH_TRACEHOOK
	select HAVE_EXIT_THREAD
	select SYSCTL_EXCEPTION_TRACE
	select RTC_CLASS
	select RTC_DRV_M48T59
	select RTC_SYSTOHC
	select HAVE_DMA_API_DEBUG
	select HAVE_ARCH_JUMP_LABEL if SPARC64
	select GENERIC_IRQ_SHOW
	select ARCH_WANT_IPC_PARSE_VERSION
	select GENERIC_PCI_IOMAP
	select HAVE_NMI_WATCHDOG if SPARC64
	select HAVE_CBPF_JIT if SPARC32
	select HAVE_EBPF_JIT if SPARC64
	select HAVE_DEBUG_BUGVERBOSE
	select GENERIC_SMP_IDLE_THREAD
	select GENERIC_CLOCKEVENTS
	select GENERIC_STRNCPY_FROM_USER
	select GENERIC_STRNLEN_USER
	select MODULES_USE_ELF_RELA
	select ODD_RT_SIGACTION
	select OLD_SIGSUSPEND
	select ARCH_HAS_SG_CHAIN
	select CPU_NO_EFFICIENT_FFS
<<<<<<< HEAD
	select HAVE_ARCH_HARDENED_USERCOPY
=======
>>>>>>> 3864f3ba
	select LOCKDEP_SMALL if LOCKDEP
	select ARCH_WANT_RELAX_ORDER

config SPARC32
	def_bool !64BIT
	select GENERIC_ATOMIC64
	select CLZ_TAB
	select HAVE_UID16
	select OLD_SIGACTION

config SPARC64
	def_bool 64BIT
	select HAVE_FUNCTION_TRACER
	select HAVE_FUNCTION_GRAPH_TRACER
	select HAVE_KRETPROBES
	select HAVE_KPROBES
	select HAVE_RCU_TABLE_FREE if SMP
	select HAVE_MEMBLOCK
	select HAVE_MEMBLOCK_NODE_MAP
	select HAVE_ARCH_TRANSPARENT_HUGEPAGE
	select HAVE_DYNAMIC_FTRACE
	select HAVE_FTRACE_MCOUNT_RECORD
	select HAVE_SYSCALL_TRACEPOINTS
	select HAVE_CONTEXT_TRACKING
	select HAVE_DEBUG_KMEMLEAK
	select SPARSE_IRQ
	select RTC_DRV_CMOS
	select RTC_DRV_BQ4802
	select RTC_DRV_SUN4V
	select RTC_DRV_STARFIRE
	select HAVE_PERF_EVENTS
	select PERF_USE_VMALLOC
	select IRQ_PREFLOW_FASTEOI
	select ARCH_HAVE_NMI_SAFE_CMPXCHG
	select HAVE_C_RECORDMCOUNT
	select NO_BOOTMEM
	select HAVE_ARCH_AUDITSYSCALL
	select ARCH_SUPPORTS_ATOMIC_RMW
	select HAVE_NMI
	select HAVE_REGS_AND_STACK_ACCESS_API

config ARCH_DEFCONFIG
	string
	default "arch/sparc/configs/sparc32_defconfig" if SPARC32
	default "arch/sparc/configs/sparc64_defconfig" if SPARC64

config ARCH_PROC_KCORE_TEXT
	def_bool y

config ARCH_ATU
	bool
	default y if SPARC64

config ARCH_DMA_ADDR_T_64BIT
	bool
	default y if ARCH_ATU

config IOMMU_HELPER
	bool
	default y if SPARC64

config STACKTRACE_SUPPORT
	bool
	default y if SPARC64

config LOCKDEP_SUPPORT
	bool
	default y if SPARC64

config ARCH_HIBERNATION_POSSIBLE
	def_bool y if SPARC64

config AUDIT_ARCH
	bool
	default y

config HAVE_SETUP_PER_CPU_AREA
	def_bool y if SPARC64

config NEED_PER_CPU_EMBED_FIRST_CHUNK
	def_bool y if SPARC64

config NEED_PER_CPU_PAGE_FIRST_CHUNK
	def_bool y if SPARC64

config MMU
	bool
	default y

config HIGHMEM
	bool
	default y if SPARC32

config ZONE_DMA
	bool
	default y if SPARC32

config NEED_DMA_MAP_STATE
	def_bool y

config NEED_SG_DMA_LENGTH
	def_bool y

config GENERIC_ISA_DMA
	bool
	default y if SPARC32

config ARCH_SUPPORTS_DEBUG_PAGEALLOC
	def_bool y if SPARC64

config PGTABLE_LEVELS
	default 4 if 64BIT
	default 3

config ARCH_SUPPORTS_UPROBES
	def_bool y if SPARC64

source "init/Kconfig"

source "kernel/Kconfig.freezer"

menu "Processor type and features"

config SMP
	bool "Symmetric multi-processing support"
	---help---
	  This enables support for systems with more than one CPU. If you have
	  a system with only one CPU, say N. If you have a system with more
	  than one CPU, say Y.

	  If you say N here, the kernel will run on uni- and multiprocessor
	  machines, but will use only one CPU of a multiprocessor machine. If
	  you say Y here, the kernel will run on many, but not all,
	  uniprocessor machines. On a uniprocessor machine, the kernel
	  will run faster if you say N here.

	  People using multiprocessor machines who say Y here should also say
	  Y to "Enhanced Real Time Clock Support", below. The "Advanced Power
	  Management" code will be disabled if you say Y here.

	  See also <file:Documentation/nmi_watchdog.txt> and the SMP-HOWTO
	  available at <http://www.tldp.org/docs.html#howto>.

	  If you don't know what to do here, say N.

config NR_CPUS
	int "Maximum number of CPUs"
	depends on SMP
	range 2 32 if SPARC32
	range 2 1024 if SPARC64
	default 32 if SPARC32
	default 64 if SPARC64

source kernel/Kconfig.hz

config RWSEM_GENERIC_SPINLOCK
	bool
	default y if SPARC32

config RWSEM_XCHGADD_ALGORITHM
	bool
	default y if SPARC64

config GENERIC_HWEIGHT
	bool
	default y

config GENERIC_CALIBRATE_DELAY
	bool
	default y

config ARCH_MAY_HAVE_PC_FDC
	bool
	default y

config EMULATED_CMPXCHG
	bool
	default y if SPARC32
	help
	  Sparc32 does not have a CAS instruction like sparc64. cmpxchg()
	  is emulated, and therefore it is not completely atomic.

# Makefile helpers
config SPARC32_SMP
	bool
	default y
	depends on SPARC32 && SMP

config SPARC64_SMP
	bool
	default y
	depends on SPARC64 && SMP

config EARLYFB
	bool "Support for early boot text console"
	default y
	depends on SPARC64
	help
	  Say Y here to enable a faster early framebuffer boot console.

config SECCOMP
	bool "Enable seccomp to safely compute untrusted bytecode"
	depends on SPARC64 && PROC_FS
	default y
	help
	  This kernel feature is useful for number crunching applications
	  that may need to compute untrusted bytecode during their
	  execution. By using pipes or other transports made available to
	  the process as file descriptors supporting the read/write
	  syscalls, it's possible to isolate those applications in
	  their own address space using seccomp. Once seccomp is
	  enabled via /proc/<pid>/seccomp, it cannot be disabled
	  and the task is only allowed to execute a few safe syscalls
	  defined by each seccomp mode.

	  If unsure, say Y. Only embedded should say N here.

config HOTPLUG_CPU
	bool "Support for hot-pluggable CPUs"
	depends on SPARC64 && SMP
	help
	  Say Y here to experiment with turning CPUs off and on.  CPUs
	  can be controlled through /sys/devices/system/cpu/cpu#.
	  Say N if you want to disable CPU hotplug.

if SPARC64
source "drivers/cpufreq/Kconfig"
endif

config US3_MC
	tristate "UltraSPARC-III Memory Controller driver"
	depends on SPARC64
	default y
	help
	  This adds a driver for the UltraSPARC-III memory controller.
	  Loading this driver allows exact mnemonic strings to be
	  printed in the event of a memory error, so that the faulty DIMM
	  on the motherboard can be matched to the error.

	  If in doubt, say Y, as this information can be very useful.

# Global things across all Sun machines.
config GENERIC_LOCKBREAK
	bool
	default y
	depends on SPARC64 && SMP && PREEMPT

config NUMA
	bool "NUMA support"
	depends on SPARC64 && SMP

config NODES_SHIFT
	int
	default "4"
	depends on NEED_MULTIPLE_NODES

# Some NUMA nodes have memory ranges that span
# other nodes.  Even though a pfn is valid and
# between a node's start and end pfns, it may not
# reside on that node.  See memmap_init_zone()
# for details.
config NODES_SPAN_OTHER_NODES
	def_bool y
	depends on NEED_MULTIPLE_NODES

config ARCH_SELECT_MEMORY_MODEL
	def_bool y if SPARC64

config ARCH_SPARSEMEM_ENABLE
	def_bool y if SPARC64
	select SPARSEMEM_VMEMMAP_ENABLE

config ARCH_SPARSEMEM_DEFAULT
	def_bool y if SPARC64

config FORCE_MAX_ZONEORDER
	int "Maximum zone order"
	default "13"
	help
	  The kernel memory allocator divides physically contiguous memory
	  blocks into "zones", where each zone is a power of two number of
	  pages.  This option selects the largest power of two that the kernel
	  keeps in the memory allocator.  If you need to allocate very large
	  blocks of physically contiguous memory, then you may need to
	  increase this value.

	  This config option is actually maximum order plus one. For example,
	  a value of 13 means that the largest free memory block is 2^12 pages.

source "mm/Kconfig"

if SPARC64
source "kernel/power/Kconfig"
endif

config SCHED_SMT
	bool "SMT (Hyperthreading) scheduler support"
	depends on SPARC64 && SMP
	default y
	help
	  SMT scheduler support improves the CPU scheduler's decision making
	  when dealing with SPARC cpus at a cost of slightly increased overhead
	  in some places. If unsure say N here.

config SCHED_MC
	bool "Multi-core scheduler support"
	depends on SPARC64 && SMP
	default y
	help
	  Multi-core scheduler support improves the CPU scheduler's decision
	  making when dealing with multi-core CPU chips at a cost of slightly
	  increased overhead in some places. If unsure say N here.

source "kernel/Kconfig.preempt"

config CMDLINE_BOOL
	bool "Default bootloader kernel arguments"
	depends on SPARC64

config CMDLINE
	string "Initial kernel command string"
	depends on CMDLINE_BOOL
	default "console=ttyS0,9600 root=/dev/sda1"
	help
	  Say Y here if you want to be able to pass default arguments to
	  the kernel. This will be overridden by the bootloader, if you
	  use one (such as SILO). This is most useful if you want to boot
	  a kernel from TFTP, and want default options to be available
	  with having them passed on the command line.

	  NOTE: This option WILL override the PROM bootargs setting!

config SUN_PM
	bool
	default y if SPARC32
	help
	  Enable power management and CPU standby features on supported
	  SPARC platforms.

config SPARC_LED
	tristate "Sun4m LED driver"
	depends on SPARC32
	help
	  This driver toggles the front-panel LED on sun4m systems
	  in a user-specifiable manner.  Its state can be probed
	  by reading /proc/led and its blinking mode can be changed
	  via writes to /proc/led

config SERIAL_CONSOLE
	bool
	depends on SPARC32
	default y
	---help---
	  If you say Y here, it will be possible to use a serial port as the
	  system console (the system console is the device which receives all
	  kernel messages and warnings and which allows logins in single user
	  mode). This could be useful if some terminal or printer is connected
	  to that serial port.

	  Even if you say Y here, the currently visible virtual console
	  (/dev/tty0) will still be used as the system console by default, but
	  you can alter that using a kernel command line option such as
	  "console=ttyS1". (Try "man bootparam" or see the documentation of
	  your boot loader (silo) about how to pass options to the kernel at
	  boot time.)

	  If you don't have a graphics card installed and you say Y here, the
	  kernel will automatically use the first serial line, /dev/ttyS0, as
	  system console.

	  If unsure, say N.

config SPARC_LEON
	bool "Sparc Leon processor family"
	depends on SPARC32
	select USB_EHCI_BIG_ENDIAN_MMIO
	select USB_EHCI_BIG_ENDIAN_DESC
	---help---
	  If you say Y here if you are running on a SPARC-LEON processor.
	  The LEON processor is a synthesizable VHDL model of the
	  SPARC-v8 standard. LEON is  part of the GRLIB collection of
	  IP cores that are distributed under GPL. GRLIB can be downloaded
	  from www.gaisler.com. You can download a sparc-linux cross-compilation
	  toolchain at www.gaisler.com.

if SPARC_LEON
menu "U-Boot options"

config UBOOT_LOAD_ADDR
	hex "uImage Load Address"
	default 0x40004000
	---help---
	 U-Boot kernel load address, the address in physical address space
	 where u-boot will place the Linux kernel before booting it.
	 This address is normally the base address of main memory + 0x4000.

config UBOOT_FLASH_ADDR
	hex "uImage.o Load Address"
	default 0x00080000
	---help---
	 Optional setting only affecting the uImage.o ELF-image used to
	 download the uImage file to the target using a ELF-loader other than
	 U-Boot. It may for example be used to download an uImage to FLASH with
	 the GRMON utility before even starting u-boot.

config UBOOT_ENTRY_ADDR
	hex "uImage Entry Address"
	default 0xf0004000
	---help---
	 Do not change this unless you know what you're doing. This is
	 hardcoded by the SPARC32 and LEON port.

	 This is the virtual address u-boot jumps to when booting the Linux
	 Kernel.

endmenu
endif

endmenu

menu "Bus options (PCI etc.)"
config SBUS
	bool
	default y

config SBUSCHAR
	bool
	default y

config SUN_LDOMS
	bool "Sun Logical Domains support"
	depends on SPARC64
	help
	  Say Y here is you want to support virtual devices via
	  Logical Domains.

config PCI
	bool "Support for PCI and PS/2 keyboard/mouse"
	help
	  Find out whether your system includes a PCI bus. PCI is the name of
	  a bus system, i.e. the way the CPU talks to the other stuff inside
	  your box.  If you say Y here, the kernel will include drivers and
	  infrastructure code to support PCI bus devices.

	  CONFIG_PCI is needed for all JavaStation's (including MrCoffee),
	  CP-1200, JavaEngine-1, Corona, Red October, and Serengeti SGSC.
	  All of these platforms are extremely obscure, so say N if unsure.

config PCI_DOMAINS
	def_bool PCI if SPARC64

config PCI_SYSCALL
	def_bool PCI

config PCIC_PCI
	bool
	depends on PCI && SPARC32 && !SPARC_LEON
	default y

config LEON_PCI
	bool
	depends on PCI && SPARC_LEON
	default y

config SPARC_GRPCI1
	bool "GRPCI Host Bridge Support"
	depends on LEON_PCI
	default y
	help
	  Say Y here to include the GRPCI Host Bridge Driver. The GRPCI
	  PCI host controller is typically found in GRLIB SPARC32/LEON
	  systems. The driver has one property (all_pci_errors) controlled
	  from the bootloader that makes the GRPCI to generate interrupts
	  on detected PCI Parity and System errors.

config SPARC_GRPCI2
	bool "GRPCI2 Host Bridge Support"
	depends on LEON_PCI
	default y
	help
	  Say Y here to include the GRPCI2 Host Bridge Driver.

source "drivers/pci/Kconfig"

source "drivers/pcmcia/Kconfig"

config SUN_OPENPROMFS
	tristate "Openprom tree appears in /proc/openprom"
	help
	  If you say Y, the OpenPROM device tree will be available as a
	  virtual file system, which you can mount to /proc/openprom by "mount
	  -t openpromfs none /proc/openprom".

	  To compile the /proc/openprom support as a module, choose M here: the
	  module will be called openpromfs.

	  Only choose N if you know in advance that you will not need to modify
	  OpenPROM settings on the running system.

# Makefile helpers
config SPARC64_PCI
	bool
	default y
	depends on SPARC64 && PCI

config SPARC64_PCI_MSI
	bool
	default y
	depends on SPARC64_PCI && PCI_MSI

endmenu

menu "Executable file formats"

source "fs/Kconfig.binfmt"

config COMPAT
	bool
	depends on SPARC64
	default y
	select COMPAT_BINFMT_ELF
	select HAVE_UID16
	select ARCH_WANT_OLD_COMPAT_IPC
	select COMPAT_OLD_SIGACTION

config SYSVIPC_COMPAT
	bool
	depends on COMPAT && SYSVIPC
	default y

config KEYS_COMPAT
	def_bool y if COMPAT && KEYS

endmenu

source "net/Kconfig"

source "drivers/Kconfig"

source "drivers/sbus/char/Kconfig"

source "fs/Kconfig"

source "arch/sparc/Kconfig.debug"

source "security/Kconfig"

source "crypto/Kconfig"

source "lib/Kconfig"<|MERGE_RESOLUTION|>--- conflicted
+++ resolved
@@ -43,10 +43,6 @@
 	select OLD_SIGSUSPEND
 	select ARCH_HAS_SG_CHAIN
 	select CPU_NO_EFFICIENT_FFS
-<<<<<<< HEAD
-	select HAVE_ARCH_HARDENED_USERCOPY
-=======
->>>>>>> 3864f3ba
 	select LOCKDEP_SMALL if LOCKDEP
 	select ARCH_WANT_RELAX_ORDER
 
