
generic-y += clkdev.h
<<<<<<< HEAD
=======
generic-y += cputime.h
generic-y += current.h
>>>>>>> ae8f7647
generic-y += exec.h
generic-y += irq_work.h
generic-y += kvm_para.h
generic-y += mcs_spinlock.h
generic-y += mm-arch-hooks.h
generic-y += module.h
generic-y += preempt.h
generic-y += sections.h
generic-y += trace_clock.h
generic-y += word-at-a-time.h
generic-y += kprobes.h<|MERGE_RESOLUTION|>--- conflicted
+++ resolved
@@ -1,10 +1,6 @@
 
 generic-y += clkdev.h
-<<<<<<< HEAD
-=======
-generic-y += cputime.h
 generic-y += current.h
->>>>>>> ae8f7647
 generic-y += exec.h
 generic-y += irq_work.h
 generic-y += kvm_para.h
