--- conflicted
+++ resolved
@@ -414,8 +414,6 @@
 	   * https://grsecurity.net/
 	   * https://pax.grsecurity.net/
 
-<<<<<<< HEAD
-=======
 config GCC_PLUGIN_INITIFY
 	bool "Free more kernel memory after init"
 	depends on GCC_PLUGINS
@@ -456,7 +454,6 @@
 	bool
 	depends on GCC_PLUGIN_INITIFY && HAVE_GCC_PLUGIN_INITIFY_INIT_EXIT
 
->>>>>>> 9b5e50a1
 config GCC_PLUGIN_STRUCTLEAK
 	bool "Force initialization of variables containing userspace addresses"
 	depends on GCC_PLUGINS
@@ -887,10 +884,7 @@
 	  and non-text memory will be made non-executable. This provides
 	  protection against certain security exploits (e.g. writing to text)
 
-<<<<<<< HEAD
 config ARCH_WANT_RELAX_ORDER
 	bool
 
-=======
->>>>>>> 9b5e50a1
 source "kernel/gcov/Kconfig"