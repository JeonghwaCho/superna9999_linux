--- conflicted
+++ resolved
@@ -4,10 +4,6 @@
 generic-y += bug.h
 generic-y += bugs.h
 generic-y += clkdev.h
-<<<<<<< HEAD
-generic-y += cputime.h
-=======
->>>>>>> 3d50e3be
 generic-y += emergency-restart.h
 generic-y += errno.h
 generic-y += exec.h
