/*
 * Copyright 2011,2016 Freescale Semiconductor, Inc.
 * Copyright 2011 Linaro Ltd.
 *
 * The code contained herein is licensed under the GNU General Public
 * License. You may obtain a copy of the GNU General Public License
 * Version 2 or later at the following locations:
 *
 * http://www.opensource.org/licenses/gpl-license.html
 * http://www.gnu.org/copyleft/gpl.html
 */

#include <linux/hrtimer.h>
#include <linux/init.h>
#include <linux/interrupt.h>
#include <linux/io.h>
#include <linux/module.h>
#include <linux/of.h>
#include <linux/of_address.h>
#include <linux/of_device.h>
#include <linux/perf_event.h>
#include <linux/slab.h>

#include "common.h"

#define MMDC_MAPSR		0x404
#define BP_MMDC_MAPSR_PSD	0
#define BP_MMDC_MAPSR_PSS	4

#define MMDC_MDMISC		0x18
#define BM_MMDC_MDMISC_DDR_TYPE	0x18
#define BP_MMDC_MDMISC_DDR_TYPE	0x3

#define TOTAL_CYCLES		0x0
#define BUSY_CYCLES		0x1
#define READ_ACCESSES		0x2
#define WRITE_ACCESSES		0x3
#define READ_BYTES		0x4
#define WRITE_BYTES		0x5

/* Enables, resets, freezes, overflow profiling*/
#define DBG_DIS			0x0
#define DBG_EN			0x1
#define DBG_RST			0x2
#define PRF_FRZ			0x4
#define CYC_OVF			0x8
#define PROFILE_SEL		0x10

#define MMDC_MADPCR0	0x410
#define MMDC_MADPSR0	0x418
#define MMDC_MADPSR1	0x41C
#define MMDC_MADPSR2	0x420
#define MMDC_MADPSR3	0x424
#define MMDC_MADPSR4	0x428
#define MMDC_MADPSR5	0x42C

#define MMDC_NUM_COUNTERS	6

#define MMDC_FLAG_PROFILE_SEL	0x1

#define to_mmdc_pmu(p) container_of(p, struct mmdc_pmu, pmu)

<<<<<<< HEAD
static enum cpuhp_state cpuhp_mmdc_state;
=======
>>>>>>> 2fa299a9
static int ddr_type;

struct fsl_mmdc_devtype_data {
	unsigned int flags;
};

static const struct fsl_mmdc_devtype_data imx6q_data = {
};

static const struct fsl_mmdc_devtype_data imx6qp_data = {
	.flags = MMDC_FLAG_PROFILE_SEL,
};

static const struct of_device_id imx_mmdc_dt_ids[] = {
	{ .compatible = "fsl,imx6q-mmdc", .data = (void *)&imx6q_data},
	{ .compatible = "fsl,imx6qp-mmdc", .data = (void *)&imx6qp_data},
	{ /* sentinel */ }
};

#ifdef CONFIG_PERF_EVENTS

<<<<<<< HEAD
=======
static enum cpuhp_state cpuhp_mmdc_state;
>>>>>>> 2fa299a9
static DEFINE_IDA(mmdc_ida);

PMU_EVENT_ATTR_STRING(total-cycles, mmdc_pmu_total_cycles, "event=0x00")
PMU_EVENT_ATTR_STRING(busy-cycles, mmdc_pmu_busy_cycles, "event=0x01")
PMU_EVENT_ATTR_STRING(read-accesses, mmdc_pmu_read_accesses, "event=0x02")
PMU_EVENT_ATTR_STRING(write-accesses, mmdc_pmu_write_accesses, "config=0x03")
PMU_EVENT_ATTR_STRING(read-bytes, mmdc_pmu_read_bytes, "event=0x04")
PMU_EVENT_ATTR_STRING(read-bytes.unit, mmdc_pmu_read_bytes_unit, "MB");
PMU_EVENT_ATTR_STRING(read-bytes.scale, mmdc_pmu_read_bytes_scale, "0.000001");
PMU_EVENT_ATTR_STRING(write-bytes, mmdc_pmu_write_bytes, "event=0x05")
PMU_EVENT_ATTR_STRING(write-bytes.unit, mmdc_pmu_write_bytes_unit, "MB");
PMU_EVENT_ATTR_STRING(write-bytes.scale, mmdc_pmu_write_bytes_scale, "0.000001");

struct mmdc_pmu {
	struct pmu pmu;
	void __iomem *mmdc_base;
	cpumask_t cpu;
	struct hrtimer hrtimer;
	unsigned int active_events;
	struct device *dev;
	struct perf_event *mmdc_events[MMDC_NUM_COUNTERS];
	struct hlist_node node;
	struct fsl_mmdc_devtype_data *devtype_data;
};

/*
 * Polling period is set to one second, overflow of total-cycles (the fastest
 * increasing counter) takes ten seconds so one second is safe
 */
static unsigned int mmdc_pmu_poll_period_us = 1000000;

module_param_named(pmu_pmu_poll_period_us, mmdc_pmu_poll_period_us, uint,
		S_IRUGO | S_IWUSR);

static ktime_t mmdc_pmu_timer_period(void)
{
	return ns_to_ktime((u64)mmdc_pmu_poll_period_us * 1000);
}

static ssize_t mmdc_pmu_cpumask_show(struct device *dev,
		struct device_attribute *attr, char *buf)
{
	struct mmdc_pmu *pmu_mmdc = dev_get_drvdata(dev);

	return cpumap_print_to_pagebuf(true, buf, &pmu_mmdc->cpu);
}

static struct device_attribute mmdc_pmu_cpumask_attr =
	__ATTR(cpumask, S_IRUGO, mmdc_pmu_cpumask_show, NULL);

static struct attribute *mmdc_pmu_cpumask_attrs[] = {
	&mmdc_pmu_cpumask_attr.attr,
	NULL,
};

static struct attribute_group mmdc_pmu_cpumask_attr_group = {
	.attrs = mmdc_pmu_cpumask_attrs,
};

static struct attribute *mmdc_pmu_events_attrs[] = {
	&mmdc_pmu_total_cycles.attr.attr,
	&mmdc_pmu_busy_cycles.attr.attr,
	&mmdc_pmu_read_accesses.attr.attr,
	&mmdc_pmu_write_accesses.attr.attr,
	&mmdc_pmu_read_bytes.attr.attr,
	&mmdc_pmu_read_bytes_unit.attr.attr,
	&mmdc_pmu_read_bytes_scale.attr.attr,
	&mmdc_pmu_write_bytes.attr.attr,
	&mmdc_pmu_write_bytes_unit.attr.attr,
	&mmdc_pmu_write_bytes_scale.attr.attr,
	NULL,
};

static struct attribute_group mmdc_pmu_events_attr_group = {
	.name = "events",
	.attrs = mmdc_pmu_events_attrs,
};

PMU_FORMAT_ATTR(event, "config:0-63");
static struct attribute *mmdc_pmu_format_attrs[] = {
	&format_attr_event.attr,
	NULL,
};

static struct attribute_group mmdc_pmu_format_attr_group = {
	.name = "format",
	.attrs = mmdc_pmu_format_attrs,
};

static const struct attribute_group *attr_groups[] = {
	&mmdc_pmu_events_attr_group,
	&mmdc_pmu_format_attr_group,
	&mmdc_pmu_cpumask_attr_group,
	NULL,
};

static u32 mmdc_pmu_read_counter(struct mmdc_pmu *pmu_mmdc, int cfg)
{
	void __iomem *mmdc_base, *reg;

	mmdc_base = pmu_mmdc->mmdc_base;

	switch (cfg) {
	case TOTAL_CYCLES:
		reg = mmdc_base + MMDC_MADPSR0;
		break;
	case BUSY_CYCLES:
		reg = mmdc_base + MMDC_MADPSR1;
		break;
	case READ_ACCESSES:
		reg = mmdc_base + MMDC_MADPSR2;
		break;
	case WRITE_ACCESSES:
		reg = mmdc_base + MMDC_MADPSR3;
		break;
	case READ_BYTES:
		reg = mmdc_base + MMDC_MADPSR4;
		break;
	case WRITE_BYTES:
		reg = mmdc_base + MMDC_MADPSR5;
		break;
	default:
		return WARN_ONCE(1,
			"invalid configuration %d for mmdc counter", cfg);
	}
	return readl(reg);
}

static int mmdc_pmu_offline_cpu(unsigned int cpu, struct hlist_node *node)
{
	struct mmdc_pmu *pmu_mmdc = hlist_entry_safe(node, struct mmdc_pmu, node);
	int target;

	if (!cpumask_test_and_clear_cpu(cpu, &pmu_mmdc->cpu))
		return 0;

	target = cpumask_any_but(cpu_online_mask, cpu);
	if (target >= nr_cpu_ids)
		return 0;

	perf_pmu_migrate_context(&pmu_mmdc->pmu, cpu, target);
	cpumask_set_cpu(target, &pmu_mmdc->cpu);

	return 0;
}

static bool mmdc_pmu_group_event_is_valid(struct perf_event *event,
					  struct pmu *pmu,
					  unsigned long *used_counters)
{
	int cfg = event->attr.config;

	if (is_software_event(event))
		return true;

	if (event->pmu != pmu)
		return false;

	return !test_and_set_bit(cfg, used_counters);
}

/*
 * Each event has a single fixed-purpose counter, so we can only have a
 * single active event for each at any point in time. Here we just check
 * for duplicates, and rely on mmdc_pmu_event_init to verify that the HW
 * event numbers are valid.
 */
static bool mmdc_pmu_group_is_valid(struct perf_event *event)
{
	struct pmu *pmu = event->pmu;
	struct perf_event *leader = event->group_leader;
	struct perf_event *sibling;
	unsigned long counter_mask = 0;

	set_bit(leader->attr.config, &counter_mask);

	if (event != leader) {
		if (!mmdc_pmu_group_event_is_valid(event, pmu, &counter_mask))
			return false;
	}

	list_for_each_entry(sibling, &leader->sibling_list, group_entry) {
		if (!mmdc_pmu_group_event_is_valid(sibling, pmu, &counter_mask))
			return false;
	}

	return true;
}

static int mmdc_pmu_event_init(struct perf_event *event)
{
	struct mmdc_pmu *pmu_mmdc = to_mmdc_pmu(event->pmu);
	int cfg = event->attr.config;

	if (event->attr.type != event->pmu->type)
		return -ENOENT;

	if (is_sampling_event(event) || event->attach_state & PERF_ATTACH_TASK)
		return -EOPNOTSUPP;

	if (event->cpu < 0) {
		dev_warn(pmu_mmdc->dev, "Can't provide per-task data!\n");
		return -EOPNOTSUPP;
	}

	if (event->attr.exclude_user		||
			event->attr.exclude_kernel	||
			event->attr.exclude_hv		||
			event->attr.exclude_idle	||
			event->attr.exclude_host	||
			event->attr.exclude_guest	||
			event->attr.sample_period)
		return -EINVAL;

	if (cfg < 0 || cfg >= MMDC_NUM_COUNTERS)
		return -EINVAL;

	if (!mmdc_pmu_group_is_valid(event))
		return -EINVAL;

	event->cpu = cpumask_first(&pmu_mmdc->cpu);
	return 0;
}

static void mmdc_pmu_event_update(struct perf_event *event)
{
	struct mmdc_pmu *pmu_mmdc = to_mmdc_pmu(event->pmu);
	struct hw_perf_event *hwc = &event->hw;
	u64 delta, prev_raw_count, new_raw_count;

	do {
		prev_raw_count = local64_read(&hwc->prev_count);
		new_raw_count = mmdc_pmu_read_counter(pmu_mmdc,
						      event->attr.config);
	} while (local64_cmpxchg(&hwc->prev_count, prev_raw_count,
		new_raw_count) != prev_raw_count);

	delta = (new_raw_count - prev_raw_count) & 0xFFFFFFFF;

	local64_add(delta, &event->count);
}

static void mmdc_pmu_event_start(struct perf_event *event, int flags)
{
	struct mmdc_pmu *pmu_mmdc = to_mmdc_pmu(event->pmu);
	struct hw_perf_event *hwc = &event->hw;
	void __iomem *mmdc_base, *reg;
	u32 val;

	mmdc_base = pmu_mmdc->mmdc_base;
	reg = mmdc_base + MMDC_MADPCR0;

	/*
	 * hrtimer is required because mmdc does not provide an interrupt so
	 * polling is necessary
	 */
	hrtimer_start(&pmu_mmdc->hrtimer, mmdc_pmu_timer_period(),
			HRTIMER_MODE_REL_PINNED);

	local64_set(&hwc->prev_count, 0);

	writel(DBG_RST, reg);

	val = DBG_EN;
	if (pmu_mmdc->devtype_data->flags & MMDC_FLAG_PROFILE_SEL)
		val |= PROFILE_SEL;

	writel(val, reg);
}

static int mmdc_pmu_event_add(struct perf_event *event, int flags)
{
	struct mmdc_pmu *pmu_mmdc = to_mmdc_pmu(event->pmu);
	struct hw_perf_event *hwc = &event->hw;

	int cfg = event->attr.config;

	if (flags & PERF_EF_START)
		mmdc_pmu_event_start(event, flags);

	if (pmu_mmdc->mmdc_events[cfg] != NULL)
		return -EAGAIN;

	pmu_mmdc->mmdc_events[cfg] = event;
	pmu_mmdc->active_events++;

	local64_set(&hwc->prev_count, mmdc_pmu_read_counter(pmu_mmdc, cfg));

	return 0;
}

static void mmdc_pmu_event_stop(struct perf_event *event, int flags)
{
	struct mmdc_pmu *pmu_mmdc = to_mmdc_pmu(event->pmu);
	void __iomem *mmdc_base, *reg;

	mmdc_base = pmu_mmdc->mmdc_base;
	reg = mmdc_base + MMDC_MADPCR0;

	writel(PRF_FRZ, reg);
	mmdc_pmu_event_update(event);
}

static void mmdc_pmu_event_del(struct perf_event *event, int flags)
{
	struct mmdc_pmu *pmu_mmdc = to_mmdc_pmu(event->pmu);
	int cfg = event->attr.config;

	pmu_mmdc->mmdc_events[cfg] = NULL;
	pmu_mmdc->active_events--;

	if (pmu_mmdc->active_events == 0)
		hrtimer_cancel(&pmu_mmdc->hrtimer);

	mmdc_pmu_event_stop(event, PERF_EF_UPDATE);
}

static void mmdc_pmu_overflow_handler(struct mmdc_pmu *pmu_mmdc)
{
	int i;

	for (i = 0; i < MMDC_NUM_COUNTERS; i++) {
		struct perf_event *event = pmu_mmdc->mmdc_events[i];

		if (event)
			mmdc_pmu_event_update(event);
	}
}

static enum hrtimer_restart mmdc_pmu_timer_handler(struct hrtimer *hrtimer)
{
	struct mmdc_pmu *pmu_mmdc = container_of(hrtimer, struct mmdc_pmu,
			hrtimer);

	mmdc_pmu_overflow_handler(pmu_mmdc);
	hrtimer_forward_now(hrtimer, mmdc_pmu_timer_period());

	return HRTIMER_RESTART;
}

static int mmdc_pmu_init(struct mmdc_pmu *pmu_mmdc,
		void __iomem *mmdc_base, struct device *dev)
{
	int mmdc_num;

	*pmu_mmdc = (struct mmdc_pmu) {
		.pmu = (struct pmu) {
			.task_ctx_nr    = perf_invalid_context,
			.attr_groups    = attr_groups,
			.event_init     = mmdc_pmu_event_init,
			.add            = mmdc_pmu_event_add,
			.del            = mmdc_pmu_event_del,
			.start          = mmdc_pmu_event_start,
			.stop           = mmdc_pmu_event_stop,
			.read           = mmdc_pmu_event_update,
		},
		.mmdc_base = mmdc_base,
		.dev = dev,
		.active_events = 0,
	};

	mmdc_num = ida_simple_get(&mmdc_ida, 0, 0, GFP_KERNEL);

	return mmdc_num;
}

static int imx_mmdc_remove(struct platform_device *pdev)
{
	struct mmdc_pmu *pmu_mmdc = platform_get_drvdata(pdev);

	cpuhp_state_remove_instance_nocalls(cpuhp_mmdc_state, &pmu_mmdc->node);
	perf_pmu_unregister(&pmu_mmdc->pmu);
	kfree(pmu_mmdc);
	return 0;
}

static int imx_mmdc_perf_init(struct platform_device *pdev, void __iomem *mmdc_base)
{
	struct mmdc_pmu *pmu_mmdc;
	char *name;
	int mmdc_num;
	int ret;
	const struct of_device_id *of_id =
		of_match_device(imx_mmdc_dt_ids, &pdev->dev);

	pmu_mmdc = kzalloc(sizeof(*pmu_mmdc), GFP_KERNEL);
	if (!pmu_mmdc) {
		pr_err("failed to allocate PMU device!\n");
		return -ENOMEM;
	}

	/* The first instance registers the hotplug state */
	if (!cpuhp_mmdc_state) {
		ret = cpuhp_setup_state_multi(CPUHP_AP_ONLINE_DYN,
					      "perf/arm/mmdc:online", NULL,
					      mmdc_pmu_offline_cpu);
		if (ret < 0) {
			pr_err("cpuhp_setup_state_multi failed\n");
			goto pmu_free;
		}
		cpuhp_mmdc_state = ret;
	}

	mmdc_num = mmdc_pmu_init(pmu_mmdc, mmdc_base, &pdev->dev);
	if (mmdc_num == 0)
		name = "mmdc";
	else
		name = devm_kasprintf(&pdev->dev,
				GFP_KERNEL, "mmdc%d", mmdc_num);

	pmu_mmdc->devtype_data = (struct fsl_mmdc_devtype_data *)of_id->data;

	hrtimer_init(&pmu_mmdc->hrtimer, CLOCK_MONOTONIC,
			HRTIMER_MODE_REL);
	pmu_mmdc->hrtimer.function = mmdc_pmu_timer_handler;

	cpumask_set_cpu(raw_smp_processor_id(), &pmu_mmdc->cpu);

	/* Register the pmu instance for cpu hotplug */
	cpuhp_state_add_instance_nocalls(cpuhp_mmdc_state, &pmu_mmdc->node);

	ret = perf_pmu_register(&(pmu_mmdc->pmu), name, -1);
	if (ret)
		goto pmu_register_err;

	platform_set_drvdata(pdev, pmu_mmdc);
	return 0;

pmu_register_err:
	pr_warn("MMDC Perf PMU failed (%d), disabled\n", ret);
	cpuhp_state_remove_instance_nocalls(cpuhp_mmdc_state, &pmu_mmdc->node);
	hrtimer_cancel(&pmu_mmdc->hrtimer);
pmu_free:
	kfree(pmu_mmdc);
	return ret;
}

#else
#define imx_mmdc_remove NULL
#define imx_mmdc_perf_init(pdev, mmdc_base) 0
#endif

static int imx_mmdc_probe(struct platform_device *pdev)
{
	struct device_node *np = pdev->dev.of_node;
	void __iomem *mmdc_base, *reg;
	u32 val;
	int timeout = 0x400;

	mmdc_base = of_iomap(np, 0);
	WARN_ON(!mmdc_base);

	reg = mmdc_base + MMDC_MDMISC;
	/* Get ddr type */
	val = readl_relaxed(reg);
	ddr_type = (val & BM_MMDC_MDMISC_DDR_TYPE) >>
		 BP_MMDC_MDMISC_DDR_TYPE;

	reg = mmdc_base + MMDC_MAPSR;

	/* Enable automatic power saving */
	val = readl_relaxed(reg);
	val &= ~(1 << BP_MMDC_MAPSR_PSD);
	writel_relaxed(val, reg);

	/* Ensure it's successfully enabled */
	while (!(readl_relaxed(reg) & 1 << BP_MMDC_MAPSR_PSS) && --timeout)
		cpu_relax();

	if (unlikely(!timeout)) {
		pr_warn("%s: failed to enable automatic power saving\n",
			__func__);
		return -EBUSY;
	}

	return imx_mmdc_perf_init(pdev, mmdc_base);
}

int imx_mmdc_get_ddr_type(void)
{
	return ddr_type;
}

static struct platform_driver imx_mmdc_driver = {
	.driver		= {
		.name	= "imx-mmdc",
		.of_match_table = imx_mmdc_dt_ids,
	},
	.probe		= imx_mmdc_probe,
	.remove		= imx_mmdc_remove,
};

static int __init imx_mmdc_init(void)
{
	return platform_driver_register(&imx_mmdc_driver);
}
postcore_initcall(imx_mmdc_init);<|MERGE_RESOLUTION|>--- conflicted
+++ resolved
@@ -60,10 +60,6 @@
 
 #define to_mmdc_pmu(p) container_of(p, struct mmdc_pmu, pmu)
 
-<<<<<<< HEAD
-static enum cpuhp_state cpuhp_mmdc_state;
-=======
->>>>>>> 2fa299a9
 static int ddr_type;
 
 struct fsl_mmdc_devtype_data {
@@ -85,10 +81,7 @@
 
 #ifdef CONFIG_PERF_EVENTS
 
-<<<<<<< HEAD
-=======
 static enum cpuhp_state cpuhp_mmdc_state;
->>>>>>> 2fa299a9
 static DEFINE_IDA(mmdc_ida);
 
 PMU_EVENT_ATTR_STRING(total-cycles, mmdc_pmu_total_cycles, "event=0x00")
