/*
 * Device Tree Source for the r7s72100 SoC
 *
 * Copyright (C) 2013-14 Renesas Solutions Corp.
 * Copyright (C) 2014 Wolfram Sang, Sang Engineering <wsa@sang-engineering.com>
 *
 * This file is licensed under the terms of the GNU General Public License
 * version 2.  This program is licensed "as is" without any warranty of any
 * kind, whether express or implied.
 */

#include <dt-bindings/clock/r7s72100-clock.h>
#include <dt-bindings/interrupt-controller/arm-gic.h>
#include <dt-bindings/interrupt-controller/irq.h>

/ {
	compatible = "renesas,r7s72100";
	interrupt-parent = <&gic>;
	#address-cells = <1>;
	#size-cells = <1>;

	aliases {
		i2c0 = &i2c0;
		i2c1 = &i2c1;
		i2c2 = &i2c2;
		i2c3 = &i2c3;
		spi0 = &spi0;
		spi1 = &spi1;
		spi2 = &spi2;
		spi3 = &spi3;
		spi4 = &spi4;
	};

	clocks {
		ranges;
		#address-cells = <1>;
		#size-cells = <1>;

		/* External clocks */
		extal_clk: extal {
			#clock-cells = <0>;
			compatible = "fixed-clock";
			/* If clk present, value must be set by board */
			clock-frequency = <0>;
		};

		usb_x1_clk: usb_x1 {
			#clock-cells = <0>;
			compatible = "fixed-clock";
			/* If clk present, value must be set by board */
			clock-frequency = <0>;
		};

		/* Fixed factor clocks */
		b_clk: b {
			#clock-cells = <0>;
			compatible = "fixed-factor-clock";
			clocks = <&cpg_clocks R7S72100_CLK_PLL>;
			clock-mult = <1>;
			clock-div = <3>;
		};
		p1_clk: p1 {
			#clock-cells = <0>;
			compatible = "fixed-factor-clock";
			clocks = <&cpg_clocks R7S72100_CLK_PLL>;
			clock-mult = <1>;
			clock-div = <6>;
		};
		p0_clk: p0 {
			#clock-cells = <0>;
			compatible = "fixed-factor-clock";
			clocks = <&cpg_clocks R7S72100_CLK_PLL>;
			clock-mult = <1>;
			clock-div = <12>;
		};

		/* Special CPG clocks */
		cpg_clocks: cpg_clocks@fcfe0000 {
			#clock-cells = <1>;
			compatible = "renesas,r7s72100-cpg-clocks",
				     "renesas,rz-cpg-clocks";
			reg = <0xfcfe0000 0x18>;
			clocks = <&extal_clk>, <&usb_x1_clk>;
			clock-output-names = "pll", "i", "g";
			#power-domain-cells = <0>;
		};

		/* MSTP clocks */
		mstp3_clks: mstp3_clks@fcfe0420 {
			#clock-cells = <1>;
			compatible = "renesas,r7s72100-mstp-clocks", "renesas,cpg-mstp-clocks";
			reg = <0xfcfe0420 4>;
			clocks = <&p0_clk>;
			clock-indices = <R7S72100_CLK_MTU2>;
			clock-output-names = "mtu2";
		};

		mstp4_clks: mstp4_clks@fcfe0424 {
			#clock-cells = <1>;
			compatible = "renesas,r7s72100-mstp-clocks", "renesas,cpg-mstp-clocks";
			reg = <0xfcfe0424 4>;
			clocks = <&p1_clk>, <&p1_clk>, <&p1_clk>, <&p1_clk>,
				 <&p1_clk>, <&p1_clk>, <&p1_clk>, <&p1_clk>;
			clock-indices = <
				R7S72100_CLK_SCIF0 R7S72100_CLK_SCIF1 R7S72100_CLK_SCIF2 R7S72100_CLK_SCIF3
				R7S72100_CLK_SCIF4 R7S72100_CLK_SCIF5 R7S72100_CLK_SCIF6 R7S72100_CLK_SCIF7
			>;
			clock-output-names = "scif0", "scif1", "scif2", "scif3", "scif4", "scif5", "scif6", "scif7";
		};

		mstp5_clks: mstp5_clks@fcfe0428 {
			#clock-cells = <1>;
			compatible = "renesas,r7s72100-mstp-clocks", "renesas,cpg-mstp-clocks";
			reg = <0xfcfe0428 4>;
			clocks = <&p0_clk>, <&p0_clk>;
			clock-indices = <R7S72100_CLK_OSTM0 R7S72100_CLK_OSTM1>;
			clock-output-names = "ostm0", "ostm1";
		};

		mstp7_clks: mstp7_clks@fcfe0430 {
			#clock-cells = <1>;
			compatible = "renesas,r7s72100-mstp-clocks", "renesas,cpg-mstp-clocks";
			reg = <0xfcfe0430 4>;
			clocks = <&p0_clk>;
			clock-indices = <R7S72100_CLK_ETHER>;
			clock-output-names = "ether";
		};

		mstp8_clks: mstp8_clks@fcfe0434 {
			#clock-cells = <1>;
			compatible = "renesas,r7s72100-mstp-clocks", "renesas,cpg-mstp-clocks";
			reg = <0xfcfe0434 4>;
			clocks = <&p1_clk>;
			clock-indices = <R7S72100_CLK_MMCIF>;
			clock-output-names = "mmcif";
		};

		mstp9_clks: mstp9_clks@fcfe0438 {
			#clock-cells = <1>;
			compatible = "renesas,r7s72100-mstp-clocks", "renesas,cpg-mstp-clocks";
			reg = <0xfcfe0438 4>;
			clocks = <&p0_clk>, <&p0_clk>, <&p0_clk>, <&p0_clk>;
			clock-indices = <
				R7S72100_CLK_I2C0 R7S72100_CLK_I2C1 R7S72100_CLK_I2C2 R7S72100_CLK_I2C3
			>;
			clock-output-names = "i2c0", "i2c1", "i2c2", "i2c3";
		};

		mstp10_clks: mstp10_clks@fcfe043c {
			#clock-cells = <1>;
			compatible = "renesas,r7s72100-mstp-clocks", "renesas,cpg-mstp-clocks";
			reg = <0xfcfe043c 4>;
			clocks = <&p1_clk>, <&p1_clk>, <&p1_clk>, <&p1_clk>,
				 <&p1_clk>;
			clock-indices = <
				R7S72100_CLK_SPI0 R7S72100_CLK_SPI1 R7S72100_CLK_SPI2 R7S72100_CLK_SPI3
				R7S72100_CLK_SPI4
			>;
			clock-output-names = "spi0", "spi1", "spi2", "spi3", "spi4";
		};
		mstp12_clks: mstp12_clks@fcfe0444 {
			#clock-cells = <1>;
			compatible = "renesas,r7s72100-mstp-clocks", "renesas,cpg-mstp-clocks";
			reg = <0xfcfe0444 4>;
			clocks = <&p1_clk>, <&p1_clk>, <&p1_clk>, <&p1_clk>;
			clock-indices = <
				R7S72100_CLK_SDHI00 R7S72100_CLK_SDHI01
				R7S72100_CLK_SDHI10 R7S72100_CLK_SDHI11
			>;
			clock-output-names = "sdhi00", "sdhi01", "sdhi10", "sdhi11";
		};
	};

	cpus {
		#address-cells = <1>;
		#size-cells = <0>;

		cpu@0 {
			device_type = "cpu";
			compatible = "arm,cortex-a9";
			reg = <0>;
			clock-frequency = <400000000>;
			next-level-cache = <&L2>;
		};
	};

	scif0: serial@e8007000 {
		compatible = "renesas,scif-r7s72100", "renesas,scif";
		reg = <0xe8007000 64>;
		interrupts = <GIC_SPI 190 IRQ_TYPE_LEVEL_HIGH>,
			     <GIC_SPI 191 IRQ_TYPE_LEVEL_HIGH>,
			     <GIC_SPI 192 IRQ_TYPE_LEVEL_HIGH>,
			     <GIC_SPI 189 IRQ_TYPE_LEVEL_HIGH>;
		clocks = <&mstp4_clks R7S72100_CLK_SCIF0>;
		clock-names = "fck";
		power-domains = <&cpg_clocks>;
		status = "disabled";
	};

	scif1: serial@e8007800 {
		compatible = "renesas,scif-r7s72100", "renesas,scif";
		reg = <0xe8007800 64>;
		interrupts = <GIC_SPI 194 IRQ_TYPE_LEVEL_HIGH>,
			     <GIC_SPI 195 IRQ_TYPE_LEVEL_HIGH>,
			     <GIC_SPI 196 IRQ_TYPE_LEVEL_HIGH>,
			     <GIC_SPI 193 IRQ_TYPE_LEVEL_HIGH>;
		clocks = <&mstp4_clks R7S72100_CLK_SCIF1>;
		clock-names = "fck";
		power-domains = <&cpg_clocks>;
		status = "disabled";
	};

	scif2: serial@e8008000 {
		compatible = "renesas,scif-r7s72100", "renesas,scif";
		reg = <0xe8008000 64>;
		interrupts = <GIC_SPI 198 IRQ_TYPE_LEVEL_HIGH>,
			     <GIC_SPI 199 IRQ_TYPE_LEVEL_HIGH>,
			     <GIC_SPI 200 IRQ_TYPE_LEVEL_HIGH>,
			     <GIC_SPI 197 IRQ_TYPE_LEVEL_HIGH>;
		clocks = <&mstp4_clks R7S72100_CLK_SCIF2>;
		clock-names = "fck";
		power-domains = <&cpg_clocks>;
		status = "disabled";
	};

	scif3: serial@e8008800 {
		compatible = "renesas,scif-r7s72100", "renesas,scif";
		reg = <0xe8008800 64>;
		interrupts = <GIC_SPI 202 IRQ_TYPE_LEVEL_HIGH>,
			     <GIC_SPI 203 IRQ_TYPE_LEVEL_HIGH>,
			     <GIC_SPI 204 IRQ_TYPE_LEVEL_HIGH>,
			     <GIC_SPI 201 IRQ_TYPE_LEVEL_HIGH>;
		clocks = <&mstp4_clks R7S72100_CLK_SCIF3>;
		clock-names = "fck";
		power-domains = <&cpg_clocks>;
		status = "disabled";
	};

	scif4: serial@e8009000 {
		compatible = "renesas,scif-r7s72100", "renesas,scif";
		reg = <0xe8009000 64>;
		interrupts = <GIC_SPI 206 IRQ_TYPE_LEVEL_HIGH>,
			     <GIC_SPI 207 IRQ_TYPE_LEVEL_HIGH>,
			     <GIC_SPI 208 IRQ_TYPE_LEVEL_HIGH>,
			     <GIC_SPI 205 IRQ_TYPE_LEVEL_HIGH>;
		clocks = <&mstp4_clks R7S72100_CLK_SCIF4>;
		clock-names = "fck";
		power-domains = <&cpg_clocks>;
		status = "disabled";
	};

	scif5: serial@e8009800 {
		compatible = "renesas,scif-r7s72100", "renesas,scif";
		reg = <0xe8009800 64>;
		interrupts = <GIC_SPI 210 IRQ_TYPE_LEVEL_HIGH>,
			     <GIC_SPI 211 IRQ_TYPE_LEVEL_HIGH>,
			     <GIC_SPI 212 IRQ_TYPE_LEVEL_HIGH>,
			     <GIC_SPI 209 IRQ_TYPE_LEVEL_HIGH>;
		clocks = <&mstp4_clks R7S72100_CLK_SCIF5>;
		clock-names = "fck";
		power-domains = <&cpg_clocks>;
		status = "disabled";
	};

	scif6: serial@e800a000 {
		compatible = "renesas,scif-r7s72100", "renesas,scif";
		reg = <0xe800a000 64>;
		interrupts = <GIC_SPI 214 IRQ_TYPE_LEVEL_HIGH>,
			     <GIC_SPI 215 IRQ_TYPE_LEVEL_HIGH>,
			     <GIC_SPI 216 IRQ_TYPE_LEVEL_HIGH>,
			     <GIC_SPI 213 IRQ_TYPE_LEVEL_HIGH>;
		clocks = <&mstp4_clks R7S72100_CLK_SCIF6>;
		clock-names = "fck";
		power-domains = <&cpg_clocks>;
		status = "disabled";
	};

	scif7: serial@e800a800 {
		compatible = "renesas,scif-r7s72100", "renesas,scif";
		reg = <0xe800a800 64>;
		interrupts = <GIC_SPI 218 IRQ_TYPE_LEVEL_HIGH>,
			     <GIC_SPI 219 IRQ_TYPE_LEVEL_HIGH>,
			     <GIC_SPI 220 IRQ_TYPE_LEVEL_HIGH>,
			     <GIC_SPI 217 IRQ_TYPE_LEVEL_HIGH>;
		clocks = <&mstp4_clks R7S72100_CLK_SCIF7>;
		clock-names = "fck";
		power-domains = <&cpg_clocks>;
		status = "disabled";
	};

	spi0: spi@e800c800 {
		compatible = "renesas,rspi-r7s72100", "renesas,rspi-rz";
		reg = <0xe800c800 0x24>;
		interrupts = <GIC_SPI 238 IRQ_TYPE_LEVEL_HIGH>,
			     <GIC_SPI 239 IRQ_TYPE_LEVEL_HIGH>,
			     <GIC_SPI 240 IRQ_TYPE_LEVEL_HIGH>;
		interrupt-names = "error", "rx", "tx";
		clocks = <&mstp10_clks R7S72100_CLK_SPI0>;
		power-domains = <&cpg_clocks>;
		num-cs = <1>;
		#address-cells = <1>;
		#size-cells = <0>;
		status = "disabled";
	};

	spi1: spi@e800d000 {
		compatible = "renesas,rspi-r7s72100", "renesas,rspi-rz";
		reg = <0xe800d000 0x24>;
		interrupts = <GIC_SPI 241 IRQ_TYPE_LEVEL_HIGH>,
			     <GIC_SPI 242 IRQ_TYPE_LEVEL_HIGH>,
			     <GIC_SPI 243 IRQ_TYPE_LEVEL_HIGH>;
		interrupt-names = "error", "rx", "tx";
		clocks = <&mstp10_clks R7S72100_CLK_SPI1>;
		power-domains = <&cpg_clocks>;
		num-cs = <1>;
		#address-cells = <1>;
		#size-cells = <0>;
		status = "disabled";
	};

	spi2: spi@e800d800 {
		compatible = "renesas,rspi-r7s72100", "renesas,rspi-rz";
		reg = <0xe800d800 0x24>;
		interrupts = <GIC_SPI 244 IRQ_TYPE_LEVEL_HIGH>,
			     <GIC_SPI 245 IRQ_TYPE_LEVEL_HIGH>,
			     <GIC_SPI 246 IRQ_TYPE_LEVEL_HIGH>;
		interrupt-names = "error", "rx", "tx";
		clocks = <&mstp10_clks R7S72100_CLK_SPI2>;
		power-domains = <&cpg_clocks>;
		num-cs = <1>;
		#address-cells = <1>;
		#size-cells = <0>;
		status = "disabled";
	};

	spi3: spi@e800e000 {
		compatible = "renesas,rspi-r7s72100", "renesas,rspi-rz";
		reg = <0xe800e000 0x24>;
		interrupts = <GIC_SPI 247 IRQ_TYPE_LEVEL_HIGH>,
			     <GIC_SPI 248 IRQ_TYPE_LEVEL_HIGH>,
			     <GIC_SPI 249 IRQ_TYPE_LEVEL_HIGH>;
		interrupt-names = "error", "rx", "tx";
		clocks = <&mstp10_clks R7S72100_CLK_SPI3>;
		power-domains = <&cpg_clocks>;
		num-cs = <1>;
		#address-cells = <1>;
		#size-cells = <0>;
		status = "disabled";
	};

	spi4: spi@e800e800 {
		compatible = "renesas,rspi-r7s72100", "renesas,rspi-rz";
		reg = <0xe800e800 0x24>;
		interrupts = <GIC_SPI 250 IRQ_TYPE_LEVEL_HIGH>,
			     <GIC_SPI 251 IRQ_TYPE_LEVEL_HIGH>,
			     <GIC_SPI 252 IRQ_TYPE_LEVEL_HIGH>;
		interrupt-names = "error", "rx", "tx";
		clocks = <&mstp10_clks R7S72100_CLK_SPI4>;
		power-domains = <&cpg_clocks>;
		num-cs = <1>;
		#address-cells = <1>;
		#size-cells = <0>;
		status = "disabled";
	};

	gic: interrupt-controller@e8201000 {
		compatible = "arm,pl390";
		#interrupt-cells = <3>;
		#address-cells = <0>;
		interrupt-controller;
		reg = <0xe8201000 0x1000>,
			<0xe8202000 0x1000>;
	};

<<<<<<< HEAD
	L2: cache-controller@3ffff000 {
		compatible = "arm,pl310-cache";
		reg = <0x3ffff000 0x1000>;
		interrupts = <GIC_SPI 8 IRQ_TYPE_LEVEL_HIGH>;
		arm,early-bresp-disable;
		arm,full-line-zero-disable;
		cache-unified;
		cache-level = <2>;
	};

=======
>>>>>>> 47b97a15
	wdt: watchdog@fcfe0000 {
		compatible = "renesas,r7s72100-wdt", "renesas,rza-wdt";
		reg = <0xfcfe0000 0x6>;
		interrupts = <GIC_SPI 106 IRQ_TYPE_EDGE_RISING>;
		clocks = <&p0_clk>;
	};

	i2c0: i2c@fcfee000 {
		#address-cells = <1>;
		#size-cells = <0>;
		compatible = "renesas,riic-r7s72100", "renesas,riic-rz";
		reg = <0xfcfee000 0x44>;
		interrupts = <GIC_SPI 157 IRQ_TYPE_LEVEL_HIGH>,
			     <GIC_SPI 158 IRQ_TYPE_EDGE_RISING>,
			     <GIC_SPI 159 IRQ_TYPE_EDGE_RISING>,
			     <GIC_SPI 160 IRQ_TYPE_LEVEL_HIGH>,
			     <GIC_SPI 161 IRQ_TYPE_LEVEL_HIGH>,
			     <GIC_SPI 162 IRQ_TYPE_LEVEL_HIGH>,
			     <GIC_SPI 163 IRQ_TYPE_LEVEL_HIGH>,
			     <GIC_SPI 164 IRQ_TYPE_LEVEL_HIGH>;
		clocks = <&mstp9_clks R7S72100_CLK_I2C0>;
		clock-frequency = <100000>;
		power-domains = <&cpg_clocks>;
		status = "disabled";
	};

	i2c1: i2c@fcfee400 {
		#address-cells = <1>;
		#size-cells = <0>;
		compatible = "renesas,riic-r7s72100", "renesas,riic-rz";
		reg = <0xfcfee400 0x44>;
		interrupts = <GIC_SPI 165 IRQ_TYPE_LEVEL_HIGH>,
			     <GIC_SPI 166 IRQ_TYPE_EDGE_RISING>,
			     <GIC_SPI 167 IRQ_TYPE_EDGE_RISING>,
			     <GIC_SPI 168 IRQ_TYPE_LEVEL_HIGH>,
			     <GIC_SPI 169 IRQ_TYPE_LEVEL_HIGH>,
			     <GIC_SPI 170 IRQ_TYPE_LEVEL_HIGH>,
			     <GIC_SPI 171 IRQ_TYPE_LEVEL_HIGH>,
			     <GIC_SPI 172 IRQ_TYPE_LEVEL_HIGH>;
		clocks = <&mstp9_clks R7S72100_CLK_I2C1>;
		clock-frequency = <100000>;
		power-domains = <&cpg_clocks>;
		status = "disabled";
	};

	i2c2: i2c@fcfee800 {
		#address-cells = <1>;
		#size-cells = <0>;
		compatible = "renesas,riic-r7s72100", "renesas,riic-rz";
		reg = <0xfcfee800 0x44>;
		interrupts = <GIC_SPI 173 IRQ_TYPE_LEVEL_HIGH>,
			     <GIC_SPI 174 IRQ_TYPE_EDGE_RISING>,
			     <GIC_SPI 175 IRQ_TYPE_EDGE_RISING>,
			     <GIC_SPI 176 IRQ_TYPE_LEVEL_HIGH>,
			     <GIC_SPI 177 IRQ_TYPE_LEVEL_HIGH>,
			     <GIC_SPI 178 IRQ_TYPE_LEVEL_HIGH>,
			     <GIC_SPI 179 IRQ_TYPE_LEVEL_HIGH>,
			     <GIC_SPI 180 IRQ_TYPE_LEVEL_HIGH>;
		clocks = <&mstp9_clks R7S72100_CLK_I2C2>;
		clock-frequency = <100000>;
		power-domains = <&cpg_clocks>;
		status = "disabled";
	};

	i2c3: i2c@fcfeec00 {
		#address-cells = <1>;
		#size-cells = <0>;
		compatible = "renesas,riic-r7s72100", "renesas,riic-rz";
		reg = <0xfcfeec00 0x44>;
		interrupts = <GIC_SPI 181 IRQ_TYPE_LEVEL_HIGH>,
			     <GIC_SPI 182 IRQ_TYPE_EDGE_RISING>,
			     <GIC_SPI 183 IRQ_TYPE_EDGE_RISING>,
			     <GIC_SPI 184 IRQ_TYPE_LEVEL_HIGH>,
			     <GIC_SPI 185 IRQ_TYPE_LEVEL_HIGH>,
			     <GIC_SPI 186 IRQ_TYPE_LEVEL_HIGH>,
			     <GIC_SPI 187 IRQ_TYPE_LEVEL_HIGH>,
			     <GIC_SPI 188 IRQ_TYPE_LEVEL_HIGH>;
		clocks = <&mstp9_clks R7S72100_CLK_I2C3>;
		clock-frequency = <100000>;
		power-domains = <&cpg_clocks>;
		status = "disabled";
	};

	mtu2: timer@fcff0000 {
		compatible = "renesas,mtu2-r7s72100", "renesas,mtu2";
		reg = <0xfcff0000 0x400>;
		interrupts = <GIC_SPI 107 IRQ_TYPE_LEVEL_HIGH>;
		interrupt-names = "tgi0a";
		clocks = <&mstp3_clks R7S72100_CLK_MTU2>;
		clock-names = "fck";
		power-domains = <&cpg_clocks>;
		status = "disabled";
	};

	ether: ethernet@e8203000 {
		compatible = "renesas,ether-r7s72100";
		reg = <0xe8203000 0x800>,
		      <0xe8204800 0x200>;
		interrupts = <GIC_SPI 327 IRQ_TYPE_LEVEL_HIGH>;
		clocks = <&mstp7_clks R7S72100_CLK_ETHER>;
		power-domains = <&cpg_clocks>;
		phy-mode = "mii";
		#address-cells = <1>;
		#size-cells = <0>;
		status = "disabled";
	};

	mmcif: mmc@e804c800 {
		compatible = "renesas,mmcif-r7s72100", "renesas,sh-mmcif";
		reg = <0xe804c800 0x80>;
		interrupts = <GIC_SPI 268 IRQ_TYPE_LEVEL_HIGH
			      GIC_SPI 269 IRQ_TYPE_LEVEL_HIGH
			      GIC_SPI 267 IRQ_TYPE_LEVEL_HIGH>;
		clocks = <&mstp8_clks R7S72100_CLK_MMCIF>;
		power-domains = <&cpg_clocks>;
		reg-io-width = <4>;
		bus-width = <8>;
		status = "disabled";
	};

	sdhi0: sd@e804e000 {
		compatible = "renesas,sdhi-r7s72100";
		reg = <0xe804e000 0x100>;
		interrupts = <GIC_SPI 270 IRQ_TYPE_LEVEL_HIGH
			      GIC_SPI 271 IRQ_TYPE_LEVEL_HIGH
			      GIC_SPI 272 IRQ_TYPE_LEVEL_HIGH>;

		clocks = <&mstp12_clks R7S72100_CLK_SDHI00>,
			 <&mstp12_clks R7S72100_CLK_SDHI01>;
		clock-names = "core", "cd";
<<<<<<< HEAD
=======
		power-domains = <&cpg_clocks>;
>>>>>>> 47b97a15
		cap-sd-highspeed;
		cap-sdio-irq;
		status = "disabled";
	};

	sdhi1: sd@e804e800 {
		compatible = "renesas,sdhi-r7s72100";
		reg = <0xe804e800 0x100>;
		interrupts = <GIC_SPI 273 IRQ_TYPE_LEVEL_HIGH
			      GIC_SPI 274 IRQ_TYPE_LEVEL_HIGH
			      GIC_SPI 275 IRQ_TYPE_LEVEL_HIGH>;

		clocks = <&mstp12_clks R7S72100_CLK_SDHI10>,
			 <&mstp12_clks R7S72100_CLK_SDHI11>;
		clock-names = "core", "cd";
<<<<<<< HEAD
=======
		power-domains = <&cpg_clocks>;
>>>>>>> 47b97a15
		cap-sd-highspeed;
		cap-sdio-irq;
		status = "disabled";
	};

	ostm0: timer@fcfec000 {
		compatible = "renesas,r7s72100-ostm", "renesas,ostm";
		reg = <0xfcfec000 0x30>;
		interrupts = <GIC_SPI 102 IRQ_TYPE_EDGE_RISING>;
		clocks = <&mstp5_clks R7S72100_CLK_OSTM0>;
		power-domains = <&cpg_clocks>;
		status = "disabled";
	};

	ostm1: timer@fcfec400 {
		compatible = "renesas,r7s72100-ostm", "renesas,ostm";
		reg = <0xfcfec400 0x30>;
		interrupts = <GIC_SPI 103 IRQ_TYPE_EDGE_RISING>;
		clocks = <&mstp5_clks R7S72100_CLK_OSTM1>;
		power-domains = <&cpg_clocks>;
		status = "disabled";
	};
};<|MERGE_RESOLUTION|>--- conflicted
+++ resolved
@@ -372,7 +372,6 @@
 			<0xe8202000 0x1000>;
 	};
 
-<<<<<<< HEAD
 	L2: cache-controller@3ffff000 {
 		compatible = "arm,pl310-cache";
 		reg = <0x3ffff000 0x1000>;
@@ -383,8 +382,6 @@
 		cache-level = <2>;
 	};
 
-=======
->>>>>>> 47b97a15
 	wdt: watchdog@fcfe0000 {
 		compatible = "renesas,r7s72100-wdt", "renesas,rza-wdt";
 		reg = <0xfcfe0000 0x6>;
@@ -515,10 +512,7 @@
 		clocks = <&mstp12_clks R7S72100_CLK_SDHI00>,
 			 <&mstp12_clks R7S72100_CLK_SDHI01>;
 		clock-names = "core", "cd";
-<<<<<<< HEAD
-=======
-		power-domains = <&cpg_clocks>;
->>>>>>> 47b97a15
+		power-domains = <&cpg_clocks>;
 		cap-sd-highspeed;
 		cap-sdio-irq;
 		status = "disabled";
@@ -534,10 +528,7 @@
 		clocks = <&mstp12_clks R7S72100_CLK_SDHI10>,
 			 <&mstp12_clks R7S72100_CLK_SDHI11>;
 		clock-names = "core", "cd";
-<<<<<<< HEAD
-=======
-		power-domains = <&cpg_clocks>;
->>>>>>> 47b97a15
+		power-domains = <&cpg_clocks>;
 		cap-sd-highspeed;
 		cap-sdio-irq;
 		status = "disabled";
