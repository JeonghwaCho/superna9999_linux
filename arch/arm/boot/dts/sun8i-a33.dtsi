--- conflicted
+++ resolved
@@ -50,85 +50,73 @@
 		compatible = "operating-points-v2";
 		opp-shared;
 
-<<<<<<< HEAD
-		opp@120000000 {
+		opp-120000000 {
 			opp-hz = /bits/ 64 <120000000>;
 			opp-microvolt = <1040000>;
 			clock-latency-ns = <244144>; /* 8 32k periods */
 		};
 
-		opp@240000000 {
+		opp-240000000 {
 			opp-hz = /bits/ 64 <240000000>;
 			opp-microvolt = <1040000>;
 			clock-latency-ns = <244144>; /* 8 32k periods */
 		};
 
-		opp@312000000 {
+		opp-312000000 {
 			opp-hz = /bits/ 64 <312000000>;
 			opp-microvolt = <1040000>;
 			clock-latency-ns = <244144>; /* 8 32k periods */
 		};
 
-		opp@408000000 {
+		opp-408000000 {
 			opp-hz = /bits/ 64 <408000000>;
 			opp-microvolt = <1040000>;
 			clock-latency-ns = <244144>; /* 8 32k periods */
 		};
 
-		opp@480000000 {
+		opp-480000000 {
 			opp-hz = /bits/ 64 <480000000>;
 			opp-microvolt = <1040000>;
 			clock-latency-ns = <244144>; /* 8 32k periods */
 		};
 
-		opp@504000000 {
+		opp-504000000 {
 			opp-hz = /bits/ 64 <504000000>;
 			opp-microvolt = <1040000>;
 			clock-latency-ns = <244144>; /* 8 32k periods */
 		};
 
-		opp@600000000 {
+		opp-600000000 {
 			opp-hz = /bits/ 64 <600000000>;
 			opp-microvolt = <1040000>;
 			clock-latency-ns = <244144>; /* 8 32k periods */
 		};
 
-		opp@648000000 {
-=======
 		opp-648000000 {
->>>>>>> 455ced68
 			opp-hz = /bits/ 64 <648000000>;
 			opp-microvolt = <1040000>;
 			clock-latency-ns = <244144>; /* 8 32k periods */
 		};
 
-<<<<<<< HEAD
-		opp@720000000 {
+		opp-720000000 {
 			opp-hz = /bits/ 64 <720000000>;
 			opp-microvolt = <1100000>;
 			clock-latency-ns = <244144>; /* 8 32k periods */
 		};
 
-		opp@816000000 {
-=======
 		opp-816000000 {
->>>>>>> 455ced68
 			opp-hz = /bits/ 64 <816000000>;
 			opp-microvolt = <1100000>;
 			clock-latency-ns = <244144>; /* 8 32k periods */
 		};
 
-<<<<<<< HEAD
-		opp@912000000 {
+		opp-912000000 {
 			opp-hz = /bits/ 64 <912000000>;
 			opp-microvolt = <1200000>;
 			clock-latency-ns = <244144>; /* 8 32k periods */
 		};
 
-		opp@1008000000 {
-=======
 		opp-1008000000 {
->>>>>>> 455ced68
 			opp-hz = /bits/ 64 <1008000000>;
 			opp-microvolt = <1200000>;
 			clock-latency-ns = <244144>; /* 8 32k periods */
@@ -176,15 +164,15 @@
 	mali_opp_table: gpu-opp-table {
 		compatible = "operating-points-v2";
 
-		opp@144000000 {
+		opp-144000000 {
 			opp-hz = /bits/ 64 <144000000>;
 		};
 
-		opp@240000000 {
+		opp-240000000 {
 			opp-hz = /bits/ 64 <240000000>;
 		};
 
-		opp@384000000 {
+		opp-384000000 {
 			opp-hz = /bits/ 64 <384000000>;
 		};
 	};
