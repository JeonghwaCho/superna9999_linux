--- conflicted
+++ resolved
@@ -41,11 +41,7 @@
 			label = "BTN1";
 			linux,code = <169>;
 			gpios = <&gpio3 19 GPIO_ACTIVE_LOW>;	/* gpio3_83 */
-<<<<<<< HEAD
-			gpio-key,wakeup;
-=======
 			wakeup-source;
->>>>>>> cf5b8e48
 			autorepeat;
 			debounce_interval = <50>;
 		};
