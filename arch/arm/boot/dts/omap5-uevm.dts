/*
 * Copyright (C) 2013 Texas Instruments Incorporated - http://www.ti.com/
 *
 * This program is free software; you can redistribute it and/or modify
 * it under the terms of the GNU General Public License version 2 as
 * published by the Free Software Foundation.
 */
/dts-v1/;

#include "omap5-board-common.dtsi"

/ {
	model = "TI OMAP5 uEVM board";
	compatible = "ti,omap5-uevm", "ti,omap5";

	memory@80000000 {
		device_type = "memory";
		reg = <0 0x80000000 0 0x7f000000>; /* 2032 MB */
	};

	leds {
		compatible = "gpio-leds";
		led1 {
			label = "omap5:blue:usr1";
			gpios = <&gpio5 25 GPIO_ACTIVE_HIGH>; /* gpio5_153 D1 LED */
			linux,default-trigger = "heartbeat";
			default-state = "off";
		};
	};

	evm_keys {
		compatible = "gpio-keys";

		pinctrl-names = "default";
		pinctrl-0 = <&evm_keys_pins>;

		#address-cells = <7>;
		#size-cells = <0>;

		btn1 {
			label = "BTN1";
			linux,code = <169>;
			gpios = <&gpio3 19 GPIO_ACTIVE_LOW>;	/* gpio3_83 */
<<<<<<< HEAD
			gpio-key,wakeup;
=======
			wakeup-source;
>>>>>>> 4aecea63
			autorepeat;
			debounce_interval = <50>;
		};
	};

	evm_leds {
		compatible = "gpio-leds";

		led1 {
			label = "omap5:red:led";
			gpios = <&gpio9 17 GPIO_ACTIVE_HIGH>;
			linux,default-trigger = "mmc0";
			default-state = "off";
		};

		led2 {
			label = "omap5:green:led";
			gpios = <&gpio9 18 GPIO_ACTIVE_HIGH>;
			linux,default-trigger = "mmc1";
			default-state = "off";
		};

		led3 {
			label = "omap5:blue:led";
			gpios = <&gpio9 19 GPIO_ACTIVE_HIGH>;
			linux,default-trigger = "mmc2";
			default-state = "off";
		};

		led4 {
			label = "omap5:green:led1";
			gpios = <&gpio9 2 GPIO_ACTIVE_HIGH>;
			linux,default-trigger = "heartbeat";
			default-state = "off";
		};

		led5 {
			label = "omap5:green:led2";
			gpios = <&gpio9 3 GPIO_ACTIVE_HIGH>;
			linux,default-trigger = "default-on";
			default-state = "off";
		};

		led6 {
			label = "omap5:green:led3";
			gpios = <&gpio9 4 GPIO_ACTIVE_HIGH>;
			linux,default-trigger = "heartbeat";
			default-state = "off";
		};

		led7 {
			label = "omap5:green:led4";
			gpios = <&gpio9 5 GPIO_ACTIVE_HIGH>;
			linux,default-trigger = "default-on";
			default-state = "off";
		};

		led8 {
			label = "omap5:green:led5";
			gpios = <&gpio9 6 GPIO_ACTIVE_HIGH>;
			linux,default-trigger = "heartbeat";
			default-state = "off";
		};
	};
};

&hdmi {
	vdda-supply = <&ldo4_reg>;
};

&i2c1 {
	eeprom@50 {
		compatible = "atmel,24c02";
		reg = <0x50>;
	};
};

&i2c5 {
	pinctrl-names = "default";
	pinctrl-0 = <&i2c5_pins>;

	clock-frequency = <400000>;

	gpio9: gpio@22 {
		compatible = "ti,tca6424";
		reg = <0x22>;
		gpio-controller;
		#gpio-cells = <2>;
	};
};

&omap5_pmx_core {
	evm_keys_pins: pinmux_evm_keys_gpio_pins {
		pinctrl-single,pins = <
			OMAP5_IOPAD(0x0b6, PIN_INPUT | MUX_MODE6)	/* gpio3_83 */
		>;
	};

	i2c5_pins: pinmux_i2c5_pins {
		pinctrl-single,pins = <
			OMAP5_IOPAD(0x1c6, PIN_INPUT | MUX_MODE0)		/* i2c5_scl */
			OMAP5_IOPAD(0x1c8, PIN_INPUT | MUX_MODE0)		/* i2c5_sda */
		>;
	};
};

&tpd12s015 {
	gpios = <&gpio9 0 GPIO_ACTIVE_HIGH>,	/* TCA6424A P01, CT CP HPD */
		<&gpio9 1 GPIO_ACTIVE_HIGH>,	/* TCA6424A P00, LS OE */
		<&gpio7 1 GPIO_ACTIVE_HIGH>;	/* GPIO 193, HPD */
};

&twl6040 {
	ti,audpwron-gpio = <&gpio5 13 GPIO_ACTIVE_HIGH>;  /* gpio line 141 */
};

&twl6040_pins {
	pinctrl-single,pins = <
		OMAP5_IOPAD(0x1be, PIN_OUTPUT | MUX_MODE6)	/* mcspi1_somi.gpio5_141 */
	>;
};

&wlcore {
	compatible = "ti,wl1837";
};<|MERGE_RESOLUTION|>--- conflicted
+++ resolved
@@ -41,11 +41,7 @@
 			label = "BTN1";
 			linux,code = <169>;
 			gpios = <&gpio3 19 GPIO_ACTIVE_LOW>;	/* gpio3_83 */
-<<<<<<< HEAD
-			gpio-key,wakeup;
-=======
 			wakeup-source;
->>>>>>> 4aecea63
 			autorepeat;
 			debounce_interval = <50>;
 		};
