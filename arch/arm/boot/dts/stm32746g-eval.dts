/*
 * Copyright 2015 - Maxime Coquelin <mcoquelin.stm32@gmail.com>
 *
 * This file is dual-licensed: you can use it either under the terms
 * of the GPL or the X11 license, at your option. Note that this dual
 * licensing only applies to this file, and not this project as a
 * whole.
 *
 *  a) This file is free software; you can redistribute it and/or
 *     modify it under the terms of the GNU General Public License as
 *     published by the Free Software Foundation; either version 2 of the
 *     License, or (at your option) any later version.
 *
 *     This file is distributed in the hope that it will be useful,
 *     but WITHOUT ANY WARRANTY; without even the implied warranty of
 *     MERCHANTABILITY or FITNESS FOR A PARTICULAR PURPOSE.  See the
 *     GNU General Public License for more details.
 *
 * Or, alternatively,
 *
 *  b) Permission is hereby granted, free of charge, to any person
 *     obtaining a copy of this software and associated documentation
 *     files (the "Software"), to deal in the Software without
 *     restriction, including without limitation the rights to use,
 *     copy, modify, merge, publish, distribute, sublicense, and/or
 *     sell copies of the Software, and to permit persons to whom the
 *     Software is furnished to do so, subject to the following
 *     conditions:
 *
 *     The above copyright notice and this permission notice shall be
 *     included in all copies or substantial portions of the Software.
 *
 *     THE SOFTWARE IS PROVIDED "AS IS", WITHOUT WARRANTY OF ANY KIND,
 *     EXPRESS OR IMPLIED, INCLUDING BUT NOT LIMITED TO THE WARRANTIES
 *     OF MERCHANTABILITY, FITNESS FOR A PARTICULAR PURPOSE AND
 *     NONINFRINGEMENT. IN NO EVENT SHALL THE AUTHORS OR COPYRIGHT
 *     HOLDERS BE LIABLE FOR ANY CLAIM, DAMAGES OR OTHER LIABILITY,
 *     WHETHER IN AN ACTION OF CONTRACT, TORT OR OTHERWISE, ARISING
 *     FROM, OUT OF OR IN CONNECTION WITH THE SOFTWARE OR THE USE OR
 *     OTHER DEALINGS IN THE SOFTWARE.
 */

/dts-v1/;
#include "stm32f746.dtsi"
#include <dt-bindings/input/input.h>

/ {
	model = "STMicroelectronics STM32746g-EVAL board";
	compatible = "st,stm32746g-eval", "st,stm32f746";

	chosen {
		bootargs = "root=/dev/ram";
		stdout-path = "serial0:115200n8";
	};

	memory {
		reg = <0xc0000000 0x2000000>;
	};

	aliases {
		serial0 = &usart1;
	};

	leds {
		compatible = "gpio-leds";
		green {
			gpios = <&gpiof 10 1>;
			linux,default-trigger = "heartbeat";
		};
		red {
			gpios = <&gpiob 7 1>;
		};
	};

	gpio_keys {
		compatible = "gpio-keys";
		#address-cells = <1>;
		#size-cells = <0>;
		autorepeat;
		button@0 {
			label = "Wake up";
			linux,code = <KEY_WAKEUP>;
			gpios = <&gpioc 13 0>;
		};
	};
};

&clk_hse {
	clock-frequency = <25000000>;
};

<<<<<<< HEAD
&rtc {
=======
&crc {
>>>>>>> 2a2a251f
	status = "okay";
};

&usart1 {
	pinctrl-0 = <&usart1_pins_a>;
	pinctrl-names = "default";
	status = "okay";
};<|MERGE_RESOLUTION|>--- conflicted
+++ resolved
@@ -89,11 +89,11 @@
 	clock-frequency = <25000000>;
 };
 
-<<<<<<< HEAD
+&crc {
+	status = "okay";
+};
+
 &rtc {
-=======
-&crc {
->>>>>>> 2a2a251f
 	status = "okay";
 };
 
