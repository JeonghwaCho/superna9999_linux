/*
 * Copyright 2012 Stefan Roese
 * Stefan Roese <sr@denx.de>
 *
 * This file is dual-licensed: you can use it either under the terms
 * of the GPL or the X11 license, at your option. Note that this dual
 * licensing only applies to this file, and not this project as a
 * whole.
 *
 *  a) This library is free software; you can redistribute it and/or
 *     modify it under the terms of the GNU General Public License as
 *     published by the Free Software Foundation; either version 2 of the
 *     License, or (at your option) any later version.
 *
 *     This library is distributed in the hope that it will be useful,
 *     but WITHOUT ANY WARRANTY; without even the implied warranty of
 *     MERCHANTABILITY or FITNESS FOR A PARTICULAR PURPOSE.  See the
 *     GNU General Public License for more details.
 *
 * Or, alternatively,
 *
 *  b) Permission is hereby granted, free of charge, to any person
 *     obtaining a copy of this software and associated documentation
 *     files (the "Software"), to deal in the Software without
 *     restriction, including without limitation the rights to use,
 *     copy, modify, merge, publish, distribute, sublicense, and/or
 *     sell copies of the Software, and to permit persons to whom the
 *     Software is furnished to do so, subject to the following
 *     conditions:
 *
 *     The above copyright notice and this permission notice shall be
 *     included in all copies or substantial portions of the Software.
 *
 *     THE SOFTWARE IS PROVIDED "AS IS", WITHOUT WARRANTY OF ANY KIND,
 *     EXPRESS OR IMPLIED, INCLUDING BUT NOT LIMITED TO THE WARRANTIES
 *     OF MERCHANTABILITY, FITNESS FOR A PARTICULAR PURPOSE AND
 *     NONINFRINGEMENT. IN NO EVENT SHALL THE AUTHORS OR COPYRIGHT
 *     HOLDERS BE LIABLE FOR ANY CLAIM, DAMAGES OR OTHER LIABILITY,
 *     WHETHER IN AN ACTION OF CONTRACT, TORT OR OTHERWISE, ARISING
 *     FROM, OUT OF OR IN CONNECTION WITH THE SOFTWARE OR THE USE OR
 *     OTHER DEALINGS IN THE SOFTWARE.
 */

#include "skeleton.dtsi"

#include <dt-bindings/thermal/thermal.h>

#include <dt-bindings/clock/sun4i-a10-pll2.h>
#include <dt-bindings/dma/sun4i-a10.h>
#include <dt-bindings/pinctrl/sun4i-a10.h>

/ {
	interrupt-parent = <&intc>;

	aliases {
		ethernet0 = &emac;
	};

	chosen {
		#address-cells = <1>;
		#size-cells = <1>;
		ranges;

		framebuffer@0 {
			compatible = "allwinner,simple-framebuffer",
				     "simple-framebuffer";
			allwinner,pipeline = "de_be0-lcd0-hdmi";
			clocks = <&ahb_gates 36>, <&ahb_gates 43>,
				 <&ahb_gates 44>, <&de_be0_clk>,
				 <&tcon0_ch1_clk>, <&dram_gates 26>;
			status = "disabled";
		};

		framebuffer@1 {
			compatible = "allwinner,simple-framebuffer",
				     "simple-framebuffer";
			allwinner,pipeline = "de_fe0-de_be0-lcd0-hdmi";
			clocks = <&ahb_gates 36>, <&ahb_gates 43>,
				 <&ahb_gates 44>, <&ahb_gates 46>,
				 <&de_be0_clk>, <&de_fe0_clk>, <&tcon0_ch1_clk>,
				 <&dram_gates 25>, <&dram_gates 26>;
			status = "disabled";
		};

		framebuffer@2 {
			compatible = "allwinner,simple-framebuffer",
				     "simple-framebuffer";
			allwinner,pipeline = "de_fe0-de_be0-lcd0";
			clocks = <&ahb_gates 36>, <&ahb_gates 44>, <&ahb_gates 46>,
				 <&de_be0_clk>, <&de_fe0_clk>, <&tcon0_ch0_clk>,
				 <&dram_gates 25>, <&dram_gates 26>;
			status = "disabled";
		};

		framebuffer@3 {
			compatible = "allwinner,simple-framebuffer",
				     "simple-framebuffer";
			allwinner,pipeline = "de_fe0-de_be0-lcd0-tve0";
			clocks = <&ahb_gates 34>, <&ahb_gates 36>,
				 <&ahb_gates 44>, <&ahb_gates 46>,
				 <&de_be0_clk>, <&de_fe0_clk>,
				 <&tcon0_ch1_clk>, <&dram_gates 5>,
				 <&dram_gates 25>, <&dram_gates 26>;
			status = "disabled";
		};
	};

	cpus {
		#address-cells = <1>;
		#size-cells = <0>;
		cpu0: cpu@0 {
			device_type = "cpu";
			compatible = "arm,cortex-a8";
			reg = <0x0>;
			clocks = <&cpu>;
			clock-latency = <244144>; /* 8 32k periods */
			operating-points = <
				/* kHz	  uV */
				1008000 1400000
				912000	1350000
				864000	1300000
				624000	1250000
				>;
			#cooling-cells = <2>;
			cooling-min-level = <0>;
			cooling-max-level = <3>;
		};
	};

	thermal-zones {
		cpu_thermal {
			/* milliseconds */
			polling-delay-passive = <250>;
			polling-delay = <1000>;
			thermal-sensors = <&rtp>;

			cooling-maps {
				map0 {
					trip = <&cpu_alert0>;
					cooling-device = <&cpu0 THERMAL_NO_LIMIT THERMAL_NO_LIMIT>;
				};
			};

			trips {
				cpu_alert0: cpu_alert0 {
					/* milliCelsius */
					temperature = <850000>;
					hysteresis = <2000>;
					type = "passive";
				};

				cpu_crit: cpu_crit {
					/* milliCelsius */
					temperature = <100000>;
					hysteresis = <2000>;
					type = "critical";
				};
			};
		};
	};

	memory {
		reg = <0x40000000 0x80000000>;
	};

	clocks {
		#address-cells = <1>;
		#size-cells = <1>;
		ranges;

		/*
		 * This is a dummy clock, to be used as placeholder on
		 * other mux clocks when a specific parent clock is not
		 * yet implemented. It should be dropped when the driver
		 * is complete.
		 */
		dummy: dummy {
			#clock-cells = <0>;
			compatible = "fixed-clock";
			clock-frequency = <0>;
		};

		osc24M: clk@01c20050 {
			#clock-cells = <0>;
			compatible = "allwinner,sun4i-a10-osc-clk";
			reg = <0x01c20050 0x4>;
			clock-frequency = <24000000>;
			clock-output-names = "osc24M";
		};

		osc3M: osc3M_clk {
			compatible = "fixed-factor-clock";
			#clock-cells = <0>;
			clock-div = <8>;
			clock-mult = <1>;
			clocks = <&osc24M>;
			clock-output-names = "osc3M";
		};

		osc32k: clk@0 {
			#clock-cells = <0>;
			compatible = "fixed-clock";
			clock-frequency = <32768>;
			clock-output-names = "osc32k";
		};

		pll1: clk@01c20000 {
			#clock-cells = <0>;
			compatible = "allwinner,sun4i-a10-pll1-clk";
			reg = <0x01c20000 0x4>;
			clocks = <&osc24M>;
			clock-output-names = "pll1";
		};

		pll2: clk@01c20008 {
			#clock-cells = <1>;
			compatible = "allwinner,sun4i-a10-pll2-clk";
			reg = <0x01c20008 0x8>;
			clocks = <&osc24M>;
			clock-output-names = "pll2-1x", "pll2-2x",
					     "pll2-4x", "pll2-8x";
		};

		pll3: clk@01c20010 {
			#clock-cells = <0>;
			compatible = "allwinner,sun4i-a10-pll3-clk";
			reg = <0x01c20010 0x4>;
			clocks = <&osc3M>;
			clock-output-names = "pll3";
		};

		pll3x2: pll3x2_clk {
			compatible = "fixed-factor-clock";
			#clock-cells = <0>;
			clock-div = <1>;
			clock-mult = <2>;
			clocks = <&pll3>;
			clock-output-names = "pll3-2x";
		};

		pll4: clk@01c20018 {
			#clock-cells = <0>;
			compatible = "allwinner,sun4i-a10-pll1-clk";
			reg = <0x01c20018 0x4>;
			clocks = <&osc24M>;
			clock-output-names = "pll4";
		};

		pll5: clk@01c20020 {
			#clock-cells = <1>;
			compatible = "allwinner,sun4i-a10-pll5-clk";
			reg = <0x01c20020 0x4>;
			clocks = <&osc24M>;
			clock-output-names = "pll5_ddr", "pll5_other";
		};

		pll6: clk@01c20028 {
			#clock-cells = <1>;
			compatible = "allwinner,sun4i-a10-pll6-clk";
			reg = <0x01c20028 0x4>;
			clocks = <&osc24M>;
			clock-output-names = "pll6_sata", "pll6_other", "pll6";
		};

		pll7: clk@01c20030 {
			#clock-cells = <0>;
			compatible = "allwinner,sun4i-a10-pll3-clk";
			reg = <0x01c20030 0x4>;
			clocks = <&osc3M>;
			clock-output-names = "pll7";
		};

		pll7x2: pll7x2_clk {
			compatible = "fixed-factor-clock";
			#clock-cells = <0>;
			clock-div = <1>;
			clock-mult = <2>;
			clocks = <&pll7>;
			clock-output-names = "pll7-2x";
		};

		/* dummy is 200M */
		cpu: cpu@01c20054 {
			#clock-cells = <0>;
			compatible = "allwinner,sun4i-a10-cpu-clk";
			reg = <0x01c20054 0x4>;
			clocks = <&osc32k>, <&osc24M>, <&pll1>, <&dummy>;
			clock-output-names = "cpu";
		};

		axi: axi@01c20054 {
			#clock-cells = <0>;
			compatible = "allwinner,sun4i-a10-axi-clk";
			reg = <0x01c20054 0x4>;
			clocks = <&cpu>;
			clock-output-names = "axi";
		};

		axi_gates: clk@01c2005c {
			#clock-cells = <1>;
			compatible = "allwinner,sun4i-a10-axi-gates-clk";
			reg = <0x01c2005c 0x4>;
			clocks = <&axi>;
			clock-indices = <0>;
			clock-output-names = "axi_dram";
		};

		ahb: ahb@01c20054 {
			#clock-cells = <0>;
			compatible = "allwinner,sun4i-a10-ahb-clk";
			reg = <0x01c20054 0x4>;
			clocks = <&axi>;
			clock-output-names = "ahb";
		};

		ahb_gates: clk@01c20060 {
			#clock-cells = <1>;
			compatible = "allwinner,sun4i-a10-ahb-gates-clk";
			reg = <0x01c20060 0x8>;
			clocks = <&ahb>;
			clock-indices = <0>, <1>,
					<2>, <3>,
					<4>, <5>, <6>,
					<7>, <8>, <9>,
					<10>, <11>, <12>,
					<13>, <14>, <16>,
					<17>, <18>, <20>,
					<21>, <22>, <23>,
					<24>, <25>, <26>,
					<32>, <33>, <34>,
					<35>, <36>, <37>,
					<40>, <41>, <43>,
					<44>, <45>,
					<46>, <47>,
					<50>, <52>;
			clock-output-names = "ahb_usb0", "ahb_ehci0",
					     "ahb_ohci0", "ahb_ehci1",
					     "ahb_ohci1", "ahb_ss", "ahb_dma",
					     "ahb_bist", "ahb_mmc0", "ahb_mmc1",
					     "ahb_mmc2", "ahb_mmc3", "ahb_ms",
					     "ahb_nand", "ahb_sdram", "ahb_ace",
					     "ahb_emac", "ahb_ts", "ahb_spi0",
					     "ahb_spi1", "ahb_spi2", "ahb_spi3",
					     "ahb_pata", "ahb_sata", "ahb_gps",
					     "ahb_ve", "ahb_tvd", "ahb_tve0",
					     "ahb_tve1", "ahb_lcd0", "ahb_lcd1",
					     "ahb_csi0", "ahb_csi1", "ahb_hdmi",
					     "ahb_de_be0", "ahb_de_be1",
					     "ahb_de_fe0", "ahb_de_fe1",
					     "ahb_mp", "ahb_mali400";
		};

		apb0: apb0@01c20054 {
			#clock-cells = <0>;
			compatible = "allwinner,sun4i-a10-apb0-clk";
			reg = <0x01c20054 0x4>;
			clocks = <&ahb>;
			clock-output-names = "apb0";
		};

		apb0_gates: clk@01c20068 {
			#clock-cells = <1>;
			compatible = "allwinner,sun4i-a10-apb0-gates-clk";
			reg = <0x01c20068 0x4>;
			clocks = <&apb0>;
			clock-indices = <0>, <1>,
					<2>, <3>,
					<5>, <6>,
					<7>, <10>;
			clock-output-names = "apb0_codec", "apb0_spdif",
					     "apb0_ac97", "apb0_iis",
					     "apb0_pio", "apb0_ir0",
					     "apb0_ir1", "apb0_keypad";
		};

		apb1: clk@01c20058 {
			#clock-cells = <0>;
			compatible = "allwinner,sun4i-a10-apb1-clk";
			reg = <0x01c20058 0x4>;
			clocks = <&osc24M>, <&pll6 1>, <&osc32k>;
			clock-output-names = "apb1";
		};

		apb1_gates: clk@01c2006c {
			#clock-cells = <1>;
			compatible = "allwinner,sun4i-a10-apb1-gates-clk";
			reg = <0x01c2006c 0x4>;
			clocks = <&apb1>;
			clock-indices = <0>, <1>,
					<2>, <4>,
					<5>, <6>,
					<7>, <16>,
					<17>, <18>,
					<19>, <20>,
					<21>, <22>,
					<23>;
			clock-output-names = "apb1_i2c0", "apb1_i2c1",
					     "apb1_i2c2", "apb1_can",
					     "apb1_scr", "apb1_ps20",
					     "apb1_ps21", "apb1_uart0",
					     "apb1_uart1", "apb1_uart2",
					     "apb1_uart3", "apb1_uart4",
					     "apb1_uart5", "apb1_uart6",
					     "apb1_uart7";
		};

		nand_clk: clk@01c20080 {
			#clock-cells = <0>;
			compatible = "allwinner,sun4i-a10-mod0-clk";
			reg = <0x01c20080 0x4>;
			clocks = <&osc24M>, <&pll6 1>, <&pll5 1>;
			clock-output-names = "nand";
		};

		ms_clk: clk@01c20084 {
			#clock-cells = <0>;
			compatible = "allwinner,sun4i-a10-mod0-clk";
			reg = <0x01c20084 0x4>;
			clocks = <&osc24M>, <&pll6 1>, <&pll5 1>;
			clock-output-names = "ms";
		};

		mmc0_clk: clk@01c20088 {
			#clock-cells = <1>;
			compatible = "allwinner,sun4i-a10-mmc-clk";
			reg = <0x01c20088 0x4>;
			clocks = <&osc24M>, <&pll6 1>, <&pll5 1>;
			clock-output-names = "mmc0",
					     "mmc0_output",
					     "mmc0_sample";
		};

		mmc1_clk: clk@01c2008c {
			#clock-cells = <1>;
			compatible = "allwinner,sun4i-a10-mmc-clk";
			reg = <0x01c2008c 0x4>;
			clocks = <&osc24M>, <&pll6 1>, <&pll5 1>;
			clock-output-names = "mmc1",
					     "mmc1_output",
					     "mmc1_sample";
		};

		mmc2_clk: clk@01c20090 {
			#clock-cells = <1>;
			compatible = "allwinner,sun4i-a10-mmc-clk";
			reg = <0x01c20090 0x4>;
			clocks = <&osc24M>, <&pll6 1>, <&pll5 1>;
			clock-output-names = "mmc2",
					     "mmc2_output",
					     "mmc2_sample";
		};

		mmc3_clk: clk@01c20094 {
			#clock-cells = <1>;
			compatible = "allwinner,sun4i-a10-mmc-clk";
			reg = <0x01c20094 0x4>;
			clocks = <&osc24M>, <&pll6 1>, <&pll5 1>;
			clock-output-names = "mmc3",
					     "mmc3_output",
					     "mmc3_sample";
		};

		ts_clk: clk@01c20098 {
			#clock-cells = <0>;
			compatible = "allwinner,sun4i-a10-mod0-clk";
			reg = <0x01c20098 0x4>;
			clocks = <&osc24M>, <&pll6 1>, <&pll5 1>;
			clock-output-names = "ts";
		};

		ss_clk: clk@01c2009c {
			#clock-cells = <0>;
			compatible = "allwinner,sun4i-a10-mod0-clk";
			reg = <0x01c2009c 0x4>;
			clocks = <&osc24M>, <&pll6 1>, <&pll5 1>;
			clock-output-names = "ss";
		};

		spi0_clk: clk@01c200a0 {
			#clock-cells = <0>;
			compatible = "allwinner,sun4i-a10-mod0-clk";
			reg = <0x01c200a0 0x4>;
			clocks = <&osc24M>, <&pll6 1>, <&pll5 1>;
			clock-output-names = "spi0";
		};

		spi1_clk: clk@01c200a4 {
			#clock-cells = <0>;
			compatible = "allwinner,sun4i-a10-mod0-clk";
			reg = <0x01c200a4 0x4>;
			clocks = <&osc24M>, <&pll6 1>, <&pll5 1>;
			clock-output-names = "spi1";
		};

		spi2_clk: clk@01c200a8 {
			#clock-cells = <0>;
			compatible = "allwinner,sun4i-a10-mod0-clk";
			reg = <0x01c200a8 0x4>;
			clocks = <&osc24M>, <&pll6 1>, <&pll5 1>;
			clock-output-names = "spi2";
		};

		pata_clk: clk@01c200ac {
			#clock-cells = <0>;
			compatible = "allwinner,sun4i-a10-mod0-clk";
			reg = <0x01c200ac 0x4>;
			clocks = <&osc24M>, <&pll6 1>, <&pll5 1>;
			clock-output-names = "pata";
		};

		ir0_clk: clk@01c200b0 {
			#clock-cells = <0>;
			compatible = "allwinner,sun4i-a10-mod0-clk";
			reg = <0x01c200b0 0x4>;
			clocks = <&osc24M>, <&pll6 1>, <&pll5 1>;
			clock-output-names = "ir0";
		};

		ir1_clk: clk@01c200b4 {
			#clock-cells = <0>;
			compatible = "allwinner,sun4i-a10-mod0-clk";
			reg = <0x01c200b4 0x4>;
			clocks = <&osc24M>, <&pll6 1>, <&pll5 1>;
			clock-output-names = "ir1";
		};

		spdif_clk: clk@01c200c0 {
			#clock-cells = <0>;
			compatible = "allwinner,sun4i-a10-mod1-clk";
			reg = <0x01c200c0 0x4>;
			clocks = <&pll2 SUN4I_A10_PLL2_8X>,
				 <&pll2 SUN4I_A10_PLL2_4X>,
				 <&pll2 SUN4I_A10_PLL2_2X>,
				 <&pll2 SUN4I_A10_PLL2_1X>;
			clock-output-names = "spdif";
		};

		usb_clk: clk@01c200cc {
			#clock-cells = <1>;
			#reset-cells = <1>;
			compatible = "allwinner,sun4i-a10-usb-clk";
			reg = <0x01c200cc 0x4>;
			clocks = <&pll6 1>;
			clock-output-names = "usb_ohci0", "usb_ohci1",
					     "usb_phy";
		};

		spi3_clk: clk@01c200d4 {
			#clock-cells = <0>;
			compatible = "allwinner,sun4i-a10-mod0-clk";
			reg = <0x01c200d4 0x4>;
			clocks = <&osc24M>, <&pll6 1>, <&pll5 1>;
			clock-output-names = "spi3";
		};

		dram_gates: clk@01c20100 {
			#clock-cells = <1>;
			compatible = "allwinner,sun4i-a10-dram-gates-clk";
			reg = <0x01c20100 0x4>;
			clocks = <&pll5 0>;
			clock-indices = <0>,
					<1>, <2>,
					<3>,
					<4>,
					<5>, <6>,
					<15>,
					<24>, <25>,
					<26>, <27>,
					<28>, <29>;
			clock-output-names = "dram_ve",
					     "dram_csi0", "dram_csi1",
					     "dram_ts",
					     "dram_tvd",
					     "dram_tve0", "dram_tve1",
					     "dram_output",
					     "dram_de_fe1", "dram_de_fe0",
					     "dram_de_be0", "dram_de_be1",
					     "dram_de_mp", "dram_ace";
		};

		de_be0_clk: clk@01c20104 {
			#clock-cells = <0>;
			#reset-cells = <0>;
			compatible = "allwinner,sun4i-a10-display-clk";
			reg = <0x01c20104 0x4>;
			clocks = <&pll3>, <&pll7>, <&pll5 1>;
			clock-output-names = "de-be0";
		};

		de_be1_clk: clk@01c20108 {
			#clock-cells = <0>;
			#reset-cells = <0>;
			compatible = "allwinner,sun4i-a10-display-clk";
			reg = <0x01c20108 0x4>;
			clocks = <&pll3>, <&pll7>, <&pll5 1>;
			clock-output-names = "de-be1";
		};

		de_fe0_clk: clk@01c2010c {
			#clock-cells = <0>;
			#reset-cells = <0>;
			compatible = "allwinner,sun4i-a10-display-clk";
			reg = <0x01c2010c 0x4>;
			clocks = <&pll3>, <&pll7>, <&pll5 1>;
			clock-output-names = "de-fe0";
		};

		de_fe1_clk: clk@01c20110 {
			#clock-cells = <0>;
			#reset-cells = <0>;
			compatible = "allwinner,sun4i-a10-display-clk";
			reg = <0x01c20110 0x4>;
			clocks = <&pll3>, <&pll7>, <&pll5 1>;
			clock-output-names = "de-fe1";
		};


		tcon0_ch0_clk: clk@01c20118 {
			#clock-cells = <0>;
			#reset-cells = <1>;
			compatible = "allwinner,sun4i-a10-tcon-ch0-clk";
			reg = <0x01c20118 0x4>;
			clocks = <&pll3>, <&pll7>, <&pll3x2>, <&pll7x2>;
			clock-output-names = "tcon0-ch0-sclk";

		};

		tcon1_ch0_clk: clk@01c2011c {
			#clock-cells = <0>;
			#reset-cells = <1>;
			compatible = "allwinner,sun4i-a10-tcon-ch1-clk";
			reg = <0x01c2011c 0x4>;
			clocks = <&pll3>, <&pll7>, <&pll3x2>, <&pll7x2>;
			clock-output-names = "tcon1-ch0-sclk";

		};

		tcon0_ch1_clk: clk@01c2012c {
			#clock-cells = <0>;
			compatible = "allwinner,sun4i-a10-tcon-ch0-clk";
			reg = <0x01c2012c 0x4>;
			clocks = <&pll3>, <&pll7>, <&pll3x2>, <&pll7x2>;
			clock-output-names = "tcon0-ch1-sclk";

		};

		tcon1_ch1_clk: clk@01c20130 {
			#clock-cells = <0>;
			compatible = "allwinner,sun4i-a10-tcon-ch1-clk";
			reg = <0x01c20130 0x4>;
			clocks = <&pll3>, <&pll7>, <&pll3x2>, <&pll7x2>;
			clock-output-names = "tcon1-ch1-sclk";

		};

		ve_clk: clk@01c2013c {
			#clock-cells = <0>;
			#reset-cells = <0>;
			compatible = "allwinner,sun4i-a10-ve-clk";
			reg = <0x01c2013c 0x4>;
			clocks = <&pll4>;
			clock-output-names = "ve";
		};

		codec_clk: clk@01c20140 {
			#clock-cells = <0>;
			compatible = "allwinner,sun4i-a10-codec-clk";
			reg = <0x01c20140 0x4>;
			clocks = <&pll2 SUN4I_A10_PLL2_1X>;
			clock-output-names = "codec";
		};
	};

	soc@01c00000 {
		compatible = "simple-bus";
		#address-cells = <1>;
		#size-cells = <1>;
		ranges;

		sram-controller@01c00000 {
			compatible = "allwinner,sun4i-a10-sram-controller";
			reg = <0x01c00000 0x30>;
			#address-cells = <1>;
			#size-cells = <1>;
			ranges;

			sram_a: sram@00000000 {
				compatible = "mmio-sram";
				reg = <0x00000000 0xc000>;
				#address-cells = <1>;
				#size-cells = <1>;
				ranges = <0 0x00000000 0xc000>;

				emac_sram: sram-section@8000 {
					compatible = "allwinner,sun4i-a10-sram-a3-a4";
					reg = <0x8000 0x4000>;
					status = "disabled";
				};
			};

			sram_d: sram@00010000 {
				compatible = "mmio-sram";
				reg = <0x00010000 0x1000>;
				#address-cells = <1>;
				#size-cells = <1>;
				ranges = <0 0x00010000 0x1000>;

				otg_sram: sram-section@0000 {
					compatible = "allwinner,sun4i-a10-sram-d";
					reg = <0x0000 0x1000>;
					status = "disabled";
				};
			};
		};

		dma: dma-controller@01c02000 {
			compatible = "allwinner,sun4i-a10-dma";
			reg = <0x01c02000 0x1000>;
			interrupts = <27>;
			clocks = <&ahb_gates 6>;
			#dma-cells = <2>;
		};

		nfc: nand@01c03000 {
			compatible = "allwinner,sun4i-a10-nand";
			reg = <0x01c03000 0x1000>;
			interrupts = <37>;
			clocks = <&ahb_gates 13>, <&nand_clk>;
			clock-names = "ahb", "mod";
			dmas = <&dma SUN4I_DMA_DEDICATED 3>;
			dma-names = "rxtx";
			status = "disabled";
			#address-cells = <1>;
			#size-cells = <0>;
		};

		spi0: spi@01c05000 {
			compatible = "allwinner,sun4i-a10-spi";
			reg = <0x01c05000 0x1000>;
			interrupts = <10>;
			clocks = <&ahb_gates 20>, <&spi0_clk>;
			clock-names = "ahb", "mod";
			dmas = <&dma SUN4I_DMA_DEDICATED 27>,
			       <&dma SUN4I_DMA_DEDICATED 26>;
			dma-names = "rx", "tx";
			status = "disabled";
			#address-cells = <1>;
			#size-cells = <0>;
		};

		spi1: spi@01c06000 {
			compatible = "allwinner,sun4i-a10-spi";
			reg = <0x01c06000 0x1000>;
			interrupts = <11>;
			clocks = <&ahb_gates 21>, <&spi1_clk>;
			clock-names = "ahb", "mod";
			dmas = <&dma SUN4I_DMA_DEDICATED 9>,
			       <&dma SUN4I_DMA_DEDICATED 8>;
			dma-names = "rx", "tx";
			status = "disabled";
			#address-cells = <1>;
			#size-cells = <0>;
		};

		emac: ethernet@01c0b000 {
			compatible = "allwinner,sun4i-a10-emac";
			reg = <0x01c0b000 0x1000>;
			interrupts = <55>;
			clocks = <&ahb_gates 17>;
			allwinner,sram = <&emac_sram 1>;
			status = "disabled";
		};

		mdio: mdio@01c0b080 {
			compatible = "allwinner,sun4i-a10-mdio";
			reg = <0x01c0b080 0x14>;
			status = "disabled";
			#address-cells = <1>;
			#size-cells = <0>;
		};

		mmc0: mmc@01c0f000 {
			compatible = "allwinner,sun4i-a10-mmc";
			reg = <0x01c0f000 0x1000>;
			clocks = <&ahb_gates 8>,
				 <&mmc0_clk 0>,
				 <&mmc0_clk 1>,
				 <&mmc0_clk 2>;
			clock-names = "ahb",
				      "mmc",
				      "output",
				      "sample";
			interrupts = <32>;
			status = "disabled";
			#address-cells = <1>;
			#size-cells = <0>;
		};

		mmc1: mmc@01c10000 {
			compatible = "allwinner,sun4i-a10-mmc";
			reg = <0x01c10000 0x1000>;
			clocks = <&ahb_gates 9>,
				 <&mmc1_clk 0>,
				 <&mmc1_clk 1>,
				 <&mmc1_clk 2>;
			clock-names = "ahb",
				      "mmc",
				      "output",
				      "sample";
			interrupts = <33>;
			status = "disabled";
			#address-cells = <1>;
			#size-cells = <0>;
		};

		mmc2: mmc@01c11000 {
			compatible = "allwinner,sun4i-a10-mmc";
			reg = <0x01c11000 0x1000>;
			clocks = <&ahb_gates 10>,
				 <&mmc2_clk 0>,
				 <&mmc2_clk 1>,
				 <&mmc2_clk 2>;
			clock-names = "ahb",
				      "mmc",
				      "output",
				      "sample";
			interrupts = <34>;
			status = "disabled";
			#address-cells = <1>;
			#size-cells = <0>;
		};

		mmc3: mmc@01c12000 {
			compatible = "allwinner,sun4i-a10-mmc";
			reg = <0x01c12000 0x1000>;
			clocks = <&ahb_gates 11>,
				 <&mmc3_clk 0>,
				 <&mmc3_clk 1>,
				 <&mmc3_clk 2>;
			clock-names = "ahb",
				      "mmc",
				      "output",
				      "sample";
			interrupts = <35>;
			status = "disabled";
			#address-cells = <1>;
			#size-cells = <0>;
		};

		usb_otg: usb@01c13000 {
			compatible = "allwinner,sun4i-a10-musb";
			reg = <0x01c13000 0x0400>;
			clocks = <&ahb_gates 0>;
			interrupts = <38>;
			interrupt-names = "mc";
			phys = <&usbphy 0>;
			phy-names = "usb";
			extcon = <&usbphy 0>;
			allwinner,sram = <&otg_sram 1>;
			status = "disabled";
		};

		usbphy: phy@01c13400 {
			#phy-cells = <1>;
			compatible = "allwinner,sun4i-a10-usb-phy";
			reg = <0x01c13400 0x10 0x01c14800 0x4 0x01c1c800 0x4>;
			reg-names = "phy_ctrl", "pmu1", "pmu2";
			clocks = <&usb_clk 8>;
			clock-names = "usb_phy";
			resets = <&usb_clk 0>, <&usb_clk 1>, <&usb_clk 2>;
			reset-names = "usb0_reset", "usb1_reset", "usb2_reset";
			status = "disabled";
		};

		ehci0: usb@01c14000 {
			compatible = "allwinner,sun4i-a10-ehci", "generic-ehci";
			reg = <0x01c14000 0x100>;
			interrupts = <39>;
			clocks = <&ahb_gates 1>;
			phys = <&usbphy 1>;
			phy-names = "usb";
			status = "disabled";
		};

		ohci0: usb@01c14400 {
			compatible = "allwinner,sun4i-a10-ohci", "generic-ohci";
			reg = <0x01c14400 0x100>;
			interrupts = <64>;
			clocks = <&usb_clk 6>, <&ahb_gates 2>;
			phys = <&usbphy 1>;
			phy-names = "usb";
			status = "disabled";
		};

		crypto: crypto-engine@01c15000 {
			compatible = "allwinner,sun4i-a10-crypto";
			reg = <0x01c15000 0x1000>;
			interrupts = <86>;
			clocks = <&ahb_gates 5>, <&ss_clk>;
			clock-names = "ahb", "mod";
		};

		spi2: spi@01c17000 {
			compatible = "allwinner,sun4i-a10-spi";
			reg = <0x01c17000 0x1000>;
			interrupts = <12>;
			clocks = <&ahb_gates 22>, <&spi2_clk>;
			clock-names = "ahb", "mod";
			dmas = <&dma SUN4I_DMA_DEDICATED 29>,
			       <&dma SUN4I_DMA_DEDICATED 28>;
			dma-names = "rx", "tx";
			status = "disabled";
			#address-cells = <1>;
			#size-cells = <0>;
		};

		ahci: sata@01c18000 {
			compatible = "allwinner,sun4i-a10-ahci";
			reg = <0x01c18000 0x1000>;
			interrupts = <56>;
			clocks = <&pll6 0>, <&ahb_gates 25>;
			status = "disabled";
		};

		ehci1: usb@01c1c000 {
			compatible = "allwinner,sun4i-a10-ehci", "generic-ehci";
			reg = <0x01c1c000 0x100>;
			interrupts = <40>;
			clocks = <&ahb_gates 3>;
			phys = <&usbphy 2>;
			phy-names = "usb";
			status = "disabled";
		};

		ohci1: usb@01c1c400 {
			compatible = "allwinner,sun4i-a10-ohci", "generic-ohci";
			reg = <0x01c1c400 0x100>;
			interrupts = <65>;
			clocks = <&usb_clk 7>, <&ahb_gates 4>;
			phys = <&usbphy 2>;
			phy-names = "usb";
			status = "disabled";
		};

		spi3: spi@01c1f000 {
			compatible = "allwinner,sun4i-a10-spi";
			reg = <0x01c1f000 0x1000>;
			interrupts = <50>;
			clocks = <&ahb_gates 23>, <&spi3_clk>;
			clock-names = "ahb", "mod";
			dmas = <&dma SUN4I_DMA_DEDICATED 31>,
			       <&dma SUN4I_DMA_DEDICATED 30>;
			dma-names = "rx", "tx";
			status = "disabled";
			#address-cells = <1>;
			#size-cells = <0>;
		};

		intc: interrupt-controller@01c20400 {
			compatible = "allwinner,sun4i-a10-ic";
			reg = <0x01c20400 0x400>;
			interrupt-controller;
			#interrupt-cells = <1>;
		};

		pio: pinctrl@01c20800 {
			compatible = "allwinner,sun4i-a10-pinctrl";
			reg = <0x01c20800 0x400>;
			interrupts = <28>;
			clocks = <&apb0_gates 5>, <&osc24M>, <&osc32k>;
			clock-names = "apb", "hosc", "losc";
			gpio-controller;
			interrupt-controller;
			#interrupt-cells = <3>;
			#gpio-cells = <3>;

			emac_pins_a: emac0@0 {
				pins = "PA0", "PA1", "PA2",
				       "PA3", "PA4", "PA5", "PA6",
				       "PA7", "PA8", "PA9", "PA10",
				       "PA11", "PA12", "PA13", "PA14",
				       "PA15", "PA16";
				function = "emac";
			};

			i2c0_pins_a: i2c0@0 {
				pins = "PB0", "PB1";
				function = "i2c0";
			};

			i2c1_pins_a: i2c1@0 {
				pins = "PB18", "PB19";
				function = "i2c1";
			};

			i2c2_pins_a: i2c2@0 {
				pins = "PB20", "PB21";
				function = "i2c2";
			};

			ir0_rx_pins_a: ir0@0 {
				pins = "PB4";
				function = "ir0";
			};

			ir0_tx_pins_a: ir0@1 {
				pins = "PB3";
				function = "ir0";
			};

			ir1_rx_pins_a: ir1@0 {
				pins = "PB23";
				function = "ir1";
			};

			ir1_tx_pins_a: ir1@1 {
				pins = "PB22";
				function = "ir1";
			};

			mmc0_pins_a: mmc0@0 {
				pins = "PF0", "PF1", "PF2",
				       "PF3", "PF4", "PF5";
				function = "mmc0";
				drive-strength = <30>;
<<<<<<< HEAD
=======
				bias-pull-up;
>>>>>>> bc34c1af
			};

			mmc0_cd_pin_reference_design: mmc0_cd_pin@0 {
				pins = "PH1";
				function = "gpio_in";
				bias-pull-up;
			};

			ps20_pins_a: ps20@0 {
				pins = "PI20", "PI21";
				function = "ps2";
			};

			ps21_pins_a: ps21@0 {
				pins = "PH12", "PH13";
				function = "ps2";
			};

			pwm0_pins_a: pwm0@0 {
				pins = "PB2";
				function = "pwm";
			};

			pwm1_pins_a: pwm1@0 {
				pins = "PI3";
				function = "pwm";
			};

			spdif_tx_pins_a: spdif@0 {
				pins = "PB13";
				function = "spdif";
				bias-pull-up;
			};

			spi0_pins_a: spi0@0 {
				pins = "PI11", "PI12", "PI13";
				function = "spi0";
			};

			spi0_cs0_pins_a: spi0_cs0@0 {
				pins = "PI10";
				function = "spi0";
			};

			spi1_pins_a: spi1@0 {
				pins = "PI17", "PI18", "PI19";
				function = "spi1";
			};

			spi1_cs0_pins_a: spi1_cs0@0 {
				pins = "PI16";
				function = "spi1";
			};

			spi2_pins_a: spi2@0 {
				pins = "PC20", "PC21", "PC22";
				function = "spi2";
			};

			spi2_pins_b: spi2@1 {
				pins = "PB15", "PB16", "PB17";
				function = "spi2";
			};

			spi2_cs0_pins_a: spi2_cs0@0 {
				pins = "PC19";
				function = "spi2";
			};

			spi2_cs0_pins_b: spi2_cs0@1 {
				pins = "PB14";
				function = "spi2";
			};

			uart0_pins_a: uart0@0 {
				pins = "PB22", "PB23";
				function = "uart0";
			};

			uart0_pins_b: uart0@1 {
				pins = "PF2", "PF4";
				function = "uart0";
			};

			uart1_pins_a: uart1@0 {
				pins = "PA10", "PA11";
				function = "uart1";
			};
		};

		timer@01c20c00 {
			compatible = "allwinner,sun4i-a10-timer";
			reg = <0x01c20c00 0x90>;
			interrupts = <22>;
			clocks = <&osc24M>;
		};

		wdt: watchdog@01c20c90 {
			compatible = "allwinner,sun4i-a10-wdt";
			reg = <0x01c20c90 0x10>;
		};

		rtc: rtc@01c20d00 {
			compatible = "allwinner,sun4i-a10-rtc";
			reg = <0x01c20d00 0x20>;
			interrupts = <24>;
		};

		pwm: pwm@01c20e00 {
			compatible = "allwinner,sun4i-a10-pwm";
			reg = <0x01c20e00 0xc>;
			clocks = <&osc24M>;
			#pwm-cells = <3>;
			status = "disabled";
		};

		spdif: spdif@01c21000 {
			#sound-dai-cells = <0>;
			compatible = "allwinner,sun4i-a10-spdif";
			reg = <0x01c21000 0x400>;
			interrupts = <13>;
			clocks = <&apb0_gates 1>, <&spdif_clk>;
			clock-names = "apb", "spdif";
			dmas = <&dma SUN4I_DMA_NORMAL 2>,
			       <&dma SUN4I_DMA_NORMAL 2>;
			dma-names = "rx", "tx";
			status = "disabled";
		};

		ir0: ir@01c21800 {
			compatible = "allwinner,sun4i-a10-ir";
			clocks = <&apb0_gates 6>, <&ir0_clk>;
			clock-names = "apb", "ir";
			interrupts = <5>;
			reg = <0x01c21800 0x40>;
			status = "disabled";
		};

		ir1: ir@01c21c00 {
			compatible = "allwinner,sun4i-a10-ir";
			clocks = <&apb0_gates 7>, <&ir1_clk>;
			clock-names = "apb", "ir";
			interrupts = <6>;
			reg = <0x01c21c00 0x40>;
			status = "disabled";
		};

		lradc: lradc@01c22800 {
			compatible = "allwinner,sun4i-a10-lradc-keys";
			reg = <0x01c22800 0x100>;
			interrupts = <31>;
			status = "disabled";
		};

		codec: codec@01c22c00 {
			#sound-dai-cells = <0>;
			compatible = "allwinner,sun4i-a10-codec";
			reg = <0x01c22c00 0x40>;
			interrupts = <30>;
			clocks = <&apb0_gates 0>, <&codec_clk>;
			clock-names = "apb", "codec";
			dmas = <&dma SUN4I_DMA_NORMAL 19>,
			       <&dma SUN4I_DMA_NORMAL 19>;
			dma-names = "rx", "tx";
			status = "disabled";
		};

		sid: eeprom@01c23800 {
			compatible = "allwinner,sun4i-a10-sid";
			reg = <0x01c23800 0x10>;
		};

		rtp: rtp@01c25000 {
			compatible = "allwinner,sun4i-a10-ts";
			reg = <0x01c25000 0x100>;
			interrupts = <29>;
			#thermal-sensor-cells = <0>;
		};

		uart0: serial@01c28000 {
			compatible = "snps,dw-apb-uart";
			reg = <0x01c28000 0x400>;
			interrupts = <1>;
			reg-shift = <2>;
			reg-io-width = <4>;
			clocks = <&apb1_gates 16>;
			status = "disabled";
		};

		uart1: serial@01c28400 {
			compatible = "snps,dw-apb-uart";
			reg = <0x01c28400 0x400>;
			interrupts = <2>;
			reg-shift = <2>;
			reg-io-width = <4>;
			clocks = <&apb1_gates 17>;
			status = "disabled";
		};

		uart2: serial@01c28800 {
			compatible = "snps,dw-apb-uart";
			reg = <0x01c28800 0x400>;
			interrupts = <3>;
			reg-shift = <2>;
			reg-io-width = <4>;
			clocks = <&apb1_gates 18>;
			status = "disabled";
		};

		uart3: serial@01c28c00 {
			compatible = "snps,dw-apb-uart";
			reg = <0x01c28c00 0x400>;
			interrupts = <4>;
			reg-shift = <2>;
			reg-io-width = <4>;
			clocks = <&apb1_gates 19>;
			status = "disabled";
		};

		uart4: serial@01c29000 {
			compatible = "snps,dw-apb-uart";
			reg = <0x01c29000 0x400>;
			interrupts = <17>;
			reg-shift = <2>;
			reg-io-width = <4>;
			clocks = <&apb1_gates 20>;
			status = "disabled";
		};

		uart5: serial@01c29400 {
			compatible = "snps,dw-apb-uart";
			reg = <0x01c29400 0x400>;
			interrupts = <18>;
			reg-shift = <2>;
			reg-io-width = <4>;
			clocks = <&apb1_gates 21>;
			status = "disabled";
		};

		uart6: serial@01c29800 {
			compatible = "snps,dw-apb-uart";
			reg = <0x01c29800 0x400>;
			interrupts = <19>;
			reg-shift = <2>;
			reg-io-width = <4>;
			clocks = <&apb1_gates 22>;
			status = "disabled";
		};

		uart7: serial@01c29c00 {
			compatible = "snps,dw-apb-uart";
			reg = <0x01c29c00 0x400>;
			interrupts = <20>;
			reg-shift = <2>;
			reg-io-width = <4>;
			clocks = <&apb1_gates 23>;
			status = "disabled";
		};

		i2c0: i2c@01c2ac00 {
			compatible = "allwinner,sun4i-a10-i2c";
			reg = <0x01c2ac00 0x400>;
			interrupts = <7>;
			clocks = <&apb1_gates 0>;
			status = "disabled";
			#address-cells = <1>;
			#size-cells = <0>;
		};

		i2c1: i2c@01c2b000 {
			compatible = "allwinner,sun4i-a10-i2c";
			reg = <0x01c2b000 0x400>;
			interrupts = <8>;
			clocks = <&apb1_gates 1>;
			status = "disabled";
			#address-cells = <1>;
			#size-cells = <0>;
		};

		i2c2: i2c@01c2b400 {
			compatible = "allwinner,sun4i-a10-i2c";
			reg = <0x01c2b400 0x400>;
			interrupts = <9>;
			clocks = <&apb1_gates 2>;
			status = "disabled";
			#address-cells = <1>;
			#size-cells = <0>;
		};

		ps20: ps2@01c2a000 {
			compatible = "allwinner,sun4i-a10-ps2";
			reg = <0x01c2a000 0x400>;
			interrupts = <62>;
			clocks = <&apb1_gates 6>;
			status = "disabled";
		};

		ps21: ps2@01c2a400 {
			compatible = "allwinner,sun4i-a10-ps2";
			reg = <0x01c2a400 0x400>;
			interrupts = <63>;
			clocks = <&apb1_gates 7>;
			status = "disabled";
		};
	};
};<|MERGE_RESOLUTION|>--- conflicted
+++ resolved
@@ -1023,10 +1023,7 @@
 				       "PF3", "PF4", "PF5";
 				function = "mmc0";
 				drive-strength = <30>;
-<<<<<<< HEAD
-=======
 				bias-pull-up;
->>>>>>> bc34c1af
 			};
 
 			mmc0_cd_pin_reference_design: mmc0_cd_pin@0 {
