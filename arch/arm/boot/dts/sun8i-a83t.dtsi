--- conflicted
+++ resolved
@@ -171,10 +171,7 @@
 				       "PF3", "PF4", "PF5";
 				function = "mmc0";
 				drive-strength = <30>;
-<<<<<<< HEAD
-=======
 				bias-pull-up;
->>>>>>> bc34c1af
 			};
 
 			uart0_pins_a: uart0@0 {
