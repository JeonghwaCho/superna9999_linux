--- conflicted
+++ resolved
@@ -466,11 +466,6 @@
 
 &mmc2 {
 	status = "okay";
-<<<<<<< HEAD
-	pinctrl-names = "default";
-	pinctrl-0 = <&mmc2_pins_default>;
-=======
->>>>>>> 205017b1
 	vmmc-supply = <&evm_1v8_sw>;
 	bus-width = <8>;
 	pinctrl-names = "default", "hs", "ddr_1_8v-rev11", "ddr_1_8v", "hs200_1_8v-rev11", "hs200_1_8v";
