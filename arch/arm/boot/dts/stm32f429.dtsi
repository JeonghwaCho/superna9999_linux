--- conflicted
+++ resolved
@@ -225,7 +225,73 @@
 			status = "disabled";
 		};
 
-<<<<<<< HEAD
+		timers7: timers@40001400 {
+			#address-cells = <1>;
+			#size-cells = <0>;
+			compatible = "st,stm32-timers";
+			reg = <0x40001400 0x400>;
+			clocks = <&rcc 0 133>;
+			clock-names = "int";
+			status = "disabled";
+
+			timer@6 {
+				compatible = "st,stm32-timer-trigger";
+				reg = <6>;
+				status = "disabled";
+			};
+		};
+
+			timers12: timers@40001800 {
+			#address-cells = <1>;
+			#size-cells = <0>;
+			compatible = "st,stm32-timers";
+			reg = <0x40001800 0x400>;
+			clocks = <&rcc 0 134>;
+			clock-names = "int";
+			status = "disabled";
+
+			pwm {
+				compatible = "st,stm32-pwm";
+				status = "disabled";
+			};
+
+			timer@11 {
+				compatible = "st,stm32-timer-trigger";
+				reg = <11>;
+				status = "disabled";
+			};
+		};
+
+		timers13: timers@40001c00 {
+			#address-cells = <1>;
+			#size-cells = <0>;
+			compatible = "st,stm32-timers";
+			reg = <0x40001C00 0x400>;
+			clocks = <&rcc 0 135>;
+			clock-names = "int";
+			status = "disabled";
+
+			pwm {
+				compatible = "st,stm32-pwm";
+				status = "disabled";
+			};
+		};
+
+		timers14: timers@40002000 {
+			#address-cells = <1>;
+			#size-cells = <0>;
+			compatible = "st,stm32-timers";
+			reg = <0x40002000 0x400>;
+			clocks = <&rcc 0 136>;
+			clock-names = "int";
+			status = "disabled";
+
+			pwm {
+				compatible = "st,stm32-pwm";
+				status = "disabled";
+			};
+		};
+
 		rtc: rtc@40002800 {
 			compatible = "st,stm32-rtc";
 			reg = <0x40002800 0x400>;
@@ -238,73 +304,6 @@
 			interrupt-names = "alarm";
 			st,syscfg = <&pwrcfg>;
 			status = "disabled";
-=======
-		timers7: timers@40001400 {
-			#address-cells = <1>;
-			#size-cells = <0>;
-			compatible = "st,stm32-timers";
-			reg = <0x40001400 0x400>;
-			clocks = <&rcc 0 133>;
-			clock-names = "int";
-			status = "disabled";
-
-			timer@6 {
-				compatible = "st,stm32-timer-trigger";
-				reg = <6>;
-				status = "disabled";
-			};
-		};
-
-			timers12: timers@40001800 {
-			#address-cells = <1>;
-			#size-cells = <0>;
-			compatible = "st,stm32-timers";
-			reg = <0x40001800 0x400>;
-			clocks = <&rcc 0 134>;
-			clock-names = "int";
-			status = "disabled";
-
-			pwm {
-				compatible = "st,stm32-pwm";
-				status = "disabled";
-			};
-
-			timer@11 {
-				compatible = "st,stm32-timer-trigger";
-				reg = <11>;
-				status = "disabled";
-			};
-		};
-
-		timers13: timers@40001c00 {
-			#address-cells = <1>;
-			#size-cells = <0>;
-			compatible = "st,stm32-timers";
-			reg = <0x40001C00 0x400>;
-			clocks = <&rcc 0 135>;
-			clock-names = "int";
-			status = "disabled";
-
-			pwm {
-				compatible = "st,stm32-pwm";
-				status = "disabled";
-			};
-		};
-
-		timers14: timers@40002000 {
-			#address-cells = <1>;
-			#size-cells = <0>;
-			compatible = "st,stm32-timers";
-			reg = <0x40002000 0x400>;
-			clocks = <&rcc 0 136>;
-			clock-names = "int";
-			status = "disabled";
-
-			pwm {
-				compatible = "st,stm32-pwm";
-				status = "disabled";
-			};
->>>>>>> 666114db
 		};
 
 		usart2: serial@40004400 {
@@ -694,11 +693,12 @@
 				};
 			};
 
-<<<<<<< HEAD
 			adc3_in8_pin: adc@200 {
 				pins {
 					pinmux = <STM32F429_PF10_FUNC_ANALOG>;
-=======
+				};
+			};
+
 			pwm1_pins: pwm@1 {
 				pins {
 					pinmux = <STM32F429_PA8_FUNC_TIM1_CH1>,
@@ -711,7 +711,6 @@
 				pins {
 					pinmux = <STM32F429_PB4_FUNC_TIM3_CH1>,
 						 <STM32F429_PB5_FUNC_TIM3_CH2>;
->>>>>>> 666114db
 				};
 			};
 		};
