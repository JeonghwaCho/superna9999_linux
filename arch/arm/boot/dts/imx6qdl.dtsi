/*
 * Copyright 2011 Freescale Semiconductor, Inc.
 * Copyright 2011 Linaro Ltd.
 *
 * The code contained herein is licensed under the GNU General Public
 * License. You may obtain a copy of the GNU General Public License
 * Version 2 or later at the following locations:
 *
 * http://www.opensource.org/licenses/gpl-license.html
 * http://www.gnu.org/copyleft/gpl.html
 */

#include <dt-bindings/clock/imx6qdl-clock.h>
#include <dt-bindings/interrupt-controller/arm-gic.h>

/ {
	#address-cells = <1>;
	#size-cells = <1>;
<<<<<<< HEAD
=======
	/*
	 * The decompressor and also some bootloaders rely on a
	 * pre-existing /chosen node to be available to insert the
	 * command line and merge other ATAGS info.
	 * Also for U-Boot there must be a pre-existing /memory node.
	 */
	chosen {};
	memory { device_type = "memory"; reg = <0 0>; };
>>>>>>> 2fa299a9

	aliases {
		ethernet0 = &fec;
		can0 = &can1;
		can1 = &can2;
		gpio0 = &gpio1;
		gpio1 = &gpio2;
		gpio2 = &gpio3;
		gpio3 = &gpio4;
		gpio4 = &gpio5;
		gpio5 = &gpio6;
		gpio6 = &gpio7;
		i2c0 = &i2c1;
		i2c1 = &i2c2;
		i2c2 = &i2c3;
		ipu0 = &ipu1;
		mmc0 = &usdhc1;
		mmc1 = &usdhc2;
		mmc2 = &usdhc3;
		mmc3 = &usdhc4;
		serial0 = &uart1;
		serial1 = &uart2;
		serial2 = &uart3;
		serial3 = &uart4;
		serial4 = &uart5;
		spi0 = &ecspi1;
		spi1 = &ecspi2;
		spi2 = &ecspi3;
		spi3 = &ecspi4;
		usbphy0 = &usbphy1;
		usbphy1 = &usbphy2;
	};

	clocks {
		#address-cells = <1>;
		#size-cells = <0>;

		ckil {
			compatible = "fsl,imx-ckil", "fixed-clock";
			#clock-cells = <0>;
			clock-frequency = <32768>;
		};

		ckih1 {
			compatible = "fsl,imx-ckih1", "fixed-clock";
			#clock-cells = <0>;
			clock-frequency = <0>;
		};

		osc {
			compatible = "fsl,imx-osc", "fixed-clock";
			#clock-cells = <0>;
			clock-frequency = <24000000>;
		};
	};

	soc {
		#address-cells = <1>;
		#size-cells = <1>;
		compatible = "simple-bus";
		interrupt-parent = <&gpc>;
		ranges;

		dma_apbh: dma-apbh@00110000 {
			compatible = "fsl,imx6q-dma-apbh", "fsl,imx28-dma-apbh";
			reg = <0x00110000 0x2000>;
			interrupts = <0 13 IRQ_TYPE_LEVEL_HIGH>,
				     <0 13 IRQ_TYPE_LEVEL_HIGH>,
				     <0 13 IRQ_TYPE_LEVEL_HIGH>,
				     <0 13 IRQ_TYPE_LEVEL_HIGH>;
			interrupt-names = "gpmi0", "gpmi1", "gpmi2", "gpmi3";
			#dma-cells = <1>;
			dma-channels = <4>;
			clocks = <&clks IMX6QDL_CLK_APBH_DMA>;
		};

		gpmi: gpmi-nand@00112000 {
			compatible = "fsl,imx6q-gpmi-nand";
			#address-cells = <1>;
			#size-cells = <1>;
			reg = <0x00112000 0x2000>, <0x00114000 0x2000>;
			reg-names = "gpmi-nand", "bch";
			interrupts = <0 15 IRQ_TYPE_LEVEL_HIGH>;
			interrupt-names = "bch";
			clocks = <&clks IMX6QDL_CLK_GPMI_IO>,
				 <&clks IMX6QDL_CLK_GPMI_APB>,
				 <&clks IMX6QDL_CLK_GPMI_BCH>,
				 <&clks IMX6QDL_CLK_GPMI_BCH_APB>,
				 <&clks IMX6QDL_CLK_PER1_BCH>;
			clock-names = "gpmi_io", "gpmi_apb", "gpmi_bch",
				      "gpmi_bch_apb", "per1_bch";
			dmas = <&dma_apbh 0>;
			dma-names = "rx-tx";
			status = "disabled";
		};

		hdmi: hdmi@0120000 {
			#address-cells = <1>;
			#size-cells = <0>;
			reg = <0x00120000 0x9000>;
			interrupts = <0 115 0x04>;
			gpr = <&gpr>;
			clocks = <&clks IMX6QDL_CLK_HDMI_IAHB>,
				 <&clks IMX6QDL_CLK_HDMI_ISFR>;
			clock-names = "iahb", "isfr";
			status = "disabled";

			port@0 {
				reg = <0>;

				hdmi_mux_0: endpoint {
					remote-endpoint = <&ipu1_di0_hdmi>;
				};
			};

			port@1 {
				reg = <1>;

				hdmi_mux_1: endpoint {
					remote-endpoint = <&ipu1_di1_hdmi>;
				};
			};
		};

		gpu_3d: gpu@00130000 {
			compatible = "vivante,gc";
			reg = <0x00130000 0x4000>;
			interrupts = <0 9 IRQ_TYPE_LEVEL_HIGH>;
			clocks = <&clks IMX6QDL_CLK_GPU3D_AXI>,
				 <&clks IMX6QDL_CLK_GPU3D_CORE>,
				 <&clks IMX6QDL_CLK_GPU3D_SHADER>;
			clock-names = "bus", "core", "shader";
			power-domains = <&gpc 1>;
		};

		gpu_2d: gpu@00134000 {
			compatible = "vivante,gc";
			reg = <0x00134000 0x4000>;
			interrupts = <0 10 IRQ_TYPE_LEVEL_HIGH>;
			clocks = <&clks IMX6QDL_CLK_GPU2D_AXI>,
				 <&clks IMX6QDL_CLK_GPU2D_CORE>;
			clock-names = "bus", "core";
			power-domains = <&gpc 1>;
		};

		timer@00a00600 {
			compatible = "arm,cortex-a9-twd-timer";
			reg = <0x00a00600 0x20>;
			interrupts = <1 13 0xf01>;
			interrupt-parent = <&intc>;
			clocks = <&clks IMX6QDL_CLK_TWD>;
		};

		intc: interrupt-controller@00a01000 {
			compatible = "arm,cortex-a9-gic";
			#interrupt-cells = <3>;
			interrupt-controller;
			reg = <0x00a01000 0x1000>,
			      <0x00a00100 0x100>;
			interrupt-parent = <&intc>;
		};

		L2: l2-cache@00a02000 {
			compatible = "arm,pl310-cache";
			reg = <0x00a02000 0x1000>;
			interrupts = <0 92 IRQ_TYPE_LEVEL_HIGH>;
			cache-unified;
			cache-level = <2>;
			arm,tag-latency = <4 2 3>;
			arm,data-latency = <4 2 3>;
			arm,shared-override;
		};

		pcie: pcie@0x01000000 {
			compatible = "fsl,imx6q-pcie", "snps,dw-pcie";
			reg = <0x01ffc000 0x04000>,
			      <0x01f00000 0x80000>;
			reg-names = "dbi", "config";
			#address-cells = <3>;
			#size-cells = <2>;
			device_type = "pci";
			ranges = <0x81000000 0 0          0x01f80000 0 0x00010000 /* downstream I/O */
				  0x82000000 0 0x01000000 0x01000000 0 0x00f00000>; /* non-prefetchable memory */
			num-lanes = <1>;
			interrupts = <GIC_SPI 120 IRQ_TYPE_LEVEL_HIGH>;
			interrupt-names = "msi";
			#interrupt-cells = <1>;
			interrupt-map-mask = <0 0 0 0x7>;
			interrupt-map = <0 0 0 1 &gpc GIC_SPI 123 IRQ_TYPE_LEVEL_HIGH>,
					<0 0 0 2 &gpc GIC_SPI 122 IRQ_TYPE_LEVEL_HIGH>,
					<0 0 0 3 &gpc GIC_SPI 121 IRQ_TYPE_LEVEL_HIGH>,
					<0 0 0 4 &gpc GIC_SPI 120 IRQ_TYPE_LEVEL_HIGH>;
			clocks = <&clks IMX6QDL_CLK_PCIE_AXI>,
				 <&clks IMX6QDL_CLK_LVDS1_GATE>,
				 <&clks IMX6QDL_CLK_PCIE_REF_125M>;
			clock-names = "pcie", "pcie_bus", "pcie_phy";
			status = "disabled";
		};

		pmu {
			compatible = "arm,cortex-a9-pmu";
			interrupts = <0 94 IRQ_TYPE_LEVEL_HIGH>;
		};

		aips-bus@02000000 { /* AIPS1 */
			compatible = "fsl,aips-bus", "simple-bus";
			#address-cells = <1>;
			#size-cells = <1>;
			reg = <0x02000000 0x100000>;
			ranges;

			spba-bus@02000000 {
				compatible = "fsl,spba-bus", "simple-bus";
				#address-cells = <1>;
				#size-cells = <1>;
				reg = <0x02000000 0x40000>;
				ranges;

				spdif: spdif@02004000 {
					compatible = "fsl,imx35-spdif";
					reg = <0x02004000 0x4000>;
					interrupts = <0 52 IRQ_TYPE_LEVEL_HIGH>;
					dmas = <&sdma 14 18 0>,
					       <&sdma 15 18 0>;
					dma-names = "rx", "tx";
					clocks = <&clks IMX6QDL_CLK_SPDIF_GCLK>, <&clks IMX6QDL_CLK_OSC>,
						 <&clks IMX6QDL_CLK_SPDIF>, <&clks IMX6QDL_CLK_ASRC>,
						 <&clks IMX6QDL_CLK_DUMMY>, <&clks IMX6QDL_CLK_ESAI_EXTAL>,
						 <&clks IMX6QDL_CLK_IPG>, <&clks IMX6QDL_CLK_DUMMY>,
						 <&clks IMX6QDL_CLK_DUMMY>, <&clks IMX6QDL_CLK_SPBA>;
					clock-names = "core",  "rxtx0",
						      "rxtx1", "rxtx2",
						      "rxtx3", "rxtx4",
						      "rxtx5", "rxtx6",
						      "rxtx7", "spba";
					status = "disabled";
				};

				ecspi1: ecspi@02008000 {
					#address-cells = <1>;
					#size-cells = <0>;
					compatible = "fsl,imx6q-ecspi", "fsl,imx51-ecspi";
					reg = <0x02008000 0x4000>;
					interrupts = <0 31 IRQ_TYPE_LEVEL_HIGH>;
					clocks = <&clks IMX6QDL_CLK_ECSPI1>,
						 <&clks IMX6QDL_CLK_ECSPI1>;
					clock-names = "ipg", "per";
					dmas = <&sdma 3 8 1>, <&sdma 4 8 2>;
					dma-names = "rx", "tx";
					status = "disabled";
				};

				ecspi2: ecspi@0200c000 {
					#address-cells = <1>;
					#size-cells = <0>;
					compatible = "fsl,imx6q-ecspi", "fsl,imx51-ecspi";
					reg = <0x0200c000 0x4000>;
					interrupts = <0 32 IRQ_TYPE_LEVEL_HIGH>;
					clocks = <&clks IMX6QDL_CLK_ECSPI2>,
						 <&clks IMX6QDL_CLK_ECSPI2>;
					clock-names = "ipg", "per";
					dmas = <&sdma 5 8 1>, <&sdma 6 8 2>;
					dma-names = "rx", "tx";
					status = "disabled";
				};

				ecspi3: ecspi@02010000 {
					#address-cells = <1>;
					#size-cells = <0>;
					compatible = "fsl,imx6q-ecspi", "fsl,imx51-ecspi";
					reg = <0x02010000 0x4000>;
					interrupts = <0 33 IRQ_TYPE_LEVEL_HIGH>;
					clocks = <&clks IMX6QDL_CLK_ECSPI3>,
						 <&clks IMX6QDL_CLK_ECSPI3>;
					clock-names = "ipg", "per";
					dmas = <&sdma 7 8 1>, <&sdma 8 8 2>;
					dma-names = "rx", "tx";
					status = "disabled";
				};

				ecspi4: ecspi@02014000 {
					#address-cells = <1>;
					#size-cells = <0>;
					compatible = "fsl,imx6q-ecspi", "fsl,imx51-ecspi";
					reg = <0x02014000 0x4000>;
					interrupts = <0 34 IRQ_TYPE_LEVEL_HIGH>;
					clocks = <&clks IMX6QDL_CLK_ECSPI4>,
						 <&clks IMX6QDL_CLK_ECSPI4>;
					clock-names = "ipg", "per";
					dmas = <&sdma 9 8 1>, <&sdma 10 8 2>;
					dma-names = "rx", "tx";
					status = "disabled";
				};

				uart1: serial@02020000 {
					compatible = "fsl,imx6q-uart", "fsl,imx21-uart";
					reg = <0x02020000 0x4000>;
					interrupts = <0 26 IRQ_TYPE_LEVEL_HIGH>;
					clocks = <&clks IMX6QDL_CLK_UART_IPG>,
						 <&clks IMX6QDL_CLK_UART_SERIAL>;
					clock-names = "ipg", "per";
					dmas = <&sdma 25 4 0>, <&sdma 26 4 0>;
					dma-names = "rx", "tx";
					status = "disabled";
				};

				esai: esai@02024000 {
					#sound-dai-cells = <0>;
					compatible = "fsl,imx35-esai";
					reg = <0x02024000 0x4000>;
					interrupts = <0 51 IRQ_TYPE_LEVEL_HIGH>;
					clocks = <&clks IMX6QDL_CLK_ESAI_IPG>,
						 <&clks IMX6QDL_CLK_ESAI_MEM>,
						 <&clks IMX6QDL_CLK_ESAI_EXTAL>,
						 <&clks IMX6QDL_CLK_ESAI_IPG>,
						 <&clks IMX6QDL_CLK_SPBA>;
					clock-names = "core", "mem", "extal", "fsys", "spba";
					dmas = <&sdma 23 21 0>, <&sdma 24 21 0>;
					dma-names = "rx", "tx";
					status = "disabled";
				};

				ssi1: ssi@02028000 {
					#sound-dai-cells = <0>;
					compatible = "fsl,imx6q-ssi",
							"fsl,imx51-ssi";
					reg = <0x02028000 0x4000>;
					interrupts = <0 46 IRQ_TYPE_LEVEL_HIGH>;
					clocks = <&clks IMX6QDL_CLK_SSI1_IPG>,
						 <&clks IMX6QDL_CLK_SSI1>;
					clock-names = "ipg", "baud";
					dmas = <&sdma 37 1 0>,
					       <&sdma 38 1 0>;
					dma-names = "rx", "tx";
					fsl,fifo-depth = <15>;
					status = "disabled";
				};

				ssi2: ssi@0202c000 {
					#sound-dai-cells = <0>;
					compatible = "fsl,imx6q-ssi",
							"fsl,imx51-ssi";
					reg = <0x0202c000 0x4000>;
					interrupts = <0 47 IRQ_TYPE_LEVEL_HIGH>;
					clocks = <&clks IMX6QDL_CLK_SSI2_IPG>,
						 <&clks IMX6QDL_CLK_SSI2>;
					clock-names = "ipg", "baud";
					dmas = <&sdma 41 1 0>,
					       <&sdma 42 1 0>;
					dma-names = "rx", "tx";
					fsl,fifo-depth = <15>;
					status = "disabled";
				};

				ssi3: ssi@02030000 {
					#sound-dai-cells = <0>;
					compatible = "fsl,imx6q-ssi",
							"fsl,imx51-ssi";
					reg = <0x02030000 0x4000>;
					interrupts = <0 48 IRQ_TYPE_LEVEL_HIGH>;
					clocks = <&clks IMX6QDL_CLK_SSI3_IPG>,
						 <&clks IMX6QDL_CLK_SSI3>;
					clock-names = "ipg", "baud";
					dmas = <&sdma 45 1 0>,
					       <&sdma 46 1 0>;
					dma-names = "rx", "tx";
					fsl,fifo-depth = <15>;
					status = "disabled";
				};

				asrc: asrc@02034000 {
					compatible = "fsl,imx53-asrc";
					reg = <0x02034000 0x4000>;
					interrupts = <0 50 IRQ_TYPE_LEVEL_HIGH>;
					clocks = <&clks IMX6QDL_CLK_ASRC_IPG>,
						<&clks IMX6QDL_CLK_ASRC_MEM>, <&clks 0>,
						<&clks 0>, <&clks 0>, <&clks 0>, <&clks 0>,
						<&clks 0>, <&clks 0>, <&clks 0>, <&clks 0>,
						<&clks 0>, <&clks 0>, <&clks 0>, <&clks 0>,
						<&clks IMX6QDL_CLK_ASRC>, <&clks 0>, <&clks 0>,
						<&clks IMX6QDL_CLK_SPBA>;
					clock-names = "mem", "ipg", "asrck_0",
						"asrck_1", "asrck_2", "asrck_3", "asrck_4",
						"asrck_5", "asrck_6", "asrck_7", "asrck_8",
						"asrck_9", "asrck_a", "asrck_b", "asrck_c",
						"asrck_d", "asrck_e", "asrck_f", "spba";
					dmas = <&sdma 17 23 1>, <&sdma 18 23 1>, <&sdma 19 23 1>,
						<&sdma 20 23 1>, <&sdma 21 23 1>, <&sdma 22 23 1>;
					dma-names = "rxa", "rxb", "rxc",
							"txa", "txb", "txc";
					fsl,asrc-rate  = <48000>;
					fsl,asrc-width = <16>;
					status = "okay";
				};

				spba@0203c000 {
					reg = <0x0203c000 0x4000>;
				};
			};

			vpu: vpu@02040000 {
				compatible = "cnm,coda960";
				reg = <0x02040000 0x3c000>;
				interrupts = <0 12 IRQ_TYPE_LEVEL_HIGH>,
					     <0 3 IRQ_TYPE_LEVEL_HIGH>;
				interrupt-names = "bit", "jpeg";
				clocks = <&clks IMX6QDL_CLK_VPU_AXI>,
					 <&clks IMX6QDL_CLK_MMDC_CH0_AXI>;
				clock-names = "per", "ahb";
				power-domains = <&gpc 1>;
				resets = <&src 1>;
				iram = <&ocram>;
			};

			aipstz@0207c000 { /* AIPSTZ1 */
				reg = <0x0207c000 0x4000>;
			};

			pwm1: pwm@02080000 {
				#pwm-cells = <2>;
				compatible = "fsl,imx6q-pwm", "fsl,imx27-pwm";
				reg = <0x02080000 0x4000>;
				interrupts = <0 83 IRQ_TYPE_LEVEL_HIGH>;
				clocks = <&clks IMX6QDL_CLK_IPG>,
					 <&clks IMX6QDL_CLK_PWM1>;
				clock-names = "ipg", "per";
				status = "disabled";
			};

			pwm2: pwm@02084000 {
				#pwm-cells = <2>;
				compatible = "fsl,imx6q-pwm", "fsl,imx27-pwm";
				reg = <0x02084000 0x4000>;
				interrupts = <0 84 IRQ_TYPE_LEVEL_HIGH>;
				clocks = <&clks IMX6QDL_CLK_IPG>,
					 <&clks IMX6QDL_CLK_PWM2>;
				clock-names = "ipg", "per";
				status = "disabled";
			};

			pwm3: pwm@02088000 {
				#pwm-cells = <2>;
				compatible = "fsl,imx6q-pwm", "fsl,imx27-pwm";
				reg = <0x02088000 0x4000>;
				interrupts = <0 85 IRQ_TYPE_LEVEL_HIGH>;
				clocks = <&clks IMX6QDL_CLK_IPG>,
					 <&clks IMX6QDL_CLK_PWM3>;
				clock-names = "ipg", "per";
				status = "disabled";
			};

			pwm4: pwm@0208c000 {
				#pwm-cells = <2>;
				compatible = "fsl,imx6q-pwm", "fsl,imx27-pwm";
				reg = <0x0208c000 0x4000>;
				interrupts = <0 86 IRQ_TYPE_LEVEL_HIGH>;
				clocks = <&clks IMX6QDL_CLK_IPG>,
					 <&clks IMX6QDL_CLK_PWM4>;
				clock-names = "ipg", "per";
				status = "disabled";
			};

			can1: flexcan@02090000 {
				compatible = "fsl,imx6q-flexcan";
				reg = <0x02090000 0x4000>;
				interrupts = <0 110 IRQ_TYPE_LEVEL_HIGH>;
				clocks = <&clks IMX6QDL_CLK_CAN1_IPG>,
					 <&clks IMX6QDL_CLK_CAN1_SERIAL>;
				clock-names = "ipg", "per";
				status = "disabled";
			};

			can2: flexcan@02094000 {
				compatible = "fsl,imx6q-flexcan";
				reg = <0x02094000 0x4000>;
				interrupts = <0 111 IRQ_TYPE_LEVEL_HIGH>;
				clocks = <&clks IMX6QDL_CLK_CAN2_IPG>,
					 <&clks IMX6QDL_CLK_CAN2_SERIAL>;
				clock-names = "ipg", "per";
				status = "disabled";
			};

			gpt: gpt@02098000 {
				compatible = "fsl,imx6q-gpt", "fsl,imx31-gpt";
				reg = <0x02098000 0x4000>;
				interrupts = <0 55 IRQ_TYPE_LEVEL_HIGH>;
				clocks = <&clks IMX6QDL_CLK_GPT_IPG>,
					 <&clks IMX6QDL_CLK_GPT_IPG_PER>,
					 <&clks IMX6QDL_CLK_GPT_3M>;
				clock-names = "ipg", "per", "osc_per";
			};

			gpio1: gpio@0209c000 {
				compatible = "fsl,imx6q-gpio", "fsl,imx35-gpio";
				reg = <0x0209c000 0x4000>;
				interrupts = <0 66 IRQ_TYPE_LEVEL_HIGH>,
					     <0 67 IRQ_TYPE_LEVEL_HIGH>;
				gpio-controller;
				#gpio-cells = <2>;
				interrupt-controller;
				#interrupt-cells = <2>;
			};

			gpio2: gpio@020a0000 {
				compatible = "fsl,imx6q-gpio", "fsl,imx35-gpio";
				reg = <0x020a0000 0x4000>;
				interrupts = <0 68 IRQ_TYPE_LEVEL_HIGH>,
					     <0 69 IRQ_TYPE_LEVEL_HIGH>;
				gpio-controller;
				#gpio-cells = <2>;
				interrupt-controller;
				#interrupt-cells = <2>;
			};

			gpio3: gpio@020a4000 {
				compatible = "fsl,imx6q-gpio", "fsl,imx35-gpio";
				reg = <0x020a4000 0x4000>;
				interrupts = <0 70 IRQ_TYPE_LEVEL_HIGH>,
					     <0 71 IRQ_TYPE_LEVEL_HIGH>;
				gpio-controller;
				#gpio-cells = <2>;
				interrupt-controller;
				#interrupt-cells = <2>;
			};

			gpio4: gpio@020a8000 {
				compatible = "fsl,imx6q-gpio", "fsl,imx35-gpio";
				reg = <0x020a8000 0x4000>;
				interrupts = <0 72 IRQ_TYPE_LEVEL_HIGH>,
					     <0 73 IRQ_TYPE_LEVEL_HIGH>;
				gpio-controller;
				#gpio-cells = <2>;
				interrupt-controller;
				#interrupt-cells = <2>;
			};

			gpio5: gpio@020ac000 {
				compatible = "fsl,imx6q-gpio", "fsl,imx35-gpio";
				reg = <0x020ac000 0x4000>;
				interrupts = <0 74 IRQ_TYPE_LEVEL_HIGH>,
					     <0 75 IRQ_TYPE_LEVEL_HIGH>;
				gpio-controller;
				#gpio-cells = <2>;
				interrupt-controller;
				#interrupt-cells = <2>;
			};

			gpio6: gpio@020b0000 {
				compatible = "fsl,imx6q-gpio", "fsl,imx35-gpio";
				reg = <0x020b0000 0x4000>;
				interrupts = <0 76 IRQ_TYPE_LEVEL_HIGH>,
					     <0 77 IRQ_TYPE_LEVEL_HIGH>;
				gpio-controller;
				#gpio-cells = <2>;
				interrupt-controller;
				#interrupt-cells = <2>;
			};

			gpio7: gpio@020b4000 {
				compatible = "fsl,imx6q-gpio", "fsl,imx35-gpio";
				reg = <0x020b4000 0x4000>;
				interrupts = <0 78 IRQ_TYPE_LEVEL_HIGH>,
					     <0 79 IRQ_TYPE_LEVEL_HIGH>;
				gpio-controller;
				#gpio-cells = <2>;
				interrupt-controller;
				#interrupt-cells = <2>;
			};

			kpp: kpp@020b8000 {
				compatible = "fsl,imx6q-kpp", "fsl,imx21-kpp";
				reg = <0x020b8000 0x4000>;
				interrupts = <0 82 IRQ_TYPE_LEVEL_HIGH>;
				clocks = <&clks IMX6QDL_CLK_IPG>;
				status = "disabled";
			};

			wdog1: wdog@020bc000 {
				compatible = "fsl,imx6q-wdt", "fsl,imx21-wdt";
				reg = <0x020bc000 0x4000>;
				interrupts = <0 80 IRQ_TYPE_LEVEL_HIGH>;
				clocks = <&clks IMX6QDL_CLK_DUMMY>;
			};

			wdog2: wdog@020c0000 {
				compatible = "fsl,imx6q-wdt", "fsl,imx21-wdt";
				reg = <0x020c0000 0x4000>;
				interrupts = <0 81 IRQ_TYPE_LEVEL_HIGH>;
				clocks = <&clks IMX6QDL_CLK_DUMMY>;
				status = "disabled";
			};

			clks: ccm@020c4000 {
				compatible = "fsl,imx6q-ccm";
				reg = <0x020c4000 0x4000>;
				interrupts = <0 87 IRQ_TYPE_LEVEL_HIGH>,
					     <0 88 IRQ_TYPE_LEVEL_HIGH>;
				#clock-cells = <1>;
			};

			anatop: anatop@020c8000 {
				compatible = "fsl,imx6q-anatop", "syscon", "simple-bus";
				reg = <0x020c8000 0x1000>;
				interrupts = <0 49 IRQ_TYPE_LEVEL_HIGH>,
					     <0 54 IRQ_TYPE_LEVEL_HIGH>,
					     <0 127 IRQ_TYPE_LEVEL_HIGH>;

				regulator-1p1 {
					compatible = "fsl,anatop-regulator";
					regulator-name = "vdd1p1";
					regulator-min-microvolt = <800000>;
					regulator-max-microvolt = <1375000>;
					regulator-always-on;
					anatop-reg-offset = <0x110>;
					anatop-vol-bit-shift = <8>;
					anatop-vol-bit-width = <5>;
					anatop-min-bit-val = <4>;
					anatop-min-voltage = <800000>;
					anatop-max-voltage = <1375000>;
				};

				regulator-3p0 {
					compatible = "fsl,anatop-regulator";
					regulator-name = "vdd3p0";
					regulator-min-microvolt = <2800000>;
					regulator-max-microvolt = <3150000>;
					regulator-always-on;
					anatop-reg-offset = <0x120>;
					anatop-vol-bit-shift = <8>;
					anatop-vol-bit-width = <5>;
					anatop-min-bit-val = <0>;
					anatop-min-voltage = <2625000>;
					anatop-max-voltage = <3400000>;
				};

				regulator-2p5 {
					compatible = "fsl,anatop-regulator";
					regulator-name = "vdd2p5";
					regulator-min-microvolt = <2000000>;
					regulator-max-microvolt = <2750000>;
					regulator-always-on;
					anatop-reg-offset = <0x130>;
					anatop-vol-bit-shift = <8>;
					anatop-vol-bit-width = <5>;
					anatop-min-bit-val = <0>;
					anatop-min-voltage = <2000000>;
					anatop-max-voltage = <2750000>;
				};

				reg_arm: regulator-vddcore {
					compatible = "fsl,anatop-regulator";
					regulator-name = "vddarm";
					regulator-min-microvolt = <725000>;
					regulator-max-microvolt = <1450000>;
					regulator-always-on;
					anatop-reg-offset = <0x140>;
					anatop-vol-bit-shift = <0>;
					anatop-vol-bit-width = <5>;
					anatop-delay-reg-offset = <0x170>;
					anatop-delay-bit-shift = <24>;
					anatop-delay-bit-width = <2>;
					anatop-min-bit-val = <1>;
					anatop-min-voltage = <725000>;
					anatop-max-voltage = <1450000>;
				};

				reg_pu: regulator-vddpu {
					compatible = "fsl,anatop-regulator";
					regulator-name = "vddpu";
					regulator-min-microvolt = <725000>;
					regulator-max-microvolt = <1450000>;
					regulator-enable-ramp-delay = <150>;
					anatop-reg-offset = <0x140>;
					anatop-vol-bit-shift = <9>;
					anatop-vol-bit-width = <5>;
					anatop-delay-reg-offset = <0x170>;
					anatop-delay-bit-shift = <26>;
					anatop-delay-bit-width = <2>;
					anatop-min-bit-val = <1>;
					anatop-min-voltage = <725000>;
					anatop-max-voltage = <1450000>;
				};

				reg_soc: regulator-vddsoc {
					compatible = "fsl,anatop-regulator";
					regulator-name = "vddsoc";
					regulator-min-microvolt = <725000>;
					regulator-max-microvolt = <1450000>;
					regulator-always-on;
					anatop-reg-offset = <0x140>;
					anatop-vol-bit-shift = <18>;
					anatop-vol-bit-width = <5>;
					anatop-delay-reg-offset = <0x170>;
					anatop-delay-bit-shift = <28>;
					anatop-delay-bit-width = <2>;
					anatop-min-bit-val = <1>;
					anatop-min-voltage = <725000>;
					anatop-max-voltage = <1450000>;
				};
			};

			tempmon: tempmon {
				compatible = "fsl,imx6q-tempmon";
				interrupts = <0 49 IRQ_TYPE_LEVEL_HIGH>;
				fsl,tempmon = <&anatop>;
				fsl,tempmon-data = <&ocotp>;
				clocks = <&clks IMX6QDL_CLK_PLL3_USB_OTG>;
			};

			usbphy1: usbphy@020c9000 {
				compatible = "fsl,imx6q-usbphy", "fsl,imx23-usbphy";
				reg = <0x020c9000 0x1000>;
				interrupts = <0 44 IRQ_TYPE_LEVEL_HIGH>;
				clocks = <&clks IMX6QDL_CLK_USBPHY1>;
				fsl,anatop = <&anatop>;
			};

			usbphy2: usbphy@020ca000 {
				compatible = "fsl,imx6q-usbphy", "fsl,imx23-usbphy";
				reg = <0x020ca000 0x1000>;
				interrupts = <0 45 IRQ_TYPE_LEVEL_HIGH>;
				clocks = <&clks IMX6QDL_CLK_USBPHY2>;
				fsl,anatop = <&anatop>;
			};

			snvs: snvs@020cc000 {
				compatible = "fsl,sec-v4.0-mon", "syscon", "simple-mfd";
				reg = <0x020cc000 0x4000>;

				snvs_rtc: snvs-rtc-lp {
					compatible = "fsl,sec-v4.0-mon-rtc-lp";
					regmap = <&snvs>;
					offset = <0x34>;
					interrupts = <0 19 IRQ_TYPE_LEVEL_HIGH>,
						     <0 20 IRQ_TYPE_LEVEL_HIGH>;
				};

				snvs_poweroff: snvs-poweroff {
					compatible = "syscon-poweroff";
					regmap = <&snvs>;
					offset = <0x38>;
					mask = <0x60>;
					status = "disabled";
				};
			};

			epit1: epit@020d0000 { /* EPIT1 */
				reg = <0x020d0000 0x4000>;
				interrupts = <0 56 IRQ_TYPE_LEVEL_HIGH>;
			};

			epit2: epit@020d4000 { /* EPIT2 */
				reg = <0x020d4000 0x4000>;
				interrupts = <0 57 IRQ_TYPE_LEVEL_HIGH>;
			};

			src: src@020d8000 {
				compatible = "fsl,imx6q-src", "fsl,imx51-src";
				reg = <0x020d8000 0x4000>;
				interrupts = <0 91 IRQ_TYPE_LEVEL_HIGH>,
					     <0 96 IRQ_TYPE_LEVEL_HIGH>;
				#reset-cells = <1>;
			};

			gpc: gpc@020dc000 {
				compatible = "fsl,imx6q-gpc";
				reg = <0x020dc000 0x4000>;
				interrupt-controller;
				#interrupt-cells = <3>;
				interrupts = <0 89 IRQ_TYPE_LEVEL_HIGH>,
					     <0 90 IRQ_TYPE_LEVEL_HIGH>;
				interrupt-parent = <&intc>;
				pu-supply = <&reg_pu>;
				clocks = <&clks IMX6QDL_CLK_GPU3D_CORE>,
					 <&clks IMX6QDL_CLK_GPU3D_SHADER>,
					 <&clks IMX6QDL_CLK_GPU2D_CORE>,
					 <&clks IMX6QDL_CLK_GPU2D_AXI>,
					 <&clks IMX6QDL_CLK_OPENVG_AXI>,
					 <&clks IMX6QDL_CLK_VPU_AXI>;
				#power-domain-cells = <1>;
			};

			gpr: iomuxc-gpr@020e0000 {
				compatible = "fsl,imx6q-iomuxc-gpr", "syscon";
				reg = <0x020e0000 0x38>;
			};

			iomuxc: iomuxc@020e0000 {
				compatible = "fsl,imx6dl-iomuxc", "fsl,imx6q-iomuxc";
				reg = <0x020e0000 0x4000>;
			};

			ldb: ldb@020e0008 {
				#address-cells = <1>;
				#size-cells = <0>;
				compatible = "fsl,imx6q-ldb", "fsl,imx53-ldb";
				gpr = <&gpr>;
				status = "disabled";

				lvds-channel@0 {
					#address-cells = <1>;
					#size-cells = <0>;
					reg = <0>;
					status = "disabled";

					port@0 {
						reg = <0>;

						lvds0_mux_0: endpoint {
							remote-endpoint = <&ipu1_di0_lvds0>;
						};
					};

					port@1 {
						reg = <1>;

						lvds0_mux_1: endpoint {
							remote-endpoint = <&ipu1_di1_lvds0>;
						};
					};
				};

				lvds-channel@1 {
					#address-cells = <1>;
					#size-cells = <0>;
					reg = <1>;
					status = "disabled";

					port@0 {
						reg = <0>;

						lvds1_mux_0: endpoint {
							remote-endpoint = <&ipu1_di0_lvds1>;
						};
					};

					port@1 {
						reg = <1>;

						lvds1_mux_1: endpoint {
							remote-endpoint = <&ipu1_di1_lvds1>;
						};
					};
				};
			};

			dcic1: dcic@020e4000 {
				reg = <0x020e4000 0x4000>;
				interrupts = <0 124 IRQ_TYPE_LEVEL_HIGH>;
			};

			dcic2: dcic@020e8000 {
				reg = <0x020e8000 0x4000>;
				interrupts = <0 125 IRQ_TYPE_LEVEL_HIGH>;
			};

			sdma: sdma@020ec000 {
				compatible = "fsl,imx6q-sdma", "fsl,imx35-sdma";
				reg = <0x020ec000 0x4000>;
				interrupts = <0 2 IRQ_TYPE_LEVEL_HIGH>;
				clocks = <&clks IMX6QDL_CLK_SDMA>,
					 <&clks IMX6QDL_CLK_SDMA>;
				clock-names = "ipg", "ahb";
				#dma-cells = <3>;
				fsl,sdma-ram-script-name = "imx/sdma/sdma-imx6q.bin";
			};
		};

		aips-bus@02100000 { /* AIPS2 */
			compatible = "fsl,aips-bus", "simple-bus";
			#address-cells = <1>;
			#size-cells = <1>;
			reg = <0x02100000 0x100000>;
			ranges;

			crypto: caam@2100000 {
				compatible = "fsl,sec-v4.0";
				fsl,sec-era = <4>;
				#address-cells = <1>;
				#size-cells = <1>;
				reg = <0x2100000 0x10000>;
				ranges = <0 0x2100000 0x10000>;
				clocks = <&clks IMX6QDL_CLK_CAAM_MEM>,
					 <&clks IMX6QDL_CLK_CAAM_ACLK>,
					 <&clks IMX6QDL_CLK_CAAM_IPG>,
					 <&clks IMX6QDL_CLK_EIM_SLOW>;
				clock-names = "mem", "aclk", "ipg", "emi_slow";

				sec_jr0: jr0@1000 {
					compatible = "fsl,sec-v4.0-job-ring";
					reg = <0x1000 0x1000>;
					interrupts = <GIC_SPI 105 IRQ_TYPE_LEVEL_HIGH>;
				};

				sec_jr1: jr1@2000 {
					compatible = "fsl,sec-v4.0-job-ring";
					reg = <0x2000 0x1000>;
					interrupts = <GIC_SPI 106 IRQ_TYPE_LEVEL_HIGH>;
				};
			};

			aipstz@0217c000 { /* AIPSTZ2 */
				reg = <0x0217c000 0x4000>;
			};

			usbotg: usb@02184000 {
				compatible = "fsl,imx6q-usb", "fsl,imx27-usb";
				reg = <0x02184000 0x200>;
				interrupts = <0 43 IRQ_TYPE_LEVEL_HIGH>;
				clocks = <&clks IMX6QDL_CLK_USBOH3>;
				fsl,usbphy = <&usbphy1>;
				fsl,usbmisc = <&usbmisc 0>;
				ahb-burst-config = <0x0>;
				tx-burst-size-dword = <0x10>;
				rx-burst-size-dword = <0x10>;
				status = "disabled";
			};

			usbh1: usb@02184200 {
				compatible = "fsl,imx6q-usb", "fsl,imx27-usb";
				reg = <0x02184200 0x200>;
				interrupts = <0 40 IRQ_TYPE_LEVEL_HIGH>;
				clocks = <&clks IMX6QDL_CLK_USBOH3>;
				fsl,usbphy = <&usbphy2>;
				fsl,usbmisc = <&usbmisc 1>;
				dr_mode = "host";
				ahb-burst-config = <0x0>;
				tx-burst-size-dword = <0x10>;
				rx-burst-size-dword = <0x10>;
				status = "disabled";
			};

			usbh2: usb@02184400 {
				compatible = "fsl,imx6q-usb", "fsl,imx27-usb";
				reg = <0x02184400 0x200>;
				interrupts = <0 41 IRQ_TYPE_LEVEL_HIGH>;
				clocks = <&clks IMX6QDL_CLK_USBOH3>;
				fsl,usbmisc = <&usbmisc 2>;
				dr_mode = "host";
				ahb-burst-config = <0x0>;
				tx-burst-size-dword = <0x10>;
				rx-burst-size-dword = <0x10>;
				status = "disabled";
			};

			usbh3: usb@02184600 {
				compatible = "fsl,imx6q-usb", "fsl,imx27-usb";
				reg = <0x02184600 0x200>;
				interrupts = <0 42 IRQ_TYPE_LEVEL_HIGH>;
				clocks = <&clks IMX6QDL_CLK_USBOH3>;
				fsl,usbmisc = <&usbmisc 3>;
				dr_mode = "host";
				ahb-burst-config = <0x0>;
				tx-burst-size-dword = <0x10>;
				rx-burst-size-dword = <0x10>;
				status = "disabled";
			};

			usbmisc: usbmisc@02184800 {
				#index-cells = <1>;
				compatible = "fsl,imx6q-usbmisc";
				reg = <0x02184800 0x200>;
				clocks = <&clks IMX6QDL_CLK_USBOH3>;
			};

			fec: ethernet@02188000 {
				compatible = "fsl,imx6q-fec";
				reg = <0x02188000 0x4000>;
				interrupts-extended =
					<&intc 0 118 IRQ_TYPE_LEVEL_HIGH>,
					<&intc 0 119 IRQ_TYPE_LEVEL_HIGH>;
				clocks = <&clks IMX6QDL_CLK_ENET>,
					 <&clks IMX6QDL_CLK_ENET>,
					 <&clks IMX6QDL_CLK_ENET_REF>;
				clock-names = "ipg", "ahb", "ptp";
				status = "disabled";
			};

			mlb@0218c000 {
				reg = <0x0218c000 0x4000>;
				interrupts = <0 53 IRQ_TYPE_LEVEL_HIGH>,
					     <0 117 IRQ_TYPE_LEVEL_HIGH>,
					     <0 126 IRQ_TYPE_LEVEL_HIGH>;
			};

			usdhc1: usdhc@02190000 {
				compatible = "fsl,imx6q-usdhc";
				reg = <0x02190000 0x4000>;
				interrupts = <0 22 IRQ_TYPE_LEVEL_HIGH>;
				clocks = <&clks IMX6QDL_CLK_USDHC1>,
					 <&clks IMX6QDL_CLK_USDHC1>,
					 <&clks IMX6QDL_CLK_USDHC1>;
				clock-names = "ipg", "ahb", "per";
				bus-width = <4>;
				status = "disabled";
			};

			usdhc2: usdhc@02194000 {
				compatible = "fsl,imx6q-usdhc";
				reg = <0x02194000 0x4000>;
				interrupts = <0 23 IRQ_TYPE_LEVEL_HIGH>;
				clocks = <&clks IMX6QDL_CLK_USDHC2>,
					 <&clks IMX6QDL_CLK_USDHC2>,
					 <&clks IMX6QDL_CLK_USDHC2>;
				clock-names = "ipg", "ahb", "per";
				bus-width = <4>;
				status = "disabled";
			};

			usdhc3: usdhc@02198000 {
				compatible = "fsl,imx6q-usdhc";
				reg = <0x02198000 0x4000>;
				interrupts = <0 24 IRQ_TYPE_LEVEL_HIGH>;
				clocks = <&clks IMX6QDL_CLK_USDHC3>,
					 <&clks IMX6QDL_CLK_USDHC3>,
					 <&clks IMX6QDL_CLK_USDHC3>;
				clock-names = "ipg", "ahb", "per";
				bus-width = <4>;
				status = "disabled";
			};

			usdhc4: usdhc@0219c000 {
				compatible = "fsl,imx6q-usdhc";
				reg = <0x0219c000 0x4000>;
				interrupts = <0 25 IRQ_TYPE_LEVEL_HIGH>;
				clocks = <&clks IMX6QDL_CLK_USDHC4>,
					 <&clks IMX6QDL_CLK_USDHC4>,
					 <&clks IMX6QDL_CLK_USDHC4>;
				clock-names = "ipg", "ahb", "per";
				bus-width = <4>;
				status = "disabled";
			};

			i2c1: i2c@021a0000 {
				#address-cells = <1>;
				#size-cells = <0>;
				compatible = "fsl,imx6q-i2c", "fsl,imx21-i2c";
				reg = <0x021a0000 0x4000>;
				interrupts = <0 36 IRQ_TYPE_LEVEL_HIGH>;
				clocks = <&clks IMX6QDL_CLK_I2C1>;
				status = "disabled";
			};

			i2c2: i2c@021a4000 {
				#address-cells = <1>;
				#size-cells = <0>;
				compatible = "fsl,imx6q-i2c", "fsl,imx21-i2c";
				reg = <0x021a4000 0x4000>;
				interrupts = <0 37 IRQ_TYPE_LEVEL_HIGH>;
				clocks = <&clks IMX6QDL_CLK_I2C2>;
				status = "disabled";
			};

			i2c3: i2c@021a8000 {
				#address-cells = <1>;
				#size-cells = <0>;
				compatible = "fsl,imx6q-i2c", "fsl,imx21-i2c";
				reg = <0x021a8000 0x4000>;
				interrupts = <0 38 IRQ_TYPE_LEVEL_HIGH>;
				clocks = <&clks IMX6QDL_CLK_I2C3>;
				status = "disabled";
			};

			romcp@021ac000 {
				reg = <0x021ac000 0x4000>;
			};

			mmdc0: mmdc@021b0000 { /* MMDC0 */
				compatible = "fsl,imx6q-mmdc";
				reg = <0x021b0000 0x4000>;
			};

			mmdc1: mmdc@021b4000 { /* MMDC1 */
				reg = <0x021b4000 0x4000>;
			};

			weim: weim@021b8000 {
				#address-cells = <2>;
				#size-cells = <1>;
				compatible = "fsl,imx6q-weim";
				reg = <0x021b8000 0x4000>;
				interrupts = <0 14 IRQ_TYPE_LEVEL_HIGH>;
				clocks = <&clks IMX6QDL_CLK_EIM_SLOW>;
				fsl,weim-cs-gpr = <&gpr>;
				status = "disabled";
			};

			ocotp: ocotp@021bc000 {
				compatible = "fsl,imx6q-ocotp", "syscon";
				reg = <0x021bc000 0x4000>;
				clocks = <&clks IMX6QDL_CLK_IIM>;
			};

			tzasc@021d0000 { /* TZASC1 */
				reg = <0x021d0000 0x4000>;
				interrupts = <0 108 IRQ_TYPE_LEVEL_HIGH>;
			};

			tzasc@021d4000 { /* TZASC2 */
				reg = <0x021d4000 0x4000>;
				interrupts = <0 109 IRQ_TYPE_LEVEL_HIGH>;
			};

			audmux: audmux@021d8000 {
				compatible = "fsl,imx6q-audmux", "fsl,imx31-audmux";
				reg = <0x021d8000 0x4000>;
				status = "disabled";
			};

			mipi_csi: mipi@021dc000 {
				reg = <0x021dc000 0x4000>;
			};

			mipi_dsi: mipi@021e0000 {
				#address-cells = <1>;
				#size-cells = <0>;
				reg = <0x021e0000 0x4000>;
				status = "disabled";

				ports {
					#address-cells = <1>;
					#size-cells = <0>;

					port@0 {
						reg = <0>;

						mipi_mux_0: endpoint {
							remote-endpoint = <&ipu1_di0_mipi>;
						};
					};

					port@1 {
						reg = <1>;

						mipi_mux_1: endpoint {
							remote-endpoint = <&ipu1_di1_mipi>;
						};
					};
				};
			};

			vdoa@021e4000 {
				reg = <0x021e4000 0x4000>;
				interrupts = <0 18 IRQ_TYPE_LEVEL_HIGH>;
			};

			uart2: serial@021e8000 {
				compatible = "fsl,imx6q-uart", "fsl,imx21-uart";
				reg = <0x021e8000 0x4000>;
				interrupts = <0 27 IRQ_TYPE_LEVEL_HIGH>;
				clocks = <&clks IMX6QDL_CLK_UART_IPG>,
					 <&clks IMX6QDL_CLK_UART_SERIAL>;
				clock-names = "ipg", "per";
				dmas = <&sdma 27 4 0>, <&sdma 28 4 0>;
				dma-names = "rx", "tx";
				status = "disabled";
			};

			uart3: serial@021ec000 {
				compatible = "fsl,imx6q-uart", "fsl,imx21-uart";
				reg = <0x021ec000 0x4000>;
				interrupts = <0 28 IRQ_TYPE_LEVEL_HIGH>;
				clocks = <&clks IMX6QDL_CLK_UART_IPG>,
					 <&clks IMX6QDL_CLK_UART_SERIAL>;
				clock-names = "ipg", "per";
				dmas = <&sdma 29 4 0>, <&sdma 30 4 0>;
				dma-names = "rx", "tx";
				status = "disabled";
			};

			uart4: serial@021f0000 {
				compatible = "fsl,imx6q-uart", "fsl,imx21-uart";
				reg = <0x021f0000 0x4000>;
				interrupts = <0 29 IRQ_TYPE_LEVEL_HIGH>;
				clocks = <&clks IMX6QDL_CLK_UART_IPG>,
					 <&clks IMX6QDL_CLK_UART_SERIAL>;
				clock-names = "ipg", "per";
				dmas = <&sdma 31 4 0>, <&sdma 32 4 0>;
				dma-names = "rx", "tx";
				status = "disabled";
			};

			uart5: serial@021f4000 {
				compatible = "fsl,imx6q-uart", "fsl,imx21-uart";
				reg = <0x021f4000 0x4000>;
				interrupts = <0 30 IRQ_TYPE_LEVEL_HIGH>;
				clocks = <&clks IMX6QDL_CLK_UART_IPG>,
					 <&clks IMX6QDL_CLK_UART_SERIAL>;
				clock-names = "ipg", "per";
				dmas = <&sdma 33 4 0>, <&sdma 34 4 0>;
				dma-names = "rx", "tx";
				status = "disabled";
			};
		};

		ipu1: ipu@02400000 {
			#address-cells = <1>;
			#size-cells = <0>;
			compatible = "fsl,imx6q-ipu";
			reg = <0x02400000 0x400000>;
			interrupts = <0 6 IRQ_TYPE_LEVEL_HIGH>,
				     <0 5 IRQ_TYPE_LEVEL_HIGH>;
			clocks = <&clks IMX6QDL_CLK_IPU1>,
				 <&clks IMX6QDL_CLK_IPU1_DI0>,
				 <&clks IMX6QDL_CLK_IPU1_DI1>;
			clock-names = "bus", "di0", "di1";
			resets = <&src 2>;

			ipu1_csi0: port@0 {
				reg = <0>;
			};

			ipu1_csi1: port@1 {
				reg = <1>;
			};

			ipu1_di0: port@2 {
				#address-cells = <1>;
				#size-cells = <0>;
				reg = <2>;

				ipu1_di0_disp0: disp0-endpoint {
				};

				ipu1_di0_hdmi: hdmi-endpoint {
					remote-endpoint = <&hdmi_mux_0>;
				};

				ipu1_di0_mipi: mipi-endpoint {
					remote-endpoint = <&mipi_mux_0>;
				};

				ipu1_di0_lvds0: lvds0-endpoint {
					remote-endpoint = <&lvds0_mux_0>;
				};

				ipu1_di0_lvds1: lvds1-endpoint {
					remote-endpoint = <&lvds1_mux_0>;
				};
			};

			ipu1_di1: port@3 {
				#address-cells = <1>;
				#size-cells = <0>;
				reg = <3>;

				ipu1_di1_disp1: disp1-endpoint {
				};

				ipu1_di1_hdmi: hdmi-endpoint {
					remote-endpoint = <&hdmi_mux_1>;
				};

				ipu1_di1_mipi: mipi-endpoint {
					remote-endpoint = <&mipi_mux_1>;
				};

				ipu1_di1_lvds0: lvds0-endpoint {
					remote-endpoint = <&lvds0_mux_1>;
				};

				ipu1_di1_lvds1: lvds1-endpoint {
					remote-endpoint = <&lvds1_mux_1>;
				};
			};
		};
	};
};<|MERGE_RESOLUTION|>--- conflicted
+++ resolved
@@ -16,8 +16,6 @@
 / {
 	#address-cells = <1>;
 	#size-cells = <1>;
-<<<<<<< HEAD
-=======
 	/*
 	 * The decompressor and also some bootloaders rely on a
 	 * pre-existing /chosen node to be available to insert the
@@ -26,7 +24,6 @@
 	 */
 	chosen {};
 	memory { device_type = "memory"; reg = <0 0>; };
->>>>>>> 2fa299a9
 
 	aliases {
 		ethernet0 = &fec;
