/*
 * This file is dual-licensed: you can use it either under the terms
 * of the GPL or the X11 license, at your option. Note that this dual
 * licensing only applies to this file, and not this project as a
 * whole.
 *
 *  a) This file is free software; you can redistribute it and/or
 *     modify it under the terms of the GNU General Public License as
 *     published by the Free Software Foundation; either version 2 of the
 *     License, or (at your option) any later version.
 *
 *     This file is distributed in the hope that it will be useful,
 *     but WITHOUT ANY WARRANTY; without even the implied warranty of
 *     MERCHANTABILITY or FITNESS FOR A PARTICULAR PURPOSE.  See the
 *     GNU General Public License for more details.
 *
 * Or, alternatively,
 *
 *  b) Permission is hereby granted, free of charge, to any person
 *     obtaining a copy of this software and associated documentation
 *     files (the "Software"), to deal in the Software without
 *     restriction, including without limitation the rights to use,
 *     copy, modify, merge, publish, distribute, sublicense, and/or
 *     sell copies of the Software, and to permit persons to whom the
 *     Software is furnished to do so, subject to the following
 *     conditions:
 *
 *     The above copyright notice and this permission notice shall be
 *     included in all copies or substantial portions of the Software.
 *
 *     THE SOFTWARE IS PROVIDED "AS IS", WITHOUT WARRANTY OF ANY KIND,
 *     EXPRESS OR IMPLIED, INCLUDING BUT NOT LIMITED TO THE WARRANTIES
 *     OF MERCHANTABILITY, FITNESS FOR A PARTICULAR PURPOSE AND
 *     NONINFRINGEMENT. IN NO EVENT SHALL THE AUTHORS OR COPYRIGHT
 *     HOLDERS BE LIABLE FOR ANY CLAIM, DAMAGES OR OTHER LIABILITY,
 *     WHETHER IN AN ACTION OF CONTRACT, TORT OR OTHERWISE, ARISING
 *     FROM, OUT OF OR IN CONNECTION WITH THE SOFTWARE OR THE USE OR
 *     OTHER DEALINGS IN THE SOFTWARE.
 */

#include <dt-bindings/gpio/gpio.h>
#include <dt-bindings/interrupt-controller/irq.h>
#include <dt-bindings/interrupt-controller/arm-gic.h>
#include <dt-bindings/pinctrl/rockchip.h>
#include <dt-bindings/clock/rk3228-cru.h>
#include <dt-bindings/thermal/thermal.h>

/ {
	#address-cells = <1>;
	#size-cells = <1>;

	interrupt-parent = <&gic>;

	aliases {
		serial0 = &uart0;
		serial1 = &uart1;
		serial2 = &uart2;
		spi0 = &spi0;
	};

	cpus {
		#address-cells = <1>;
		#size-cells = <0>;

		cpu0: cpu@f00 {
			device_type = "cpu";
			compatible = "arm,cortex-a7";
			reg = <0xf00>;
			resets = <&cru SRST_CORE0>;
			operating-points-v2 = <&cpu0_opp_table>;
			#cooling-cells = <2>; /* min followed by max */
			clock-latency = <40000>;
			clocks = <&cru ARMCLK>;
			enable-method = "psci";
		};

		cpu1: cpu@f01 {
			device_type = "cpu";
			compatible = "arm,cortex-a7";
			reg = <0xf01>;
			resets = <&cru SRST_CORE1>;
			operating-points-v2 = <&cpu0_opp_table>;
			enable-method = "psci";
		};

		cpu2: cpu@f02 {
			device_type = "cpu";
			compatible = "arm,cortex-a7";
			reg = <0xf02>;
			resets = <&cru SRST_CORE2>;
			operating-points-v2 = <&cpu0_opp_table>;
			enable-method = "psci";
		};

		cpu3: cpu@f03 {
			device_type = "cpu";
			compatible = "arm,cortex-a7";
			reg = <0xf03>;
			resets = <&cru SRST_CORE3>;
			operating-points-v2 = <&cpu0_opp_table>;
			enable-method = "psci";
		};
	};

	cpu0_opp_table: opp_table0 {
		compatible = "operating-points-v2";
		opp-shared;

		opp-408000000 {
			opp-hz = /bits/ 64 <408000000>;
			opp-microvolt = <950000>;
			clock-latency-ns = <40000>;
			opp-suspend;
		};
		opp-600000000 {
			opp-hz = /bits/ 64 <600000000>;
			opp-microvolt = <975000>;
		};
		opp-816000000 {
			opp-hz = /bits/ 64 <816000000>;
			opp-microvolt = <1000000>;
		};
		opp-1008000000 {
			opp-hz = /bits/ 64 <1008000000>;
			opp-microvolt = <1175000>;
		};
		opp-1200000000 {
			opp-hz = /bits/ 64 <1200000000>;
			opp-microvolt = <1275000>;
		};
	};

	amba {
		compatible = "simple-bus";
		#address-cells = <1>;
		#size-cells = <1>;
		ranges;

		pdma: pdma@110f0000 {
			compatible = "arm,pl330", "arm,primecell";
			reg = <0x110f0000 0x4000>;
			interrupts = <GIC_SPI 0 IRQ_TYPE_LEVEL_HIGH>,
				     <GIC_SPI 1 IRQ_TYPE_LEVEL_HIGH>;
			#dma-cells = <1>;
			clocks = <&cru ACLK_DMAC>;
			clock-names = "apb_pclk";
		};
	};

	arm-pmu {
		compatible = "arm,cortex-a7-pmu";
		interrupts = <GIC_SPI 76 IRQ_TYPE_LEVEL_HIGH>,
			     <GIC_SPI 77 IRQ_TYPE_LEVEL_HIGH>,
			     <GIC_SPI 78 IRQ_TYPE_LEVEL_HIGH>,
			     <GIC_SPI 79 IRQ_TYPE_LEVEL_HIGH>;
		interrupt-affinity = <&cpu0>, <&cpu1>, <&cpu2>, <&cpu3>;
	};

	psci {
		compatible = "arm,psci-1.0", "arm,psci-0.2";
		method = "smc";
	};

	timer {
		compatible = "arm,armv7-timer";
		arm,cpu-registers-not-fw-configured;
		interrupts = <GIC_PPI 13 (GIC_CPU_MASK_SIMPLE(4) | IRQ_TYPE_LEVEL_HIGH)>,
			     <GIC_PPI 14 (GIC_CPU_MASK_SIMPLE(4) | IRQ_TYPE_LEVEL_HIGH)>,
			     <GIC_PPI 11 (GIC_CPU_MASK_SIMPLE(4) | IRQ_TYPE_LEVEL_HIGH)>,
			     <GIC_PPI 10 (GIC_CPU_MASK_SIMPLE(4) | IRQ_TYPE_LEVEL_HIGH)>;
		clock-frequency = <24000000>;
	};

	xin24m: oscillator {
		compatible = "fixed-clock";
		clock-frequency = <24000000>;
		clock-output-names = "xin24m";
		#clock-cells = <0>;
	};

	i2s1: i2s1@100b0000 {
		compatible = "rockchip,rk3228-i2s", "rockchip,rk3066-i2s";
		reg = <0x100b0000 0x4000>;
		interrupts = <GIC_SPI 27 IRQ_TYPE_LEVEL_HIGH>;
		#address-cells = <1>;
		#size-cells = <0>;
		clock-names = "i2s_clk", "i2s_hclk";
		clocks = <&cru SCLK_I2S1>, <&cru HCLK_I2S1_8CH>;
		dmas = <&pdma 14>, <&pdma 15>;
		dma-names = "tx", "rx";
		pinctrl-names = "default";
		pinctrl-0 = <&i2s1_bus>;
		status = "disabled";
	};

	i2s0: i2s0@100c0000 {
		compatible = "rockchip,rk3228-i2s", "rockchip,rk3066-i2s";
		reg = <0x100c0000 0x4000>;
		interrupts = <GIC_SPI 26 IRQ_TYPE_LEVEL_HIGH>;
		#address-cells = <1>;
		#size-cells = <0>;
		clock-names = "i2s_clk", "i2s_hclk";
		clocks = <&cru SCLK_I2S0>, <&cru HCLK_I2S0_8CH>;
		dmas = <&pdma 11>, <&pdma 12>;
		dma-names = "tx", "rx";
		status = "disabled";
	};

	spdif: spdif@100d0000 {
		compatible = "rockchip,rk3228-spdif";
		reg = <0x100d0000 0x1000>;
		interrupts = <GIC_SPI 29 IRQ_TYPE_LEVEL_HIGH>;
		clocks = <&cru SCLK_SPDIF>, <&cru HCLK_SPDIF_8CH>;
		clock-names = "mclk", "hclk";
		dmas = <&pdma 10>;
		dma-names = "tx";
		pinctrl-names = "default";
		pinctrl-0 = <&spdif_tx>;
		status = "disabled";
	};

	i2s2: i2s2@100e0000 {
		compatible = "rockchip,rk3228-i2s", "rockchip,rk3066-i2s";
		reg = <0x100e0000 0x4000>;
		interrupts = <GIC_SPI 28 IRQ_TYPE_LEVEL_HIGH>;
		#address-cells = <1>;
		#size-cells = <0>;
		clock-names = "i2s_clk", "i2s_hclk";
		clocks = <&cru SCLK_I2S2>, <&cru HCLK_I2S2_2CH>;
		dmas = <&pdma 0>, <&pdma 1>;
		dma-names = "tx", "rx";
		status = "disabled";
	};

	grf: syscon@11000000 {
		compatible = "syscon", "simple-mfd";
		reg = <0x11000000 0x1000>;
		#address-cells = <1>;
		#size-cells = <1>;

		io_domains: io-domains {
			compatible = "rockchip,rk3228-io-voltage-domain";
			status = "disabled";
		};

		u2phy0: usb2-phy@760 {
			compatible = "rockchip,rk3228-usb2phy";
			reg = <0x0760 0x0c>;
			clocks = <&cru SCLK_OTGPHY0>;
			clock-names = "phyclk";
			clock-output-names = "usb480m_phy0";
			#clock-cells = <0>;
			status = "disabled";

			u2phy0_otg: otg-port {
				interrupts = <GIC_SPI 59 IRQ_TYPE_LEVEL_HIGH>,
					     <GIC_SPI 60 IRQ_TYPE_LEVEL_HIGH>,
					     <GIC_SPI 61 IRQ_TYPE_LEVEL_HIGH>;
				interrupt-names = "otg-bvalid", "otg-id",
						  "linestate";
				#phy-cells = <0>;
				status = "disabled";
			};

			u2phy0_host: host-port {
				interrupts = <GIC_SPI 62 IRQ_TYPE_LEVEL_HIGH>;
				interrupt-names = "linestate";
				#phy-cells = <0>;
				status = "disabled";
			};
		};

		u2phy1: usb2-phy@800 {
			compatible = "rockchip,rk3228-usb2phy";
			reg = <0x0800 0x0c>;
			clocks = <&cru SCLK_OTGPHY1>;
			clock-names = "phyclk";
			clock-output-names = "usb480m_phy1";
			#clock-cells = <0>;
			status = "disabled";

			u2phy1_otg: otg-port {
				interrupts = <GIC_SPI 68 IRQ_TYPE_LEVEL_HIGH>;
				interrupt-names = "linestate";
				#phy-cells = <0>;
				status = "disabled";
			};

			u2phy1_host: host-port {
				interrupts = <GIC_SPI 69 IRQ_TYPE_LEVEL_HIGH>;
				interrupt-names = "linestate";
				#phy-cells = <0>;
				status = "disabled";
			};
		};
	};

	uart0: serial@11010000 {
		compatible = "snps,dw-apb-uart";
		reg = <0x11010000 0x100>;
		interrupts = <GIC_SPI 55 IRQ_TYPE_LEVEL_HIGH>;
		clock-frequency = <24000000>;
		clocks = <&cru SCLK_UART0>, <&cru PCLK_UART0>;
		clock-names = "baudclk", "apb_pclk";
		pinctrl-names = "default";
		pinctrl-0 = <&uart0_xfer &uart0_cts &uart0_rts>;
		reg-shift = <2>;
		reg-io-width = <4>;
		status = "disabled";
	};

	uart1: serial@11020000 {
		compatible = "snps,dw-apb-uart";
		reg = <0x11020000 0x100>;
		interrupts = <GIC_SPI 56 IRQ_TYPE_LEVEL_HIGH>;
		clock-frequency = <24000000>;
		clocks = <&cru SCLK_UART1>, <&cru PCLK_UART1>;
		clock-names = "baudclk", "apb_pclk";
		pinctrl-names = "default";
		pinctrl-0 = <&uart1_xfer>;
		reg-shift = <2>;
		reg-io-width = <4>;
		status = "disabled";
	};

	uart2: serial@11030000 {
		compatible = "snps,dw-apb-uart";
		reg = <0x11030000 0x100>;
		interrupts = <GIC_SPI 57 IRQ_TYPE_LEVEL_HIGH>;
		clock-frequency = <24000000>;
		clocks = <&cru SCLK_UART2>, <&cru PCLK_UART2>;
		clock-names = "baudclk", "apb_pclk";
		pinctrl-names = "default";
		pinctrl-0 = <&uart2_xfer>;
		reg-shift = <2>;
		reg-io-width = <4>;
		status = "disabled";
	};

	efuse: efuse@11040000 {
		compatible = "rockchip,rk3228-efuse";
		reg = <0x11040000 0x20>;
		clocks = <&cru PCLK_EFUSE_256>;
		clock-names = "pclk_efuse";
		#address-cells = <1>;
		#size-cells = <1>;

		/* Data cells */
		efuse_id: id@7 {
			reg = <0x7 0x10>;
		};
		cpu_leakage: cpu_leakage@17 {
			reg = <0x17 0x1>;
		};
	};

	i2c0: i2c@11050000 {
		compatible = "rockchip,rk3228-i2c";
		reg = <0x11050000 0x1000>;
		interrupts = <GIC_SPI 36 IRQ_TYPE_LEVEL_HIGH>;
		#address-cells = <1>;
		#size-cells = <0>;
		clock-names = "i2c";
		clocks = <&cru PCLK_I2C0>;
		pinctrl-names = "default";
		pinctrl-0 = <&i2c0_xfer>;
		status = "disabled";
	};

	i2c1: i2c@11060000 {
		compatible = "rockchip,rk3228-i2c";
		reg = <0x11060000 0x1000>;
		interrupts = <GIC_SPI 37 IRQ_TYPE_LEVEL_HIGH>;
		#address-cells = <1>;
		#size-cells = <0>;
		clock-names = "i2c";
		clocks = <&cru PCLK_I2C1>;
		pinctrl-names = "default";
		pinctrl-0 = <&i2c1_xfer>;
		status = "disabled";
	};

	i2c2: i2c@11070000 {
		compatible = "rockchip,rk3228-i2c";
		reg = <0x11070000 0x1000>;
		interrupts = <GIC_SPI 38 IRQ_TYPE_LEVEL_HIGH>;
		#address-cells = <1>;
		#size-cells = <0>;
		clock-names = "i2c";
		clocks = <&cru PCLK_I2C2>;
		pinctrl-names = "default";
		pinctrl-0 = <&i2c2_xfer>;
		status = "disabled";
	};

	i2c3: i2c@11080000 {
		compatible = "rockchip,rk3228-i2c";
		reg = <0x11080000 0x1000>;
		interrupts = <GIC_SPI 39 IRQ_TYPE_LEVEL_HIGH>;
		#address-cells = <1>;
		#size-cells = <0>;
		clock-names = "i2c";
		clocks = <&cru PCLK_I2C3>;
		pinctrl-names = "default";
		pinctrl-0 = <&i2c3_xfer>;
		status = "disabled";
	};

	spi0: spi@11090000 {
		compatible = "rockchip,rk3228-spi";
		reg = <0x11090000 0x1000>;
		interrupts = <GIC_SPI 49 IRQ_TYPE_LEVEL_HIGH>;
		#address-cells = <1>;
		#size-cells = <0>;
		clocks = <&cru SCLK_SPI0>, <&cru PCLK_SPI0>;
		clock-names = "spiclk", "apb_pclk";
		pinctrl-names = "default";
		pinctrl-0 = <&spi0_clk &spi0_tx &spi0_rx &spi0_cs0 &spi0_cs1>;
		status = "disabled";
	};

	wdt: watchdog@110a0000 {
		compatible = "snps,dw-wdt";
		reg = <0x110a0000 0x100>;
		interrupts = <GIC_SPI 40 IRQ_TYPE_LEVEL_HIGH>;
		clocks = <&cru PCLK_CPU>;
		status = "disabled";
	};

	pwm0: pwm@110b0000 {
		compatible = "rockchip,rk3288-pwm";
		reg = <0x110b0000 0x10>;
		#pwm-cells = <3>;
		clocks = <&cru PCLK_PWM>;
		clock-names = "pwm";
		pinctrl-names = "default";
		pinctrl-0 = <&pwm0_pin>;
		status = "disabled";
	};

	pwm1: pwm@110b0010 {
		compatible = "rockchip,rk3288-pwm";
		reg = <0x110b0010 0x10>;
		#pwm-cells = <3>;
		clocks = <&cru PCLK_PWM>;
		clock-names = "pwm";
		pinctrl-names = "default";
		pinctrl-0 = <&pwm1_pin>;
		status = "disabled";
	};

	pwm2: pwm@110b0020 {
		compatible = "rockchip,rk3288-pwm";
		reg = <0x110b0020 0x10>;
		#pwm-cells = <3>;
		clocks = <&cru PCLK_PWM>;
		clock-names = "pwm";
		pinctrl-names = "default";
		pinctrl-0 = <&pwm2_pin>;
		status = "disabled";
	};

	pwm3: pwm@110b0030 {
		compatible = "rockchip,rk3288-pwm";
		reg = <0x110b0030 0x10>;
		#pwm-cells = <2>;
		clocks = <&cru PCLK_PWM>;
		clock-names = "pwm";
		pinctrl-names = "default";
		pinctrl-0 = <&pwm3_pin>;
		status = "disabled";
	};

	timer: timer@110c0000 {
		compatible = "rockchip,rk3228-timer", "rockchip,rk3288-timer";
		reg = <0x110c0000 0x20>;
		interrupts = <GIC_SPI 43 IRQ_TYPE_LEVEL_HIGH>;
		clocks = <&xin24m>, <&cru PCLK_TIMER>;
		clock-names = "timer", "pclk";
	};

	cru: clock-controller@110e0000 {
		compatible = "rockchip,rk3228-cru";
		reg = <0x110e0000 0x1000>;
		rockchip,grf = <&grf>;
		#clock-cells = <1>;
		#reset-cells = <1>;
		assigned-clocks =
			<&cru PLL_GPLL>, <&cru ARMCLK>,
			<&cru PLL_CPLL>, <&cru ACLK_PERI>,
			<&cru HCLK_PERI>, <&cru PCLK_PERI>,
			<&cru ACLK_CPU>, <&cru HCLK_CPU>,
			<&cru PCLK_CPU>;
		assigned-clock-rates =
			<594000000>, <816000000>,
			<500000000>, <150000000>,
			<150000000>, <75000000>,
			<150000000>, <150000000>,
			<75000000>;
	};

	thermal-zones {
		cpu_thermal: cpu-thermal {
			polling-delay-passive = <100>; /* milliseconds */
			polling-delay = <5000>; /* milliseconds */

			thermal-sensors = <&tsadc 0>;

			trips {
				cpu_alert0: cpu_alert0 {
					temperature = <70000>; /* millicelsius */
					hysteresis = <2000>; /* millicelsius */
					type = "passive";
				};
				cpu_alert1: cpu_alert1 {
					temperature = <75000>; /* millicelsius */
					hysteresis = <2000>; /* millicelsius */
					type = "passive";
				};
				cpu_crit: cpu_crit {
					temperature = <90000>; /* millicelsius */
					hysteresis = <2000>; /* millicelsius */
					type = "critical";
				};
			};

			cooling-maps {
				map0 {
					trip = <&cpu_alert0>;
					cooling-device =
						<&cpu0 THERMAL_NO_LIMIT 6>;
				};
				map1 {
					trip = <&cpu_alert1>;
					cooling-device =
						<&cpu0 THERMAL_NO_LIMIT THERMAL_NO_LIMIT>;
				};
			};
		};
	};

	tsadc: tsadc@11150000 {
		compatible = "rockchip,rk3228-tsadc";
		reg = <0x11150000 0x100>;
		interrupts = <GIC_SPI 58 IRQ_TYPE_LEVEL_HIGH>;
		clocks = <&cru SCLK_TSADC>, <&cru PCLK_TSADC>;
		clock-names = "tsadc", "apb_pclk";
		assigned-clocks = <&cru SCLK_TSADC>;
		assigned-clock-rates = <32768>;
		resets = <&cru SRST_TSADC>;
		reset-names = "tsadc-apb";
		pinctrl-names = "init", "default", "sleep";
		pinctrl-0 = <&otp_gpio>;
		pinctrl-1 = <&otp_out>;
		pinctrl-2 = <&otp_gpio>;
		#thermal-sensor-cells = <0>;
		rockchip,hw-tshut-temp = <95000>;
		status = "disabled";
	};

<<<<<<< HEAD
=======
	vpu_mmu: iommu@20020800 {
		compatible = "rockchip,iommu";
		reg = <0x20020800 0x100>;
		interrupts = <GIC_SPI 10 IRQ_TYPE_LEVEL_HIGH>;
		interrupt-names = "vpu_mmu";
		iommu-cells = <0>;
		status = "disabled";
	};

	vdec_mmu: iommu@20030480 {
		compatible = "rockchip,iommu";
		reg = <0x20030480 0x40>, <0x200304c0 0x40>;
		interrupts = <GIC_SPI 8 IRQ_TYPE_LEVEL_HIGH>;
		interrupt-names = "vdec_mmu";
		iommu-cells = <0>;
		status = "disabled";
	};

	vop_mmu: iommu@20053f00 {
		compatible = "rockchip,iommu";
		reg = <0x20053f00 0x100>;
		interrupts = <GIC_SPI 32 IRQ_TYPE_LEVEL_HIGH>;
		interrupt-names = "vop_mmu";
		iommu-cells = <0>;
		status = "disabled";
	};

	iep_mmu: iommu@20070800 {
		compatible = "rockchip,iommu";
		reg = <0x20070800 0x100>;
		interrupts = <GIC_SPI 31 IRQ_TYPE_LEVEL_HIGH>;
		interrupt-names = "iep_mmu";
		iommu-cells = <0>;
		status = "disabled";
	};

>>>>>>> c808cb05
	sdmmc: dwmmc@30000000 {
		compatible = "rockchip,rk3228-dw-mshc", "rockchip,rk3288-dw-mshc";
		reg = <0x30000000 0x4000>;
		interrupts = <GIC_SPI 12 IRQ_TYPE_LEVEL_HIGH>;
		clocks = <&cru HCLK_SDMMC>, <&cru SCLK_SDMMC>,
			 <&cru SCLK_SDMMC_DRV>, <&cru SCLK_SDMMC_SAMPLE>;
		clock-names = "biu", "ciu", "ciu_drv", "ciu_sample";
		fifo-depth = <0x100>;
		pinctrl-names = "default";
		pinctrl-0 = <&sdmmc_clk &sdmmc_cmd &sdmmc_bus4>;
		status = "disabled";
	};

	sdio: dwmmc@30010000 {
		compatible = "rockchip,rk3228-dw-mshc", "rockchip,rk3288-dw-mshc";
		reg = <0x30010000 0x4000>;
		interrupts = <GIC_SPI 13 IRQ_TYPE_LEVEL_HIGH>;
		clocks = <&cru HCLK_SDIO>, <&cru SCLK_SDIO>,
			 <&cru SCLK_SDIO_DRV>, <&cru SCLK_SDIO_SAMPLE>;
		clock-names = "biu", "ciu", "ciu_drv", "ciu_sample";
		fifo-depth = <0x100>;
		pinctrl-names = "default";
		pinctrl-0 = <&sdio_clk &sdio_cmd &sdio_bus4>;
		status = "disabled";
	};

	emmc: dwmmc@30020000 {
		compatible = "rockchip,rk3228-dw-mshc", "rockchip,rk3288-dw-mshc";
		reg = <0x30020000 0x4000>;
		interrupts = <GIC_SPI 14 IRQ_TYPE_LEVEL_HIGH>;
		clock-frequency = <37500000>;
		max-frequency = <37500000>;
		clocks = <&cru HCLK_EMMC>, <&cru SCLK_EMMC>,
			 <&cru SCLK_EMMC_DRV>, <&cru SCLK_EMMC_SAMPLE>;
		clock-names = "biu", "ciu", "ciu_drv", "ciu_sample";
		bus-width = <8>;
		default-sample-phase = <158>;
		fifo-depth = <0x100>;
		pinctrl-names = "default";
		pinctrl-0 = <&emmc_clk &emmc_cmd &emmc_bus8>;
		resets = <&cru SRST_EMMC>;
		reset-names = "reset";
		status = "disabled";
	};

	usb_otg: usb@30040000 {
		compatible = "rockchip,rk3228-usb", "rockchip,rk3066-usb",
			     "snps,dwc2";
		reg = <0x30040000 0x40000>;
		interrupts = <GIC_SPI 23 IRQ_TYPE_LEVEL_HIGH>;
		clocks = <&cru HCLK_OTG>;
		clock-names = "otg";
		dr_mode = "otg";
		g-np-tx-fifo-size = <16>;
		g-rx-fifo-size = <280>;
		g-tx-fifo-size = <256 128 128 64 32 16>;
		g-use-dma;
		phys = <&u2phy0_otg>;
		phy-names = "usb2-phy";
		status = "disabled";
	};

	usb_host0_ehci: usb@30080000 {
		compatible = "generic-ehci";
		reg = <0x30080000 0x20000>;
		interrupts = <GIC_SPI 16 IRQ_TYPE_LEVEL_HIGH>;
		clocks = <&cru HCLK_HOST0>, <&u2phy0>;
		clock-names = "usbhost", "utmi";
		phys = <&u2phy0_host>;
		phy-names = "usb";
		status = "disabled";
	};

	usb_host0_ohci: usb@300a0000 {
		compatible = "generic-ohci";
		reg = <0x300a0000 0x20000>;
		interrupts = <GIC_SPI 17 IRQ_TYPE_LEVEL_HIGH>;
		clocks = <&cru HCLK_HOST0>, <&u2phy0>;
		clock-names = "usbhost", "utmi";
		phys = <&u2phy0_host>;
		phy-names = "usb";
		status = "disabled";
	};

	usb_host1_ehci: usb@300c0000 {
		compatible = "generic-ehci";
		reg = <0x300c0000 0x20000>;
		interrupts = <GIC_SPI 19 IRQ_TYPE_LEVEL_HIGH>;
		clocks = <&cru HCLK_HOST1>, <&u2phy1>;
		clock-names = "usbhost", "utmi";
		phys = <&u2phy1_otg>;
		phy-names = "usb";
		status = "disabled";
	};

	usb_host1_ohci: usb@300e0000 {
		compatible = "generic-ohci";
		reg = <0x300e0000 0x20000>;
		interrupts = <GIC_SPI 20 IRQ_TYPE_LEVEL_HIGH>;
		clocks = <&cru HCLK_HOST1>, <&u2phy1>;
		clock-names = "usbhost", "utmi";
		phys = <&u2phy1_otg>;
		phy-names = "usb";
		status = "disabled";
	};

	usb_host2_ehci: usb@30100000 {
		compatible = "generic-ehci";
		reg = <0x30100000 0x20000>;
		interrupts = <GIC_SPI 66 IRQ_TYPE_LEVEL_HIGH>;
		clocks = <&cru HCLK_HOST2>, <&u2phy1>;
		phys = <&u2phy1_host>;
		phy-names = "usb";
		clock-names = "usbhost", "utmi";
		status = "disabled";
	};

	usb_host2_ohci: usb@30120000 {
		compatible = "generic-ohci";
		reg = <0x30120000 0x20000>;
		interrupts = <GIC_SPI 67 IRQ_TYPE_LEVEL_HIGH>;
		clocks = <&cru HCLK_HOST2>, <&u2phy1>;
		clock-names = "usbhost", "utmi";
		phys = <&u2phy1_host>;
		phy-names = "usb";
		status = "disabled";
	};

	gmac: ethernet@30200000 {
		compatible = "rockchip,rk3228-gmac";
		reg = <0x30200000 0x10000>;
		interrupts = <GIC_SPI 24 IRQ_TYPE_LEVEL_HIGH>;
		interrupt-names = "macirq";
		clocks = <&cru SCLK_MAC>, <&cru SCLK_MAC_RX>,
			<&cru SCLK_MAC_TX>, <&cru SCLK_MAC_REF>,
			<&cru SCLK_MAC_REFOUT>, <&cru ACLK_GMAC>,
			<&cru PCLK_GMAC>;
		clock-names = "stmmaceth", "mac_clk_rx",
			"mac_clk_tx", "clk_mac_ref",
			"clk_mac_refout", "aclk_mac",
			"pclk_mac";
		resets = <&cru SRST_GMAC>;
		reset-names = "stmmaceth";
		rockchip,grf = <&grf>;
		status = "disabled";
	};

	gic: interrupt-controller@32010000 {
		compatible = "arm,gic-400";
		interrupt-controller;
		#interrupt-cells = <3>;
		#address-cells = <0>;

		reg = <0x32011000 0x1000>,
		      <0x32012000 0x2000>,
		      <0x32014000 0x2000>,
		      <0x32016000 0x2000>;
		interrupts = <GIC_PPI 9 (GIC_CPU_MASK_SIMPLE(4) | IRQ_TYPE_LEVEL_HIGH)>;
	};

	pinctrl: pinctrl {
		compatible = "rockchip,rk3228-pinctrl";
		rockchip,grf = <&grf>;
		#address-cells = <1>;
		#size-cells = <1>;
		ranges;

		gpio0: gpio0@11110000 {
			compatible = "rockchip,gpio-bank";
			reg = <0x11110000 0x100>;
			interrupts = <GIC_SPI 51 IRQ_TYPE_LEVEL_HIGH>;
			clocks = <&cru PCLK_GPIO0>;

			gpio-controller;
			#gpio-cells = <2>;

			interrupt-controller;
			#interrupt-cells = <2>;
		};

		gpio1: gpio1@11120000 {
			compatible = "rockchip,gpio-bank";
			reg = <0x11120000 0x100>;
			interrupts = <GIC_SPI 52 IRQ_TYPE_LEVEL_HIGH>;
			clocks = <&cru PCLK_GPIO1>;

			gpio-controller;
			#gpio-cells = <2>;

			interrupt-controller;
			#interrupt-cells = <2>;
		};

		gpio2: gpio2@11130000 {
			compatible = "rockchip,gpio-bank";
			reg = <0x11130000 0x100>;
			interrupts = <GIC_SPI 53 IRQ_TYPE_LEVEL_HIGH>;
			clocks = <&cru PCLK_GPIO2>;

			gpio-controller;
			#gpio-cells = <2>;

			interrupt-controller;
			#interrupt-cells = <2>;
		};

		gpio3: gpio3@11140000 {
			compatible = "rockchip,gpio-bank";
			reg = <0x11140000 0x100>;
			interrupts = <GIC_SPI 54 IRQ_TYPE_LEVEL_HIGH>;
			clocks = <&cru PCLK_GPIO3>;

			gpio-controller;
			#gpio-cells = <2>;

			interrupt-controller;
			#interrupt-cells = <2>;
		};

		pcfg_pull_up: pcfg-pull-up {
			bias-pull-up;
		};

		pcfg_pull_down: pcfg-pull-down {
			bias-pull-down;
		};

		pcfg_pull_none: pcfg-pull-none {
			bias-disable;
		};

		pcfg_pull_none_drv_12ma: pcfg-pull-none-drv-12ma {
			drive-strength = <12>;
		};

		sdmmc {
			sdmmc_clk: sdmmc-clk {
				rockchip,pins = <1 RK_PC0 1 &pcfg_pull_none_drv_12ma>;
			};

			sdmmc_cmd: sdmmc-cmd {
				rockchip,pins = <1 RK_PB7 1 &pcfg_pull_none_drv_12ma>;
			};

			sdmmc_bus4: sdmmc-bus4 {
				rockchip,pins = <1 RK_PC2 1 &pcfg_pull_none_drv_12ma>,
						<1 RK_PC3 1 &pcfg_pull_none_drv_12ma>,
						<1 RK_PC4 1 &pcfg_pull_none_drv_12ma>,
						<1 RK_PC5 1 &pcfg_pull_none_drv_12ma>;
			};
		};

		sdio {
			sdio_clk: sdio-clk {
				rockchip,pins = <3 RK_PA0 1 &pcfg_pull_none_drv_12ma>;
			};

			sdio_cmd: sdio-cmd {
				rockchip,pins = <3 RK_PA1 1 &pcfg_pull_none_drv_12ma>;
			};

			sdio_bus4: sdio-bus4 {
				rockchip,pins = <3 RK_PA2 1 &pcfg_pull_none_drv_12ma>,
						<3 RK_PA3 1 &pcfg_pull_none_drv_12ma>,
						<3 RK_PA4 1 &pcfg_pull_none_drv_12ma>,
						<3 RK_PA5 1 &pcfg_pull_none_drv_12ma>;
			};
		};

		emmc {
			emmc_clk: emmc-clk {
				rockchip,pins = <2 7 RK_FUNC_2 &pcfg_pull_none>;
			};

			emmc_cmd: emmc-cmd {
				rockchip,pins = <1 22 RK_FUNC_2 &pcfg_pull_none>;
			};

			emmc_bus8: emmc-bus8 {
				rockchip,pins = <1 24 RK_FUNC_2 &pcfg_pull_none>,
						<1 25 RK_FUNC_2 &pcfg_pull_none>,
						<1 26 RK_FUNC_2 &pcfg_pull_none>,
						<1 27 RK_FUNC_2 &pcfg_pull_none>,
						<1 28 RK_FUNC_2 &pcfg_pull_none>,
						<1 29 RK_FUNC_2 &pcfg_pull_none>,
						<1 30 RK_FUNC_2 &pcfg_pull_none>,
						<1 31 RK_FUNC_2 &pcfg_pull_none>;
			};
		};

		gmac {
			rgmii_pins: rgmii-pins {
				rockchip,pins = <2 14 RK_FUNC_1 &pcfg_pull_none>,
						<2 12 RK_FUNC_1 &pcfg_pull_none>,
						<2 25 RK_FUNC_1 &pcfg_pull_none>,
						<2 19 RK_FUNC_1 &pcfg_pull_none_drv_12ma>,
						<2 18 RK_FUNC_1 &pcfg_pull_none_drv_12ma>,
						<2 22 RK_FUNC_1 &pcfg_pull_none_drv_12ma>,
						<2 23 RK_FUNC_1 &pcfg_pull_none_drv_12ma>,
						<2 9 RK_FUNC_1 &pcfg_pull_none_drv_12ma>,
						<2 13 RK_FUNC_1 &pcfg_pull_none_drv_12ma>,
						<2 17 RK_FUNC_1 &pcfg_pull_none>,
						<2 16 RK_FUNC_1 &pcfg_pull_none>,
						<2 21 RK_FUNC_2 &pcfg_pull_none>,
						<2 20 RK_FUNC_2 &pcfg_pull_none>,
						<2 11 RK_FUNC_1 &pcfg_pull_none>,
						<2 8 RK_FUNC_1 &pcfg_pull_none>;
			};

			rmii_pins: rmii-pins {
				rockchip,pins = <2 14 RK_FUNC_1 &pcfg_pull_none>,
						<2 12 RK_FUNC_1 &pcfg_pull_none>,
						<2 25 RK_FUNC_1 &pcfg_pull_none>,
						<2 19 RK_FUNC_1 &pcfg_pull_none_drv_12ma>,
						<2 18 RK_FUNC_1 &pcfg_pull_none_drv_12ma>,
						<2 13 RK_FUNC_1 &pcfg_pull_none_drv_12ma>,
						<2 17 RK_FUNC_1 &pcfg_pull_none>,
						<2 16 RK_FUNC_1 &pcfg_pull_none>,
						<2 8 RK_FUNC_1 &pcfg_pull_none>,
						<2 15 RK_FUNC_1 &pcfg_pull_none>;
			};

			phy_pins: phy-pins {
				rockchip,pins = <2 14 RK_FUNC_2 &pcfg_pull_none>,
						<2 8 RK_FUNC_2 &pcfg_pull_none>;
			};
		};

		i2c0 {
			i2c0_xfer: i2c0-xfer {
				rockchip,pins = <0 0 RK_FUNC_1 &pcfg_pull_none>,
						<0 1 RK_FUNC_1 &pcfg_pull_none>;
			};
		};

		i2c1 {
			i2c1_xfer: i2c1-xfer {
				rockchip,pins = <0 2 RK_FUNC_1 &pcfg_pull_none>,
						<0 3 RK_FUNC_1 &pcfg_pull_none>;
			};
		};

		i2c2 {
			i2c2_xfer: i2c2-xfer {
				rockchip,pins = <2 20 RK_FUNC_1 &pcfg_pull_none>,
						<2 21 RK_FUNC_1 &pcfg_pull_none>;
			};
		};

		i2c3 {
			i2c3_xfer: i2c3-xfer {
				rockchip,pins = <0 6 RK_FUNC_1 &pcfg_pull_none>,
						<0 7 RK_FUNC_1 &pcfg_pull_none>;
			};
		};

		spi-0 {
			spi0_clk: spi0-clk {
				rockchip,pins = <0 9 RK_FUNC_2 &pcfg_pull_up>;
			};
			spi0_cs0: spi0-cs0 {
				rockchip,pins = <0 14 RK_FUNC_2 &pcfg_pull_up>;
			};
			spi0_tx: spi0-tx {
				rockchip,pins = <0 11 RK_FUNC_2 &pcfg_pull_up>;
			};
			spi0_rx: spi0-rx {
				rockchip,pins = <0 13 RK_FUNC_2 &pcfg_pull_up>;
			};
			spi0_cs1: spi0-cs1 {
				rockchip,pins = <1 12 RK_FUNC_1 &pcfg_pull_up>;
			};
		};

		spi-1 {
			spi1_clk: spi1-clk {
				rockchip,pins = <0 23 RK_FUNC_2 &pcfg_pull_up>;
			};
			spi1_cs0: spi1-cs0 {
				rockchip,pins = <2 2 RK_FUNC_2 &pcfg_pull_up>;
			};
			spi1_rx: spi1-rx {
				rockchip,pins = <2 0 RK_FUNC_2 &pcfg_pull_up>;
			};
			spi1_tx: spi1-tx {
				rockchip,pins = <2 1 RK_FUNC_2 &pcfg_pull_up>;
			};
			spi1_cs1: spi1-cs1 {
				rockchip,pins = <2 3 RK_FUNC_2 &pcfg_pull_up>;
			};
		};

		i2s1 {
			i2s1_bus: i2s1-bus {
				rockchip,pins = <0 8 RK_FUNC_1 &pcfg_pull_none>,
						<0 9 RK_FUNC_1 &pcfg_pull_none>,
						<0 11 RK_FUNC_1 &pcfg_pull_none>,
						<0 12 RK_FUNC_1 &pcfg_pull_none>,
						<0 13 RK_FUNC_1 &pcfg_pull_none>,
						<0 14 RK_FUNC_1 &pcfg_pull_none>,
						<1 2 RK_FUNC_2 &pcfg_pull_none>,
						<1 4 RK_FUNC_2 &pcfg_pull_none>,
						<1 5 RK_FUNC_2 &pcfg_pull_none>;
			};
		};

		pwm0 {
			pwm0_pin: pwm0-pin {
				rockchip,pins = <3 21 RK_FUNC_1 &pcfg_pull_none>;
			};
		};

		pwm1 {
			pwm1_pin: pwm1-pin {
				rockchip,pins = <0 30 RK_FUNC_2 &pcfg_pull_none>;
			};
		};

		pwm2 {
			pwm2_pin: pwm2-pin {
				rockchip,pins = <1 12 RK_FUNC_2 &pcfg_pull_none>;
			};
		};

		pwm3 {
			pwm3_pin: pwm3-pin {
				rockchip,pins = <1 11 RK_FUNC_2 &pcfg_pull_none>;
			};
		};

		spdif {
			spdif_tx: spdif-tx {
				rockchip,pins = <3 31 RK_FUNC_2 &pcfg_pull_none>;
			};
		};

		tsadc {
			otp_gpio: otp-gpio {
				rockchip,pins = <0 24 RK_FUNC_GPIO &pcfg_pull_none>;
			};

			otp_out: otp-out {
				rockchip,pins = <0 24 RK_FUNC_2 &pcfg_pull_none>;
			};
		};

		uart0 {
			uart0_xfer: uart0-xfer {
				rockchip,pins = <2 26 RK_FUNC_1 &pcfg_pull_none>,
						<2 27 RK_FUNC_1 &pcfg_pull_none>;
			};

			uart0_cts: uart0-cts {
				rockchip,pins = <2 29 RK_FUNC_1 &pcfg_pull_none>;
			};

			uart0_rts: uart0-rts {
				rockchip,pins = <0 17 RK_FUNC_1 &pcfg_pull_none>;
			};
		};

		uart1 {
			uart1_xfer: uart1-xfer {
				rockchip,pins = <1 9 RK_FUNC_1 &pcfg_pull_none>,
						<1 10 RK_FUNC_1 &pcfg_pull_none>;
			};

			uart1_cts: uart1-cts {
				rockchip,pins = <1 8 RK_FUNC_1 &pcfg_pull_none>;
			};

			uart1_rts: uart1-rts {
				rockchip,pins = <1 11 RK_FUNC_1 &pcfg_pull_none>;
			};
		};

		uart2 {
			uart2_xfer: uart2-xfer {
				rockchip,pins = <1 18 RK_FUNC_2 &pcfg_pull_up>,
						<1 19 RK_FUNC_2 &pcfg_pull_none>;
			};

			uart21_xfer: uart21-xfer {
				rockchip,pins = <1 10 RK_FUNC_2 &pcfg_pull_up>,
						<1 9 RK_FUNC_2 &pcfg_pull_none>;
			};

			uart2_cts: uart2-cts {
				rockchip,pins = <0 25 RK_FUNC_1 &pcfg_pull_none>;
			};

			uart2_rts: uart2-rts {
				rockchip,pins = <0 24 RK_FUNC_1 &pcfg_pull_none>;
			};
		};
	};
};<|MERGE_RESOLUTION|>--- conflicted
+++ resolved
@@ -558,8 +558,6 @@
 		status = "disabled";
 	};
 
-<<<<<<< HEAD
-=======
 	vpu_mmu: iommu@20020800 {
 		compatible = "rockchip,iommu";
 		reg = <0x20020800 0x100>;
@@ -596,7 +594,6 @@
 		status = "disabled";
 	};
 
->>>>>>> c808cb05
 	sdmmc: dwmmc@30000000 {
 		compatible = "rockchip,rk3228-dw-mshc", "rockchip,rk3288-dw-mshc";
 		reg = <0x30000000 0x4000>;
