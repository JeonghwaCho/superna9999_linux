menuconfig ARCH_AT91
	bool "Atmel SoCs"
<<<<<<< HEAD
	depends on ARCH_MULTI_V4T || ARCH_MULTI_V5 || ARCH_MULTI_V7
=======
	depends on ARCH_MULTI_V4T || ARCH_MULTI_V5 || ARCH_MULTI_V7 || ARM_SINGLE_ARMV7M
>>>>>>> 17bc093e
	select ARM_CPU_SUSPEND if PM
	select COMMON_CLK_AT91
	select GPIOLIB
	select PINCTRL
	select SOC_BUS

if ARCH_AT91
config SOC_SAMV7
	bool "SAM Cortex-M7 family" if ARM_SINGLE_ARMV7M
	select COMMON_CLK_AT91
	select PINCTRL_AT91
	help
	  Select this if you are using an SoC from Atmel's SAME7, SAMS7 or SAMV7
	  families.

config SOC_SAMA5D2
	bool "SAMA5D2 family"
	depends on ARCH_MULTI_V7
	select SOC_SAMA5
	select CACHE_L2X0
	select HAVE_FB_ATMEL
	select HAVE_AT91_UTMI
	select HAVE_AT91_USB_CLK
	select HAVE_AT91_H32MX
	select HAVE_AT91_GENERATED_CLK
	select PINCTRL_AT91PIO4
	help
	  Select this if ou are using one of Atmel's SAMA5D2 family SoC.

config SOC_SAMA5D3
	bool "SAMA5D3 family"
	depends on ARCH_MULTI_V7
	select SOC_SAMA5
	select HAVE_FB_ATMEL
	select HAVE_AT91_UTMI
	select HAVE_AT91_SMD
	select HAVE_AT91_USB_CLK
	select PINCTRL_AT91
	help
	  Select this if you are using one of Atmel's SAMA5D3 family SoC.
	  This support covers SAMA5D31, SAMA5D33, SAMA5D34, SAMA5D35, SAMA5D36.

config SOC_SAMA5D4
	bool "SAMA5D4 family"
	depends on ARCH_MULTI_V7
	select SOC_SAMA5
	select CACHE_L2X0
	select HAVE_FB_ATMEL
	select HAVE_AT91_UTMI
	select HAVE_AT91_SMD
	select HAVE_AT91_USB_CLK
	select HAVE_AT91_H32MX
	select PINCTRL_AT91
	help
	  Select this if you are using one of Atmel's SAMA5D4 family SoC.

config SOC_AT91RM9200
	bool "AT91RM9200"
	depends on ARCH_MULTI_V4T
	select ATMEL_AIC_IRQ
	select ATMEL_PM if PM
	select ATMEL_ST
	select CPU_ARM920T
	select HAVE_AT91_USB_CLK
	select PINCTRL_AT91
	select SOC_SAM_V4_V5
	select SRAM if PM
	help
	  Select this if you are using Atmel's AT91RM9200 SoC.

config SOC_AT91SAM9
	bool "AT91SAM9"
	depends on ARCH_MULTI_V5
	select ATMEL_AIC_IRQ
	select ATMEL_PM if PM
	select ATMEL_SDRAMC
	select CPU_ARM926T
	select HAVE_AT91_SMD
	select HAVE_AT91_USB_CLK
	select HAVE_AT91_UTMI
	select HAVE_FB_ATMEL
	select MEMORY
	select PINCTRL_AT91
	select SOC_SAM_V4_V5
	select SRAM if PM
	help
	  Select this if you are using one of those Atmel SoC:
	    AT91SAM9260
	    AT91SAM9261
	    AT91SAM9263
	    AT91SAM9G15
	    AT91SAM9G20
	    AT91SAM9G25
	    AT91SAM9G35
	    AT91SAM9G45
	    AT91SAM9G46
	    AT91SAM9M10
	    AT91SAM9M11
	    AT91SAM9N12
	    AT91SAM9RL
	    AT91SAM9X25
	    AT91SAM9X35
	    AT91SAM9XE

config HAVE_AT91_UTMI
	bool

config HAVE_AT91_USB_CLK
	bool

config COMMON_CLK_AT91
	bool
	select COMMON_CLK
	select MFD_SYSCON

config HAVE_AT91_SMD
	bool

config HAVE_AT91_H32MX
	bool

config HAVE_AT91_GENERATED_CLK
	bool

config SOC_SAM_V4_V5
	bool

config SOC_SAM_V7
	bool

config SOC_SAMA5
	bool
	select ATMEL_AIC5_IRQ
	select ATMEL_PM if PM
	select ATMEL_SDRAMC
	select MEMORY
	select SOC_SAM_V7
	select SRAM if PM

config ATMEL_PM
	bool

endif<|MERGE_RESOLUTION|>--- conflicted
+++ resolved
@@ -1,10 +1,6 @@
 menuconfig ARCH_AT91
 	bool "Atmel SoCs"
-<<<<<<< HEAD
-	depends on ARCH_MULTI_V4T || ARCH_MULTI_V5 || ARCH_MULTI_V7
-=======
 	depends on ARCH_MULTI_V4T || ARCH_MULTI_V5 || ARCH_MULTI_V7 || ARM_SINGLE_ARMV7M
->>>>>>> 17bc093e
 	select ARM_CPU_SUSPEND if PM
 	select COMMON_CLK_AT91
 	select GPIOLIB
