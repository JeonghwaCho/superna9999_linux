--- conflicted
+++ resolved
@@ -75,12 +75,8 @@
 	if (WARN_ON(!gpdev))
 		return NULL;
 
-<<<<<<< HEAD
-	if (WARN_ON(!gpdev->dev.of_node))
-=======
 	/* Not all PCI devices have device-tree nodes */
 	if (!gpdev->dev.of_node)
->>>>>>> 13b2e1ba
 		return NULL;
 
 	/* Get assoicated PCI device */
