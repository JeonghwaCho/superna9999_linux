--- conflicted
+++ resolved
@@ -311,22 +311,12 @@
 	unsigned long over;
 
 	if (access_ok(VERIFY_READ, from, n)) {
-<<<<<<< HEAD
-		if (!__builtin_constant_p(n))
-			check_object_size(to, n, false);
-=======
 		check_object_size(to, n, false);
->>>>>>> 9395452b
 		return __copy_tofrom_user((__force void __user *)to, from, n);
 	}
 	if ((unsigned long)from < TASK_SIZE) {
 		over = (unsigned long)from + n - TASK_SIZE;
-<<<<<<< HEAD
-		if (!__builtin_constant_p(n - over))
-			check_object_size(to, n - over, false);
-=======
 		check_object_size(to, n - over, false);
->>>>>>> 9395452b
 		return __copy_tofrom_user((__force void __user *)to, from,
 				n - over) + over;
 	}
@@ -339,22 +329,12 @@
 	unsigned long over;
 
 	if (access_ok(VERIFY_WRITE, to, n)) {
-<<<<<<< HEAD
-		if (!__builtin_constant_p(n))
-			check_object_size(from, n, true);
-=======
 		check_object_size(from, n, true);
->>>>>>> 9395452b
 		return __copy_tofrom_user(to, (__force void __user *)from, n);
 	}
 	if ((unsigned long)to < TASK_SIZE) {
 		over = (unsigned long)to + n - TASK_SIZE;
-<<<<<<< HEAD
-		if (!__builtin_constant_p(n))
-			check_object_size(from, n - over, true);
-=======
 		check_object_size(from, n - over, true);
->>>>>>> 9395452b
 		return __copy_tofrom_user(to, (__force void __user *)from,
 				n - over) + over;
 	}
@@ -399,12 +379,7 @@
 			return 0;
 	}
 
-<<<<<<< HEAD
-	if (!__builtin_constant_p(n))
-		check_object_size(to, n, false);
-=======
 	check_object_size(to, n, false);
->>>>>>> 9395452b
 
 	return __copy_tofrom_user((__force void __user *)to, from, n);
 }
@@ -432,13 +407,8 @@
 		if (ret == 0)
 			return 0;
 	}
-<<<<<<< HEAD
-	if (!__builtin_constant_p(n))
-		check_object_size(from, n, true);
-=======
 
 	check_object_size(from, n, true);
->>>>>>> 9395452b
 
 	return __copy_tofrom_user(to, (__force const void __user *)from, n);
 }
