/*
 * Performance counter support for POWER9 processors.
 *
 * Copyright 2009 Paul Mackerras, IBM Corporation.
 * Copyright 2013 Michael Ellerman, IBM Corporation.
 * Copyright 2016 Madhavan Srinivasan, IBM Corporation.
 *
 * This program is free software; you can redistribute it and/or
 * modify it under the terms of the GNU General Public License
 * as published by the Free Software Foundation; either version
 * 2 of the License, or later version.
 */

#define pr_fmt(fmt)	"power9-pmu: " fmt

#include "isa207-common.h"

/*
 * Raw event encoding for Power9:
 *
 *        60        56        52        48        44        40        36        32
 * | - - - - | - - - - | - - - - | - - - - | - - - - | - - - - | - - - - | - - - - |
 *   | | [ ]                       [ ] [      thresh_cmp     ]   [  thresh_ctl   ]
 *   | |  |                         |                                     |
 *   | |  *- IFM (Linux)            |    thresh start/stop OR FAB match -*
 *   | *- BHRB (Linux)              *sm
 *   *- EBB (Linux)
 *
 *        28        24        20        16        12         8         4         0
 * | - - - - | - - - - | - - - - | - - - - | - - - - | - - - - | - - - - | - - - - |
 *   [   ] [  sample ]   [cache]   [ pmc ]   [unit ]   []    m   [    pmcxsel    ]
 *     |        |           |                          |     |
 *     |        |           |                          |     *- mark
 *     |        |           *- L1/L2/L3 cache_sel      |
 *     |        |                                      |
 *     |        *- sampling mode for marked events     *- combine
 *     |
 *     *- thresh_sel
 *
 * Below uses IBM bit numbering.
 *
 * MMCR1[x:y] = unit    (PMCxUNIT)
 * MMCR1[24]   = pmc1combine[0]
 * MMCR1[25]   = pmc1combine[1]
 * MMCR1[26]   = pmc2combine[0]
 * MMCR1[27]   = pmc2combine[1]
 * MMCR1[28]   = pmc3combine[0]
 * MMCR1[29]   = pmc3combine[1]
 * MMCR1[30]   = pmc4combine[0]
 * MMCR1[31]   = pmc4combine[1]
 *
 * if pmc == 3 and unit == 0 and pmcxsel[0:6] == 0b0101011
 *	# PM_MRK_FAB_RSP_MATCH
 *	MMCR1[20:27] = thresh_ctl   (FAB_CRESP_MATCH / FAB_TYPE_MATCH)
 * else if pmc == 4 and unit == 0xf and pmcxsel[0:6] == 0b0101001
 *	# PM_MRK_FAB_RSP_MATCH_CYC
 *	MMCR1[20:27] = thresh_ctl   (FAB_CRESP_MATCH / FAB_TYPE_MATCH)
 * else
 *	MMCRA[48:55] = thresh_ctl   (THRESH START/END)
 *
 * if thresh_sel:
 *	MMCRA[45:47] = thresh_sel
 *
 * if thresh_cmp:
 *	MMCRA[9:11] = thresh_cmp[0:2]
 *	MMCRA[12:18] = thresh_cmp[3:9]
 *
 * if unit == 6 or unit == 7
 *	MMCRC[53:55] = cache_sel[1:3]      (L2EVENT_SEL)
 * else if unit == 8 or unit == 9:
 *	if cache_sel[0] == 0: # L3 bank
 *		MMCRC[47:49] = cache_sel[1:3]  (L3EVENT_SEL0)
 *	else if cache_sel[0] == 1:
 *		MMCRC[50:51] = cache_sel[2:3]  (L3EVENT_SEL1)
 * else if cache_sel[1]: # L1 event
 *	MMCR1[16] = cache_sel[2]
 *	MMCR1[17] = cache_sel[3]
 *
 * if mark:
 *	MMCRA[63]    = 1		(SAMPLE_ENABLE)
 *	MMCRA[57:59] = sample[0:2]	(RAND_SAMP_ELIG)
 *	MMCRA[61:62] = sample[3:4]	(RAND_SAMP_MODE)
 *
 * if EBB and BHRB:
 *	MMCRA[32:33] = IFM
 *
 * MMCRA[SDAR_MODE]  = sm
 */

/*
 * Some power9 event codes.
 */
#define EVENT(_name, _code)	_name = _code,

enum {
#include "power9-events-list.h"
};

#undef EVENT

/* MMCRA IFM bits - POWER9 */
#define POWER9_MMCRA_IFM1		0x0000000040000000UL
#define POWER9_MMCRA_IFM2		0x0000000080000000UL
#define POWER9_MMCRA_IFM3		0x00000000C0000000UL

/* PowerISA v2.07 format attribute structure*/
extern struct attribute_group isa207_pmu_format_group;

GENERIC_EVENT_ATTR(cpu-cycles,			PM_CYC);
GENERIC_EVENT_ATTR(stalled-cycles-frontend,	PM_ICT_NOSLOT_CYC);
GENERIC_EVENT_ATTR(stalled-cycles-backend,	PM_CMPLU_STALL);
GENERIC_EVENT_ATTR(instructions,		PM_INST_CMPL);
GENERIC_EVENT_ATTR(branch-instructions,		PM_BRU_CMPL);
GENERIC_EVENT_ATTR(branch-misses,		PM_BR_MPRED_CMPL);
GENERIC_EVENT_ATTR(cache-references,		PM_LD_REF_L1);
GENERIC_EVENT_ATTR(cache-misses,		PM_LD_MISS_L1_FIN);

CACHE_EVENT_ATTR(L1-dcache-load-misses,		PM_LD_MISS_L1_FIN);
CACHE_EVENT_ATTR(L1-dcache-loads,		PM_LD_REF_L1);
CACHE_EVENT_ATTR(L1-dcache-prefetches,		PM_L1_PREF);
CACHE_EVENT_ATTR(L1-dcache-store-misses,	PM_ST_MISS_L1);
CACHE_EVENT_ATTR(L1-icache-load-misses,		PM_L1_ICACHE_MISS);
CACHE_EVENT_ATTR(L1-icache-loads,		PM_INST_FROM_L1);
CACHE_EVENT_ATTR(L1-icache-prefetches,		PM_IC_PREF_WRITE);
CACHE_EVENT_ATTR(LLC-load-misses,		PM_DATA_FROM_L3MISS);
CACHE_EVENT_ATTR(LLC-loads,			PM_DATA_FROM_L3);
CACHE_EVENT_ATTR(LLC-prefetches,		PM_L3_PREF_ALL);
CACHE_EVENT_ATTR(LLC-store-misses,		PM_L2_ST_MISS);
CACHE_EVENT_ATTR(LLC-stores,			PM_L2_ST);
CACHE_EVENT_ATTR(branch-load-misses,		PM_BR_MPRED_CMPL);
CACHE_EVENT_ATTR(branch-loads,			PM_BRU_CMPL);
CACHE_EVENT_ATTR(dTLB-load-misses,		PM_DTLB_MISS);
CACHE_EVENT_ATTR(iTLB-load-misses,		PM_ITLB_MISS);

static struct attribute *power9_events_attr[] = {
	GENERIC_EVENT_PTR(PM_CYC),
	GENERIC_EVENT_PTR(PM_ICT_NOSLOT_CYC),
	GENERIC_EVENT_PTR(PM_CMPLU_STALL),
	GENERIC_EVENT_PTR(PM_INST_CMPL),
	GENERIC_EVENT_PTR(PM_BRU_CMPL),
	GENERIC_EVENT_PTR(PM_BR_MPRED_CMPL),
	GENERIC_EVENT_PTR(PM_LD_REF_L1),
	GENERIC_EVENT_PTR(PM_LD_MISS_L1_FIN),
	CACHE_EVENT_PTR(PM_LD_MISS_L1_FIN),
	CACHE_EVENT_PTR(PM_LD_REF_L1),
	CACHE_EVENT_PTR(PM_L1_PREF),
	CACHE_EVENT_PTR(PM_ST_MISS_L1),
	CACHE_EVENT_PTR(PM_L1_ICACHE_MISS),
	CACHE_EVENT_PTR(PM_INST_FROM_L1),
	CACHE_EVENT_PTR(PM_IC_PREF_WRITE),
	CACHE_EVENT_PTR(PM_DATA_FROM_L3MISS),
	CACHE_EVENT_PTR(PM_DATA_FROM_L3),
	CACHE_EVENT_PTR(PM_L3_PREF_ALL),
	CACHE_EVENT_PTR(PM_L2_ST_MISS),
	CACHE_EVENT_PTR(PM_L2_ST),
	CACHE_EVENT_PTR(PM_BR_MPRED_CMPL),
	CACHE_EVENT_PTR(PM_BRU_CMPL),
	CACHE_EVENT_PTR(PM_DTLB_MISS),
	CACHE_EVENT_PTR(PM_ITLB_MISS),
	NULL
};

static struct attribute_group power9_pmu_events_group = {
	.name = "events",
	.attrs = power9_events_attr,
};

static const struct attribute_group *power9_isa207_pmu_attr_groups[] = {
	&isa207_pmu_format_group,
	&power9_pmu_events_group,
	NULL,
};

PMU_FORMAT_ATTR(event,		"config:0-51");
PMU_FORMAT_ATTR(pmcxsel,	"config:0-7");
PMU_FORMAT_ATTR(mark,		"config:8");
PMU_FORMAT_ATTR(combine,	"config:10-11");
PMU_FORMAT_ATTR(unit,		"config:12-15");
PMU_FORMAT_ATTR(pmc,		"config:16-19");
PMU_FORMAT_ATTR(cache_sel,	"config:20-23");
PMU_FORMAT_ATTR(sample_mode,	"config:24-28");
PMU_FORMAT_ATTR(thresh_sel,	"config:29-31");
PMU_FORMAT_ATTR(thresh_stop,	"config:32-35");
PMU_FORMAT_ATTR(thresh_start,	"config:36-39");
PMU_FORMAT_ATTR(thresh_cmp,	"config:40-49");
PMU_FORMAT_ATTR(sdar_mode,	"config:50-51");

static struct attribute *power9_pmu_format_attr[] = {
	&format_attr_event.attr,
	&format_attr_pmcxsel.attr,
	&format_attr_mark.attr,
	&format_attr_combine.attr,
	&format_attr_unit.attr,
	&format_attr_pmc.attr,
	&format_attr_cache_sel.attr,
	&format_attr_sample_mode.attr,
	&format_attr_thresh_sel.attr,
	&format_attr_thresh_stop.attr,
	&format_attr_thresh_start.attr,
	&format_attr_thresh_cmp.attr,
	&format_attr_sdar_mode.attr,
	NULL,
};

static struct attribute_group power9_pmu_format_group = {
	.name = "format",
	.attrs = power9_pmu_format_attr,
};

static const struct attribute_group *power9_pmu_attr_groups[] = {
	&power9_pmu_format_group,
	&power9_pmu_events_group,
	NULL,
};

static int power9_generic_events[] = {
	[PERF_COUNT_HW_CPU_CYCLES] =			PM_CYC,
	[PERF_COUNT_HW_STALLED_CYCLES_FRONTEND] =	PM_ICT_NOSLOT_CYC,
	[PERF_COUNT_HW_STALLED_CYCLES_BACKEND] =	PM_CMPLU_STALL,
	[PERF_COUNT_HW_INSTRUCTIONS] =			PM_INST_CMPL,
	[PERF_COUNT_HW_BRANCH_INSTRUCTIONS] =		PM_BRU_CMPL,
	[PERF_COUNT_HW_BRANCH_MISSES] =			PM_BR_MPRED_CMPL,
	[PERF_COUNT_HW_CACHE_REFERENCES] =		PM_LD_REF_L1,
	[PERF_COUNT_HW_CACHE_MISSES] =			PM_LD_MISS_L1_FIN,
};

static u64 power9_bhrb_filter_map(u64 branch_sample_type)
{
	u64 pmu_bhrb_filter = 0;

	/* BHRB and regular PMU events share the same privilege state
	 * filter configuration. BHRB is always recorded along with a
	 * regular PMU event. As the privilege state filter is handled
	 * in the basic PMC configuration of the accompanying regular
	 * PMU event, we ignore any separate BHRB specific request.
	 */

	/* No branch filter requested */
	if (branch_sample_type & PERF_SAMPLE_BRANCH_ANY)
		return pmu_bhrb_filter;

	/* Invalid branch filter options - HW does not support */
	if (branch_sample_type & PERF_SAMPLE_BRANCH_ANY_RETURN)
		return -1;

	if (branch_sample_type & PERF_SAMPLE_BRANCH_IND_CALL)
		return -1;

	if (branch_sample_type & PERF_SAMPLE_BRANCH_CALL)
		return -1;

	if (branch_sample_type & PERF_SAMPLE_BRANCH_ANY_CALL) {
		pmu_bhrb_filter |= POWER9_MMCRA_IFM1;
		return pmu_bhrb_filter;
	}

	/* Every thing else is unsupported */
	return -1;
}

static void power9_config_bhrb(u64 pmu_bhrb_filter)
{
	/* Enable BHRB filter in PMU */
	mtspr(SPRN_MMCRA, (mfspr(SPRN_MMCRA) | pmu_bhrb_filter));
}

#define C(x)	PERF_COUNT_HW_CACHE_##x

/*
 * Table of generalized cache-related events.
 * 0 means not supported, -1 means nonsensical, other values
 * are event codes.
 */
static int power9_cache_events[C(MAX)][C(OP_MAX)][C(RESULT_MAX)] = {
	[ C(L1D) ] = {
		[ C(OP_READ) ] = {
			[ C(RESULT_ACCESS) ] = PM_LD_REF_L1,
			[ C(RESULT_MISS)   ] = PM_LD_MISS_L1_FIN,
		},
		[ C(OP_WRITE) ] = {
			[ C(RESULT_ACCESS) ] = 0,
			[ C(RESULT_MISS)   ] = PM_ST_MISS_L1,
		},
		[ C(OP_PREFETCH) ] = {
			[ C(RESULT_ACCESS) ] = PM_L1_PREF,
			[ C(RESULT_MISS)   ] = 0,
		},
	},
	[ C(L1I) ] = {
		[ C(OP_READ) ] = {
			[ C(RESULT_ACCESS) ] = PM_INST_FROM_L1,
			[ C(RESULT_MISS)   ] = PM_L1_ICACHE_MISS,
		},
		[ C(OP_WRITE) ] = {
			[ C(RESULT_ACCESS) ] = PM_L1_DEMAND_WRITE,
			[ C(RESULT_MISS)   ] = -1,
		},
		[ C(OP_PREFETCH) ] = {
			[ C(RESULT_ACCESS) ] = PM_IC_PREF_WRITE,
			[ C(RESULT_MISS)   ] = 0,
		},
	},
	[ C(LL) ] = {
		[ C(OP_READ) ] = {
			[ C(RESULT_ACCESS) ] = PM_DATA_FROM_L3,
			[ C(RESULT_MISS)   ] = PM_DATA_FROM_L3MISS,
		},
		[ C(OP_WRITE) ] = {
			[ C(RESULT_ACCESS) ] = PM_L2_ST,
			[ C(RESULT_MISS)   ] = PM_L2_ST_MISS,
		},
		[ C(OP_PREFETCH) ] = {
			[ C(RESULT_ACCESS) ] = PM_L3_PREF_ALL,
			[ C(RESULT_MISS)   ] = 0,
		},
	},
	[ C(DTLB) ] = {
		[ C(OP_READ) ] = {
			[ C(RESULT_ACCESS) ] = 0,
			[ C(RESULT_MISS)   ] = PM_DTLB_MISS,
		},
		[ C(OP_WRITE) ] = {
			[ C(RESULT_ACCESS) ] = -1,
			[ C(RESULT_MISS)   ] = -1,
		},
		[ C(OP_PREFETCH) ] = {
			[ C(RESULT_ACCESS) ] = -1,
			[ C(RESULT_MISS)   ] = -1,
		},
	},
	[ C(ITLB) ] = {
		[ C(OP_READ) ] = {
			[ C(RESULT_ACCESS) ] = 0,
			[ C(RESULT_MISS)   ] = PM_ITLB_MISS,
		},
		[ C(OP_WRITE) ] = {
			[ C(RESULT_ACCESS) ] = -1,
			[ C(RESULT_MISS)   ] = -1,
		},
		[ C(OP_PREFETCH) ] = {
			[ C(RESULT_ACCESS) ] = -1,
			[ C(RESULT_MISS)   ] = -1,
		},
	},
	[ C(BPU) ] = {
		[ C(OP_READ) ] = {
			[ C(RESULT_ACCESS) ] = PM_BRU_CMPL,
			[ C(RESULT_MISS)   ] = PM_BR_MPRED_CMPL,
		},
		[ C(OP_WRITE) ] = {
			[ C(RESULT_ACCESS) ] = -1,
			[ C(RESULT_MISS)   ] = -1,
		},
		[ C(OP_PREFETCH) ] = {
			[ C(RESULT_ACCESS) ] = -1,
			[ C(RESULT_MISS)   ] = -1,
		},
	},
	[ C(NODE) ] = {
		[ C(OP_READ) ] = {
			[ C(RESULT_ACCESS) ] = -1,
			[ C(RESULT_MISS)   ] = -1,
		},
		[ C(OP_WRITE) ] = {
			[ C(RESULT_ACCESS) ] = -1,
			[ C(RESULT_MISS)   ] = -1,
		},
		[ C(OP_PREFETCH) ] = {
			[ C(RESULT_ACCESS) ] = -1,
			[ C(RESULT_MISS)   ] = -1,
		},
	},
};

#undef C

static struct power_pmu power9_isa207_pmu = {
	.name			= "POWER9",
	.n_counter		= MAX_PMU_COUNTERS,
	.add_fields		= ISA207_ADD_FIELDS,
	.test_adder		= ISA207_TEST_ADDER,
	.compute_mmcr		= isa207_compute_mmcr,
	.config_bhrb		= power9_config_bhrb,
	.bhrb_filter_map	= power9_bhrb_filter_map,
	.get_constraint		= isa207_get_constraint,
	.disable_pmc		= isa207_disable_pmc,
<<<<<<< HEAD
	.flags			= PPMU_HAS_SIER | PPMU_ARCH_207S,
=======
	.flags			= PPMU_NO_SIAR | PPMU_ARCH_207S,
>>>>>>> 2fa299a9
	.n_generic		= ARRAY_SIZE(power9_generic_events),
	.generic_events		= power9_generic_events,
	.cache_events		= &power9_cache_events,
	.attr_groups		= power9_isa207_pmu_attr_groups,
	.bhrb_nr		= 32,
};

static struct power_pmu power9_pmu = {
	.name			= "POWER9",
	.n_counter		= MAX_PMU_COUNTERS,
	.add_fields		= ISA207_ADD_FIELDS,
	.test_adder		= ISA207_TEST_ADDER,
	.compute_mmcr		= isa207_compute_mmcr,
	.config_bhrb		= power9_config_bhrb,
	.bhrb_filter_map	= power9_bhrb_filter_map,
	.get_constraint		= isa207_get_constraint,
	.disable_pmc		= isa207_disable_pmc,
	.flags			= PPMU_HAS_SIER | PPMU_ARCH_207S,
	.n_generic		= ARRAY_SIZE(power9_generic_events),
	.generic_events		= power9_generic_events,
	.cache_events		= &power9_cache_events,
	.attr_groups		= power9_pmu_attr_groups,
	.bhrb_nr		= 32,
};

static int __init init_power9_pmu(void)
{
	int rc = 0;

	/* Comes from cpu_specs[] */
	if (!cur_cpu_spec->oprofile_cpu_type ||
	    strcmp(cur_cpu_spec->oprofile_cpu_type, "ppc64/power9"))
		return -ENODEV;

	if (cpu_has_feature(CPU_FTR_POWER9_DD1)) {
		rc = register_power_pmu(&power9_isa207_pmu);
	} else {
		rc = register_power_pmu(&power9_pmu);
	}

	if (rc)
		return rc;

	/* Tell userspace that EBB is supported */
	cur_cpu_spec->cpu_user_features2 |= PPC_FEATURE2_EBB;

	return 0;
}
early_initcall(init_power9_pmu);<|MERGE_RESOLUTION|>--- conflicted
+++ resolved
@@ -384,11 +384,7 @@
 	.bhrb_filter_map	= power9_bhrb_filter_map,
 	.get_constraint		= isa207_get_constraint,
 	.disable_pmc		= isa207_disable_pmc,
-<<<<<<< HEAD
-	.flags			= PPMU_HAS_SIER | PPMU_ARCH_207S,
-=======
 	.flags			= PPMU_NO_SIAR | PPMU_ARCH_207S,
->>>>>>> 2fa299a9
 	.n_generic		= ARRAY_SIZE(power9_generic_events),
 	.generic_events		= power9_generic_events,
 	.cache_events		= &power9_cache_events,
