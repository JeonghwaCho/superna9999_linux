source "arch/powerpc/platforms/Kconfig.cputype"

config PPC32
	bool
	default y if !PPC64

config 32BIT
	bool
	default y if PPC32

config 64BIT
	bool
	default y if PPC64

config ARCH_PHYS_ADDR_T_64BIT
       def_bool PPC64 || PHYS_64BIT

config ARCH_DMA_ADDR_T_64BIT
	def_bool ARCH_PHYS_ADDR_T_64BIT

config MMU
	bool
	default y

config HAVE_SETUP_PER_CPU_AREA
	def_bool PPC64

config NEED_PER_CPU_EMBED_FIRST_CHUNK
	def_bool PPC64

config NR_IRQS
	int "Number of virtual interrupt numbers"
	range 32 32768
	default "512"
	help
	  This defines the number of virtual interrupt numbers the kernel
	  can manage. Virtual interrupt numbers are what you see in
	  /proc/interrupts. If you configure your system to have too few,
	  drivers will fail to load or worse - handle with care.

config STACKTRACE_SUPPORT
	bool
	default y

config TRACE_IRQFLAGS_SUPPORT
	bool
	default y

config LOCKDEP_SUPPORT
	bool
	default y

config RWSEM_GENERIC_SPINLOCK
	bool

config RWSEM_XCHGADD_ALGORITHM
	bool
	default y

config GENERIC_LOCKBREAK
	bool
	default y
	depends on SMP && PREEMPT

config ARCH_HAS_ILOG2_U32
	bool
	default y

config ARCH_HAS_ILOG2_U64
	bool
	default y if 64BIT

config GENERIC_HWEIGHT
	bool
	default y

config ARCH_HAS_DMA_SET_COHERENT_MASK
        bool

config PPC
	bool
	default y
	#
	# Please keep this list sorted alphabetically.
	#
	select ARCH_HAS_DEVMEM_IS_ALLOWED
	select ARCH_HAS_DMA_SET_COHERENT_MASK
	select ARCH_HAS_ELF_RANDOMIZE
	select ARCH_HAS_GCOV_PROFILE_ALL
	select ARCH_HAS_SCALED_CPUTIME		if VIRT_CPU_ACCOUNTING_NATIVE
	select ARCH_HAS_SG_CHAIN
	select ARCH_HAS_TICK_BROADCAST		if GENERIC_CLOCKEVENTS_BROADCAST
	select ARCH_HAS_UBSAN_SANITIZE_ALL
	select ARCH_HAVE_NMI_SAFE_CMPXCHG
	select ARCH_MIGHT_HAVE_PC_PARPORT
	select ARCH_MIGHT_HAVE_PC_SERIO
	select ARCH_SUPPORTS_ATOMIC_RMW
	select ARCH_SUPPORTS_DEFERRED_STRUCT_PAGE_INIT
	select ARCH_USE_BUILTIN_BSWAP
	select ARCH_USE_CMPXCHG_LOCKREF		if PPC64
	select ARCH_WANT_IPC_PARSE_VERSION
<<<<<<< HEAD
	select ARCH_WEAK_RELEASE_ACQUIRE
=======
>>>>>>> 6dd29b3d
	select BINFMT_ELF
	select BUILDTIME_EXTABLE_SORT
	select CLONE_BACKWARDS
	select DCACHE_WORD_ACCESS		if PPC64 && CPU_LITTLE_ENDIAN
	select EDAC_ATOMIC_SCRUB
	select EDAC_SUPPORT
	select GENERIC_ATOMIC64			if PPC32
	select GENERIC_CLOCKEVENTS
	select GENERIC_CLOCKEVENTS_BROADCAST	if SMP
	select GENERIC_CMOS_UPDATE
	select GENERIC_CPU_AUTOPROBE
	select GENERIC_IRQ_SHOW
	select GENERIC_IRQ_SHOW_LEVEL
	select GENERIC_SMP_IDLE_THREAD
	select GENERIC_STRNCPY_FROM_USER
	select GENERIC_STRNLEN_USER
	select GENERIC_TIME_VSYSCALL_OLD
	select HAVE_ARCH_AUDITSYSCALL
	select HAVE_ARCH_HARDENED_USERCOPY
	select HAVE_ARCH_JUMP_LABEL
	select HAVE_ARCH_KGDB
	select HAVE_ARCH_SECCOMP_FILTER
	select HAVE_ARCH_TRACEHOOK
	select HAVE_CBPF_JIT			if !PPC64
	select HAVE_CONTEXT_TRACKING		if PPC64
	select HAVE_DEBUG_KMEMLEAK
	select HAVE_DEBUG_STACKOVERFLOW
	select HAVE_DMA_API_DEBUG
	select HAVE_DYNAMIC_FTRACE
	select HAVE_DYNAMIC_FTRACE_WITH_REGS	if MPROFILE_KERNEL
	select HAVE_EBPF_JIT			if PPC64
	select HAVE_EFFICIENT_UNALIGNED_ACCESS	if !(CPU_LITTLE_ENDIAN && POWER7_CPU)
	select HAVE_FTRACE_MCOUNT_RECORD
	select HAVE_FUNCTION_GRAPH_TRACER
	select HAVE_FUNCTION_TRACER
	select HAVE_GCC_PLUGINS
<<<<<<< HEAD
	select HAVE_GENERIC_GUP
=======
	select HAVE_GENERIC_RCU_GUP
>>>>>>> 6dd29b3d
	select HAVE_HW_BREAKPOINT		if PERF_EVENTS && (PPC_BOOK3S || PPC_8xx)
	select HAVE_IDE
	select HAVE_IOREMAP_PROT
	select HAVE_IRQ_EXIT_ON_IRQ_STACK
	select HAVE_KERNEL_GZIP
	select HAVE_KPROBES
	select HAVE_KRETPROBES
	select HAVE_LIVEPATCH			if HAVE_DYNAMIC_FTRACE_WITH_REGS
	select HAVE_MEMBLOCK
	select HAVE_MEMBLOCK_NODE_MAP
	select HAVE_MOD_ARCH_SPECIFIC
	select HAVE_NMI				if PERF_EVENTS
	select HAVE_OPROFILE
	select HAVE_OPTPROBES			if PPC64
	select HAVE_PERF_EVENTS
	select HAVE_PERF_EVENTS_NMI		if PPC64
	select HAVE_PERF_REGS
	select HAVE_PERF_USER_STACK_DUMP
	select HAVE_RCU_TABLE_FREE		if SMP
	select HAVE_REGS_AND_STACK_ACCESS_API
	select HAVE_SYSCALL_TRACEPOINTS
	select HAVE_VIRT_CPU_ACCOUNTING
	select IRQ_DOMAIN
	select IRQ_FORCED_THREADING
	select MODULES_USE_ELF_RELA
	select NO_BOOTMEM
	select OF
	select OF_EARLY_FLATTREE
	select OF_RESERVED_MEM
	select OLD_SIGACTION			if PPC32
	select OLD_SIGSUSPEND
	select SPARSE_IRQ
	select SYSCTL_EXCEPTION_TRACE
	select VIRT_TO_BUS			if !PPC64
	#
	# Please keep this list sorted alphabetically.
	#

config GENERIC_CSUM
	def_bool n

config EARLY_PRINTK
	bool
	default y

config PANIC_TIMEOUT
	int
	default 180

config COMPAT
	bool
	default y if PPC64
	select COMPAT_BINFMT_ELF
	select ARCH_WANT_OLD_COMPAT_IPC
	select COMPAT_OLD_SIGACTION

config SYSVIPC_COMPAT
	bool
	depends on COMPAT && SYSVIPC
	default y

# All PPC32s use generic nvram driver through ppc_md
config GENERIC_NVRAM
	bool
	default y if PPC32

config SCHED_OMIT_FRAME_POINTER
	bool
	default y

config ARCH_MAY_HAVE_PC_FDC
	bool
	default PCI

config PPC_UDBG_16550
	bool
	default n

config GENERIC_TBSYNC
	bool
	default y if PPC32 && SMP
	default n

config AUDIT_ARCH
	bool
	default y

config GENERIC_BUG
	bool
	default y
	depends on BUG

config SYS_SUPPORTS_APM_EMULATION
	default y if PMAC_APM_EMU
	bool

config EPAPR_BOOT
	bool
	help
	  Used to allow a board to specify it wants an ePAPR compliant wrapper.
	default n

config DEFAULT_UIMAGE
	bool
	help
	  Used to allow a board to specify it wants a uImage built by default
	default n

config ARCH_HIBERNATION_POSSIBLE
	bool
	default y

config ARCH_SUSPEND_POSSIBLE
	def_bool y
	depends on ADB_PMU || PPC_EFIKA || PPC_LITE5200 || PPC_83xx || \
		   (PPC_85xx && !PPC_E500MC) || PPC_86xx || PPC_PSERIES \
		   || 44x || 40x

config PPC_DCR_NATIVE
	bool
	default n

config PPC_DCR_MMIO
	bool
	default n

config PPC_DCR
	bool
	depends on PPC_DCR_NATIVE || PPC_DCR_MMIO
	default y

config PPC_OF_PLATFORM_PCI
	bool
	depends on PCI
	depends on PPC64 # not supported on 32 bits yet
	default n

config ARCH_SUPPORTS_DEBUG_PAGEALLOC
	depends on PPC32 || PPC_STD_MMU_64
	def_bool y

config ARCH_SUPPORTS_UPROBES
	def_bool y

config PPC_ADV_DEBUG_REGS
	bool
	depends on 40x || BOOKE
	default y

config PPC_ADV_DEBUG_IACS
	int
	depends on PPC_ADV_DEBUG_REGS
	default 4 if 44x
	default 2

config PPC_ADV_DEBUG_DACS
	int
	depends on PPC_ADV_DEBUG_REGS
	default 2

config PPC_ADV_DEBUG_DVCS
	int
	depends on PPC_ADV_DEBUG_REGS
	default 2 if 44x
	default 0

config PPC_ADV_DEBUG_DAC_RANGE
	bool
	depends on PPC_ADV_DEBUG_REGS && 44x
	default y

config PPC_EMULATE_SSTEP
	bool
	default y if KPROBES || UPROBES || XMON || HAVE_HW_BREAKPOINT

config ZONE_DMA32
	bool
	default y if PPC64

config PGTABLE_LEVELS
	int
	default 2 if !PPC64
	default 3 if PPC_64K_PAGES && !PPC_BOOK3S_64
	default 4

source "init/Kconfig"

source "kernel/Kconfig.freezer"

source "arch/powerpc/sysdev/Kconfig"
source "arch/powerpc/platforms/Kconfig"

menu "Kernel options"

config HIGHMEM
	bool "High memory support"
	depends on PPC32

source kernel/Kconfig.hz
source kernel/Kconfig.preempt
source "fs/Kconfig.binfmt"

config HUGETLB_PAGE_SIZE_VARIABLE
	bool
	depends on HUGETLB_PAGE
	default y

config MATH_EMULATION
	bool "Math emulation"
	depends on 4xx || 8xx || PPC_MPC832x || BOOKE
	---help---
	  Some PowerPC chips designed for embedded applications do not have
	  a floating-point unit and therefore do not implement the
	  floating-point instructions in the PowerPC instruction set.  If you
	  say Y here, the kernel will include code to emulate a floating-point
	  unit, which will allow programs that use floating-point
	  instructions to run.

	  This is also useful to emulate missing (optional) instructions
	  such as fsqrt on cores that do have an FPU but do not implement
	  them (such as Freescale BookE).

choice
	prompt "Math emulation options"
	default MATH_EMULATION_FULL
	depends on MATH_EMULATION

config	MATH_EMULATION_FULL
	bool "Emulate all the floating point instructions"
	---help---
	  Select this option will enable the kernel to support to emulate
	  all the floating point instructions. If your SoC doesn't have
	  a FPU, you should select this.

config MATH_EMULATION_HW_UNIMPLEMENTED
	bool "Just emulate the FPU unimplemented instructions"
	---help---
	  Select this if you know there does have a hardware FPU on your
	  SoC, but some floating point instructions are not implemented by that.

endchoice

config PPC_TRANSACTIONAL_MEM
       bool "Transactional Memory support for POWERPC"
       depends on PPC_BOOK3S_64
       depends on SMP
       select ALTIVEC
       select VSX
       default n
       ---help---
         Support user-mode Transactional Memory on POWERPC.

config DISABLE_MPROFILE_KERNEL
	bool "Disable use of mprofile-kernel for kernel tracing"
	depends on PPC64 && CPU_LITTLE_ENDIAN
	default y
	help
	  Selecting this options disables use of the mprofile-kernel ABI for
	  kernel tracing. That will cause options such as live patching
	  (CONFIG_LIVEPATCH) which depend on CONFIG_DYNAMIC_FTRACE_WITH_REGS to
	  be disabled also.

	  If you have a toolchain which supports mprofile-kernel, then you can
	  disable this. Otherwise leave it enabled. If you're not sure, say
	  "Y".

config MPROFILE_KERNEL
	depends on PPC64 && CPU_LITTLE_ENDIAN
	def_bool !DISABLE_MPROFILE_KERNEL

config USE_THIN_ARCHIVES
	bool "Build the kernel using thin archives"
	default n
	select THIN_ARCHIVES
	help
	  Build the kernel using thin archives.
	  If you're unsure say N.

config IOMMU_HELPER
	def_bool PPC64

config SWIOTLB
	bool "SWIOTLB support"
	default n
	select IOMMU_HELPER
	---help---
	  Support for IO bounce buffering for systems without an IOMMU.
	  This allows us to DMA to the full physical address space on
	  platforms where the size of a physical address is larger
	  than the bus address.  Not all platforms support this.

config HOTPLUG_CPU
	bool "Support for enabling/disabling CPUs"
	depends on SMP && (PPC_PSERIES || \
	PPC_PMAC || PPC_POWERNV || FSL_SOC_BOOKE)
	---help---
	  Say Y here to be able to disable and re-enable individual
	  CPUs at runtime on SMP machines.

	  Say N if you are unsure.

config ARCH_CPU_PROBE_RELEASE
	def_bool y
	depends on HOTPLUG_CPU

config ARCH_ENABLE_MEMORY_HOTPLUG
	def_bool y

config ARCH_HAS_WALK_MEMORY
	def_bool y

config ARCH_ENABLE_MEMORY_HOTREMOVE
	def_bool y

config PPC64_SUPPORTS_MEMORY_FAILURE
	bool "Add support for memory hwpoison"
	depends on PPC_BOOK3S_64
	default "y" if PPC_POWERNV
	select ARCH_SUPPORTS_MEMORY_FAILURE

config KEXEC
	bool "kexec system call"
	depends on (PPC_BOOK3S || FSL_BOOKE || (44x && !SMP)) || PPC_BOOK3E
	select KEXEC_CORE
	help
	  kexec is a system call that implements the ability to shutdown your
	  current kernel, and to start another kernel.  It is like a reboot
	  but it is independent of the system firmware.   And like a reboot
	  you can start any kernel with it, not just Linux.

	  The name comes from the similarity to the exec system call.

	  It is an ongoing process to be certain the hardware in a machine
	  is properly shutdown, so do not be surprised if this code does not
	  initially work for you.  As of this writing the exact hardware
	  interface is strongly in flux, so no good recommendation can be
	  made.

config KEXEC_FILE
	bool "kexec file based system call"
	select KEXEC_CORE
	select HAVE_IMA_KEXEC
	select BUILD_BIN2C
	depends on PPC64
	depends on CRYPTO=y
	depends on CRYPTO_SHA256=y
	help
	  This is a new version of the kexec system call. This call is
	  file based and takes in file descriptors as system call arguments
	  for kernel and initramfs as opposed to a list of segments as is the
	  case for the older kexec call.

config RELOCATABLE
	bool "Build a relocatable kernel"
	depends on (PPC64 && !COMPILE_TEST) || (FLATMEM && (44x || FSL_BOOKE))
	select NONSTATIC_KERNEL
	select MODULE_REL_CRCS if MODVERSIONS
	help
	  This builds a kernel image that is capable of running at the
	  location the kernel is loaded at. For ppc32, there is no any
	  alignment restrictions, and this feature is a superset of
	  DYNAMIC_MEMSTART and hence overrides it. For ppc64, we should use
	  16k-aligned base address. The kernel is linked as a
	  position-independent executable (PIE) and contains dynamic relocations
	  which are processed early in the bootup process.

	  One use is for the kexec on panic case where the recovery kernel
	  must live at a different physical address than the primary
	  kernel.

	  Note: If CONFIG_RELOCATABLE=y, then the kernel runs from the address
	  it has been loaded at and the compile time physical addresses
	  CONFIG_PHYSICAL_START is ignored.  However CONFIG_PHYSICAL_START
	  setting can still be useful to bootwrappers that need to know the
	  load address of the kernel (eg. u-boot/mkimage).

config RELOCATABLE_TEST
	bool "Test relocatable kernel"
	depends on (PPC64 && RELOCATABLE)
	default n
	help
	  This runs the relocatable kernel at the address it was initially
	  loaded at, which tends to be non-zero and therefore test the
	  relocation code.

config CRASH_DUMP
	bool "Build a kdump crash kernel"
	depends on PPC64 || 6xx || FSL_BOOKE || (44x && !SMP)
	select RELOCATABLE if (PPC64 && !COMPILE_TEST) || 44x || FSL_BOOKE
	help
	  Build a kernel suitable for use as a kdump capture kernel.
	  The same kernel binary can be used as production kernel and dump
	  capture kernel.

config FA_DUMP
	bool "Firmware-assisted dump"
	depends on PPC64 && PPC_RTAS && CRASH_DUMP && KEXEC_CORE
	help
	  A robust mechanism to get reliable kernel crash dump with
	  assistance from firmware. This approach does not use kexec,
	  instead firmware assists in booting the kdump kernel
	  while preserving memory contents. Firmware-assisted dump
	  is meant to be a kdump replacement offering robustness and
	  speed not possible without system firmware assistance.

	  If unsure, say "N"

config IRQ_ALL_CPUS
	bool "Distribute interrupts on all CPUs by default"
	depends on SMP
	help
	  This option gives the kernel permission to distribute IRQs across
	  multiple CPUs.  Saying N here will route all IRQs to the first
	  CPU.  Generally saying Y is safe, although some problems have been
	  reported with SMP Power Macintoshes with this option enabled.

config NUMA
	bool "NUMA support"
	depends on PPC64
	default y if SMP && PPC_PSERIES

config NODES_SHIFT
	int
	default "8" if PPC64
	default "4"
	depends on NEED_MULTIPLE_NODES

config USE_PERCPU_NUMA_NODE_ID
	def_bool y
	depends on NUMA

config HAVE_MEMORYLESS_NODES
	def_bool y
	depends on NUMA

config ARCH_SELECT_MEMORY_MODEL
	def_bool y
	depends on PPC64

config ARCH_FLATMEM_ENABLE
	def_bool y
	depends on (PPC64 && !NUMA) || PPC32

config ARCH_SPARSEMEM_ENABLE
	def_bool y
	depends on PPC64
	select SPARSEMEM_VMEMMAP_ENABLE

config ARCH_SPARSEMEM_DEFAULT
	def_bool y
	depends on (SMP && PPC_PSERIES) || PPC_PS3

config SYS_SUPPORTS_HUGETLBFS
	bool

config ILLEGAL_POINTER_VALUE
	hex
	# This is roughly half way between the top of user space and the bottom
	# of kernel space, which seems about as good as we can get.
	default 0x5deadbeef0000000 if PPC64
	default 0

source "mm/Kconfig"

config ARCH_MEMORY_PROBE
	def_bool y
	depends on MEMORY_HOTPLUG

# Some NUMA nodes have memory ranges that span
# other nodes.  Even though a pfn is valid and
# between a node's start and end pfns, it may not
# reside on that node.  See memmap_init_zone()
# for details.
config NODES_SPAN_OTHER_NODES
	def_bool y
	depends on NEED_MULTIPLE_NODES

config STDBINUTILS
	bool "Using standard binutils settings"
	depends on 44x
	default y
	help
	  Turning this option off allows you to select 256KB PAGE_SIZE on 44x.
	  Note, that kernel will be able to run only those applications,
	  which had been compiled using binutils later than 2.17.50.0.3 with
	  '-zmax-page-size' set to 256K (the default is 64K). Or, if using
	  the older binutils, you can patch them with a trivial patch, which
	  changes the ELF_MAXPAGESIZE definition from 0x10000 to 0x40000.

choice
	prompt "Page size"
	default PPC_4K_PAGES
	help
	  Select the kernel logical page size. Increasing the page size
	  will reduce software overhead at each page boundary, allow
	  hardware prefetch mechanisms to be more effective, and allow
	  larger dma transfers increasing IO efficiency and reducing
	  overhead. However the utilization of memory will increase.
	  For example, each cached file will using a multiple of the
	  page size to hold its contents and the difference between the
	  end of file and the end of page is wasted.

	  Some dedicated systems, such as software raid serving with
	  accelerated calculations, have shown significant increases.

	  If you configure a 64 bit kernel for 64k pages but the
	  processor does not support them, then the kernel will simulate
	  them with 4k pages, loading them on demand, but with the
	  reduced software overhead and larger internal fragmentation.
	  For the 32 bit kernel, a large page option will not be offered
	  unless it is supported by the configured processor.

	  If unsure, choose 4K_PAGES.

config PPC_4K_PAGES
	bool "4k page size"
	select HAVE_ARCH_SOFT_DIRTY if PPC_BOOK3S_64

config PPC_16K_PAGES
	bool "16k page size"
	depends on 44x || PPC_8xx

config PPC_64K_PAGES
	bool "64k page size"
	depends on !PPC_FSL_BOOK3E && (44x || PPC_STD_MMU_64 || PPC_BOOK3E_64)
	select HAVE_ARCH_SOFT_DIRTY if PPC_BOOK3S_64

config PPC_256K_PAGES
	bool "256k page size"
	depends on 44x && !STDBINUTILS
	help
	  Make the page size 256k.

	  As the ELF standard only requires alignment to support page
	  sizes up to 64k, you will need to compile all of your user
	  space applications with a non-standard binutils settings
	  (see the STDBINUTILS description for details).

	  Say N unless you know what you are doing.

endchoice

config FORCE_MAX_ZONEORDER
	int "Maximum zone order"
	range 8 9 if PPC64 && PPC_64K_PAGES
	default "9" if PPC64 && PPC_64K_PAGES
	range 13 13 if PPC64 && !PPC_64K_PAGES
	default "13" if PPC64 && !PPC_64K_PAGES
	range 9 64 if PPC32 && PPC_16K_PAGES
	default "9" if PPC32 && PPC_16K_PAGES
	range 7 64 if PPC32 && PPC_64K_PAGES
	default "7" if PPC32 && PPC_64K_PAGES
	range 5 64 if PPC32 && PPC_256K_PAGES
	default "5" if PPC32 && PPC_256K_PAGES
	range 11 64
	default "11"
	help
	  The kernel memory allocator divides physically contiguous memory
	  blocks into "zones", where each zone is a power of two number of
	  pages.  This option selects the largest power of two that the kernel
	  keeps in the memory allocator.  If you need to allocate very large
	  blocks of physically contiguous memory, then you may need to
	  increase this value.

	  This config option is actually maximum order plus one. For example,
	  a value of 11 means that the largest free memory block is 2^10 pages.

	  The page size is not necessarily 4KB.  For example, on 64-bit
	  systems, 64KB pages can be enabled via CONFIG_PPC_64K_PAGES.  Keep
	  this in mind when choosing a value for this option.

config PPC_SUBPAGE_PROT
	bool "Support setting protections for 4k subpages"
	depends on PPC_STD_MMU_64 && PPC_64K_PAGES
	help
	  This option adds support for a system call to allow user programs
	  to set access permissions (read/write, readonly, or no access)
	  on the 4k subpages of each 64k page.

config PPC_COPRO_BASE
	bool
	default n

config SCHED_SMT
	bool "SMT (Hyperthreading) scheduler support"
	depends on PPC64 && SMP
	help
	  SMT scheduler support improves the CPU scheduler's decision making
	  when dealing with POWER5 cpus at a cost of slightly increased
	  overhead in some places. If unsure say N here.

config PPC_DENORMALISATION
	bool "PowerPC denormalisation exception handling"
	depends on PPC_BOOK3S_64
	default "y" if PPC_POWERNV
	---help---
	  Add support for handling denormalisation of single precision
	  values.  Useful for bare metal only.  If unsure say Y here.

config CMDLINE_BOOL
	bool "Default bootloader kernel arguments"

config CMDLINE
	string "Initial kernel command string"
	depends on CMDLINE_BOOL
	default "console=ttyS0,9600 console=tty0 root=/dev/sda2"
	help
	  On some platforms, there is currently no way for the boot loader to
	  pass arguments to the kernel. For these platforms, you can supply
	  some command-line options at build time by entering them here.  In
	  most cases you will need to specify the root device here.

config CMDLINE_FORCE
	bool "Always use the default kernel command string"
	depends on CMDLINE_BOOL
	help
	  Always use the default kernel command string, even if the boot
	  loader passes other arguments to the kernel.
	  This is useful if you cannot or don't want to change the
	  command-line options your boot loader passes to the kernel.

config EXTRA_TARGETS
	string "Additional default image types"
	help
	  List additional targets to be built by the bootwrapper here (separated
	  by spaces).  This is useful for targets that depend of device tree
	  files in the .dts directory.

	  Targets in this list will be build as part of the default build
	  target, or when the user does a 'make zImage' or a
	  'make zImage.initrd'.

	  If unsure, leave blank

config ARCH_WANTS_FREEZER_CONTROL
	def_bool y
	depends on ADB_PMU

source kernel/power/Kconfig

config SECCOMP
	bool "Enable seccomp to safely compute untrusted bytecode"
	depends on PROC_FS
	default y
	help
	  This kernel feature is useful for number crunching applications
	  that may need to compute untrusted bytecode during their
	  execution. By using pipes or other transports made available to
	  the process as file descriptors supporting the read/write
	  syscalls, it's possible to isolate those applications in
	  their own address space using seccomp. Once seccomp is
	  enabled via /proc/<pid>/seccomp, it cannot be disabled
	  and the task is only allowed to execute a few safe syscalls
	  defined by each seccomp mode.

	  If unsure, say Y. Only embedded should say N here.

endmenu

config ISA_DMA_API
	bool
	default PCI

menu "Bus options"

config ISA
	bool "Support for ISA-bus hardware"
	depends on PPC_CHRP
	select PPC_I8259
	help
	  Find out whether you have ISA slots on your motherboard.  ISA is the
	  name of a bus system, i.e. the way the CPU talks to the other stuff
	  inside your box.  If you have an Apple machine, say N here; if you
	  have an IBM RS/6000 or pSeries machine, say Y.  If you have an
	  embedded board, consult your board documentation.

config ZONE_DMA
	bool
	default y

config NEED_DMA_MAP_STATE
	def_bool (PPC64 || NOT_COHERENT_CACHE)

config NEED_SG_DMA_LENGTH
	def_bool y

config GENERIC_ISA_DMA
	bool
	depends on ISA_DMA_API
	default y

config PPC_INDIRECT_PCI
	bool
	depends on PCI
	default y if 40x || 44x
	default n

config EISA
	bool

config SBUS
	bool

config FSL_SOC
	bool

config FSL_PCI
 	bool
	select PPC_INDIRECT_PCI
	select PCI_QUIRKS

config FSL_PMC
	bool
	default y
	depends on SUSPEND && (PPC_85xx || PPC_86xx)
	help
	  Freescale MPC85xx/MPC86xx power management controller support
	  (suspend/resume). For MPC83xx see platforms/83xx/suspend.c

config PPC4xx_CPM
	bool
	default y
	depends on SUSPEND && (44x || 40x)
	help
	  PPC4xx Clock Power Management (CPM) support (suspend/resume).
	  It also enables support for two different idle states (idle-wait
	  and idle-doze).

config 4xx_SOC
	bool

config FSL_LBC
	bool "Freescale Local Bus support"
	help
	  Enables reporting of errors from the Freescale local bus
	  controller.  Also contains some common code used by
	  drivers for specific local bus peripherals.

config FSL_GTM
	bool
	depends on PPC_83xx || QUICC_ENGINE || CPM2
	help
	  Freescale General-purpose Timers support

# Yes MCA RS/6000s exist but Linux-PPC does not currently support any
config MCA
	bool

# Platforms that what PCI turned unconditionally just do select PCI
# in their config node.  Platforms that want to choose at config
# time should select PPC_PCI_CHOICE
config PPC_PCI_CHOICE
	bool

config PCI
	bool "PCI support" if PPC_PCI_CHOICE
	default y if !40x && !CPM2 && !8xx && !PPC_83xx \
		&& !PPC_85xx && !PPC_86xx && !GAMECUBE_COMMON
	default PCI_QSPAN if !4xx && !CPM2 && 8xx
	select GENERIC_PCI_IOMAP
	help
	  Find out whether your system includes a PCI bus. PCI is the name of
	  a bus system, i.e. the way the CPU talks to the other stuff inside
	  your box.  If you say Y here, the kernel will include drivers and
	  infrastructure code to support PCI bus devices.

config PCI_DOMAINS
	def_bool PCI

config PCI_SYSCALL
	def_bool PCI

config PCI_QSPAN
	bool "QSpan PCI"
	depends on !4xx && !CPM2 && 8xx
	select PPC_I8259
	help
	  Say Y here if you have a system based on a Motorola 8xx-series
	  embedded processor with a QSPAN PCI interface, otherwise say N.

config PCI_8260
	bool
	depends on PCI && 8260
	select PPC_INDIRECT_PCI
	default y

source "drivers/pci/Kconfig"

source "drivers/pcmcia/Kconfig"

config HAS_RAPIDIO
	bool
	default n

config RAPIDIO
	tristate "RapidIO support"
	depends on HAS_RAPIDIO || PCI
	help
	  If you say Y here, the kernel will include drivers and
	  infrastructure code to support RapidIO interconnect devices.

config FSL_RIO
	bool "Freescale Embedded SRIO Controller support"
	depends on RAPIDIO = y && HAS_RAPIDIO
	default "n"
	---help---
	  Include support for RapidIO controller on Freescale embedded
	  processors (MPC8548, MPC8641, etc).

source "drivers/rapidio/Kconfig"

endmenu

config NONSTATIC_KERNEL
	bool
	default n

menu "Advanced setup"
	depends on PPC32

config ADVANCED_OPTIONS
	bool "Prompt for advanced kernel configuration options"
	help
	  This option will enable prompting for a variety of advanced kernel
	  configuration options.  These options can cause the kernel to not
	  work if they are set incorrectly, but can be used to optimize certain
	  aspects of kernel memory management.

	  Unless you know what you are doing, say N here.

comment "Default settings for advanced configuration options are used"
	depends on !ADVANCED_OPTIONS

config LOWMEM_SIZE_BOOL
	bool "Set maximum low memory"
	depends on ADVANCED_OPTIONS
	help
	  This option allows you to set the maximum amount of memory which
	  will be used as "low memory", that is, memory which the kernel can
	  access directly, without having to set up a kernel virtual mapping.
	  This can be useful in optimizing the layout of kernel virtual
	  memory.

	  Say N here unless you know what you are doing.

config LOWMEM_SIZE
	hex "Maximum low memory size (in bytes)" if LOWMEM_SIZE_BOOL
	default "0x30000000"

config LOWMEM_CAM_NUM_BOOL
	bool "Set number of CAMs to use to map low memory"
	depends on ADVANCED_OPTIONS && FSL_BOOKE
	help
	  This option allows you to set the maximum number of CAM slots that
	  will be used to map low memory.  There are a limited number of slots
	  available and even more limited number that will fit in the L1 MMU.
	  However, using more entries will allow mapping more low memory.  This
	  can be useful in optimizing the layout of kernel virtual memory.

	  Say N here unless you know what you are doing.

config LOWMEM_CAM_NUM
	depends on FSL_BOOKE
	int "Number of CAMs to use to map low memory" if LOWMEM_CAM_NUM_BOOL
	default 3

config DYNAMIC_MEMSTART
	bool "Enable page aligned dynamic load address for kernel"
	depends on ADVANCED_OPTIONS && FLATMEM && (FSL_BOOKE || 44x)
	select NONSTATIC_KERNEL
	help
	  This option enables the kernel to be loaded at any page aligned
	  physical address. The kernel creates a mapping from KERNELBASE to 
	  the address where the kernel is loaded. The page size here implies
	  the TLB page size of the mapping for kernel on the particular platform.
	  Please refer to the init code for finding the TLB page size.

	  DYNAMIC_MEMSTART is an easy way of implementing pseudo-RELOCATABLE
	  kernel image, where the only restriction is the page aligned kernel
	  load address. When this option is enabled, the compile time physical 
	  address CONFIG_PHYSICAL_START is ignored.

	  This option is overridden by CONFIG_RELOCATABLE

config PAGE_OFFSET_BOOL
	bool "Set custom page offset address"
	depends on ADVANCED_OPTIONS
	help
	  This option allows you to set the kernel virtual address at which
	  the kernel will map low memory.  This can be useful in optimizing
	  the virtual memory layout of the system.

	  Say N here unless you know what you are doing.

config PAGE_OFFSET
	hex "Virtual address of memory base" if PAGE_OFFSET_BOOL
	default "0xc0000000"

config KERNEL_START_BOOL
	bool "Set custom kernel base address"
	depends on ADVANCED_OPTIONS
	help
	  This option allows you to set the kernel virtual address at which
	  the kernel will be loaded.  Normally this should match PAGE_OFFSET
	  however there are times (like kdump) that one might not want them
	  to be the same.

	  Say N here unless you know what you are doing.

config KERNEL_START
	hex "Virtual address of kernel base" if KERNEL_START_BOOL
	default PAGE_OFFSET if PAGE_OFFSET_BOOL
	default "0xc2000000" if CRASH_DUMP && !NONSTATIC_KERNEL
	default "0xc0000000"

config PHYSICAL_START_BOOL
	bool "Set physical address where the kernel is loaded"
	depends on ADVANCED_OPTIONS && FLATMEM && FSL_BOOKE
	help
	  This gives the physical address where the kernel is loaded.

	  Say N here unless you know what you are doing.

config PHYSICAL_START
	hex "Physical address where the kernel is loaded" if PHYSICAL_START_BOOL
	default "0x02000000" if PPC_STD_MMU && CRASH_DUMP && !NONSTATIC_KERNEL
	default "0x00000000"

config PHYSICAL_ALIGN
	hex
	default "0x04000000" if FSL_BOOKE
	help
	  This value puts the alignment restrictions on physical address
	  where kernel is loaded and run from. Kernel is compiled for an
	  address which meets above alignment restriction.

config TASK_SIZE_BOOL
	bool "Set custom user task size"
	depends on ADVANCED_OPTIONS
	help
	  This option allows you to set the amount of virtual address space
	  allocated to user tasks.  This can be useful in optimizing the
	  virtual memory layout of the system.

	  Say N here unless you know what you are doing.

config TASK_SIZE
	hex "Size of user task space" if TASK_SIZE_BOOL
	default "0x80000000" if PPC_8xx
	default "0xc0000000"

config CONSISTENT_SIZE_BOOL
	bool "Set custom consistent memory pool size"
	depends on ADVANCED_OPTIONS && NOT_COHERENT_CACHE
	help
	  This option allows you to set the size of the
	  consistent memory pool.  This pool of virtual memory
	  is used to make consistent memory allocations.

config CONSISTENT_SIZE
	hex "Size of consistent memory pool" if CONSISTENT_SIZE_BOOL
	default "0x00200000" if NOT_COHERENT_CACHE

config PIN_TLB
	bool "Pinned Kernel TLBs (860 ONLY)"
	depends on ADVANCED_OPTIONS && 8xx

config PIN_TLB_IMMR
	bool "Pinned TLB for IMMR"
	depends on PIN_TLB
	default y
endmenu

if PPC64
# This value must have zeroes in the bottom 60 bits otherwise lots will break
config PAGE_OFFSET
	hex
	default "0xc000000000000000"
config KERNEL_START
	hex
	default "0xc000000000000000"
config PHYSICAL_START
	hex
	default "0x00000000"
endif

config	ARCH_RANDOM
	def_bool n

source "net/Kconfig"

source "drivers/Kconfig"

source "fs/Kconfig"

source "lib/Kconfig"

source "arch/powerpc/Kconfig.debug"

source "security/Kconfig"

config KEYS_COMPAT
	bool
	depends on COMPAT && KEYS
	default y

source "crypto/Kconfig"

config PPC_LIB_RHEAP
	bool

source "arch/powerpc/kvm/Kconfig"

source "kernel/livepatch/Kconfig"<|MERGE_RESOLUTION|>--- conflicted
+++ resolved
@@ -99,10 +99,7 @@
 	select ARCH_USE_BUILTIN_BSWAP
 	select ARCH_USE_CMPXCHG_LOCKREF		if PPC64
 	select ARCH_WANT_IPC_PARSE_VERSION
-<<<<<<< HEAD
 	select ARCH_WEAK_RELEASE_ACQUIRE
-=======
->>>>>>> 6dd29b3d
 	select BINFMT_ELF
 	select BUILDTIME_EXTABLE_SORT
 	select CLONE_BACKWARDS
@@ -139,11 +136,7 @@
 	select HAVE_FUNCTION_GRAPH_TRACER
 	select HAVE_FUNCTION_TRACER
 	select HAVE_GCC_PLUGINS
-<<<<<<< HEAD
-	select HAVE_GENERIC_GUP
-=======
 	select HAVE_GENERIC_RCU_GUP
->>>>>>> 6dd29b3d
 	select HAVE_HW_BREAKPOINT		if PERF_EVENTS && (PPC_BOOK3S || PPC_8xx)
 	select HAVE_IDE
 	select HAVE_IOREMAP_PROT
