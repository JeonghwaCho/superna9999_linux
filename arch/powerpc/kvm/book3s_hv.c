/*
 * Copyright 2011 Paul Mackerras, IBM Corp. <paulus@au1.ibm.com>
 * Copyright (C) 2009. SUSE Linux Products GmbH. All rights reserved.
 *
 * Authors:
 *    Paul Mackerras <paulus@au1.ibm.com>
 *    Alexander Graf <agraf@suse.de>
 *    Kevin Wolf <mail@kevin-wolf.de>
 *
 * Description: KVM functions specific to running on Book 3S
 * processors in hypervisor mode (specifically POWER7 and later).
 *
 * This file is derived from arch/powerpc/kvm/book3s.c,
 * by Alexander Graf <agraf@suse.de>.
 *
 * This program is free software; you can redistribute it and/or modify
 * it under the terms of the GNU General Public License, version 2, as
 * published by the Free Software Foundation.
 */

#include <linux/kvm_host.h>
#include <linux/err.h>
#include <linux/slab.h>
#include <linux/preempt.h>
#include <linux/sched.h>
#include <linux/delay.h>
#include <linux/export.h>
#include <linux/fs.h>
#include <linux/anon_inodes.h>
#include <linux/cpu.h>
#include <linux/cpumask.h>
#include <linux/spinlock.h>
#include <linux/page-flags.h>
#include <linux/srcu.h>
#include <linux/miscdevice.h>
#include <linux/debugfs.h>

#include <asm/reg.h>
#include <asm/cputable.h>
#include <asm/cacheflush.h>
#include <asm/tlbflush.h>
#include <linux/uaccess.h>
#include <asm/io.h>
#include <asm/kvm_ppc.h>
#include <asm/kvm_book3s.h>
#include <asm/mmu_context.h>
#include <asm/lppaca.h>
#include <asm/processor.h>
#include <asm/cputhreads.h>
#include <asm/page.h>
#include <asm/hvcall.h>
#include <asm/switch_to.h>
#include <asm/smp.h>
#include <asm/dbell.h>
#include <asm/hmi.h>
#include <asm/pnv-pci.h>
#include <asm/mmu.h>
#include <asm/opal.h>
#include <asm/xics.h>
#include <linux/gfp.h>
#include <linux/vmalloc.h>
#include <linux/highmem.h>
#include <linux/hugetlb.h>
#include <linux/kvm_irqfd.h>
#include <linux/irqbypass.h>
#include <linux/module.h>
#include <linux/compiler.h>
#include <linux/of.h>

#include "book3s.h"

#define CREATE_TRACE_POINTS
#include "trace_hv.h"

/* #define EXIT_DEBUG */
/* #define EXIT_DEBUG_SIMPLE */
/* #define EXIT_DEBUG_INT */

/* Used to indicate that a guest page fault needs to be handled */
#define RESUME_PAGE_FAULT	(RESUME_GUEST | RESUME_FLAG_ARCH1)
/* Used to indicate that a guest passthrough interrupt needs to be handled */
#define RESUME_PASSTHROUGH	(RESUME_GUEST | RESUME_FLAG_ARCH2)

/* Used as a "null" value for timebase values */
#define TB_NIL	(~(u64)0)

static DECLARE_BITMAP(default_enabled_hcalls, MAX_HCALL_OPCODE/4 + 1);

static int dynamic_mt_modes = 6;
module_param(dynamic_mt_modes, int, S_IRUGO | S_IWUSR);
MODULE_PARM_DESC(dynamic_mt_modes, "Set of allowed dynamic micro-threading modes: 0 (= none), 2, 4, or 6 (= 2 or 4)");
static int target_smt_mode;
module_param(target_smt_mode, int, S_IRUGO | S_IWUSR);
MODULE_PARM_DESC(target_smt_mode, "Target threads per core (0 = max)");

#ifdef CONFIG_KVM_XICS
static struct kernel_param_ops module_param_ops = {
	.set = param_set_int,
	.get = param_get_int,
};

module_param_cb(kvm_irq_bypass, &module_param_ops, &kvm_irq_bypass,
							S_IRUGO | S_IWUSR);
MODULE_PARM_DESC(kvm_irq_bypass, "Bypass passthrough interrupt optimization");

module_param_cb(h_ipi_redirect, &module_param_ops, &h_ipi_redirect,
							S_IRUGO | S_IWUSR);
MODULE_PARM_DESC(h_ipi_redirect, "Redirect H_IPI wakeup to a free host core");
#endif

static void kvmppc_end_cede(struct kvm_vcpu *vcpu);
static int kvmppc_hv_setup_htab_rma(struct kvm_vcpu *vcpu);

static inline struct kvm_vcpu *next_runnable_thread(struct kvmppc_vcore *vc,
		int *ip)
{
	int i = *ip;
	struct kvm_vcpu *vcpu;

	while (++i < MAX_SMT_THREADS) {
		vcpu = READ_ONCE(vc->runnable_threads[i]);
		if (vcpu) {
			*ip = i;
			return vcpu;
		}
	}
	return NULL;
}

/* Used to traverse the list of runnable threads for a given vcore */
#define for_each_runnable_thread(i, vcpu, vc) \
	for (i = -1; (vcpu = next_runnable_thread(vc, &i)); )

static bool kvmppc_ipi_thread(int cpu)
{
	unsigned long msg = PPC_DBELL_TYPE(PPC_DBELL_SERVER);

	/* On POWER9 we can use msgsnd to IPI any cpu */
	if (cpu_has_feature(CPU_FTR_ARCH_300)) {
		msg |= get_hard_smp_processor_id(cpu);
		smp_mb();
		__asm__ __volatile__ (PPC_MSGSND(%0) : : "r" (msg));
		return true;
	}

	/* On POWER8 for IPIs to threads in the same core, use msgsnd */
	if (cpu_has_feature(CPU_FTR_ARCH_207S)) {
		preempt_disable();
		if (cpu_first_thread_sibling(cpu) ==
		    cpu_first_thread_sibling(smp_processor_id())) {
			msg |= cpu_thread_in_core(cpu);
			smp_mb();
			__asm__ __volatile__ (PPC_MSGSND(%0) : : "r" (msg));
			preempt_enable();
			return true;
		}
		preempt_enable();
	}

#if defined(CONFIG_PPC_ICP_NATIVE) && defined(CONFIG_SMP)
	if (cpu >= 0 && cpu < nr_cpu_ids) {
		if (paca[cpu].kvm_hstate.xics_phys) {
			xics_wake_cpu(cpu);
			return true;
		}
		opal_int_set_mfrr(get_hard_smp_processor_id(cpu), IPI_PRIORITY);
		return true;
	}
#endif

	return false;
}

static void kvmppc_fast_vcpu_kick_hv(struct kvm_vcpu *vcpu)
{
	int cpu;
	struct swait_queue_head *wqp;

	wqp = kvm_arch_vcpu_wq(vcpu);
	if (swait_active(wqp)) {
		swake_up(wqp);
		++vcpu->stat.halt_wakeup;
	}

	cpu = READ_ONCE(vcpu->arch.thread_cpu);
	if (cpu >= 0 && kvmppc_ipi_thread(cpu))
		return;

	/* CPU points to the first thread of the core */
	cpu = vcpu->cpu;
	if (cpu >= 0 && cpu < nr_cpu_ids && cpu_online(cpu))
		smp_send_reschedule(cpu);
}

/*
 * We use the vcpu_load/put functions to measure stolen time.
 * Stolen time is counted as time when either the vcpu is able to
 * run as part of a virtual core, but the task running the vcore
 * is preempted or sleeping, or when the vcpu needs something done
 * in the kernel by the task running the vcpu, but that task is
 * preempted or sleeping.  Those two things have to be counted
 * separately, since one of the vcpu tasks will take on the job
 * of running the core, and the other vcpu tasks in the vcore will
 * sleep waiting for it to do that, but that sleep shouldn't count
 * as stolen time.
 *
 * Hence we accumulate stolen time when the vcpu can run as part of
 * a vcore using vc->stolen_tb, and the stolen time when the vcpu
 * needs its task to do other things in the kernel (for example,
 * service a page fault) in busy_stolen.  We don't accumulate
 * stolen time for a vcore when it is inactive, or for a vcpu
 * when it is in state RUNNING or NOTREADY.  NOTREADY is a bit of
 * a misnomer; it means that the vcpu task is not executing in
 * the KVM_VCPU_RUN ioctl, i.e. it is in userspace or elsewhere in
 * the kernel.  We don't have any way of dividing up that time
 * between time that the vcpu is genuinely stopped, time that
 * the task is actively working on behalf of the vcpu, and time
 * that the task is preempted, so we don't count any of it as
 * stolen.
 *
 * Updates to busy_stolen are protected by arch.tbacct_lock;
 * updates to vc->stolen_tb are protected by the vcore->stoltb_lock
 * lock.  The stolen times are measured in units of timebase ticks.
 * (Note that the != TB_NIL checks below are purely defensive;
 * they should never fail.)
 */

static void kvmppc_core_start_stolen(struct kvmppc_vcore *vc)
{
	unsigned long flags;

	spin_lock_irqsave(&vc->stoltb_lock, flags);
	vc->preempt_tb = mftb();
	spin_unlock_irqrestore(&vc->stoltb_lock, flags);
}

static void kvmppc_core_end_stolen(struct kvmppc_vcore *vc)
{
	unsigned long flags;

	spin_lock_irqsave(&vc->stoltb_lock, flags);
	if (vc->preempt_tb != TB_NIL) {
		vc->stolen_tb += mftb() - vc->preempt_tb;
		vc->preempt_tb = TB_NIL;
	}
	spin_unlock_irqrestore(&vc->stoltb_lock, flags);
}

static void kvmppc_core_vcpu_load_hv(struct kvm_vcpu *vcpu, int cpu)
{
	struct kvmppc_vcore *vc = vcpu->arch.vcore;
	unsigned long flags;

	/*
	 * We can test vc->runner without taking the vcore lock,
	 * because only this task ever sets vc->runner to this
	 * vcpu, and once it is set to this vcpu, only this task
	 * ever sets it to NULL.
	 */
	if (vc->runner == vcpu && vc->vcore_state >= VCORE_SLEEPING)
		kvmppc_core_end_stolen(vc);

	spin_lock_irqsave(&vcpu->arch.tbacct_lock, flags);
	if (vcpu->arch.state == KVMPPC_VCPU_BUSY_IN_HOST &&
	    vcpu->arch.busy_preempt != TB_NIL) {
		vcpu->arch.busy_stolen += mftb() - vcpu->arch.busy_preempt;
		vcpu->arch.busy_preempt = TB_NIL;
	}
	spin_unlock_irqrestore(&vcpu->arch.tbacct_lock, flags);
}

static void kvmppc_core_vcpu_put_hv(struct kvm_vcpu *vcpu)
{
	struct kvmppc_vcore *vc = vcpu->arch.vcore;
	unsigned long flags;

	if (vc->runner == vcpu && vc->vcore_state >= VCORE_SLEEPING)
		kvmppc_core_start_stolen(vc);

	spin_lock_irqsave(&vcpu->arch.tbacct_lock, flags);
	if (vcpu->arch.state == KVMPPC_VCPU_BUSY_IN_HOST)
		vcpu->arch.busy_preempt = mftb();
	spin_unlock_irqrestore(&vcpu->arch.tbacct_lock, flags);
}

static void kvmppc_set_msr_hv(struct kvm_vcpu *vcpu, u64 msr)
{
	/*
	 * Check for illegal transactional state bit combination
	 * and if we find it, force the TS field to a safe state.
	 */
	if ((msr & MSR_TS_MASK) == MSR_TS_MASK)
		msr &= ~MSR_TS_MASK;
	vcpu->arch.shregs.msr = msr;
	kvmppc_end_cede(vcpu);
}

static void kvmppc_set_pvr_hv(struct kvm_vcpu *vcpu, u32 pvr)
{
	vcpu->arch.pvr = pvr;
}

/* Dummy value used in computing PCR value below */
#define PCR_ARCH_300	(PCR_ARCH_207 << 1)

static int kvmppc_set_arch_compat(struct kvm_vcpu *vcpu, u32 arch_compat)
{
	unsigned long host_pcr_bit = 0, guest_pcr_bit = 0;
	struct kvmppc_vcore *vc = vcpu->arch.vcore;

	/* We can (emulate) our own architecture version and anything older */
	if (cpu_has_feature(CPU_FTR_ARCH_300))
		host_pcr_bit = PCR_ARCH_300;
	else if (cpu_has_feature(CPU_FTR_ARCH_207S))
		host_pcr_bit = PCR_ARCH_207;
	else if (cpu_has_feature(CPU_FTR_ARCH_206))
		host_pcr_bit = PCR_ARCH_206;
	else
		host_pcr_bit = PCR_ARCH_205;

	/* Determine lowest PCR bit needed to run guest in given PVR level */
	guest_pcr_bit = host_pcr_bit;
	if (arch_compat) {
		switch (arch_compat) {
		case PVR_ARCH_205:
			guest_pcr_bit = PCR_ARCH_205;
			break;
		case PVR_ARCH_206:
		case PVR_ARCH_206p:
			guest_pcr_bit = PCR_ARCH_206;
			break;
		case PVR_ARCH_207:
			guest_pcr_bit = PCR_ARCH_207;
			break;
		case PVR_ARCH_300:
			guest_pcr_bit = PCR_ARCH_300;
			break;
		default:
			return -EINVAL;
		}
	}

	/* Check requested PCR bits don't exceed our capabilities */
	if (guest_pcr_bit > host_pcr_bit)
		return -EINVAL;

	spin_lock(&vc->lock);
	vc->arch_compat = arch_compat;
	/* Set all PCR bits for which guest_pcr_bit <= bit < host_pcr_bit */
	vc->pcr = host_pcr_bit - guest_pcr_bit;
	spin_unlock(&vc->lock);

	return 0;
}

static void kvmppc_dump_regs(struct kvm_vcpu *vcpu)
{
	int r;

	pr_err("vcpu %p (%d):\n", vcpu, vcpu->vcpu_id);
	pr_err("pc  = %.16lx  msr = %.16llx  trap = %x\n",
	       vcpu->arch.pc, vcpu->arch.shregs.msr, vcpu->arch.trap);
	for (r = 0; r < 16; ++r)
		pr_err("r%2d = %.16lx  r%d = %.16lx\n",
		       r, kvmppc_get_gpr(vcpu, r),
		       r+16, kvmppc_get_gpr(vcpu, r+16));
	pr_err("ctr = %.16lx  lr  = %.16lx\n",
	       vcpu->arch.ctr, vcpu->arch.lr);
	pr_err("srr0 = %.16llx srr1 = %.16llx\n",
	       vcpu->arch.shregs.srr0, vcpu->arch.shregs.srr1);
	pr_err("sprg0 = %.16llx sprg1 = %.16llx\n",
	       vcpu->arch.shregs.sprg0, vcpu->arch.shregs.sprg1);
	pr_err("sprg2 = %.16llx sprg3 = %.16llx\n",
	       vcpu->arch.shregs.sprg2, vcpu->arch.shregs.sprg3);
	pr_err("cr = %.8x  xer = %.16lx  dsisr = %.8x\n",
	       vcpu->arch.cr, vcpu->arch.xer, vcpu->arch.shregs.dsisr);
	pr_err("dar = %.16llx\n", vcpu->arch.shregs.dar);
	pr_err("fault dar = %.16lx dsisr = %.8x\n",
	       vcpu->arch.fault_dar, vcpu->arch.fault_dsisr);
	pr_err("SLB (%d entries):\n", vcpu->arch.slb_max);
	for (r = 0; r < vcpu->arch.slb_max; ++r)
		pr_err("  ESID = %.16llx VSID = %.16llx\n",
		       vcpu->arch.slb[r].orige, vcpu->arch.slb[r].origv);
	pr_err("lpcr = %.16lx sdr1 = %.16lx last_inst = %.8x\n",
	       vcpu->arch.vcore->lpcr, vcpu->kvm->arch.sdr1,
	       vcpu->arch.last_inst);
}

static struct kvm_vcpu *kvmppc_find_vcpu(struct kvm *kvm, int id)
{
	struct kvm_vcpu *ret;

	mutex_lock(&kvm->lock);
	ret = kvm_get_vcpu_by_id(kvm, id);
	mutex_unlock(&kvm->lock);
	return ret;
}

static void init_vpa(struct kvm_vcpu *vcpu, struct lppaca *vpa)
{
	vpa->__old_status |= LPPACA_OLD_SHARED_PROC;
	vpa->yield_count = cpu_to_be32(1);
}

static int set_vpa(struct kvm_vcpu *vcpu, struct kvmppc_vpa *v,
		   unsigned long addr, unsigned long len)
{
	/* check address is cacheline aligned */
	if (addr & (L1_CACHE_BYTES - 1))
		return -EINVAL;
	spin_lock(&vcpu->arch.vpa_update_lock);
	if (v->next_gpa != addr || v->len != len) {
		v->next_gpa = addr;
		v->len = addr ? len : 0;
		v->update_pending = 1;
	}
	spin_unlock(&vcpu->arch.vpa_update_lock);
	return 0;
}

/* Length for a per-processor buffer is passed in at offset 4 in the buffer */
struct reg_vpa {
	u32 dummy;
	union {
		__be16 hword;
		__be32 word;
	} length;
};

static int vpa_is_registered(struct kvmppc_vpa *vpap)
{
	if (vpap->update_pending)
		return vpap->next_gpa != 0;
	return vpap->pinned_addr != NULL;
}

static unsigned long do_h_register_vpa(struct kvm_vcpu *vcpu,
				       unsigned long flags,
				       unsigned long vcpuid, unsigned long vpa)
{
	struct kvm *kvm = vcpu->kvm;
	unsigned long len, nb;
	void *va;
	struct kvm_vcpu *tvcpu;
	int err;
	int subfunc;
	struct kvmppc_vpa *vpap;

	tvcpu = kvmppc_find_vcpu(kvm, vcpuid);
	if (!tvcpu)
		return H_PARAMETER;

	subfunc = (flags >> H_VPA_FUNC_SHIFT) & H_VPA_FUNC_MASK;
	if (subfunc == H_VPA_REG_VPA || subfunc == H_VPA_REG_DTL ||
	    subfunc == H_VPA_REG_SLB) {
		/* Registering new area - address must be cache-line aligned */
		if ((vpa & (L1_CACHE_BYTES - 1)) || !vpa)
			return H_PARAMETER;

		/* convert logical addr to kernel addr and read length */
		va = kvmppc_pin_guest_page(kvm, vpa, &nb);
		if (va == NULL)
			return H_PARAMETER;
		if (subfunc == H_VPA_REG_VPA)
			len = be16_to_cpu(((struct reg_vpa *)va)->length.hword);
		else
			len = be32_to_cpu(((struct reg_vpa *)va)->length.word);
		kvmppc_unpin_guest_page(kvm, va, vpa, false);

		/* Check length */
		if (len > nb || len < sizeof(struct reg_vpa))
			return H_PARAMETER;
	} else {
		vpa = 0;
		len = 0;
	}

	err = H_PARAMETER;
	vpap = NULL;
	spin_lock(&tvcpu->arch.vpa_update_lock);

	switch (subfunc) {
	case H_VPA_REG_VPA:		/* register VPA */
		if (len < sizeof(struct lppaca))
			break;
		vpap = &tvcpu->arch.vpa;
		err = 0;
		break;

	case H_VPA_REG_DTL:		/* register DTL */
		if (len < sizeof(struct dtl_entry))
			break;
		len -= len % sizeof(struct dtl_entry);

		/* Check that they have previously registered a VPA */
		err = H_RESOURCE;
		if (!vpa_is_registered(&tvcpu->arch.vpa))
			break;

		vpap = &tvcpu->arch.dtl;
		err = 0;
		break;

	case H_VPA_REG_SLB:		/* register SLB shadow buffer */
		/* Check that they have previously registered a VPA */
		err = H_RESOURCE;
		if (!vpa_is_registered(&tvcpu->arch.vpa))
			break;

		vpap = &tvcpu->arch.slb_shadow;
		err = 0;
		break;

	case H_VPA_DEREG_VPA:		/* deregister VPA */
		/* Check they don't still have a DTL or SLB buf registered */
		err = H_RESOURCE;
		if (vpa_is_registered(&tvcpu->arch.dtl) ||
		    vpa_is_registered(&tvcpu->arch.slb_shadow))
			break;

		vpap = &tvcpu->arch.vpa;
		err = 0;
		break;

	case H_VPA_DEREG_DTL:		/* deregister DTL */
		vpap = &tvcpu->arch.dtl;
		err = 0;
		break;

	case H_VPA_DEREG_SLB:		/* deregister SLB shadow buffer */
		vpap = &tvcpu->arch.slb_shadow;
		err = 0;
		break;
	}

	if (vpap) {
		vpap->next_gpa = vpa;
		vpap->len = len;
		vpap->update_pending = 1;
	}

	spin_unlock(&tvcpu->arch.vpa_update_lock);

	return err;
}

static void kvmppc_update_vpa(struct kvm_vcpu *vcpu, struct kvmppc_vpa *vpap)
{
	struct kvm *kvm = vcpu->kvm;
	void *va;
	unsigned long nb;
	unsigned long gpa;

	/*
	 * We need to pin the page pointed to by vpap->next_gpa,
	 * but we can't call kvmppc_pin_guest_page under the lock
	 * as it does get_user_pages() and down_read().  So we
	 * have to drop the lock, pin the page, then get the lock
	 * again and check that a new area didn't get registered
	 * in the meantime.
	 */
	for (;;) {
		gpa = vpap->next_gpa;
		spin_unlock(&vcpu->arch.vpa_update_lock);
		va = NULL;
		nb = 0;
		if (gpa)
			va = kvmppc_pin_guest_page(kvm, gpa, &nb);
		spin_lock(&vcpu->arch.vpa_update_lock);
		if (gpa == vpap->next_gpa)
			break;
		/* sigh... unpin that one and try again */
		if (va)
			kvmppc_unpin_guest_page(kvm, va, gpa, false);
	}

	vpap->update_pending = 0;
	if (va && nb < vpap->len) {
		/*
		 * If it's now too short, it must be that userspace
		 * has changed the mappings underlying guest memory,
		 * so unregister the region.
		 */
		kvmppc_unpin_guest_page(kvm, va, gpa, false);
		va = NULL;
	}
	if (vpap->pinned_addr)
		kvmppc_unpin_guest_page(kvm, vpap->pinned_addr, vpap->gpa,
					vpap->dirty);
	vpap->gpa = gpa;
	vpap->pinned_addr = va;
	vpap->dirty = false;
	if (va)
		vpap->pinned_end = va + vpap->len;
}

static void kvmppc_update_vpas(struct kvm_vcpu *vcpu)
{
	if (!(vcpu->arch.vpa.update_pending ||
	      vcpu->arch.slb_shadow.update_pending ||
	      vcpu->arch.dtl.update_pending))
		return;

	spin_lock(&vcpu->arch.vpa_update_lock);
	if (vcpu->arch.vpa.update_pending) {
		kvmppc_update_vpa(vcpu, &vcpu->arch.vpa);
		if (vcpu->arch.vpa.pinned_addr)
			init_vpa(vcpu, vcpu->arch.vpa.pinned_addr);
	}
	if (vcpu->arch.dtl.update_pending) {
		kvmppc_update_vpa(vcpu, &vcpu->arch.dtl);
		vcpu->arch.dtl_ptr = vcpu->arch.dtl.pinned_addr;
		vcpu->arch.dtl_index = 0;
	}
	if (vcpu->arch.slb_shadow.update_pending)
		kvmppc_update_vpa(vcpu, &vcpu->arch.slb_shadow);
	spin_unlock(&vcpu->arch.vpa_update_lock);
}

/*
 * Return the accumulated stolen time for the vcore up until `now'.
 * The caller should hold the vcore lock.
 */
static u64 vcore_stolen_time(struct kvmppc_vcore *vc, u64 now)
{
	u64 p;
	unsigned long flags;

	spin_lock_irqsave(&vc->stoltb_lock, flags);
	p = vc->stolen_tb;
	if (vc->vcore_state != VCORE_INACTIVE &&
	    vc->preempt_tb != TB_NIL)
		p += now - vc->preempt_tb;
	spin_unlock_irqrestore(&vc->stoltb_lock, flags);
	return p;
}

static void kvmppc_create_dtl_entry(struct kvm_vcpu *vcpu,
				    struct kvmppc_vcore *vc)
{
	struct dtl_entry *dt;
	struct lppaca *vpa;
	unsigned long stolen;
	unsigned long core_stolen;
	u64 now;

	dt = vcpu->arch.dtl_ptr;
	vpa = vcpu->arch.vpa.pinned_addr;
	now = mftb();
	core_stolen = vcore_stolen_time(vc, now);
	stolen = core_stolen - vcpu->arch.stolen_logged;
	vcpu->arch.stolen_logged = core_stolen;
	spin_lock_irq(&vcpu->arch.tbacct_lock);
	stolen += vcpu->arch.busy_stolen;
	vcpu->arch.busy_stolen = 0;
	spin_unlock_irq(&vcpu->arch.tbacct_lock);
	if (!dt || !vpa)
		return;
	memset(dt, 0, sizeof(struct dtl_entry));
	dt->dispatch_reason = 7;
	dt->processor_id = cpu_to_be16(vc->pcpu + vcpu->arch.ptid);
	dt->timebase = cpu_to_be64(now + vc->tb_offset);
	dt->enqueue_to_dispatch_time = cpu_to_be32(stolen);
	dt->srr0 = cpu_to_be64(kvmppc_get_pc(vcpu));
	dt->srr1 = cpu_to_be64(vcpu->arch.shregs.msr);
	++dt;
	if (dt == vcpu->arch.dtl.pinned_end)
		dt = vcpu->arch.dtl.pinned_addr;
	vcpu->arch.dtl_ptr = dt;
	/* order writing *dt vs. writing vpa->dtl_idx */
	smp_wmb();
	vpa->dtl_idx = cpu_to_be64(++vcpu->arch.dtl_index);
	vcpu->arch.dtl.dirty = true;
}

static bool kvmppc_power8_compatible(struct kvm_vcpu *vcpu)
{
	if (vcpu->arch.vcore->arch_compat >= PVR_ARCH_207)
		return true;
	if ((!vcpu->arch.vcore->arch_compat) &&
	    cpu_has_feature(CPU_FTR_ARCH_207S))
		return true;
	return false;
}

static int kvmppc_h_set_mode(struct kvm_vcpu *vcpu, unsigned long mflags,
			     unsigned long resource, unsigned long value1,
			     unsigned long value2)
{
	switch (resource) {
	case H_SET_MODE_RESOURCE_SET_CIABR:
		if (!kvmppc_power8_compatible(vcpu))
			return H_P2;
		if (value2)
			return H_P4;
		if (mflags)
			return H_UNSUPPORTED_FLAG_START;
		/* Guests can't breakpoint the hypervisor */
		if ((value1 & CIABR_PRIV) == CIABR_PRIV_HYPER)
			return H_P3;
		vcpu->arch.ciabr  = value1;
		return H_SUCCESS;
	case H_SET_MODE_RESOURCE_SET_DAWR:
		if (!kvmppc_power8_compatible(vcpu))
			return H_P2;
		if (mflags)
			return H_UNSUPPORTED_FLAG_START;
		if (value2 & DABRX_HYP)
			return H_P4;
		vcpu->arch.dawr  = value1;
		vcpu->arch.dawrx = value2;
		return H_SUCCESS;
	default:
		return H_TOO_HARD;
	}
}

static int kvm_arch_vcpu_yield_to(struct kvm_vcpu *target)
{
	struct kvmppc_vcore *vcore = target->arch.vcore;

	/*
	 * We expect to have been called by the real mode handler
	 * (kvmppc_rm_h_confer()) which would have directly returned
	 * H_SUCCESS if the source vcore wasn't idle (e.g. if it may
	 * have useful work to do and should not confer) so we don't
	 * recheck that here.
	 */

	spin_lock(&vcore->lock);
	if (target->arch.state == KVMPPC_VCPU_RUNNABLE &&
	    vcore->vcore_state != VCORE_INACTIVE &&
	    vcore->runner)
		target = vcore->runner;
	spin_unlock(&vcore->lock);

	return kvm_vcpu_yield_to(target);
}

static int kvmppc_get_yield_count(struct kvm_vcpu *vcpu)
{
	int yield_count = 0;
	struct lppaca *lppaca;

	spin_lock(&vcpu->arch.vpa_update_lock);
	lppaca = (struct lppaca *)vcpu->arch.vpa.pinned_addr;
	if (lppaca)
		yield_count = be32_to_cpu(lppaca->yield_count);
	spin_unlock(&vcpu->arch.vpa_update_lock);
	return yield_count;
}

int kvmppc_pseries_do_hcall(struct kvm_vcpu *vcpu)
{
	unsigned long req = kvmppc_get_gpr(vcpu, 3);
	unsigned long target, ret = H_SUCCESS;
	int yield_count;
	struct kvm_vcpu *tvcpu;
	int idx, rc;

	if (req <= MAX_HCALL_OPCODE &&
	    !test_bit(req/4, vcpu->kvm->arch.enabled_hcalls))
		return RESUME_HOST;

	switch (req) {
	case H_CEDE:
		break;
	case H_PROD:
		target = kvmppc_get_gpr(vcpu, 4);
		tvcpu = kvmppc_find_vcpu(vcpu->kvm, target);
		if (!tvcpu) {
			ret = H_PARAMETER;
			break;
		}
		tvcpu->arch.prodded = 1;
		smp_mb();
		if (tvcpu->arch.ceded)
			kvmppc_fast_vcpu_kick_hv(tvcpu);
		break;
	case H_CONFER:
		target = kvmppc_get_gpr(vcpu, 4);
		if (target == -1)
			break;
		tvcpu = kvmppc_find_vcpu(vcpu->kvm, target);
		if (!tvcpu) {
			ret = H_PARAMETER;
			break;
		}
		yield_count = kvmppc_get_gpr(vcpu, 5);
		if (kvmppc_get_yield_count(tvcpu) != yield_count)
			break;
		kvm_arch_vcpu_yield_to(tvcpu);
		break;
	case H_REGISTER_VPA:
		ret = do_h_register_vpa(vcpu, kvmppc_get_gpr(vcpu, 4),
					kvmppc_get_gpr(vcpu, 5),
					kvmppc_get_gpr(vcpu, 6));
		break;
	case H_RTAS:
		if (list_empty(&vcpu->kvm->arch.rtas_tokens))
			return RESUME_HOST;

		idx = srcu_read_lock(&vcpu->kvm->srcu);
		rc = kvmppc_rtas_hcall(vcpu);
		srcu_read_unlock(&vcpu->kvm->srcu, idx);

		if (rc == -ENOENT)
			return RESUME_HOST;
		else if (rc == 0)
			break;

		/* Send the error out to userspace via KVM_RUN */
		return rc;
	case H_LOGICAL_CI_LOAD:
		ret = kvmppc_h_logical_ci_load(vcpu);
		if (ret == H_TOO_HARD)
			return RESUME_HOST;
		break;
	case H_LOGICAL_CI_STORE:
		ret = kvmppc_h_logical_ci_store(vcpu);
		if (ret == H_TOO_HARD)
			return RESUME_HOST;
		break;
	case H_SET_MODE:
		ret = kvmppc_h_set_mode(vcpu, kvmppc_get_gpr(vcpu, 4),
					kvmppc_get_gpr(vcpu, 5),
					kvmppc_get_gpr(vcpu, 6),
					kvmppc_get_gpr(vcpu, 7));
		if (ret == H_TOO_HARD)
			return RESUME_HOST;
		break;
	case H_XIRR:
	case H_CPPR:
	case H_EOI:
	case H_IPI:
	case H_IPOLL:
	case H_XIRR_X:
		if (kvmppc_xics_enabled(vcpu)) {
			ret = kvmppc_xics_hcall(vcpu, req);
			break;
		}
		return RESUME_HOST;
	case H_PUT_TCE:
		ret = kvmppc_h_put_tce(vcpu, kvmppc_get_gpr(vcpu, 4),
						kvmppc_get_gpr(vcpu, 5),
						kvmppc_get_gpr(vcpu, 6));
		if (ret == H_TOO_HARD)
			return RESUME_HOST;
		break;
	case H_PUT_TCE_INDIRECT:
		ret = kvmppc_h_put_tce_indirect(vcpu, kvmppc_get_gpr(vcpu, 4),
						kvmppc_get_gpr(vcpu, 5),
						kvmppc_get_gpr(vcpu, 6),
						kvmppc_get_gpr(vcpu, 7));
		if (ret == H_TOO_HARD)
			return RESUME_HOST;
		break;
	case H_STUFF_TCE:
		ret = kvmppc_h_stuff_tce(vcpu, kvmppc_get_gpr(vcpu, 4),
						kvmppc_get_gpr(vcpu, 5),
						kvmppc_get_gpr(vcpu, 6),
						kvmppc_get_gpr(vcpu, 7));
		if (ret == H_TOO_HARD)
			return RESUME_HOST;
		break;
	default:
		return RESUME_HOST;
	}
	kvmppc_set_gpr(vcpu, 3, ret);
	vcpu->arch.hcall_needed = 0;
	return RESUME_GUEST;
}

static int kvmppc_hcall_impl_hv(unsigned long cmd)
{
	switch (cmd) {
	case H_CEDE:
	case H_PROD:
	case H_CONFER:
	case H_REGISTER_VPA:
	case H_SET_MODE:
	case H_LOGICAL_CI_LOAD:
	case H_LOGICAL_CI_STORE:
#ifdef CONFIG_KVM_XICS
	case H_XIRR:
	case H_CPPR:
	case H_EOI:
	case H_IPI:
	case H_IPOLL:
	case H_XIRR_X:
#endif
		return 1;
	}

	/* See if it's in the real-mode table */
	return kvmppc_hcall_impl_hv_realmode(cmd);
}

static int kvmppc_emulate_debug_inst(struct kvm_run *run,
					struct kvm_vcpu *vcpu)
{
	u32 last_inst;

	if (kvmppc_get_last_inst(vcpu, INST_GENERIC, &last_inst) !=
					EMULATE_DONE) {
		/*
		 * Fetch failed, so return to guest and
		 * try executing it again.
		 */
		return RESUME_GUEST;
	}

	if (last_inst == KVMPPC_INST_SW_BREAKPOINT) {
		run->exit_reason = KVM_EXIT_DEBUG;
		run->debug.arch.address = kvmppc_get_pc(vcpu);
		return RESUME_HOST;
	} else {
		kvmppc_core_queue_program(vcpu, SRR1_PROGILL);
		return RESUME_GUEST;
	}
}

static int kvmppc_handle_exit_hv(struct kvm_run *run, struct kvm_vcpu *vcpu,
				 struct task_struct *tsk)
{
	int r = RESUME_HOST;

	vcpu->stat.sum_exits++;

	/*
	 * This can happen if an interrupt occurs in the last stages
	 * of guest entry or the first stages of guest exit (i.e. after
	 * setting paca->kvm_hstate.in_guest to KVM_GUEST_MODE_GUEST_HV
	 * and before setting it to KVM_GUEST_MODE_HOST_HV).
	 * That can happen due to a bug, or due to a machine check
	 * occurring at just the wrong time.
	 */
	if (vcpu->arch.shregs.msr & MSR_HV) {
		printk(KERN_EMERG "KVM trap in HV mode!\n");
		printk(KERN_EMERG "trap=0x%x | pc=0x%lx | msr=0x%llx\n",
			vcpu->arch.trap, kvmppc_get_pc(vcpu),
			vcpu->arch.shregs.msr);
		kvmppc_dump_regs(vcpu);
		run->exit_reason = KVM_EXIT_INTERNAL_ERROR;
		run->hw.hardware_exit_reason = vcpu->arch.trap;
		return RESUME_HOST;
	}
	run->exit_reason = KVM_EXIT_UNKNOWN;
	run->ready_for_interrupt_injection = 1;
	switch (vcpu->arch.trap) {
	/* We're good on these - the host merely wanted to get our attention */
	case BOOK3S_INTERRUPT_HV_DECREMENTER:
		vcpu->stat.dec_exits++;
		r = RESUME_GUEST;
		break;
	case BOOK3S_INTERRUPT_EXTERNAL:
	case BOOK3S_INTERRUPT_H_DOORBELL:
	case BOOK3S_INTERRUPT_H_VIRT:
		vcpu->stat.ext_intr_exits++;
		r = RESUME_GUEST;
		break;
	/* HMI is hypervisor interrupt and host has handled it. Resume guest.*/
	case BOOK3S_INTERRUPT_HMI:
	case BOOK3S_INTERRUPT_PERFMON:
		r = RESUME_GUEST;
		break;
	case BOOK3S_INTERRUPT_MACHINE_CHECK:
		/*
		 * Deliver a machine check interrupt to the guest.
		 * We have to do this, even if the host has handled the
		 * machine check, because machine checks use SRR0/1 and
		 * the interrupt might have trashed guest state in them.
		 */
		kvmppc_book3s_queue_irqprio(vcpu,
					    BOOK3S_INTERRUPT_MACHINE_CHECK);
		r = RESUME_GUEST;
		break;
	case BOOK3S_INTERRUPT_PROGRAM:
	{
		ulong flags;
		/*
		 * Normally program interrupts are delivered directly
		 * to the guest by the hardware, but we can get here
		 * as a result of a hypervisor emulation interrupt
		 * (e40) getting turned into a 700 by BML RTAS.
		 */
		flags = vcpu->arch.shregs.msr & 0x1f0000ull;
		kvmppc_core_queue_program(vcpu, flags);
		r = RESUME_GUEST;
		break;
	}
	case BOOK3S_INTERRUPT_SYSCALL:
	{
		/* hcall - punt to userspace */
		int i;

		/* hypercall with MSR_PR has already been handled in rmode,
		 * and never reaches here.
		 */

		run->papr_hcall.nr = kvmppc_get_gpr(vcpu, 3);
		for (i = 0; i < 9; ++i)
			run->papr_hcall.args[i] = kvmppc_get_gpr(vcpu, 4 + i);
		run->exit_reason = KVM_EXIT_PAPR_HCALL;
		vcpu->arch.hcall_needed = 1;
		r = RESUME_HOST;
		break;
	}
	/*
	 * We get these next two if the guest accesses a page which it thinks
	 * it has mapped but which is not actually present, either because
	 * it is for an emulated I/O device or because the corresonding
	 * host page has been paged out.  Any other HDSI/HISI interrupts
	 * have been handled already.
	 */
	case BOOK3S_INTERRUPT_H_DATA_STORAGE:
		r = RESUME_PAGE_FAULT;
		break;
	case BOOK3S_INTERRUPT_H_INST_STORAGE:
		vcpu->arch.fault_dar = kvmppc_get_pc(vcpu);
		vcpu->arch.fault_dsisr = 0;
		r = RESUME_PAGE_FAULT;
		break;
	/*
	 * This occurs if the guest executes an illegal instruction.
	 * If the guest debug is disabled, generate a program interrupt
	 * to the guest. If guest debug is enabled, we need to check
	 * whether the instruction is a software breakpoint instruction.
	 * Accordingly return to Guest or Host.
	 */
	case BOOK3S_INTERRUPT_H_EMUL_ASSIST:
		if (vcpu->arch.emul_inst != KVM_INST_FETCH_FAILED)
			vcpu->arch.last_inst = kvmppc_need_byteswap(vcpu) ?
				swab32(vcpu->arch.emul_inst) :
				vcpu->arch.emul_inst;
		if (vcpu->guest_debug & KVM_GUESTDBG_USE_SW_BP) {
			r = kvmppc_emulate_debug_inst(run, vcpu);
		} else {
			kvmppc_core_queue_program(vcpu, SRR1_PROGILL);
			r = RESUME_GUEST;
		}
		break;
	/*
	 * This occurs if the guest (kernel or userspace), does something that
	 * is prohibited by HFSCR.  We just generate a program interrupt to
	 * the guest.
	 */
	case BOOK3S_INTERRUPT_H_FAC_UNAVAIL:
		kvmppc_core_queue_program(vcpu, SRR1_PROGILL);
		r = RESUME_GUEST;
		break;
	case BOOK3S_INTERRUPT_HV_RM_HARD:
		r = RESUME_PASSTHROUGH;
		break;
	default:
		kvmppc_dump_regs(vcpu);
		printk(KERN_EMERG "trap=0x%x | pc=0x%lx | msr=0x%llx\n",
			vcpu->arch.trap, kvmppc_get_pc(vcpu),
			vcpu->arch.shregs.msr);
		run->hw.hardware_exit_reason = vcpu->arch.trap;
		r = RESUME_HOST;
		break;
	}

	return r;
}

static int kvm_arch_vcpu_ioctl_get_sregs_hv(struct kvm_vcpu *vcpu,
					    struct kvm_sregs *sregs)
{
	int i;

	memset(sregs, 0, sizeof(struct kvm_sregs));
	sregs->pvr = vcpu->arch.pvr;
	for (i = 0; i < vcpu->arch.slb_max; i++) {
		sregs->u.s.ppc64.slb[i].slbe = vcpu->arch.slb[i].orige;
		sregs->u.s.ppc64.slb[i].slbv = vcpu->arch.slb[i].origv;
	}

	return 0;
}

static int kvm_arch_vcpu_ioctl_set_sregs_hv(struct kvm_vcpu *vcpu,
					    struct kvm_sregs *sregs)
{
	int i, j;

	/* Only accept the same PVR as the host's, since we can't spoof it */
	if (sregs->pvr != vcpu->arch.pvr)
		return -EINVAL;

	j = 0;
	for (i = 0; i < vcpu->arch.slb_nr; i++) {
		if (sregs->u.s.ppc64.slb[i].slbe & SLB_ESID_V) {
			vcpu->arch.slb[j].orige = sregs->u.s.ppc64.slb[i].slbe;
			vcpu->arch.slb[j].origv = sregs->u.s.ppc64.slb[i].slbv;
			++j;
		}
	}
	vcpu->arch.slb_max = j;

	return 0;
}

static void kvmppc_set_lpcr(struct kvm_vcpu *vcpu, u64 new_lpcr,
		bool preserve_top32)
{
	struct kvm *kvm = vcpu->kvm;
	struct kvmppc_vcore *vc = vcpu->arch.vcore;
	u64 mask;

	mutex_lock(&kvm->lock);
	spin_lock(&vc->lock);
	/*
	 * If ILE (interrupt little-endian) has changed, update the
	 * MSR_LE bit in the intr_msr for each vcpu in this vcore.
	 */
	if ((new_lpcr & LPCR_ILE) != (vc->lpcr & LPCR_ILE)) {
		struct kvm_vcpu *vcpu;
		int i;

		kvm_for_each_vcpu(i, vcpu, kvm) {
			if (vcpu->arch.vcore != vc)
				continue;
			if (new_lpcr & LPCR_ILE)
				vcpu->arch.intr_msr |= MSR_LE;
			else
				vcpu->arch.intr_msr &= ~MSR_LE;
		}
	}

	/*
	 * Userspace can only modify DPFD (default prefetch depth),
	 * ILE (interrupt little-endian) and TC (translation control).
	 * On POWER8 and POWER9 userspace can also modify AIL (alt. interrupt loc.).
	 */
	mask = LPCR_DPFD | LPCR_ILE | LPCR_TC;
	if (cpu_has_feature(CPU_FTR_ARCH_207S))
		mask |= LPCR_AIL;

	/* Broken 32-bit version of LPCR must not clear top bits */
	if (preserve_top32)
		mask &= 0xFFFFFFFF;
	vc->lpcr = (vc->lpcr & ~mask) | (new_lpcr & mask);
	spin_unlock(&vc->lock);
	mutex_unlock(&kvm->lock);
}

static int kvmppc_get_one_reg_hv(struct kvm_vcpu *vcpu, u64 id,
				 union kvmppc_one_reg *val)
{
	int r = 0;
	long int i;

	switch (id) {
	case KVM_REG_PPC_DEBUG_INST:
		*val = get_reg_val(id, KVMPPC_INST_SW_BREAKPOINT);
		break;
	case KVM_REG_PPC_HIOR:
		*val = get_reg_val(id, 0);
		break;
	case KVM_REG_PPC_DABR:
		*val = get_reg_val(id, vcpu->arch.dabr);
		break;
	case KVM_REG_PPC_DABRX:
		*val = get_reg_val(id, vcpu->arch.dabrx);
		break;
	case KVM_REG_PPC_DSCR:
		*val = get_reg_val(id, vcpu->arch.dscr);
		break;
	case KVM_REG_PPC_PURR:
		*val = get_reg_val(id, vcpu->arch.purr);
		break;
	case KVM_REG_PPC_SPURR:
		*val = get_reg_val(id, vcpu->arch.spurr);
		break;
	case KVM_REG_PPC_AMR:
		*val = get_reg_val(id, vcpu->arch.amr);
		break;
	case KVM_REG_PPC_UAMOR:
		*val = get_reg_val(id, vcpu->arch.uamor);
		break;
	case KVM_REG_PPC_MMCR0 ... KVM_REG_PPC_MMCRS:
		i = id - KVM_REG_PPC_MMCR0;
		*val = get_reg_val(id, vcpu->arch.mmcr[i]);
		break;
	case KVM_REG_PPC_PMC1 ... KVM_REG_PPC_PMC8:
		i = id - KVM_REG_PPC_PMC1;
		*val = get_reg_val(id, vcpu->arch.pmc[i]);
		break;
	case KVM_REG_PPC_SPMC1 ... KVM_REG_PPC_SPMC2:
		i = id - KVM_REG_PPC_SPMC1;
		*val = get_reg_val(id, vcpu->arch.spmc[i]);
		break;
	case KVM_REG_PPC_SIAR:
		*val = get_reg_val(id, vcpu->arch.siar);
		break;
	case KVM_REG_PPC_SDAR:
		*val = get_reg_val(id, vcpu->arch.sdar);
		break;
	case KVM_REG_PPC_SIER:
		*val = get_reg_val(id, vcpu->arch.sier);
		break;
	case KVM_REG_PPC_IAMR:
		*val = get_reg_val(id, vcpu->arch.iamr);
		break;
	case KVM_REG_PPC_PSPB:
		*val = get_reg_val(id, vcpu->arch.pspb);
		break;
	case KVM_REG_PPC_DPDES:
		*val = get_reg_val(id, vcpu->arch.vcore->dpdes);
		break;
	case KVM_REG_PPC_VTB:
		*val = get_reg_val(id, vcpu->arch.vcore->vtb);
		break;
	case KVM_REG_PPC_DAWR:
		*val = get_reg_val(id, vcpu->arch.dawr);
		break;
	case KVM_REG_PPC_DAWRX:
		*val = get_reg_val(id, vcpu->arch.dawrx);
		break;
	case KVM_REG_PPC_CIABR:
		*val = get_reg_val(id, vcpu->arch.ciabr);
		break;
	case KVM_REG_PPC_CSIGR:
		*val = get_reg_val(id, vcpu->arch.csigr);
		break;
	case KVM_REG_PPC_TACR:
		*val = get_reg_val(id, vcpu->arch.tacr);
		break;
	case KVM_REG_PPC_TCSCR:
		*val = get_reg_val(id, vcpu->arch.tcscr);
		break;
	case KVM_REG_PPC_PID:
		*val = get_reg_val(id, vcpu->arch.pid);
		break;
	case KVM_REG_PPC_ACOP:
		*val = get_reg_val(id, vcpu->arch.acop);
		break;
	case KVM_REG_PPC_WORT:
		*val = get_reg_val(id, vcpu->arch.wort);
		break;
	case KVM_REG_PPC_TIDR:
		*val = get_reg_val(id, vcpu->arch.tid);
		break;
	case KVM_REG_PPC_PSSCR:
		*val = get_reg_val(id, vcpu->arch.psscr);
		break;
	case KVM_REG_PPC_VPA_ADDR:
		spin_lock(&vcpu->arch.vpa_update_lock);
		*val = get_reg_val(id, vcpu->arch.vpa.next_gpa);
		spin_unlock(&vcpu->arch.vpa_update_lock);
		break;
	case KVM_REG_PPC_VPA_SLB:
		spin_lock(&vcpu->arch.vpa_update_lock);
		val->vpaval.addr = vcpu->arch.slb_shadow.next_gpa;
		val->vpaval.length = vcpu->arch.slb_shadow.len;
		spin_unlock(&vcpu->arch.vpa_update_lock);
		break;
	case KVM_REG_PPC_VPA_DTL:
		spin_lock(&vcpu->arch.vpa_update_lock);
		val->vpaval.addr = vcpu->arch.dtl.next_gpa;
		val->vpaval.length = vcpu->arch.dtl.len;
		spin_unlock(&vcpu->arch.vpa_update_lock);
		break;
	case KVM_REG_PPC_TB_OFFSET:
		*val = get_reg_val(id, vcpu->arch.vcore->tb_offset);
		break;
	case KVM_REG_PPC_LPCR:
	case KVM_REG_PPC_LPCR_64:
		*val = get_reg_val(id, vcpu->arch.vcore->lpcr);
		break;
	case KVM_REG_PPC_PPR:
		*val = get_reg_val(id, vcpu->arch.ppr);
		break;
#ifdef CONFIG_PPC_TRANSACTIONAL_MEM
	case KVM_REG_PPC_TFHAR:
		*val = get_reg_val(id, vcpu->arch.tfhar);
		break;
	case KVM_REG_PPC_TFIAR:
		*val = get_reg_val(id, vcpu->arch.tfiar);
		break;
	case KVM_REG_PPC_TEXASR:
		*val = get_reg_val(id, vcpu->arch.texasr);
		break;
	case KVM_REG_PPC_TM_GPR0 ... KVM_REG_PPC_TM_GPR31:
		i = id - KVM_REG_PPC_TM_GPR0;
		*val = get_reg_val(id, vcpu->arch.gpr_tm[i]);
		break;
	case KVM_REG_PPC_TM_VSR0 ... KVM_REG_PPC_TM_VSR63:
	{
		int j;
		i = id - KVM_REG_PPC_TM_VSR0;
		if (i < 32)
			for (j = 0; j < TS_FPRWIDTH; j++)
				val->vsxval[j] = vcpu->arch.fp_tm.fpr[i][j];
		else {
			if (cpu_has_feature(CPU_FTR_ALTIVEC))
				val->vval = vcpu->arch.vr_tm.vr[i-32];
			else
				r = -ENXIO;
		}
		break;
	}
	case KVM_REG_PPC_TM_CR:
		*val = get_reg_val(id, vcpu->arch.cr_tm);
		break;
	case KVM_REG_PPC_TM_XER:
		*val = get_reg_val(id, vcpu->arch.xer_tm);
		break;
	case KVM_REG_PPC_TM_LR:
		*val = get_reg_val(id, vcpu->arch.lr_tm);
		break;
	case KVM_REG_PPC_TM_CTR:
		*val = get_reg_val(id, vcpu->arch.ctr_tm);
		break;
	case KVM_REG_PPC_TM_FPSCR:
		*val = get_reg_val(id, vcpu->arch.fp_tm.fpscr);
		break;
	case KVM_REG_PPC_TM_AMR:
		*val = get_reg_val(id, vcpu->arch.amr_tm);
		break;
	case KVM_REG_PPC_TM_PPR:
		*val = get_reg_val(id, vcpu->arch.ppr_tm);
		break;
	case KVM_REG_PPC_TM_VRSAVE:
		*val = get_reg_val(id, vcpu->arch.vrsave_tm);
		break;
	case KVM_REG_PPC_TM_VSCR:
		if (cpu_has_feature(CPU_FTR_ALTIVEC))
			*val = get_reg_val(id, vcpu->arch.vr_tm.vscr.u[3]);
		else
			r = -ENXIO;
		break;
	case KVM_REG_PPC_TM_DSCR:
		*val = get_reg_val(id, vcpu->arch.dscr_tm);
		break;
	case KVM_REG_PPC_TM_TAR:
		*val = get_reg_val(id, vcpu->arch.tar_tm);
		break;
#endif
	case KVM_REG_PPC_ARCH_COMPAT:
		*val = get_reg_val(id, vcpu->arch.vcore->arch_compat);
		break;
	default:
		r = -EINVAL;
		break;
	}

	return r;
}

static int kvmppc_set_one_reg_hv(struct kvm_vcpu *vcpu, u64 id,
				 union kvmppc_one_reg *val)
{
	int r = 0;
	long int i;
	unsigned long addr, len;

	switch (id) {
	case KVM_REG_PPC_HIOR:
		/* Only allow this to be set to zero */
		if (set_reg_val(id, *val))
			r = -EINVAL;
		break;
	case KVM_REG_PPC_DABR:
		vcpu->arch.dabr = set_reg_val(id, *val);
		break;
	case KVM_REG_PPC_DABRX:
		vcpu->arch.dabrx = set_reg_val(id, *val) & ~DABRX_HYP;
		break;
	case KVM_REG_PPC_DSCR:
		vcpu->arch.dscr = set_reg_val(id, *val);
		break;
	case KVM_REG_PPC_PURR:
		vcpu->arch.purr = set_reg_val(id, *val);
		break;
	case KVM_REG_PPC_SPURR:
		vcpu->arch.spurr = set_reg_val(id, *val);
		break;
	case KVM_REG_PPC_AMR:
		vcpu->arch.amr = set_reg_val(id, *val);
		break;
	case KVM_REG_PPC_UAMOR:
		vcpu->arch.uamor = set_reg_val(id, *val);
		break;
	case KVM_REG_PPC_MMCR0 ... KVM_REG_PPC_MMCRS:
		i = id - KVM_REG_PPC_MMCR0;
		vcpu->arch.mmcr[i] = set_reg_val(id, *val);
		break;
	case KVM_REG_PPC_PMC1 ... KVM_REG_PPC_PMC8:
		i = id - KVM_REG_PPC_PMC1;
		vcpu->arch.pmc[i] = set_reg_val(id, *val);
		break;
	case KVM_REG_PPC_SPMC1 ... KVM_REG_PPC_SPMC2:
		i = id - KVM_REG_PPC_SPMC1;
		vcpu->arch.spmc[i] = set_reg_val(id, *val);
		break;
	case KVM_REG_PPC_SIAR:
		vcpu->arch.siar = set_reg_val(id, *val);
		break;
	case KVM_REG_PPC_SDAR:
		vcpu->arch.sdar = set_reg_val(id, *val);
		break;
	case KVM_REG_PPC_SIER:
		vcpu->arch.sier = set_reg_val(id, *val);
		break;
	case KVM_REG_PPC_IAMR:
		vcpu->arch.iamr = set_reg_val(id, *val);
		break;
	case KVM_REG_PPC_PSPB:
		vcpu->arch.pspb = set_reg_val(id, *val);
		break;
	case KVM_REG_PPC_DPDES:
		vcpu->arch.vcore->dpdes = set_reg_val(id, *val);
		break;
	case KVM_REG_PPC_VTB:
		vcpu->arch.vcore->vtb = set_reg_val(id, *val);
		break;
	case KVM_REG_PPC_DAWR:
		vcpu->arch.dawr = set_reg_val(id, *val);
		break;
	case KVM_REG_PPC_DAWRX:
		vcpu->arch.dawrx = set_reg_val(id, *val) & ~DAWRX_HYP;
		break;
	case KVM_REG_PPC_CIABR:
		vcpu->arch.ciabr = set_reg_val(id, *val);
		/* Don't allow setting breakpoints in hypervisor code */
		if ((vcpu->arch.ciabr & CIABR_PRIV) == CIABR_PRIV_HYPER)
			vcpu->arch.ciabr &= ~CIABR_PRIV;	/* disable */
		break;
	case KVM_REG_PPC_CSIGR:
		vcpu->arch.csigr = set_reg_val(id, *val);
		break;
	case KVM_REG_PPC_TACR:
		vcpu->arch.tacr = set_reg_val(id, *val);
		break;
	case KVM_REG_PPC_TCSCR:
		vcpu->arch.tcscr = set_reg_val(id, *val);
		break;
	case KVM_REG_PPC_PID:
		vcpu->arch.pid = set_reg_val(id, *val);
		break;
	case KVM_REG_PPC_ACOP:
		vcpu->arch.acop = set_reg_val(id, *val);
		break;
	case KVM_REG_PPC_WORT:
		vcpu->arch.wort = set_reg_val(id, *val);
		break;
	case KVM_REG_PPC_TIDR:
		vcpu->arch.tid = set_reg_val(id, *val);
		break;
	case KVM_REG_PPC_PSSCR:
		vcpu->arch.psscr = set_reg_val(id, *val) & PSSCR_GUEST_VIS;
		break;
	case KVM_REG_PPC_VPA_ADDR:
		addr = set_reg_val(id, *val);
		r = -EINVAL;
		if (!addr && (vcpu->arch.slb_shadow.next_gpa ||
			      vcpu->arch.dtl.next_gpa))
			break;
		r = set_vpa(vcpu, &vcpu->arch.vpa, addr, sizeof(struct lppaca));
		break;
	case KVM_REG_PPC_VPA_SLB:
		addr = val->vpaval.addr;
		len = val->vpaval.length;
		r = -EINVAL;
		if (addr && !vcpu->arch.vpa.next_gpa)
			break;
		r = set_vpa(vcpu, &vcpu->arch.slb_shadow, addr, len);
		break;
	case KVM_REG_PPC_VPA_DTL:
		addr = val->vpaval.addr;
		len = val->vpaval.length;
		r = -EINVAL;
		if (addr && (len < sizeof(struct dtl_entry) ||
			     !vcpu->arch.vpa.next_gpa))
			break;
		len -= len % sizeof(struct dtl_entry);
		r = set_vpa(vcpu, &vcpu->arch.dtl, addr, len);
		break;
	case KVM_REG_PPC_TB_OFFSET:
		/* round up to multiple of 2^24 */
		vcpu->arch.vcore->tb_offset =
			ALIGN(set_reg_val(id, *val), 1UL << 24);
		break;
	case KVM_REG_PPC_LPCR:
		kvmppc_set_lpcr(vcpu, set_reg_val(id, *val), true);
		break;
	case KVM_REG_PPC_LPCR_64:
		kvmppc_set_lpcr(vcpu, set_reg_val(id, *val), false);
		break;
	case KVM_REG_PPC_PPR:
		vcpu->arch.ppr = set_reg_val(id, *val);
		break;
#ifdef CONFIG_PPC_TRANSACTIONAL_MEM
	case KVM_REG_PPC_TFHAR:
		vcpu->arch.tfhar = set_reg_val(id, *val);
		break;
	case KVM_REG_PPC_TFIAR:
		vcpu->arch.tfiar = set_reg_val(id, *val);
		break;
	case KVM_REG_PPC_TEXASR:
		vcpu->arch.texasr = set_reg_val(id, *val);
		break;
	case KVM_REG_PPC_TM_GPR0 ... KVM_REG_PPC_TM_GPR31:
		i = id - KVM_REG_PPC_TM_GPR0;
		vcpu->arch.gpr_tm[i] = set_reg_val(id, *val);
		break;
	case KVM_REG_PPC_TM_VSR0 ... KVM_REG_PPC_TM_VSR63:
	{
		int j;
		i = id - KVM_REG_PPC_TM_VSR0;
		if (i < 32)
			for (j = 0; j < TS_FPRWIDTH; j++)
				vcpu->arch.fp_tm.fpr[i][j] = val->vsxval[j];
		else
			if (cpu_has_feature(CPU_FTR_ALTIVEC))
				vcpu->arch.vr_tm.vr[i-32] = val->vval;
			else
				r = -ENXIO;
		break;
	}
	case KVM_REG_PPC_TM_CR:
		vcpu->arch.cr_tm = set_reg_val(id, *val);
		break;
	case KVM_REG_PPC_TM_XER:
		vcpu->arch.xer_tm = set_reg_val(id, *val);
		break;
	case KVM_REG_PPC_TM_LR:
		vcpu->arch.lr_tm = set_reg_val(id, *val);
		break;
	case KVM_REG_PPC_TM_CTR:
		vcpu->arch.ctr_tm = set_reg_val(id, *val);
		break;
	case KVM_REG_PPC_TM_FPSCR:
		vcpu->arch.fp_tm.fpscr = set_reg_val(id, *val);
		break;
	case KVM_REG_PPC_TM_AMR:
		vcpu->arch.amr_tm = set_reg_val(id, *val);
		break;
	case KVM_REG_PPC_TM_PPR:
		vcpu->arch.ppr_tm = set_reg_val(id, *val);
		break;
	case KVM_REG_PPC_TM_VRSAVE:
		vcpu->arch.vrsave_tm = set_reg_val(id, *val);
		break;
	case KVM_REG_PPC_TM_VSCR:
		if (cpu_has_feature(CPU_FTR_ALTIVEC))
			vcpu->arch.vr.vscr.u[3] = set_reg_val(id, *val);
		else
			r = - ENXIO;
		break;
	case KVM_REG_PPC_TM_DSCR:
		vcpu->arch.dscr_tm = set_reg_val(id, *val);
		break;
	case KVM_REG_PPC_TM_TAR:
		vcpu->arch.tar_tm = set_reg_val(id, *val);
		break;
#endif
	case KVM_REG_PPC_ARCH_COMPAT:
		r = kvmppc_set_arch_compat(vcpu, set_reg_val(id, *val));
		break;
	default:
		r = -EINVAL;
		break;
	}

	return r;
}

/*
 * On POWER9, threads are independent and can be in different partitions.
 * Therefore we consider each thread to be a subcore.
 * There is a restriction that all threads have to be in the same
 * MMU mode (radix or HPT), unfortunately, but since we only support
 * HPT guests on a HPT host so far, that isn't an impediment yet.
 */
static int threads_per_vcore(void)
{
	if (cpu_has_feature(CPU_FTR_ARCH_300))
		return 1;
	return threads_per_subcore;
}

static struct kvmppc_vcore *kvmppc_vcore_create(struct kvm *kvm, int core)
{
	struct kvmppc_vcore *vcore;

	vcore = kzalloc(sizeof(struct kvmppc_vcore), GFP_KERNEL);

	if (vcore == NULL)
		return NULL;

	spin_lock_init(&vcore->lock);
	spin_lock_init(&vcore->stoltb_lock);
	init_swait_queue_head(&vcore->wq);
	vcore->preempt_tb = TB_NIL;
	vcore->lpcr = kvm->arch.lpcr;
	vcore->first_vcpuid = core * threads_per_vcore();
	vcore->kvm = kvm;
	INIT_LIST_HEAD(&vcore->preempt_list);

	return vcore;
}

#ifdef CONFIG_KVM_BOOK3S_HV_EXIT_TIMING
static struct debugfs_timings_element {
	const char *name;
	size_t offset;
} timings[] = {
	{"rm_entry",	offsetof(struct kvm_vcpu, arch.rm_entry)},
	{"rm_intr",	offsetof(struct kvm_vcpu, arch.rm_intr)},
	{"rm_exit",	offsetof(struct kvm_vcpu, arch.rm_exit)},
	{"guest",	offsetof(struct kvm_vcpu, arch.guest_time)},
	{"cede",	offsetof(struct kvm_vcpu, arch.cede_time)},
};

#define N_TIMINGS	(sizeof(timings) / sizeof(timings[0]))

struct debugfs_timings_state {
	struct kvm_vcpu	*vcpu;
	unsigned int	buflen;
	char		buf[N_TIMINGS * 100];
};

static int debugfs_timings_open(struct inode *inode, struct file *file)
{
	struct kvm_vcpu *vcpu = inode->i_private;
	struct debugfs_timings_state *p;

	p = kzalloc(sizeof(*p), GFP_KERNEL);
	if (!p)
		return -ENOMEM;

	kvm_get_kvm(vcpu->kvm);
	p->vcpu = vcpu;
	file->private_data = p;

	return nonseekable_open(inode, file);
}

static int debugfs_timings_release(struct inode *inode, struct file *file)
{
	struct debugfs_timings_state *p = file->private_data;

	kvm_put_kvm(p->vcpu->kvm);
	kfree(p);
	return 0;
}

static ssize_t debugfs_timings_read(struct file *file, char __user *buf,
				    size_t len, loff_t *ppos)
{
	struct debugfs_timings_state *p = file->private_data;
	struct kvm_vcpu *vcpu = p->vcpu;
	char *s, *buf_end;
	struct kvmhv_tb_accumulator tb;
	u64 count;
	loff_t pos;
	ssize_t n;
	int i, loops;
	bool ok;

	if (!p->buflen) {
		s = p->buf;
		buf_end = s + sizeof(p->buf);
		for (i = 0; i < N_TIMINGS; ++i) {
			struct kvmhv_tb_accumulator *acc;

			acc = (struct kvmhv_tb_accumulator *)
				((unsigned long)vcpu + timings[i].offset);
			ok = false;
			for (loops = 0; loops < 1000; ++loops) {
				count = acc->seqcount;
				if (!(count & 1)) {
					smp_rmb();
					tb = *acc;
					smp_rmb();
					if (count == acc->seqcount) {
						ok = true;
						break;
					}
				}
				udelay(1);
			}
			if (!ok)
				snprintf(s, buf_end - s, "%s: stuck\n",
					timings[i].name);
			else
				snprintf(s, buf_end - s,
					"%s: %llu %llu %llu %llu\n",
					timings[i].name, count / 2,
					tb_to_ns(tb.tb_total),
					tb_to_ns(tb.tb_min),
					tb_to_ns(tb.tb_max));
			s += strlen(s);
		}
		p->buflen = s - p->buf;
	}

	pos = *ppos;
	if (pos >= p->buflen)
		return 0;
	if (len > p->buflen - pos)
		len = p->buflen - pos;
	n = copy_to_user(buf, p->buf + pos, len);
	if (n) {
		if (n == len)
			return -EFAULT;
		len -= n;
	}
	*ppos = pos + len;
	return len;
}

static ssize_t debugfs_timings_write(struct file *file, const char __user *buf,
				     size_t len, loff_t *ppos)
{
	return -EACCES;
}

static const struct file_operations debugfs_timings_ops = {
	.owner	 = THIS_MODULE,
	.open	 = debugfs_timings_open,
	.release = debugfs_timings_release,
	.read	 = debugfs_timings_read,
	.write	 = debugfs_timings_write,
	.llseek	 = generic_file_llseek,
};

/* Create a debugfs directory for the vcpu */
static void debugfs_vcpu_init(struct kvm_vcpu *vcpu, unsigned int id)
{
	char buf[16];
	struct kvm *kvm = vcpu->kvm;

	snprintf(buf, sizeof(buf), "vcpu%u", id);
	if (IS_ERR_OR_NULL(kvm->arch.debugfs_dir))
		return;
	vcpu->arch.debugfs_dir = debugfs_create_dir(buf, kvm->arch.debugfs_dir);
	if (IS_ERR_OR_NULL(vcpu->arch.debugfs_dir))
		return;
	vcpu->arch.debugfs_timings =
		debugfs_create_file("timings", 0444, vcpu->arch.debugfs_dir,
				    vcpu, &debugfs_timings_ops);
}

#else /* CONFIG_KVM_BOOK3S_HV_EXIT_TIMING */
static void debugfs_vcpu_init(struct kvm_vcpu *vcpu, unsigned int id)
{
}
#endif /* CONFIG_KVM_BOOK3S_HV_EXIT_TIMING */

static struct kvm_vcpu *kvmppc_core_vcpu_create_hv(struct kvm *kvm,
						   unsigned int id)
{
	struct kvm_vcpu *vcpu;
	int err = -EINVAL;
	int core;
	struct kvmppc_vcore *vcore;

	core = id / threads_per_vcore();
	if (core >= KVM_MAX_VCORES)
		goto out;

	err = -ENOMEM;
	vcpu = kmem_cache_zalloc(kvm_vcpu_cache, GFP_KERNEL);
	if (!vcpu)
		goto out;

	err = kvm_vcpu_init(vcpu, kvm, id);
	if (err)
		goto free_vcpu;

	vcpu->arch.shared = &vcpu->arch.shregs;
#ifdef CONFIG_KVM_BOOK3S_PR_POSSIBLE
	/*
	 * The shared struct is never shared on HV,
	 * so we can always use host endianness
	 */
#ifdef __BIG_ENDIAN__
	vcpu->arch.shared_big_endian = true;
#else
	vcpu->arch.shared_big_endian = false;
#endif
#endif
	vcpu->arch.mmcr[0] = MMCR0_FC;
	vcpu->arch.ctrl = CTRL_RUNLATCH;
	/* default to host PVR, since we can't spoof it */
	kvmppc_set_pvr_hv(vcpu, mfspr(SPRN_PVR));
	spin_lock_init(&vcpu->arch.vpa_update_lock);
	spin_lock_init(&vcpu->arch.tbacct_lock);
	vcpu->arch.busy_preempt = TB_NIL;
	vcpu->arch.intr_msr = MSR_SF | MSR_ME;

	kvmppc_mmu_book3s_hv_init(vcpu);

	vcpu->arch.state = KVMPPC_VCPU_NOTREADY;

	init_waitqueue_head(&vcpu->arch.cpu_run);

	mutex_lock(&kvm->lock);
	vcore = kvm->arch.vcores[core];
	if (!vcore) {
		vcore = kvmppc_vcore_create(kvm, core);
		kvm->arch.vcores[core] = vcore;
		kvm->arch.online_vcores++;
	}
	mutex_unlock(&kvm->lock);

	if (!vcore)
		goto free_vcpu;

	spin_lock(&vcore->lock);
	++vcore->num_threads;
	spin_unlock(&vcore->lock);
	vcpu->arch.vcore = vcore;
	vcpu->arch.ptid = vcpu->vcpu_id - vcore->first_vcpuid;
	vcpu->arch.thread_cpu = -1;
	vcpu->arch.prev_cpu = -1;

	vcpu->arch.cpu_type = KVM_CPU_3S_64;
	kvmppc_sanity_check(vcpu);

	debugfs_vcpu_init(vcpu, id);

	return vcpu;

free_vcpu:
	kmem_cache_free(kvm_vcpu_cache, vcpu);
out:
	return ERR_PTR(err);
}

static void unpin_vpa(struct kvm *kvm, struct kvmppc_vpa *vpa)
{
	if (vpa->pinned_addr)
		kvmppc_unpin_guest_page(kvm, vpa->pinned_addr, vpa->gpa,
					vpa->dirty);
}

static void kvmppc_core_vcpu_free_hv(struct kvm_vcpu *vcpu)
{
	spin_lock(&vcpu->arch.vpa_update_lock);
	unpin_vpa(vcpu->kvm, &vcpu->arch.dtl);
	unpin_vpa(vcpu->kvm, &vcpu->arch.slb_shadow);
	unpin_vpa(vcpu->kvm, &vcpu->arch.vpa);
	spin_unlock(&vcpu->arch.vpa_update_lock);
	kvm_vcpu_uninit(vcpu);
	kmem_cache_free(kvm_vcpu_cache, vcpu);
}

static int kvmppc_core_check_requests_hv(struct kvm_vcpu *vcpu)
{
	/* Indicate we want to get back into the guest */
	return 1;
}

static void kvmppc_set_timer(struct kvm_vcpu *vcpu)
{
	unsigned long dec_nsec, now;

	now = get_tb();
	if (now > vcpu->arch.dec_expires) {
		/* decrementer has already gone negative */
		kvmppc_core_queue_dec(vcpu);
		kvmppc_core_prepare_to_enter(vcpu);
		return;
	}
	dec_nsec = (vcpu->arch.dec_expires - now) * NSEC_PER_SEC
		   / tb_ticks_per_sec;
	hrtimer_start(&vcpu->arch.dec_timer, dec_nsec, HRTIMER_MODE_REL);
	vcpu->arch.timer_running = 1;
}

static void kvmppc_end_cede(struct kvm_vcpu *vcpu)
{
	vcpu->arch.ceded = 0;
	if (vcpu->arch.timer_running) {
		hrtimer_try_to_cancel(&vcpu->arch.dec_timer);
		vcpu->arch.timer_running = 0;
	}
}

extern void __kvmppc_vcore_entry(void);

static void kvmppc_remove_runnable(struct kvmppc_vcore *vc,
				   struct kvm_vcpu *vcpu)
{
	u64 now;

	if (vcpu->arch.state != KVMPPC_VCPU_RUNNABLE)
		return;
	spin_lock_irq(&vcpu->arch.tbacct_lock);
	now = mftb();
	vcpu->arch.busy_stolen += vcore_stolen_time(vc, now) -
		vcpu->arch.stolen_logged;
	vcpu->arch.busy_preempt = now;
	vcpu->arch.state = KVMPPC_VCPU_BUSY_IN_HOST;
	spin_unlock_irq(&vcpu->arch.tbacct_lock);
	--vc->n_runnable;
	WRITE_ONCE(vc->runnable_threads[vcpu->arch.ptid], NULL);
}

static int kvmppc_grab_hwthread(int cpu)
{
	struct paca_struct *tpaca;
	long timeout = 10000;

	tpaca = &paca[cpu];

	/* Ensure the thread won't go into the kernel if it wakes */
	tpaca->kvm_hstate.kvm_vcpu = NULL;
	tpaca->kvm_hstate.kvm_vcore = NULL;
	tpaca->kvm_hstate.napping = 0;
	smp_wmb();
	tpaca->kvm_hstate.hwthread_req = 1;

	/*
	 * If the thread is already executing in the kernel (e.g. handling
	 * a stray interrupt), wait for it to get back to nap mode.
	 * The smp_mb() is to ensure that our setting of hwthread_req
	 * is visible before we look at hwthread_state, so if this
	 * races with the code at system_reset_pSeries and the thread
	 * misses our setting of hwthread_req, we are sure to see its
	 * setting of hwthread_state, and vice versa.
	 */
	smp_mb();
	while (tpaca->kvm_hstate.hwthread_state == KVM_HWTHREAD_IN_KERNEL) {
		if (--timeout <= 0) {
			pr_err("KVM: couldn't grab cpu %d\n", cpu);
			return -EBUSY;
		}
		udelay(1);
	}
	return 0;
}

static void kvmppc_release_hwthread(int cpu)
{
	struct paca_struct *tpaca;

	tpaca = &paca[cpu];
	tpaca->kvm_hstate.hwthread_req = 0;
	tpaca->kvm_hstate.kvm_vcpu = NULL;
	tpaca->kvm_hstate.kvm_vcore = NULL;
	tpaca->kvm_hstate.kvm_split_mode = NULL;
}

static void do_nothing(void *x)
{
}

static void radix_flush_cpu(struct kvm *kvm, int cpu, struct kvm_vcpu *vcpu)
{
	int i;

	cpu = cpu_first_thread_sibling(cpu);
	cpumask_set_cpu(cpu, &kvm->arch.need_tlb_flush);
	/*
	 * Make sure setting of bit in need_tlb_flush precedes
	 * testing of cpu_in_guest bits.  The matching barrier on
	 * the other side is the first smp_mb() in kvmppc_run_core().
	 */
	smp_mb();
	for (i = 0; i < threads_per_core; ++i)
		if (cpumask_test_cpu(cpu + i, &kvm->arch.cpu_in_guest))
			smp_call_function_single(cpu + i, do_nothing, NULL, 1);
}

static void kvmppc_start_thread(struct kvm_vcpu *vcpu, struct kvmppc_vcore *vc)
{
	int cpu;
	struct paca_struct *tpaca;
	struct kvmppc_vcore *mvc = vc->master_vcore;
	struct kvm *kvm = vc->kvm;

	cpu = vc->pcpu;
	if (vcpu) {
		if (vcpu->arch.timer_running) {
			hrtimer_try_to_cancel(&vcpu->arch.dec_timer);
			vcpu->arch.timer_running = 0;
		}
		cpu += vcpu->arch.ptid;
		vcpu->cpu = mvc->pcpu;
		vcpu->arch.thread_cpu = cpu;

		/*
		 * With radix, the guest can do TLB invalidations itself,
		 * and it could choose to use the local form (tlbiel) if
		 * it is invalidating a translation that has only ever been
		 * used on one vcpu.  However, that doesn't mean it has
		 * only ever been used on one physical cpu, since vcpus
		 * can move around between pcpus.  To cope with this, when
		 * a vcpu moves from one pcpu to another, we need to tell
		 * any vcpus running on the same core as this vcpu previously
		 * ran to flush the TLB.  The TLB is shared between threads,
		 * so we use a single bit in .need_tlb_flush for all 4 threads.
		 */
		if (kvm_is_radix(kvm) && vcpu->arch.prev_cpu != cpu) {
			if (vcpu->arch.prev_cpu >= 0 &&
			    cpu_first_thread_sibling(vcpu->arch.prev_cpu) !=
			    cpu_first_thread_sibling(cpu))
				radix_flush_cpu(kvm, vcpu->arch.prev_cpu, vcpu);
			vcpu->arch.prev_cpu = cpu;
		}
		cpumask_set_cpu(cpu, &kvm->arch.cpu_in_guest);
	}
	tpaca = &paca[cpu];
	tpaca->kvm_hstate.kvm_vcpu = vcpu;
	tpaca->kvm_hstate.ptid = cpu - mvc->pcpu;
	/* Order stores to hstate.kvm_vcpu etc. before store to kvm_vcore */
	smp_wmb();
	tpaca->kvm_hstate.kvm_vcore = mvc;
	if (cpu != smp_processor_id())
		kvmppc_ipi_thread(cpu);
}

static void kvmppc_wait_for_nap(void)
{
	int cpu = smp_processor_id();
	int i, loops;
	int n_threads = threads_per_vcore();

	if (n_threads <= 1)
		return;
	for (loops = 0; loops < 1000000; ++loops) {
		/*
		 * Check if all threads are finished.
		 * We set the vcore pointer when starting a thread
		 * and the thread clears it when finished, so we look
		 * for any threads that still have a non-NULL vcore ptr.
		 */
		for (i = 1; i < n_threads; ++i)
			if (paca[cpu + i].kvm_hstate.kvm_vcore)
				break;
		if (i == n_threads) {
			HMT_medium();
			return;
		}
		HMT_low();
	}
	HMT_medium();
	for (i = 1; i < n_threads; ++i)
		if (paca[cpu + i].kvm_hstate.kvm_vcore)
			pr_err("KVM: CPU %d seems to be stuck\n", cpu + i);
}

/*
 * Check that we are on thread 0 and that any other threads in
 * this core are off-line.  Then grab the threads so they can't
 * enter the kernel.
 */
static int on_primary_thread(void)
{
	int cpu = smp_processor_id();
	int thr;

	/* Are we on a primary subcore? */
	if (cpu_thread_in_subcore(cpu))
		return 0;

	thr = 0;
	while (++thr < threads_per_subcore)
		if (cpu_online(cpu + thr))
			return 0;

	/* Grab all hw threads so they can't go into the kernel */
	for (thr = 1; thr < threads_per_subcore; ++thr) {
		if (kvmppc_grab_hwthread(cpu + thr)) {
			/* Couldn't grab one; let the others go */
			do {
				kvmppc_release_hwthread(cpu + thr);
			} while (--thr > 0);
			return 0;
		}
	}
	return 1;
}

/*
 * A list of virtual cores for each physical CPU.
 * These are vcores that could run but their runner VCPU tasks are
 * (or may be) preempted.
 */
struct preempted_vcore_list {
	struct list_head	list;
	spinlock_t		lock;
};

static DEFINE_PER_CPU(struct preempted_vcore_list, preempted_vcores);

static void init_vcore_lists(void)
{
	int cpu;

	for_each_possible_cpu(cpu) {
		struct preempted_vcore_list *lp = &per_cpu(preempted_vcores, cpu);
		spin_lock_init(&lp->lock);
		INIT_LIST_HEAD(&lp->list);
	}
}

static void kvmppc_vcore_preempt(struct kvmppc_vcore *vc)
{
	struct preempted_vcore_list *lp = this_cpu_ptr(&preempted_vcores);

	vc->vcore_state = VCORE_PREEMPT;
	vc->pcpu = smp_processor_id();
	if (vc->num_threads < threads_per_vcore()) {
		spin_lock(&lp->lock);
		list_add_tail(&vc->preempt_list, &lp->list);
		spin_unlock(&lp->lock);
	}

	/* Start accumulating stolen time */
	kvmppc_core_start_stolen(vc);
}

static void kvmppc_vcore_end_preempt(struct kvmppc_vcore *vc)
{
	struct preempted_vcore_list *lp;

	kvmppc_core_end_stolen(vc);
	if (!list_empty(&vc->preempt_list)) {
		lp = &per_cpu(preempted_vcores, vc->pcpu);
		spin_lock(&lp->lock);
		list_del_init(&vc->preempt_list);
		spin_unlock(&lp->lock);
	}
	vc->vcore_state = VCORE_INACTIVE;
}

/*
 * This stores information about the virtual cores currently
 * assigned to a physical core.
 */
struct core_info {
	int		n_subcores;
	int		max_subcore_threads;
	int		total_threads;
	int		subcore_threads[MAX_SUBCORES];
	struct kvm	*subcore_vm[MAX_SUBCORES];
	struct list_head vcs[MAX_SUBCORES];
};

/*
 * This mapping means subcores 0 and 1 can use threads 0-3 and 4-7
 * respectively in 2-way micro-threading (split-core) mode.
 */
static int subcore_thread_map[MAX_SUBCORES] = { 0, 4, 2, 6 };

static void init_core_info(struct core_info *cip, struct kvmppc_vcore *vc)
{
	int sub;

	memset(cip, 0, sizeof(*cip));
	cip->n_subcores = 1;
	cip->max_subcore_threads = vc->num_threads;
	cip->total_threads = vc->num_threads;
	cip->subcore_threads[0] = vc->num_threads;
	cip->subcore_vm[0] = vc->kvm;
	for (sub = 0; sub < MAX_SUBCORES; ++sub)
		INIT_LIST_HEAD(&cip->vcs[sub]);
	list_add_tail(&vc->preempt_list, &cip->vcs[0]);
}

static bool subcore_config_ok(int n_subcores, int n_threads)
{
	/* Can only dynamically split if unsplit to begin with */
	if (n_subcores > 1 && threads_per_subcore < MAX_SMT_THREADS)
		return false;
	if (n_subcores > MAX_SUBCORES)
		return false;
	if (n_subcores > 1) {
		if (!(dynamic_mt_modes & 2))
			n_subcores = 4;
		if (n_subcores > 2 && !(dynamic_mt_modes & 4))
			return false;
	}

	return n_subcores * roundup_pow_of_two(n_threads) <= MAX_SMT_THREADS;
}

static void init_master_vcore(struct kvmppc_vcore *vc)
{
	vc->master_vcore = vc;
	vc->entry_exit_map = 0;
	vc->in_guest = 0;
	vc->napping_threads = 0;
	vc->conferring_threads = 0;
}

static bool can_dynamic_split(struct kvmppc_vcore *vc, struct core_info *cip)
{
	int n_threads = vc->num_threads;
	int sub;

	if (!cpu_has_feature(CPU_FTR_ARCH_207S))
		return false;

	if (n_threads < cip->max_subcore_threads)
		n_threads = cip->max_subcore_threads;
	if (!subcore_config_ok(cip->n_subcores + 1, n_threads))
		return false;
	cip->max_subcore_threads = n_threads;

	sub = cip->n_subcores;
	++cip->n_subcores;
	cip->total_threads += vc->num_threads;
	cip->subcore_threads[sub] = vc->num_threads;
	cip->subcore_vm[sub] = vc->kvm;
	init_master_vcore(vc);
	list_move_tail(&vc->preempt_list, &cip->vcs[sub]);

	return true;
}

/*
 * Work out whether it is possible to piggyback the execution of
 * vcore *pvc onto the execution of the other vcores described in *cip.
 */
static bool can_piggyback(struct kvmppc_vcore *pvc, struct core_info *cip,
			  int target_threads)
{
	if (cip->total_threads + pvc->num_threads > target_threads)
		return false;

	return can_dynamic_split(pvc, cip);
}

static void prepare_threads(struct kvmppc_vcore *vc)
{
	int i;
	struct kvm_vcpu *vcpu;

	for_each_runnable_thread(i, vcpu, vc) {
		if (signal_pending(vcpu->arch.run_task))
			vcpu->arch.ret = -EINTR;
		else if (vcpu->arch.vpa.update_pending ||
			 vcpu->arch.slb_shadow.update_pending ||
			 vcpu->arch.dtl.update_pending)
			vcpu->arch.ret = RESUME_GUEST;
		else
			continue;
		kvmppc_remove_runnable(vc, vcpu);
		wake_up(&vcpu->arch.cpu_run);
	}
}

static void collect_piggybacks(struct core_info *cip, int target_threads)
{
	struct preempted_vcore_list *lp = this_cpu_ptr(&preempted_vcores);
	struct kvmppc_vcore *pvc, *vcnext;

	spin_lock(&lp->lock);
	list_for_each_entry_safe(pvc, vcnext, &lp->list, preempt_list) {
		if (!spin_trylock(&pvc->lock))
			continue;
		prepare_threads(pvc);
		if (!pvc->n_runnable) {
			list_del_init(&pvc->preempt_list);
			if (pvc->runner == NULL) {
				pvc->vcore_state = VCORE_INACTIVE;
				kvmppc_core_end_stolen(pvc);
			}
			spin_unlock(&pvc->lock);
			continue;
		}
		if (!can_piggyback(pvc, cip, target_threads)) {
			spin_unlock(&pvc->lock);
			continue;
		}
		kvmppc_core_end_stolen(pvc);
		pvc->vcore_state = VCORE_PIGGYBACK;
		if (cip->total_threads >= target_threads)
			break;
	}
	spin_unlock(&lp->lock);
}

static void post_guest_process(struct kvmppc_vcore *vc, bool is_master)
{
	int still_running = 0, i;
	u64 now;
	long ret;
	struct kvm_vcpu *vcpu;

	spin_lock(&vc->lock);
	now = get_tb();
	for_each_runnable_thread(i, vcpu, vc) {
		/* cancel pending dec exception if dec is positive */
		if (now < vcpu->arch.dec_expires &&
		    kvmppc_core_pending_dec(vcpu))
			kvmppc_core_dequeue_dec(vcpu);

		trace_kvm_guest_exit(vcpu);

		ret = RESUME_GUEST;
		if (vcpu->arch.trap)
			ret = kvmppc_handle_exit_hv(vcpu->arch.kvm_run, vcpu,
						    vcpu->arch.run_task);

		vcpu->arch.ret = ret;
		vcpu->arch.trap = 0;

		if (is_kvmppc_resume_guest(vcpu->arch.ret)) {
			if (vcpu->arch.pending_exceptions)
				kvmppc_core_prepare_to_enter(vcpu);
			if (vcpu->arch.ceded)
				kvmppc_set_timer(vcpu);
			else
				++still_running;
		} else {
			kvmppc_remove_runnable(vc, vcpu);
			wake_up(&vcpu->arch.cpu_run);
		}
	}
	list_del_init(&vc->preempt_list);
	if (!is_master) {
		if (still_running > 0) {
			kvmppc_vcore_preempt(vc);
		} else if (vc->runner) {
			vc->vcore_state = VCORE_PREEMPT;
			kvmppc_core_start_stolen(vc);
		} else {
			vc->vcore_state = VCORE_INACTIVE;
		}
		if (vc->n_runnable > 0 && vc->runner == NULL) {
			/* make sure there's a candidate runner awake */
			i = -1;
			vcpu = next_runnable_thread(vc, &i);
			wake_up(&vcpu->arch.cpu_run);
		}
	}
	spin_unlock(&vc->lock);
}

/*
 * Clear core from the list of active host cores as we are about to
 * enter the guest. Only do this if it is the primary thread of the
 * core (not if a subcore) that is entering the guest.
 */
static inline int kvmppc_clear_host_core(unsigned int cpu)
{
	int core;

	if (!kvmppc_host_rm_ops_hv || cpu_thread_in_core(cpu))
		return 0;
	/*
	 * Memory barrier can be omitted here as we will do a smp_wmb()
	 * later in kvmppc_start_thread and we need ensure that state is
	 * visible to other CPUs only after we enter guest.
	 */
	core = cpu >> threads_shift;
	kvmppc_host_rm_ops_hv->rm_core[core].rm_state.in_host = 0;
	return 0;
}

/*
 * Advertise this core as an active host core since we exited the guest
 * Only need to do this if it is the primary thread of the core that is
 * exiting.
 */
static inline int kvmppc_set_host_core(unsigned int cpu)
{
	int core;

	if (!kvmppc_host_rm_ops_hv || cpu_thread_in_core(cpu))
		return 0;

	/*
	 * Memory barrier can be omitted here because we do a spin_unlock
	 * immediately after this which provides the memory barrier.
	 */
	core = cpu >> threads_shift;
	kvmppc_host_rm_ops_hv->rm_core[core].rm_state.in_host = 1;
	return 0;
}

/*
 * Run a set of guest threads on a physical core.
 * Called with vc->lock held.
 */
static noinline void kvmppc_run_core(struct kvmppc_vcore *vc)
{
	struct kvm_vcpu *vcpu;
	int i;
	int srcu_idx;
	struct core_info core_info;
	struct kvmppc_vcore *pvc, *vcnext;
	struct kvm_split_mode split_info, *sip;
	int split, subcore_size, active;
	int sub;
	bool thr0_done;
	unsigned long cmd_bit, stat_bit;
	int pcpu, thr;
	int target_threads;
	int controlled_threads;

	/*
	 * Remove from the list any threads that have a signal pending
	 * or need a VPA update done
	 */
	prepare_threads(vc);

	/* if the runner is no longer runnable, let the caller pick a new one */
	if (vc->runner->arch.state != KVMPPC_VCPU_RUNNABLE)
		return;

	/*
	 * Initialize *vc.
	 */
	init_master_vcore(vc);
	vc->preempt_tb = TB_NIL;

	/*
	 * Number of threads that we will be controlling: the same as
	 * the number of threads per subcore, except on POWER9,
	 * where it's 1 because the threads are (mostly) independent.
	 */
	controlled_threads = threads_per_vcore();

	/*
	 * Make sure we are running on primary threads, and that secondary
	 * threads are offline.  Also check if the number of threads in this
	 * guest are greater than the current system threads per guest.
	 */
	if ((controlled_threads > 1) &&
	    ((vc->num_threads > threads_per_subcore) || !on_primary_thread())) {
		for_each_runnable_thread(i, vcpu, vc) {
			vcpu->arch.ret = -EBUSY;
			kvmppc_remove_runnable(vc, vcpu);
			wake_up(&vcpu->arch.cpu_run);
		}
		goto out;
	}

	/*
	 * See if we could run any other vcores on the physical core
	 * along with this one.
	 */
	init_core_info(&core_info, vc);
	pcpu = smp_processor_id();
	target_threads = controlled_threads;
	if (target_smt_mode && target_smt_mode < target_threads)
		target_threads = target_smt_mode;
	if (vc->num_threads < target_threads)
		collect_piggybacks(&core_info, target_threads);

	/* Decide on micro-threading (split-core) mode */
	subcore_size = threads_per_subcore;
	cmd_bit = stat_bit = 0;
	split = core_info.n_subcores;
	sip = NULL;
	if (split > 1) {
		/* threads_per_subcore must be MAX_SMT_THREADS (8) here */
		if (split == 2 && (dynamic_mt_modes & 2)) {
			cmd_bit = HID0_POWER8_1TO2LPAR;
			stat_bit = HID0_POWER8_2LPARMODE;
		} else {
			split = 4;
			cmd_bit = HID0_POWER8_1TO4LPAR;
			stat_bit = HID0_POWER8_4LPARMODE;
		}
		subcore_size = MAX_SMT_THREADS / split;
		sip = &split_info;
		memset(&split_info, 0, sizeof(split_info));
		split_info.rpr = mfspr(SPRN_RPR);
		split_info.pmmar = mfspr(SPRN_PMMAR);
		split_info.ldbar = mfspr(SPRN_LDBAR);
		split_info.subcore_size = subcore_size;
		for (sub = 0; sub < core_info.n_subcores; ++sub)
			split_info.master_vcs[sub] =
				list_first_entry(&core_info.vcs[sub],
					struct kvmppc_vcore, preempt_list);
		/* order writes to split_info before kvm_split_mode pointer */
		smp_wmb();
	}
	pcpu = smp_processor_id();
	for (thr = 0; thr < controlled_threads; ++thr)
		paca[pcpu + thr].kvm_hstate.kvm_split_mode = sip;

	/* Initiate micro-threading (split-core) if required */
	if (cmd_bit) {
		unsigned long hid0 = mfspr(SPRN_HID0);

		hid0 |= cmd_bit | HID0_POWER8_DYNLPARDIS;
		mb();
		mtspr(SPRN_HID0, hid0);
		isync();
		for (;;) {
			hid0 = mfspr(SPRN_HID0);
			if (hid0 & stat_bit)
				break;
			cpu_relax();
		}
	}

	kvmppc_clear_host_core(pcpu);

	/* Start all the threads */
	active = 0;
	for (sub = 0; sub < core_info.n_subcores; ++sub) {
		thr = subcore_thread_map[sub];
		thr0_done = false;
		active |= 1 << thr;
		list_for_each_entry(pvc, &core_info.vcs[sub], preempt_list) {
			pvc->pcpu = pcpu + thr;
			for_each_runnable_thread(i, vcpu, pvc) {
				kvmppc_start_thread(vcpu, pvc);
				kvmppc_create_dtl_entry(vcpu, pvc);
				trace_kvm_guest_enter(vcpu);
				if (!vcpu->arch.ptid)
					thr0_done = true;
				active |= 1 << (thr + vcpu->arch.ptid);
			}
			/*
			 * We need to start the first thread of each subcore
			 * even if it doesn't have a vcpu.
			 */
			if (pvc->master_vcore == pvc && !thr0_done)
				kvmppc_start_thread(NULL, pvc);
			thr += pvc->num_threads;
		}
	}

	/*
	 * Ensure that split_info.do_nap is set after setting
	 * the vcore pointer in the PACA of the secondaries.
	 */
	smp_mb();
	if (cmd_bit)
		split_info.do_nap = 1;	/* ask secondaries to nap when done */

	/*
	 * When doing micro-threading, poke the inactive threads as well.
	 * This gets them to the nap instruction after kvm_do_nap,
	 * which reduces the time taken to unsplit later.
	 */
	if (split > 1)
		for (thr = 1; thr < threads_per_subcore; ++thr)
			if (!(active & (1 << thr)))
				kvmppc_ipi_thread(pcpu + thr);

	vc->vcore_state = VCORE_RUNNING;
	preempt_disable();

	trace_kvmppc_run_core(vc, 0);

	for (sub = 0; sub < core_info.n_subcores; ++sub)
		list_for_each_entry(pvc, &core_info.vcs[sub], preempt_list)
			spin_unlock(&pvc->lock);

	guest_enter();

	srcu_idx = srcu_read_lock(&vc->kvm->srcu);

	__kvmppc_vcore_entry();

	srcu_read_unlock(&vc->kvm->srcu, srcu_idx);

	spin_lock(&vc->lock);
	/* prevent other vcpu threads from doing kvmppc_start_thread() now */
	vc->vcore_state = VCORE_EXITING;

	/* wait for secondary threads to finish writing their state to memory */
	kvmppc_wait_for_nap();

	/* Return to whole-core mode if we split the core earlier */
	if (split > 1) {
		unsigned long hid0 = mfspr(SPRN_HID0);
		unsigned long loops = 0;

		hid0 &= ~HID0_POWER8_DYNLPARDIS;
		stat_bit = HID0_POWER8_2LPARMODE | HID0_POWER8_4LPARMODE;
		mb();
		mtspr(SPRN_HID0, hid0);
		isync();
		for (;;) {
			hid0 = mfspr(SPRN_HID0);
			if (!(hid0 & stat_bit))
				break;
			cpu_relax();
			++loops;
		}
		split_info.do_nap = 0;
	}

	/* Let secondaries go back to the offline loop */
	for (i = 0; i < controlled_threads; ++i) {
		kvmppc_release_hwthread(pcpu + i);
		if (sip && sip->napped[i])
			kvmppc_ipi_thread(pcpu + i);
		cpumask_clear_cpu(pcpu + i, &vc->kvm->arch.cpu_in_guest);
	}

	kvmppc_set_host_core(pcpu);

	spin_unlock(&vc->lock);

	/* make sure updates to secondary vcpu structs are visible now */
	smp_mb();
	guest_exit();

	for (sub = 0; sub < core_info.n_subcores; ++sub)
		list_for_each_entry_safe(pvc, vcnext, &core_info.vcs[sub],
					 preempt_list)
			post_guest_process(pvc, pvc == vc);

	spin_lock(&vc->lock);
	preempt_enable();

 out:
	vc->vcore_state = VCORE_INACTIVE;
	trace_kvmppc_run_core(vc, 1);
}

/*
 * Wait for some other vcpu thread to execute us, and
 * wake us up when we need to handle something in the host.
 */
static void kvmppc_wait_for_exec(struct kvmppc_vcore *vc,
				 struct kvm_vcpu *vcpu, int wait_state)
{
	DEFINE_WAIT(wait);

	prepare_to_wait(&vcpu->arch.cpu_run, &wait, wait_state);
	if (vcpu->arch.state == KVMPPC_VCPU_RUNNABLE) {
		spin_unlock(&vc->lock);
		schedule();
		spin_lock(&vc->lock);
	}
	finish_wait(&vcpu->arch.cpu_run, &wait);
}

static void grow_halt_poll_ns(struct kvmppc_vcore *vc)
{
	/* 10us base */
	if (vc->halt_poll_ns == 0 && halt_poll_ns_grow)
		vc->halt_poll_ns = 10000;
	else
		vc->halt_poll_ns *= halt_poll_ns_grow;
}

static void shrink_halt_poll_ns(struct kvmppc_vcore *vc)
{
	if (halt_poll_ns_shrink == 0)
		vc->halt_poll_ns = 0;
	else
		vc->halt_poll_ns /= halt_poll_ns_shrink;
}

/*
 * Check to see if any of the runnable vcpus on the vcore have pending
 * exceptions or are no longer ceded
 */
static int kvmppc_vcore_check_block(struct kvmppc_vcore *vc)
{
	struct kvm_vcpu *vcpu;
	int i;

	for_each_runnable_thread(i, vcpu, vc) {
		if (vcpu->arch.pending_exceptions || !vcpu->arch.ceded ||
		    vcpu->arch.prodded)
			return 1;
	}

	return 0;
}

/*
 * All the vcpus in this vcore are idle, so wait for a decrementer
 * or external interrupt to one of the vcpus.  vc->lock is held.
 */
static void kvmppc_vcore_blocked(struct kvmppc_vcore *vc)
{
	ktime_t cur, start_poll, start_wait;
	int do_sleep = 1;
	u64 block_ns;
	DECLARE_SWAITQUEUE(wait);

	/* Poll for pending exceptions and ceded state */
	cur = start_poll = ktime_get();
	if (vc->halt_poll_ns) {
		ktime_t stop = ktime_add_ns(start_poll, vc->halt_poll_ns);
		++vc->runner->stat.halt_attempted_poll;

		vc->vcore_state = VCORE_POLLING;
		spin_unlock(&vc->lock);

		do {
			if (kvmppc_vcore_check_block(vc)) {
				do_sleep = 0;
				break;
			}
			cur = ktime_get();
		} while (single_task_running() && ktime_before(cur, stop));

		spin_lock(&vc->lock);
		vc->vcore_state = VCORE_INACTIVE;

		if (!do_sleep) {
			++vc->runner->stat.halt_successful_poll;
			goto out;
		}
	}

	prepare_to_swait(&vc->wq, &wait, TASK_INTERRUPTIBLE);

	if (kvmppc_vcore_check_block(vc)) {
		finish_swait(&vc->wq, &wait);
		do_sleep = 0;
		/* If we polled, count this as a successful poll */
		if (vc->halt_poll_ns)
			++vc->runner->stat.halt_successful_poll;
		goto out;
	}

	start_wait = ktime_get();

	vc->vcore_state = VCORE_SLEEPING;
	trace_kvmppc_vcore_blocked(vc, 0);
	spin_unlock(&vc->lock);
	schedule();
	finish_swait(&vc->wq, &wait);
	spin_lock(&vc->lock);
	vc->vcore_state = VCORE_INACTIVE;
	trace_kvmppc_vcore_blocked(vc, 1);
	++vc->runner->stat.halt_successful_wait;

	cur = ktime_get();

out:
	block_ns = ktime_to_ns(cur) - ktime_to_ns(start_poll);

	/* Attribute wait time */
	if (do_sleep) {
		vc->runner->stat.halt_wait_ns +=
			ktime_to_ns(cur) - ktime_to_ns(start_wait);
		/* Attribute failed poll time */
		if (vc->halt_poll_ns)
			vc->runner->stat.halt_poll_fail_ns +=
				ktime_to_ns(start_wait) -
				ktime_to_ns(start_poll);
	} else {
		/* Attribute successful poll time */
		if (vc->halt_poll_ns)
			vc->runner->stat.halt_poll_success_ns +=
				ktime_to_ns(cur) -
				ktime_to_ns(start_poll);
	}

	/* Adjust poll time */
	if (halt_poll_ns) {
		if (block_ns <= vc->halt_poll_ns)
			;
		/* We slept and blocked for longer than the max halt time */
		else if (vc->halt_poll_ns && block_ns > halt_poll_ns)
			shrink_halt_poll_ns(vc);
		/* We slept and our poll time is too small */
		else if (vc->halt_poll_ns < halt_poll_ns &&
				block_ns < halt_poll_ns)
			grow_halt_poll_ns(vc);
		if (vc->halt_poll_ns > halt_poll_ns)
			vc->halt_poll_ns = halt_poll_ns;
	} else
		vc->halt_poll_ns = 0;

	trace_kvmppc_vcore_wakeup(do_sleep, block_ns);
}

static int kvmppc_run_vcpu(struct kvm_run *kvm_run, struct kvm_vcpu *vcpu)
{
	int n_ceded, i;
	struct kvmppc_vcore *vc;
	struct kvm_vcpu *v;

	trace_kvmppc_run_vcpu_enter(vcpu);

	kvm_run->exit_reason = 0;
	vcpu->arch.ret = RESUME_GUEST;
	vcpu->arch.trap = 0;
	kvmppc_update_vpas(vcpu);

	/*
	 * Synchronize with other threads in this virtual core
	 */
	vc = vcpu->arch.vcore;
	spin_lock(&vc->lock);
	vcpu->arch.ceded = 0;
	vcpu->arch.run_task = current;
	vcpu->arch.kvm_run = kvm_run;
	vcpu->arch.stolen_logged = vcore_stolen_time(vc, mftb());
	vcpu->arch.state = KVMPPC_VCPU_RUNNABLE;
	vcpu->arch.busy_preempt = TB_NIL;
	WRITE_ONCE(vc->runnable_threads[vcpu->arch.ptid], vcpu);
	++vc->n_runnable;

	/*
	 * This happens the first time this is called for a vcpu.
	 * If the vcore is already running, we may be able to start
	 * this thread straight away and have it join in.
	 */
	if (!signal_pending(current)) {
		if (vc->vcore_state == VCORE_PIGGYBACK) {
			struct kvmppc_vcore *mvc = vc->master_vcore;
			if (spin_trylock(&mvc->lock)) {
				if (mvc->vcore_state == VCORE_RUNNING &&
				    !VCORE_IS_EXITING(mvc)) {
					kvmppc_create_dtl_entry(vcpu, vc);
					kvmppc_start_thread(vcpu, vc);
					trace_kvm_guest_enter(vcpu);
				}
				spin_unlock(&mvc->lock);
			}
		} else if (vc->vcore_state == VCORE_RUNNING &&
			   !VCORE_IS_EXITING(vc)) {
			kvmppc_create_dtl_entry(vcpu, vc);
			kvmppc_start_thread(vcpu, vc);
			trace_kvm_guest_enter(vcpu);
		} else if (vc->vcore_state == VCORE_SLEEPING) {
			swake_up(&vc->wq);
		}

	}

	while (vcpu->arch.state == KVMPPC_VCPU_RUNNABLE &&
	       !signal_pending(current)) {
		if (vc->vcore_state == VCORE_PREEMPT && vc->runner == NULL)
			kvmppc_vcore_end_preempt(vc);

		if (vc->vcore_state != VCORE_INACTIVE) {
			kvmppc_wait_for_exec(vc, vcpu, TASK_INTERRUPTIBLE);
			continue;
		}
		for_each_runnable_thread(i, v, vc) {
			kvmppc_core_prepare_to_enter(v);
			if (signal_pending(v->arch.run_task)) {
				kvmppc_remove_runnable(vc, v);
				v->stat.signal_exits++;
				v->arch.kvm_run->exit_reason = KVM_EXIT_INTR;
				v->arch.ret = -EINTR;
				wake_up(&v->arch.cpu_run);
			}
		}
		if (!vc->n_runnable || vcpu->arch.state != KVMPPC_VCPU_RUNNABLE)
			break;
		n_ceded = 0;
		for_each_runnable_thread(i, v, vc) {
			if (!v->arch.pending_exceptions && !v->arch.prodded)
				n_ceded += v->arch.ceded;
			else
				v->arch.ceded = 0;
		}
		vc->runner = vcpu;
		if (n_ceded == vc->n_runnable) {
			kvmppc_vcore_blocked(vc);
		} else if (need_resched()) {
			kvmppc_vcore_preempt(vc);
			/* Let something else run */
			cond_resched_lock(&vc->lock);
			if (vc->vcore_state == VCORE_PREEMPT)
				kvmppc_vcore_end_preempt(vc);
		} else {
			kvmppc_run_core(vc);
		}
		vc->runner = NULL;
	}

	while (vcpu->arch.state == KVMPPC_VCPU_RUNNABLE &&
	       (vc->vcore_state == VCORE_RUNNING ||
		vc->vcore_state == VCORE_EXITING ||
		vc->vcore_state == VCORE_PIGGYBACK))
		kvmppc_wait_for_exec(vc, vcpu, TASK_UNINTERRUPTIBLE);

	if (vc->vcore_state == VCORE_PREEMPT && vc->runner == NULL)
		kvmppc_vcore_end_preempt(vc);

	if (vcpu->arch.state == KVMPPC_VCPU_RUNNABLE) {
		kvmppc_remove_runnable(vc, vcpu);
		vcpu->stat.signal_exits++;
		kvm_run->exit_reason = KVM_EXIT_INTR;
		vcpu->arch.ret = -EINTR;
	}

	if (vc->n_runnable && vc->vcore_state == VCORE_INACTIVE) {
		/* Wake up some vcpu to run the core */
		i = -1;
		v = next_runnable_thread(vc, &i);
		wake_up(&v->arch.cpu_run);
	}

	trace_kvmppc_run_vcpu_exit(vcpu, kvm_run);
	spin_unlock(&vc->lock);
	return vcpu->arch.ret;
}

static int kvmppc_vcpu_run_hv(struct kvm_run *run, struct kvm_vcpu *vcpu)
{
	int r;
	int srcu_idx;

	if (!vcpu->arch.sane) {
		run->exit_reason = KVM_EXIT_INTERNAL_ERROR;
		return -EINVAL;
	}

	kvmppc_core_prepare_to_enter(vcpu);

	/* No need to go into the guest when all we'll do is come back out */
	if (signal_pending(current)) {
		run->exit_reason = KVM_EXIT_INTR;
		return -EINTR;
	}

	atomic_inc(&vcpu->kvm->arch.vcpus_running);
	/* Order vcpus_running vs. hpte_setup_done, see kvmppc_alloc_reset_hpt */
	smp_mb();

	/* On the first time here, set up HTAB and VRMA */
	if (!kvm_is_radix(vcpu->kvm) && !vcpu->kvm->arch.hpte_setup_done) {
		r = kvmppc_hv_setup_htab_rma(vcpu);
		if (r)
			goto out;
	}

	flush_all_to_thread(current);

	vcpu->arch.wqp = &vcpu->arch.vcore->wq;
	vcpu->arch.pgdir = current->mm->pgd;
	vcpu->arch.state = KVMPPC_VCPU_BUSY_IN_HOST;

	do {
		r = kvmppc_run_vcpu(run, vcpu);

		if (run->exit_reason == KVM_EXIT_PAPR_HCALL &&
		    !(vcpu->arch.shregs.msr & MSR_PR)) {
			trace_kvm_hcall_enter(vcpu);
			r = kvmppc_pseries_do_hcall(vcpu);
			trace_kvm_hcall_exit(vcpu, r);
			kvmppc_core_prepare_to_enter(vcpu);
		} else if (r == RESUME_PAGE_FAULT) {
			srcu_idx = srcu_read_lock(&vcpu->kvm->srcu);
			r = kvmppc_book3s_hv_page_fault(run, vcpu,
				vcpu->arch.fault_dar, vcpu->arch.fault_dsisr);
			srcu_read_unlock(&vcpu->kvm->srcu, srcu_idx);
		} else if (r == RESUME_PASSTHROUGH)
			r = kvmppc_xics_rm_complete(vcpu, 0);
	} while (is_kvmppc_resume_guest(r));

 out:
	vcpu->arch.state = KVMPPC_VCPU_NOTREADY;
	atomic_dec(&vcpu->kvm->arch.vcpus_running);
	return r;
}

static void kvmppc_add_seg_page_size(struct kvm_ppc_one_seg_page_size **sps,
				     int linux_psize)
{
	struct mmu_psize_def *def = &mmu_psize_defs[linux_psize];

	if (!def->shift)
		return;
	(*sps)->page_shift = def->shift;
	(*sps)->slb_enc = def->sllp;
	(*sps)->enc[0].page_shift = def->shift;
	(*sps)->enc[0].pte_enc = def->penc[linux_psize];
	/*
	 * Add 16MB MPSS support if host supports it
	 */
	if (linux_psize != MMU_PAGE_16M && def->penc[MMU_PAGE_16M] != -1) {
		(*sps)->enc[1].page_shift = 24;
		(*sps)->enc[1].pte_enc = def->penc[MMU_PAGE_16M];
	}
	(*sps)++;
}

static int kvm_vm_ioctl_get_smmu_info_hv(struct kvm *kvm,
					 struct kvm_ppc_smmu_info *info)
{
	struct kvm_ppc_one_seg_page_size *sps;

	/*
	 * Since we don't yet support HPT guests on a radix host,
	 * return an error if the host uses radix.
	 */
	if (radix_enabled())
		return -EINVAL;

	info->flags = KVM_PPC_PAGE_SIZES_REAL;
	if (mmu_has_feature(MMU_FTR_1T_SEGMENT))
		info->flags |= KVM_PPC_1T_SEGMENTS;
	info->slb_size = mmu_slb_size;

	/* We only support these sizes for now, and no muti-size segments */
	sps = &info->sps[0];
	kvmppc_add_seg_page_size(&sps, MMU_PAGE_4K);
	kvmppc_add_seg_page_size(&sps, MMU_PAGE_64K);
	kvmppc_add_seg_page_size(&sps, MMU_PAGE_16M);

	return 0;
}

/*
 * Get (and clear) the dirty memory log for a memory slot.
 */
static int kvm_vm_ioctl_get_dirty_log_hv(struct kvm *kvm,
					 struct kvm_dirty_log *log)
{
	struct kvm_memslots *slots;
	struct kvm_memory_slot *memslot;
	int i, r;
	unsigned long n;
	unsigned long *buf;
	struct kvm_vcpu *vcpu;

	mutex_lock(&kvm->slots_lock);

	r = -EINVAL;
	if (log->slot >= KVM_USER_MEM_SLOTS)
		goto out;

	slots = kvm_memslots(kvm);
	memslot = id_to_memslot(slots, log->slot);
	r = -ENOENT;
	if (!memslot->dirty_bitmap)
		goto out;

	/*
	 * Use second half of bitmap area because radix accumulates
	 * bits in the first half.
	 */
	n = kvm_dirty_bitmap_bytes(memslot);
	buf = memslot->dirty_bitmap + n / sizeof(long);
	memset(buf, 0, n);

	if (kvm_is_radix(kvm))
		r = kvmppc_hv_get_dirty_log_radix(kvm, memslot, buf);
	else
		r = kvmppc_hv_get_dirty_log_hpt(kvm, memslot, buf);
	if (r)
		goto out;

	/* Harvest dirty bits from VPA and DTL updates */
	/* Note: we never modify the SLB shadow buffer areas */
	kvm_for_each_vcpu(i, vcpu, kvm) {
		spin_lock(&vcpu->arch.vpa_update_lock);
		kvmppc_harvest_vpa_dirty(&vcpu->arch.vpa, memslot, buf);
		kvmppc_harvest_vpa_dirty(&vcpu->arch.dtl, memslot, buf);
		spin_unlock(&vcpu->arch.vpa_update_lock);
	}

	r = -EFAULT;
	if (copy_to_user(log->dirty_bitmap, buf, n))
		goto out;

	r = 0;
out:
	mutex_unlock(&kvm->slots_lock);
	return r;
}

static void kvmppc_core_free_memslot_hv(struct kvm_memory_slot *free,
					struct kvm_memory_slot *dont)
{
	if (!dont || free->arch.rmap != dont->arch.rmap) {
		vfree(free->arch.rmap);
		free->arch.rmap = NULL;
	}
}

static int kvmppc_core_create_memslot_hv(struct kvm_memory_slot *slot,
					 unsigned long npages)
{
	/*
	 * For now, if radix_enabled() then we only support radix guests,
	 * and in that case we don't need the rmap array.
	 */
	if (radix_enabled()) {
		slot->arch.rmap = NULL;
		return 0;
	}

	slot->arch.rmap = vzalloc(npages * sizeof(*slot->arch.rmap));
	if (!slot->arch.rmap)
		return -ENOMEM;

	return 0;
}

static int kvmppc_core_prepare_memory_region_hv(struct kvm *kvm,
					struct kvm_memory_slot *memslot,
					const struct kvm_userspace_memory_region *mem)
{
	return 0;
}

static void kvmppc_core_commit_memory_region_hv(struct kvm *kvm,
				const struct kvm_userspace_memory_region *mem,
				const struct kvm_memory_slot *old,
				const struct kvm_memory_slot *new)
{
	unsigned long npages = mem->memory_size >> PAGE_SHIFT;
	struct kvm_memslots *slots;
	struct kvm_memory_slot *memslot;

	/*
	 * If we are making a new memslot, it might make
	 * some address that was previously cached as emulated
	 * MMIO be no longer emulated MMIO, so invalidate
	 * all the caches of emulated MMIO translations.
	 */
	if (npages)
		atomic64_inc(&kvm->arch.mmio_update);

	if (npages && old->npages && !kvm_is_radix(kvm)) {
		/*
		 * If modifying a memslot, reset all the rmap dirty bits.
		 * If this is a new memslot, we don't need to do anything
		 * since the rmap array starts out as all zeroes,
		 * i.e. no pages are dirty.
		 */
		slots = kvm_memslots(kvm);
		memslot = id_to_memslot(slots, mem->slot);
		kvmppc_hv_get_dirty_log_hpt(kvm, memslot, NULL);
	}
}

/*
 * Update LPCR values in kvm->arch and in vcores.
 * Caller must hold kvm->lock.
 */
void kvmppc_update_lpcr(struct kvm *kvm, unsigned long lpcr, unsigned long mask)
{
	long int i;
	u32 cores_done = 0;

	if ((kvm->arch.lpcr & mask) == lpcr)
		return;

	kvm->arch.lpcr = (kvm->arch.lpcr & ~mask) | lpcr;

	for (i = 0; i < KVM_MAX_VCORES; ++i) {
		struct kvmppc_vcore *vc = kvm->arch.vcores[i];
		if (!vc)
			continue;
		spin_lock(&vc->lock);
		vc->lpcr = (vc->lpcr & ~mask) | lpcr;
		spin_unlock(&vc->lock);
		if (++cores_done >= kvm->arch.online_vcores)
			break;
	}
}

static void kvmppc_mmu_destroy_hv(struct kvm_vcpu *vcpu)
{
	return;
}

static void kvmppc_setup_partition_table(struct kvm *kvm)
{
	unsigned long dw0, dw1;

	if (!kvm_is_radix(kvm)) {
		/* PS field - page size for VRMA */
		dw0 = ((kvm->arch.vrma_slb_v & SLB_VSID_L) >> 1) |
			((kvm->arch.vrma_slb_v & SLB_VSID_LP) << 1);
		/* HTABSIZE and HTABORG fields */
		dw0 |= kvm->arch.sdr1;

		/* Second dword as set by userspace */
		dw1 = kvm->arch.process_table;
	} else {
		dw0 = PATB_HR | radix__get_tree_size() |
			__pa(kvm->arch.pgtable) | RADIX_PGD_INDEX_SIZE;
		dw1 = PATB_GR | kvm->arch.process_table;
	}

	mmu_partition_table_set_entry(kvm->arch.lpid, dw0, dw1);
}

static int kvmppc_hv_setup_htab_rma(struct kvm_vcpu *vcpu)
{
	int err = 0;
	struct kvm *kvm = vcpu->kvm;
	unsigned long hva;
	struct kvm_memory_slot *memslot;
	struct vm_area_struct *vma;
	unsigned long lpcr = 0, senc;
	unsigned long psize, porder;
	int srcu_idx;

	mutex_lock(&kvm->lock);
	if (kvm->arch.hpte_setup_done)
		goto out;	/* another vcpu beat us to it */

	/* Allocate hashed page table (if not done already) and reset it */
	if (!kvm->arch.hpt.virt) {
		int order = KVM_DEFAULT_HPT_ORDER;
		struct kvm_hpt_info info;

		err = kvmppc_allocate_hpt(&info, order);
		/* If we get here, it means userspace didn't specify a
		 * size explicitly.  So, try successively smaller
		 * sizes if the default failed. */
		while ((err == -ENOMEM) && --order >= PPC_MIN_HPT_ORDER)
			err  = kvmppc_allocate_hpt(&info, order);

		if (err < 0) {
			pr_err("KVM: Couldn't alloc HPT\n");
			goto out;
		}

		kvmppc_set_hpt(kvm, &info);
	}

	/* Look up the memslot for guest physical address 0 */
	srcu_idx = srcu_read_lock(&kvm->srcu);
	memslot = gfn_to_memslot(kvm, 0);

	/* We must have some memory at 0 by now */
	err = -EINVAL;
	if (!memslot || (memslot->flags & KVM_MEMSLOT_INVALID))
		goto out_srcu;

	/* Look up the VMA for the start of this memory slot */
	hva = memslot->userspace_addr;
	down_read(&current->mm->mmap_sem);
	vma = find_vma(current->mm, hva);
	if (!vma || vma->vm_start > hva || (vma->vm_flags & VM_IO))
		goto up_out;

	psize = vma_kernel_pagesize(vma);
	porder = __ilog2(psize);

	up_read(&current->mm->mmap_sem);

	/* We can handle 4k, 64k or 16M pages in the VRMA */
	err = -EINVAL;
	if (!(psize == 0x1000 || psize == 0x10000 ||
	      psize == 0x1000000))
		goto out_srcu;

	senc = slb_pgsize_encoding(psize);
	kvm->arch.vrma_slb_v = senc | SLB_VSID_B_1T |
		(VRMA_VSID << SLB_VSID_SHIFT_1T);
	/* Create HPTEs in the hash page table for the VRMA */
	kvmppc_map_vrma(vcpu, memslot, porder);

	/* Update VRMASD field in the LPCR */
	if (!cpu_has_feature(CPU_FTR_ARCH_300)) {
		/* the -4 is to account for senc values starting at 0x10 */
		lpcr = senc << (LPCR_VRMASD_SH - 4);
		kvmppc_update_lpcr(kvm, lpcr, LPCR_VRMASD);
	} else {
		kvmppc_setup_partition_table(kvm);
	}

	/* Order updates to kvm->arch.lpcr etc. vs. hpte_setup_done */
	smp_wmb();
	kvm->arch.hpte_setup_done = 1;
	err = 0;
 out_srcu:
	srcu_read_unlock(&kvm->srcu, srcu_idx);
 out:
	mutex_unlock(&kvm->lock);
	return err;

 up_out:
	up_read(&current->mm->mmap_sem);
	goto out_srcu;
}

#ifdef CONFIG_KVM_XICS
/*
 * Allocate a per-core structure for managing state about which cores are
 * running in the host versus the guest and for exchanging data between
 * real mode KVM and CPU running in the host.
 * This is only done for the first VM.
 * The allocated structure stays even if all VMs have stopped.
 * It is only freed when the kvm-hv module is unloaded.
 * It's OK for this routine to fail, we just don't support host
 * core operations like redirecting H_IPI wakeups.
 */
void kvmppc_alloc_host_rm_ops(void)
{
	struct kvmppc_host_rm_ops *ops;
	unsigned long l_ops;
	int cpu, core;
	int size;

	/* Not the first time here ? */
	if (kvmppc_host_rm_ops_hv != NULL)
		return;

	ops = kzalloc(sizeof(struct kvmppc_host_rm_ops), GFP_KERNEL);
	if (!ops)
		return;

	size = cpu_nr_cores() * sizeof(struct kvmppc_host_rm_core);
	ops->rm_core = kzalloc(size, GFP_KERNEL);

	if (!ops->rm_core) {
		kfree(ops);
		return;
	}

	get_online_cpus();

	for (cpu = 0; cpu < nr_cpu_ids; cpu += threads_per_core) {
		if (!cpu_online(cpu))
			continue;

		core = cpu >> threads_shift;
		ops->rm_core[core].rm_state.in_host = 1;
	}

	ops->vcpu_kick = kvmppc_fast_vcpu_kick_hv;

	/*
	 * Make the contents of the kvmppc_host_rm_ops structure visible
	 * to other CPUs before we assign it to the global variable.
	 * Do an atomic assignment (no locks used here), but if someone
	 * beats us to it, just free our copy and return.
	 */
	smp_wmb();
	l_ops = (unsigned long) ops;

	if (cmpxchg64((unsigned long *)&kvmppc_host_rm_ops_hv, 0, l_ops)) {
		put_online_cpus();
		kfree(ops->rm_core);
		kfree(ops);
		return;
	}

	cpuhp_setup_state_nocalls(CPUHP_KVM_PPC_BOOK3S_PREPARE,
				  "ppc/kvm_book3s:prepare",
				  kvmppc_set_host_core,
				  kvmppc_clear_host_core);
	put_online_cpus();
}

void kvmppc_free_host_rm_ops(void)
{
	if (kvmppc_host_rm_ops_hv) {
		cpuhp_remove_state_nocalls(CPUHP_KVM_PPC_BOOK3S_PREPARE);
		kfree(kvmppc_host_rm_ops_hv->rm_core);
		kfree(kvmppc_host_rm_ops_hv);
		kvmppc_host_rm_ops_hv = NULL;
	}
}
#endif

static int kvmppc_core_init_vm_hv(struct kvm *kvm)
{
	unsigned long lpcr, lpid;
	char buf[32];
	int ret;

	/* Allocate the guest's logical partition ID */

	lpid = kvmppc_alloc_lpid();
	if ((long)lpid < 0)
		return -ENOMEM;
	kvm->arch.lpid = lpid;

	kvmppc_alloc_host_rm_ops();

	/*
	 * Since we don't flush the TLB when tearing down a VM,
	 * and this lpid might have previously been used,
	 * make sure we flush on each core before running the new VM.
	 * On POWER9, the tlbie in mmu_partition_table_set_entry()
	 * does this flush for us.
	 */
	if (!cpu_has_feature(CPU_FTR_ARCH_300))
		cpumask_setall(&kvm->arch.need_tlb_flush);

	/* Start out with the default set of hcalls enabled */
	memcpy(kvm->arch.enabled_hcalls, default_enabled_hcalls,
	       sizeof(kvm->arch.enabled_hcalls));

	if (!cpu_has_feature(CPU_FTR_ARCH_300))
		kvm->arch.host_sdr1 = mfspr(SPRN_SDR1);

	/* Init LPCR for virtual RMA mode */
	kvm->arch.host_lpid = mfspr(SPRN_LPID);
	kvm->arch.host_lpcr = lpcr = mfspr(SPRN_LPCR);
	lpcr &= LPCR_PECE | LPCR_LPES;
	lpcr |= (4UL << LPCR_DPFD_SH) | LPCR_HDICE |
		LPCR_VPM0 | LPCR_VPM1;
	kvm->arch.vrma_slb_v = SLB_VSID_B_1T |
		(VRMA_VSID << SLB_VSID_SHIFT_1T);
	/* On POWER8 turn on online bit to enable PURR/SPURR */
	if (cpu_has_feature(CPU_FTR_ARCH_207S))
		lpcr |= LPCR_ONL;
	/*
	 * On POWER9, VPM0 bit is reserved (VPM0=1 behaviour is assumed)
	 * Set HVICE bit to enable hypervisor virtualization interrupts.
	 */
	if (cpu_has_feature(CPU_FTR_ARCH_300)) {
		lpcr &= ~LPCR_VPM0;
		lpcr |= LPCR_HVICE;
	}

	/*
	 * For now, if the host uses radix, the guest must be radix.
	 */
	if (radix_enabled()) {
		kvm->arch.radix = 1;
		lpcr &= ~LPCR_VPM1;
		lpcr |= LPCR_UPRT | LPCR_GTSE | LPCR_HR;
		ret = kvmppc_init_vm_radix(kvm);
		if (ret) {
			kvmppc_free_lpid(kvm->arch.lpid);
			return ret;
		}
		kvmppc_setup_partition_table(kvm);
	}

	kvm->arch.lpcr = lpcr;

	/* Initialization for future HPT resizes */
	kvm->arch.resize_hpt = NULL;

	/*
	 * Work out how many sets the TLB has, for the use of
	 * the TLB invalidation loop in book3s_hv_rmhandlers.S.
	 */
	if (kvm_is_radix(kvm))
		kvm->arch.tlb_sets = POWER9_TLB_SETS_RADIX;	/* 128 */
	else if (cpu_has_feature(CPU_FTR_ARCH_300))
		kvm->arch.tlb_sets = POWER9_TLB_SETS_HASH;	/* 256 */
	else if (cpu_has_feature(CPU_FTR_ARCH_207S))
		kvm->arch.tlb_sets = POWER8_TLB_SETS;		/* 512 */
	else
		kvm->arch.tlb_sets = POWER7_TLB_SETS;		/* 128 */

	/*
	 * Track that we now have a HV mode VM active. This blocks secondary
	 * CPU threads from coming online.
	 * On POWER9, we only need to do this for HPT guests on a radix
	 * host, which is not yet supported.
	 */
	if (!cpu_has_feature(CPU_FTR_ARCH_300))
		kvm_hv_vm_activated();

	/*
	 * Create a debugfs directory for the VM
	 */
	snprintf(buf, sizeof(buf), "vm%d", current->pid);
	kvm->arch.debugfs_dir = debugfs_create_dir(buf, kvm_debugfs_dir);
	if (!IS_ERR_OR_NULL(kvm->arch.debugfs_dir))
		kvmppc_mmu_debugfs_init(kvm);

	return 0;
}

static void kvmppc_free_vcores(struct kvm *kvm)
{
	long int i;

	for (i = 0; i < KVM_MAX_VCORES; ++i)
		kfree(kvm->arch.vcores[i]);
	kvm->arch.online_vcores = 0;
}

static void kvmppc_core_destroy_vm_hv(struct kvm *kvm)
{
	debugfs_remove_recursive(kvm->arch.debugfs_dir);

	if (!cpu_has_feature(CPU_FTR_ARCH_300))
		kvm_hv_vm_deactivated();

	kvmppc_free_vcores(kvm);

	kvmppc_free_lpid(kvm->arch.lpid);

	if (kvm_is_radix(kvm))
		kvmppc_free_radix(kvm);
	else
<<<<<<< HEAD
		kvmppc_free_hpt(kvm);
=======
		kvmppc_free_hpt(&kvm->arch.hpt);
>>>>>>> 8ef81a9a

	kvmppc_free_pimap(kvm);
}

/* We don't need to emulate any privileged instructions or dcbz */
static int kvmppc_core_emulate_op_hv(struct kvm_run *run, struct kvm_vcpu *vcpu,
				     unsigned int inst, int *advance)
{
	return EMULATE_FAIL;
}

static int kvmppc_core_emulate_mtspr_hv(struct kvm_vcpu *vcpu, int sprn,
					ulong spr_val)
{
	return EMULATE_FAIL;
}

static int kvmppc_core_emulate_mfspr_hv(struct kvm_vcpu *vcpu, int sprn,
					ulong *spr_val)
{
	return EMULATE_FAIL;
}

static int kvmppc_core_check_processor_compat_hv(void)
{
	if (!cpu_has_feature(CPU_FTR_HVMODE) ||
	    !cpu_has_feature(CPU_FTR_ARCH_206))
		return -EIO;

	return 0;
}

#ifdef CONFIG_KVM_XICS

void kvmppc_free_pimap(struct kvm *kvm)
{
	kfree(kvm->arch.pimap);
}

static struct kvmppc_passthru_irqmap *kvmppc_alloc_pimap(void)
{
	return kzalloc(sizeof(struct kvmppc_passthru_irqmap), GFP_KERNEL);
}

static int kvmppc_set_passthru_irq(struct kvm *kvm, int host_irq, int guest_gsi)
{
	struct irq_desc *desc;
	struct kvmppc_irq_map *irq_map;
	struct kvmppc_passthru_irqmap *pimap;
	struct irq_chip *chip;
	int i;

	if (!kvm_irq_bypass)
		return 1;

	desc = irq_to_desc(host_irq);
	if (!desc)
		return -EIO;

	mutex_lock(&kvm->lock);

	pimap = kvm->arch.pimap;
	if (pimap == NULL) {
		/* First call, allocate structure to hold IRQ map */
		pimap = kvmppc_alloc_pimap();
		if (pimap == NULL) {
			mutex_unlock(&kvm->lock);
			return -ENOMEM;
		}
		kvm->arch.pimap = pimap;
	}

	/*
	 * For now, we only support interrupts for which the EOI operation
	 * is an OPAL call followed by a write to XIRR, since that's
	 * what our real-mode EOI code does.
	 */
	chip = irq_data_get_irq_chip(&desc->irq_data);
	if (!chip || !is_pnv_opal_msi(chip)) {
		pr_warn("kvmppc_set_passthru_irq_hv: Could not assign IRQ map for (%d,%d)\n",
			host_irq, guest_gsi);
		mutex_unlock(&kvm->lock);
		return -ENOENT;
	}

	/*
	 * See if we already have an entry for this guest IRQ number.
	 * If it's mapped to a hardware IRQ number, that's an error,
	 * otherwise re-use this entry.
	 */
	for (i = 0; i < pimap->n_mapped; i++) {
		if (guest_gsi == pimap->mapped[i].v_hwirq) {
			if (pimap->mapped[i].r_hwirq) {
				mutex_unlock(&kvm->lock);
				return -EINVAL;
			}
			break;
		}
	}

	if (i == KVMPPC_PIRQ_MAPPED) {
		mutex_unlock(&kvm->lock);
		return -EAGAIN;		/* table is full */
	}

	irq_map = &pimap->mapped[i];

	irq_map->v_hwirq = guest_gsi;
	irq_map->desc = desc;

	/*
	 * Order the above two stores before the next to serialize with
	 * the KVM real mode handler.
	 */
	smp_wmb();
	irq_map->r_hwirq = desc->irq_data.hwirq;

	if (i == pimap->n_mapped)
		pimap->n_mapped++;

	kvmppc_xics_set_mapped(kvm, guest_gsi, desc->irq_data.hwirq);

	mutex_unlock(&kvm->lock);

	return 0;
}

static int kvmppc_clr_passthru_irq(struct kvm *kvm, int host_irq, int guest_gsi)
{
	struct irq_desc *desc;
	struct kvmppc_passthru_irqmap *pimap;
	int i;

	if (!kvm_irq_bypass)
		return 0;

	desc = irq_to_desc(host_irq);
	if (!desc)
		return -EIO;

	mutex_lock(&kvm->lock);

	if (kvm->arch.pimap == NULL) {
		mutex_unlock(&kvm->lock);
		return 0;
	}
	pimap = kvm->arch.pimap;

	for (i = 0; i < pimap->n_mapped; i++) {
		if (guest_gsi == pimap->mapped[i].v_hwirq)
			break;
	}

	if (i == pimap->n_mapped) {
		mutex_unlock(&kvm->lock);
		return -ENODEV;
	}

	kvmppc_xics_clr_mapped(kvm, guest_gsi, pimap->mapped[i].r_hwirq);

	/* invalidate the entry */
	pimap->mapped[i].r_hwirq = 0;

	/*
	 * We don't free this structure even when the count goes to
	 * zero. The structure is freed when we destroy the VM.
	 */

	mutex_unlock(&kvm->lock);
	return 0;
}

static int kvmppc_irq_bypass_add_producer_hv(struct irq_bypass_consumer *cons,
					     struct irq_bypass_producer *prod)
{
	int ret = 0;
	struct kvm_kernel_irqfd *irqfd =
		container_of(cons, struct kvm_kernel_irqfd, consumer);

	irqfd->producer = prod;

	ret = kvmppc_set_passthru_irq(irqfd->kvm, prod->irq, irqfd->gsi);
	if (ret)
		pr_info("kvmppc_set_passthru_irq (irq %d, gsi %d) fails: %d\n",
			prod->irq, irqfd->gsi, ret);

	return ret;
}

static void kvmppc_irq_bypass_del_producer_hv(struct irq_bypass_consumer *cons,
					      struct irq_bypass_producer *prod)
{
	int ret;
	struct kvm_kernel_irqfd *irqfd =
		container_of(cons, struct kvm_kernel_irqfd, consumer);

	irqfd->producer = NULL;

	/*
	 * When producer of consumer is unregistered, we change back to
	 * default external interrupt handling mode - KVM real mode
	 * will switch back to host.
	 */
	ret = kvmppc_clr_passthru_irq(irqfd->kvm, prod->irq, irqfd->gsi);
	if (ret)
		pr_warn("kvmppc_clr_passthru_irq (irq %d, gsi %d) fails: %d\n",
			prod->irq, irqfd->gsi, ret);
}
#endif

static long kvm_arch_vm_ioctl_hv(struct file *filp,
				 unsigned int ioctl, unsigned long arg)
{
	struct kvm *kvm __maybe_unused = filp->private_data;
	void __user *argp = (void __user *)arg;
	long r;

	switch (ioctl) {

	case KVM_PPC_ALLOCATE_HTAB: {
		u32 htab_order;

		r = -EFAULT;
		if (get_user(htab_order, (u32 __user *)argp))
			break;
		r = kvmppc_alloc_reset_hpt(kvm, htab_order);
		if (r)
			break;
		r = 0;
		break;
	}

	case KVM_PPC_GET_HTAB_FD: {
		struct kvm_get_htab_fd ghf;

		r = -EFAULT;
		if (copy_from_user(&ghf, argp, sizeof(ghf)))
			break;
		r = kvm_vm_ioctl_get_htab_fd(kvm, &ghf);
		break;
	}

	case KVM_PPC_RESIZE_HPT_PREPARE: {
		struct kvm_ppc_resize_hpt rhpt;

		r = -EFAULT;
		if (copy_from_user(&rhpt, argp, sizeof(rhpt)))
			break;

		r = kvm_vm_ioctl_resize_hpt_prepare(kvm, &rhpt);
		break;
	}

	case KVM_PPC_RESIZE_HPT_COMMIT: {
		struct kvm_ppc_resize_hpt rhpt;

		r = -EFAULT;
		if (copy_from_user(&rhpt, argp, sizeof(rhpt)))
			break;

		r = kvm_vm_ioctl_resize_hpt_commit(kvm, &rhpt);
		break;
	}

	default:
		r = -ENOTTY;
	}

	return r;
}

/*
 * List of hcall numbers to enable by default.
 * For compatibility with old userspace, we enable by default
 * all hcalls that were implemented before the hcall-enabling
 * facility was added.  Note this list should not include H_RTAS.
 */
static unsigned int default_hcall_list[] = {
	H_REMOVE,
	H_ENTER,
	H_READ,
	H_PROTECT,
	H_BULK_REMOVE,
	H_GET_TCE,
	H_PUT_TCE,
	H_SET_DABR,
	H_SET_XDABR,
	H_CEDE,
	H_PROD,
	H_CONFER,
	H_REGISTER_VPA,
#ifdef CONFIG_KVM_XICS
	H_EOI,
	H_CPPR,
	H_IPI,
	H_IPOLL,
	H_XIRR,
	H_XIRR_X,
#endif
	0
};

static void init_default_hcalls(void)
{
	int i;
	unsigned int hcall;

	for (i = 0; default_hcall_list[i]; ++i) {
		hcall = default_hcall_list[i];
		WARN_ON(!kvmppc_hcall_impl_hv(hcall));
		__set_bit(hcall / 4, default_enabled_hcalls);
	}
}

static int kvmhv_configure_mmu(struct kvm *kvm, struct kvm_ppc_mmuv3_cfg *cfg)
{
	unsigned long lpcr;
	int radix;

	/* If not on a POWER9, reject it */
	if (!cpu_has_feature(CPU_FTR_ARCH_300))
		return -ENODEV;

	/* If any unknown flags set, reject it */
	if (cfg->flags & ~(KVM_PPC_MMUV3_RADIX | KVM_PPC_MMUV3_GTSE))
		return -EINVAL;

	/* We can't change a guest to/from radix yet */
	radix = !!(cfg->flags & KVM_PPC_MMUV3_RADIX);
	if (radix != kvm_is_radix(kvm))
		return -EINVAL;

	/* GR (guest radix) bit in process_table field must match */
	if (!!(cfg->process_table & PATB_GR) != radix)
		return -EINVAL;

	/* Process table size field must be reasonable, i.e. <= 24 */
	if ((cfg->process_table & PRTS_MASK) > 24)
		return -EINVAL;

	kvm->arch.process_table = cfg->process_table;
	kvmppc_setup_partition_table(kvm);

	lpcr = (cfg->flags & KVM_PPC_MMUV3_GTSE) ? LPCR_GTSE : 0;
	kvmppc_update_lpcr(kvm, lpcr, LPCR_GTSE);

	return 0;
}

static struct kvmppc_ops kvm_ops_hv = {
	.get_sregs = kvm_arch_vcpu_ioctl_get_sregs_hv,
	.set_sregs = kvm_arch_vcpu_ioctl_set_sregs_hv,
	.get_one_reg = kvmppc_get_one_reg_hv,
	.set_one_reg = kvmppc_set_one_reg_hv,
	.vcpu_load   = kvmppc_core_vcpu_load_hv,
	.vcpu_put    = kvmppc_core_vcpu_put_hv,
	.set_msr     = kvmppc_set_msr_hv,
	.vcpu_run    = kvmppc_vcpu_run_hv,
	.vcpu_create = kvmppc_core_vcpu_create_hv,
	.vcpu_free   = kvmppc_core_vcpu_free_hv,
	.check_requests = kvmppc_core_check_requests_hv,
	.get_dirty_log  = kvm_vm_ioctl_get_dirty_log_hv,
	.flush_memslot  = kvmppc_core_flush_memslot_hv,
	.prepare_memory_region = kvmppc_core_prepare_memory_region_hv,
	.commit_memory_region  = kvmppc_core_commit_memory_region_hv,
	.unmap_hva = kvm_unmap_hva_hv,
	.unmap_hva_range = kvm_unmap_hva_range_hv,
	.age_hva  = kvm_age_hva_hv,
	.test_age_hva = kvm_test_age_hva_hv,
	.set_spte_hva = kvm_set_spte_hva_hv,
	.mmu_destroy  = kvmppc_mmu_destroy_hv,
	.free_memslot = kvmppc_core_free_memslot_hv,
	.create_memslot = kvmppc_core_create_memslot_hv,
	.init_vm =  kvmppc_core_init_vm_hv,
	.destroy_vm = kvmppc_core_destroy_vm_hv,
	.get_smmu_info = kvm_vm_ioctl_get_smmu_info_hv,
	.emulate_op = kvmppc_core_emulate_op_hv,
	.emulate_mtspr = kvmppc_core_emulate_mtspr_hv,
	.emulate_mfspr = kvmppc_core_emulate_mfspr_hv,
	.fast_vcpu_kick = kvmppc_fast_vcpu_kick_hv,
	.arch_vm_ioctl  = kvm_arch_vm_ioctl_hv,
	.hcall_implemented = kvmppc_hcall_impl_hv,
#ifdef CONFIG_KVM_XICS
	.irq_bypass_add_producer = kvmppc_irq_bypass_add_producer_hv,
	.irq_bypass_del_producer = kvmppc_irq_bypass_del_producer_hv,
#endif
	.configure_mmu = kvmhv_configure_mmu,
	.get_rmmu_info = kvmhv_get_rmmu_info,
};

static int kvm_init_subcore_bitmap(void)
{
	int i, j;
	int nr_cores = cpu_nr_cores();
	struct sibling_subcore_state *sibling_subcore_state;

	for (i = 0; i < nr_cores; i++) {
		int first_cpu = i * threads_per_core;
		int node = cpu_to_node(first_cpu);

		/* Ignore if it is already allocated. */
		if (paca[first_cpu].sibling_subcore_state)
			continue;

		sibling_subcore_state =
			kmalloc_node(sizeof(struct sibling_subcore_state),
							GFP_KERNEL, node);
		if (!sibling_subcore_state)
			return -ENOMEM;

		memset(sibling_subcore_state, 0,
				sizeof(struct sibling_subcore_state));

		for (j = 0; j < threads_per_core; j++) {
			int cpu = first_cpu + j;

			paca[cpu].sibling_subcore_state = sibling_subcore_state;
		}
	}
	return 0;
}

static int kvmppc_radix_possible(void)
{
	return cpu_has_feature(CPU_FTR_ARCH_300) && radix_enabled();
}

static int kvmppc_book3s_init_hv(void)
{
	int r;
	/*
	 * FIXME!! Do we need to check on all cpus ?
	 */
	r = kvmppc_core_check_processor_compat_hv();
	if (r < 0)
		return -ENODEV;

	r = kvm_init_subcore_bitmap();
	if (r)
		return r;

	/*
	 * We need a way of accessing the XICS interrupt controller,
	 * either directly, via paca[cpu].kvm_hstate.xics_phys, or
	 * indirectly, via OPAL.
	 */
#ifdef CONFIG_SMP
	if (!get_paca()->kvm_hstate.xics_phys) {
		struct device_node *np;

		np = of_find_compatible_node(NULL, NULL, "ibm,opal-intc");
		if (!np) {
			pr_err("KVM-HV: Cannot determine method for accessing XICS\n");
			return -ENODEV;
		}
	}
#endif

	kvm_ops_hv.owner = THIS_MODULE;
	kvmppc_hv_ops = &kvm_ops_hv;

	init_default_hcalls();

	init_vcore_lists();

	r = kvmppc_mmu_hv_init();
	if (r)
		return r;

	if (kvmppc_radix_possible())
		r = kvmppc_radix_init();
	return r;
}

static void kvmppc_book3s_exit_hv(void)
{
	kvmppc_free_host_rm_ops();
	if (kvmppc_radix_possible())
		kvmppc_radix_exit();
	kvmppc_hv_ops = NULL;
}

module_init(kvmppc_book3s_init_hv);
module_exit(kvmppc_book3s_exit_hv);
MODULE_LICENSE("GPL");
MODULE_ALIAS_MISCDEV(KVM_MINOR);
MODULE_ALIAS("devname:kvm");
<|MERGE_RESOLUTION|>--- conflicted
+++ resolved
@@ -3481,11 +3481,7 @@
 	if (kvm_is_radix(kvm))
 		kvmppc_free_radix(kvm);
 	else
-<<<<<<< HEAD
-		kvmppc_free_hpt(kvm);
-=======
 		kvmppc_free_hpt(&kvm->arch.hpt);
->>>>>>> 8ef81a9a
 
 	kvmppc_free_pimap(kvm);
 }
