/*
 * Copyright (C) 2013 ARM Ltd.
 *
 * This program is free software; you can redistribute it and/or modify
 * it under the terms of the GNU General Public License version 2 as
 * published by the Free Software Foundation.
 *
 * This program is distributed in the hope that it will be useful,
 * but WITHOUT ANY WARRANTY; without even the implied warranty of
 * MERCHANTABILITY or FITNESS FOR A PARTICULAR PURPOSE.  See the
 * GNU General Public License for more details.
 *
 * You should have received a copy of the GNU General Public License
 * along with this program.  If not, see <http://www.gnu.org/licenses/>.
 */
#ifndef __ASM_PERCPU_H
#define __ASM_PERCPU_H

#include <linux/preempt.h>

#include <asm/alternative.h>
#include <asm/cmpxchg.h>
#include <asm/stack_pointer.h>

static inline void set_my_cpu_offset(unsigned long off)
{
	asm volatile(ALTERNATIVE("msr tpidr_el1, %0",
				 "msr tpidr_el2, %0",
				 ARM64_HAS_VIRT_HOST_EXTN)
			:: "r" (off) : "memory");
}

static inline unsigned long __my_cpu_offset(void)
{
	unsigned long off;

	/*
	 * We want to allow caching the value, so avoid using volatile and
	 * instead use a fake stack read to hazard against barrier().
	 */
	asm(ALTERNATIVE("mrs %0, tpidr_el1",
			"mrs %0, tpidr_el2",
			ARM64_HAS_VIRT_HOST_EXTN)
		: "=r" (off) :
		"Q" (*(const unsigned long *)current_stack_pointer));

	return off;
}
#define __my_cpu_offset __my_cpu_offset()

#define PERCPU_RW_OPS(sz)						\
static inline unsigned long __percpu_read_##sz(void *ptr)		\
{									\
	return READ_ONCE(*(u##sz *)ptr);				\
}									\
									\
<<<<<<< HEAD
	switch (size) {							\
	case 1:								\
		asm ("//__per_cpu_" #op "_1\n"				\
		"1:	ldxrb	  %w[ret], %[ptr]\n"			\
			#asm_op " %w[ret], %w[ret], %w[val]\n"		\
		"	stxrb	  %w[loop], %w[ret], %[ptr]\n"		\
		"	cbnz	  %w[loop], 1b"				\
		: [loop] "=&r" (loop), [ret] "=&r" (ret),		\
		  [ptr] "+Q"(*(u8 *)ptr)				\
		: [val] "Ir" (val));					\
		break;							\
	case 2:								\
		asm ("//__per_cpu_" #op "_2\n"				\
		"1:	ldxrh	  %w[ret], %[ptr]\n"			\
			#asm_op " %w[ret], %w[ret], %w[val]\n"		\
		"	stxrh	  %w[loop], %w[ret], %[ptr]\n"		\
		"	cbnz	  %w[loop], 1b"				\
		: [loop] "=&r" (loop), [ret] "=&r" (ret),		\
		  [ptr]  "+Q"(*(u16 *)ptr)				\
		: [val] "Ir" (val));					\
		break;							\
	case 4:								\
		asm ("//__per_cpu_" #op "_4\n"				\
		"1:	ldxr	  %w[ret], %[ptr]\n"			\
			#asm_op " %w[ret], %w[ret], %w[val]\n"		\
		"	stxr	  %w[loop], %w[ret], %[ptr]\n"		\
		"	cbnz	  %w[loop], 1b"				\
		: [loop] "=&r" (loop), [ret] "=&r" (ret),		\
		  [ptr] "+Q"(*(u32 *)ptr)				\
		: [val] "Ir" (val));					\
		break;							\
	case 8:								\
		asm ("//__per_cpu_" #op "_8\n"				\
		"1:	ldxr	  %[ret], %[ptr]\n"			\
			#asm_op " %[ret], %[ret], %[val]\n"		\
		"	stxr	  %w[loop], %[ret], %[ptr]\n"		\
		"	cbnz	  %w[loop], 1b"				\
		: [loop] "=&r" (loop), [ret] "=&r" (ret),		\
		  [ptr] "+Q"(*(u64 *)ptr)				\
		: [val] "Ir" (val));					\
		break;							\
	default:							\
		ret = 0;						\
		BUILD_BUG();						\
	}								\
									\
	return ret;							\
}

PERCPU_OP(add, add)
PERCPU_OP(and, and)
PERCPU_OP(or, orr)
#undef PERCPU_OP

static inline unsigned long __percpu_read(void *ptr, int size)
{
	unsigned long ret;

	switch (size) {
	case 1:
		ret = READ_ONCE(*(u8 *)ptr);
		break;
	case 2:
		ret = READ_ONCE(*(u16 *)ptr);
		break;
	case 4:
		ret = READ_ONCE(*(u32 *)ptr);
		break;
	case 8:
		ret = READ_ONCE(*(u64 *)ptr);
		break;
	default:
		ret = 0;
		BUILD_BUG();
	}

	return ret;
=======
static inline void __percpu_write_##sz(void *ptr, unsigned long val)	\
{									\
	WRITE_ONCE(*(u##sz *)ptr, (u##sz)val);				\
>>>>>>> cf26057a
}

#define __PERCPU_OP_CASE(w, sfx, name, sz, op_llsc, op_lse)		\
static inline void							\
__percpu_##name##_case_##sz(void *ptr, unsigned long val)		\
{									\
	unsigned int loop;						\
	u##sz tmp;							\
									\
	asm volatile (ARM64_LSE_ATOMIC_INSN(				\
	/* LL/SC */							\
	"1:	ldxr" #sfx "\t%" #w "[tmp], %[ptr]\n"			\
		#op_llsc "\t%" #w "[tmp], %" #w "[tmp], %" #w "[val]\n"	\
	"	stxr" #sfx "\t%w[loop], %" #w "[tmp], %[ptr]\n"		\
	"	cbnz	%w[loop], 1b",					\
	/* LSE atomics */						\
		#op_lse "\t%" #w "[val], %[ptr]\n"			\
		__nops(3))						\
	: [loop] "=&r" (loop), [tmp] "=&r" (tmp),			\
	  [ptr] "+Q"(*(u##sz *)ptr)					\
	: [val] "r" ((u##sz)(val)));					\
}

<<<<<<< HEAD
static inline unsigned long __percpu_xchg(void *ptr, unsigned long val,
						int size)
{
	unsigned long ret, loop;

	switch (size) {
	case 1:
		asm ("//__percpu_xchg_1\n"
		"1:	ldxrb	%w[ret], %[ptr]\n"
		"	stxrb	%w[loop], %w[val], %[ptr]\n"
		"	cbnz	%w[loop], 1b"
		: [loop] "=&r"(loop), [ret] "=&r"(ret),
		  [ptr] "+Q"(*(u8 *)ptr)
		: [val] "r" (val));
		break;
	case 2:
		asm ("//__percpu_xchg_2\n"
		"1:	ldxrh	%w[ret], %[ptr]\n"
		"	stxrh	%w[loop], %w[val], %[ptr]\n"
		"	cbnz	%w[loop], 1b"
		: [loop] "=&r"(loop), [ret] "=&r"(ret),
		  [ptr] "+Q"(*(u16 *)ptr)
		: [val] "r" (val));
		break;
	case 4:
		asm ("//__percpu_xchg_4\n"
		"1:	ldxr	%w[ret], %[ptr]\n"
		"	stxr	%w[loop], %w[val], %[ptr]\n"
		"	cbnz	%w[loop], 1b"
		: [loop] "=&r"(loop), [ret] "=&r"(ret),
		  [ptr] "+Q"(*(u32 *)ptr)
		: [val] "r" (val));
		break;
	case 8:
		asm ("//__percpu_xchg_8\n"
		"1:	ldxr	%[ret], %[ptr]\n"
		"	stxr	%w[loop], %[val], %[ptr]\n"
		"	cbnz	%w[loop], 1b"
		: [loop] "=&r"(loop), [ret] "=&r"(ret),
		  [ptr] "+Q"(*(u64 *)ptr)
		: [val] "r" (val));
		break;
	default:
		ret = 0;
		BUILD_BUG();
	}

	return ret;
=======
#define __PERCPU_RET_OP_CASE(w, sfx, name, sz, op_llsc, op_lse)		\
static inline u##sz							\
__percpu_##name##_return_case_##sz(void *ptr, unsigned long val)	\
{									\
	unsigned int loop;						\
	u##sz ret;							\
									\
	asm volatile (ARM64_LSE_ATOMIC_INSN(				\
	/* LL/SC */							\
	"1:	ldxr" #sfx "\t%" #w "[ret], %[ptr]\n"			\
		#op_llsc "\t%" #w "[ret], %" #w "[ret], %" #w "[val]\n"	\
	"	stxr" #sfx "\t%w[loop], %" #w "[ret], %[ptr]\n"		\
	"	cbnz	%w[loop], 1b",					\
	/* LSE atomics */						\
		#op_lse "\t%" #w "[val], %" #w "[ret], %[ptr]\n"	\
		#op_llsc "\t%" #w "[ret], %" #w "[ret], %" #w "[val]\n"	\
		__nops(2))						\
	: [loop] "=&r" (loop), [ret] "=&r" (ret),			\
	  [ptr] "+Q"(*(u##sz *)ptr)					\
	: [val] "r" ((u##sz)(val)));					\
									\
	return ret;							\
>>>>>>> cf26057a
}

#define PERCPU_OP(name, op_llsc, op_lse)				\
	__PERCPU_OP_CASE(w, b, name,  8, op_llsc, op_lse)		\
	__PERCPU_OP_CASE(w, h, name, 16, op_llsc, op_lse)		\
	__PERCPU_OP_CASE(w,  , name, 32, op_llsc, op_lse)		\
	__PERCPU_OP_CASE( ,  , name, 64, op_llsc, op_lse)

#define PERCPU_RET_OP(name, op_llsc, op_lse)				\
	__PERCPU_RET_OP_CASE(w, b, name,  8, op_llsc, op_lse)		\
	__PERCPU_RET_OP_CASE(w, h, name, 16, op_llsc, op_lse)		\
	__PERCPU_RET_OP_CASE(w,  , name, 32, op_llsc, op_lse)		\
	__PERCPU_RET_OP_CASE( ,  , name, 64, op_llsc, op_lse)

PERCPU_RW_OPS(8)
PERCPU_RW_OPS(16)
PERCPU_RW_OPS(32)
PERCPU_RW_OPS(64)
PERCPU_OP(add, add, stadd)
PERCPU_OP(andnot, bic, stclr)
PERCPU_OP(or, orr, stset)
PERCPU_RET_OP(add, add, ldadd)

#undef PERCPU_RW_OPS
#undef __PERCPU_OP_CASE
#undef __PERCPU_RET_OP_CASE
#undef PERCPU_OP
#undef PERCPU_RET_OP

/*
 * It would be nice to avoid the conditional call into the scheduler when
 * re-enabling preemption for preemptible kernels, but doing that in a way
 * which builds inside a module would mean messing directly with the preempt
 * count. If you do this, peterz and tglx will hunt you down.
 */
#define this_cpu_cmpxchg_double_8(ptr1, ptr2, o1, o2, n1, n2)		\
({									\
	int __ret;							\
	preempt_disable_notrace();					\
	__ret = cmpxchg_double_local(	raw_cpu_ptr(&(ptr1)),		\
					raw_cpu_ptr(&(ptr2)),		\
					o1, o2, n1, n2);		\
	preempt_enable_notrace();					\
	__ret;								\
})

#define _pcp_protect(op, pcp, ...)					\
({									\
	preempt_disable_notrace();					\
	op(raw_cpu_ptr(&(pcp)), __VA_ARGS__);				\
	preempt_enable_notrace();					\
})

#define _pcp_protect_return(op, pcp, args...)				\
({									\
	typeof(pcp) __retval;						\
	preempt_disable_notrace();					\
	__retval = (typeof(pcp))op(raw_cpu_ptr(&(pcp)), ##args);	\
	preempt_enable_notrace();					\
	__retval;							\
})

#define this_cpu_read_1(pcp)		\
	_pcp_protect_return(__percpu_read_8, pcp)
#define this_cpu_read_2(pcp)		\
	_pcp_protect_return(__percpu_read_16, pcp)
#define this_cpu_read_4(pcp)		\
	_pcp_protect_return(__percpu_read_32, pcp)
#define this_cpu_read_8(pcp)		\
	_pcp_protect_return(__percpu_read_64, pcp)

#define this_cpu_write_1(pcp, val)	\
	_pcp_protect(__percpu_write_8, pcp, (unsigned long)val)
#define this_cpu_write_2(pcp, val)	\
	_pcp_protect(__percpu_write_16, pcp, (unsigned long)val)
#define this_cpu_write_4(pcp, val)	\
	_pcp_protect(__percpu_write_32, pcp, (unsigned long)val)
#define this_cpu_write_8(pcp, val)	\
	_pcp_protect(__percpu_write_64, pcp, (unsigned long)val)

#define this_cpu_add_1(pcp, val)	\
	_pcp_protect(__percpu_add_case_8, pcp, val)
#define this_cpu_add_2(pcp, val)	\
	_pcp_protect(__percpu_add_case_16, pcp, val)
#define this_cpu_add_4(pcp, val)	\
	_pcp_protect(__percpu_add_case_32, pcp, val)
#define this_cpu_add_8(pcp, val)	\
	_pcp_protect(__percpu_add_case_64, pcp, val)

#define this_cpu_add_return_1(pcp, val)	\
	_pcp_protect_return(__percpu_add_return_case_8, pcp, val)
#define this_cpu_add_return_2(pcp, val)	\
	_pcp_protect_return(__percpu_add_return_case_16, pcp, val)
#define this_cpu_add_return_4(pcp, val)	\
	_pcp_protect_return(__percpu_add_return_case_32, pcp, val)
#define this_cpu_add_return_8(pcp, val)	\
	_pcp_protect_return(__percpu_add_return_case_64, pcp, val)

#define this_cpu_and_1(pcp, val)	\
	_pcp_protect(__percpu_andnot_case_8, pcp, ~val)
#define this_cpu_and_2(pcp, val)	\
	_pcp_protect(__percpu_andnot_case_16, pcp, ~val)
#define this_cpu_and_4(pcp, val)	\
	_pcp_protect(__percpu_andnot_case_32, pcp, ~val)
#define this_cpu_and_8(pcp, val)	\
	_pcp_protect(__percpu_andnot_case_64, pcp, ~val)

#define this_cpu_or_1(pcp, val)		\
	_pcp_protect(__percpu_or_case_8, pcp, val)
#define this_cpu_or_2(pcp, val)		\
	_pcp_protect(__percpu_or_case_16, pcp, val)
#define this_cpu_or_4(pcp, val)		\
	_pcp_protect(__percpu_or_case_32, pcp, val)
#define this_cpu_or_8(pcp, val)		\
	_pcp_protect(__percpu_or_case_64, pcp, val)

#define this_cpu_xchg_1(pcp, val)	\
	_pcp_protect_return(xchg_relaxed, pcp, val)
#define this_cpu_xchg_2(pcp, val)	\
	_pcp_protect_return(xchg_relaxed, pcp, val)
#define this_cpu_xchg_4(pcp, val)	\
	_pcp_protect_return(xchg_relaxed, pcp, val)
#define this_cpu_xchg_8(pcp, val)	\
	_pcp_protect_return(xchg_relaxed, pcp, val)

#define this_cpu_cmpxchg_1(pcp, o, n)	\
	_pcp_protect_return(cmpxchg_relaxed, pcp, o, n)
#define this_cpu_cmpxchg_2(pcp, o, n)	\
	_pcp_protect_return(cmpxchg_relaxed, pcp, o, n)
#define this_cpu_cmpxchg_4(pcp, o, n)	\
	_pcp_protect_return(cmpxchg_relaxed, pcp, o, n)
#define this_cpu_cmpxchg_8(pcp, o, n)	\
	_pcp_protect_return(cmpxchg_relaxed, pcp, o, n)

#include <asm-generic/percpu.h>

#endif /* __ASM_PERCPU_H */<|MERGE_RESOLUTION|>--- conflicted
+++ resolved
@@ -54,89 +54,9 @@
 	return READ_ONCE(*(u##sz *)ptr);				\
 }									\
 									\
-<<<<<<< HEAD
-	switch (size) {							\
-	case 1:								\
-		asm ("//__per_cpu_" #op "_1\n"				\
-		"1:	ldxrb	  %w[ret], %[ptr]\n"			\
-			#asm_op " %w[ret], %w[ret], %w[val]\n"		\
-		"	stxrb	  %w[loop], %w[ret], %[ptr]\n"		\
-		"	cbnz	  %w[loop], 1b"				\
-		: [loop] "=&r" (loop), [ret] "=&r" (ret),		\
-		  [ptr] "+Q"(*(u8 *)ptr)				\
-		: [val] "Ir" (val));					\
-		break;							\
-	case 2:								\
-		asm ("//__per_cpu_" #op "_2\n"				\
-		"1:	ldxrh	  %w[ret], %[ptr]\n"			\
-			#asm_op " %w[ret], %w[ret], %w[val]\n"		\
-		"	stxrh	  %w[loop], %w[ret], %[ptr]\n"		\
-		"	cbnz	  %w[loop], 1b"				\
-		: [loop] "=&r" (loop), [ret] "=&r" (ret),		\
-		  [ptr]  "+Q"(*(u16 *)ptr)				\
-		: [val] "Ir" (val));					\
-		break;							\
-	case 4:								\
-		asm ("//__per_cpu_" #op "_4\n"				\
-		"1:	ldxr	  %w[ret], %[ptr]\n"			\
-			#asm_op " %w[ret], %w[ret], %w[val]\n"		\
-		"	stxr	  %w[loop], %w[ret], %[ptr]\n"		\
-		"	cbnz	  %w[loop], 1b"				\
-		: [loop] "=&r" (loop), [ret] "=&r" (ret),		\
-		  [ptr] "+Q"(*(u32 *)ptr)				\
-		: [val] "Ir" (val));					\
-		break;							\
-	case 8:								\
-		asm ("//__per_cpu_" #op "_8\n"				\
-		"1:	ldxr	  %[ret], %[ptr]\n"			\
-			#asm_op " %[ret], %[ret], %[val]\n"		\
-		"	stxr	  %w[loop], %[ret], %[ptr]\n"		\
-		"	cbnz	  %w[loop], 1b"				\
-		: [loop] "=&r" (loop), [ret] "=&r" (ret),		\
-		  [ptr] "+Q"(*(u64 *)ptr)				\
-		: [val] "Ir" (val));					\
-		break;							\
-	default:							\
-		ret = 0;						\
-		BUILD_BUG();						\
-	}								\
-									\
-	return ret;							\
-}
-
-PERCPU_OP(add, add)
-PERCPU_OP(and, and)
-PERCPU_OP(or, orr)
-#undef PERCPU_OP
-
-static inline unsigned long __percpu_read(void *ptr, int size)
-{
-	unsigned long ret;
-
-	switch (size) {
-	case 1:
-		ret = READ_ONCE(*(u8 *)ptr);
-		break;
-	case 2:
-		ret = READ_ONCE(*(u16 *)ptr);
-		break;
-	case 4:
-		ret = READ_ONCE(*(u32 *)ptr);
-		break;
-	case 8:
-		ret = READ_ONCE(*(u64 *)ptr);
-		break;
-	default:
-		ret = 0;
-		BUILD_BUG();
-	}
-
-	return ret;
-=======
 static inline void __percpu_write_##sz(void *ptr, unsigned long val)	\
 {									\
 	WRITE_ONCE(*(u##sz *)ptr, (u##sz)val);				\
->>>>>>> cf26057a
 }
 
 #define __PERCPU_OP_CASE(w, sfx, name, sz, op_llsc, op_lse)		\
@@ -160,56 +80,6 @@
 	: [val] "r" ((u##sz)(val)));					\
 }
 
-<<<<<<< HEAD
-static inline unsigned long __percpu_xchg(void *ptr, unsigned long val,
-						int size)
-{
-	unsigned long ret, loop;
-
-	switch (size) {
-	case 1:
-		asm ("//__percpu_xchg_1\n"
-		"1:	ldxrb	%w[ret], %[ptr]\n"
-		"	stxrb	%w[loop], %w[val], %[ptr]\n"
-		"	cbnz	%w[loop], 1b"
-		: [loop] "=&r"(loop), [ret] "=&r"(ret),
-		  [ptr] "+Q"(*(u8 *)ptr)
-		: [val] "r" (val));
-		break;
-	case 2:
-		asm ("//__percpu_xchg_2\n"
-		"1:	ldxrh	%w[ret], %[ptr]\n"
-		"	stxrh	%w[loop], %w[val], %[ptr]\n"
-		"	cbnz	%w[loop], 1b"
-		: [loop] "=&r"(loop), [ret] "=&r"(ret),
-		  [ptr] "+Q"(*(u16 *)ptr)
-		: [val] "r" (val));
-		break;
-	case 4:
-		asm ("//__percpu_xchg_4\n"
-		"1:	ldxr	%w[ret], %[ptr]\n"
-		"	stxr	%w[loop], %w[val], %[ptr]\n"
-		"	cbnz	%w[loop], 1b"
-		: [loop] "=&r"(loop), [ret] "=&r"(ret),
-		  [ptr] "+Q"(*(u32 *)ptr)
-		: [val] "r" (val));
-		break;
-	case 8:
-		asm ("//__percpu_xchg_8\n"
-		"1:	ldxr	%[ret], %[ptr]\n"
-		"	stxr	%w[loop], %[val], %[ptr]\n"
-		"	cbnz	%w[loop], 1b"
-		: [loop] "=&r"(loop), [ret] "=&r"(ret),
-		  [ptr] "+Q"(*(u64 *)ptr)
-		: [val] "r" (val));
-		break;
-	default:
-		ret = 0;
-		BUILD_BUG();
-	}
-
-	return ret;
-=======
 #define __PERCPU_RET_OP_CASE(w, sfx, name, sz, op_llsc, op_lse)		\
 static inline u##sz							\
 __percpu_##name##_return_case_##sz(void *ptr, unsigned long val)	\
@@ -232,7 +102,6 @@
 	: [val] "r" ((u##sz)(val)));					\
 									\
 	return ret;							\
->>>>>>> cf26057a
 }
 
 #define PERCPU_OP(name, op_llsc, op_lse)				\
