/*
 * Copyright (C) 2012,2013 - ARM Ltd
 * Author: Marc Zyngier <marc.zyngier@arm.com>
 *
 * Derived from arch/arm/include/asm/kvm_host.h:
 * Copyright (C) 2012 - Virtual Open Systems and Columbia University
 * Author: Christoffer Dall <c.dall@virtualopensystems.com>
 *
 * This program is free software; you can redistribute it and/or modify
 * it under the terms of the GNU General Public License version 2 as
 * published by the Free Software Foundation.
 *
 * This program is distributed in the hope that it will be useful,
 * but WITHOUT ANY WARRANTY; without even the implied warranty of
 * MERCHANTABILITY or FITNESS FOR A PARTICULAR PURPOSE.  See the
 * GNU General Public License for more details.
 *
 * You should have received a copy of the GNU General Public License
 * along with this program.  If not, see <http://www.gnu.org/licenses/>.
 */

#ifndef __ARM64_KVM_HOST_H__
#define __ARM64_KVM_HOST_H__

#include <linux/types.h>
#include <linux/kvm_types.h>
#include <asm/cpufeature.h>
#include <asm/daifflags.h>
#include <asm/fpsimd.h>
#include <asm/kvm.h>
#include <asm/kvm_asm.h>
#include <asm/kvm_mmio.h>
#include <asm/thread_info.h>

#define __KVM_HAVE_ARCH_INTC_INITIALIZED

#define KVM_USER_MEM_SLOTS 512
#define KVM_HALT_POLL_NS_DEFAULT 500000

#include <kvm/arm_vgic.h>
#include <kvm/arm_arch_timer.h>
#include <kvm/arm_pmu.h>

#define KVM_MAX_VCPUS VGIC_V3_MAX_CPUS

#define KVM_VCPU_MAX_FEATURES 4

#define KVM_REQ_SLEEP \
	KVM_ARCH_REQ_FLAGS(0, KVM_REQUEST_WAIT | KVM_REQUEST_NO_WAKEUP)
#define KVM_REQ_IRQ_PENDING	KVM_ARCH_REQ(1)

DECLARE_STATIC_KEY_FALSE(userspace_irqchip_in_use);

int __attribute_const__ kvm_target_cpu(void);
int kvm_reset_vcpu(struct kvm_vcpu *vcpu);
int kvm_arch_dev_ioctl_check_extension(struct kvm *kvm, long ext);
void __extended_idmap_trampoline(phys_addr_t boot_pgd, phys_addr_t idmap_start);

struct kvm_arch {
	/* The VMID generation used for the virt. memory system */
	u64    vmid_gen;
	u32    vmid;

	/* 1-level 2nd stage table and lock */
	spinlock_t pgd_lock;
	pgd_t *pgd;

	/* VTTBR value associated with above pgd and vmid */
	u64    vttbr;

	/* The last vcpu id that ran on each physical CPU */
	int __percpu *last_vcpu_ran;

	/* The maximum number of vCPUs depends on the used GIC model */
	int max_vcpus;

	/* Interrupt controller */
	struct vgic_dist	vgic;

	/* Mandated version of PSCI */
	u32 psci_version;
};

#define KVM_NR_MEM_OBJS     40

/*
 * We don't want allocation failures within the mmu code, so we preallocate
 * enough memory for a single page fault in a cache.
 */
struct kvm_mmu_memory_cache {
	int nobjs;
	void *objects[KVM_NR_MEM_OBJS];
};

struct kvm_vcpu_fault_info {
	u32 esr_el2;		/* Hyp Syndrom Register */
	u64 far_el2;		/* Hyp Fault Address Register */
	u64 hpfar_el2;		/* Hyp IPA Fault Address Register */
	u64 disr_el1;		/* Deferred [SError] Status Register */
};

/*
 * 0 is reserved as an invalid value.
 * Order should be kept in sync with the save/restore code.
 */
enum vcpu_sysreg {
	__INVALID_SYSREG__,
	MPIDR_EL1,	/* MultiProcessor Affinity Register */
	CSSELR_EL1,	/* Cache Size Selection Register */
	SCTLR_EL1,	/* System Control Register */
	ACTLR_EL1,	/* Auxiliary Control Register */
	CPACR_EL1,	/* Coprocessor Access Control */
	TTBR0_EL1,	/* Translation Table Base Register 0 */
	TTBR1_EL1,	/* Translation Table Base Register 1 */
	TCR_EL1,	/* Translation Control Register */
	ESR_EL1,	/* Exception Syndrome Register */
	AFSR0_EL1,	/* Auxiliary Fault Status Register 0 */
	AFSR1_EL1,	/* Auxiliary Fault Status Register 1 */
	FAR_EL1,	/* Fault Address Register */
	MAIR_EL1,	/* Memory Attribute Indirection Register */
	VBAR_EL1,	/* Vector Base Address Register */
	CONTEXTIDR_EL1,	/* Context ID Register */
	TPIDR_EL0,	/* Thread ID, User R/W */
	TPIDRRO_EL0,	/* Thread ID, User R/O */
	TPIDR_EL1,	/* Thread ID, Privileged */
	AMAIR_EL1,	/* Aux Memory Attribute Indirection Register */
	CNTKCTL_EL1,	/* Timer Control Register (EL1) */
	PAR_EL1,	/* Physical Address Register */
	MDSCR_EL1,	/* Monitor Debug System Control Register */
	MDCCINT_EL1,	/* Monitor Debug Comms Channel Interrupt Enable Reg */
	DISR_EL1,	/* Deferred Interrupt Status Register */

	/* Performance Monitors Registers */
	PMCR_EL0,	/* Control Register */
	PMSELR_EL0,	/* Event Counter Selection Register */
	PMEVCNTR0_EL0,	/* Event Counter Register (0-30) */
	PMEVCNTR30_EL0 = PMEVCNTR0_EL0 + 30,
	PMCCNTR_EL0,	/* Cycle Counter Register */
	PMEVTYPER0_EL0,	/* Event Type Register (0-30) */
	PMEVTYPER30_EL0 = PMEVTYPER0_EL0 + 30,
	PMCCFILTR_EL0,	/* Cycle Count Filter Register */
	PMCNTENSET_EL0,	/* Count Enable Set Register */
	PMINTENSET_EL1,	/* Interrupt Enable Set Register */
	PMOVSSET_EL0,	/* Overflow Flag Status Set Register */
	PMSWINC_EL0,	/* Software Increment Register */
	PMUSERENR_EL0,	/* User Enable Register */

	/* 32bit specific registers. Keep them at the end of the range */
	DACR32_EL2,	/* Domain Access Control Register */
	IFSR32_EL2,	/* Instruction Fault Status Register */
	FPEXC32_EL2,	/* Floating-Point Exception Control Register */
	DBGVCR32_EL2,	/* Debug Vector Catch Register */

	NR_SYS_REGS	/* Nothing after this line! */
};

/* 32bit mapping */
#define c0_MPIDR	(MPIDR_EL1 * 2)	/* MultiProcessor ID Register */
#define c0_CSSELR	(CSSELR_EL1 * 2)/* Cache Size Selection Register */
#define c1_SCTLR	(SCTLR_EL1 * 2)	/* System Control Register */
#define c1_ACTLR	(ACTLR_EL1 * 2)	/* Auxiliary Control Register */
#define c1_CPACR	(CPACR_EL1 * 2)	/* Coprocessor Access Control */
#define c2_TTBR0	(TTBR0_EL1 * 2)	/* Translation Table Base Register 0 */
#define c2_TTBR0_high	(c2_TTBR0 + 1)	/* TTBR0 top 32 bits */
#define c2_TTBR1	(TTBR1_EL1 * 2)	/* Translation Table Base Register 1 */
#define c2_TTBR1_high	(c2_TTBR1 + 1)	/* TTBR1 top 32 bits */
#define c2_TTBCR	(TCR_EL1 * 2)	/* Translation Table Base Control R. */
#define c3_DACR		(DACR32_EL2 * 2)/* Domain Access Control Register */
#define c5_DFSR		(ESR_EL1 * 2)	/* Data Fault Status Register */
#define c5_IFSR		(IFSR32_EL2 * 2)/* Instruction Fault Status Register */
#define c5_ADFSR	(AFSR0_EL1 * 2)	/* Auxiliary Data Fault Status R */
#define c5_AIFSR	(AFSR1_EL1 * 2)	/* Auxiliary Instr Fault Status R */
#define c6_DFAR		(FAR_EL1 * 2)	/* Data Fault Address Register */
#define c6_IFAR		(c6_DFAR + 1)	/* Instruction Fault Address Register */
#define c7_PAR		(PAR_EL1 * 2)	/* Physical Address Register */
#define c7_PAR_high	(c7_PAR + 1)	/* PAR top 32 bits */
#define c10_PRRR	(MAIR_EL1 * 2)	/* Primary Region Remap Register */
#define c10_NMRR	(c10_PRRR + 1)	/* Normal Memory Remap Register */
#define c12_VBAR	(VBAR_EL1 * 2)	/* Vector Base Address Register */
#define c13_CID		(CONTEXTIDR_EL1 * 2)	/* Context ID Register */
#define c13_TID_URW	(TPIDR_EL0 * 2)	/* Thread ID, User R/W */
#define c13_TID_URO	(TPIDRRO_EL0 * 2)/* Thread ID, User R/O */
#define c13_TID_PRIV	(TPIDR_EL1 * 2)	/* Thread ID, Privileged */
#define c10_AMAIR0	(AMAIR_EL1 * 2)	/* Aux Memory Attr Indirection Reg */
#define c10_AMAIR1	(c10_AMAIR0 + 1)/* Aux Memory Attr Indirection Reg */
#define c14_CNTKCTL	(CNTKCTL_EL1 * 2) /* Timer Control Register (PL1) */

#define cp14_DBGDSCRext	(MDSCR_EL1 * 2)
#define cp14_DBGBCR0	(DBGBCR0_EL1 * 2)
#define cp14_DBGBVR0	(DBGBVR0_EL1 * 2)
#define cp14_DBGBXVR0	(cp14_DBGBVR0 + 1)
#define cp14_DBGWCR0	(DBGWCR0_EL1 * 2)
#define cp14_DBGWVR0	(DBGWVR0_EL1 * 2)
#define cp14_DBGDCCINT	(MDCCINT_EL1 * 2)

#define NR_COPRO_REGS	(NR_SYS_REGS * 2)

struct kvm_cpu_context {
	struct kvm_regs	gp_regs;
	union {
		u64 sys_regs[NR_SYS_REGS];
		u32 copro[NR_COPRO_REGS];
	};

	struct kvm_vcpu *__hyp_running_vcpu;
};

typedef struct kvm_cpu_context kvm_cpu_context_t;

struct kvm_vcpu_arch {
	struct kvm_cpu_context ctxt;

	/* HYP configuration */
	u64 hcr_el2;
	u32 mdcr_el2;

	/* Exception Information */
	struct kvm_vcpu_fault_info fault;

	/* State of various workarounds, see kvm_asm.h for bit assignment */
	u64 workaround_flags;

	/* Miscellaneous vcpu state flags */
	u64 flags;

	/*
	 * We maintain more than a single set of debug registers to support
	 * debugging the guest from the host and to maintain separate host and
	 * guest state during world switches. vcpu_debug_state are the debug
	 * registers of the vcpu as the guest sees them.  host_debug_state are
	 * the host registers which are saved and restored during
	 * world switches. external_debug_state contains the debug
	 * values we want to debug the guest. This is set via the
	 * KVM_SET_GUEST_DEBUG ioctl.
	 *
	 * debug_ptr points to the set of debug registers that should be loaded
	 * onto the hardware when running the guest.
	 */
	struct kvm_guest_debug_arch *debug_ptr;
	struct kvm_guest_debug_arch vcpu_debug_state;
	struct kvm_guest_debug_arch external_debug_state;

	/* Pointer to host CPU context */
	kvm_cpu_context_t *host_cpu_context;

	struct thread_info *host_thread_info;	/* hyp VA */
	struct user_fpsimd_state *host_fpsimd_state;	/* hyp VA */

	struct {
		/* {Break,watch}point registers */
		struct kvm_guest_debug_arch regs;
		/* Statistical profiling extension */
		u64 pmscr_el1;
	} host_debug_state;

	/* VGIC state */
	struct vgic_cpu vgic_cpu;
	struct arch_timer_cpu timer_cpu;
	struct kvm_pmu pmu;

	/*
	 * Anything that is not used directly from assembly code goes
	 * here.
	 */

	/*
	 * Guest registers we preserve during guest debugging.
	 *
	 * These shadow registers are updated by the kvm_handle_sys_reg
	 * trap handler if the guest accesses or updates them while we
	 * are using guest debug.
	 */
	struct {
		u32	mdscr_el1;
	} guest_debug_preserved;

	/* vcpu power-off state */
	bool power_off;

	/* Don't run the guest (internal implementation need) */
	bool pause;

	/* IO related fields */
	struct kvm_decode mmio_decode;

	/* Cache some mmu pages needed inside spinlock regions */
	struct kvm_mmu_memory_cache mmu_page_cache;

	/* Target CPU and feature flags */
	int target;
	DECLARE_BITMAP(features, KVM_VCPU_MAX_FEATURES);

	/* Detect first run of a vcpu */
	bool has_run_once;

	/* Virtual SError ESR to restore when HCR_EL2.VSE is set */
	u64 vsesr_el2;

	/* True when deferrable sysregs are loaded on the physical CPU,
	 * see kvm_vcpu_load_sysregs and kvm_vcpu_put_sysregs. */
	bool sysregs_loaded_on_cpu;
};

/* vcpu_arch flags field values: */
#define KVM_ARM64_DEBUG_DIRTY		(1 << 0)
#define KVM_ARM64_FP_ENABLED		(1 << 1) /* guest FP regs loaded */
#define KVM_ARM64_FP_HOST		(1 << 2) /* host FP regs loaded */
#define KVM_ARM64_HOST_SVE_IN_USE	(1 << 3) /* backup for host TIF_SVE */
<<<<<<< HEAD
=======
#define KVM_ARM64_HOST_SVE_ENABLED	(1 << 4) /* SVE enabled for EL0 */
>>>>>>> e7ad3dc9

#define vcpu_gp_regs(v)		(&(v)->arch.ctxt.gp_regs)

/*
 * Only use __vcpu_sys_reg if you know you want the memory backed version of a
 * register, and not the one most recently accessed by a running VCPU.  For
 * example, for userspace access or for system registers that are never context
 * switched, but only emulated.
 */
#define __vcpu_sys_reg(v,r)	((v)->arch.ctxt.sys_regs[(r)])

u64 vcpu_read_sys_reg(struct kvm_vcpu *vcpu, int reg);
void vcpu_write_sys_reg(struct kvm_vcpu *vcpu, u64 val, int reg);

/*
 * CP14 and CP15 live in the same array, as they are backed by the
 * same system registers.
 */
#define vcpu_cp14(v,r)		((v)->arch.ctxt.copro[(r)])
#define vcpu_cp15(v,r)		((v)->arch.ctxt.copro[(r)])

struct kvm_vm_stat {
	ulong remote_tlb_flush;
};

struct kvm_vcpu_stat {
	u64 halt_successful_poll;
	u64 halt_attempted_poll;
	u64 halt_poll_invalid;
	u64 halt_wakeup;
	u64 hvc_exit_stat;
	u64 wfe_exit_stat;
	u64 wfi_exit_stat;
	u64 mmio_exit_user;
	u64 mmio_exit_kernel;
	u64 exits;
};

int kvm_vcpu_preferred_target(struct kvm_vcpu_init *init);
unsigned long kvm_arm_num_regs(struct kvm_vcpu *vcpu);
int kvm_arm_copy_reg_indices(struct kvm_vcpu *vcpu, u64 __user *indices);
int kvm_arm_get_reg(struct kvm_vcpu *vcpu, const struct kvm_one_reg *reg);
int kvm_arm_set_reg(struct kvm_vcpu *vcpu, const struct kvm_one_reg *reg);

#define KVM_ARCH_WANT_MMU_NOTIFIER
int kvm_unmap_hva(struct kvm *kvm, unsigned long hva);
int kvm_unmap_hva_range(struct kvm *kvm,
			unsigned long start, unsigned long end);
void kvm_set_spte_hva(struct kvm *kvm, unsigned long hva, pte_t pte);
int kvm_age_hva(struct kvm *kvm, unsigned long start, unsigned long end);
int kvm_test_age_hva(struct kvm *kvm, unsigned long hva);

struct kvm_vcpu *kvm_arm_get_running_vcpu(void);
struct kvm_vcpu * __percpu *kvm_get_running_vcpus(void);
void kvm_arm_halt_guest(struct kvm *kvm);
void kvm_arm_resume_guest(struct kvm *kvm);

u64 __kvm_call_hyp(void *hypfn, ...);
#define kvm_call_hyp(f, ...) __kvm_call_hyp(kvm_ksym_ref(f), ##__VA_ARGS__)

void force_vm_exit(const cpumask_t *mask);
void kvm_mmu_wp_memory_region(struct kvm *kvm, int slot);

int handle_exit(struct kvm_vcpu *vcpu, struct kvm_run *run,
		int exception_index);
void handle_exit_early(struct kvm_vcpu *vcpu, struct kvm_run *run,
		       int exception_index);

int kvm_perf_init(void);
int kvm_perf_teardown(void);

struct kvm_vcpu *kvm_mpidr_to_vcpu(struct kvm *kvm, unsigned long mpidr);

void __kvm_set_tpidr_el2(u64 tpidr_el2);
DECLARE_PER_CPU(kvm_cpu_context_t, kvm_host_cpu_state);

static inline void __cpu_init_hyp_mode(phys_addr_t pgd_ptr,
				       unsigned long hyp_stack_ptr,
				       unsigned long vector_ptr)
{
	u64 tpidr_el2;

	/*
	 * Call initialization code, and switch to the full blown HYP code.
	 * If the cpucaps haven't been finalized yet, something has gone very
	 * wrong, and hyp will crash and burn when it uses any
	 * cpus_have_const_cap() wrapper.
	 */
	BUG_ON(!static_branch_likely(&arm64_const_caps_ready));
	__kvm_call_hyp((void *)pgd_ptr, hyp_stack_ptr, vector_ptr);

	/*
	 * Calculate the raw per-cpu offset without a translation from the
	 * kernel's mapping to the linear mapping, and store it in tpidr_el2
	 * so that we can use adr_l to access per-cpu variables in EL2.
	 */
	tpidr_el2 = (u64)this_cpu_ptr(&kvm_host_cpu_state)
		- (u64)kvm_ksym_ref(kvm_host_cpu_state);

	kvm_call_hyp(__kvm_set_tpidr_el2, tpidr_el2);
}

static inline bool kvm_arch_check_sve_has_vhe(void)
{
	/*
	 * The Arm architecture specifies that implementation of SVE
	 * requires VHE also to be implemented.  The KVM code for arm64
	 * relies on this when SVE is present:
	 */
	if (system_supports_sve())
		return has_vhe();
	else
		return true;
}

static inline void kvm_arch_hardware_unsetup(void) {}
static inline void kvm_arch_sync_events(struct kvm *kvm) {}
static inline void kvm_arch_vcpu_uninit(struct kvm_vcpu *vcpu) {}
static inline void kvm_arch_sched_in(struct kvm_vcpu *vcpu, int cpu) {}
static inline void kvm_arch_vcpu_block_finish(struct kvm_vcpu *vcpu) {}

void kvm_arm_init_debug(void);
void kvm_arm_setup_debug(struct kvm_vcpu *vcpu);
void kvm_arm_clear_debug(struct kvm_vcpu *vcpu);
void kvm_arm_reset_debug_ptr(struct kvm_vcpu *vcpu);
bool kvm_arm_handle_step_debug(struct kvm_vcpu *vcpu, struct kvm_run *run);
int kvm_arm_vcpu_arch_set_attr(struct kvm_vcpu *vcpu,
			       struct kvm_device_attr *attr);
int kvm_arm_vcpu_arch_get_attr(struct kvm_vcpu *vcpu,
			       struct kvm_device_attr *attr);
int kvm_arm_vcpu_arch_has_attr(struct kvm_vcpu *vcpu,
			       struct kvm_device_attr *attr);

static inline void __cpu_init_stage2(void)
{
	u32 parange = kvm_call_hyp(__init_stage2_translation);

	WARN_ONCE(parange < 40,
		  "PARange is %d bits, unsupported configuration!", parange);
}

/* Guest/host FPSIMD coordination helpers */
int kvm_arch_vcpu_run_map_fp(struct kvm_vcpu *vcpu);
void kvm_arch_vcpu_load_fp(struct kvm_vcpu *vcpu);
void kvm_arch_vcpu_ctxsync_fp(struct kvm_vcpu *vcpu);
void kvm_arch_vcpu_put_fp(struct kvm_vcpu *vcpu);

#ifdef CONFIG_KVM /* Avoid conflicts with core headers if CONFIG_KVM=n */
static inline int kvm_arch_vcpu_run_pid_change(struct kvm_vcpu *vcpu)
{
	return kvm_arch_vcpu_run_map_fp(vcpu);
}
#endif

static inline void kvm_arm_vhe_guest_enter(void)
{
	local_daif_mask();
}

static inline void kvm_arm_vhe_guest_exit(void)
{
	local_daif_restore(DAIF_PROCCTX_NOIRQ);

	/*
	 * When we exit from the guest we change a number of CPU configuration
	 * parameters, such as traps.  Make sure these changes take effect
	 * before running the host or additional guests.
	 */
	isb();
}

static inline bool kvm_arm_harden_branch_predictor(void)
{
	return cpus_have_const_cap(ARM64_HARDEN_BRANCH_PREDICTOR);
}

#define KVM_SSBD_UNKNOWN		-1
#define KVM_SSBD_FORCE_DISABLE		0
#define KVM_SSBD_KERNEL		1
#define KVM_SSBD_FORCE_ENABLE		2
#define KVM_SSBD_MITIGATED		3

static inline int kvm_arm_have_ssbd(void)
{
	switch (arm64_get_ssbd_state()) {
	case ARM64_SSBD_FORCE_DISABLE:
		return KVM_SSBD_FORCE_DISABLE;
	case ARM64_SSBD_KERNEL:
		return KVM_SSBD_KERNEL;
	case ARM64_SSBD_FORCE_ENABLE:
		return KVM_SSBD_FORCE_ENABLE;
	case ARM64_SSBD_MITIGATED:
		return KVM_SSBD_MITIGATED;
	case ARM64_SSBD_UNKNOWN:
	default:
		return KVM_SSBD_UNKNOWN;
	}
}

void kvm_vcpu_load_sysregs(struct kvm_vcpu *vcpu);
void kvm_vcpu_put_sysregs(struct kvm_vcpu *vcpu);

#define __KVM_HAVE_ARCH_VM_ALLOC
struct kvm *kvm_arch_alloc_vm(void);
void kvm_arch_free_vm(struct kvm *kvm);

#endif /* __ARM64_KVM_HOST_H__ */<|MERGE_RESOLUTION|>--- conflicted
+++ resolved
@@ -306,10 +306,7 @@
 #define KVM_ARM64_FP_ENABLED		(1 << 1) /* guest FP regs loaded */
 #define KVM_ARM64_FP_HOST		(1 << 2) /* host FP regs loaded */
 #define KVM_ARM64_HOST_SVE_IN_USE	(1 << 3) /* backup for host TIF_SVE */
-<<<<<<< HEAD
-=======
 #define KVM_ARM64_HOST_SVE_ENABLED	(1 << 4) /* SVE enabled for EL0 */
->>>>>>> e7ad3dc9
 
 #define vcpu_gp_regs(v)		(&(v)->arch.ctxt.gp_regs)
 
