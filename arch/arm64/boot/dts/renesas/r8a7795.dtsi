--- conflicted
+++ resolved
@@ -627,10 +627,7 @@
 					  "ch24";
 			clocks = <&cpg CPG_MOD 812>;
 			power-domains = <&sysc R8A7795_PD_ALWAYS_ON>;
-<<<<<<< HEAD
-=======
 			resets = <&cpg 812>;
->>>>>>> 47b97a15
 			phy-mode = "rgmii-txid";
 			#address-cells = <1>;
 			#size-cells = <0>;
@@ -886,19 +883,6 @@
 			clocks = <&cpg CPG_MOD 926>;
 			power-domains = <&sysc R8A7795_PD_ALWAYS_ON>;
 			resets = <&cpg 926>;
-			status = "disabled";
-		};
-
-		i2c_dvfs: i2c@e60b0000 {
-			#address-cells = <1>;
-			#size-cells = <0>;
-			compatible = "renesas,iic-r8a7795",
-				     "renesas,rcar-gen3-iic",
-				     "renesas,rmobile-iic";
-			reg = <0 0xe60b0000 0 0x425>;
-			interrupts = <GIC_SPI 173 IRQ_TYPE_LEVEL_HIGH>;
-			clocks = <&cpg CPG_MOD 926>;
-			power-domains = <&sysc R8A7795_PD_ALWAYS_ON>;
 			status = "disabled";
 		};
 
