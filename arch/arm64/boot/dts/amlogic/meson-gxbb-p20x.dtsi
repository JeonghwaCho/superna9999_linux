/*
 * Copyright (c) 2016 Andreas Färber
 * Copyright (c) 2016 BayLibre, Inc.
 * Author: Kevin Hilman <khilman@kernel.org>
 *
 * This file is dual-licensed: you can use it either under the terms
 * of the GPL or the X11 license, at your option. Note that this dual
 * licensing only applies to this file, and not this project as a
 * whole.
 *
 *  a) This library is free software; you can redistribute it and/or
 *     modify it under the terms of the GNU General Public License as
 *     published by the Free Software Foundation; either version 2 of the
 *     License, or (at your option) any later version.
 *
 *     This library is distributed in the hope that it will be useful,
 *     but WITHOUT ANY WARRANTY; without even the implied warranty of
 *     MERCHANTABILITY or FITNESS FOR A PARTICULAR PURPOSE.  See the
 *     GNU General Public License for more details.
 *
 * Or, alternatively,
 *
 *  b) Permission is hereby granted, free of charge, to any person
 *     obtaining a copy of this software and associated documentation
 *     files (the "Software"), to deal in the Software without
 *     restriction, including without limitation the rights to use,
 *     copy, modify, merge, publish, distribute, sublicense, and/or
 *     sell copies of the Software, and to permit persons to whom the
 *     Software is furnished to do so, subject to the following
 *     conditions:
 *
 *     The above copyright notice and this permission notice shall be
 *     included in all copies or substantial portions of the Software.
 *
 *     THE SOFTWARE IS PROVIDED "AS IS", WITHOUT WARRANTY OF ANY KIND,
 *     EXPRESS OR IMPLIED, INCLUDING BUT NOT LIMITED TO THE WARRANTIES
 *     OF MERCHANTABILITY, FITNESS FOR A PARTICULAR PURPOSE AND
 *     NONINFRINGEMENT. IN NO EVENT SHALL THE AUTHORS OR COPYRIGHT
 *     HOLDERS BE LIABLE FOR ANY CLAIM, DAMAGES OR OTHER LIABILITY,
 *     WHETHER IN AN ACTION OF CONTRACT, TORT OR OTHERWISE, ARISING
 *     FROM, OUT OF OR IN CONNECTION WITH THE SOFTWARE OR THE USE OR
 *     OTHER DEALINGS IN THE SOFTWARE.
 */

#include "meson-gxbb.dtsi"

/ {
	aliases {
		serial0 = &uart_AO;
	};

	chosen {
		stdout-path = "serial0:115200n8";
	};

	memory@0 {
		device_type = "memory";
		reg = <0x0 0x0 0x0 0x40000000>;
	};

	usb_vbus: regulator-usb0-vbus {
		compatible = "regulator-fixed";

		regulator-name = "USB0_VBUS";

		regulator-min-microvolt = <5000000>;
		regulator-max-microvolt = <5000000>;

		gpio = <&gpio GPIODV_24 GPIO_ACTIVE_HIGH>;
		enable-active-high;
        };
	
	vddio_card: gpio-regulator {
		compatible = "regulator-gpio";

		regulator-name = "VDDIO_CARD";
		regulator-min-microvolt = <1800000>;
		regulator-max-microvolt = <3300000>;

		gpios = <&gpio_ao GPIOAO_5 GPIO_ACTIVE_HIGH>;
		gpios-states = <1>;

		/* Based on P200 schematics, signal CARD_1.8V/3.3V_CTR */
		states = <1800000 0
			  3300000 1>;
	};

	vddio_boot: regulator-vddio_boot {
		compatible = "regulator-fixed";
		regulator-name = "VDDIO_BOOT";
		regulator-min-microvolt = <1800000>;
		regulator-max-microvolt = <1800000>;
	};

	vddao_3v3: regulator-vddao_3v3 {
		compatible = "regulator-fixed";
		regulator-name = "VDDAO_3V3";
		regulator-min-microvolt = <3300000>;
		regulator-max-microvolt = <3300000>;
	};

	vcc_3v3: regulator-vcc_3v3 {
		compatible = "regulator-fixed";
		regulator-name = "VCC_3V3";
		regulator-min-microvolt = <3300000>;
		regulator-max-microvolt = <3300000>;
	};

	emmc_pwrseq: emmc-pwrseq {
		compatible = "mmc-pwrseq-emmc";
		reset-gpios = <&gpio BOOT_9 GPIO_ACTIVE_LOW>;
	};
};

/* This UART is brought out to the DB9 connector */
&uart_AO {
	status = "okay";
	pinctrl-0 = <&uart_ao_a_pins>;
	pinctrl-names = "default";
};

&ethmac {
	status = "okay";
	pinctrl-0 = <&eth_pins>;
	pinctrl-names = "default";
};

&ir {
	status = "okay";
	pinctrl-0 = <&remote_input_ao_pins>;
	pinctrl-names = "default";
<<<<<<< HEAD
=======
};

&usb0_phy {
	status = "okay";
	phy-supply = <&usb_vbus>;
};

&usb1_phy {
	status = "okay";
};

&usb0 {
	status = "okay";
};

&usb1 {
	status = "okay";
};

/* SD card */
&sd_emmc_b {
	status = "okay";
	pinctrl-0 = <&sdcard_pins>;
	pinctrl-names = "default";

	bus-width = <4>;
	cap-sd-highspeed;
	max-frequency = <100000000>;
	disable-wp;

	cd-gpios = <&gpio CARD_6 GPIO_ACTIVE_HIGH>;
	cd-inverted;

	vmmc-supply = <&vddao_3v3>;
	vqmmc-supply = <&vddio_card>;
};

/* eMMC */
&sd_emmc_c {
	status = "okay";
	pinctrl-0 = <&emmc_pins>;
	pinctrl-names = "default";

	bus-width = <8>;
	cap-sd-highspeed;
	cap-mmc-highspeed;
	max-frequency = <200000000>;
	non-removable;
	disable-wp;
	mmc-ddr-1_8v;
	mmc-hs200-1_8v;

	mmc-pwrseq = <&emmc_pwrseq>;
	vmmc-supply = <&vcc_3v3>;
	vqmmc-supply = <&vddio_boot>;
>>>>>>> 6b835624
};<|MERGE_RESOLUTION|>--- conflicted
+++ resolved
@@ -129,8 +129,6 @@
 	status = "okay";
 	pinctrl-0 = <&remote_input_ao_pins>;
 	pinctrl-names = "default";
-<<<<<<< HEAD
-=======
 };
 
 &usb0_phy {
@@ -186,5 +184,4 @@
 	mmc-pwrseq = <&emmc_pwrseq>;
 	vmmc-supply = <&vcc_3v3>;
 	vqmmc-supply = <&vddio_boot>;
->>>>>>> 6b835624
 };