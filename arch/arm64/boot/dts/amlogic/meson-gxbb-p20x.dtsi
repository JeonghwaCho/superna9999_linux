--- conflicted
+++ resolved
@@ -58,26 +58,15 @@
 		reg = <0x0 0x0 0x0 0x40000000>;
 	};
 
-<<<<<<< HEAD
 	usb_pwr: regulator-usb-pwrs {
 		compatible = "regulator-fixed";
 
 		regulator-name = "USB_PWR";
-=======
-	usb_vbus: regulator-usb0-vbus {
-		compatible = "regulator-fixed";
-
-		regulator-name = "USB0_VBUS";
->>>>>>> 6b835624
 
 		regulator-min-microvolt = <5000000>;
 		regulator-max-microvolt = <5000000>;
 
-<<<<<<< HEAD
 		/* signal name in schematic: USB_PWR_EN */
-		gpio = <&gpio GPIODV_24 GPIO_ACTIVE_HIGH>;
-		enable-active-high;
-=======
 		gpio = <&gpio GPIODV_24 GPIO_ACTIVE_HIGH>;
 		enable-active-high;
         };
@@ -121,7 +110,6 @@
 	emmc_pwrseq: emmc-pwrseq {
 		compatible = "mmc-pwrseq-emmc";
 		reset-gpios = <&gpio BOOT_9 GPIO_ACTIVE_LOW>;
->>>>>>> 6b835624
 	};
 };
 
@@ -146,11 +134,7 @@
 
 &usb0_phy {
 	status = "okay";
-<<<<<<< HEAD
 	phy-supply = <&usb_pwr>;
-=======
-	phy-supply = <&usb_vbus>;
->>>>>>> 6b835624
 };
 
 &usb1_phy {
@@ -163,8 +147,6 @@
 
 &usb1 {
 	status = "okay";
-<<<<<<< HEAD
-=======
 };
 
 /* SD card */
@@ -203,5 +185,4 @@
 	mmc-pwrseq = <&emmc_pwrseq>;
 	vmmc-supply = <&vcc_3v3>;
 	vqmmc-supply = <&vddio_boot>;
->>>>>>> 6b835624
 };