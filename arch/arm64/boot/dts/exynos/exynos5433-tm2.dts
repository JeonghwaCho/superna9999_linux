/*
 * SAMSUNG Exynos5433 TM2 board device tree source
 *
 * Copyright (c) 2016 Samsung Electronics Co., Ltd.
 *
 * Device tree source file for Samsung's TM2 board which is based on
 * Samsung Exynos5433 SoC.
 *
 * This program is free software; you can redistribute it and/or modify
 * it under the terms of the GNU General Public License version 2 as
 * published by the Free Software Foundation.
 */

#include "exynos5433-tm2-common.dtsi"

/ {
	model = "Samsung TM2 board";
	compatible = "samsung,tm2", "samsung,exynos5433";
};

<<<<<<< HEAD
=======
&hsi2c_9 {
	status = "okay";

	touchkey@20 {
		compatible = "cypress,tm2-touchkey";
		reg = <0x20>;
		interrupt-parent = <&gpa3>;
		interrupts = <2 IRQ_TYPE_EDGE_FALLING>;
		vcc-supply = <&ldo32_reg>;
		vdd-supply = <&ldo33_reg>;
	};
};

>>>>>>> 80e0867f
&ldo31_reg {
	regulator-name = "TSP_VDD_1.85V_AP";
	regulator-min-microvolt = <1850000>;
	regulator-max-microvolt = <1850000>;
};

&ldo38_reg {
	regulator-name = "VCC_3.0V_MOTOR_AP";
	regulator-min-microvolt = <3000000>;
	regulator-max-microvolt = <3000000>;
};<|MERGE_RESOLUTION|>--- conflicted
+++ resolved
@@ -18,8 +18,6 @@
 	compatible = "samsung,tm2", "samsung,exynos5433";
 };
 
-<<<<<<< HEAD
-=======
 &hsi2c_9 {
 	status = "okay";
 
@@ -33,7 +31,6 @@
 	};
 };
 
->>>>>>> 80e0867f
 &ldo31_reg {
 	regulator-name = "TSP_VDD_1.85V_AP";
 	regulator-min-microvolt = <1850000>;
