--- conflicted
+++ resolved
@@ -4,11 +4,7 @@
 generic-y += bitsperlong.h
 generic-y += clkdev.h
 generic-y += cmpxchg.h
-<<<<<<< HEAD
-=======
-generic-y += cputime.h
 generic-y += current.h
->>>>>>> ae8f7647
 generic-y += device.h
 generic-y += div64.h
 generic-y += errno.h
