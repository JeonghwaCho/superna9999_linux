--- conflicted
+++ resolved
@@ -1052,12 +1052,7 @@
 	movq	8(%rsp), %r11
 	addq	$0x30, %rsp
 	pushq	$0				/* RIP */
-<<<<<<< HEAD
-	pushq	%r11
-	pushq	%rcx
 	UNWIND_HINT_IRET_REGS offset=8
-=======
->>>>>>> 5b0e57f1
 	jmp	general_protection
 1:	/* Segment mismatch => Category 1 (Bad segment). Retry the IRET. */
 	movq	(%rsp), %rcx
