/*
 * Core of Xen paravirt_ops implementation.
 *
 * This file contains the xen_paravirt_ops structure itself, and the
 * implementations for:
 * - privileged instructions
 * - interrupt flags
 * - segment operations
 * - booting and setup
 *
 * Jeremy Fitzhardinge <jeremy@xensource.com>, XenSource Inc, 2007
 */

#include <linux/cpu.h>
#include <linux/kernel.h>
#include <linux/init.h>
#include <linux/smp.h>
#include <linux/preempt.h>
#include <linux/hardirq.h>
#include <linux/percpu.h>
#include <linux/delay.h>
#include <linux/start_kernel.h>
#include <linux/sched.h>
#include <linux/kprobes.h>
#include <linux/bootmem.h>
#include <linux/export.h>
#include <linux/mm.h>
#include <linux/page-flags.h>
#include <linux/highmem.h>
#include <linux/console.h>
#include <linux/pci.h>
#include <linux/gfp.h>
#include <linux/memblock.h>
#include <linux/edd.h>
#include <linux/frame.h>

#include <xen/xen.h>
#include <xen/events.h>
#include <xen/interface/xen.h>
#include <xen/interface/version.h>
#include <xen/interface/physdev.h>
#include <xen/interface/vcpu.h>
#include <xen/interface/memory.h>
#include <xen/interface/nmi.h>
#include <xen/interface/xen-mca.h>
#include <xen/features.h>
#include <xen/page.h>
#include <xen/hvc-console.h>
#include <xen/acpi.h>

#include <asm/paravirt.h>
#include <asm/apic.h>
#include <asm/page.h>
#include <asm/xen/pci.h>
#include <asm/xen/hypercall.h>
#include <asm/xen/hypervisor.h>
#include <asm/xen/cpuid.h>
#include <asm/fixmap.h>
#include <asm/processor.h>
#include <asm/proto.h>
#include <asm/msr-index.h>
#include <asm/traps.h>
#include <asm/setup.h>
#include <asm/desc.h>
#include <asm/pgalloc.h>
#include <asm/pgtable.h>
#include <asm/tlbflush.h>
#include <asm/reboot.h>
#include <asm/stackprotector.h>
#include <asm/hypervisor.h>
#include <asm/mach_traps.h>
#include <asm/mwait.h>
#include <asm/pci_x86.h>
#include <asm/cpu.h>

#ifdef CONFIG_ACPI
#include <linux/acpi.h>
#include <asm/acpi.h>
#include <acpi/pdc_intel.h>
#include <acpi/processor.h>
#include <xen/interface/platform.h>
#endif

#include "xen-ops.h"
#include "mmu.h"
#include "smp.h"
#include "multicalls.h"
#include "pmu.h"

void *xen_initial_gdt;

static int xen_cpu_up_prepare_pv(unsigned int cpu);
static int xen_cpu_dead_pv(unsigned int cpu);

struct tls_descs {
	struct desc_struct desc[3];
};

/*
 * Updating the 3 TLS descriptors in the GDT on every task switch is
 * surprisingly expensive so we avoid updating them if they haven't
 * changed.  Since Xen writes different descriptors than the one
 * passed in the update_descriptor hypercall we keep shadow copies to
 * compare against.
 */
static DEFINE_PER_CPU(struct tls_descs, shadow_tls_desc);

static void __init xen_banner(void)
{
	unsigned version = HYPERVISOR_xen_version(XENVER_version, NULL);
	struct xen_extraversion extra;
	HYPERVISOR_xen_version(XENVER_extraversion, &extra);

	pr_info("Booting paravirtualized kernel on %s\n", pv_info.name);
	printk(KERN_INFO "Xen version: %d.%d%s%s\n",
	       version >> 16, version & 0xffff, extra.extraversion,
	       xen_feature(XENFEAT_mmu_pt_update_preserve_ad) ? " (preserve-AD)" : "");
}
/* Check if running on Xen version (major, minor) or later */
bool
xen_running_on_version_or_later(unsigned int major, unsigned int minor)
{
	unsigned int version;

	if (!xen_domain())
		return false;

	version = HYPERVISOR_xen_version(XENVER_version, NULL);
	if ((((version >> 16) == major) && ((version & 0xffff) >= minor)) ||
		((version >> 16) > major))
		return true;
	return false;
}

static __read_mostly unsigned int cpuid_leaf5_ecx_val;
static __read_mostly unsigned int cpuid_leaf5_edx_val;

static void xen_cpuid(unsigned int *ax, unsigned int *bx,
		      unsigned int *cx, unsigned int *dx)
{
	unsigned maskebx = ~0;

	/*
	 * Mask out inconvenient features, to try and disable as many
	 * unsupported kernel subsystems as possible.
	 */
	switch (*ax) {
	case CPUID_MWAIT_LEAF:
		/* Synthesize the values.. */
		*ax = 0;
		*bx = 0;
		*cx = cpuid_leaf5_ecx_val;
		*dx = cpuid_leaf5_edx_val;
		return;

	case 0xb:
		/* Suppress extended topology stuff */
		maskebx = 0;
		break;
	}

	asm(XEN_EMULATE_PREFIX "cpuid"
		: "=a" (*ax),
		  "=b" (*bx),
		  "=c" (*cx),
		  "=d" (*dx)
		: "0" (*ax), "2" (*cx));

	*bx &= maskebx;
}
STACK_FRAME_NON_STANDARD(xen_cpuid); /* XEN_EMULATE_PREFIX */

static bool __init xen_check_mwait(void)
{
#ifdef CONFIG_ACPI
	struct xen_platform_op op = {
		.cmd			= XENPF_set_processor_pminfo,
		.u.set_pminfo.id	= -1,
		.u.set_pminfo.type	= XEN_PM_PDC,
	};
	uint32_t buf[3];
	unsigned int ax, bx, cx, dx;
	unsigned int mwait_mask;

	/* We need to determine whether it is OK to expose the MWAIT
	 * capability to the kernel to harvest deeper than C3 states from ACPI
	 * _CST using the processor_harvest_xen.c module. For this to work, we
	 * need to gather the MWAIT_LEAF values (which the cstate.c code
	 * checks against). The hypervisor won't expose the MWAIT flag because
	 * it would break backwards compatibility; so we will find out directly
	 * from the hardware and hypercall.
	 */
	if (!xen_initial_domain())
		return false;

	/*
	 * When running under platform earlier than Xen4.2, do not expose
	 * mwait, to avoid the risk of loading native acpi pad driver
	 */
	if (!xen_running_on_version_or_later(4, 2))
		return false;

	ax = 1;
	cx = 0;

	native_cpuid(&ax, &bx, &cx, &dx);

	mwait_mask = (1 << (X86_FEATURE_EST % 32)) |
		     (1 << (X86_FEATURE_MWAIT % 32));

	if ((cx & mwait_mask) != mwait_mask)
		return false;

	/* We need to emulate the MWAIT_LEAF and for that we need both
	 * ecx and edx. The hypercall provides only partial information.
	 */

	ax = CPUID_MWAIT_LEAF;
	bx = 0;
	cx = 0;
	dx = 0;

	native_cpuid(&ax, &bx, &cx, &dx);

	/* Ask the Hypervisor whether to clear ACPI_PDC_C_C2C3_FFH. If so,
	 * don't expose MWAIT_LEAF and let ACPI pick the IOPORT version of C3.
	 */
	buf[0] = ACPI_PDC_REVISION_ID;
	buf[1] = 1;
	buf[2] = (ACPI_PDC_C_CAPABILITY_SMP | ACPI_PDC_EST_CAPABILITY_SWSMP);

	set_xen_guest_handle(op.u.set_pminfo.pdc, buf);

	if ((HYPERVISOR_platform_op(&op) == 0) &&
	    (buf[2] & (ACPI_PDC_C_C1_FFH | ACPI_PDC_C_C2C3_FFH))) {
		cpuid_leaf5_ecx_val = cx;
		cpuid_leaf5_edx_val = dx;
	}
	return true;
#else
	return false;
#endif
}

static bool __init xen_check_xsave(void)
{
	unsigned int cx, xsave_mask;

	cx = cpuid_ecx(1);

	xsave_mask = (1 << (X86_FEATURE_XSAVE % 32)) |
		     (1 << (X86_FEATURE_OSXSAVE % 32));

	/* Xen will set CR4.OSXSAVE if supported and not disabled by force */
	return (cx & xsave_mask) == xsave_mask;
}

static void __init xen_init_capabilities(void)
{
	setup_force_cpu_cap(X86_FEATURE_XENPV);
	setup_clear_cpu_cap(X86_FEATURE_DCA);
	setup_clear_cpu_cap(X86_FEATURE_APERFMPERF);
	setup_clear_cpu_cap(X86_FEATURE_MTRR);
	setup_clear_cpu_cap(X86_FEATURE_ACC);
	setup_clear_cpu_cap(X86_FEATURE_X2APIC);
	setup_clear_cpu_cap(X86_FEATURE_SME);

	/*
	 * Xen PV would need some work to support PCID: CR3 handling as well
	 * as xen_flush_tlb_others() would need updating.
	 */
	setup_clear_cpu_cap(X86_FEATURE_PCID);

	if (!xen_initial_domain())
		setup_clear_cpu_cap(X86_FEATURE_ACPI);

	if (xen_check_mwait())
		setup_force_cpu_cap(X86_FEATURE_MWAIT);
	else
		setup_clear_cpu_cap(X86_FEATURE_MWAIT);

	if (!xen_check_xsave()) {
		setup_clear_cpu_cap(X86_FEATURE_XSAVE);
		setup_clear_cpu_cap(X86_FEATURE_OSXSAVE);
	}
}

static void xen_set_debugreg(int reg, unsigned long val)
{
	HYPERVISOR_set_debugreg(reg, val);
}

static unsigned long xen_get_debugreg(int reg)
{
	return HYPERVISOR_get_debugreg(reg);
}

static void xen_end_context_switch(struct task_struct *next)
{
	xen_mc_flush();
	paravirt_end_context_switch(next);
}

static unsigned long xen_store_tr(void)
{
	return 0;
}

/*
 * Set the page permissions for a particular virtual address.  If the
 * address is a vmalloc mapping (or other non-linear mapping), then
 * find the linear mapping of the page and also set its protections to
 * match.
 */
static void set_aliased_prot(void *v, pgprot_t prot)
{
	int level;
	pte_t *ptep;
	pte_t pte;
	unsigned long pfn;
	struct page *page;
	unsigned char dummy;

	ptep = lookup_address((unsigned long)v, &level);
	BUG_ON(ptep == NULL);

	pfn = pte_pfn(*ptep);
	page = pfn_to_page(pfn);

	pte = pfn_pte(pfn, prot);

	/*
	 * Careful: update_va_mapping() will fail if the virtual address
	 * we're poking isn't populated in the page tables.  We don't
	 * need to worry about the direct map (that's always in the page
	 * tables), but we need to be careful about vmap space.  In
	 * particular, the top level page table can lazily propagate
	 * entries between processes, so if we've switched mms since we
	 * vmapped the target in the first place, we might not have the
	 * top-level page table entry populated.
	 *
	 * We disable preemption because we want the same mm active when
	 * we probe the target and when we issue the hypercall.  We'll
	 * have the same nominal mm, but if we're a kernel thread, lazy
	 * mm dropping could change our pgd.
	 *
	 * Out of an abundance of caution, this uses __get_user() to fault
	 * in the target address just in case there's some obscure case
	 * in which the target address isn't readable.
	 */

	preempt_disable();

	probe_kernel_read(&dummy, v, 1);

	if (HYPERVISOR_update_va_mapping((unsigned long)v, pte, 0))
		BUG();

	if (!PageHighMem(page)) {
		void *av = __va(PFN_PHYS(pfn));

		if (av != v)
			if (HYPERVISOR_update_va_mapping((unsigned long)av, pte, 0))
				BUG();
	} else
		kmap_flush_unused();

	preempt_enable();
}

static void xen_alloc_ldt(struct desc_struct *ldt, unsigned entries)
{
	const unsigned entries_per_page = PAGE_SIZE / LDT_ENTRY_SIZE;
	int i;

	/*
	 * We need to mark the all aliases of the LDT pages RO.  We
	 * don't need to call vm_flush_aliases(), though, since that's
	 * only responsible for flushing aliases out the TLBs, not the
	 * page tables, and Xen will flush the TLB for us if needed.
	 *
	 * To avoid confusing future readers: none of this is necessary
	 * to load the LDT.  The hypervisor only checks this when the
	 * LDT is faulted in due to subsequent descriptor access.
	 */

	for (i = 0; i < entries; i += entries_per_page)
		set_aliased_prot(ldt + i, PAGE_KERNEL_RO);
}

static void xen_free_ldt(struct desc_struct *ldt, unsigned entries)
{
	const unsigned entries_per_page = PAGE_SIZE / LDT_ENTRY_SIZE;
	int i;

	for (i = 0; i < entries; i += entries_per_page)
		set_aliased_prot(ldt + i, PAGE_KERNEL);
}

static void xen_set_ldt(const void *addr, unsigned entries)
{
	struct mmuext_op *op;
	struct multicall_space mcs = xen_mc_entry(sizeof(*op));

	trace_xen_cpu_set_ldt(addr, entries);

	op = mcs.args;
	op->cmd = MMUEXT_SET_LDT;
	op->arg1.linear_addr = (unsigned long)addr;
	op->arg2.nr_ents = entries;

	MULTI_mmuext_op(mcs.mc, op, 1, NULL, DOMID_SELF);

	xen_mc_issue(PARAVIRT_LAZY_CPU);
}

static void xen_load_gdt(const struct desc_ptr *dtr)
{
	unsigned long va = dtr->address;
	unsigned int size = dtr->size + 1;
	unsigned pages = DIV_ROUND_UP(size, PAGE_SIZE);
	unsigned long frames[pages];
	int f;

	/*
	 * A GDT can be up to 64k in size, which corresponds to 8192
	 * 8-byte entries, or 16 4k pages..
	 */

	BUG_ON(size > 65536);
	BUG_ON(va & ~PAGE_MASK);

	for (f = 0; va < dtr->address + size; va += PAGE_SIZE, f++) {
		int level;
		pte_t *ptep;
		unsigned long pfn, mfn;
		void *virt;

		/*
		 * The GDT is per-cpu and is in the percpu data area.
		 * That can be virtually mapped, so we need to do a
		 * page-walk to get the underlying MFN for the
		 * hypercall.  The page can also be in the kernel's
		 * linear range, so we need to RO that mapping too.
		 */
		ptep = lookup_address(va, &level);
		BUG_ON(ptep == NULL);

		pfn = pte_pfn(*ptep);
		mfn = pfn_to_mfn(pfn);
		virt = __va(PFN_PHYS(pfn));

		frames[f] = mfn;

		make_lowmem_page_readonly((void *)va);
		make_lowmem_page_readonly(virt);
	}

	if (HYPERVISOR_set_gdt(frames, size / sizeof(struct desc_struct)))
		BUG();
}

/*
 * load_gdt for early boot, when the gdt is only mapped once
 */
static void __init xen_load_gdt_boot(const struct desc_ptr *dtr)
{
	unsigned long va = dtr->address;
	unsigned int size = dtr->size + 1;
	unsigned pages = DIV_ROUND_UP(size, PAGE_SIZE);
	unsigned long frames[pages];
	int f;

	/*
	 * A GDT can be up to 64k in size, which corresponds to 8192
	 * 8-byte entries, or 16 4k pages..
	 */

	BUG_ON(size > 65536);
	BUG_ON(va & ~PAGE_MASK);

	for (f = 0; va < dtr->address + size; va += PAGE_SIZE, f++) {
		pte_t pte;
		unsigned long pfn, mfn;

		pfn = virt_to_pfn(va);
		mfn = pfn_to_mfn(pfn);

		pte = pfn_pte(pfn, PAGE_KERNEL_RO);

		if (HYPERVISOR_update_va_mapping((unsigned long)va, pte, 0))
			BUG();

		frames[f] = mfn;
	}

	if (HYPERVISOR_set_gdt(frames, size / sizeof(struct desc_struct)))
		BUG();
}

static inline bool desc_equal(const struct desc_struct *d1,
			      const struct desc_struct *d2)
{
	return !memcmp(d1, d2, sizeof(*d1));
}

static void load_TLS_descriptor(struct thread_struct *t,
				unsigned int cpu, unsigned int i)
{
	struct desc_struct *shadow = &per_cpu(shadow_tls_desc, cpu).desc[i];
	struct desc_struct *gdt;
	xmaddr_t maddr;
	struct multicall_space mc;

	if (desc_equal(shadow, &t->tls_array[i]))
		return;

	*shadow = t->tls_array[i];

	gdt = get_cpu_gdt_rw(cpu);
	maddr = arbitrary_virt_to_machine(&gdt[GDT_ENTRY_TLS_MIN+i]);
	mc = __xen_mc_entry(0);

	MULTI_update_descriptor(mc.mc, maddr.maddr, t->tls_array[i]);
}

static void xen_load_tls(struct thread_struct *t, unsigned int cpu)
{
	/*
	 * XXX sleazy hack: If we're being called in a lazy-cpu zone
	 * and lazy gs handling is enabled, it means we're in a
	 * context switch, and %gs has just been saved.  This means we
	 * can zero it out to prevent faults on exit from the
	 * hypervisor if the next process has no %gs.  Either way, it
	 * has been saved, and the new value will get loaded properly.
	 * This will go away as soon as Xen has been modified to not
	 * save/restore %gs for normal hypercalls.
	 *
	 * On x86_64, this hack is not used for %gs, because gs points
	 * to KERNEL_GS_BASE (and uses it for PDA references), so we
	 * must not zero %gs on x86_64
	 *
	 * For x86_64, we need to zero %fs, otherwise we may get an
	 * exception between the new %fs descriptor being loaded and
	 * %fs being effectively cleared at __switch_to().
	 */
	if (paravirt_get_lazy_mode() == PARAVIRT_LAZY_CPU) {
#ifdef CONFIG_X86_32
		lazy_load_gs(0);
#else
		loadsegment(fs, 0);
#endif
	}

	xen_mc_batch();

	load_TLS_descriptor(t, cpu, 0);
	load_TLS_descriptor(t, cpu, 1);
	load_TLS_descriptor(t, cpu, 2);

	xen_mc_issue(PARAVIRT_LAZY_CPU);
}

#ifdef CONFIG_X86_64
static void xen_load_gs_index(unsigned int idx)
{
	if (HYPERVISOR_set_segment_base(SEGBASE_GS_USER_SEL, idx))
		BUG();
}
#endif

static void xen_write_ldt_entry(struct desc_struct *dt, int entrynum,
				const void *ptr)
{
	xmaddr_t mach_lp = arbitrary_virt_to_machine(&dt[entrynum]);
	u64 entry = *(u64 *)ptr;

	trace_xen_cpu_write_ldt_entry(dt, entrynum, entry);

	preempt_disable();

	xen_mc_flush();
	if (HYPERVISOR_update_descriptor(mach_lp.maddr, entry))
		BUG();

	preempt_enable();
}

#ifdef CONFIG_X86_64
static struct {
	void (*orig)(void);
	void (*xen)(void);
	bool ist_okay;
} trap_array[] = {
	{ debug, xen_xendebug, true },
	{ int3, xen_xenint3, true },
	{ double_fault, xen_double_fault, true },
#ifdef CONFIG_X86_MCE
	{ machine_check, xen_machine_check, true },
#endif
	{ nmi, xen_nmi, true },
	{ overflow, xen_overflow, false },
#ifdef CONFIG_IA32_EMULATION
	{ entry_INT80_compat, xen_entry_INT80_compat, false },
#endif
	{ page_fault, xen_page_fault, false },
	{ divide_error, xen_divide_error, false },
	{ bounds, xen_bounds, false },
	{ invalid_op, xen_invalid_op, false },
	{ device_not_available, xen_device_not_available, false },
	{ coprocessor_segment_overrun, xen_coprocessor_segment_overrun, false },
	{ invalid_TSS, xen_invalid_TSS, false },
	{ segment_not_present, xen_segment_not_present, false },
	{ stack_segment, xen_stack_segment, false },
	{ general_protection, xen_general_protection, false },
	{ spurious_interrupt_bug, xen_spurious_interrupt_bug, false },
	{ coprocessor_error, xen_coprocessor_error, false },
	{ alignment_check, xen_alignment_check, false },
	{ simd_coprocessor_error, xen_simd_coprocessor_error, false },
#ifdef CONFIG_TRACING
	{ trace_page_fault, xen_trace_page_fault, false },
#endif
};

static bool get_trap_addr(unsigned long *addr, unsigned int ist)
{
	unsigned int nr;
	bool ist_okay = false;

	/*
	 * Replace trap handler addresses by Xen specific ones.
	 * Check for known traps using IST and whitelist them.
	 * The debugger ones are the only ones we care about.
	 * Xen will handle faults like double_fault, so we should never see
	 * them.  Warn if there's an unexpected IST-using fault handler.
	 */
	for (nr = 0; nr < ARRAY_SIZE(trap_array); nr++)
		if (*addr == (unsigned long)trap_array[nr].orig) {
			*addr = (unsigned long)trap_array[nr].xen;
			ist_okay = trap_array[nr].ist_okay;
			break;
		}

	if (WARN_ON(ist != 0 && !ist_okay))
		return false;

	return true;
}
#endif

static int cvt_gate_to_trap(int vector, const gate_desc *val,
			    struct trap_info *info)
{
	unsigned long addr;

	if (val->bits.type != GATE_TRAP && val->bits.type != GATE_INTERRUPT)
		return 0;

	info->vector = vector;

	addr = gate_offset(val);
#ifdef CONFIG_X86_64
	if (!get_trap_addr(&addr, val->ist))
		return 0;
<<<<<<< HEAD
#ifdef CONFIG_X86_MCE
	} else if (addr == (unsigned long)machine_check) {
		/*
		 * when xen hypervisor inject vMCE to guest,
		 * use native mce handler to handle it
		 */
		;
#endif
	} else if (addr == (unsigned long)nmi)
		/*
		 * Use the native version as well.
		 */
		;
	else {
		/* Some other trap using IST? */
		if (WARN_ON(val->bits.ist != 0))
			return 0;
	}
=======
>>>>>>> 9e0bbe46
#endif	/* CONFIG_X86_64 */
	info->address = addr;

	info->cs = gate_segment(val);
	info->flags = val->bits.dpl;
	/* interrupt gates clear IF */
	if (val->bits.type == GATE_INTERRUPT)
		info->flags |= 1 << 2;

	return 1;
}

/* Locations of each CPU's IDT */
static DEFINE_PER_CPU(struct desc_ptr, idt_desc);

/* Set an IDT entry.  If the entry is part of the current IDT, then
   also update Xen. */
static void xen_write_idt_entry(gate_desc *dt, int entrynum, const gate_desc *g)
{
	unsigned long p = (unsigned long)&dt[entrynum];
	unsigned long start, end;

	trace_xen_cpu_write_idt_entry(dt, entrynum, g);

	preempt_disable();

	start = __this_cpu_read(idt_desc.address);
	end = start + __this_cpu_read(idt_desc.size) + 1;

	xen_mc_flush();

	native_write_idt_entry(dt, entrynum, g);

	if (p >= start && (p + 8) <= end) {
		struct trap_info info[2];

		info[1].address = 0;

		if (cvt_gate_to_trap(entrynum, g, &info[0]))
			if (HYPERVISOR_set_trap_table(info))
				BUG();
	}

	preempt_enable();
}

static void xen_convert_trap_info(const struct desc_ptr *desc,
				  struct trap_info *traps)
{
	unsigned in, out, count;

	count = (desc->size+1) / sizeof(gate_desc);
	BUG_ON(count > 256);

	for (in = out = 0; in < count; in++) {
		gate_desc *entry = (gate_desc *)(desc->address) + in;

		if (cvt_gate_to_trap(in, entry, &traps[out]))
			out++;
	}
	traps[out].address = 0;
}

void xen_copy_trap_info(struct trap_info *traps)
{
	const struct desc_ptr *desc = this_cpu_ptr(&idt_desc);

	xen_convert_trap_info(desc, traps);
}

/* Load a new IDT into Xen.  In principle this can be per-CPU, so we
   hold a spinlock to protect the static traps[] array (static because
   it avoids allocation, and saves stack space). */
static void xen_load_idt(const struct desc_ptr *desc)
{
	static DEFINE_SPINLOCK(lock);
	static struct trap_info traps[257];

	trace_xen_cpu_load_idt(desc);

	spin_lock(&lock);

	memcpy(this_cpu_ptr(&idt_desc), desc, sizeof(idt_desc));

	xen_convert_trap_info(desc, traps);

	xen_mc_flush();
	if (HYPERVISOR_set_trap_table(traps))
		BUG();

	spin_unlock(&lock);
}

/* Write a GDT descriptor entry.  Ignore LDT descriptors, since
   they're handled differently. */
static void xen_write_gdt_entry(struct desc_struct *dt, int entry,
				const void *desc, int type)
{
	trace_xen_cpu_write_gdt_entry(dt, entry, desc, type);

	preempt_disable();

	switch (type) {
	case DESC_LDT:
	case DESC_TSS:
		/* ignore */
		break;

	default: {
		xmaddr_t maddr = arbitrary_virt_to_machine(&dt[entry]);

		xen_mc_flush();
		if (HYPERVISOR_update_descriptor(maddr.maddr, *(u64 *)desc))
			BUG();
	}

	}

	preempt_enable();
}

/*
 * Version of write_gdt_entry for use at early boot-time needed to
 * update an entry as simply as possible.
 */
static void __init xen_write_gdt_entry_boot(struct desc_struct *dt, int entry,
					    const void *desc, int type)
{
	trace_xen_cpu_write_gdt_entry(dt, entry, desc, type);

	switch (type) {
	case DESC_LDT:
	case DESC_TSS:
		/* ignore */
		break;

	default: {
		xmaddr_t maddr = virt_to_machine(&dt[entry]);

		if (HYPERVISOR_update_descriptor(maddr.maddr, *(u64 *)desc))
			dt[entry] = *(struct desc_struct *)desc;
	}

	}
}

static void xen_load_sp0(struct tss_struct *tss,
			 struct thread_struct *thread)
{
	struct multicall_space mcs;

	mcs = xen_mc_entry(0);
	MULTI_stack_switch(mcs.mc, __KERNEL_DS, thread->sp0);
	xen_mc_issue(PARAVIRT_LAZY_CPU);
	tss->x86_tss.sp0 = thread->sp0;
}

void xen_set_iopl_mask(unsigned mask)
{
	struct physdev_set_iopl set_iopl;

	/* Force the change at ring 0. */
	set_iopl.iopl = (mask == 0) ? 1 : (mask >> 12) & 3;
	HYPERVISOR_physdev_op(PHYSDEVOP_set_iopl, &set_iopl);
}

static void xen_io_delay(void)
{
}

static DEFINE_PER_CPU(unsigned long, xen_cr0_value);

static unsigned long xen_read_cr0(void)
{
	unsigned long cr0 = this_cpu_read(xen_cr0_value);

	if (unlikely(cr0 == 0)) {
		cr0 = native_read_cr0();
		this_cpu_write(xen_cr0_value, cr0);
	}

	return cr0;
}

static void xen_write_cr0(unsigned long cr0)
{
	struct multicall_space mcs;

	this_cpu_write(xen_cr0_value, cr0);

	/* Only pay attention to cr0.TS; everything else is
	   ignored. */
	mcs = xen_mc_entry(0);

	MULTI_fpu_taskswitch(mcs.mc, (cr0 & X86_CR0_TS) != 0);

	xen_mc_issue(PARAVIRT_LAZY_CPU);
}

static void xen_write_cr4(unsigned long cr4)
{
	cr4 &= ~(X86_CR4_PGE | X86_CR4_PSE | X86_CR4_PCE);

	native_write_cr4(cr4);
}
#ifdef CONFIG_X86_64
static inline unsigned long xen_read_cr8(void)
{
	return 0;
}
static inline void xen_write_cr8(unsigned long val)
{
	BUG_ON(val);
}
#endif

static u64 xen_read_msr_safe(unsigned int msr, int *err)
{
	u64 val;

	if (pmu_msr_read(msr, &val, err))
		return val;

	val = native_read_msr_safe(msr, err);
	switch (msr) {
	case MSR_IA32_APICBASE:
#ifdef CONFIG_X86_X2APIC
		if (!(cpuid_ecx(1) & (1 << (X86_FEATURE_X2APIC & 31))))
#endif
			val &= ~X2APIC_ENABLE;
		break;
	}
	return val;
}

static int xen_write_msr_safe(unsigned int msr, unsigned low, unsigned high)
{
	int ret;

	ret = 0;

	switch (msr) {
#ifdef CONFIG_X86_64
		unsigned which;
		u64 base;

	case MSR_FS_BASE:		which = SEGBASE_FS; goto set;
	case MSR_KERNEL_GS_BASE:	which = SEGBASE_GS_USER; goto set;
	case MSR_GS_BASE:		which = SEGBASE_GS_KERNEL; goto set;

	set:
		base = ((u64)high << 32) | low;
		if (HYPERVISOR_set_segment_base(which, base) != 0)
			ret = -EIO;
		break;
#endif

	case MSR_STAR:
	case MSR_CSTAR:
	case MSR_LSTAR:
	case MSR_SYSCALL_MASK:
	case MSR_IA32_SYSENTER_CS:
	case MSR_IA32_SYSENTER_ESP:
	case MSR_IA32_SYSENTER_EIP:
		/* Fast syscall setup is all done in hypercalls, so
		   these are all ignored.  Stub them out here to stop
		   Xen console noise. */
		break;

	default:
		if (!pmu_msr_write(msr, low, high, &ret))
			ret = native_write_msr_safe(msr, low, high);
	}

	return ret;
}

static u64 xen_read_msr(unsigned int msr)
{
	/*
	 * This will silently swallow a #GP from RDMSR.  It may be worth
	 * changing that.
	 */
	int err;

	return xen_read_msr_safe(msr, &err);
}

static void xen_write_msr(unsigned int msr, unsigned low, unsigned high)
{
	/*
	 * This will silently swallow a #GP from WRMSR.  It may be worth
	 * changing that.
	 */
	xen_write_msr_safe(msr, low, high);
}

void xen_setup_shared_info(void)
{
	set_fixmap(FIX_PARAVIRT_BOOTMAP, xen_start_info->shared_info);

	HYPERVISOR_shared_info =
		(struct shared_info *)fix_to_virt(FIX_PARAVIRT_BOOTMAP);

	xen_setup_mfn_list_list();

	if (system_state == SYSTEM_BOOTING) {
#ifndef CONFIG_SMP
		/*
		 * In UP this is as good a place as any to set up shared info.
		 * Limit this to boot only, at restore vcpu setup is done via
		 * xen_vcpu_restore().
		 */
		xen_setup_vcpu_info_placement();
#endif
		/*
		 * Now that shared info is set up we can start using routines
		 * that point to pvclock area.
		 */
		xen_init_time_ops();
	}
}

/* This is called once we have the cpu_possible_mask */
void __ref xen_setup_vcpu_info_placement(void)
{
	int cpu;

	for_each_possible_cpu(cpu) {
		/* Set up direct vCPU id mapping for PV guests. */
		per_cpu(xen_vcpu_id, cpu) = cpu;

		/*
		 * xen_vcpu_setup(cpu) can fail  -- in which case it
		 * falls back to the shared_info version for cpus
		 * where xen_vcpu_nr(cpu) < MAX_VIRT_CPUS.
		 *
		 * xen_cpu_up_prepare_pv() handles the rest by failing
		 * them in hotplug.
		 */
		(void) xen_vcpu_setup(cpu);
	}

	/*
	 * xen_vcpu_setup managed to place the vcpu_info within the
	 * percpu area for all cpus, so make use of it.
	 */
	if (xen_have_vcpu_info_placement) {
		pv_irq_ops.save_fl = __PV_IS_CALLEE_SAVE(xen_save_fl_direct);
		pv_irq_ops.restore_fl = __PV_IS_CALLEE_SAVE(xen_restore_fl_direct);
		pv_irq_ops.irq_disable = __PV_IS_CALLEE_SAVE(xen_irq_disable_direct);
		pv_irq_ops.irq_enable = __PV_IS_CALLEE_SAVE(xen_irq_enable_direct);
		pv_mmu_ops.read_cr2 = xen_read_cr2_direct;
	}
}

static const struct pv_info xen_info __initconst = {
	.shared_kernel_pmd = 0,

#ifdef CONFIG_X86_64
	.extra_user_64bit_cs = FLAT_USER_CS64,
#endif
	.name = "Xen",
};

static const struct pv_cpu_ops xen_cpu_ops __initconst = {
	.cpuid = xen_cpuid,

	.set_debugreg = xen_set_debugreg,
	.get_debugreg = xen_get_debugreg,

	.read_cr0 = xen_read_cr0,
	.write_cr0 = xen_write_cr0,

	.read_cr4 = native_read_cr4,
	.write_cr4 = xen_write_cr4,

#ifdef CONFIG_X86_64
	.read_cr8 = xen_read_cr8,
	.write_cr8 = xen_write_cr8,
#endif

	.wbinvd = native_wbinvd,

	.read_msr = xen_read_msr,
	.write_msr = xen_write_msr,

	.read_msr_safe = xen_read_msr_safe,
	.write_msr_safe = xen_write_msr_safe,

	.read_pmc = xen_read_pmc,

	.iret = xen_iret,
#ifdef CONFIG_X86_64
	.usergs_sysret64 = xen_sysret64,
#endif

	.load_tr_desc = paravirt_nop,
	.set_ldt = xen_set_ldt,
	.load_gdt = xen_load_gdt,
	.load_idt = xen_load_idt,
	.load_tls = xen_load_tls,
#ifdef CONFIG_X86_64
	.load_gs_index = xen_load_gs_index,
#endif

	.alloc_ldt = xen_alloc_ldt,
	.free_ldt = xen_free_ldt,

	.store_idt = native_store_idt,
	.store_tr = xen_store_tr,

	.write_ldt_entry = xen_write_ldt_entry,
	.write_gdt_entry = xen_write_gdt_entry,
	.write_idt_entry = xen_write_idt_entry,
	.load_sp0 = xen_load_sp0,

	.set_iopl_mask = xen_set_iopl_mask,
	.io_delay = xen_io_delay,

	/* Xen takes care of %gs when switching to usermode for us */
	.swapgs = paravirt_nop,

	.start_context_switch = paravirt_start_context_switch,
	.end_context_switch = xen_end_context_switch,
};

static void xen_restart(char *msg)
{
	xen_reboot(SHUTDOWN_reboot);
}

static void xen_machine_halt(void)
{
	xen_reboot(SHUTDOWN_poweroff);
}

static void xen_machine_power_off(void)
{
	if (pm_power_off)
		pm_power_off();
	xen_reboot(SHUTDOWN_poweroff);
}

static void xen_crash_shutdown(struct pt_regs *regs)
{
	xen_reboot(SHUTDOWN_crash);
}

static const struct machine_ops xen_machine_ops __initconst = {
	.restart = xen_restart,
	.halt = xen_machine_halt,
	.power_off = xen_machine_power_off,
	.shutdown = xen_machine_halt,
	.crash_shutdown = xen_crash_shutdown,
	.emergency_restart = xen_emergency_restart,
};

static unsigned char xen_get_nmi_reason(void)
{
	unsigned char reason = 0;

	/* Construct a value which looks like it came from port 0x61. */
	if (test_bit(_XEN_NMIREASON_io_error,
		     &HYPERVISOR_shared_info->arch.nmi_reason))
		reason |= NMI_REASON_IOCHK;
	if (test_bit(_XEN_NMIREASON_pci_serr,
		     &HYPERVISOR_shared_info->arch.nmi_reason))
		reason |= NMI_REASON_SERR;

	return reason;
}

static void __init xen_boot_params_init_edd(void)
{
#if IS_ENABLED(CONFIG_EDD)
	struct xen_platform_op op;
	struct edd_info *edd_info;
	u32 *mbr_signature;
	unsigned nr;
	int ret;

	edd_info = boot_params.eddbuf;
	mbr_signature = boot_params.edd_mbr_sig_buffer;

	op.cmd = XENPF_firmware_info;

	op.u.firmware_info.type = XEN_FW_DISK_INFO;
	for (nr = 0; nr < EDDMAXNR; nr++) {
		struct edd_info *info = edd_info + nr;

		op.u.firmware_info.index = nr;
		info->params.length = sizeof(info->params);
		set_xen_guest_handle(op.u.firmware_info.u.disk_info.edd_params,
				     &info->params);
		ret = HYPERVISOR_platform_op(&op);
		if (ret)
			break;

#define C(x) info->x = op.u.firmware_info.u.disk_info.x
		C(device);
		C(version);
		C(interface_support);
		C(legacy_max_cylinder);
		C(legacy_max_head);
		C(legacy_sectors_per_track);
#undef C
	}
	boot_params.eddbuf_entries = nr;

	op.u.firmware_info.type = XEN_FW_DISK_MBR_SIGNATURE;
	for (nr = 0; nr < EDD_MBR_SIG_MAX; nr++) {
		op.u.firmware_info.index = nr;
		ret = HYPERVISOR_platform_op(&op);
		if (ret)
			break;
		mbr_signature[nr] = op.u.firmware_info.u.disk_mbr_signature.mbr_signature;
	}
	boot_params.edd_mbr_sig_buf_entries = nr;
#endif
}

/*
 * Set up the GDT and segment registers for -fstack-protector.  Until
 * we do this, we have to be careful not to call any stack-protected
 * function, which is most of the kernel.
 */
static void xen_setup_gdt(int cpu)
{
	pv_cpu_ops.write_gdt_entry = xen_write_gdt_entry_boot;
	pv_cpu_ops.load_gdt = xen_load_gdt_boot;

	setup_stack_canary_segment(0);
	switch_to_new_gdt(0);

	pv_cpu_ops.write_gdt_entry = xen_write_gdt_entry;
	pv_cpu_ops.load_gdt = xen_load_gdt;
}

static void __init xen_dom0_set_legacy_features(void)
{
	x86_platform.legacy.rtc = 1;
}

/* First C function to be called on Xen boot */
asmlinkage __visible void __init xen_start_kernel(void)
{
	struct physdev_set_iopl set_iopl;
	unsigned long initrd_start = 0;
	int rc;

	if (!xen_start_info)
		return;

	xen_domain_type = XEN_PV_DOMAIN;

	xen_setup_features();

	xen_setup_machphys_mapping();

	/* Install Xen paravirt ops */
	pv_info = xen_info;
	pv_init_ops.patch = paravirt_patch_default;
	pv_cpu_ops = xen_cpu_ops;

	x86_platform.get_nmi_reason = xen_get_nmi_reason;

	x86_init.resources.memory_setup = xen_memory_setup;
	x86_init.oem.arch_setup = xen_arch_setup;
	x86_init.oem.banner = xen_banner;

	/*
	 * Set up some pagetable state before starting to set any ptes.
	 */

	xen_init_mmu_ops();

	/* Prevent unwanted bits from being set in PTEs. */
	__supported_pte_mask &= ~_PAGE_GLOBAL;

	/*
	 * Prevent page tables from being allocated in highmem, even
	 * if CONFIG_HIGHPTE is enabled.
	 */
	__userpte_alloc_gfp &= ~__GFP_HIGHMEM;

	/* Work out if we support NX */
	x86_configure_nx();

	/* Get mfn list */
	xen_build_dynamic_phys_to_machine();

	/*
	 * Set up kernel GDT and segment registers, mainly so that
	 * -fstack-protector code can be executed.
	 */
	xen_setup_gdt(0);

	xen_init_irq_ops();
	xen_init_capabilities();

#ifdef CONFIG_X86_LOCAL_APIC
	/*
	 * set up the basic apic ops.
	 */
	xen_init_apic();
#endif

	if (xen_feature(XENFEAT_mmu_pt_update_preserve_ad)) {
		pv_mmu_ops.ptep_modify_prot_start = xen_ptep_modify_prot_start;
		pv_mmu_ops.ptep_modify_prot_commit = xen_ptep_modify_prot_commit;
	}

	machine_ops = xen_machine_ops;

	/*
	 * The only reliable way to retain the initial address of the
	 * percpu gdt_page is to remember it here, so we can go and
	 * mark it RW later, when the initial percpu area is freed.
	 */
	xen_initial_gdt = &per_cpu(gdt_page, 0);

	xen_smp_init();

#ifdef CONFIG_ACPI_NUMA
	/*
	 * The pages we from Xen are not related to machine pages, so
	 * any NUMA information the kernel tries to get from ACPI will
	 * be meaningless.  Prevent it from trying.
	 */
	acpi_numa = -1;
#endif
	/* Let's presume PV guests always boot on vCPU with id 0. */
	per_cpu(xen_vcpu_id, 0) = 0;

	/*
	 * Setup xen_vcpu early because start_kernel needs it for
	 * local_irq_disable(), irqs_disabled().
	 *
	 * Don't do the full vcpu_info placement stuff until we have
	 * the cpu_possible_mask and a non-dummy shared_info.
	 */
	xen_vcpu_info_reset(0);

	WARN_ON(xen_cpuhp_setup(xen_cpu_up_prepare_pv, xen_cpu_dead_pv));

	local_irq_disable();
	early_boot_irqs_disabled = true;

	xen_raw_console_write("mapping kernel into physical memory\n");
	xen_setup_kernel_pagetable((pgd_t *)xen_start_info->pt_base,
				   xen_start_info->nr_pages);
	xen_reserve_special_pages();

	/* keep using Xen gdt for now; no urgent need to change it */

#ifdef CONFIG_X86_32
	pv_info.kernel_rpl = 1;
	if (xen_feature(XENFEAT_supervisor_mode_kernel))
		pv_info.kernel_rpl = 0;
#else
	pv_info.kernel_rpl = 0;
#endif
	/* set the limit of our address space */
	xen_reserve_top();

	/*
	 * We used to do this in xen_arch_setup, but that is too late
	 * on AMD were early_cpu_init (run before ->arch_setup()) calls
	 * early_amd_init which pokes 0xcf8 port.
	 */
	set_iopl.iopl = 1;
	rc = HYPERVISOR_physdev_op(PHYSDEVOP_set_iopl, &set_iopl);
	if (rc != 0)
		xen_raw_printk("physdev_op failed %d\n", rc);

#ifdef CONFIG_X86_32
	/* set up basic CPUID stuff */
	cpu_detect(&new_cpu_data);
	set_cpu_cap(&new_cpu_data, X86_FEATURE_FPU);
	new_cpu_data.x86_capability[CPUID_1_EDX] = cpuid_edx(1);
#endif

	if (xen_start_info->mod_start) {
	    if (xen_start_info->flags & SIF_MOD_START_PFN)
		initrd_start = PFN_PHYS(xen_start_info->mod_start);
	    else
		initrd_start = __pa(xen_start_info->mod_start);
	}

	/* Poke various useful things into boot_params */
	boot_params.hdr.type_of_loader = (9 << 4) | 0;
	boot_params.hdr.ramdisk_image = initrd_start;
	boot_params.hdr.ramdisk_size = xen_start_info->mod_len;
	boot_params.hdr.cmd_line_ptr = __pa(xen_start_info->cmd_line);
	boot_params.hdr.hardware_subarch = X86_SUBARCH_XEN;

	if (!xen_initial_domain()) {
		add_preferred_console("xenboot", 0, NULL);
		add_preferred_console("tty", 0, NULL);
		add_preferred_console("hvc", 0, NULL);
		if (pci_xen)
			x86_init.pci.arch_init = pci_xen_init;
	} else {
		const struct dom0_vga_console_info *info =
			(void *)((char *)xen_start_info +
				 xen_start_info->console.dom0.info_off);
		struct xen_platform_op op = {
			.cmd = XENPF_firmware_info,
			.interface_version = XENPF_INTERFACE_VERSION,
			.u.firmware_info.type = XEN_FW_KBD_SHIFT_FLAGS,
		};

		x86_platform.set_legacy_features =
				xen_dom0_set_legacy_features;
		xen_init_vga(info, xen_start_info->console.dom0.info_size);
		xen_start_info->console.domU.mfn = 0;
		xen_start_info->console.domU.evtchn = 0;

		if (HYPERVISOR_platform_op(&op) == 0)
			boot_params.kbd_status = op.u.firmware_info.u.kbd_shift_flags;

		/* Make sure ACS will be enabled */
		pci_request_acs();

		xen_acpi_sleep_register();

		/* Avoid searching for BIOS MP tables */
		x86_init.mpparse.find_smp_config = x86_init_noop;
		x86_init.mpparse.get_smp_config = x86_init_uint_noop;

		xen_boot_params_init_edd();
	}
#ifdef CONFIG_PCI
	/* PCI BIOS service won't work from a PV guest. */
	pci_probe &= ~PCI_PROBE_BIOS;
#endif
	xen_raw_console_write("about to get started...\n");

	/* We need this for printk timestamps */
	xen_setup_runstate_info(0);

	xen_efi_init();

	/* Start the world */
#ifdef CONFIG_X86_32
	i386_start_kernel();
#else
	cr4_init_shadow(); /* 32b kernel does this in i386_start_kernel() */
	x86_64_start_reservations((char *)__pa_symbol(&boot_params));
#endif
}

static int xen_cpu_up_prepare_pv(unsigned int cpu)
{
	int rc;

	if (per_cpu(xen_vcpu, cpu) == NULL)
		return -ENODEV;

	xen_setup_timer(cpu);

	rc = xen_smp_intr_init(cpu);
	if (rc) {
		WARN(1, "xen_smp_intr_init() for CPU %d failed: %d\n",
		     cpu, rc);
		return rc;
	}

	rc = xen_smp_intr_init_pv(cpu);
	if (rc) {
		WARN(1, "xen_smp_intr_init_pv() for CPU %d failed: %d\n",
		     cpu, rc);
		return rc;
	}

	return 0;
}

static int xen_cpu_dead_pv(unsigned int cpu)
{
	xen_smp_intr_free(cpu);
	xen_smp_intr_free_pv(cpu);

	xen_teardown_timer(cpu);

	return 0;
}

static uint32_t __init xen_platform_pv(void)
{
	if (xen_pv_domain())
		return xen_cpuid_base();

	return 0;
}

const struct hypervisor_x86 x86_hyper_xen_pv = {
	.name                   = "Xen PV",
	.detect                 = xen_platform_pv,
	.pin_vcpu               = xen_pin_vcpu,
};
EXPORT_SYMBOL(x86_hyper_xen_pv);<|MERGE_RESOLUTION|>--- conflicted
+++ resolved
@@ -618,7 +618,7 @@
 	{ alignment_check, xen_alignment_check, false },
 	{ simd_coprocessor_error, xen_simd_coprocessor_error, false },
 #ifdef CONFIG_TRACING
-	{ trace_page_fault, xen_trace_page_fault, false },
+//	{ trace_page_fault, xen_trace_page_fault, false },
 #endif
 };
 
@@ -660,29 +660,8 @@
 
 	addr = gate_offset(val);
 #ifdef CONFIG_X86_64
-	if (!get_trap_addr(&addr, val->ist))
+	if (!get_trap_addr(&addr, val->bits.ist))
 		return 0;
-<<<<<<< HEAD
-#ifdef CONFIG_X86_MCE
-	} else if (addr == (unsigned long)machine_check) {
-		/*
-		 * when xen hypervisor inject vMCE to guest,
-		 * use native mce handler to handle it
-		 */
-		;
-#endif
-	} else if (addr == (unsigned long)nmi)
-		/*
-		 * Use the native version as well.
-		 */
-		;
-	else {
-		/* Some other trap using IST? */
-		if (WARN_ON(val->bits.ist != 0))
-			return 0;
-	}
-=======
->>>>>>> 9e0bbe46
 #endif	/* CONFIG_X86_64 */
 	info->address = addr;
 
