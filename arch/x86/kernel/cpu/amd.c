--- conflicted
+++ resolved
@@ -309,10 +309,8 @@
 
 	/* get information required for multi-node processors */
 	if (boot_cpu_has(X86_FEATURE_TOPOEXT)) {
-
-<<<<<<< HEAD
-		node_id = cpuid_ecx(0x8000001e) & 7;
-=======
+		u32 eax, ebx, ecx, edx;
+
 		cpuid(0x8000001e, &eax, &ebx, &ecx, &edx);
 
 		node_id  = ecx & 0xff;
@@ -327,7 +325,6 @@
 			if (smp_num_siblings > 1)
 				c->x86_max_cores /= smp_num_siblings;
 		}
->>>>>>> 2fa299a9
 
 		/*
 		 * We may have multiple LLCs if L3 caches exist, so check if we
