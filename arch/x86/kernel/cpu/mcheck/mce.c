/*
 * Machine check handler.
 *
 * K8 parts Copyright 2002,2003 Andi Kleen, SuSE Labs.
 * Rest from unknown author(s).
 * 2004 Andi Kleen. Rewrote most of it.
 * Copyright 2008 Intel Corporation
 * Author: Andi Kleen
 */
#include <linux/thread_info.h>
#include <linux/capability.h>
#include <linux/miscdevice.h>
#include <linux/interrupt.h>
#include <linux/ratelimit.h>
#include <linux/kallsyms.h>
#include <linux/rcupdate.h>
#include <linux/kobject.h>
#include <linux/uaccess.h>
#include <linux/kdebug.h>
#include <linux/kernel.h>
#include <linux/percpu.h>
#include <linux/string.h>
#include <linux/sysdev.h>
#include <linux/delay.h>
#include <linux/ctype.h>
#include <linux/sched.h>
#include <linux/sysfs.h>
#include <linux/types.h>
#include <linux/init.h>
#include <linux/kmod.h>
#include <linux/poll.h>
#include <linux/nmi.h>
#include <linux/cpu.h>
#include <linux/smp.h>
#include <linux/fs.h>
#include <linux/mm.h>
#include <linux/debugfs.h>

#include <asm/processor.h>
#include <asm/hw_irq.h>
#include <asm/apic.h>
#include <asm/idle.h>
#include <asm/ipi.h>
#include <asm/mce.h>
#include <asm/msr.h>

#include "mce-internal.h"

#define CREATE_TRACE_POINTS
#include <trace/events/mce.h>

int mce_disabled __read_mostly;

#define MISC_MCELOG_MINOR	227

#define SPINUNIT 100	/* 100ns */

atomic_t mce_entry;

DEFINE_PER_CPU(unsigned, mce_exception_count);

/*
 * Tolerant levels:
 *   0: always panic on uncorrected errors, log corrected errors
 *   1: panic or SIGBUS on uncorrected errors, log corrected errors
 *   2: SIGBUS or log uncorrected errors (if possible), log corrected errors
 *   3: never panic or SIGBUS, log all errors (for testing only)
 */
static int			tolerant		__read_mostly = 1;
static int			banks			__read_mostly;
static int			rip_msr			__read_mostly;
static int			mce_bootlog		__read_mostly = -1;
static int			monarch_timeout		__read_mostly = -1;
static int			mce_panic_timeout	__read_mostly;
static int			mce_dont_log_ce		__read_mostly;
int				mce_cmci_disabled	__read_mostly;
int				mce_ignore_ce		__read_mostly;
int				mce_ser			__read_mostly;

struct mce_bank                *mce_banks		__read_mostly;

/* User mode helper program triggered by machine check event */
static unsigned long		mce_need_notify;
static char			mce_helper[128];
static char			*mce_helper_argv[2] = { mce_helper, NULL };

static DECLARE_WAIT_QUEUE_HEAD(mce_wait);
static DEFINE_PER_CPU(struct mce, mces_seen);
static int			cpu_missing;

/*
 * CPU/chipset specific EDAC code can register a notifier call here to print
 * MCE errors in a human-readable form.
 */
ATOMIC_NOTIFIER_HEAD(x86_mce_decoder_chain);
EXPORT_SYMBOL_GPL(x86_mce_decoder_chain);

static int default_decode_mce(struct notifier_block *nb, unsigned long val,
			       void *data)
{
	pr_emerg("No human readable MCE decoding support on this CPU type.\n");
	pr_emerg("Run the message through 'mcelog --ascii' to decode.\n");

	return NOTIFY_STOP;
}

static struct notifier_block mce_dec_nb = {
	.notifier_call = default_decode_mce,
	.priority      = -1,
};

/* MCA banks polled by the period polling timer for corrected events */
DEFINE_PER_CPU(mce_banks_t, mce_poll_banks) = {
	[0 ... BITS_TO_LONGS(MAX_NR_BANKS)-1] = ~0UL
};

static DEFINE_PER_CPU(struct work_struct, mce_work);

/* Do initial initialization of a struct mce */
void mce_setup(struct mce *m)
{
	memset(m, 0, sizeof(struct mce));
	m->cpu = m->extcpu = smp_processor_id();
	rdtscll(m->tsc);
	/* We hope get_seconds stays lockless */
	m->time = get_seconds();
	m->cpuvendor = boot_cpu_data.x86_vendor;
	m->cpuid = cpuid_eax(1);
#ifdef CONFIG_SMP
	m->socketid = cpu_data(m->extcpu).phys_proc_id;
#endif
	m->apicid = cpu_data(m->extcpu).initial_apicid;
	rdmsrl(MSR_IA32_MCG_CAP, m->mcgcap);
}

DEFINE_PER_CPU(struct mce, injectm);
EXPORT_PER_CPU_SYMBOL_GPL(injectm);

/*
 * Lockless MCE logging infrastructure.
 * This avoids deadlocks on printk locks without having to break locks. Also
 * separate MCEs from kernel messages to avoid bogus bug reports.
 */

static struct mce_log mcelog = {
	.signature	= MCE_LOG_SIGNATURE,
	.len		= MCE_LOG_LEN,
	.recordlen	= sizeof(struct mce),
};

void mce_log(struct mce *mce)
{
	unsigned next, entry;

	/* Emit the trace record: */
	trace_mce_record(mce);

	mce->finished = 0;
	wmb();
	for (;;) {
		entry = rcu_dereference(mcelog.next);
		for (;;) {
			/*
			 * When the buffer fills up discard new entries.
			 * Assume that the earlier errors are the more
			 * interesting ones:
			 */
			if (entry >= MCE_LOG_LEN) {
				set_bit(MCE_OVERFLOW,
					(unsigned long *)&mcelog.flags);
				return;
			}
			/* Old left over entry. Skip: */
			if (mcelog.entry[entry].finished) {
				entry++;
				continue;
			}
			break;
		}
		smp_rmb();
		next = entry + 1;
		if (cmpxchg(&mcelog.next, entry, next) == entry)
			break;
	}
	memcpy(mcelog.entry + entry, mce, sizeof(struct mce));
	wmb();
	mcelog.entry[entry].finished = 1;
	wmb();

	mce->finished = 1;
	set_bit(0, &mce_need_notify);
}

static void print_mce(struct mce *m)
{
	pr_emerg("CPU %d: Machine Check Exception: %16Lx Bank %d: %016Lx\n",
	       m->extcpu, m->mcgstatus, m->bank, m->status);

	if (m->ip) {
		pr_emerg("RIP%s %02x:<%016Lx> ",
			!(m->mcgstatus & MCG_STATUS_EIPV) ? " !INEXACT!" : "",
				m->cs, m->ip);

		if (m->cs == __KERNEL_CS)
			print_symbol("{%s}", m->ip);
		pr_cont("\n");
	}

	pr_emerg("TSC %llx ", m->tsc);
	if (m->addr)
		pr_cont("ADDR %llx ", m->addr);
	if (m->misc)
		pr_cont("MISC %llx ", m->misc);

	pr_cont("\n");
	pr_emerg("PROCESSOR %u:%x TIME %llu SOCKET %u APIC %x\n",
		m->cpuvendor, m->cpuid, m->time, m->socketid, m->apicid);

	/*
	 * Print out human-readable details about the MCE error,
	 * (if the CPU has an implementation for that)
	 */
	atomic_notifier_call_chain(&x86_mce_decoder_chain, 0, m);
}

static void print_mce_head(void)
{
	pr_emerg("\nHARDWARE ERROR\n");
}

static void print_mce_tail(void)
{
	pr_emerg("This is not a software problem!\n");
}

#define PANIC_TIMEOUT 5 /* 5 seconds */

static atomic_t mce_paniced;

static int fake_panic;
static atomic_t mce_fake_paniced;

/* Panic in progress. Enable interrupts and wait for final IPI */
static void wait_for_panic(void)
{
	long timeout = PANIC_TIMEOUT*USEC_PER_SEC;

	preempt_disable();
	local_irq_enable();
	while (timeout-- > 0)
		udelay(1);
	if (panic_timeout == 0)
		panic_timeout = mce_panic_timeout;
	panic("Panicing machine check CPU died");
}

static void mce_panic(char *msg, struct mce *final, char *exp)
{
	int i;

	if (!fake_panic) {
		/*
		 * Make sure only one CPU runs in machine check panic
		 */
		if (atomic_inc_return(&mce_paniced) > 1)
			wait_for_panic();
		barrier();

		bust_spinlocks(1);
		console_verbose();
	} else {
		/* Don't log too much for fake panic */
		if (atomic_inc_return(&mce_fake_paniced) > 1)
			return;
	}
	print_mce_head();
	/* First print corrected ones that are still unlogged */
	for (i = 0; i < MCE_LOG_LEN; i++) {
		struct mce *m = &mcelog.entry[i];
		if (!(m->status & MCI_STATUS_VAL))
			continue;
		if (!(m->status & MCI_STATUS_UC))
			print_mce(m);
	}
	/* Now print uncorrected but with the final one last */
	for (i = 0; i < MCE_LOG_LEN; i++) {
		struct mce *m = &mcelog.entry[i];
		if (!(m->status & MCI_STATUS_VAL))
			continue;
		if (!(m->status & MCI_STATUS_UC))
			continue;
		if (!final || memcmp(m, final, sizeof(struct mce)))
			print_mce(m);
	}
	if (final)
		print_mce(final);
	if (cpu_missing)
		printk(KERN_EMERG "Some CPUs didn't answer in synchronization\n");
	print_mce_tail();
	if (exp)
		printk(KERN_EMERG "Machine check: %s\n", exp);
	if (!fake_panic) {
		if (panic_timeout == 0)
			panic_timeout = mce_panic_timeout;
		panic(msg);
	} else
		printk(KERN_EMERG "Fake kernel panic: %s\n", msg);
}

/* Support code for software error injection */

static int msr_to_offset(u32 msr)
{
	unsigned bank = __get_cpu_var(injectm.bank);

	if (msr == rip_msr)
		return offsetof(struct mce, ip);
	if (msr == MSR_IA32_MCx_STATUS(bank))
		return offsetof(struct mce, status);
	if (msr == MSR_IA32_MCx_ADDR(bank))
		return offsetof(struct mce, addr);
	if (msr == MSR_IA32_MCx_MISC(bank))
		return offsetof(struct mce, misc);
	if (msr == MSR_IA32_MCG_STATUS)
		return offsetof(struct mce, mcgstatus);
	return -1;
}

/* MSR access wrappers used for error injection */
static u64 mce_rdmsrl(u32 msr)
{
	u64 v;

	if (__get_cpu_var(injectm).finished) {
		int offset = msr_to_offset(msr);

		if (offset < 0)
			return 0;
		return *(u64 *)((char *)&__get_cpu_var(injectm) + offset);
	}

	if (rdmsrl_safe(msr, &v)) {
		WARN_ONCE(1, "mce: Unable to read msr %d!\n", msr);
		/*
		 * Return zero in case the access faulted. This should
		 * not happen normally but can happen if the CPU does
		 * something weird, or if the code is buggy.
		 */
		v = 0;
	}

	return v;
}

static void mce_wrmsrl(u32 msr, u64 v)
{
	if (__get_cpu_var(injectm).finished) {
		int offset = msr_to_offset(msr);

		if (offset >= 0)
			*(u64 *)((char *)&__get_cpu_var(injectm) + offset) = v;
		return;
	}
	wrmsrl(msr, v);
}

/*
 * Simple lockless ring to communicate PFNs from the exception handler with the
 * process context work function. This is vastly simplified because there's
 * only a single reader and a single writer.
 */
#define MCE_RING_SIZE 16	/* we use one entry less */

struct mce_ring {
	unsigned short start;
	unsigned short end;
	unsigned long ring[MCE_RING_SIZE];
};
static DEFINE_PER_CPU(struct mce_ring, mce_ring);

/* Runs with CPU affinity in workqueue */
static int mce_ring_empty(void)
{
	struct mce_ring *r = &__get_cpu_var(mce_ring);

	return r->start == r->end;
}

static int mce_ring_get(unsigned long *pfn)
{
	struct mce_ring *r;
	int ret = 0;

	*pfn = 0;
	get_cpu();
	r = &__get_cpu_var(mce_ring);
	if (r->start == r->end)
		goto out;
	*pfn = r->ring[r->start];
	r->start = (r->start + 1) % MCE_RING_SIZE;
	ret = 1;
out:
	put_cpu();
	return ret;
}

/* Always runs in MCE context with preempt off */
static int mce_ring_add(unsigned long pfn)
{
	struct mce_ring *r = &__get_cpu_var(mce_ring);
	unsigned next;

	next = (r->end + 1) % MCE_RING_SIZE;
	if (next == r->start)
		return -1;
	r->ring[r->end] = pfn;
	wmb();
	r->end = next;
	return 0;
}

int mce_available(struct cpuinfo_x86 *c)
{
	if (mce_disabled)
		return 0;
	return cpu_has(c, X86_FEATURE_MCE) && cpu_has(c, X86_FEATURE_MCA);
}

static void mce_schedule_work(void)
{
	if (!mce_ring_empty()) {
		struct work_struct *work = &__get_cpu_var(mce_work);
		if (!work_pending(work))
			schedule_work(work);
	}
}

/*
 * Get the address of the instruction at the time of the machine check
 * error.
 */
static inline void mce_get_rip(struct mce *m, struct pt_regs *regs)
{

	if (regs && (m->mcgstatus & (MCG_STATUS_RIPV|MCG_STATUS_EIPV))) {
		m->ip = regs->ip;
		m->cs = regs->cs;
	} else {
		m->ip = 0;
		m->cs = 0;
	}
	if (rip_msr)
		m->ip = mce_rdmsrl(rip_msr);
}

#ifdef CONFIG_X86_LOCAL_APIC
/*
 * Called after interrupts have been reenabled again
 * when a MCE happened during an interrupts off region
 * in the kernel.
 */
asmlinkage void smp_mce_self_interrupt(struct pt_regs *regs)
{
	ack_APIC_irq();
	exit_idle();
	irq_enter();
	mce_notify_irq();
	mce_schedule_work();
	irq_exit();
}
#endif

static void mce_report_event(struct pt_regs *regs)
{
	if (regs->flags & (X86_VM_MASK|X86_EFLAGS_IF)) {
		mce_notify_irq();
		/*
		 * Triggering the work queue here is just an insurance
		 * policy in case the syscall exit notify handler
		 * doesn't run soon enough or ends up running on the
		 * wrong CPU (can happen when audit sleeps)
		 */
		mce_schedule_work();
		return;
	}

#ifdef CONFIG_X86_LOCAL_APIC
	/*
	 * Without APIC do not notify. The event will be picked
	 * up eventually.
	 */
	if (!cpu_has_apic)
		return;

	/*
	 * When interrupts are disabled we cannot use
	 * kernel services safely. Trigger an self interrupt
	 * through the APIC to instead do the notification
	 * after interrupts are reenabled again.
	 */
	apic->send_IPI_self(MCE_SELF_VECTOR);

	/*
	 * Wait for idle afterwards again so that we don't leave the
	 * APIC in a non idle state because the normal APIC writes
	 * cannot exclude us.
	 */
	apic_wait_icr_idle();
#endif
}

DEFINE_PER_CPU(unsigned, mce_poll_count);

/*
 * Poll for corrected events or events that happened before reset.
 * Those are just logged through /dev/mcelog.
 *
 * This is executed in standard interrupt context.
 *
 * Note: spec recommends to panic for fatal unsignalled
 * errors here. However this would be quite problematic --
 * we would need to reimplement the Monarch handling and
 * it would mess up the exclusion between exception handler
 * and poll hander -- * so we skip this for now.
 * These cases should not happen anyways, or only when the CPU
 * is already totally * confused. In this case it's likely it will
 * not fully execute the machine check handler either.
 */
void machine_check_poll(enum mcp_flags flags, mce_banks_t *b)
{
	struct mce m;
	int i;

	__get_cpu_var(mce_poll_count)++;

	mce_setup(&m);

	m.mcgstatus = mce_rdmsrl(MSR_IA32_MCG_STATUS);
	for (i = 0; i < banks; i++) {
		if (!mce_banks[i].ctl || !test_bit(i, *b))
			continue;

		m.misc = 0;
		m.addr = 0;
		m.bank = i;
		m.tsc = 0;

		barrier();
		m.status = mce_rdmsrl(MSR_IA32_MCx_STATUS(i));
		if (!(m.status & MCI_STATUS_VAL))
			continue;

		/*
		 * Uncorrected or signalled events are handled by the exception
		 * handler when it is enabled, so don't process those here.
		 *
		 * TBD do the same check for MCI_STATUS_EN here?
		 */
		if (!(flags & MCP_UC) &&
		    (m.status & (mce_ser ? MCI_STATUS_S : MCI_STATUS_UC)))
			continue;

		if (m.status & MCI_STATUS_MISCV)
			m.misc = mce_rdmsrl(MSR_IA32_MCx_MISC(i));
		if (m.status & MCI_STATUS_ADDRV)
			m.addr = mce_rdmsrl(MSR_IA32_MCx_ADDR(i));

		if (!(flags & MCP_TIMESTAMP))
			m.tsc = 0;
		/*
		 * Don't get the IP here because it's unlikely to
		 * have anything to do with the actual error location.
		 */
		if (!(flags & MCP_DONTLOG) && !mce_dont_log_ce) {
			mce_log(&m);
			add_taint(TAINT_MACHINE_CHECK);
		}

		/*
		 * Clear state for this bank.
		 */
		mce_wrmsrl(MSR_IA32_MCx_STATUS(i), 0);
	}

	/*
	 * Don't clear MCG_STATUS here because it's only defined for
	 * exceptions.
	 */

	sync_core();
}
EXPORT_SYMBOL_GPL(machine_check_poll);

/*
 * Do a quick check if any of the events requires a panic.
 * This decides if we keep the events around or clear them.
 */
static int mce_no_way_out(struct mce *m, char **msg)
{
	int i;

	for (i = 0; i < banks; i++) {
		m->status = mce_rdmsrl(MSR_IA32_MCx_STATUS(i));
		if (mce_severity(m, tolerant, msg) >= MCE_PANIC_SEVERITY)
			return 1;
	}
	return 0;
}

/*
 * Variable to establish order between CPUs while scanning.
 * Each CPU spins initially until executing is equal its number.
 */
static atomic_t mce_executing;

/*
 * Defines order of CPUs on entry. First CPU becomes Monarch.
 */
static atomic_t mce_callin;

/*
 * Check if a timeout waiting for other CPUs happened.
 */
static int mce_timed_out(u64 *t)
{
	/*
	 * The others already did panic for some reason.
	 * Bail out like in a timeout.
	 * rmb() to tell the compiler that system_state
	 * might have been modified by someone else.
	 */
	rmb();
	if (atomic_read(&mce_paniced))
		wait_for_panic();
	if (!monarch_timeout)
		goto out;
	if ((s64)*t < SPINUNIT) {
		/* CHECKME: Make panic default for 1 too? */
		if (tolerant < 1)
			mce_panic("Timeout synchronizing machine check over CPUs",
				  NULL, NULL);
		cpu_missing = 1;
		return 1;
	}
	*t -= SPINUNIT;
out:
	touch_nmi_watchdog();
	return 0;
}

/*
 * The Monarch's reign.  The Monarch is the CPU who entered
 * the machine check handler first. It waits for the others to
 * raise the exception too and then grades them. When any
 * error is fatal panic. Only then let the others continue.
 *
 * The other CPUs entering the MCE handler will be controlled by the
 * Monarch. They are called Subjects.
 *
 * This way we prevent any potential data corruption in a unrecoverable case
 * and also makes sure always all CPU's errors are examined.
 *
 * Also this detects the case of a machine check event coming from outer
 * space (not detected by any CPUs) In this case some external agent wants
 * us to shut down, so panic too.
 *
 * The other CPUs might still decide to panic if the handler happens
 * in a unrecoverable place, but in this case the system is in a semi-stable
 * state and won't corrupt anything by itself. It's ok to let the others
 * continue for a bit first.
 *
 * All the spin loops have timeouts; when a timeout happens a CPU
 * typically elects itself to be Monarch.
 */
static void mce_reign(void)
{
	int cpu;
	struct mce *m = NULL;
	int global_worst = 0;
	char *msg = NULL;
	char *nmsg = NULL;

	/*
	 * This CPU is the Monarch and the other CPUs have run
	 * through their handlers.
	 * Grade the severity of the errors of all the CPUs.
	 */
	for_each_possible_cpu(cpu) {
		int severity = mce_severity(&per_cpu(mces_seen, cpu), tolerant,
					    &nmsg);
		if (severity > global_worst) {
			msg = nmsg;
			global_worst = severity;
			m = &per_cpu(mces_seen, cpu);
		}
	}

	/*
	 * Cannot recover? Panic here then.
	 * This dumps all the mces in the log buffer and stops the
	 * other CPUs.
	 */
	if (m && global_worst >= MCE_PANIC_SEVERITY && tolerant < 3)
		mce_panic("Fatal Machine check", m, msg);

	/*
	 * For UC somewhere we let the CPU who detects it handle it.
	 * Also must let continue the others, otherwise the handling
	 * CPU could deadlock on a lock.
	 */

	/*
	 * No machine check event found. Must be some external
	 * source or one CPU is hung. Panic.
	 */
	if (global_worst <= MCE_KEEP_SEVERITY && tolerant < 3)
		mce_panic("Machine check from unknown source", NULL, NULL);

	/*
	 * Now clear all the mces_seen so that they don't reappear on
	 * the next mce.
	 */
	for_each_possible_cpu(cpu)
		memset(&per_cpu(mces_seen, cpu), 0, sizeof(struct mce));
}

static atomic_t global_nwo;

/*
 * Start of Monarch synchronization. This waits until all CPUs have
 * entered the exception handler and then determines if any of them
 * saw a fatal event that requires panic. Then it executes them
 * in the entry order.
 * TBD double check parallel CPU hotunplug
 */
static int mce_start(int *no_way_out)
{
	int order;
	int cpus = num_online_cpus();
	u64 timeout = (u64)monarch_timeout * NSEC_PER_USEC;

	if (!timeout)
		return -1;

	atomic_add(*no_way_out, &global_nwo);
	/*
	 * global_nwo should be updated before mce_callin
	 */
	smp_wmb();
	order = atomic_inc_return(&mce_callin);

	/*
	 * Wait for everyone.
	 */
	while (atomic_read(&mce_callin) != cpus) {
		if (mce_timed_out(&timeout)) {
			atomic_set(&global_nwo, 0);
			return -1;
		}
		ndelay(SPINUNIT);
	}

	/*
	 * mce_callin should be read before global_nwo
	 */
	smp_rmb();

	if (order == 1) {
		/*
		 * Monarch: Starts executing now, the others wait.
		 */
		atomic_set(&mce_executing, 1);
	} else {
		/*
		 * Subject: Now start the scanning loop one by one in
		 * the original callin order.
		 * This way when there are any shared banks it will be
		 * only seen by one CPU before cleared, avoiding duplicates.
		 */
		while (atomic_read(&mce_executing) < order) {
			if (mce_timed_out(&timeout)) {
				atomic_set(&global_nwo, 0);
				return -1;
			}
			ndelay(SPINUNIT);
		}
	}

	/*
	 * Cache the global no_way_out state.
	 */
	*no_way_out = atomic_read(&global_nwo);

	return order;
}

/*
 * Synchronize between CPUs after main scanning loop.
 * This invokes the bulk of the Monarch processing.
 */
static int mce_end(int order)
{
	int ret = -1;
	u64 timeout = (u64)monarch_timeout * NSEC_PER_USEC;

	if (!timeout)
		goto reset;
	if (order < 0)
		goto reset;

	/*
	 * Allow others to run.
	 */
	atomic_inc(&mce_executing);

	if (order == 1) {
		/* CHECKME: Can this race with a parallel hotplug? */
		int cpus = num_online_cpus();

		/*
		 * Monarch: Wait for everyone to go through their scanning
		 * loops.
		 */
		while (atomic_read(&mce_executing) <= cpus) {
			if (mce_timed_out(&timeout))
				goto reset;
			ndelay(SPINUNIT);
		}

		mce_reign();
		barrier();
		ret = 0;
	} else {
		/*
		 * Subject: Wait for Monarch to finish.
		 */
		while (atomic_read(&mce_executing) != 0) {
			if (mce_timed_out(&timeout))
				goto reset;
			ndelay(SPINUNIT);
		}

		/*
		 * Don't reset anything. That's done by the Monarch.
		 */
		return 0;
	}

	/*
	 * Reset all global state.
	 */
reset:
	atomic_set(&global_nwo, 0);
	atomic_set(&mce_callin, 0);
	barrier();

	/*
	 * Let others run again.
	 */
	atomic_set(&mce_executing, 0);
	return ret;
}

/*
 * Check if the address reported by the CPU is in a format we can parse.
 * It would be possible to add code for most other cases, but all would
 * be somewhat complicated (e.g. segment offset would require an instruction
 * parser). So only support physical addresses upto page granuality for now.
 */
static int mce_usable_address(struct mce *m)
{
	if (!(m->status & MCI_STATUS_MISCV) || !(m->status & MCI_STATUS_ADDRV))
		return 0;
	if ((m->misc & 0x3f) > PAGE_SHIFT)
		return 0;
	if (((m->misc >> 6) & 7) != MCM_ADDR_PHYS)
		return 0;
	return 1;
}

static void mce_clear_state(unsigned long *toclear)
{
	int i;

	for (i = 0; i < banks; i++) {
		if (test_bit(i, toclear))
			mce_wrmsrl(MSR_IA32_MCx_STATUS(i), 0);
	}
}

/*
 * The actual machine check handler. This only handles real
 * exceptions when something got corrupted coming in through int 18.
 *
 * This is executed in NMI context not subject to normal locking rules. This
 * implies that most kernel services cannot be safely used. Don't even
 * think about putting a printk in there!
 *
 * On Intel systems this is entered on all CPUs in parallel through
 * MCE broadcast. However some CPUs might be broken beyond repair,
 * so be always careful when synchronizing with others.
 */
void do_machine_check(struct pt_regs *regs, long error_code)
{
	struct mce m, *final;
	int i;
	int worst = 0;
	int severity;
	/*
	 * Establish sequential order between the CPUs entering the machine
	 * check handler.
	 */
	int order;
	/*
	 * If no_way_out gets set, there is no safe way to recover from this
	 * MCE.  If tolerant is cranked up, we'll try anyway.
	 */
	int no_way_out = 0;
	/*
	 * If kill_it gets set, there might be a way to recover from this
	 * error.
	 */
	int kill_it = 0;
	DECLARE_BITMAP(toclear, MAX_NR_BANKS);
	char *msg = "Unknown";

	atomic_inc(&mce_entry);

	__get_cpu_var(mce_exception_count)++;

	if (notify_die(DIE_NMI, "machine check", regs, error_code,
			   18, SIGKILL) == NOTIFY_STOP)
		goto out;
	if (!banks)
		goto out;

	mce_setup(&m);

	m.mcgstatus = mce_rdmsrl(MSR_IA32_MCG_STATUS);
	final = &__get_cpu_var(mces_seen);
	*final = m;

	no_way_out = mce_no_way_out(&m, &msg);

	barrier();

	/*
	 * When no restart IP must always kill or panic.
	 */
	if (!(m.mcgstatus & MCG_STATUS_RIPV))
		kill_it = 1;

	/*
	 * Go through all the banks in exclusion of the other CPUs.
	 * This way we don't report duplicated events on shared banks
	 * because the first one to see it will clear it.
	 */
	order = mce_start(&no_way_out);
	for (i = 0; i < banks; i++) {
		__clear_bit(i, toclear);
		if (!mce_banks[i].ctl)
			continue;

		m.misc = 0;
		m.addr = 0;
		m.bank = i;

		m.status = mce_rdmsrl(MSR_IA32_MCx_STATUS(i));
		if ((m.status & MCI_STATUS_VAL) == 0)
			continue;

		/*
		 * Non uncorrected or non signaled errors are handled by
		 * machine_check_poll. Leave them alone, unless this panics.
		 */
		if (!(m.status & (mce_ser ? MCI_STATUS_S : MCI_STATUS_UC)) &&
			!no_way_out)
			continue;

		/*
		 * Set taint even when machine check was not enabled.
		 */
		add_taint(TAINT_MACHINE_CHECK);

		severity = mce_severity(&m, tolerant, NULL);

		/*
		 * When machine check was for corrected handler don't touch,
		 * unless we're panicing.
		 */
		if (severity == MCE_KEEP_SEVERITY && !no_way_out)
			continue;
		__set_bit(i, toclear);
		if (severity == MCE_NO_SEVERITY) {
			/*
			 * Machine check event was not enabled. Clear, but
			 * ignore.
			 */
			continue;
		}

		/*
		 * Kill on action required.
		 */
		if (severity == MCE_AR_SEVERITY)
			kill_it = 1;

		if (m.status & MCI_STATUS_MISCV)
			m.misc = mce_rdmsrl(MSR_IA32_MCx_MISC(i));
		if (m.status & MCI_STATUS_ADDRV)
			m.addr = mce_rdmsrl(MSR_IA32_MCx_ADDR(i));

		/*
		 * Action optional error. Queue address for later processing.
		 * When the ring overflows we just ignore the AO error.
		 * RED-PEN add some logging mechanism when
		 * usable_address or mce_add_ring fails.
		 * RED-PEN don't ignore overflow for tolerant == 0
		 */
		if (severity == MCE_AO_SEVERITY && mce_usable_address(&m))
			mce_ring_add(m.addr >> PAGE_SHIFT);

		mce_get_rip(&m, regs);
		mce_log(&m);

		if (severity > worst) {
			*final = m;
			worst = severity;
		}
	}

	if (!no_way_out)
		mce_clear_state(toclear);

	/*
	 * Do most of the synchronization with other CPUs.
	 * When there's any problem use only local no_way_out state.
	 */
	if (mce_end(order) < 0)
		no_way_out = worst >= MCE_PANIC_SEVERITY;

	/*
	 * If we have decided that we just CAN'T continue, and the user
	 * has not set tolerant to an insane level, give up and die.
	 *
	 * This is mainly used in the case when the system doesn't
	 * support MCE broadcasting or it has been disabled.
	 */
	if (no_way_out && tolerant < 3)
		mce_panic("Fatal machine check on current CPU", final, msg);

	/*
	 * If the error seems to be unrecoverable, something should be
	 * done.  Try to kill as little as possible.  If we can kill just
	 * one task, do that.  If the user has set the tolerance very
	 * high, don't try to do anything at all.
	 */

	if (kill_it && tolerant < 3)
		force_sig(SIGBUS, current);

	/* notify userspace ASAP */
	set_thread_flag(TIF_MCE_NOTIFY);

	if (worst > 0)
		mce_report_event(regs);
	mce_wrmsrl(MSR_IA32_MCG_STATUS, 0);
out:
	atomic_dec(&mce_entry);
	sync_core();
}
EXPORT_SYMBOL_GPL(do_machine_check);

/* dummy to break dependency. actual code is in mm/memory-failure.c */
void __attribute__((weak)) memory_failure(unsigned long pfn, int vector)
{
	printk(KERN_ERR "Action optional memory failure at %lx ignored\n", pfn);
}

/*
 * Called after mce notification in process context. This code
 * is allowed to sleep. Call the high level VM handler to process
 * any corrupted pages.
 * Assume that the work queue code only calls this one at a time
 * per CPU.
 * Note we don't disable preemption, so this code might run on the wrong
 * CPU. In this case the event is picked up by the scheduled work queue.
 * This is merely a fast path to expedite processing in some common
 * cases.
 */
void mce_notify_process(void)
{
	unsigned long pfn;
	mce_notify_irq();
	while (mce_ring_get(&pfn))
		memory_failure(pfn, MCE_VECTOR);
}

static void mce_process_work(struct work_struct *dummy)
{
	mce_notify_process();
}

#ifdef CONFIG_X86_MCE_INTEL
/***
 * mce_log_therm_throt_event - Logs the thermal throttling event to mcelog
 * @cpu: The CPU on which the event occurred.
 * @status: Event status information
 *
 * This function should be called by the thermal interrupt after the
 * event has been processed and the decision was made to log the event
 * further.
 *
 * The status parameter will be saved to the 'status' field of 'struct mce'
 * and historically has been the register value of the
 * MSR_IA32_THERMAL_STATUS (Intel) msr.
 */
void mce_log_therm_throt_event(__u64 status)
{
	struct mce m;

	mce_setup(&m);
	m.bank = MCE_THERMAL_BANK;
	m.status = status;
	mce_log(&m);
}
#endif /* CONFIG_X86_MCE_INTEL */

/*
 * Periodic polling timer for "silent" machine check errors.  If the
 * poller finds an MCE, poll 2x faster.  When the poller finds no more
 * errors, poll 2x slower (up to check_interval seconds).
 */
static int check_interval = 5 * 60; /* 5 minutes */

static DEFINE_PER_CPU(int, mce_next_interval); /* in jiffies */
static DEFINE_PER_CPU(struct timer_list, mce_timer);

static void mce_start_timer(unsigned long data)
{
	struct timer_list *t = &per_cpu(mce_timer, data);
	int *n;

	WARN_ON(smp_processor_id() != data);

	if (mce_available(&current_cpu_data)) {
		machine_check_poll(MCP_TIMESTAMP,
				&__get_cpu_var(mce_poll_banks));
	}

	/*
	 * Alert userspace if needed.  If we logged an MCE, reduce the
	 * polling interval, otherwise increase the polling interval.
	 */
	n = &__get_cpu_var(mce_next_interval);
	if (mce_notify_irq())
		*n = max(*n/2, HZ/100);
	else
		*n = min(*n*2, (int)round_jiffies_relative(check_interval*HZ));

	t->expires = jiffies + *n;
	add_timer_on(t, smp_processor_id());
}

static void mce_do_trigger(struct work_struct *work)
{
	call_usermodehelper(mce_helper, mce_helper_argv, NULL, UMH_NO_WAIT);
}

static DECLARE_WORK(mce_trigger_work, mce_do_trigger);

/*
 * Notify the user(s) about new machine check events.
 * Can be called from interrupt context, but not from machine check/NMI
 * context.
 */
int mce_notify_irq(void)
{
	/* Not more than two messages every minute */
	static DEFINE_RATELIMIT_STATE(ratelimit, 60*HZ, 2);

	clear_thread_flag(TIF_MCE_NOTIFY);

	if (test_and_clear_bit(0, &mce_need_notify)) {
		wake_up_interruptible(&mce_wait);

		/*
		 * There is no risk of missing notifications because
		 * work_pending is always cleared before the function is
		 * executed.
		 */
		if (mce_helper[0] && !work_pending(&mce_trigger_work))
			schedule_work(&mce_trigger_work);

		if (__ratelimit(&ratelimit))
			printk(KERN_INFO "Machine check events logged\n");

		return 1;
	}
	return 0;
}
EXPORT_SYMBOL_GPL(mce_notify_irq);

static int __cpuinit __mcheck_cpu_mce_banks_init(void)
{
	int i;

	mce_banks = kzalloc(banks * sizeof(struct mce_bank), GFP_KERNEL);
	if (!mce_banks)
		return -ENOMEM;
	for (i = 0; i < banks; i++) {
		struct mce_bank *b = &mce_banks[i];

		b->ctl = -1ULL;
		b->init = 1;
	}
	return 0;
}

/*
 * Initialize Machine Checks for a CPU.
 */
static int __cpuinit __mcheck_cpu_cap_init(void)
{
	unsigned b;
	u64 cap;

	rdmsrl(MSR_IA32_MCG_CAP, cap);

	b = cap & MCG_BANKCNT_MASK;
	if (!banks)
		printk(KERN_INFO "mce: CPU supports %d MCE banks\n", b);

	if (b > MAX_NR_BANKS) {
		printk(KERN_WARNING
		       "MCE: Using only %u machine check banks out of %u\n",
			MAX_NR_BANKS, b);
		b = MAX_NR_BANKS;
	}

	/* Don't support asymmetric configurations today */
	WARN_ON(banks != 0 && b != banks);
	banks = b;
	if (!mce_banks) {
		int err = __mcheck_cpu_mce_banks_init();

		if (err)
			return err;
	}

	/* Use accurate RIP reporting if available. */
	if ((cap & MCG_EXT_P) && MCG_EXT_CNT(cap) >= 9)
		rip_msr = MSR_IA32_MCG_EIP;

	if (cap & MCG_SER_P)
		mce_ser = 1;

	return 0;
}

static void __mcheck_cpu_init_generic(void)
{
	mce_banks_t all_banks;
	u64 cap;
	int i;

	/*
	 * Log the machine checks left over from the previous reset.
	 */
	bitmap_fill(all_banks, MAX_NR_BANKS);
	machine_check_poll(MCP_UC|(!mce_bootlog ? MCP_DONTLOG : 0), &all_banks);

	set_in_cr4(X86_CR4_MCE);

	rdmsrl(MSR_IA32_MCG_CAP, cap);
	if (cap & MCG_CTL_P)
		wrmsr(MSR_IA32_MCG_CTL, 0xffffffff, 0xffffffff);

	for (i = 0; i < banks; i++) {
		struct mce_bank *b = &mce_banks[i];

		if (!b->init)
			continue;
		wrmsrl(MSR_IA32_MCx_CTL(i), b->ctl);
		wrmsrl(MSR_IA32_MCx_STATUS(i), 0);
	}
}

/* Add per CPU specific workarounds here */
static int __cpuinit __mcheck_cpu_apply_quirks(struct cpuinfo_x86 *c)
{
	if (c->x86_vendor == X86_VENDOR_UNKNOWN) {
		pr_info("MCE: unknown CPU type - not enabling MCE support.\n");
		return -EOPNOTSUPP;
	}

	/* This should be disabled by the BIOS, but isn't always */
	if (c->x86_vendor == X86_VENDOR_AMD) {
		if (c->x86 == 15 && banks > 4) {
			/*
			 * disable GART TBL walk error reporting, which
			 * trips off incorrectly with the IOMMU & 3ware
			 * & Cerberus:
			 */
			clear_bit(10, (unsigned long *)&mce_banks[4].ctl);
		}
		if (c->x86 <= 17 && mce_bootlog < 0) {
			/*
			 * Lots of broken BIOS around that don't clear them
			 * by default and leave crap in there. Don't log:
			 */
			mce_bootlog = 0;
		}
		/*
		 * Various K7s with broken bank 0 around. Always disable
		 * by default.
		 */
		 if (c->x86 == 6 && banks > 0)
			mce_banks[0].ctl = 0;
	}

	if (c->x86_vendor == X86_VENDOR_INTEL) {
		/*
		 * SDM documents that on family 6 bank 0 should not be written
		 * because it aliases to another special BIOS controlled
		 * register.
		 * But it's not aliased anymore on model 0x1a+
		 * Don't ignore bank 0 completely because there could be a
		 * valid event later, merely don't write CTL0.
		 */

		if (c->x86 == 6 && c->x86_model < 0x1A && banks > 0)
			mce_banks[0].init = 0;

		/*
		 * All newer Intel systems support MCE broadcasting. Enable
		 * synchronization with a one second timeout.
		 */
		if ((c->x86 > 6 || (c->x86 == 6 && c->x86_model >= 0xe)) &&
			monarch_timeout < 0)
			monarch_timeout = USEC_PER_SEC;

		/*
		 * There are also broken BIOSes on some Pentium M and
		 * earlier systems:
		 */
		if (c->x86 == 6 && c->x86_model <= 13 && mce_bootlog < 0)
			mce_bootlog = 0;
	}
	if (monarch_timeout < 0)
		monarch_timeout = 0;
	if (mce_bootlog != 0)
		mce_panic_timeout = 30;

	return 0;
}

static void __cpuinit __mcheck_cpu_ancient_init(struct cpuinfo_x86 *c)
{
	if (c->x86 != 5)
		return;
	switch (c->x86_vendor) {
	case X86_VENDOR_INTEL:
		intel_p5_mcheck_init(c);
		break;
	case X86_VENDOR_CENTAUR:
		winchip_mcheck_init(c);
		break;
	}
}

static void __mcheck_cpu_init_vendor(struct cpuinfo_x86 *c)
{
	switch (c->x86_vendor) {
	case X86_VENDOR_INTEL:
		mce_intel_feature_init(c);
		break;
	case X86_VENDOR_AMD:
		mce_amd_feature_init(c);
		break;
	default:
		break;
	}
}

static void __mcheck_cpu_init_timer(void)
{
	struct timer_list *t = &__get_cpu_var(mce_timer);
	int *n = &__get_cpu_var(mce_next_interval);

	setup_timer(t, mce_start_timer, smp_processor_id());

	if (mce_ignore_ce)
		return;

	*n = check_interval * HZ;
	if (!*n)
		return;
<<<<<<< HEAD
	setup_timer(t, mce_start_timer, smp_processor_id());
=======
>>>>>>> 2fbe74b9
	t->expires = round_jiffies(jiffies + *n);
	add_timer_on(t, smp_processor_id());
}

/* Handle unconfigured int18 (should never happen) */
static void unexpected_machine_check(struct pt_regs *regs, long error_code)
{
	printk(KERN_ERR "CPU#%d: Unexpected int18 (Machine Check).\n",
	       smp_processor_id());
}

/* Call the installed machine check handler for this CPU setup. */
void (*machine_check_vector)(struct pt_regs *, long error_code) =
						unexpected_machine_check;

/*
 * Called for each booted CPU to set up machine checks.
 * Must be called with preempt off:
 */
void __cpuinit mcheck_cpu_init(struct cpuinfo_x86 *c)
{
	if (mce_disabled)
		return;

	__mcheck_cpu_ancient_init(c);

	if (!mce_available(c))
		return;

	if (__mcheck_cpu_cap_init() < 0 || __mcheck_cpu_apply_quirks(c) < 0) {
		mce_disabled = 1;
		return;
	}

	machine_check_vector = do_machine_check;

	__mcheck_cpu_init_generic();
	__mcheck_cpu_init_vendor(c);
	__mcheck_cpu_init_timer();
	INIT_WORK(&__get_cpu_var(mce_work), mce_process_work);

}

/*
 * Character device to read and clear the MCE log.
 */

static DEFINE_SPINLOCK(mce_state_lock);
static int		open_count;		/* #times opened */
static int		open_exclu;		/* already open exclusive? */

static int mce_open(struct inode *inode, struct file *file)
{
	spin_lock(&mce_state_lock);

	if (open_exclu || (open_count && (file->f_flags & O_EXCL))) {
		spin_unlock(&mce_state_lock);

		return -EBUSY;
	}

	if (file->f_flags & O_EXCL)
		open_exclu = 1;
	open_count++;

	spin_unlock(&mce_state_lock);

	return nonseekable_open(inode, file);
}

static int mce_release(struct inode *inode, struct file *file)
{
	spin_lock(&mce_state_lock);

	open_count--;
	open_exclu = 0;

	spin_unlock(&mce_state_lock);

	return 0;
}

static void collect_tscs(void *data)
{
	unsigned long *cpu_tsc = (unsigned long *)data;

	rdtscll(cpu_tsc[smp_processor_id()]);
}

static DEFINE_MUTEX(mce_read_mutex);

static ssize_t mce_read(struct file *filp, char __user *ubuf, size_t usize,
			loff_t *off)
{
	char __user *buf = ubuf;
	unsigned long *cpu_tsc;
	unsigned prev, next;
	int i, err;

	cpu_tsc = kmalloc(nr_cpu_ids * sizeof(long), GFP_KERNEL);
	if (!cpu_tsc)
		return -ENOMEM;

	mutex_lock(&mce_read_mutex);
	next = rcu_dereference(mcelog.next);

	/* Only supports full reads right now */
	if (*off != 0 || usize < MCE_LOG_LEN*sizeof(struct mce)) {
		mutex_unlock(&mce_read_mutex);
		kfree(cpu_tsc);

		return -EINVAL;
	}

	err = 0;
	prev = 0;
	do {
		for (i = prev; i < next; i++) {
			unsigned long start = jiffies;

			while (!mcelog.entry[i].finished) {
				if (time_after_eq(jiffies, start + 2)) {
					memset(mcelog.entry + i, 0,
					       sizeof(struct mce));
					goto timeout;
				}
				cpu_relax();
			}
			smp_rmb();
			err |= copy_to_user(buf, mcelog.entry + i,
					    sizeof(struct mce));
			buf += sizeof(struct mce);
timeout:
			;
		}

		memset(mcelog.entry + prev, 0,
		       (next - prev) * sizeof(struct mce));
		prev = next;
		next = cmpxchg(&mcelog.next, prev, 0);
	} while (next != prev);

	synchronize_sched();

	/*
	 * Collect entries that were still getting written before the
	 * synchronize.
	 */
	on_each_cpu(collect_tscs, cpu_tsc, 1);

	for (i = next; i < MCE_LOG_LEN; i++) {
		if (mcelog.entry[i].finished &&
		    mcelog.entry[i].tsc < cpu_tsc[mcelog.entry[i].cpu]) {
			err |= copy_to_user(buf, mcelog.entry+i,
					    sizeof(struct mce));
			smp_rmb();
			buf += sizeof(struct mce);
			memset(&mcelog.entry[i], 0, sizeof(struct mce));
		}
	}
	mutex_unlock(&mce_read_mutex);
	kfree(cpu_tsc);

	return err ? -EFAULT : buf - ubuf;
}

static unsigned int mce_poll(struct file *file, poll_table *wait)
{
	poll_wait(file, &mce_wait, wait);
	if (rcu_dereference(mcelog.next))
		return POLLIN | POLLRDNORM;
	return 0;
}

static long mce_ioctl(struct file *f, unsigned int cmd, unsigned long arg)
{
	int __user *p = (int __user *)arg;

	if (!capable(CAP_SYS_ADMIN))
		return -EPERM;

	switch (cmd) {
	case MCE_GET_RECORD_LEN:
		return put_user(sizeof(struct mce), p);
	case MCE_GET_LOG_LEN:
		return put_user(MCE_LOG_LEN, p);
	case MCE_GETCLEAR_FLAGS: {
		unsigned flags;

		do {
			flags = mcelog.flags;
		} while (cmpxchg(&mcelog.flags, flags, 0) != flags);

		return put_user(flags, p);
	}
	default:
		return -ENOTTY;
	}
}

/* Modified in mce-inject.c, so not static or const */
struct file_operations mce_chrdev_ops = {
	.open			= mce_open,
	.release		= mce_release,
	.read			= mce_read,
	.poll			= mce_poll,
	.unlocked_ioctl		= mce_ioctl,
};
EXPORT_SYMBOL_GPL(mce_chrdev_ops);

static struct miscdevice mce_log_device = {
	MISC_MCELOG_MINOR,
	"mcelog",
	&mce_chrdev_ops,
};

/*
 * mce=off Disables machine check
 * mce=no_cmci Disables CMCI
 * mce=dont_log_ce Clears corrected events silently, no log created for CEs.
 * mce=ignore_ce Disables polling and CMCI, corrected events are not cleared.
 * mce=TOLERANCELEVEL[,monarchtimeout] (number, see above)
 *	monarchtimeout is how long to wait for other CPUs on machine
 *	check, or 0 to not wait
 * mce=bootlog Log MCEs from before booting. Disabled by default on AMD.
 * mce=nobootlog Don't log MCEs from before booting.
 */
static int __init mcheck_enable(char *str)
{
	if (*str == 0) {
		enable_p5_mce();
		return 1;
	}
	if (*str == '=')
		str++;
	if (!strcmp(str, "off"))
		mce_disabled = 1;
	else if (!strcmp(str, "no_cmci"))
		mce_cmci_disabled = 1;
	else if (!strcmp(str, "dont_log_ce"))
		mce_dont_log_ce = 1;
	else if (!strcmp(str, "ignore_ce"))
		mce_ignore_ce = 1;
	else if (!strcmp(str, "bootlog") || !strcmp(str, "nobootlog"))
		mce_bootlog = (str[0] == 'b');
	else if (isdigit(str[0])) {
		get_option(&str, &tolerant);
		if (*str == ',') {
			++str;
			get_option(&str, &monarch_timeout);
		}
	} else {
		printk(KERN_INFO "mce argument %s ignored. Please use /sys\n",
		       str);
		return 0;
	}
	return 1;
}
__setup("mce", mcheck_enable);

int __init mcheck_init(void)
{
	atomic_notifier_chain_register(&x86_mce_decoder_chain, &mce_dec_nb);

	mcheck_intel_therm_init();

	return 0;
}

/*
 * Sysfs support
 */

/*
 * Disable machine checks on suspend and shutdown. We can't really handle
 * them later.
 */
static int mce_disable_error_reporting(void)
{
	int i;

	for (i = 0; i < banks; i++) {
		struct mce_bank *b = &mce_banks[i];

		if (b->init)
			wrmsrl(MSR_IA32_MCx_CTL(i), 0);
	}
	return 0;
}

static int mce_suspend(struct sys_device *dev, pm_message_t state)
{
	return mce_disable_error_reporting();
}

static int mce_shutdown(struct sys_device *dev)
{
	return mce_disable_error_reporting();
}

/*
 * On resume clear all MCE state. Don't want to see leftovers from the BIOS.
 * Only one CPU is active at this time, the others get re-added later using
 * CPU hotplug:
 */
static int mce_resume(struct sys_device *dev)
{
	__mcheck_cpu_init_generic();
	__mcheck_cpu_init_vendor(&current_cpu_data);

	return 0;
}

static void mce_cpu_restart(void *data)
{
	del_timer_sync(&__get_cpu_var(mce_timer));
	if (!mce_available(&current_cpu_data))
		return;
	__mcheck_cpu_init_generic();
	__mcheck_cpu_init_timer();
}

/* Reinit MCEs after user configuration changes */
static void mce_restart(void)
{
	on_each_cpu(mce_cpu_restart, NULL, 1);
}

/* Toggle features for corrected errors */
static void mce_disable_ce(void *all)
{
	if (!mce_available(&current_cpu_data))
		return;
	if (all)
		del_timer_sync(&__get_cpu_var(mce_timer));
	cmci_clear();
}

static void mce_enable_ce(void *all)
{
	if (!mce_available(&current_cpu_data))
		return;
	cmci_reenable();
	cmci_recheck();
	if (all)
		__mcheck_cpu_init_timer();
}

static struct sysdev_class mce_sysclass = {
	.suspend	= mce_suspend,
	.shutdown	= mce_shutdown,
	.resume		= mce_resume,
	.name		= "machinecheck",
};

DEFINE_PER_CPU(struct sys_device, mce_dev);

__cpuinitdata
void (*threshold_cpu_callback)(unsigned long action, unsigned int cpu);

static inline struct mce_bank *attr_to_bank(struct sysdev_attribute *attr)
{
	return container_of(attr, struct mce_bank, attr);
}

static ssize_t show_bank(struct sys_device *s, struct sysdev_attribute *attr,
			 char *buf)
{
	return sprintf(buf, "%llx\n", attr_to_bank(attr)->ctl);
}

static ssize_t set_bank(struct sys_device *s, struct sysdev_attribute *attr,
			const char *buf, size_t size)
{
	u64 new;

	if (strict_strtoull(buf, 0, &new) < 0)
		return -EINVAL;

	attr_to_bank(attr)->ctl = new;
	mce_restart();

	return size;
}

static ssize_t
show_trigger(struct sys_device *s, struct sysdev_attribute *attr, char *buf)
{
	strcpy(buf, mce_helper);
	strcat(buf, "\n");
	return strlen(mce_helper) + 1;
}

static ssize_t set_trigger(struct sys_device *s, struct sysdev_attribute *attr,
				const char *buf, size_t siz)
{
	char *p;

	strncpy(mce_helper, buf, sizeof(mce_helper));
	mce_helper[sizeof(mce_helper)-1] = 0;
	p = strchr(mce_helper, '\n');

	if (p)
		*p = 0;

	return strlen(mce_helper) + !!p;
}

static ssize_t set_ignore_ce(struct sys_device *s,
			     struct sysdev_attribute *attr,
			     const char *buf, size_t size)
{
	u64 new;

	if (strict_strtoull(buf, 0, &new) < 0)
		return -EINVAL;

	if (mce_ignore_ce ^ !!new) {
		if (new) {
			/* disable ce features */
			on_each_cpu(mce_disable_ce, (void *)1, 1);
			mce_ignore_ce = 1;
		} else {
			/* enable ce features */
			mce_ignore_ce = 0;
			on_each_cpu(mce_enable_ce, (void *)1, 1);
		}
	}
	return size;
}

static ssize_t set_cmci_disabled(struct sys_device *s,
				 struct sysdev_attribute *attr,
				 const char *buf, size_t size)
{
	u64 new;

	if (strict_strtoull(buf, 0, &new) < 0)
		return -EINVAL;

	if (mce_cmci_disabled ^ !!new) {
		if (new) {
			/* disable cmci */
			on_each_cpu(mce_disable_ce, NULL, 1);
			mce_cmci_disabled = 1;
		} else {
			/* enable cmci */
			mce_cmci_disabled = 0;
			on_each_cpu(mce_enable_ce, NULL, 1);
		}
	}
	return size;
}

static ssize_t store_int_with_restart(struct sys_device *s,
				      struct sysdev_attribute *attr,
				      const char *buf, size_t size)
{
	ssize_t ret = sysdev_store_int(s, attr, buf, size);
	mce_restart();
	return ret;
}

static SYSDEV_ATTR(trigger, 0644, show_trigger, set_trigger);
static SYSDEV_INT_ATTR(tolerant, 0644, tolerant);
static SYSDEV_INT_ATTR(monarch_timeout, 0644, monarch_timeout);
static SYSDEV_INT_ATTR(dont_log_ce, 0644, mce_dont_log_ce);

static struct sysdev_ext_attribute attr_check_interval = {
	_SYSDEV_ATTR(check_interval, 0644, sysdev_show_int,
		     store_int_with_restart),
	&check_interval
};

static struct sysdev_ext_attribute attr_ignore_ce = {
	_SYSDEV_ATTR(ignore_ce, 0644, sysdev_show_int, set_ignore_ce),
	&mce_ignore_ce
};

static struct sysdev_ext_attribute attr_cmci_disabled = {
	_SYSDEV_ATTR(cmci_disabled, 0644, sysdev_show_int, set_cmci_disabled),
	&mce_cmci_disabled
};

static struct sysdev_attribute *mce_attrs[] = {
	&attr_tolerant.attr,
	&attr_check_interval.attr,
	&attr_trigger,
	&attr_monarch_timeout.attr,
	&attr_dont_log_ce.attr,
	&attr_ignore_ce.attr,
	&attr_cmci_disabled.attr,
	NULL
};

static cpumask_var_t mce_dev_initialized;

/* Per cpu sysdev init. All of the cpus still share the same ctrl bank: */
static __cpuinit int mce_create_device(unsigned int cpu)
{
	int err;
	int i, j;

	if (!mce_available(&boot_cpu_data))
		return -EIO;

	memset(&per_cpu(mce_dev, cpu).kobj, 0, sizeof(struct kobject));
	per_cpu(mce_dev, cpu).id	= cpu;
	per_cpu(mce_dev, cpu).cls	= &mce_sysclass;

	err = sysdev_register(&per_cpu(mce_dev, cpu));
	if (err)
		return err;

	for (i = 0; mce_attrs[i]; i++) {
		err = sysdev_create_file(&per_cpu(mce_dev, cpu), mce_attrs[i]);
		if (err)
			goto error;
	}
	for (j = 0; j < banks; j++) {
		err = sysdev_create_file(&per_cpu(mce_dev, cpu),
					&mce_banks[j].attr);
		if (err)
			goto error2;
	}
	cpumask_set_cpu(cpu, mce_dev_initialized);

	return 0;
error2:
	while (--j >= 0)
		sysdev_remove_file(&per_cpu(mce_dev, cpu), &mce_banks[j].attr);
error:
	while (--i >= 0)
		sysdev_remove_file(&per_cpu(mce_dev, cpu), mce_attrs[i]);

	sysdev_unregister(&per_cpu(mce_dev, cpu));

	return err;
}

static __cpuinit void mce_remove_device(unsigned int cpu)
{
	int i;

	if (!cpumask_test_cpu(cpu, mce_dev_initialized))
		return;

	for (i = 0; mce_attrs[i]; i++)
		sysdev_remove_file(&per_cpu(mce_dev, cpu), mce_attrs[i]);

	for (i = 0; i < banks; i++)
		sysdev_remove_file(&per_cpu(mce_dev, cpu), &mce_banks[i].attr);

	sysdev_unregister(&per_cpu(mce_dev, cpu));
	cpumask_clear_cpu(cpu, mce_dev_initialized);
}

/* Make sure there are no machine checks on offlined CPUs. */
static void __cpuinit mce_disable_cpu(void *h)
{
	unsigned long action = *(unsigned long *)h;
	int i;

	if (!mce_available(&current_cpu_data))
		return;

	if (!(action & CPU_TASKS_FROZEN))
		cmci_clear();
	for (i = 0; i < banks; i++) {
		struct mce_bank *b = &mce_banks[i];

		if (b->init)
			wrmsrl(MSR_IA32_MCx_CTL(i), 0);
	}
}

static void __cpuinit mce_reenable_cpu(void *h)
{
	unsigned long action = *(unsigned long *)h;
	int i;

	if (!mce_available(&current_cpu_data))
		return;

	if (!(action & CPU_TASKS_FROZEN))
		cmci_reenable();
	for (i = 0; i < banks; i++) {
		struct mce_bank *b = &mce_banks[i];

		if (b->init)
			wrmsrl(MSR_IA32_MCx_CTL(i), b->ctl);
	}
}

/* Get notified when a cpu comes on/off. Be hotplug friendly. */
static int __cpuinit
mce_cpu_callback(struct notifier_block *nfb, unsigned long action, void *hcpu)
{
	unsigned int cpu = (unsigned long)hcpu;
	struct timer_list *t = &per_cpu(mce_timer, cpu);

	switch (action) {
	case CPU_ONLINE:
	case CPU_ONLINE_FROZEN:
		mce_create_device(cpu);
		if (threshold_cpu_callback)
			threshold_cpu_callback(action, cpu);
		break;
	case CPU_DEAD:
	case CPU_DEAD_FROZEN:
		if (threshold_cpu_callback)
			threshold_cpu_callback(action, cpu);
		mce_remove_device(cpu);
		break;
	case CPU_DOWN_PREPARE:
	case CPU_DOWN_PREPARE_FROZEN:
		del_timer_sync(t);
		smp_call_function_single(cpu, mce_disable_cpu, &action, 1);
		break;
	case CPU_DOWN_FAILED:
	case CPU_DOWN_FAILED_FROZEN:
		if (!mce_ignore_ce && check_interval) {
			t->expires = round_jiffies(jiffies +
					   __get_cpu_var(mce_next_interval));
			add_timer_on(t, cpu);
		}
		smp_call_function_single(cpu, mce_reenable_cpu, &action, 1);
		break;
	case CPU_POST_DEAD:
		/* intentionally ignoring frozen here */
		cmci_rediscover(cpu);
		break;
	}
	return NOTIFY_OK;
}

static struct notifier_block mce_cpu_notifier __cpuinitdata = {
	.notifier_call = mce_cpu_callback,
};

static __init void mce_init_banks(void)
{
	int i;

	for (i = 0; i < banks; i++) {
		struct mce_bank *b = &mce_banks[i];
		struct sysdev_attribute *a = &b->attr;

		a->attr.name	= b->attrname;
		snprintf(b->attrname, ATTR_LEN, "bank%d", i);

		a->attr.mode	= 0644;
		a->show		= show_bank;
		a->store	= set_bank;
	}
}

static __init int mcheck_init_device(void)
{
	int err;
	int i = 0;

	if (!mce_available(&boot_cpu_data))
		return -EIO;

	zalloc_cpumask_var(&mce_dev_initialized, GFP_KERNEL);

	mce_init_banks();

	err = sysdev_class_register(&mce_sysclass);
	if (err)
		return err;

	for_each_online_cpu(i) {
		err = mce_create_device(i);
		if (err)
			return err;
	}

	register_hotcpu_notifier(&mce_cpu_notifier);
	misc_register(&mce_log_device);

	return err;
}

device_initcall(mcheck_init_device);

/*
 * Old style boot options parsing. Only for compatibility.
 */
static int __init mcheck_disable(char *str)
{
	mce_disabled = 1;
	return 1;
}
__setup("nomce", mcheck_disable);

#ifdef CONFIG_DEBUG_FS
struct dentry *mce_get_debugfs_dir(void)
{
	static struct dentry *dmce;

	if (!dmce)
		dmce = debugfs_create_dir("mce", NULL);

	return dmce;
}

static void mce_reset(void)
{
	cpu_missing = 0;
	atomic_set(&mce_fake_paniced, 0);
	atomic_set(&mce_executing, 0);
	atomic_set(&mce_callin, 0);
	atomic_set(&global_nwo, 0);
}

static int fake_panic_get(void *data, u64 *val)
{
	*val = fake_panic;
	return 0;
}

static int fake_panic_set(void *data, u64 val)
{
	mce_reset();
	fake_panic = val;
	return 0;
}

DEFINE_SIMPLE_ATTRIBUTE(fake_panic_fops, fake_panic_get,
			fake_panic_set, "%llu\n");

static int __init mcheck_debugfs_init(void)
{
	struct dentry *dmce, *ffake_panic;

	dmce = mce_get_debugfs_dir();
	if (!dmce)
		return -ENOMEM;
	ffake_panic = debugfs_create_file("fake_panic", 0444, dmce, NULL,
					  &fake_panic_fops);
	if (!ffake_panic)
		return -ENOMEM;

	return 0;
}
late_initcall(mcheck_debugfs_init);
#endif<|MERGE_RESOLUTION|>--- conflicted
+++ resolved
@@ -1396,10 +1396,6 @@
 	*n = check_interval * HZ;
 	if (!*n)
 		return;
-<<<<<<< HEAD
-	setup_timer(t, mce_start_timer, smp_processor_id());
-=======
->>>>>>> 2fbe74b9
 	t->expires = round_jiffies(jiffies + *n);
 	add_timer_on(t, smp_processor_id());
 }
