--- conflicted
+++ resolved
@@ -379,10 +379,6 @@
 	/*
 	 * Store, verify and sanitize the TSC adjust register. If
 	 * successful skip the test.
-<<<<<<< HEAD
-	 */
-	if (tsc_store_and_check_tsc_adjust(false)) {
-=======
 	 *
 	 * The test is also skipped when the TSC is marked reliable. This
 	 * is true for SoCs which have no fallback clocksource. On these
@@ -390,7 +386,6 @@
 	 * register might have been wreckaged by the BIOS..
 	 */
 	if (tsc_store_and_check_tsc_adjust(false) || tsc_clocksource_reliable) {
->>>>>>> 2fa299a9
 		atomic_inc(&skip_test);
 		return;
 	}
