--- conflicted
+++ resolved
@@ -10,18 +10,6 @@
 #include <linux/init.h>
 
 /*
-<<<<<<< HEAD
- * Initialize the TS bit in CR0 according to the style of context-switches
- * we are using:
- */
-static void fpu__init_cpu_ctx_switch(void)
-{
-	clts();
-}
-
-/*
-=======
->>>>>>> af25ed59
  * Initialize the registers found in all CPUs, CR0 and CR4:
  */
 static void fpu__init_cpu_generic(void)
