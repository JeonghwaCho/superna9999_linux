/*
 * Kernel-based Virtual Machine driver for Linux
 *
 * derived from drivers/kvm/kvm_main.c
 *
 * Copyright (C) 2006 Qumranet, Inc.
 * Copyright (C) 2008 Qumranet, Inc.
 * Copyright IBM Corporation, 2008
 * Copyright 2010 Red Hat, Inc. and/or its affiliates.
 *
 * Authors:
 *   Avi Kivity   <avi@qumranet.com>
 *   Yaniv Kamay  <yaniv@qumranet.com>
 *   Amit Shah    <amit.shah@qumranet.com>
 *   Ben-Ami Yassour <benami@il.ibm.com>
 *
 * This work is licensed under the terms of the GNU GPL, version 2.  See
 * the COPYING file in the top-level directory.
 *
 */

#include <linux/kvm_host.h>
#include "irq.h"
#include "mmu.h"
#include "i8254.h"
#include "tss.h"
#include "kvm_cache_regs.h"
#include "x86.h"
#include "cpuid.h"
#include "assigned-dev.h"
#include "pmu.h"
#include "hyperv.h"

#include <linux/clocksource.h>
#include <linux/interrupt.h>
#include <linux/kvm.h>
#include <linux/fs.h>
#include <linux/vmalloc.h>
#include <linux/export.h>
#include <linux/moduleparam.h>
#include <linux/mman.h>
#include <linux/highmem.h>
#include <linux/iommu.h>
#include <linux/intel-iommu.h>
#include <linux/cpufreq.h>
#include <linux/user-return-notifier.h>
#include <linux/srcu.h>
#include <linux/slab.h>
#include <linux/perf_event.h>
#include <linux/uaccess.h>
#include <linux/hash.h>
#include <linux/pci.h>
#include <linux/timekeeper_internal.h>
#include <linux/pvclock_gtod.h>
#include <linux/kvm_irqfd.h>
#include <linux/irqbypass.h>
#include <trace/events/kvm.h>

#include <asm/debugreg.h>
#include <asm/msr.h>
#include <asm/desc.h>
#include <asm/mce.h>
#include <linux/kernel_stat.h>
#include <asm/fpu/internal.h> /* Ugh! */
#include <asm/pvclock.h>
#include <asm/div64.h>
#include <asm/irq_remapping.h>

#define CREATE_TRACE_POINTS
#include "trace.h"

#define MAX_IO_MSRS 256
#define KVM_MAX_MCE_BANKS 32
u64 __read_mostly kvm_mce_cap_supported = MCG_CTL_P | MCG_SER_P;
EXPORT_SYMBOL_GPL(kvm_mce_cap_supported);

#define emul_to_vcpu(ctxt) \
	container_of(ctxt, struct kvm_vcpu, arch.emulate_ctxt)

/* EFER defaults:
 * - enable syscall per default because its emulated by KVM
 * - enable LME and LMA per default on 64 bit KVM
 */
#ifdef CONFIG_X86_64
static
u64 __read_mostly efer_reserved_bits = ~((u64)(EFER_SCE | EFER_LME | EFER_LMA));
#else
static u64 __read_mostly efer_reserved_bits = ~((u64)EFER_SCE);
#endif

#define VM_STAT(x) offsetof(struct kvm, stat.x), KVM_STAT_VM
#define VCPU_STAT(x) offsetof(struct kvm_vcpu, stat.x), KVM_STAT_VCPU

#define KVM_X2APIC_API_VALID_FLAGS (KVM_X2APIC_API_USE_32BIT_IDS | \
                                    KVM_X2APIC_API_DISABLE_BROADCAST_QUIRK)

static void update_cr8_intercept(struct kvm_vcpu *vcpu);
static void process_nmi(struct kvm_vcpu *vcpu);
static void enter_smm(struct kvm_vcpu *vcpu);
static void __kvm_set_rflags(struct kvm_vcpu *vcpu, unsigned long rflags);

struct kvm_x86_ops *kvm_x86_ops __read_mostly;
EXPORT_SYMBOL_GPL(kvm_x86_ops);

static bool __read_mostly ignore_msrs = 0;
module_param(ignore_msrs, bool, S_IRUGO | S_IWUSR);

unsigned int min_timer_period_us = 500;
module_param(min_timer_period_us, uint, S_IRUGO | S_IWUSR);

static bool __read_mostly kvmclock_periodic_sync = true;
module_param(kvmclock_periodic_sync, bool, S_IRUGO);

bool __read_mostly kvm_has_tsc_control;
EXPORT_SYMBOL_GPL(kvm_has_tsc_control);
u32  __read_mostly kvm_max_guest_tsc_khz;
EXPORT_SYMBOL_GPL(kvm_max_guest_tsc_khz);
u8   __read_mostly kvm_tsc_scaling_ratio_frac_bits;
EXPORT_SYMBOL_GPL(kvm_tsc_scaling_ratio_frac_bits);
u64  __read_mostly kvm_max_tsc_scaling_ratio;
EXPORT_SYMBOL_GPL(kvm_max_tsc_scaling_ratio);
u64 __read_mostly kvm_default_tsc_scaling_ratio;
EXPORT_SYMBOL_GPL(kvm_default_tsc_scaling_ratio);

/* tsc tolerance in parts per million - default to 1/2 of the NTP threshold */
static u32 __read_mostly tsc_tolerance_ppm = 250;
module_param(tsc_tolerance_ppm, uint, S_IRUGO | S_IWUSR);

/* lapic timer advance (tscdeadline mode only) in nanoseconds */
unsigned int __read_mostly lapic_timer_advance_ns = 0;
module_param(lapic_timer_advance_ns, uint, S_IRUGO | S_IWUSR);

static bool __read_mostly vector_hashing = true;
module_param(vector_hashing, bool, S_IRUGO);

static bool __read_mostly backwards_tsc_observed = false;

#define KVM_NR_SHARED_MSRS 16

struct kvm_shared_msrs_global {
	int nr;
	u32 msrs[KVM_NR_SHARED_MSRS];
};

struct kvm_shared_msrs {
	struct user_return_notifier urn;
	bool registered;
	struct kvm_shared_msr_values {
		u64 host;
		u64 curr;
	} values[KVM_NR_SHARED_MSRS];
};

static struct kvm_shared_msrs_global __read_mostly shared_msrs_global;
static struct kvm_shared_msrs __percpu *shared_msrs;

struct kvm_stats_debugfs_item debugfs_entries[] = {
	{ "pf_fixed", VCPU_STAT(pf_fixed) },
	{ "pf_guest", VCPU_STAT(pf_guest) },
	{ "tlb_flush", VCPU_STAT(tlb_flush) },
	{ "invlpg", VCPU_STAT(invlpg) },
	{ "exits", VCPU_STAT(exits) },
	{ "io_exits", VCPU_STAT(io_exits) },
	{ "mmio_exits", VCPU_STAT(mmio_exits) },
	{ "signal_exits", VCPU_STAT(signal_exits) },
	{ "irq_window", VCPU_STAT(irq_window_exits) },
	{ "nmi_window", VCPU_STAT(nmi_window_exits) },
	{ "halt_exits", VCPU_STAT(halt_exits) },
	{ "halt_successful_poll", VCPU_STAT(halt_successful_poll) },
	{ "halt_attempted_poll", VCPU_STAT(halt_attempted_poll) },
	{ "halt_poll_invalid", VCPU_STAT(halt_poll_invalid) },
	{ "halt_wakeup", VCPU_STAT(halt_wakeup) },
	{ "hypercalls", VCPU_STAT(hypercalls) },
	{ "request_irq", VCPU_STAT(request_irq_exits) },
	{ "irq_exits", VCPU_STAT(irq_exits) },
	{ "host_state_reload", VCPU_STAT(host_state_reload) },
	{ "efer_reload", VCPU_STAT(efer_reload) },
	{ "fpu_reload", VCPU_STAT(fpu_reload) },
	{ "insn_emulation", VCPU_STAT(insn_emulation) },
	{ "insn_emulation_fail", VCPU_STAT(insn_emulation_fail) },
	{ "irq_injections", VCPU_STAT(irq_injections) },
	{ "nmi_injections", VCPU_STAT(nmi_injections) },
	{ "mmu_shadow_zapped", VM_STAT(mmu_shadow_zapped) },
	{ "mmu_pte_write", VM_STAT(mmu_pte_write) },
	{ "mmu_pte_updated", VM_STAT(mmu_pte_updated) },
	{ "mmu_pde_zapped", VM_STAT(mmu_pde_zapped) },
	{ "mmu_flooded", VM_STAT(mmu_flooded) },
	{ "mmu_recycled", VM_STAT(mmu_recycled) },
	{ "mmu_cache_miss", VM_STAT(mmu_cache_miss) },
	{ "mmu_unsync", VM_STAT(mmu_unsync) },
	{ "remote_tlb_flush", VM_STAT(remote_tlb_flush) },
	{ "largepages", VM_STAT(lpages) },
	{ NULL }
};

u64 __read_mostly host_xcr0;

static int emulator_fix_hypercall(struct x86_emulate_ctxt *ctxt);

static inline void kvm_async_pf_hash_reset(struct kvm_vcpu *vcpu)
{
	int i;
	for (i = 0; i < roundup_pow_of_two(ASYNC_PF_PER_VCPU); i++)
		vcpu->arch.apf.gfns[i] = ~0;
}

static void kvm_on_user_return(struct user_return_notifier *urn)
{
	unsigned slot;
	struct kvm_shared_msrs *locals
		= container_of(urn, struct kvm_shared_msrs, urn);
	struct kvm_shared_msr_values *values;
	unsigned long flags;

	/*
	 * Disabling irqs at this point since the following code could be
	 * interrupted and executed through kvm_arch_hardware_disable()
	 */
	local_irq_save(flags);
	if (locals->registered) {
		locals->registered = false;
		user_return_notifier_unregister(urn);
	}
	local_irq_restore(flags);
	for (slot = 0; slot < shared_msrs_global.nr; ++slot) {
		values = &locals->values[slot];
		if (values->host != values->curr) {
			wrmsrl(shared_msrs_global.msrs[slot], values->host);
			values->curr = values->host;
		}
	}
}

static void shared_msr_update(unsigned slot, u32 msr)
{
	u64 value;
	unsigned int cpu = smp_processor_id();
	struct kvm_shared_msrs *smsr = per_cpu_ptr(shared_msrs, cpu);

	/* only read, and nobody should modify it at this time,
	 * so don't need lock */
	if (slot >= shared_msrs_global.nr) {
		printk(KERN_ERR "kvm: invalid MSR slot!");
		return;
	}
	rdmsrl_safe(msr, &value);
	smsr->values[slot].host = value;
	smsr->values[slot].curr = value;
}

void kvm_define_shared_msr(unsigned slot, u32 msr)
{
	BUG_ON(slot >= KVM_NR_SHARED_MSRS);
	shared_msrs_global.msrs[slot] = msr;
	if (slot >= shared_msrs_global.nr)
		shared_msrs_global.nr = slot + 1;
}
EXPORT_SYMBOL_GPL(kvm_define_shared_msr);

static void kvm_shared_msr_cpu_online(void)
{
	unsigned i;

	for (i = 0; i < shared_msrs_global.nr; ++i)
		shared_msr_update(i, shared_msrs_global.msrs[i]);
}

int kvm_set_shared_msr(unsigned slot, u64 value, u64 mask)
{
	unsigned int cpu = smp_processor_id();
	struct kvm_shared_msrs *smsr = per_cpu_ptr(shared_msrs, cpu);
	int err;

	if (((value ^ smsr->values[slot].curr) & mask) == 0)
		return 0;
	smsr->values[slot].curr = value;
	err = wrmsrl_safe(shared_msrs_global.msrs[slot], value);
	if (err)
		return 1;

	if (!smsr->registered) {
		smsr->urn.on_user_return = kvm_on_user_return;
		user_return_notifier_register(&smsr->urn);
		smsr->registered = true;
	}
	return 0;
}
EXPORT_SYMBOL_GPL(kvm_set_shared_msr);

static void drop_user_return_notifiers(void)
{
	unsigned int cpu = smp_processor_id();
	struct kvm_shared_msrs *smsr = per_cpu_ptr(shared_msrs, cpu);

	if (smsr->registered)
		kvm_on_user_return(&smsr->urn);
}

u64 kvm_get_apic_base(struct kvm_vcpu *vcpu)
{
	return vcpu->arch.apic_base;
}
EXPORT_SYMBOL_GPL(kvm_get_apic_base);

int kvm_set_apic_base(struct kvm_vcpu *vcpu, struct msr_data *msr_info)
{
	u64 old_state = vcpu->arch.apic_base &
		(MSR_IA32_APICBASE_ENABLE | X2APIC_ENABLE);
	u64 new_state = msr_info->data &
		(MSR_IA32_APICBASE_ENABLE | X2APIC_ENABLE);
	u64 reserved_bits = ((~0ULL) << cpuid_maxphyaddr(vcpu)) |
		0x2ff | (guest_cpuid_has_x2apic(vcpu) ? 0 : X2APIC_ENABLE);

	if (!msr_info->host_initiated &&
	    ((msr_info->data & reserved_bits) != 0 ||
	     new_state == X2APIC_ENABLE ||
	     (new_state == MSR_IA32_APICBASE_ENABLE &&
	      old_state == (MSR_IA32_APICBASE_ENABLE | X2APIC_ENABLE)) ||
	     (new_state == (MSR_IA32_APICBASE_ENABLE | X2APIC_ENABLE) &&
	      old_state == 0)))
		return 1;

	kvm_lapic_set_base(vcpu, msr_info->data);
	return 0;
}
EXPORT_SYMBOL_GPL(kvm_set_apic_base);

asmlinkage __visible void kvm_spurious_fault(void)
{
	/* Fault while not rebooting.  We want the trace. */
	BUG();
}
EXPORT_SYMBOL_GPL(kvm_spurious_fault);

#define EXCPT_BENIGN		0
#define EXCPT_CONTRIBUTORY	1
#define EXCPT_PF		2

static int exception_class(int vector)
{
	switch (vector) {
	case PF_VECTOR:
		return EXCPT_PF;
	case DE_VECTOR:
	case TS_VECTOR:
	case NP_VECTOR:
	case SS_VECTOR:
	case GP_VECTOR:
		return EXCPT_CONTRIBUTORY;
	default:
		break;
	}
	return EXCPT_BENIGN;
}

#define EXCPT_FAULT		0
#define EXCPT_TRAP		1
#define EXCPT_ABORT		2
#define EXCPT_INTERRUPT		3

static int exception_type(int vector)
{
	unsigned int mask;

	if (WARN_ON(vector > 31 || vector == NMI_VECTOR))
		return EXCPT_INTERRUPT;

	mask = 1 << vector;

	/* #DB is trap, as instruction watchpoints are handled elsewhere */
	if (mask & ((1 << DB_VECTOR) | (1 << BP_VECTOR) | (1 << OF_VECTOR)))
		return EXCPT_TRAP;

	if (mask & ((1 << DF_VECTOR) | (1 << MC_VECTOR)))
		return EXCPT_ABORT;

	/* Reserved exceptions will result in fault */
	return EXCPT_FAULT;
}

static void kvm_multiple_exception(struct kvm_vcpu *vcpu,
		unsigned nr, bool has_error, u32 error_code,
		bool reinject)
{
	u32 prev_nr;
	int class1, class2;

	kvm_make_request(KVM_REQ_EVENT, vcpu);

	if (!vcpu->arch.exception.pending) {
	queue:
		if (has_error && !is_protmode(vcpu))
			has_error = false;
		vcpu->arch.exception.pending = true;
		vcpu->arch.exception.has_error_code = has_error;
		vcpu->arch.exception.nr = nr;
		vcpu->arch.exception.error_code = error_code;
		vcpu->arch.exception.reinject = reinject;
		return;
	}

	/* to check exception */
	prev_nr = vcpu->arch.exception.nr;
	if (prev_nr == DF_VECTOR) {
		/* triple fault -> shutdown */
		kvm_make_request(KVM_REQ_TRIPLE_FAULT, vcpu);
		return;
	}
	class1 = exception_class(prev_nr);
	class2 = exception_class(nr);
	if ((class1 == EXCPT_CONTRIBUTORY && class2 == EXCPT_CONTRIBUTORY)
		|| (class1 == EXCPT_PF && class2 != EXCPT_BENIGN)) {
		/* generate double fault per SDM Table 5-5 */
		vcpu->arch.exception.pending = true;
		vcpu->arch.exception.has_error_code = true;
		vcpu->arch.exception.nr = DF_VECTOR;
		vcpu->arch.exception.error_code = 0;
	} else
		/* replace previous exception with a new one in a hope
		   that instruction re-execution will regenerate lost
		   exception */
		goto queue;
}

void kvm_queue_exception(struct kvm_vcpu *vcpu, unsigned nr)
{
	kvm_multiple_exception(vcpu, nr, false, 0, false);
}
EXPORT_SYMBOL_GPL(kvm_queue_exception);

void kvm_requeue_exception(struct kvm_vcpu *vcpu, unsigned nr)
{
	kvm_multiple_exception(vcpu, nr, false, 0, true);
}
EXPORT_SYMBOL_GPL(kvm_requeue_exception);

void kvm_complete_insn_gp(struct kvm_vcpu *vcpu, int err)
{
	if (err)
		kvm_inject_gp(vcpu, 0);
	else
		kvm_x86_ops->skip_emulated_instruction(vcpu);
}
EXPORT_SYMBOL_GPL(kvm_complete_insn_gp);

void kvm_inject_page_fault(struct kvm_vcpu *vcpu, struct x86_exception *fault)
{
	++vcpu->stat.pf_guest;
	vcpu->arch.cr2 = fault->address;
	kvm_queue_exception_e(vcpu, PF_VECTOR, fault->error_code);
}
EXPORT_SYMBOL_GPL(kvm_inject_page_fault);

static bool kvm_propagate_fault(struct kvm_vcpu *vcpu, struct x86_exception *fault)
{
	if (mmu_is_nested(vcpu) && !fault->nested_page_fault)
		vcpu->arch.nested_mmu.inject_page_fault(vcpu, fault);
	else
		vcpu->arch.mmu.inject_page_fault(vcpu, fault);

	return fault->nested_page_fault;
}

void kvm_inject_nmi(struct kvm_vcpu *vcpu)
{
	atomic_inc(&vcpu->arch.nmi_queued);
	kvm_make_request(KVM_REQ_NMI, vcpu);
}
EXPORT_SYMBOL_GPL(kvm_inject_nmi);

void kvm_queue_exception_e(struct kvm_vcpu *vcpu, unsigned nr, u32 error_code)
{
	kvm_multiple_exception(vcpu, nr, true, error_code, false);
}
EXPORT_SYMBOL_GPL(kvm_queue_exception_e);

void kvm_requeue_exception_e(struct kvm_vcpu *vcpu, unsigned nr, u32 error_code)
{
	kvm_multiple_exception(vcpu, nr, true, error_code, true);
}
EXPORT_SYMBOL_GPL(kvm_requeue_exception_e);

/*
 * Checks if cpl <= required_cpl; if true, return true.  Otherwise queue
 * a #GP and return false.
 */
bool kvm_require_cpl(struct kvm_vcpu *vcpu, int required_cpl)
{
	if (kvm_x86_ops->get_cpl(vcpu) <= required_cpl)
		return true;
	kvm_queue_exception_e(vcpu, GP_VECTOR, 0);
	return false;
}
EXPORT_SYMBOL_GPL(kvm_require_cpl);

bool kvm_require_dr(struct kvm_vcpu *vcpu, int dr)
{
	if ((dr != 4 && dr != 5) || !kvm_read_cr4_bits(vcpu, X86_CR4_DE))
		return true;

	kvm_queue_exception(vcpu, UD_VECTOR);
	return false;
}
EXPORT_SYMBOL_GPL(kvm_require_dr);

/*
 * This function will be used to read from the physical memory of the currently
 * running guest. The difference to kvm_vcpu_read_guest_page is that this function
 * can read from guest physical or from the guest's guest physical memory.
 */
int kvm_read_guest_page_mmu(struct kvm_vcpu *vcpu, struct kvm_mmu *mmu,
			    gfn_t ngfn, void *data, int offset, int len,
			    u32 access)
{
	struct x86_exception exception;
	gfn_t real_gfn;
	gpa_t ngpa;

	ngpa     = gfn_to_gpa(ngfn);
	real_gfn = mmu->translate_gpa(vcpu, ngpa, access, &exception);
	if (real_gfn == UNMAPPED_GVA)
		return -EFAULT;

	real_gfn = gpa_to_gfn(real_gfn);

	return kvm_vcpu_read_guest_page(vcpu, real_gfn, data, offset, len);
}
EXPORT_SYMBOL_GPL(kvm_read_guest_page_mmu);

static int kvm_read_nested_guest_page(struct kvm_vcpu *vcpu, gfn_t gfn,
			       void *data, int offset, int len, u32 access)
{
	return kvm_read_guest_page_mmu(vcpu, vcpu->arch.walk_mmu, gfn,
				       data, offset, len, access);
}

/*
 * Load the pae pdptrs.  Return true is they are all valid.
 */
int load_pdptrs(struct kvm_vcpu *vcpu, struct kvm_mmu *mmu, unsigned long cr3)
{
	gfn_t pdpt_gfn = cr3 >> PAGE_SHIFT;
	unsigned offset = ((cr3 & (PAGE_SIZE-1)) >> 5) << 2;
	int i;
	int ret;
	u64 pdpte[ARRAY_SIZE(mmu->pdptrs)];

	ret = kvm_read_guest_page_mmu(vcpu, mmu, pdpt_gfn, pdpte,
				      offset * sizeof(u64), sizeof(pdpte),
				      PFERR_USER_MASK|PFERR_WRITE_MASK);
	if (ret < 0) {
		ret = 0;
		goto out;
	}
	for (i = 0; i < ARRAY_SIZE(pdpte); ++i) {
		if ((pdpte[i] & PT_PRESENT_MASK) &&
		    (pdpte[i] &
		     vcpu->arch.mmu.guest_rsvd_check.rsvd_bits_mask[0][2])) {
			ret = 0;
			goto out;
		}
	}
	ret = 1;

	memcpy(mmu->pdptrs, pdpte, sizeof(mmu->pdptrs));
	__set_bit(VCPU_EXREG_PDPTR,
		  (unsigned long *)&vcpu->arch.regs_avail);
	__set_bit(VCPU_EXREG_PDPTR,
		  (unsigned long *)&vcpu->arch.regs_dirty);
out:

	return ret;
}
EXPORT_SYMBOL_GPL(load_pdptrs);

static bool pdptrs_changed(struct kvm_vcpu *vcpu)
{
	u64 pdpte[ARRAY_SIZE(vcpu->arch.walk_mmu->pdptrs)];
	bool changed = true;
	int offset;
	gfn_t gfn;
	int r;

	if (is_long_mode(vcpu) || !is_pae(vcpu))
		return false;

	if (!test_bit(VCPU_EXREG_PDPTR,
		      (unsigned long *)&vcpu->arch.regs_avail))
		return true;

	gfn = (kvm_read_cr3(vcpu) & ~31u) >> PAGE_SHIFT;
	offset = (kvm_read_cr3(vcpu) & ~31u) & (PAGE_SIZE - 1);
	r = kvm_read_nested_guest_page(vcpu, gfn, pdpte, offset, sizeof(pdpte),
				       PFERR_USER_MASK | PFERR_WRITE_MASK);
	if (r < 0)
		goto out;
	changed = memcmp(pdpte, vcpu->arch.walk_mmu->pdptrs, sizeof(pdpte)) != 0;
out:

	return changed;
}

int kvm_set_cr0(struct kvm_vcpu *vcpu, unsigned long cr0)
{
	unsigned long old_cr0 = kvm_read_cr0(vcpu);
	unsigned long update_bits = X86_CR0_PG | X86_CR0_WP;

	cr0 |= X86_CR0_ET;

#ifdef CONFIG_X86_64
	if (cr0 & 0xffffffff00000000UL)
		return 1;
#endif

	cr0 &= ~CR0_RESERVED_BITS;

	if ((cr0 & X86_CR0_NW) && !(cr0 & X86_CR0_CD))
		return 1;

	if ((cr0 & X86_CR0_PG) && !(cr0 & X86_CR0_PE))
		return 1;

	if (!is_paging(vcpu) && (cr0 & X86_CR0_PG)) {
#ifdef CONFIG_X86_64
		if ((vcpu->arch.efer & EFER_LME)) {
			int cs_db, cs_l;

			if (!is_pae(vcpu))
				return 1;
			kvm_x86_ops->get_cs_db_l_bits(vcpu, &cs_db, &cs_l);
			if (cs_l)
				return 1;
		} else
#endif
		if (is_pae(vcpu) && !load_pdptrs(vcpu, vcpu->arch.walk_mmu,
						 kvm_read_cr3(vcpu)))
			return 1;
	}

	if (!(cr0 & X86_CR0_PG) && kvm_read_cr4_bits(vcpu, X86_CR4_PCIDE))
		return 1;

	kvm_x86_ops->set_cr0(vcpu, cr0);

	if ((cr0 ^ old_cr0) & X86_CR0_PG) {
		kvm_clear_async_pf_completion_queue(vcpu);
		kvm_async_pf_hash_reset(vcpu);
	}

	if ((cr0 ^ old_cr0) & update_bits)
		kvm_mmu_reset_context(vcpu);

	if (((cr0 ^ old_cr0) & X86_CR0_CD) &&
	    kvm_arch_has_noncoherent_dma(vcpu->kvm) &&
	    !kvm_check_has_quirk(vcpu->kvm, KVM_X86_QUIRK_CD_NW_CLEARED))
		kvm_zap_gfn_range(vcpu->kvm, 0, ~0ULL);

	return 0;
}
EXPORT_SYMBOL_GPL(kvm_set_cr0);

void kvm_lmsw(struct kvm_vcpu *vcpu, unsigned long msw)
{
	(void)kvm_set_cr0(vcpu, kvm_read_cr0_bits(vcpu, ~0x0eul) | (msw & 0x0f));
}
EXPORT_SYMBOL_GPL(kvm_lmsw);

static void kvm_load_guest_xcr0(struct kvm_vcpu *vcpu)
{
	if (kvm_read_cr4_bits(vcpu, X86_CR4_OSXSAVE) &&
			!vcpu->guest_xcr0_loaded) {
		/* kvm_set_xcr() also depends on this */
		xsetbv(XCR_XFEATURE_ENABLED_MASK, vcpu->arch.xcr0);
		vcpu->guest_xcr0_loaded = 1;
	}
}

static void kvm_put_guest_xcr0(struct kvm_vcpu *vcpu)
{
	if (vcpu->guest_xcr0_loaded) {
		if (vcpu->arch.xcr0 != host_xcr0)
			xsetbv(XCR_XFEATURE_ENABLED_MASK, host_xcr0);
		vcpu->guest_xcr0_loaded = 0;
	}
}

static int __kvm_set_xcr(struct kvm_vcpu *vcpu, u32 index, u64 xcr)
{
	u64 xcr0 = xcr;
	u64 old_xcr0 = vcpu->arch.xcr0;
	u64 valid_bits;

	/* Only support XCR_XFEATURE_ENABLED_MASK(xcr0) now  */
	if (index != XCR_XFEATURE_ENABLED_MASK)
		return 1;
	if (!(xcr0 & XFEATURE_MASK_FP))
		return 1;
	if ((xcr0 & XFEATURE_MASK_YMM) && !(xcr0 & XFEATURE_MASK_SSE))
		return 1;

	/*
	 * Do not allow the guest to set bits that we do not support
	 * saving.  However, xcr0 bit 0 is always set, even if the
	 * emulated CPU does not support XSAVE (see fx_init).
	 */
	valid_bits = vcpu->arch.guest_supported_xcr0 | XFEATURE_MASK_FP;
	if (xcr0 & ~valid_bits)
		return 1;

	if ((!(xcr0 & XFEATURE_MASK_BNDREGS)) !=
	    (!(xcr0 & XFEATURE_MASK_BNDCSR)))
		return 1;

	if (xcr0 & XFEATURE_MASK_AVX512) {
		if (!(xcr0 & XFEATURE_MASK_YMM))
			return 1;
		if ((xcr0 & XFEATURE_MASK_AVX512) != XFEATURE_MASK_AVX512)
			return 1;
	}
	vcpu->arch.xcr0 = xcr0;

	if ((xcr0 ^ old_xcr0) & XFEATURE_MASK_EXTEND)
		kvm_update_cpuid(vcpu);
	return 0;
}

int kvm_set_xcr(struct kvm_vcpu *vcpu, u32 index, u64 xcr)
{
	if (kvm_x86_ops->get_cpl(vcpu) != 0 ||
	    __kvm_set_xcr(vcpu, index, xcr)) {
		kvm_inject_gp(vcpu, 0);
		return 1;
	}
	return 0;
}
EXPORT_SYMBOL_GPL(kvm_set_xcr);

int kvm_set_cr4(struct kvm_vcpu *vcpu, unsigned long cr4)
{
	unsigned long old_cr4 = kvm_read_cr4(vcpu);
	unsigned long pdptr_bits = X86_CR4_PGE | X86_CR4_PSE | X86_CR4_PAE |
				   X86_CR4_SMEP | X86_CR4_SMAP | X86_CR4_PKE;

	if (cr4 & CR4_RESERVED_BITS)
		return 1;

	if (!guest_cpuid_has_xsave(vcpu) && (cr4 & X86_CR4_OSXSAVE))
		return 1;

	if (!guest_cpuid_has_smep(vcpu) && (cr4 & X86_CR4_SMEP))
		return 1;

	if (!guest_cpuid_has_smap(vcpu) && (cr4 & X86_CR4_SMAP))
		return 1;

	if (!guest_cpuid_has_fsgsbase(vcpu) && (cr4 & X86_CR4_FSGSBASE))
		return 1;

	if (!guest_cpuid_has_pku(vcpu) && (cr4 & X86_CR4_PKE))
		return 1;

	if (is_long_mode(vcpu)) {
		if (!(cr4 & X86_CR4_PAE))
			return 1;
	} else if (is_paging(vcpu) && (cr4 & X86_CR4_PAE)
		   && ((cr4 ^ old_cr4) & pdptr_bits)
		   && !load_pdptrs(vcpu, vcpu->arch.walk_mmu,
				   kvm_read_cr3(vcpu)))
		return 1;

	if ((cr4 & X86_CR4_PCIDE) && !(old_cr4 & X86_CR4_PCIDE)) {
		if (!guest_cpuid_has_pcid(vcpu))
			return 1;

		/* PCID can not be enabled when cr3[11:0]!=000H or EFER.LMA=0 */
		if ((kvm_read_cr3(vcpu) & X86_CR3_PCID_MASK) || !is_long_mode(vcpu))
			return 1;
	}

	if (kvm_x86_ops->set_cr4(vcpu, cr4))
		return 1;

	if (((cr4 ^ old_cr4) & pdptr_bits) ||
	    (!(cr4 & X86_CR4_PCIDE) && (old_cr4 & X86_CR4_PCIDE)))
		kvm_mmu_reset_context(vcpu);

	if ((cr4 ^ old_cr4) & (X86_CR4_OSXSAVE | X86_CR4_PKE))
		kvm_update_cpuid(vcpu);

	return 0;
}
EXPORT_SYMBOL_GPL(kvm_set_cr4);

int kvm_set_cr3(struct kvm_vcpu *vcpu, unsigned long cr3)
{
#ifdef CONFIG_X86_64
	cr3 &= ~CR3_PCID_INVD;
#endif

	if (cr3 == kvm_read_cr3(vcpu) && !pdptrs_changed(vcpu)) {
		kvm_mmu_sync_roots(vcpu);
		kvm_make_request(KVM_REQ_TLB_FLUSH, vcpu);
		return 0;
	}

	if (is_long_mode(vcpu)) {
		if (cr3 & CR3_L_MODE_RESERVED_BITS)
			return 1;
	} else if (is_pae(vcpu) && is_paging(vcpu) &&
		   !load_pdptrs(vcpu, vcpu->arch.walk_mmu, cr3))
		return 1;

	vcpu->arch.cr3 = cr3;
	__set_bit(VCPU_EXREG_CR3, (ulong *)&vcpu->arch.regs_avail);
	kvm_mmu_new_cr3(vcpu);
	return 0;
}
EXPORT_SYMBOL_GPL(kvm_set_cr3);

int kvm_set_cr8(struct kvm_vcpu *vcpu, unsigned long cr8)
{
	if (cr8 & CR8_RESERVED_BITS)
		return 1;
	if (lapic_in_kernel(vcpu))
		kvm_lapic_set_tpr(vcpu, cr8);
	else
		vcpu->arch.cr8 = cr8;
	return 0;
}
EXPORT_SYMBOL_GPL(kvm_set_cr8);

unsigned long kvm_get_cr8(struct kvm_vcpu *vcpu)
{
	if (lapic_in_kernel(vcpu))
		return kvm_lapic_get_cr8(vcpu);
	else
		return vcpu->arch.cr8;
}
EXPORT_SYMBOL_GPL(kvm_get_cr8);

static void kvm_update_dr0123(struct kvm_vcpu *vcpu)
{
	int i;

	if (!(vcpu->guest_debug & KVM_GUESTDBG_USE_HW_BP)) {
		for (i = 0; i < KVM_NR_DB_REGS; i++)
			vcpu->arch.eff_db[i] = vcpu->arch.db[i];
		vcpu->arch.switch_db_regs |= KVM_DEBUGREG_RELOAD;
	}
}

static void kvm_update_dr6(struct kvm_vcpu *vcpu)
{
	if (!(vcpu->guest_debug & KVM_GUESTDBG_USE_HW_BP))
		kvm_x86_ops->set_dr6(vcpu, vcpu->arch.dr6);
}

static void kvm_update_dr7(struct kvm_vcpu *vcpu)
{
	unsigned long dr7;

	if (vcpu->guest_debug & KVM_GUESTDBG_USE_HW_BP)
		dr7 = vcpu->arch.guest_debug_dr7;
	else
		dr7 = vcpu->arch.dr7;
	kvm_x86_ops->set_dr7(vcpu, dr7);
	vcpu->arch.switch_db_regs &= ~KVM_DEBUGREG_BP_ENABLED;
	if (dr7 & DR7_BP_EN_MASK)
		vcpu->arch.switch_db_regs |= KVM_DEBUGREG_BP_ENABLED;
}

static u64 kvm_dr6_fixed(struct kvm_vcpu *vcpu)
{
	u64 fixed = DR6_FIXED_1;

	if (!guest_cpuid_has_rtm(vcpu))
		fixed |= DR6_RTM;
	return fixed;
}

static int __kvm_set_dr(struct kvm_vcpu *vcpu, int dr, unsigned long val)
{
	switch (dr) {
	case 0 ... 3:
		vcpu->arch.db[dr] = val;
		if (!(vcpu->guest_debug & KVM_GUESTDBG_USE_HW_BP))
			vcpu->arch.eff_db[dr] = val;
		break;
	case 4:
		/* fall through */
	case 6:
		if (val & 0xffffffff00000000ULL)
			return -1; /* #GP */
		vcpu->arch.dr6 = (val & DR6_VOLATILE) | kvm_dr6_fixed(vcpu);
		kvm_update_dr6(vcpu);
		break;
	case 5:
		/* fall through */
	default: /* 7 */
		if (val & 0xffffffff00000000ULL)
			return -1; /* #GP */
		vcpu->arch.dr7 = (val & DR7_VOLATILE) | DR7_FIXED_1;
		kvm_update_dr7(vcpu);
		break;
	}

	return 0;
}

int kvm_set_dr(struct kvm_vcpu *vcpu, int dr, unsigned long val)
{
	if (__kvm_set_dr(vcpu, dr, val)) {
		kvm_inject_gp(vcpu, 0);
		return 1;
	}
	return 0;
}
EXPORT_SYMBOL_GPL(kvm_set_dr);

int kvm_get_dr(struct kvm_vcpu *vcpu, int dr, unsigned long *val)
{
	switch (dr) {
	case 0 ... 3:
		*val = vcpu->arch.db[dr];
		break;
	case 4:
		/* fall through */
	case 6:
		if (vcpu->guest_debug & KVM_GUESTDBG_USE_HW_BP)
			*val = vcpu->arch.dr6;
		else
			*val = kvm_x86_ops->get_dr6(vcpu);
		break;
	case 5:
		/* fall through */
	default: /* 7 */
		*val = vcpu->arch.dr7;
		break;
	}
	return 0;
}
EXPORT_SYMBOL_GPL(kvm_get_dr);

bool kvm_rdpmc(struct kvm_vcpu *vcpu)
{
	u32 ecx = kvm_register_read(vcpu, VCPU_REGS_RCX);
	u64 data;
	int err;

	err = kvm_pmu_rdpmc(vcpu, ecx, &data);
	if (err)
		return err;
	kvm_register_write(vcpu, VCPU_REGS_RAX, (u32)data);
	kvm_register_write(vcpu, VCPU_REGS_RDX, data >> 32);
	return err;
}
EXPORT_SYMBOL_GPL(kvm_rdpmc);

/*
 * List of msr numbers which we expose to userspace through KVM_GET_MSRS
 * and KVM_SET_MSRS, and KVM_GET_MSR_INDEX_LIST.
 *
 * This list is modified at module load time to reflect the
 * capabilities of the host cpu. This capabilities test skips MSRs that are
 * kvm-specific. Those are put in emulated_msrs; filtering of emulated_msrs
 * may depend on host virtualization features rather than host cpu features.
 */

static u32 msrs_to_save[] = {
	MSR_IA32_SYSENTER_CS, MSR_IA32_SYSENTER_ESP, MSR_IA32_SYSENTER_EIP,
	MSR_STAR,
#ifdef CONFIG_X86_64
	MSR_CSTAR, MSR_KERNEL_GS_BASE, MSR_SYSCALL_MASK, MSR_LSTAR,
#endif
	MSR_IA32_TSC, MSR_IA32_CR_PAT, MSR_VM_HSAVE_PA,
	MSR_IA32_FEATURE_CONTROL, MSR_IA32_BNDCFGS, MSR_TSC_AUX,
};

static unsigned num_msrs_to_save;

static u32 emulated_msrs[] = {
	MSR_KVM_SYSTEM_TIME, MSR_KVM_WALL_CLOCK,
	MSR_KVM_SYSTEM_TIME_NEW, MSR_KVM_WALL_CLOCK_NEW,
	HV_X64_MSR_GUEST_OS_ID, HV_X64_MSR_HYPERCALL,
	HV_X64_MSR_TIME_REF_COUNT, HV_X64_MSR_REFERENCE_TSC,
	HV_X64_MSR_CRASH_P0, HV_X64_MSR_CRASH_P1, HV_X64_MSR_CRASH_P2,
	HV_X64_MSR_CRASH_P3, HV_X64_MSR_CRASH_P4, HV_X64_MSR_CRASH_CTL,
	HV_X64_MSR_RESET,
	HV_X64_MSR_VP_INDEX,
	HV_X64_MSR_VP_RUNTIME,
	HV_X64_MSR_SCONTROL,
	HV_X64_MSR_STIMER0_CONFIG,
	HV_X64_MSR_APIC_ASSIST_PAGE, MSR_KVM_ASYNC_PF_EN, MSR_KVM_STEAL_TIME,
	MSR_KVM_PV_EOI_EN,

	MSR_IA32_TSC_ADJUST,
	MSR_IA32_TSCDEADLINE,
	MSR_IA32_MISC_ENABLE,
	MSR_IA32_MCG_STATUS,
	MSR_IA32_MCG_CTL,
	MSR_IA32_MCG_EXT_CTL,
	MSR_IA32_SMBASE,
};

static unsigned num_emulated_msrs;

bool kvm_valid_efer(struct kvm_vcpu *vcpu, u64 efer)
{
	if (efer & efer_reserved_bits)
		return false;

	if (efer & EFER_FFXSR) {
		struct kvm_cpuid_entry2 *feat;

		feat = kvm_find_cpuid_entry(vcpu, 0x80000001, 0);
		if (!feat || !(feat->edx & bit(X86_FEATURE_FXSR_OPT)))
			return false;
	}

	if (efer & EFER_SVME) {
		struct kvm_cpuid_entry2 *feat;

		feat = kvm_find_cpuid_entry(vcpu, 0x80000001, 0);
		if (!feat || !(feat->ecx & bit(X86_FEATURE_SVM)))
			return false;
	}

	return true;
}
EXPORT_SYMBOL_GPL(kvm_valid_efer);

static int set_efer(struct kvm_vcpu *vcpu, u64 efer)
{
	u64 old_efer = vcpu->arch.efer;

	if (!kvm_valid_efer(vcpu, efer))
		return 1;

	if (is_paging(vcpu)
	    && (vcpu->arch.efer & EFER_LME) != (efer & EFER_LME))
		return 1;

	efer &= ~EFER_LMA;
	efer |= vcpu->arch.efer & EFER_LMA;

	kvm_x86_ops->set_efer(vcpu, efer);

	/* Update reserved bits */
	if ((efer ^ old_efer) & EFER_NX)
		kvm_mmu_reset_context(vcpu);

	return 0;
}

void kvm_enable_efer_bits(u64 mask)
{
       efer_reserved_bits &= ~mask;
}
EXPORT_SYMBOL_GPL(kvm_enable_efer_bits);

/*
 * Writes msr value into into the appropriate "register".
 * Returns 0 on success, non-0 otherwise.
 * Assumes vcpu_load() was already called.
 */
int kvm_set_msr(struct kvm_vcpu *vcpu, struct msr_data *msr)
{
	switch (msr->index) {
	case MSR_FS_BASE:
	case MSR_GS_BASE:
	case MSR_KERNEL_GS_BASE:
	case MSR_CSTAR:
	case MSR_LSTAR:
		if (is_noncanonical_address(msr->data))
			return 1;
		break;
	case MSR_IA32_SYSENTER_EIP:
	case MSR_IA32_SYSENTER_ESP:
		/*
		 * IA32_SYSENTER_ESP and IA32_SYSENTER_EIP cause #GP if
		 * non-canonical address is written on Intel but not on
		 * AMD (which ignores the top 32-bits, because it does
		 * not implement 64-bit SYSENTER).
		 *
		 * 64-bit code should hence be able to write a non-canonical
		 * value on AMD.  Making the address canonical ensures that
		 * vmentry does not fail on Intel after writing a non-canonical
		 * value, and that something deterministic happens if the guest
		 * invokes 64-bit SYSENTER.
		 */
		msr->data = get_canonical(msr->data);
	}
	return kvm_x86_ops->set_msr(vcpu, msr);
}
EXPORT_SYMBOL_GPL(kvm_set_msr);

/*
 * Adapt set_msr() to msr_io()'s calling convention
 */
static int do_get_msr(struct kvm_vcpu *vcpu, unsigned index, u64 *data)
{
	struct msr_data msr;
	int r;

	msr.index = index;
	msr.host_initiated = true;
	r = kvm_get_msr(vcpu, &msr);
	if (r)
		return r;

	*data = msr.data;
	return 0;
}

static int do_set_msr(struct kvm_vcpu *vcpu, unsigned index, u64 *data)
{
	struct msr_data msr;

	msr.data = *data;
	msr.index = index;
	msr.host_initiated = true;
	return kvm_set_msr(vcpu, &msr);
}

#ifdef CONFIG_X86_64
struct pvclock_gtod_data {
	seqcount_t	seq;

	struct { /* extract of a clocksource struct */
		int vclock_mode;
		cycle_t	cycle_last;
		cycle_t	mask;
		u32	mult;
		u32	shift;
	} clock;

	u64		boot_ns;
	u64		nsec_base;
};

static struct pvclock_gtod_data pvclock_gtod_data;

static void update_pvclock_gtod(struct timekeeper *tk)
{
	struct pvclock_gtod_data *vdata = &pvclock_gtod_data;
	u64 boot_ns;

	boot_ns = ktime_to_ns(ktime_add(tk->tkr_mono.base, tk->offs_boot));

	write_seqcount_begin(&vdata->seq);

	/* copy pvclock gtod data */
	vdata->clock.vclock_mode	= tk->tkr_mono.clock->archdata.vclock_mode;
	vdata->clock.cycle_last		= tk->tkr_mono.cycle_last;
	vdata->clock.mask		= tk->tkr_mono.mask;
	vdata->clock.mult		= tk->tkr_mono.mult;
	vdata->clock.shift		= tk->tkr_mono.shift;

	vdata->boot_ns			= boot_ns;
	vdata->nsec_base		= tk->tkr_mono.xtime_nsec;

	write_seqcount_end(&vdata->seq);
}
#endif

void kvm_set_pending_timer(struct kvm_vcpu *vcpu)
{
	/*
	 * Note: KVM_REQ_PENDING_TIMER is implicitly checked in
	 * vcpu_enter_guest.  This function is only called from
	 * the physical CPU that is running vcpu.
	 */
	kvm_make_request(KVM_REQ_PENDING_TIMER, vcpu);
}

static void kvm_write_wall_clock(struct kvm *kvm, gpa_t wall_clock)
{
	int version;
	int r;
	struct pvclock_wall_clock wc;
	struct timespec64 boot;

	if (!wall_clock)
		return;

	r = kvm_read_guest(kvm, wall_clock, &version, sizeof(version));
	if (r)
		return;

	if (version & 1)
		++version;  /* first time write, random junk */

	++version;

	if (kvm_write_guest(kvm, wall_clock, &version, sizeof(version)))
		return;

	/*
	 * The guest calculates current wall clock time by adding
	 * system time (updated by kvm_guest_time_update below) to the
	 * wall clock specified here.  guest system time equals host
	 * system time for us, thus we must fill in host boot time here.
	 */
	getboottime64(&boot);

	if (kvm->arch.kvmclock_offset) {
		struct timespec64 ts = ns_to_timespec64(kvm->arch.kvmclock_offset);
		boot = timespec64_sub(boot, ts);
	}
	wc.sec = (u32)boot.tv_sec; /* overflow in 2106 guest time */
	wc.nsec = boot.tv_nsec;
	wc.version = version;

	kvm_write_guest(kvm, wall_clock, &wc, sizeof(wc));

	version++;
	kvm_write_guest(kvm, wall_clock, &version, sizeof(version));
}

static uint32_t div_frac(uint32_t dividend, uint32_t divisor)
{
	do_shl32_div32(dividend, divisor);
	return dividend;
}

static void kvm_get_time_scale(uint64_t scaled_hz, uint64_t base_hz,
			       s8 *pshift, u32 *pmultiplier)
{
	uint64_t scaled64;
	int32_t  shift = 0;
	uint64_t tps64;
	uint32_t tps32;

	tps64 = base_hz;
	scaled64 = scaled_hz;
	while (tps64 > scaled64*2 || tps64 & 0xffffffff00000000ULL) {
		tps64 >>= 1;
		shift--;
	}

	tps32 = (uint32_t)tps64;
	while (tps32 <= scaled64 || scaled64 & 0xffffffff00000000ULL) {
		if (scaled64 & 0xffffffff00000000ULL || tps32 & 0x80000000)
			scaled64 >>= 1;
		else
			tps32 <<= 1;
		shift++;
	}

	*pshift = shift;
	*pmultiplier = div_frac(scaled64, tps32);

	pr_debug("%s: base_hz %llu => %llu, shift %d, mul %u\n",
		 __func__, base_hz, scaled_hz, shift, *pmultiplier);
}

#ifdef CONFIG_X86_64
static atomic_t kvm_guest_has_master_clock = ATOMIC_INIT(0);
#endif

static DEFINE_PER_CPU(unsigned long, cpu_tsc_khz);
static unsigned long max_tsc_khz;

static u32 adjust_tsc_khz(u32 khz, s32 ppm)
{
	u64 v = (u64)khz * (1000000 + ppm);
	do_div(v, 1000000);
	return v;
}

static int set_tsc_khz(struct kvm_vcpu *vcpu, u32 user_tsc_khz, bool scale)
{
	u64 ratio;

	/* Guest TSC same frequency as host TSC? */
	if (!scale) {
		vcpu->arch.tsc_scaling_ratio = kvm_default_tsc_scaling_ratio;
		return 0;
	}

	/* TSC scaling supported? */
	if (!kvm_has_tsc_control) {
		if (user_tsc_khz > tsc_khz) {
			vcpu->arch.tsc_catchup = 1;
			vcpu->arch.tsc_always_catchup = 1;
			return 0;
		} else {
			WARN(1, "user requested TSC rate below hardware speed\n");
			return -1;
		}
	}

	/* TSC scaling required  - calculate ratio */
	ratio = mul_u64_u32_div(1ULL << kvm_tsc_scaling_ratio_frac_bits,
				user_tsc_khz, tsc_khz);

	if (ratio == 0 || ratio >= kvm_max_tsc_scaling_ratio) {
		WARN_ONCE(1, "Invalid TSC scaling ratio - virtual-tsc-khz=%u\n",
			  user_tsc_khz);
		return -1;
	}

	vcpu->arch.tsc_scaling_ratio = ratio;
	return 0;
}

static int kvm_set_tsc_khz(struct kvm_vcpu *vcpu, u32 user_tsc_khz)
{
	u32 thresh_lo, thresh_hi;
	int use_scaling = 0;

	/* tsc_khz can be zero if TSC calibration fails */
	if (user_tsc_khz == 0) {
		/* set tsc_scaling_ratio to a safe value */
		vcpu->arch.tsc_scaling_ratio = kvm_default_tsc_scaling_ratio;
		return -1;
	}

	/* Compute a scale to convert nanoseconds in TSC cycles */
	kvm_get_time_scale(user_tsc_khz * 1000LL, NSEC_PER_SEC,
			   &vcpu->arch.virtual_tsc_shift,
			   &vcpu->arch.virtual_tsc_mult);
	vcpu->arch.virtual_tsc_khz = user_tsc_khz;

	/*
	 * Compute the variation in TSC rate which is acceptable
	 * within the range of tolerance and decide if the
	 * rate being applied is within that bounds of the hardware
	 * rate.  If so, no scaling or compensation need be done.
	 */
	thresh_lo = adjust_tsc_khz(tsc_khz, -tsc_tolerance_ppm);
	thresh_hi = adjust_tsc_khz(tsc_khz, tsc_tolerance_ppm);
	if (user_tsc_khz < thresh_lo || user_tsc_khz > thresh_hi) {
		pr_debug("kvm: requested TSC rate %u falls outside tolerance [%u,%u]\n", user_tsc_khz, thresh_lo, thresh_hi);
		use_scaling = 1;
	}
	return set_tsc_khz(vcpu, user_tsc_khz, use_scaling);
}

static u64 compute_guest_tsc(struct kvm_vcpu *vcpu, s64 kernel_ns)
{
	u64 tsc = pvclock_scale_delta(kernel_ns-vcpu->arch.this_tsc_nsec,
				      vcpu->arch.virtual_tsc_mult,
				      vcpu->arch.virtual_tsc_shift);
	tsc += vcpu->arch.this_tsc_write;
	return tsc;
}

static void kvm_track_tsc_matching(struct kvm_vcpu *vcpu)
{
#ifdef CONFIG_X86_64
	bool vcpus_matched;
	struct kvm_arch *ka = &vcpu->kvm->arch;
	struct pvclock_gtod_data *gtod = &pvclock_gtod_data;

	vcpus_matched = (ka->nr_vcpus_matched_tsc + 1 ==
			 atomic_read(&vcpu->kvm->online_vcpus));

	/*
	 * Once the masterclock is enabled, always perform request in
	 * order to update it.
	 *
	 * In order to enable masterclock, the host clocksource must be TSC
	 * and the vcpus need to have matched TSCs.  When that happens,
	 * perform request to enable masterclock.
	 */
	if (ka->use_master_clock ||
	    (gtod->clock.vclock_mode == VCLOCK_TSC && vcpus_matched))
		kvm_make_request(KVM_REQ_MASTERCLOCK_UPDATE, vcpu);

	trace_kvm_track_tsc(vcpu->vcpu_id, ka->nr_vcpus_matched_tsc,
			    atomic_read(&vcpu->kvm->online_vcpus),
		            ka->use_master_clock, gtod->clock.vclock_mode);
#endif
}

static void update_ia32_tsc_adjust_msr(struct kvm_vcpu *vcpu, s64 offset)
{
	u64 curr_offset = vcpu->arch.tsc_offset;
	vcpu->arch.ia32_tsc_adjust_msr += offset - curr_offset;
}

/*
 * Multiply tsc by a fixed point number represented by ratio.
 *
 * The most significant 64-N bits (mult) of ratio represent the
 * integral part of the fixed point number; the remaining N bits
 * (frac) represent the fractional part, ie. ratio represents a fixed
 * point number (mult + frac * 2^(-N)).
 *
 * N equals to kvm_tsc_scaling_ratio_frac_bits.
 */
static inline u64 __scale_tsc(u64 ratio, u64 tsc)
{
	return mul_u64_u64_shr(tsc, ratio, kvm_tsc_scaling_ratio_frac_bits);
}

u64 kvm_scale_tsc(struct kvm_vcpu *vcpu, u64 tsc)
{
	u64 _tsc = tsc;
	u64 ratio = vcpu->arch.tsc_scaling_ratio;

	if (ratio != kvm_default_tsc_scaling_ratio)
		_tsc = __scale_tsc(ratio, tsc);

	return _tsc;
}
EXPORT_SYMBOL_GPL(kvm_scale_tsc);

static u64 kvm_compute_tsc_offset(struct kvm_vcpu *vcpu, u64 target_tsc)
{
	u64 tsc;

	tsc = kvm_scale_tsc(vcpu, rdtsc());

	return target_tsc - tsc;
}

u64 kvm_read_l1_tsc(struct kvm_vcpu *vcpu, u64 host_tsc)
{
	return vcpu->arch.tsc_offset + kvm_scale_tsc(vcpu, host_tsc);
}
EXPORT_SYMBOL_GPL(kvm_read_l1_tsc);

static void kvm_vcpu_write_tsc_offset(struct kvm_vcpu *vcpu, u64 offset)
{
	kvm_x86_ops->write_tsc_offset(vcpu, offset);
	vcpu->arch.tsc_offset = offset;
}

void kvm_write_tsc(struct kvm_vcpu *vcpu, struct msr_data *msr)
{
	struct kvm *kvm = vcpu->kvm;
	u64 offset, ns, elapsed;
	unsigned long flags;
	s64 usdiff;
	bool matched;
	bool already_matched;
	u64 data = msr->data;

	raw_spin_lock_irqsave(&kvm->arch.tsc_write_lock, flags);
	offset = kvm_compute_tsc_offset(vcpu, data);
	ns = ktime_get_boot_ns();
	elapsed = ns - kvm->arch.last_tsc_nsec;

	if (vcpu->arch.virtual_tsc_khz) {
		int faulted = 0;

		/* n.b - signed multiplication and division required */
		usdiff = data - kvm->arch.last_tsc_write;
#ifdef CONFIG_X86_64
		usdiff = (usdiff * 1000) / vcpu->arch.virtual_tsc_khz;
#else
		/* do_div() only does unsigned */
		asm("1: idivl %[divisor]\n"
		    "2: xor %%edx, %%edx\n"
		    "   movl $0, %[faulted]\n"
		    "3:\n"
		    ".section .fixup,\"ax\"\n"
		    "4: movl $1, %[faulted]\n"
		    "   jmp  3b\n"
		    ".previous\n"

		_ASM_EXTABLE(1b, 4b)

		: "=A"(usdiff), [faulted] "=r" (faulted)
		: "A"(usdiff * 1000), [divisor] "rm"(vcpu->arch.virtual_tsc_khz));

#endif
		do_div(elapsed, 1000);
		usdiff -= elapsed;
		if (usdiff < 0)
			usdiff = -usdiff;

		/* idivl overflow => difference is larger than USEC_PER_SEC */
		if (faulted)
			usdiff = USEC_PER_SEC;
	} else
		usdiff = USEC_PER_SEC; /* disable TSC match window below */

	/*
	 * Special case: TSC write with a small delta (1 second) of virtual
	 * cycle time against real time is interpreted as an attempt to
	 * synchronize the CPU.
         *
	 * For a reliable TSC, we can match TSC offsets, and for an unstable
	 * TSC, we add elapsed time in this computation.  We could let the
	 * compensation code attempt to catch up if we fall behind, but
	 * it's better to try to match offsets from the beginning.
         */
	if (usdiff < USEC_PER_SEC &&
	    vcpu->arch.virtual_tsc_khz == kvm->arch.last_tsc_khz) {
		if (!check_tsc_unstable()) {
			offset = kvm->arch.cur_tsc_offset;
			pr_debug("kvm: matched tsc offset for %llu\n", data);
		} else {
			u64 delta = nsec_to_cycles(vcpu, elapsed);
			data += delta;
			offset = kvm_compute_tsc_offset(vcpu, data);
			pr_debug("kvm: adjusted tsc offset by %llu\n", delta);
		}
		matched = true;
		already_matched = (vcpu->arch.this_tsc_generation == kvm->arch.cur_tsc_generation);
	} else {
		/*
		 * We split periods of matched TSC writes into generations.
		 * For each generation, we track the original measured
		 * nanosecond time, offset, and write, so if TSCs are in
		 * sync, we can match exact offset, and if not, we can match
		 * exact software computation in compute_guest_tsc()
		 *
		 * These values are tracked in kvm->arch.cur_xxx variables.
		 */
		kvm->arch.cur_tsc_generation++;
		kvm->arch.cur_tsc_nsec = ns;
		kvm->arch.cur_tsc_write = data;
		kvm->arch.cur_tsc_offset = offset;
		matched = false;
		pr_debug("kvm: new tsc generation %llu, clock %llu\n",
			 kvm->arch.cur_tsc_generation, data);
	}

	/*
	 * We also track th most recent recorded KHZ, write and time to
	 * allow the matching interval to be extended at each write.
	 */
	kvm->arch.last_tsc_nsec = ns;
	kvm->arch.last_tsc_write = data;
	kvm->arch.last_tsc_khz = vcpu->arch.virtual_tsc_khz;

	vcpu->arch.last_guest_tsc = data;

	/* Keep track of which generation this VCPU has synchronized to */
	vcpu->arch.this_tsc_generation = kvm->arch.cur_tsc_generation;
	vcpu->arch.this_tsc_nsec = kvm->arch.cur_tsc_nsec;
	vcpu->arch.this_tsc_write = kvm->arch.cur_tsc_write;

	if (guest_cpuid_has_tsc_adjust(vcpu) && !msr->host_initiated)
		update_ia32_tsc_adjust_msr(vcpu, offset);
	kvm_vcpu_write_tsc_offset(vcpu, offset);
	raw_spin_unlock_irqrestore(&kvm->arch.tsc_write_lock, flags);

	spin_lock(&kvm->arch.pvclock_gtod_sync_lock);
	if (!matched) {
		kvm->arch.nr_vcpus_matched_tsc = 0;
	} else if (!already_matched) {
		kvm->arch.nr_vcpus_matched_tsc++;
	}

	kvm_track_tsc_matching(vcpu);
	spin_unlock(&kvm->arch.pvclock_gtod_sync_lock);
}

EXPORT_SYMBOL_GPL(kvm_write_tsc);

static inline void adjust_tsc_offset_guest(struct kvm_vcpu *vcpu,
					   s64 adjustment)
{
	kvm_vcpu_write_tsc_offset(vcpu, vcpu->arch.tsc_offset + adjustment);
}

static inline void adjust_tsc_offset_host(struct kvm_vcpu *vcpu, s64 adjustment)
{
	if (vcpu->arch.tsc_scaling_ratio != kvm_default_tsc_scaling_ratio)
		WARN_ON(adjustment < 0);
	adjustment = kvm_scale_tsc(vcpu, (u64) adjustment);
	adjust_tsc_offset_guest(vcpu, adjustment);
}

#ifdef CONFIG_X86_64

static cycle_t read_tsc(void)
{
	cycle_t ret = (cycle_t)rdtsc_ordered();
	u64 last = pvclock_gtod_data.clock.cycle_last;

	if (likely(ret >= last))
		return ret;

	/*
	 * GCC likes to generate cmov here, but this branch is extremely
	 * predictable (it's just a function of time and the likely is
	 * very likely) and there's a data dependence, so force GCC
	 * to generate a branch instead.  I don't barrier() because
	 * we don't actually need a barrier, and if this function
	 * ever gets inlined it will generate worse code.
	 */
	asm volatile ("");
	return last;
}

static inline u64 vgettsc(cycle_t *cycle_now)
{
	long v;
	struct pvclock_gtod_data *gtod = &pvclock_gtod_data;

	*cycle_now = read_tsc();

	v = (*cycle_now - gtod->clock.cycle_last) & gtod->clock.mask;
	return v * gtod->clock.mult;
}

static int do_monotonic_boot(s64 *t, cycle_t *cycle_now)
{
	struct pvclock_gtod_data *gtod = &pvclock_gtod_data;
	unsigned long seq;
	int mode;
	u64 ns;

	do {
		seq = read_seqcount_begin(&gtod->seq);
		mode = gtod->clock.vclock_mode;
		ns = gtod->nsec_base;
		ns += vgettsc(cycle_now);
		ns >>= gtod->clock.shift;
		ns += gtod->boot_ns;
	} while (unlikely(read_seqcount_retry(&gtod->seq, seq)));
	*t = ns;

	return mode;
}

/* returns true if host is using tsc clocksource */
static bool kvm_get_time_and_clockread(s64 *kernel_ns, cycle_t *cycle_now)
{
	/* checked again under seqlock below */
	if (pvclock_gtod_data.clock.vclock_mode != VCLOCK_TSC)
		return false;

	return do_monotonic_boot(kernel_ns, cycle_now) == VCLOCK_TSC;
}
#endif

/*
 *
 * Assuming a stable TSC across physical CPUS, and a stable TSC
 * across virtual CPUs, the following condition is possible.
 * Each numbered line represents an event visible to both
 * CPUs at the next numbered event.
 *
 * "timespecX" represents host monotonic time. "tscX" represents
 * RDTSC value.
 *
 * 		VCPU0 on CPU0		|	VCPU1 on CPU1
 *
 * 1.  read timespec0,tsc0
 * 2.					| timespec1 = timespec0 + N
 * 					| tsc1 = tsc0 + M
 * 3. transition to guest		| transition to guest
 * 4. ret0 = timespec0 + (rdtsc - tsc0) |
 * 5.				        | ret1 = timespec1 + (rdtsc - tsc1)
 * 				        | ret1 = timespec0 + N + (rdtsc - (tsc0 + M))
 *
 * Since ret0 update is visible to VCPU1 at time 5, to obey monotonicity:
 *
 * 	- ret0 < ret1
 *	- timespec0 + (rdtsc - tsc0) < timespec0 + N + (rdtsc - (tsc0 + M))
 *		...
 *	- 0 < N - M => M < N
 *
 * That is, when timespec0 != timespec1, M < N. Unfortunately that is not
 * always the case (the difference between two distinct xtime instances
 * might be smaller then the difference between corresponding TSC reads,
 * when updating guest vcpus pvclock areas).
 *
 * To avoid that problem, do not allow visibility of distinct
 * system_timestamp/tsc_timestamp values simultaneously: use a master
 * copy of host monotonic time values. Update that master copy
 * in lockstep.
 *
 * Rely on synchronization of host TSCs and guest TSCs for monotonicity.
 *
 */

static void pvclock_update_vm_gtod_copy(struct kvm *kvm)
{
#ifdef CONFIG_X86_64
	struct kvm_arch *ka = &kvm->arch;
	int vclock_mode;
	bool host_tsc_clocksource, vcpus_matched;

	vcpus_matched = (ka->nr_vcpus_matched_tsc + 1 ==
			atomic_read(&kvm->online_vcpus));

	/*
	 * If the host uses TSC clock, then passthrough TSC as stable
	 * to the guest.
	 */
	host_tsc_clocksource = kvm_get_time_and_clockread(
					&ka->master_kernel_ns,
					&ka->master_cycle_now);

	ka->use_master_clock = host_tsc_clocksource && vcpus_matched
				&& !backwards_tsc_observed
				&& !ka->boot_vcpu_runs_old_kvmclock;

	if (ka->use_master_clock)
		atomic_set(&kvm_guest_has_master_clock, 1);

	vclock_mode = pvclock_gtod_data.clock.vclock_mode;
	trace_kvm_update_master_clock(ka->use_master_clock, vclock_mode,
					vcpus_matched);
#endif
}

void kvm_make_mclock_inprogress_request(struct kvm *kvm)
{
	kvm_make_all_cpus_request(kvm, KVM_REQ_MCLOCK_INPROGRESS);
}

static void kvm_gen_update_masterclock(struct kvm *kvm)
{
#ifdef CONFIG_X86_64
	int i;
	struct kvm_vcpu *vcpu;
	struct kvm_arch *ka = &kvm->arch;

	spin_lock(&ka->pvclock_gtod_sync_lock);
	kvm_make_mclock_inprogress_request(kvm);
	/* no guest entries from this point */
	pvclock_update_vm_gtod_copy(kvm);

	kvm_for_each_vcpu(i, vcpu, kvm)
		kvm_make_request(KVM_REQ_CLOCK_UPDATE, vcpu);

	/* guest entries allowed */
	kvm_for_each_vcpu(i, vcpu, kvm)
		clear_bit(KVM_REQ_MCLOCK_INPROGRESS, &vcpu->requests);

	spin_unlock(&ka->pvclock_gtod_sync_lock);
#endif
}

static u64 __get_kvmclock_ns(struct kvm *kvm)
{
<<<<<<< HEAD
	struct kvm_arch *ka = &kvm->arch;
	struct pvclock_vcpu_time_info hv_clock;

	spin_lock(&ka->pvclock_gtod_sync_lock);
	if (!ka->use_master_clock) {
		spin_unlock(&ka->pvclock_gtod_sync_lock);
		return ktime_get_boot_ns() + ka->kvmclock_offset;
	}

	hv_clock.tsc_timestamp = ka->master_cycle_now;
	hv_clock.system_time = ka->master_kernel_ns + ka->kvmclock_offset;
	spin_unlock(&ka->pvclock_gtod_sync_lock);

	kvm_get_time_scale(NSEC_PER_SEC, __this_cpu_read(cpu_tsc_khz) * 1000LL,
			   &hv_clock.tsc_shift,
			   &hv_clock.tsc_to_system_mul);
	return __pvclock_read_cycles(&hv_clock, rdtsc());
=======
	struct kvm_vcpu *vcpu = kvm_get_vcpu(kvm, 0);
	struct kvm_arch *ka = &kvm->arch;
	s64 ns;

	if (vcpu->arch.hv_clock.flags & PVCLOCK_TSC_STABLE_BIT) {
		u64 tsc = kvm_read_l1_tsc(vcpu, rdtsc());
		ns = __pvclock_read_cycles(&vcpu->arch.hv_clock, tsc);
	} else {
		ns = ktime_get_boot_ns() + ka->kvmclock_offset;
	}

	return ns;
>>>>>>> 0d5320fc
}

u64 get_kvmclock_ns(struct kvm *kvm)
{
	unsigned long flags;
	s64 ns;

	local_irq_save(flags);
	ns = __get_kvmclock_ns(kvm);
	local_irq_restore(flags);

	return ns;
}

static void kvm_setup_pvclock_page(struct kvm_vcpu *v)
{
	struct kvm_vcpu_arch *vcpu = &v->arch;
	struct pvclock_vcpu_time_info guest_hv_clock;

	if (unlikely(kvm_read_guest_cached(v->kvm, &vcpu->pv_time,
		&guest_hv_clock, sizeof(guest_hv_clock))))
		return;

	/* This VCPU is paused, but it's legal for a guest to read another
	 * VCPU's kvmclock, so we really have to follow the specification where
	 * it says that version is odd if data is being modified, and even after
	 * it is consistent.
	 *
	 * Version field updates must be kept separate.  This is because
	 * kvm_write_guest_cached might use a "rep movs" instruction, and
	 * writes within a string instruction are weakly ordered.  So there
	 * are three writes overall.
	 *
	 * As a small optimization, only write the version field in the first
	 * and third write.  The vcpu->pv_time cache is still valid, because the
	 * version field is the first in the struct.
	 */
	BUILD_BUG_ON(offsetof(struct pvclock_vcpu_time_info, version) != 0);

	vcpu->hv_clock.version = guest_hv_clock.version + 1;
	kvm_write_guest_cached(v->kvm, &vcpu->pv_time,
				&vcpu->hv_clock,
				sizeof(vcpu->hv_clock.version));

	smp_wmb();

	/* retain PVCLOCK_GUEST_STOPPED if set in guest copy */
	vcpu->hv_clock.flags |= (guest_hv_clock.flags & PVCLOCK_GUEST_STOPPED);

	if (vcpu->pvclock_set_guest_stopped_request) {
		vcpu->hv_clock.flags |= PVCLOCK_GUEST_STOPPED;
		vcpu->pvclock_set_guest_stopped_request = false;
	}

	trace_kvm_pvclock_update(v->vcpu_id, &vcpu->hv_clock);

	kvm_write_guest_cached(v->kvm, &vcpu->pv_time,
				&vcpu->hv_clock,
				sizeof(vcpu->hv_clock));

	smp_wmb();

	vcpu->hv_clock.version++;
	kvm_write_guest_cached(v->kvm, &vcpu->pv_time,
				&vcpu->hv_clock,
				sizeof(vcpu->hv_clock.version));
}

static int kvm_guest_time_update(struct kvm_vcpu *v)
{
	unsigned long flags, tgt_tsc_khz;
	struct kvm_vcpu_arch *vcpu = &v->arch;
	struct kvm_arch *ka = &v->kvm->arch;
	s64 kernel_ns;
	u64 tsc_timestamp, host_tsc;
	u8 pvclock_flags;
	bool use_master_clock;

	kernel_ns = 0;
	host_tsc = 0;

	/*
	 * If the host uses TSC clock, then passthrough TSC as stable
	 * to the guest.
	 */
	spin_lock(&ka->pvclock_gtod_sync_lock);
	use_master_clock = ka->use_master_clock;
	if (use_master_clock) {
		host_tsc = ka->master_cycle_now;
		kernel_ns = ka->master_kernel_ns;
	}
	spin_unlock(&ka->pvclock_gtod_sync_lock);

	/* Keep irq disabled to prevent changes to the clock */
	local_irq_save(flags);
	tgt_tsc_khz = __this_cpu_read(cpu_tsc_khz);
	if (unlikely(tgt_tsc_khz == 0)) {
		local_irq_restore(flags);
		kvm_make_request(KVM_REQ_CLOCK_UPDATE, v);
		return 1;
	}
	if (!use_master_clock) {
		host_tsc = rdtsc();
		kernel_ns = ktime_get_boot_ns();
	}

	tsc_timestamp = kvm_read_l1_tsc(v, host_tsc);

	/*
	 * We may have to catch up the TSC to match elapsed wall clock
	 * time for two reasons, even if kvmclock is used.
	 *   1) CPU could have been running below the maximum TSC rate
	 *   2) Broken TSC compensation resets the base at each VCPU
	 *      entry to avoid unknown leaps of TSC even when running
	 *      again on the same CPU.  This may cause apparent elapsed
	 *      time to disappear, and the guest to stand still or run
	 *	very slowly.
	 */
	if (vcpu->tsc_catchup) {
		u64 tsc = compute_guest_tsc(v, kernel_ns);
		if (tsc > tsc_timestamp) {
			adjust_tsc_offset_guest(v, tsc - tsc_timestamp);
			tsc_timestamp = tsc;
		}
	}

	local_irq_restore(flags);

	/* With all the info we got, fill in the values */

	if (kvm_has_tsc_control)
		tgt_tsc_khz = kvm_scale_tsc(v, tgt_tsc_khz);

	if (unlikely(vcpu->hw_tsc_khz != tgt_tsc_khz)) {
		kvm_get_time_scale(NSEC_PER_SEC, tgt_tsc_khz * 1000LL,
				   &vcpu->hv_clock.tsc_shift,
				   &vcpu->hv_clock.tsc_to_system_mul);
		vcpu->hw_tsc_khz = tgt_tsc_khz;
	}

	vcpu->hv_clock.tsc_timestamp = tsc_timestamp;
	vcpu->hv_clock.system_time = kernel_ns + v->kvm->arch.kvmclock_offset;
	vcpu->last_guest_tsc = tsc_timestamp;

	/* If the host uses TSC clocksource, then it is stable */
	pvclock_flags = 0;
	if (use_master_clock)
		pvclock_flags |= PVCLOCK_TSC_STABLE_BIT;

	vcpu->hv_clock.flags = pvclock_flags;

	if (vcpu->pv_time_enabled)
		kvm_setup_pvclock_page(v);
	if (v == kvm_get_vcpu(v->kvm, 0))
		kvm_hv_setup_tsc_page(v->kvm, &vcpu->hv_clock);
	return 0;
}

/*
 * kvmclock updates which are isolated to a given vcpu, such as
 * vcpu->cpu migration, should not allow system_timestamp from
 * the rest of the vcpus to remain static. Otherwise ntp frequency
 * correction applies to one vcpu's system_timestamp but not
 * the others.
 *
 * So in those cases, request a kvmclock update for all vcpus.
 * We need to rate-limit these requests though, as they can
 * considerably slow guests that have a large number of vcpus.
 * The time for a remote vcpu to update its kvmclock is bound
 * by the delay we use to rate-limit the updates.
 */

#define KVMCLOCK_UPDATE_DELAY msecs_to_jiffies(100)

static void kvmclock_update_fn(struct work_struct *work)
{
	int i;
	struct delayed_work *dwork = to_delayed_work(work);
	struct kvm_arch *ka = container_of(dwork, struct kvm_arch,
					   kvmclock_update_work);
	struct kvm *kvm = container_of(ka, struct kvm, arch);
	struct kvm_vcpu *vcpu;

	kvm_for_each_vcpu(i, vcpu, kvm) {
		kvm_make_request(KVM_REQ_CLOCK_UPDATE, vcpu);
		kvm_vcpu_kick(vcpu);
	}
}

static void kvm_gen_kvmclock_update(struct kvm_vcpu *v)
{
	struct kvm *kvm = v->kvm;

	kvm_make_request(KVM_REQ_CLOCK_UPDATE, v);
	schedule_delayed_work(&kvm->arch.kvmclock_update_work,
					KVMCLOCK_UPDATE_DELAY);
}

#define KVMCLOCK_SYNC_PERIOD (300 * HZ)

static void kvmclock_sync_fn(struct work_struct *work)
{
	struct delayed_work *dwork = to_delayed_work(work);
	struct kvm_arch *ka = container_of(dwork, struct kvm_arch,
					   kvmclock_sync_work);
	struct kvm *kvm = container_of(ka, struct kvm, arch);

	if (!kvmclock_periodic_sync)
		return;

	schedule_delayed_work(&kvm->arch.kvmclock_update_work, 0);
	schedule_delayed_work(&kvm->arch.kvmclock_sync_work,
					KVMCLOCK_SYNC_PERIOD);
}

static int set_msr_mce(struct kvm_vcpu *vcpu, u32 msr, u64 data)
{
	u64 mcg_cap = vcpu->arch.mcg_cap;
	unsigned bank_num = mcg_cap & 0xff;

	switch (msr) {
	case MSR_IA32_MCG_STATUS:
		vcpu->arch.mcg_status = data;
		break;
	case MSR_IA32_MCG_CTL:
		if (!(mcg_cap & MCG_CTL_P))
			return 1;
		if (data != 0 && data != ~(u64)0)
			return -1;
		vcpu->arch.mcg_ctl = data;
		break;
	default:
		if (msr >= MSR_IA32_MC0_CTL &&
		    msr < MSR_IA32_MCx_CTL(bank_num)) {
			u32 offset = msr - MSR_IA32_MC0_CTL;
			/* only 0 or all 1s can be written to IA32_MCi_CTL
			 * some Linux kernels though clear bit 10 in bank 4 to
			 * workaround a BIOS/GART TBL issue on AMD K8s, ignore
			 * this to avoid an uncatched #GP in the guest
			 */
			if ((offset & 0x3) == 0 &&
			    data != 0 && (data | (1 << 10)) != ~(u64)0)
				return -1;
			vcpu->arch.mce_banks[offset] = data;
			break;
		}
		return 1;
	}
	return 0;
}

static int xen_hvm_config(struct kvm_vcpu *vcpu, u64 data)
{
	struct kvm *kvm = vcpu->kvm;
	int lm = is_long_mode(vcpu);
	u8 *blob_addr = lm ? (u8 *)(long)kvm->arch.xen_hvm_config.blob_addr_64
		: (u8 *)(long)kvm->arch.xen_hvm_config.blob_addr_32;
	u8 blob_size = lm ? kvm->arch.xen_hvm_config.blob_size_64
		: kvm->arch.xen_hvm_config.blob_size_32;
	u32 page_num = data & ~PAGE_MASK;
	u64 page_addr = data & PAGE_MASK;
	u8 *page;
	int r;

	r = -E2BIG;
	if (page_num >= blob_size)
		goto out;
	r = -ENOMEM;
	page = memdup_user(blob_addr + (page_num * PAGE_SIZE), PAGE_SIZE);
	if (IS_ERR(page)) {
		r = PTR_ERR(page);
		goto out;
	}
	if (kvm_vcpu_write_guest(vcpu, page_addr, page, PAGE_SIZE))
		goto out_free;
	r = 0;
out_free:
	kfree(page);
out:
	return r;
}

static int kvm_pv_enable_async_pf(struct kvm_vcpu *vcpu, u64 data)
{
	gpa_t gpa = data & ~0x3f;

	/* Bits 2:5 are reserved, Should be zero */
	if (data & 0x3c)
		return 1;

	vcpu->arch.apf.msr_val = data;

	if (!(data & KVM_ASYNC_PF_ENABLED)) {
		kvm_clear_async_pf_completion_queue(vcpu);
		kvm_async_pf_hash_reset(vcpu);
		return 0;
	}

	if (kvm_gfn_to_hva_cache_init(vcpu->kvm, &vcpu->arch.apf.data, gpa,
					sizeof(u32)))
		return 1;

	vcpu->arch.apf.send_user_only = !(data & KVM_ASYNC_PF_SEND_ALWAYS);
	kvm_async_pf_wakeup_all(vcpu);
	return 0;
}

static void kvmclock_reset(struct kvm_vcpu *vcpu)
{
	vcpu->arch.pv_time_enabled = false;
}

static void record_steal_time(struct kvm_vcpu *vcpu)
{
	if (!(vcpu->arch.st.msr_val & KVM_MSR_ENABLED))
		return;

	if (unlikely(kvm_read_guest_cached(vcpu->kvm, &vcpu->arch.st.stime,
		&vcpu->arch.st.steal, sizeof(struct kvm_steal_time))))
		return;

	if (vcpu->arch.st.steal.version & 1)
		vcpu->arch.st.steal.version += 1;  /* first time write, random junk */

	vcpu->arch.st.steal.version += 1;

	kvm_write_guest_cached(vcpu->kvm, &vcpu->arch.st.stime,
		&vcpu->arch.st.steal, sizeof(struct kvm_steal_time));

	smp_wmb();

	vcpu->arch.st.steal.steal += current->sched_info.run_delay -
		vcpu->arch.st.last_steal;
	vcpu->arch.st.last_steal = current->sched_info.run_delay;

	kvm_write_guest_cached(vcpu->kvm, &vcpu->arch.st.stime,
		&vcpu->arch.st.steal, sizeof(struct kvm_steal_time));

	smp_wmb();

	vcpu->arch.st.steal.version += 1;

	kvm_write_guest_cached(vcpu->kvm, &vcpu->arch.st.stime,
		&vcpu->arch.st.steal, sizeof(struct kvm_steal_time));
}

int kvm_set_msr_common(struct kvm_vcpu *vcpu, struct msr_data *msr_info)
{
	bool pr = false;
	u32 msr = msr_info->index;
	u64 data = msr_info->data;

	switch (msr) {
	case MSR_AMD64_NB_CFG:
	case MSR_IA32_UCODE_REV:
	case MSR_IA32_UCODE_WRITE:
	case MSR_VM_HSAVE_PA:
	case MSR_AMD64_PATCH_LOADER:
	case MSR_AMD64_BU_CFG2:
		break;

	case MSR_EFER:
		return set_efer(vcpu, data);
	case MSR_K7_HWCR:
		data &= ~(u64)0x40;	/* ignore flush filter disable */
		data &= ~(u64)0x100;	/* ignore ignne emulation enable */
		data &= ~(u64)0x8;	/* ignore TLB cache disable */
		data &= ~(u64)0x40000;  /* ignore Mc status write enable */
		if (data != 0) {
			vcpu_unimpl(vcpu, "unimplemented HWCR wrmsr: 0x%llx\n",
				    data);
			return 1;
		}
		break;
	case MSR_FAM10H_MMIO_CONF_BASE:
		if (data != 0) {
			vcpu_unimpl(vcpu, "unimplemented MMIO_CONF_BASE wrmsr: "
				    "0x%llx\n", data);
			return 1;
		}
		break;
	case MSR_IA32_DEBUGCTLMSR:
		if (!data) {
			/* We support the non-activated case already */
			break;
		} else if (data & ~(DEBUGCTLMSR_LBR | DEBUGCTLMSR_BTF)) {
			/* Values other than LBR and BTF are vendor-specific,
			   thus reserved and should throw a #GP */
			return 1;
		}
		vcpu_unimpl(vcpu, "%s: MSR_IA32_DEBUGCTLMSR 0x%llx, nop\n",
			    __func__, data);
		break;
	case 0x200 ... 0x2ff:
		return kvm_mtrr_set_msr(vcpu, msr, data);
	case MSR_IA32_APICBASE:
		return kvm_set_apic_base(vcpu, msr_info);
	case APIC_BASE_MSR ... APIC_BASE_MSR + 0x3ff:
		return kvm_x2apic_msr_write(vcpu, msr, data);
	case MSR_IA32_TSCDEADLINE:
		kvm_set_lapic_tscdeadline_msr(vcpu, data);
		break;
	case MSR_IA32_TSC_ADJUST:
		if (guest_cpuid_has_tsc_adjust(vcpu)) {
			if (!msr_info->host_initiated) {
				s64 adj = data - vcpu->arch.ia32_tsc_adjust_msr;
				adjust_tsc_offset_guest(vcpu, adj);
			}
			vcpu->arch.ia32_tsc_adjust_msr = data;
		}
		break;
	case MSR_IA32_MISC_ENABLE:
		vcpu->arch.ia32_misc_enable_msr = data;
		break;
	case MSR_IA32_SMBASE:
		if (!msr_info->host_initiated)
			return 1;
		vcpu->arch.smbase = data;
		break;
	case MSR_KVM_WALL_CLOCK_NEW:
	case MSR_KVM_WALL_CLOCK:
		vcpu->kvm->arch.wall_clock = data;
		kvm_write_wall_clock(vcpu->kvm, data);
		break;
	case MSR_KVM_SYSTEM_TIME_NEW:
	case MSR_KVM_SYSTEM_TIME: {
		u64 gpa_offset;
		struct kvm_arch *ka = &vcpu->kvm->arch;

		kvmclock_reset(vcpu);

		if (vcpu->vcpu_id == 0 && !msr_info->host_initiated) {
			bool tmp = (msr == MSR_KVM_SYSTEM_TIME);

			if (ka->boot_vcpu_runs_old_kvmclock != tmp)
				set_bit(KVM_REQ_MASTERCLOCK_UPDATE,
					&vcpu->requests);

			ka->boot_vcpu_runs_old_kvmclock = tmp;
		}

		vcpu->arch.time = data;
		kvm_make_request(KVM_REQ_GLOBAL_CLOCK_UPDATE, vcpu);

		/* we verify if the enable bit is set... */
		if (!(data & 1))
			break;

		gpa_offset = data & ~(PAGE_MASK | 1);

		if (kvm_gfn_to_hva_cache_init(vcpu->kvm,
		     &vcpu->arch.pv_time, data & ~1ULL,
		     sizeof(struct pvclock_vcpu_time_info)))
			vcpu->arch.pv_time_enabled = false;
		else
			vcpu->arch.pv_time_enabled = true;

		break;
	}
	case MSR_KVM_ASYNC_PF_EN:
		if (kvm_pv_enable_async_pf(vcpu, data))
			return 1;
		break;
	case MSR_KVM_STEAL_TIME:

		if (unlikely(!sched_info_on()))
			return 1;

		if (data & KVM_STEAL_RESERVED_MASK)
			return 1;

		if (kvm_gfn_to_hva_cache_init(vcpu->kvm, &vcpu->arch.st.stime,
						data & KVM_STEAL_VALID_BITS,
						sizeof(struct kvm_steal_time)))
			return 1;

		vcpu->arch.st.msr_val = data;

		if (!(data & KVM_MSR_ENABLED))
			break;

		kvm_make_request(KVM_REQ_STEAL_UPDATE, vcpu);

		break;
	case MSR_KVM_PV_EOI_EN:
		if (kvm_lapic_enable_pv_eoi(vcpu, data))
			return 1;
		break;

	case MSR_IA32_MCG_CTL:
	case MSR_IA32_MCG_STATUS:
	case MSR_IA32_MC0_CTL ... MSR_IA32_MCx_CTL(KVM_MAX_MCE_BANKS) - 1:
		return set_msr_mce(vcpu, msr, data);

	case MSR_K7_PERFCTR0 ... MSR_K7_PERFCTR3:
	case MSR_P6_PERFCTR0 ... MSR_P6_PERFCTR1:
		pr = true; /* fall through */
	case MSR_K7_EVNTSEL0 ... MSR_K7_EVNTSEL3:
	case MSR_P6_EVNTSEL0 ... MSR_P6_EVNTSEL1:
		if (kvm_pmu_is_valid_msr(vcpu, msr))
			return kvm_pmu_set_msr(vcpu, msr_info);

		if (pr || data != 0)
			vcpu_unimpl(vcpu, "disabled perfctr wrmsr: "
				    "0x%x data 0x%llx\n", msr, data);
		break;
	case MSR_K7_CLK_CTL:
		/*
		 * Ignore all writes to this no longer documented MSR.
		 * Writes are only relevant for old K7 processors,
		 * all pre-dating SVM, but a recommended workaround from
		 * AMD for these chips. It is possible to specify the
		 * affected processor models on the command line, hence
		 * the need to ignore the workaround.
		 */
		break;
	case HV_X64_MSR_GUEST_OS_ID ... HV_X64_MSR_SINT15:
	case HV_X64_MSR_CRASH_P0 ... HV_X64_MSR_CRASH_P4:
	case HV_X64_MSR_CRASH_CTL:
	case HV_X64_MSR_STIMER0_CONFIG ... HV_X64_MSR_STIMER3_COUNT:
		return kvm_hv_set_msr_common(vcpu, msr, data,
					     msr_info->host_initiated);
	case MSR_IA32_BBL_CR_CTL3:
		/* Drop writes to this legacy MSR -- see rdmsr
		 * counterpart for further detail.
		 */
		vcpu_unimpl(vcpu, "ignored wrmsr: 0x%x data 0x%llx\n", msr, data);
		break;
	case MSR_AMD64_OSVW_ID_LENGTH:
		if (!guest_cpuid_has_osvw(vcpu))
			return 1;
		vcpu->arch.osvw.length = data;
		break;
	case MSR_AMD64_OSVW_STATUS:
		if (!guest_cpuid_has_osvw(vcpu))
			return 1;
		vcpu->arch.osvw.status = data;
		break;
	default:
		if (msr && (msr == vcpu->kvm->arch.xen_hvm_config.msr))
			return xen_hvm_config(vcpu, data);
		if (kvm_pmu_is_valid_msr(vcpu, msr))
			return kvm_pmu_set_msr(vcpu, msr_info);
		if (!ignore_msrs) {
			vcpu_unimpl(vcpu, "unhandled wrmsr: 0x%x data 0x%llx\n",
				    msr, data);
			return 1;
		} else {
			vcpu_unimpl(vcpu, "ignored wrmsr: 0x%x data 0x%llx\n",
				    msr, data);
			break;
		}
	}
	return 0;
}
EXPORT_SYMBOL_GPL(kvm_set_msr_common);


/*
 * Reads an msr value (of 'msr_index') into 'pdata'.
 * Returns 0 on success, non-0 otherwise.
 * Assumes vcpu_load() was already called.
 */
int kvm_get_msr(struct kvm_vcpu *vcpu, struct msr_data *msr)
{
	return kvm_x86_ops->get_msr(vcpu, msr);
}
EXPORT_SYMBOL_GPL(kvm_get_msr);

static int get_msr_mce(struct kvm_vcpu *vcpu, u32 msr, u64 *pdata)
{
	u64 data;
	u64 mcg_cap = vcpu->arch.mcg_cap;
	unsigned bank_num = mcg_cap & 0xff;

	switch (msr) {
	case MSR_IA32_P5_MC_ADDR:
	case MSR_IA32_P5_MC_TYPE:
		data = 0;
		break;
	case MSR_IA32_MCG_CAP:
		data = vcpu->arch.mcg_cap;
		break;
	case MSR_IA32_MCG_CTL:
		if (!(mcg_cap & MCG_CTL_P))
			return 1;
		data = vcpu->arch.mcg_ctl;
		break;
	case MSR_IA32_MCG_STATUS:
		data = vcpu->arch.mcg_status;
		break;
	default:
		if (msr >= MSR_IA32_MC0_CTL &&
		    msr < MSR_IA32_MCx_CTL(bank_num)) {
			u32 offset = msr - MSR_IA32_MC0_CTL;
			data = vcpu->arch.mce_banks[offset];
			break;
		}
		return 1;
	}
	*pdata = data;
	return 0;
}

int kvm_get_msr_common(struct kvm_vcpu *vcpu, struct msr_data *msr_info)
{
	switch (msr_info->index) {
	case MSR_IA32_PLATFORM_ID:
	case MSR_IA32_EBL_CR_POWERON:
	case MSR_IA32_DEBUGCTLMSR:
	case MSR_IA32_LASTBRANCHFROMIP:
	case MSR_IA32_LASTBRANCHTOIP:
	case MSR_IA32_LASTINTFROMIP:
	case MSR_IA32_LASTINTTOIP:
	case MSR_K8_SYSCFG:
	case MSR_K8_TSEG_ADDR:
	case MSR_K8_TSEG_MASK:
	case MSR_K7_HWCR:
	case MSR_VM_HSAVE_PA:
	case MSR_K8_INT_PENDING_MSG:
	case MSR_AMD64_NB_CFG:
	case MSR_FAM10H_MMIO_CONF_BASE:
	case MSR_AMD64_BU_CFG2:
	case MSR_IA32_PERF_CTL:
		msr_info->data = 0;
		break;
	case MSR_K7_EVNTSEL0 ... MSR_K7_EVNTSEL3:
	case MSR_K7_PERFCTR0 ... MSR_K7_PERFCTR3:
	case MSR_P6_PERFCTR0 ... MSR_P6_PERFCTR1:
	case MSR_P6_EVNTSEL0 ... MSR_P6_EVNTSEL1:
		if (kvm_pmu_is_valid_msr(vcpu, msr_info->index))
			return kvm_pmu_get_msr(vcpu, msr_info->index, &msr_info->data);
		msr_info->data = 0;
		break;
	case MSR_IA32_UCODE_REV:
		msr_info->data = 0x100000000ULL;
		break;
	case MSR_MTRRcap:
	case 0x200 ... 0x2ff:
		return kvm_mtrr_get_msr(vcpu, msr_info->index, &msr_info->data);
	case 0xcd: /* fsb frequency */
		msr_info->data = 3;
		break;
		/*
		 * MSR_EBC_FREQUENCY_ID
		 * Conservative value valid for even the basic CPU models.
		 * Models 0,1: 000 in bits 23:21 indicating a bus speed of
		 * 100MHz, model 2 000 in bits 18:16 indicating 100MHz,
		 * and 266MHz for model 3, or 4. Set Core Clock
		 * Frequency to System Bus Frequency Ratio to 1 (bits
		 * 31:24) even though these are only valid for CPU
		 * models > 2, however guests may end up dividing or
		 * multiplying by zero otherwise.
		 */
	case MSR_EBC_FREQUENCY_ID:
		msr_info->data = 1 << 24;
		break;
	case MSR_IA32_APICBASE:
		msr_info->data = kvm_get_apic_base(vcpu);
		break;
	case APIC_BASE_MSR ... APIC_BASE_MSR + 0x3ff:
		return kvm_x2apic_msr_read(vcpu, msr_info->index, &msr_info->data);
		break;
	case MSR_IA32_TSCDEADLINE:
		msr_info->data = kvm_get_lapic_tscdeadline_msr(vcpu);
		break;
	case MSR_IA32_TSC_ADJUST:
		msr_info->data = (u64)vcpu->arch.ia32_tsc_adjust_msr;
		break;
	case MSR_IA32_MISC_ENABLE:
		msr_info->data = vcpu->arch.ia32_misc_enable_msr;
		break;
	case MSR_IA32_SMBASE:
		if (!msr_info->host_initiated)
			return 1;
		msr_info->data = vcpu->arch.smbase;
		break;
	case MSR_IA32_PERF_STATUS:
		/* TSC increment by tick */
		msr_info->data = 1000ULL;
		/* CPU multiplier */
		msr_info->data |= (((uint64_t)4ULL) << 40);
		break;
	case MSR_EFER:
		msr_info->data = vcpu->arch.efer;
		break;
	case MSR_KVM_WALL_CLOCK:
	case MSR_KVM_WALL_CLOCK_NEW:
		msr_info->data = vcpu->kvm->arch.wall_clock;
		break;
	case MSR_KVM_SYSTEM_TIME:
	case MSR_KVM_SYSTEM_TIME_NEW:
		msr_info->data = vcpu->arch.time;
		break;
	case MSR_KVM_ASYNC_PF_EN:
		msr_info->data = vcpu->arch.apf.msr_val;
		break;
	case MSR_KVM_STEAL_TIME:
		msr_info->data = vcpu->arch.st.msr_val;
		break;
	case MSR_KVM_PV_EOI_EN:
		msr_info->data = vcpu->arch.pv_eoi.msr_val;
		break;
	case MSR_IA32_P5_MC_ADDR:
	case MSR_IA32_P5_MC_TYPE:
	case MSR_IA32_MCG_CAP:
	case MSR_IA32_MCG_CTL:
	case MSR_IA32_MCG_STATUS:
	case MSR_IA32_MC0_CTL ... MSR_IA32_MCx_CTL(KVM_MAX_MCE_BANKS) - 1:
		return get_msr_mce(vcpu, msr_info->index, &msr_info->data);
	case MSR_K7_CLK_CTL:
		/*
		 * Provide expected ramp-up count for K7. All other
		 * are set to zero, indicating minimum divisors for
		 * every field.
		 *
		 * This prevents guest kernels on AMD host with CPU
		 * type 6, model 8 and higher from exploding due to
		 * the rdmsr failing.
		 */
		msr_info->data = 0x20000000;
		break;
	case HV_X64_MSR_GUEST_OS_ID ... HV_X64_MSR_SINT15:
	case HV_X64_MSR_CRASH_P0 ... HV_X64_MSR_CRASH_P4:
	case HV_X64_MSR_CRASH_CTL:
	case HV_X64_MSR_STIMER0_CONFIG ... HV_X64_MSR_STIMER3_COUNT:
		return kvm_hv_get_msr_common(vcpu,
					     msr_info->index, &msr_info->data);
		break;
	case MSR_IA32_BBL_CR_CTL3:
		/* This legacy MSR exists but isn't fully documented in current
		 * silicon.  It is however accessed by winxp in very narrow
		 * scenarios where it sets bit #19, itself documented as
		 * a "reserved" bit.  Best effort attempt to source coherent
		 * read data here should the balance of the register be
		 * interpreted by the guest:
		 *
		 * L2 cache control register 3: 64GB range, 256KB size,
		 * enabled, latency 0x1, configured
		 */
		msr_info->data = 0xbe702111;
		break;
	case MSR_AMD64_OSVW_ID_LENGTH:
		if (!guest_cpuid_has_osvw(vcpu))
			return 1;
		msr_info->data = vcpu->arch.osvw.length;
		break;
	case MSR_AMD64_OSVW_STATUS:
		if (!guest_cpuid_has_osvw(vcpu))
			return 1;
		msr_info->data = vcpu->arch.osvw.status;
		break;
	default:
		if (kvm_pmu_is_valid_msr(vcpu, msr_info->index))
			return kvm_pmu_get_msr(vcpu, msr_info->index, &msr_info->data);
		if (!ignore_msrs) {
			vcpu_unimpl(vcpu, "unhandled rdmsr: 0x%x\n", msr_info->index);
			return 1;
		} else {
			vcpu_unimpl(vcpu, "ignored rdmsr: 0x%x\n", msr_info->index);
			msr_info->data = 0;
		}
		break;
	}
	return 0;
}
EXPORT_SYMBOL_GPL(kvm_get_msr_common);

/*
 * Read or write a bunch of msrs. All parameters are kernel addresses.
 *
 * @return number of msrs set successfully.
 */
static int __msr_io(struct kvm_vcpu *vcpu, struct kvm_msrs *msrs,
		    struct kvm_msr_entry *entries,
		    int (*do_msr)(struct kvm_vcpu *vcpu,
				  unsigned index, u64 *data))
{
	int i, idx;

	idx = srcu_read_lock(&vcpu->kvm->srcu);
	for (i = 0; i < msrs->nmsrs; ++i)
		if (do_msr(vcpu, entries[i].index, &entries[i].data))
			break;
	srcu_read_unlock(&vcpu->kvm->srcu, idx);

	return i;
}

/*
 * Read or write a bunch of msrs. Parameters are user addresses.
 *
 * @return number of msrs set successfully.
 */
static int msr_io(struct kvm_vcpu *vcpu, struct kvm_msrs __user *user_msrs,
		  int (*do_msr)(struct kvm_vcpu *vcpu,
				unsigned index, u64 *data),
		  int writeback)
{
	struct kvm_msrs msrs;
	struct kvm_msr_entry *entries;
	int r, n;
	unsigned size;

	r = -EFAULT;
	if (copy_from_user(&msrs, user_msrs, sizeof msrs))
		goto out;

	r = -E2BIG;
	if (msrs.nmsrs >= MAX_IO_MSRS)
		goto out;

	size = sizeof(struct kvm_msr_entry) * msrs.nmsrs;
	entries = memdup_user(user_msrs->entries, size);
	if (IS_ERR(entries)) {
		r = PTR_ERR(entries);
		goto out;
	}

	r = n = __msr_io(vcpu, &msrs, entries, do_msr);
	if (r < 0)
		goto out_free;

	r = -EFAULT;
	if (writeback && copy_to_user(user_msrs->entries, entries, size))
		goto out_free;

	r = n;

out_free:
	kfree(entries);
out:
	return r;
}

int kvm_vm_ioctl_check_extension(struct kvm *kvm, long ext)
{
	int r;

	switch (ext) {
	case KVM_CAP_IRQCHIP:
	case KVM_CAP_HLT:
	case KVM_CAP_MMU_SHADOW_CACHE_CONTROL:
	case KVM_CAP_SET_TSS_ADDR:
	case KVM_CAP_EXT_CPUID:
	case KVM_CAP_EXT_EMUL_CPUID:
	case KVM_CAP_CLOCKSOURCE:
	case KVM_CAP_PIT:
	case KVM_CAP_NOP_IO_DELAY:
	case KVM_CAP_MP_STATE:
	case KVM_CAP_SYNC_MMU:
	case KVM_CAP_USER_NMI:
	case KVM_CAP_REINJECT_CONTROL:
	case KVM_CAP_IRQ_INJECT_STATUS:
	case KVM_CAP_IOEVENTFD:
	case KVM_CAP_IOEVENTFD_NO_LENGTH:
	case KVM_CAP_PIT2:
	case KVM_CAP_PIT_STATE2:
	case KVM_CAP_SET_IDENTITY_MAP_ADDR:
	case KVM_CAP_XEN_HVM:
	case KVM_CAP_VCPU_EVENTS:
	case KVM_CAP_HYPERV:
	case KVM_CAP_HYPERV_VAPIC:
	case KVM_CAP_HYPERV_SPIN:
	case KVM_CAP_HYPERV_SYNIC:
	case KVM_CAP_PCI_SEGMENT:
	case KVM_CAP_DEBUGREGS:
	case KVM_CAP_X86_ROBUST_SINGLESTEP:
	case KVM_CAP_XSAVE:
	case KVM_CAP_ASYNC_PF:
	case KVM_CAP_GET_TSC_KHZ:
	case KVM_CAP_KVMCLOCK_CTRL:
	case KVM_CAP_READONLY_MEM:
	case KVM_CAP_HYPERV_TIME:
	case KVM_CAP_IOAPIC_POLARITY_IGNORED:
	case KVM_CAP_TSC_DEADLINE_TIMER:
	case KVM_CAP_ENABLE_CAP_VM:
	case KVM_CAP_DISABLE_QUIRKS:
	case KVM_CAP_SET_BOOT_CPU_ID:
 	case KVM_CAP_SPLIT_IRQCHIP:
#ifdef CONFIG_KVM_DEVICE_ASSIGNMENT
	case KVM_CAP_ASSIGN_DEV_IRQ:
	case KVM_CAP_PCI_2_3:
#endif
		r = 1;
		break;
	case KVM_CAP_ADJUST_CLOCK:
		r = KVM_CLOCK_TSC_STABLE;
		break;
	case KVM_CAP_X86_SMM:
		/* SMBASE is usually relocated above 1M on modern chipsets,
		 * and SMM handlers might indeed rely on 4G segment limits,
		 * so do not report SMM to be available if real mode is
		 * emulated via vm86 mode.  Still, do not go to great lengths
		 * to avoid userspace's usage of the feature, because it is a
		 * fringe case that is not enabled except via specific settings
		 * of the module parameters.
		 */
		r = kvm_x86_ops->cpu_has_high_real_mode_segbase();
		break;
	case KVM_CAP_COALESCED_MMIO:
		r = KVM_COALESCED_MMIO_PAGE_OFFSET;
		break;
	case KVM_CAP_VAPIC:
		r = !kvm_x86_ops->cpu_has_accelerated_tpr();
		break;
	case KVM_CAP_NR_VCPUS:
		r = KVM_SOFT_MAX_VCPUS;
		break;
	case KVM_CAP_MAX_VCPUS:
		r = KVM_MAX_VCPUS;
		break;
	case KVM_CAP_NR_MEMSLOTS:
		r = KVM_USER_MEM_SLOTS;
		break;
	case KVM_CAP_PV_MMU:	/* obsolete */
		r = 0;
		break;
#ifdef CONFIG_KVM_DEVICE_ASSIGNMENT
	case KVM_CAP_IOMMU:
		r = iommu_present(&pci_bus_type);
		break;
#endif
	case KVM_CAP_MCE:
		r = KVM_MAX_MCE_BANKS;
		break;
	case KVM_CAP_XCRS:
		r = boot_cpu_has(X86_FEATURE_XSAVE);
		break;
	case KVM_CAP_TSC_CONTROL:
		r = kvm_has_tsc_control;
		break;
	case KVM_CAP_X2APIC_API:
		r = KVM_X2APIC_API_VALID_FLAGS;
		break;
	default:
		r = 0;
		break;
	}
	return r;

}

long kvm_arch_dev_ioctl(struct file *filp,
			unsigned int ioctl, unsigned long arg)
{
	void __user *argp = (void __user *)arg;
	long r;

	switch (ioctl) {
	case KVM_GET_MSR_INDEX_LIST: {
		struct kvm_msr_list __user *user_msr_list = argp;
		struct kvm_msr_list msr_list;
		unsigned n;

		r = -EFAULT;
		if (copy_from_user(&msr_list, user_msr_list, sizeof msr_list))
			goto out;
		n = msr_list.nmsrs;
		msr_list.nmsrs = num_msrs_to_save + num_emulated_msrs;
		if (copy_to_user(user_msr_list, &msr_list, sizeof msr_list))
			goto out;
		r = -E2BIG;
		if (n < msr_list.nmsrs)
			goto out;
		r = -EFAULT;
		if (copy_to_user(user_msr_list->indices, &msrs_to_save,
				 num_msrs_to_save * sizeof(u32)))
			goto out;
		if (copy_to_user(user_msr_list->indices + num_msrs_to_save,
				 &emulated_msrs,
				 num_emulated_msrs * sizeof(u32)))
			goto out;
		r = 0;
		break;
	}
	case KVM_GET_SUPPORTED_CPUID:
	case KVM_GET_EMULATED_CPUID: {
		struct kvm_cpuid2 __user *cpuid_arg = argp;
		struct kvm_cpuid2 cpuid;

		r = -EFAULT;
		if (copy_from_user(&cpuid, cpuid_arg, sizeof cpuid))
			goto out;

		r = kvm_dev_ioctl_get_cpuid(&cpuid, cpuid_arg->entries,
					    ioctl);
		if (r)
			goto out;

		r = -EFAULT;
		if (copy_to_user(cpuid_arg, &cpuid, sizeof cpuid))
			goto out;
		r = 0;
		break;
	}
	case KVM_X86_GET_MCE_CAP_SUPPORTED: {
		r = -EFAULT;
		if (copy_to_user(argp, &kvm_mce_cap_supported,
				 sizeof(kvm_mce_cap_supported)))
			goto out;
		r = 0;
		break;
	}
	default:
		r = -EINVAL;
	}
out:
	return r;
}

static void wbinvd_ipi(void *garbage)
{
	wbinvd();
}

static bool need_emulate_wbinvd(struct kvm_vcpu *vcpu)
{
	return kvm_arch_has_noncoherent_dma(vcpu->kvm);
}

static inline void kvm_migrate_timers(struct kvm_vcpu *vcpu)
{
	set_bit(KVM_REQ_MIGRATE_TIMER, &vcpu->requests);
}

void kvm_arch_vcpu_load(struct kvm_vcpu *vcpu, int cpu)
{
	/* Address WBINVD may be executed by guest */
	if (need_emulate_wbinvd(vcpu)) {
		if (kvm_x86_ops->has_wbinvd_exit())
			cpumask_set_cpu(cpu, vcpu->arch.wbinvd_dirty_mask);
		else if (vcpu->cpu != -1 && vcpu->cpu != cpu)
			smp_call_function_single(vcpu->cpu,
					wbinvd_ipi, NULL, 1);
	}

	kvm_x86_ops->vcpu_load(vcpu, cpu);

	/* Apply any externally detected TSC adjustments (due to suspend) */
	if (unlikely(vcpu->arch.tsc_offset_adjustment)) {
		adjust_tsc_offset_host(vcpu, vcpu->arch.tsc_offset_adjustment);
		vcpu->arch.tsc_offset_adjustment = 0;
		kvm_make_request(KVM_REQ_CLOCK_UPDATE, vcpu);
	}

	if (unlikely(vcpu->cpu != cpu) || check_tsc_unstable()) {
		s64 tsc_delta = !vcpu->arch.last_host_tsc ? 0 :
				rdtsc() - vcpu->arch.last_host_tsc;
		if (tsc_delta < 0)
			mark_tsc_unstable("KVM discovered backwards TSC");

		if (check_tsc_unstable()) {
			u64 offset = kvm_compute_tsc_offset(vcpu,
						vcpu->arch.last_guest_tsc);
			kvm_vcpu_write_tsc_offset(vcpu, offset);
			vcpu->arch.tsc_catchup = 1;
		}
		if (kvm_lapic_hv_timer_in_use(vcpu) &&
				kvm_x86_ops->set_hv_timer(vcpu,
					kvm_get_lapic_tscdeadline_msr(vcpu)))
			kvm_lapic_switch_to_sw_timer(vcpu);
		/*
		 * On a host with synchronized TSC, there is no need to update
		 * kvmclock on vcpu->cpu migration
		 */
		if (!vcpu->kvm->arch.use_master_clock || vcpu->cpu == -1)
			kvm_make_request(KVM_REQ_GLOBAL_CLOCK_UPDATE, vcpu);
		if (vcpu->cpu != cpu)
			kvm_migrate_timers(vcpu);
		vcpu->cpu = cpu;
	}

	kvm_make_request(KVM_REQ_STEAL_UPDATE, vcpu);
}

void kvm_arch_vcpu_put(struct kvm_vcpu *vcpu)
{
	kvm_x86_ops->vcpu_put(vcpu);
	kvm_put_guest_fpu(vcpu);
	vcpu->arch.last_host_tsc = rdtsc();
}

static int kvm_vcpu_ioctl_get_lapic(struct kvm_vcpu *vcpu,
				    struct kvm_lapic_state *s)
{
	if (vcpu->arch.apicv_active)
		kvm_x86_ops->sync_pir_to_irr(vcpu);

	return kvm_apic_get_state(vcpu, s);
}

static int kvm_vcpu_ioctl_set_lapic(struct kvm_vcpu *vcpu,
				    struct kvm_lapic_state *s)
{
	int r;

	r = kvm_apic_set_state(vcpu, s);
	if (r)
		return r;
	update_cr8_intercept(vcpu);

	return 0;
}

static int kvm_cpu_accept_dm_intr(struct kvm_vcpu *vcpu)
{
	return (!lapic_in_kernel(vcpu) ||
		kvm_apic_accept_pic_intr(vcpu));
}

/*
 * if userspace requested an interrupt window, check that the
 * interrupt window is open.
 *
 * No need to exit to userspace if we already have an interrupt queued.
 */
static int kvm_vcpu_ready_for_interrupt_injection(struct kvm_vcpu *vcpu)
{
	return kvm_arch_interrupt_allowed(vcpu) &&
		!kvm_cpu_has_interrupt(vcpu) &&
		!kvm_event_needs_reinjection(vcpu) &&
		kvm_cpu_accept_dm_intr(vcpu);
}

static int kvm_vcpu_ioctl_interrupt(struct kvm_vcpu *vcpu,
				    struct kvm_interrupt *irq)
{
	if (irq->irq >= KVM_NR_INTERRUPTS)
		return -EINVAL;

	if (!irqchip_in_kernel(vcpu->kvm)) {
		kvm_queue_interrupt(vcpu, irq->irq, false);
		kvm_make_request(KVM_REQ_EVENT, vcpu);
		return 0;
	}

	/*
	 * With in-kernel LAPIC, we only use this to inject EXTINT, so
	 * fail for in-kernel 8259.
	 */
	if (pic_in_kernel(vcpu->kvm))
		return -ENXIO;

	if (vcpu->arch.pending_external_vector != -1)
		return -EEXIST;

	vcpu->arch.pending_external_vector = irq->irq;
	kvm_make_request(KVM_REQ_EVENT, vcpu);
	return 0;
}

static int kvm_vcpu_ioctl_nmi(struct kvm_vcpu *vcpu)
{
	kvm_inject_nmi(vcpu);

	return 0;
}

static int kvm_vcpu_ioctl_smi(struct kvm_vcpu *vcpu)
{
	kvm_make_request(KVM_REQ_SMI, vcpu);

	return 0;
}

static int vcpu_ioctl_tpr_access_reporting(struct kvm_vcpu *vcpu,
					   struct kvm_tpr_access_ctl *tac)
{
	if (tac->flags)
		return -EINVAL;
	vcpu->arch.tpr_access_reporting = !!tac->enabled;
	return 0;
}

static int kvm_vcpu_ioctl_x86_setup_mce(struct kvm_vcpu *vcpu,
					u64 mcg_cap)
{
	int r;
	unsigned bank_num = mcg_cap & 0xff, bank;

	r = -EINVAL;
	if (!bank_num || bank_num >= KVM_MAX_MCE_BANKS)
		goto out;
	if (mcg_cap & ~(kvm_mce_cap_supported | 0xff | 0xff0000))
		goto out;
	r = 0;
	vcpu->arch.mcg_cap = mcg_cap;
	/* Init IA32_MCG_CTL to all 1s */
	if (mcg_cap & MCG_CTL_P)
		vcpu->arch.mcg_ctl = ~(u64)0;
	/* Init IA32_MCi_CTL to all 1s */
	for (bank = 0; bank < bank_num; bank++)
		vcpu->arch.mce_banks[bank*4] = ~(u64)0;

	if (kvm_x86_ops->setup_mce)
		kvm_x86_ops->setup_mce(vcpu);
out:
	return r;
}

static int kvm_vcpu_ioctl_x86_set_mce(struct kvm_vcpu *vcpu,
				      struct kvm_x86_mce *mce)
{
	u64 mcg_cap = vcpu->arch.mcg_cap;
	unsigned bank_num = mcg_cap & 0xff;
	u64 *banks = vcpu->arch.mce_banks;

	if (mce->bank >= bank_num || !(mce->status & MCI_STATUS_VAL))
		return -EINVAL;
	/*
	 * if IA32_MCG_CTL is not all 1s, the uncorrected error
	 * reporting is disabled
	 */
	if ((mce->status & MCI_STATUS_UC) && (mcg_cap & MCG_CTL_P) &&
	    vcpu->arch.mcg_ctl != ~(u64)0)
		return 0;
	banks += 4 * mce->bank;
	/*
	 * if IA32_MCi_CTL is not all 1s, the uncorrected error
	 * reporting is disabled for the bank
	 */
	if ((mce->status & MCI_STATUS_UC) && banks[0] != ~(u64)0)
		return 0;
	if (mce->status & MCI_STATUS_UC) {
		if ((vcpu->arch.mcg_status & MCG_STATUS_MCIP) ||
		    !kvm_read_cr4_bits(vcpu, X86_CR4_MCE)) {
			kvm_make_request(KVM_REQ_TRIPLE_FAULT, vcpu);
			return 0;
		}
		if (banks[1] & MCI_STATUS_VAL)
			mce->status |= MCI_STATUS_OVER;
		banks[2] = mce->addr;
		banks[3] = mce->misc;
		vcpu->arch.mcg_status = mce->mcg_status;
		banks[1] = mce->status;
		kvm_queue_exception(vcpu, MC_VECTOR);
	} else if (!(banks[1] & MCI_STATUS_VAL)
		   || !(banks[1] & MCI_STATUS_UC)) {
		if (banks[1] & MCI_STATUS_VAL)
			mce->status |= MCI_STATUS_OVER;
		banks[2] = mce->addr;
		banks[3] = mce->misc;
		banks[1] = mce->status;
	} else
		banks[1] |= MCI_STATUS_OVER;
	return 0;
}

static void kvm_vcpu_ioctl_x86_get_vcpu_events(struct kvm_vcpu *vcpu,
					       struct kvm_vcpu_events *events)
{
	process_nmi(vcpu);
	events->exception.injected =
		vcpu->arch.exception.pending &&
		!kvm_exception_is_soft(vcpu->arch.exception.nr);
	events->exception.nr = vcpu->arch.exception.nr;
	events->exception.has_error_code = vcpu->arch.exception.has_error_code;
	events->exception.pad = 0;
	events->exception.error_code = vcpu->arch.exception.error_code;

	events->interrupt.injected =
		vcpu->arch.interrupt.pending && !vcpu->arch.interrupt.soft;
	events->interrupt.nr = vcpu->arch.interrupt.nr;
	events->interrupt.soft = 0;
	events->interrupt.shadow = kvm_x86_ops->get_interrupt_shadow(vcpu);

	events->nmi.injected = vcpu->arch.nmi_injected;
	events->nmi.pending = vcpu->arch.nmi_pending != 0;
	events->nmi.masked = kvm_x86_ops->get_nmi_mask(vcpu);
	events->nmi.pad = 0;

	events->sipi_vector = 0; /* never valid when reporting to user space */

	events->smi.smm = is_smm(vcpu);
	events->smi.pending = vcpu->arch.smi_pending;
	events->smi.smm_inside_nmi =
		!!(vcpu->arch.hflags & HF_SMM_INSIDE_NMI_MASK);
	events->smi.latched_init = kvm_lapic_latched_init(vcpu);

	events->flags = (KVM_VCPUEVENT_VALID_NMI_PENDING
			 | KVM_VCPUEVENT_VALID_SHADOW
			 | KVM_VCPUEVENT_VALID_SMM);
	memset(&events->reserved, 0, sizeof(events->reserved));
}

static int kvm_vcpu_ioctl_x86_set_vcpu_events(struct kvm_vcpu *vcpu,
					      struct kvm_vcpu_events *events)
{
	if (events->flags & ~(KVM_VCPUEVENT_VALID_NMI_PENDING
			      | KVM_VCPUEVENT_VALID_SIPI_VECTOR
			      | KVM_VCPUEVENT_VALID_SHADOW
			      | KVM_VCPUEVENT_VALID_SMM))
		return -EINVAL;

	if (events->exception.injected &&
	    (events->exception.nr > 31 || events->exception.nr == NMI_VECTOR))
		return -EINVAL;

	process_nmi(vcpu);
	vcpu->arch.exception.pending = events->exception.injected;
	vcpu->arch.exception.nr = events->exception.nr;
	vcpu->arch.exception.has_error_code = events->exception.has_error_code;
	vcpu->arch.exception.error_code = events->exception.error_code;

	vcpu->arch.interrupt.pending = events->interrupt.injected;
	vcpu->arch.interrupt.nr = events->interrupt.nr;
	vcpu->arch.interrupt.soft = events->interrupt.soft;
	if (events->flags & KVM_VCPUEVENT_VALID_SHADOW)
		kvm_x86_ops->set_interrupt_shadow(vcpu,
						  events->interrupt.shadow);

	vcpu->arch.nmi_injected = events->nmi.injected;
	if (events->flags & KVM_VCPUEVENT_VALID_NMI_PENDING)
		vcpu->arch.nmi_pending = events->nmi.pending;
	kvm_x86_ops->set_nmi_mask(vcpu, events->nmi.masked);

	if (events->flags & KVM_VCPUEVENT_VALID_SIPI_VECTOR &&
	    lapic_in_kernel(vcpu))
		vcpu->arch.apic->sipi_vector = events->sipi_vector;

	if (events->flags & KVM_VCPUEVENT_VALID_SMM) {
		if (events->smi.smm)
			vcpu->arch.hflags |= HF_SMM_MASK;
		else
			vcpu->arch.hflags &= ~HF_SMM_MASK;
		vcpu->arch.smi_pending = events->smi.pending;
		if (events->smi.smm_inside_nmi)
			vcpu->arch.hflags |= HF_SMM_INSIDE_NMI_MASK;
		else
			vcpu->arch.hflags &= ~HF_SMM_INSIDE_NMI_MASK;
		if (lapic_in_kernel(vcpu)) {
			if (events->smi.latched_init)
				set_bit(KVM_APIC_INIT, &vcpu->arch.apic->pending_events);
			else
				clear_bit(KVM_APIC_INIT, &vcpu->arch.apic->pending_events);
		}
	}

	kvm_make_request(KVM_REQ_EVENT, vcpu);

	return 0;
}

static void kvm_vcpu_ioctl_x86_get_debugregs(struct kvm_vcpu *vcpu,
					     struct kvm_debugregs *dbgregs)
{
	unsigned long val;

	memcpy(dbgregs->db, vcpu->arch.db, sizeof(vcpu->arch.db));
	kvm_get_dr(vcpu, 6, &val);
	dbgregs->dr6 = val;
	dbgregs->dr7 = vcpu->arch.dr7;
	dbgregs->flags = 0;
	memset(&dbgregs->reserved, 0, sizeof(dbgregs->reserved));
}

static int kvm_vcpu_ioctl_x86_set_debugregs(struct kvm_vcpu *vcpu,
					    struct kvm_debugregs *dbgregs)
{
	if (dbgregs->flags)
		return -EINVAL;

	if (dbgregs->dr6 & ~0xffffffffull)
		return -EINVAL;
	if (dbgregs->dr7 & ~0xffffffffull)
		return -EINVAL;

	memcpy(vcpu->arch.db, dbgregs->db, sizeof(vcpu->arch.db));
	kvm_update_dr0123(vcpu);
	vcpu->arch.dr6 = dbgregs->dr6;
	kvm_update_dr6(vcpu);
	vcpu->arch.dr7 = dbgregs->dr7;
	kvm_update_dr7(vcpu);

	return 0;
}

#define XSTATE_COMPACTION_ENABLED (1ULL << 63)

static void fill_xsave(u8 *dest, struct kvm_vcpu *vcpu)
{
	struct xregs_state *xsave = &vcpu->arch.guest_fpu.state.xsave;
	u64 xstate_bv = xsave->header.xfeatures;
	u64 valid;

	/*
	 * Copy legacy XSAVE area, to avoid complications with CPUID
	 * leaves 0 and 1 in the loop below.
	 */
	memcpy(dest, xsave, XSAVE_HDR_OFFSET);

	/* Set XSTATE_BV */
	*(u64 *)(dest + XSAVE_HDR_OFFSET) = xstate_bv;

	/*
	 * Copy each region from the possibly compacted offset to the
	 * non-compacted offset.
	 */
	valid = xstate_bv & ~XFEATURE_MASK_FPSSE;
	while (valid) {
		u64 feature = valid & -valid;
		int index = fls64(feature) - 1;
		void *src = get_xsave_addr(xsave, feature);

		if (src) {
			u32 size, offset, ecx, edx;
			cpuid_count(XSTATE_CPUID, index,
				    &size, &offset, &ecx, &edx);
			memcpy(dest + offset, src, size);
		}

		valid -= feature;
	}
}

static void load_xsave(struct kvm_vcpu *vcpu, u8 *src)
{
	struct xregs_state *xsave = &vcpu->arch.guest_fpu.state.xsave;
	u64 xstate_bv = *(u64 *)(src + XSAVE_HDR_OFFSET);
	u64 valid;

	/*
	 * Copy legacy XSAVE area, to avoid complications with CPUID
	 * leaves 0 and 1 in the loop below.
	 */
	memcpy(xsave, src, XSAVE_HDR_OFFSET);

	/* Set XSTATE_BV and possibly XCOMP_BV.  */
	xsave->header.xfeatures = xstate_bv;
	if (boot_cpu_has(X86_FEATURE_XSAVES))
		xsave->header.xcomp_bv = host_xcr0 | XSTATE_COMPACTION_ENABLED;

	/*
	 * Copy each region from the non-compacted offset to the
	 * possibly compacted offset.
	 */
	valid = xstate_bv & ~XFEATURE_MASK_FPSSE;
	while (valid) {
		u64 feature = valid & -valid;
		int index = fls64(feature) - 1;
		void *dest = get_xsave_addr(xsave, feature);

		if (dest) {
			u32 size, offset, ecx, edx;
			cpuid_count(XSTATE_CPUID, index,
				    &size, &offset, &ecx, &edx);
			memcpy(dest, src + offset, size);
		}

		valid -= feature;
	}
}

static void kvm_vcpu_ioctl_x86_get_xsave(struct kvm_vcpu *vcpu,
					 struct kvm_xsave *guest_xsave)
{
	if (boot_cpu_has(X86_FEATURE_XSAVE)) {
		memset(guest_xsave, 0, sizeof(struct kvm_xsave));
		fill_xsave((u8 *) guest_xsave->region, vcpu);
	} else {
		memcpy(guest_xsave->region,
			&vcpu->arch.guest_fpu.state.fxsave,
			sizeof(struct fxregs_state));
		*(u64 *)&guest_xsave->region[XSAVE_HDR_OFFSET / sizeof(u32)] =
			XFEATURE_MASK_FPSSE;
	}
}

static int kvm_vcpu_ioctl_x86_set_xsave(struct kvm_vcpu *vcpu,
					struct kvm_xsave *guest_xsave)
{
	u64 xstate_bv =
		*(u64 *)&guest_xsave->region[XSAVE_HDR_OFFSET / sizeof(u32)];

	if (boot_cpu_has(X86_FEATURE_XSAVE)) {
		/*
		 * Here we allow setting states that are not present in
		 * CPUID leaf 0xD, index 0, EDX:EAX.  This is for compatibility
		 * with old userspace.
		 */
		if (xstate_bv & ~kvm_supported_xcr0())
			return -EINVAL;
		load_xsave(vcpu, (u8 *)guest_xsave->region);
	} else {
		if (xstate_bv & ~XFEATURE_MASK_FPSSE)
			return -EINVAL;
		memcpy(&vcpu->arch.guest_fpu.state.fxsave,
			guest_xsave->region, sizeof(struct fxregs_state));
	}
	return 0;
}

static void kvm_vcpu_ioctl_x86_get_xcrs(struct kvm_vcpu *vcpu,
					struct kvm_xcrs *guest_xcrs)
{
	if (!boot_cpu_has(X86_FEATURE_XSAVE)) {
		guest_xcrs->nr_xcrs = 0;
		return;
	}

	guest_xcrs->nr_xcrs = 1;
	guest_xcrs->flags = 0;
	guest_xcrs->xcrs[0].xcr = XCR_XFEATURE_ENABLED_MASK;
	guest_xcrs->xcrs[0].value = vcpu->arch.xcr0;
}

static int kvm_vcpu_ioctl_x86_set_xcrs(struct kvm_vcpu *vcpu,
				       struct kvm_xcrs *guest_xcrs)
{
	int i, r = 0;

	if (!boot_cpu_has(X86_FEATURE_XSAVE))
		return -EINVAL;

	if (guest_xcrs->nr_xcrs > KVM_MAX_XCRS || guest_xcrs->flags)
		return -EINVAL;

	for (i = 0; i < guest_xcrs->nr_xcrs; i++)
		/* Only support XCR0 currently */
		if (guest_xcrs->xcrs[i].xcr == XCR_XFEATURE_ENABLED_MASK) {
			r = __kvm_set_xcr(vcpu, XCR_XFEATURE_ENABLED_MASK,
				guest_xcrs->xcrs[i].value);
			break;
		}
	if (r)
		r = -EINVAL;
	return r;
}

/*
 * kvm_set_guest_paused() indicates to the guest kernel that it has been
 * stopped by the hypervisor.  This function will be called from the host only.
 * EINVAL is returned when the host attempts to set the flag for a guest that
 * does not support pv clocks.
 */
static int kvm_set_guest_paused(struct kvm_vcpu *vcpu)
{
	if (!vcpu->arch.pv_time_enabled)
		return -EINVAL;
	vcpu->arch.pvclock_set_guest_stopped_request = true;
	kvm_make_request(KVM_REQ_CLOCK_UPDATE, vcpu);
	return 0;
}

static int kvm_vcpu_ioctl_enable_cap(struct kvm_vcpu *vcpu,
				     struct kvm_enable_cap *cap)
{
	if (cap->flags)
		return -EINVAL;

	switch (cap->cap) {
	case KVM_CAP_HYPERV_SYNIC:
		return kvm_hv_activate_synic(vcpu);
	default:
		return -EINVAL;
	}
}

long kvm_arch_vcpu_ioctl(struct file *filp,
			 unsigned int ioctl, unsigned long arg)
{
	struct kvm_vcpu *vcpu = filp->private_data;
	void __user *argp = (void __user *)arg;
	int r;
	union {
		struct kvm_lapic_state *lapic;
		struct kvm_xsave *xsave;
		struct kvm_xcrs *xcrs;
		void *buffer;
	} u;

	u.buffer = NULL;
	switch (ioctl) {
	case KVM_GET_LAPIC: {
		r = -EINVAL;
		if (!lapic_in_kernel(vcpu))
			goto out;
		u.lapic = kzalloc(sizeof(struct kvm_lapic_state), GFP_KERNEL);

		r = -ENOMEM;
		if (!u.lapic)
			goto out;
		r = kvm_vcpu_ioctl_get_lapic(vcpu, u.lapic);
		if (r)
			goto out;
		r = -EFAULT;
		if (copy_to_user(argp, u.lapic, sizeof(struct kvm_lapic_state)))
			goto out;
		r = 0;
		break;
	}
	case KVM_SET_LAPIC: {
		r = -EINVAL;
		if (!lapic_in_kernel(vcpu))
			goto out;
		u.lapic = memdup_user(argp, sizeof(*u.lapic));
		if (IS_ERR(u.lapic))
			return PTR_ERR(u.lapic);

		r = kvm_vcpu_ioctl_set_lapic(vcpu, u.lapic);
		break;
	}
	case KVM_INTERRUPT: {
		struct kvm_interrupt irq;

		r = -EFAULT;
		if (copy_from_user(&irq, argp, sizeof irq))
			goto out;
		r = kvm_vcpu_ioctl_interrupt(vcpu, &irq);
		break;
	}
	case KVM_NMI: {
		r = kvm_vcpu_ioctl_nmi(vcpu);
		break;
	}
	case KVM_SMI: {
		r = kvm_vcpu_ioctl_smi(vcpu);
		break;
	}
	case KVM_SET_CPUID: {
		struct kvm_cpuid __user *cpuid_arg = argp;
		struct kvm_cpuid cpuid;

		r = -EFAULT;
		if (copy_from_user(&cpuid, cpuid_arg, sizeof cpuid))
			goto out;
		r = kvm_vcpu_ioctl_set_cpuid(vcpu, &cpuid, cpuid_arg->entries);
		break;
	}
	case KVM_SET_CPUID2: {
		struct kvm_cpuid2 __user *cpuid_arg = argp;
		struct kvm_cpuid2 cpuid;

		r = -EFAULT;
		if (copy_from_user(&cpuid, cpuid_arg, sizeof cpuid))
			goto out;
		r = kvm_vcpu_ioctl_set_cpuid2(vcpu, &cpuid,
					      cpuid_arg->entries);
		break;
	}
	case KVM_GET_CPUID2: {
		struct kvm_cpuid2 __user *cpuid_arg = argp;
		struct kvm_cpuid2 cpuid;

		r = -EFAULT;
		if (copy_from_user(&cpuid, cpuid_arg, sizeof cpuid))
			goto out;
		r = kvm_vcpu_ioctl_get_cpuid2(vcpu, &cpuid,
					      cpuid_arg->entries);
		if (r)
			goto out;
		r = -EFAULT;
		if (copy_to_user(cpuid_arg, &cpuid, sizeof cpuid))
			goto out;
		r = 0;
		break;
	}
	case KVM_GET_MSRS:
		r = msr_io(vcpu, argp, do_get_msr, 1);
		break;
	case KVM_SET_MSRS:
		r = msr_io(vcpu, argp, do_set_msr, 0);
		break;
	case KVM_TPR_ACCESS_REPORTING: {
		struct kvm_tpr_access_ctl tac;

		r = -EFAULT;
		if (copy_from_user(&tac, argp, sizeof tac))
			goto out;
		r = vcpu_ioctl_tpr_access_reporting(vcpu, &tac);
		if (r)
			goto out;
		r = -EFAULT;
		if (copy_to_user(argp, &tac, sizeof tac))
			goto out;
		r = 0;
		break;
	};
	case KVM_SET_VAPIC_ADDR: {
		struct kvm_vapic_addr va;
		int idx;

		r = -EINVAL;
		if (!lapic_in_kernel(vcpu))
			goto out;
		r = -EFAULT;
		if (copy_from_user(&va, argp, sizeof va))
			goto out;
		idx = srcu_read_lock(&vcpu->kvm->srcu);
		r = kvm_lapic_set_vapic_addr(vcpu, va.vapic_addr);
		srcu_read_unlock(&vcpu->kvm->srcu, idx);
		break;
	}
	case KVM_X86_SETUP_MCE: {
		u64 mcg_cap;

		r = -EFAULT;
		if (copy_from_user(&mcg_cap, argp, sizeof mcg_cap))
			goto out;
		r = kvm_vcpu_ioctl_x86_setup_mce(vcpu, mcg_cap);
		break;
	}
	case KVM_X86_SET_MCE: {
		struct kvm_x86_mce mce;

		r = -EFAULT;
		if (copy_from_user(&mce, argp, sizeof mce))
			goto out;
		r = kvm_vcpu_ioctl_x86_set_mce(vcpu, &mce);
		break;
	}
	case KVM_GET_VCPU_EVENTS: {
		struct kvm_vcpu_events events;

		kvm_vcpu_ioctl_x86_get_vcpu_events(vcpu, &events);

		r = -EFAULT;
		if (copy_to_user(argp, &events, sizeof(struct kvm_vcpu_events)))
			break;
		r = 0;
		break;
	}
	case KVM_SET_VCPU_EVENTS: {
		struct kvm_vcpu_events events;

		r = -EFAULT;
		if (copy_from_user(&events, argp, sizeof(struct kvm_vcpu_events)))
			break;

		r = kvm_vcpu_ioctl_x86_set_vcpu_events(vcpu, &events);
		break;
	}
	case KVM_GET_DEBUGREGS: {
		struct kvm_debugregs dbgregs;

		kvm_vcpu_ioctl_x86_get_debugregs(vcpu, &dbgregs);

		r = -EFAULT;
		if (copy_to_user(argp, &dbgregs,
				 sizeof(struct kvm_debugregs)))
			break;
		r = 0;
		break;
	}
	case KVM_SET_DEBUGREGS: {
		struct kvm_debugregs dbgregs;

		r = -EFAULT;
		if (copy_from_user(&dbgregs, argp,
				   sizeof(struct kvm_debugregs)))
			break;

		r = kvm_vcpu_ioctl_x86_set_debugregs(vcpu, &dbgregs);
		break;
	}
	case KVM_GET_XSAVE: {
		u.xsave = kzalloc(sizeof(struct kvm_xsave), GFP_KERNEL);
		r = -ENOMEM;
		if (!u.xsave)
			break;

		kvm_vcpu_ioctl_x86_get_xsave(vcpu, u.xsave);

		r = -EFAULT;
		if (copy_to_user(argp, u.xsave, sizeof(struct kvm_xsave)))
			break;
		r = 0;
		break;
	}
	case KVM_SET_XSAVE: {
		u.xsave = memdup_user(argp, sizeof(*u.xsave));
		if (IS_ERR(u.xsave))
			return PTR_ERR(u.xsave);

		r = kvm_vcpu_ioctl_x86_set_xsave(vcpu, u.xsave);
		break;
	}
	case KVM_GET_XCRS: {
		u.xcrs = kzalloc(sizeof(struct kvm_xcrs), GFP_KERNEL);
		r = -ENOMEM;
		if (!u.xcrs)
			break;

		kvm_vcpu_ioctl_x86_get_xcrs(vcpu, u.xcrs);

		r = -EFAULT;
		if (copy_to_user(argp, u.xcrs,
				 sizeof(struct kvm_xcrs)))
			break;
		r = 0;
		break;
	}
	case KVM_SET_XCRS: {
		u.xcrs = memdup_user(argp, sizeof(*u.xcrs));
		if (IS_ERR(u.xcrs))
			return PTR_ERR(u.xcrs);

		r = kvm_vcpu_ioctl_x86_set_xcrs(vcpu, u.xcrs);
		break;
	}
	case KVM_SET_TSC_KHZ: {
		u32 user_tsc_khz;

		r = -EINVAL;
		user_tsc_khz = (u32)arg;

		if (user_tsc_khz >= kvm_max_guest_tsc_khz)
			goto out;

		if (user_tsc_khz == 0)
			user_tsc_khz = tsc_khz;

		if (!kvm_set_tsc_khz(vcpu, user_tsc_khz))
			r = 0;

		goto out;
	}
	case KVM_GET_TSC_KHZ: {
		r = vcpu->arch.virtual_tsc_khz;
		goto out;
	}
	case KVM_KVMCLOCK_CTRL: {
		r = kvm_set_guest_paused(vcpu);
		goto out;
	}
	case KVM_ENABLE_CAP: {
		struct kvm_enable_cap cap;

		r = -EFAULT;
		if (copy_from_user(&cap, argp, sizeof(cap)))
			goto out;
		r = kvm_vcpu_ioctl_enable_cap(vcpu, &cap);
		break;
	}
	default:
		r = -EINVAL;
	}
out:
	kfree(u.buffer);
	return r;
}

int kvm_arch_vcpu_fault(struct kvm_vcpu *vcpu, struct vm_fault *vmf)
{
	return VM_FAULT_SIGBUS;
}

static int kvm_vm_ioctl_set_tss_addr(struct kvm *kvm, unsigned long addr)
{
	int ret;

	if (addr > (unsigned int)(-3 * PAGE_SIZE))
		return -EINVAL;
	ret = kvm_x86_ops->set_tss_addr(kvm, addr);
	return ret;
}

static int kvm_vm_ioctl_set_identity_map_addr(struct kvm *kvm,
					      u64 ident_addr)
{
	kvm->arch.ept_identity_map_addr = ident_addr;
	return 0;
}

static int kvm_vm_ioctl_set_nr_mmu_pages(struct kvm *kvm,
					  u32 kvm_nr_mmu_pages)
{
	if (kvm_nr_mmu_pages < KVM_MIN_ALLOC_MMU_PAGES)
		return -EINVAL;

	mutex_lock(&kvm->slots_lock);

	kvm_mmu_change_mmu_pages(kvm, kvm_nr_mmu_pages);
	kvm->arch.n_requested_mmu_pages = kvm_nr_mmu_pages;

	mutex_unlock(&kvm->slots_lock);
	return 0;
}

static int kvm_vm_ioctl_get_nr_mmu_pages(struct kvm *kvm)
{
	return kvm->arch.n_max_mmu_pages;
}

static int kvm_vm_ioctl_get_irqchip(struct kvm *kvm, struct kvm_irqchip *chip)
{
	int r;

	r = 0;
	switch (chip->chip_id) {
	case KVM_IRQCHIP_PIC_MASTER:
		memcpy(&chip->chip.pic,
			&pic_irqchip(kvm)->pics[0],
			sizeof(struct kvm_pic_state));
		break;
	case KVM_IRQCHIP_PIC_SLAVE:
		memcpy(&chip->chip.pic,
			&pic_irqchip(kvm)->pics[1],
			sizeof(struct kvm_pic_state));
		break;
	case KVM_IRQCHIP_IOAPIC:
		r = kvm_get_ioapic(kvm, &chip->chip.ioapic);
		break;
	default:
		r = -EINVAL;
		break;
	}
	return r;
}

static int kvm_vm_ioctl_set_irqchip(struct kvm *kvm, struct kvm_irqchip *chip)
{
	int r;

	r = 0;
	switch (chip->chip_id) {
	case KVM_IRQCHIP_PIC_MASTER:
		spin_lock(&pic_irqchip(kvm)->lock);
		memcpy(&pic_irqchip(kvm)->pics[0],
			&chip->chip.pic,
			sizeof(struct kvm_pic_state));
		spin_unlock(&pic_irqchip(kvm)->lock);
		break;
	case KVM_IRQCHIP_PIC_SLAVE:
		spin_lock(&pic_irqchip(kvm)->lock);
		memcpy(&pic_irqchip(kvm)->pics[1],
			&chip->chip.pic,
			sizeof(struct kvm_pic_state));
		spin_unlock(&pic_irqchip(kvm)->lock);
		break;
	case KVM_IRQCHIP_IOAPIC:
		r = kvm_set_ioapic(kvm, &chip->chip.ioapic);
		break;
	default:
		r = -EINVAL;
		break;
	}
	kvm_pic_update_irq(pic_irqchip(kvm));
	return r;
}

static int kvm_vm_ioctl_get_pit(struct kvm *kvm, struct kvm_pit_state *ps)
{
	struct kvm_kpit_state *kps = &kvm->arch.vpit->pit_state;

	BUILD_BUG_ON(sizeof(*ps) != sizeof(kps->channels));

	mutex_lock(&kps->lock);
	memcpy(ps, &kps->channels, sizeof(*ps));
	mutex_unlock(&kps->lock);
	return 0;
}

static int kvm_vm_ioctl_set_pit(struct kvm *kvm, struct kvm_pit_state *ps)
{
	int i;
	struct kvm_pit *pit = kvm->arch.vpit;

	mutex_lock(&pit->pit_state.lock);
	memcpy(&pit->pit_state.channels, ps, sizeof(*ps));
	for (i = 0; i < 3; i++)
		kvm_pit_load_count(pit, i, ps->channels[i].count, 0);
	mutex_unlock(&pit->pit_state.lock);
	return 0;
}

static int kvm_vm_ioctl_get_pit2(struct kvm *kvm, struct kvm_pit_state2 *ps)
{
	mutex_lock(&kvm->arch.vpit->pit_state.lock);
	memcpy(ps->channels, &kvm->arch.vpit->pit_state.channels,
		sizeof(ps->channels));
	ps->flags = kvm->arch.vpit->pit_state.flags;
	mutex_unlock(&kvm->arch.vpit->pit_state.lock);
	memset(&ps->reserved, 0, sizeof(ps->reserved));
	return 0;
}

static int kvm_vm_ioctl_set_pit2(struct kvm *kvm, struct kvm_pit_state2 *ps)
{
	int start = 0;
	int i;
	u32 prev_legacy, cur_legacy;
	struct kvm_pit *pit = kvm->arch.vpit;

	mutex_lock(&pit->pit_state.lock);
	prev_legacy = pit->pit_state.flags & KVM_PIT_FLAGS_HPET_LEGACY;
	cur_legacy = ps->flags & KVM_PIT_FLAGS_HPET_LEGACY;
	if (!prev_legacy && cur_legacy)
		start = 1;
	memcpy(&pit->pit_state.channels, &ps->channels,
	       sizeof(pit->pit_state.channels));
	pit->pit_state.flags = ps->flags;
	for (i = 0; i < 3; i++)
		kvm_pit_load_count(pit, i, pit->pit_state.channels[i].count,
				   start && i == 0);
	mutex_unlock(&pit->pit_state.lock);
	return 0;
}

static int kvm_vm_ioctl_reinject(struct kvm *kvm,
				 struct kvm_reinject_control *control)
{
	struct kvm_pit *pit = kvm->arch.vpit;

	if (!pit)
		return -ENXIO;

	/* pit->pit_state.lock was overloaded to prevent userspace from getting
	 * an inconsistent state after running multiple KVM_REINJECT_CONTROL
	 * ioctls in parallel.  Use a separate lock if that ioctl isn't rare.
	 */
	mutex_lock(&pit->pit_state.lock);
	kvm_pit_set_reinject(pit, control->pit_reinject);
	mutex_unlock(&pit->pit_state.lock);

	return 0;
}

/**
 * kvm_vm_ioctl_get_dirty_log - get and clear the log of dirty pages in a slot
 * @kvm: kvm instance
 * @log: slot id and address to which we copy the log
 *
 * Steps 1-4 below provide general overview of dirty page logging. See
 * kvm_get_dirty_log_protect() function description for additional details.
 *
 * We call kvm_get_dirty_log_protect() to handle steps 1-3, upon return we
 * always flush the TLB (step 4) even if previous step failed  and the dirty
 * bitmap may be corrupt. Regardless of previous outcome the KVM logging API
 * does not preclude user space subsequent dirty log read. Flushing TLB ensures
 * writes will be marked dirty for next log read.
 *
 *   1. Take a snapshot of the bit and clear it if needed.
 *   2. Write protect the corresponding page.
 *   3. Copy the snapshot to the userspace.
 *   4. Flush TLB's if needed.
 */
int kvm_vm_ioctl_get_dirty_log(struct kvm *kvm, struct kvm_dirty_log *log)
{
	bool is_dirty = false;
	int r;

	mutex_lock(&kvm->slots_lock);

	/*
	 * Flush potentially hardware-cached dirty pages to dirty_bitmap.
	 */
	if (kvm_x86_ops->flush_log_dirty)
		kvm_x86_ops->flush_log_dirty(kvm);

	r = kvm_get_dirty_log_protect(kvm, log, &is_dirty);

	/*
	 * All the TLBs can be flushed out of mmu lock, see the comments in
	 * kvm_mmu_slot_remove_write_access().
	 */
	lockdep_assert_held(&kvm->slots_lock);
	if (is_dirty)
		kvm_flush_remote_tlbs(kvm);

	mutex_unlock(&kvm->slots_lock);
	return r;
}

int kvm_vm_ioctl_irq_line(struct kvm *kvm, struct kvm_irq_level *irq_event,
			bool line_status)
{
	if (!irqchip_in_kernel(kvm))
		return -ENXIO;

	irq_event->status = kvm_set_irq(kvm, KVM_USERSPACE_IRQ_SOURCE_ID,
					irq_event->irq, irq_event->level,
					line_status);
	return 0;
}

static int kvm_vm_ioctl_enable_cap(struct kvm *kvm,
				   struct kvm_enable_cap *cap)
{
	int r;

	if (cap->flags)
		return -EINVAL;

	switch (cap->cap) {
	case KVM_CAP_DISABLE_QUIRKS:
		kvm->arch.disabled_quirks = cap->args[0];
		r = 0;
		break;
	case KVM_CAP_SPLIT_IRQCHIP: {
		mutex_lock(&kvm->lock);
		r = -EINVAL;
		if (cap->args[0] > MAX_NR_RESERVED_IOAPIC_PINS)
			goto split_irqchip_unlock;
		r = -EEXIST;
		if (irqchip_in_kernel(kvm))
			goto split_irqchip_unlock;
		if (kvm->created_vcpus)
			goto split_irqchip_unlock;
		r = kvm_setup_empty_irq_routing(kvm);
		if (r)
			goto split_irqchip_unlock;
		/* Pairs with irqchip_in_kernel. */
		smp_wmb();
		kvm->arch.irqchip_split = true;
		kvm->arch.nr_reserved_ioapic_pins = cap->args[0];
		r = 0;
split_irqchip_unlock:
		mutex_unlock(&kvm->lock);
		break;
	}
	case KVM_CAP_X2APIC_API:
		r = -EINVAL;
		if (cap->args[0] & ~KVM_X2APIC_API_VALID_FLAGS)
			break;

		if (cap->args[0] & KVM_X2APIC_API_USE_32BIT_IDS)
			kvm->arch.x2apic_format = true;
		if (cap->args[0] & KVM_X2APIC_API_DISABLE_BROADCAST_QUIRK)
			kvm->arch.x2apic_broadcast_quirk_disabled = true;

		r = 0;
		break;
	default:
		r = -EINVAL;
		break;
	}
	return r;
}

long kvm_arch_vm_ioctl(struct file *filp,
		       unsigned int ioctl, unsigned long arg)
{
	struct kvm *kvm = filp->private_data;
	void __user *argp = (void __user *)arg;
	int r = -ENOTTY;
	/*
	 * This union makes it completely explicit to gcc-3.x
	 * that these two variables' stack usage should be
	 * combined, not added together.
	 */
	union {
		struct kvm_pit_state ps;
		struct kvm_pit_state2 ps2;
		struct kvm_pit_config pit_config;
	} u;

	switch (ioctl) {
	case KVM_SET_TSS_ADDR:
		r = kvm_vm_ioctl_set_tss_addr(kvm, arg);
		break;
	case KVM_SET_IDENTITY_MAP_ADDR: {
		u64 ident_addr;

		r = -EFAULT;
		if (copy_from_user(&ident_addr, argp, sizeof ident_addr))
			goto out;
		r = kvm_vm_ioctl_set_identity_map_addr(kvm, ident_addr);
		break;
	}
	case KVM_SET_NR_MMU_PAGES:
		r = kvm_vm_ioctl_set_nr_mmu_pages(kvm, arg);
		break;
	case KVM_GET_NR_MMU_PAGES:
		r = kvm_vm_ioctl_get_nr_mmu_pages(kvm);
		break;
	case KVM_CREATE_IRQCHIP: {
		struct kvm_pic *vpic;

		mutex_lock(&kvm->lock);
		r = -EEXIST;
		if (kvm->arch.vpic)
			goto create_irqchip_unlock;
		r = -EINVAL;
		if (kvm->created_vcpus)
			goto create_irqchip_unlock;
		r = -ENOMEM;
		vpic = kvm_create_pic(kvm);
		if (vpic) {
			r = kvm_ioapic_init(kvm);
			if (r) {
				mutex_lock(&kvm->slots_lock);
				kvm_destroy_pic(vpic);
				mutex_unlock(&kvm->slots_lock);
				goto create_irqchip_unlock;
			}
		} else
			goto create_irqchip_unlock;
		r = kvm_setup_default_irq_routing(kvm);
		if (r) {
			mutex_lock(&kvm->slots_lock);
			mutex_lock(&kvm->irq_lock);
			kvm_ioapic_destroy(kvm);
			kvm_destroy_pic(vpic);
			mutex_unlock(&kvm->irq_lock);
			mutex_unlock(&kvm->slots_lock);
			goto create_irqchip_unlock;
		}
		/* Write kvm->irq_routing before kvm->arch.vpic.  */
		smp_wmb();
		kvm->arch.vpic = vpic;
	create_irqchip_unlock:
		mutex_unlock(&kvm->lock);
		break;
	}
	case KVM_CREATE_PIT:
		u.pit_config.flags = KVM_PIT_SPEAKER_DUMMY;
		goto create_pit;
	case KVM_CREATE_PIT2:
		r = -EFAULT;
		if (copy_from_user(&u.pit_config, argp,
				   sizeof(struct kvm_pit_config)))
			goto out;
	create_pit:
		mutex_lock(&kvm->lock);
		r = -EEXIST;
		if (kvm->arch.vpit)
			goto create_pit_unlock;
		r = -ENOMEM;
		kvm->arch.vpit = kvm_create_pit(kvm, u.pit_config.flags);
		if (kvm->arch.vpit)
			r = 0;
	create_pit_unlock:
		mutex_unlock(&kvm->lock);
		break;
	case KVM_GET_IRQCHIP: {
		/* 0: PIC master, 1: PIC slave, 2: IOAPIC */
		struct kvm_irqchip *chip;

		chip = memdup_user(argp, sizeof(*chip));
		if (IS_ERR(chip)) {
			r = PTR_ERR(chip);
			goto out;
		}

		r = -ENXIO;
		if (!irqchip_in_kernel(kvm) || irqchip_split(kvm))
			goto get_irqchip_out;
		r = kvm_vm_ioctl_get_irqchip(kvm, chip);
		if (r)
			goto get_irqchip_out;
		r = -EFAULT;
		if (copy_to_user(argp, chip, sizeof *chip))
			goto get_irqchip_out;
		r = 0;
	get_irqchip_out:
		kfree(chip);
		break;
	}
	case KVM_SET_IRQCHIP: {
		/* 0: PIC master, 1: PIC slave, 2: IOAPIC */
		struct kvm_irqchip *chip;

		chip = memdup_user(argp, sizeof(*chip));
		if (IS_ERR(chip)) {
			r = PTR_ERR(chip);
			goto out;
		}

		r = -ENXIO;
		if (!irqchip_in_kernel(kvm) || irqchip_split(kvm))
			goto set_irqchip_out;
		r = kvm_vm_ioctl_set_irqchip(kvm, chip);
		if (r)
			goto set_irqchip_out;
		r = 0;
	set_irqchip_out:
		kfree(chip);
		break;
	}
	case KVM_GET_PIT: {
		r = -EFAULT;
		if (copy_from_user(&u.ps, argp, sizeof(struct kvm_pit_state)))
			goto out;
		r = -ENXIO;
		if (!kvm->arch.vpit)
			goto out;
		r = kvm_vm_ioctl_get_pit(kvm, &u.ps);
		if (r)
			goto out;
		r = -EFAULT;
		if (copy_to_user(argp, &u.ps, sizeof(struct kvm_pit_state)))
			goto out;
		r = 0;
		break;
	}
	case KVM_SET_PIT: {
		r = -EFAULT;
		if (copy_from_user(&u.ps, argp, sizeof u.ps))
			goto out;
		r = -ENXIO;
		if (!kvm->arch.vpit)
			goto out;
		r = kvm_vm_ioctl_set_pit(kvm, &u.ps);
		break;
	}
	case KVM_GET_PIT2: {
		r = -ENXIO;
		if (!kvm->arch.vpit)
			goto out;
		r = kvm_vm_ioctl_get_pit2(kvm, &u.ps2);
		if (r)
			goto out;
		r = -EFAULT;
		if (copy_to_user(argp, &u.ps2, sizeof(u.ps2)))
			goto out;
		r = 0;
		break;
	}
	case KVM_SET_PIT2: {
		r = -EFAULT;
		if (copy_from_user(&u.ps2, argp, sizeof(u.ps2)))
			goto out;
		r = -ENXIO;
		if (!kvm->arch.vpit)
			goto out;
		r = kvm_vm_ioctl_set_pit2(kvm, &u.ps2);
		break;
	}
	case KVM_REINJECT_CONTROL: {
		struct kvm_reinject_control control;
		r =  -EFAULT;
		if (copy_from_user(&control, argp, sizeof(control)))
			goto out;
		r = kvm_vm_ioctl_reinject(kvm, &control);
		break;
	}
	case KVM_SET_BOOT_CPU_ID:
		r = 0;
		mutex_lock(&kvm->lock);
		if (kvm->created_vcpus)
			r = -EBUSY;
		else
			kvm->arch.bsp_vcpu_id = arg;
		mutex_unlock(&kvm->lock);
		break;
	case KVM_XEN_HVM_CONFIG: {
		r = -EFAULT;
		if (copy_from_user(&kvm->arch.xen_hvm_config, argp,
				   sizeof(struct kvm_xen_hvm_config)))
			goto out;
		r = -EINVAL;
		if (kvm->arch.xen_hvm_config.flags)
			goto out;
		r = 0;
		break;
	}
	case KVM_SET_CLOCK: {
		struct kvm_clock_data user_ns;
		u64 now_ns;

		r = -EFAULT;
		if (copy_from_user(&user_ns, argp, sizeof(user_ns)))
			goto out;

		r = -EINVAL;
		if (user_ns.flags)
			goto out;

		r = 0;
		local_irq_disable();
		now_ns = __get_kvmclock_ns(kvm);
		kvm->arch.kvmclock_offset += user_ns.clock - now_ns;
		local_irq_enable();
		kvm_gen_update_masterclock(kvm);
		break;
	}
	case KVM_GET_CLOCK: {
		struct kvm_clock_data user_ns;
		u64 now_ns;

<<<<<<< HEAD
		local_irq_disable();
		now_ns = __get_kvmclock_ns(kvm);
		user_ns.clock = now_ns;
		user_ns.flags = kvm->arch.use_master_clock ? KVM_CLOCK_TSC_STABLE : 0;
		local_irq_enable();
=======
		now_ns = get_kvmclock_ns(kvm);
		user_ns.clock = now_ns;
		user_ns.flags = 0;
>>>>>>> 0d5320fc
		memset(&user_ns.pad, 0, sizeof(user_ns.pad));

		r = -EFAULT;
		if (copy_to_user(argp, &user_ns, sizeof(user_ns)))
			goto out;
		r = 0;
		break;
	}
	case KVM_ENABLE_CAP: {
		struct kvm_enable_cap cap;

		r = -EFAULT;
		if (copy_from_user(&cap, argp, sizeof(cap)))
			goto out;
		r = kvm_vm_ioctl_enable_cap(kvm, &cap);
		break;
	}
	default:
		r = kvm_vm_ioctl_assigned_device(kvm, ioctl, arg);
	}
out:
	return r;
}

static void kvm_init_msr_list(void)
{
	u32 dummy[2];
	unsigned i, j;

	for (i = j = 0; i < ARRAY_SIZE(msrs_to_save); i++) {
		if (rdmsr_safe(msrs_to_save[i], &dummy[0], &dummy[1]) < 0)
			continue;

		/*
		 * Even MSRs that are valid in the host may not be exposed
		 * to the guests in some cases.
		 */
		switch (msrs_to_save[i]) {
		case MSR_IA32_BNDCFGS:
			if (!kvm_x86_ops->mpx_supported())
				continue;
			break;
		case MSR_TSC_AUX:
			if (!kvm_x86_ops->rdtscp_supported())
				continue;
			break;
		default:
			break;
		}

		if (j < i)
			msrs_to_save[j] = msrs_to_save[i];
		j++;
	}
	num_msrs_to_save = j;

	for (i = j = 0; i < ARRAY_SIZE(emulated_msrs); i++) {
		switch (emulated_msrs[i]) {
		case MSR_IA32_SMBASE:
			if (!kvm_x86_ops->cpu_has_high_real_mode_segbase())
				continue;
			break;
		default:
			break;
		}

		if (j < i)
			emulated_msrs[j] = emulated_msrs[i];
		j++;
	}
	num_emulated_msrs = j;
}

static int vcpu_mmio_write(struct kvm_vcpu *vcpu, gpa_t addr, int len,
			   const void *v)
{
	int handled = 0;
	int n;

	do {
		n = min(len, 8);
		if (!(lapic_in_kernel(vcpu) &&
		      !kvm_iodevice_write(vcpu, &vcpu->arch.apic->dev, addr, n, v))
		    && kvm_io_bus_write(vcpu, KVM_MMIO_BUS, addr, n, v))
			break;
		handled += n;
		addr += n;
		len -= n;
		v += n;
	} while (len);

	return handled;
}

static int vcpu_mmio_read(struct kvm_vcpu *vcpu, gpa_t addr, int len, void *v)
{
	int handled = 0;
	int n;

	do {
		n = min(len, 8);
		if (!(lapic_in_kernel(vcpu) &&
		      !kvm_iodevice_read(vcpu, &vcpu->arch.apic->dev,
					 addr, n, v))
		    && kvm_io_bus_read(vcpu, KVM_MMIO_BUS, addr, n, v))
			break;
		trace_kvm_mmio(KVM_TRACE_MMIO_READ, n, addr, *(u64 *)v);
		handled += n;
		addr += n;
		len -= n;
		v += n;
	} while (len);

	return handled;
}

static void kvm_set_segment(struct kvm_vcpu *vcpu,
			struct kvm_segment *var, int seg)
{
	kvm_x86_ops->set_segment(vcpu, var, seg);
}

void kvm_get_segment(struct kvm_vcpu *vcpu,
		     struct kvm_segment *var, int seg)
{
	kvm_x86_ops->get_segment(vcpu, var, seg);
}

gpa_t translate_nested_gpa(struct kvm_vcpu *vcpu, gpa_t gpa, u32 access,
			   struct x86_exception *exception)
{
	gpa_t t_gpa;

	BUG_ON(!mmu_is_nested(vcpu));

	/* NPT walks are always user-walks */
	access |= PFERR_USER_MASK;
	t_gpa  = vcpu->arch.mmu.gva_to_gpa(vcpu, gpa, access, exception);

	return t_gpa;
}

gpa_t kvm_mmu_gva_to_gpa_read(struct kvm_vcpu *vcpu, gva_t gva,
			      struct x86_exception *exception)
{
	u32 access = (kvm_x86_ops->get_cpl(vcpu) == 3) ? PFERR_USER_MASK : 0;
	return vcpu->arch.walk_mmu->gva_to_gpa(vcpu, gva, access, exception);
}

 gpa_t kvm_mmu_gva_to_gpa_fetch(struct kvm_vcpu *vcpu, gva_t gva,
				struct x86_exception *exception)
{
	u32 access = (kvm_x86_ops->get_cpl(vcpu) == 3) ? PFERR_USER_MASK : 0;
	access |= PFERR_FETCH_MASK;
	return vcpu->arch.walk_mmu->gva_to_gpa(vcpu, gva, access, exception);
}

gpa_t kvm_mmu_gva_to_gpa_write(struct kvm_vcpu *vcpu, gva_t gva,
			       struct x86_exception *exception)
{
	u32 access = (kvm_x86_ops->get_cpl(vcpu) == 3) ? PFERR_USER_MASK : 0;
	access |= PFERR_WRITE_MASK;
	return vcpu->arch.walk_mmu->gva_to_gpa(vcpu, gva, access, exception);
}

/* uses this to access any guest's mapped memory without checking CPL */
gpa_t kvm_mmu_gva_to_gpa_system(struct kvm_vcpu *vcpu, gva_t gva,
				struct x86_exception *exception)
{
	return vcpu->arch.walk_mmu->gva_to_gpa(vcpu, gva, 0, exception);
}

static int kvm_read_guest_virt_helper(gva_t addr, void *val, unsigned int bytes,
				      struct kvm_vcpu *vcpu, u32 access,
				      struct x86_exception *exception)
{
	void *data = val;
	int r = X86EMUL_CONTINUE;

	while (bytes) {
		gpa_t gpa = vcpu->arch.walk_mmu->gva_to_gpa(vcpu, addr, access,
							    exception);
		unsigned offset = addr & (PAGE_SIZE-1);
		unsigned toread = min(bytes, (unsigned)PAGE_SIZE - offset);
		int ret;

		if (gpa == UNMAPPED_GVA)
			return X86EMUL_PROPAGATE_FAULT;
		ret = kvm_vcpu_read_guest_page(vcpu, gpa >> PAGE_SHIFT, data,
					       offset, toread);
		if (ret < 0) {
			r = X86EMUL_IO_NEEDED;
			goto out;
		}

		bytes -= toread;
		data += toread;
		addr += toread;
	}
out:
	return r;
}

/* used for instruction fetching */
static int kvm_fetch_guest_virt(struct x86_emulate_ctxt *ctxt,
				gva_t addr, void *val, unsigned int bytes,
				struct x86_exception *exception)
{
	struct kvm_vcpu *vcpu = emul_to_vcpu(ctxt);
	u32 access = (kvm_x86_ops->get_cpl(vcpu) == 3) ? PFERR_USER_MASK : 0;
	unsigned offset;
	int ret;

	/* Inline kvm_read_guest_virt_helper for speed.  */
	gpa_t gpa = vcpu->arch.walk_mmu->gva_to_gpa(vcpu, addr, access|PFERR_FETCH_MASK,
						    exception);
	if (unlikely(gpa == UNMAPPED_GVA))
		return X86EMUL_PROPAGATE_FAULT;

	offset = addr & (PAGE_SIZE-1);
	if (WARN_ON(offset + bytes > PAGE_SIZE))
		bytes = (unsigned)PAGE_SIZE - offset;
	ret = kvm_vcpu_read_guest_page(vcpu, gpa >> PAGE_SHIFT, val,
				       offset, bytes);
	if (unlikely(ret < 0))
		return X86EMUL_IO_NEEDED;

	return X86EMUL_CONTINUE;
}

int kvm_read_guest_virt(struct x86_emulate_ctxt *ctxt,
			       gva_t addr, void *val, unsigned int bytes,
			       struct x86_exception *exception)
{
	struct kvm_vcpu *vcpu = emul_to_vcpu(ctxt);
	u32 access = (kvm_x86_ops->get_cpl(vcpu) == 3) ? PFERR_USER_MASK : 0;

	return kvm_read_guest_virt_helper(addr, val, bytes, vcpu, access,
					  exception);
}
EXPORT_SYMBOL_GPL(kvm_read_guest_virt);

static int kvm_read_guest_virt_system(struct x86_emulate_ctxt *ctxt,
				      gva_t addr, void *val, unsigned int bytes,
				      struct x86_exception *exception)
{
	struct kvm_vcpu *vcpu = emul_to_vcpu(ctxt);
	return kvm_read_guest_virt_helper(addr, val, bytes, vcpu, 0, exception);
}

static int kvm_read_guest_phys_system(struct x86_emulate_ctxt *ctxt,
		unsigned long addr, void *val, unsigned int bytes)
{
	struct kvm_vcpu *vcpu = emul_to_vcpu(ctxt);
	int r = kvm_vcpu_read_guest(vcpu, addr, val, bytes);

	return r < 0 ? X86EMUL_IO_NEEDED : X86EMUL_CONTINUE;
}

int kvm_write_guest_virt_system(struct x86_emulate_ctxt *ctxt,
				       gva_t addr, void *val,
				       unsigned int bytes,
				       struct x86_exception *exception)
{
	struct kvm_vcpu *vcpu = emul_to_vcpu(ctxt);
	void *data = val;
	int r = X86EMUL_CONTINUE;

	while (bytes) {
		gpa_t gpa =  vcpu->arch.walk_mmu->gva_to_gpa(vcpu, addr,
							     PFERR_WRITE_MASK,
							     exception);
		unsigned offset = addr & (PAGE_SIZE-1);
		unsigned towrite = min(bytes, (unsigned)PAGE_SIZE - offset);
		int ret;

		if (gpa == UNMAPPED_GVA)
			return X86EMUL_PROPAGATE_FAULT;
		ret = kvm_vcpu_write_guest(vcpu, gpa, data, towrite);
		if (ret < 0) {
			r = X86EMUL_IO_NEEDED;
			goto out;
		}

		bytes -= towrite;
		data += towrite;
		addr += towrite;
	}
out:
	return r;
}
EXPORT_SYMBOL_GPL(kvm_write_guest_virt_system);

static int vcpu_mmio_gva_to_gpa(struct kvm_vcpu *vcpu, unsigned long gva,
				gpa_t *gpa, struct x86_exception *exception,
				bool write)
{
	u32 access = ((kvm_x86_ops->get_cpl(vcpu) == 3) ? PFERR_USER_MASK : 0)
		| (write ? PFERR_WRITE_MASK : 0);

	/*
	 * currently PKRU is only applied to ept enabled guest so
	 * there is no pkey in EPT page table for L1 guest or EPT
	 * shadow page table for L2 guest.
	 */
	if (vcpu_match_mmio_gva(vcpu, gva)
	    && !permission_fault(vcpu, vcpu->arch.walk_mmu,
				 vcpu->arch.access, 0, access)) {
		*gpa = vcpu->arch.mmio_gfn << PAGE_SHIFT |
					(gva & (PAGE_SIZE - 1));
		trace_vcpu_match_mmio(gva, *gpa, write, false);
		return 1;
	}

	*gpa = vcpu->arch.walk_mmu->gva_to_gpa(vcpu, gva, access, exception);

	if (*gpa == UNMAPPED_GVA)
		return -1;

	/* For APIC access vmexit */
	if ((*gpa & PAGE_MASK) == APIC_DEFAULT_PHYS_BASE)
		return 1;

	if (vcpu_match_mmio_gpa(vcpu, *gpa)) {
		trace_vcpu_match_mmio(gva, *gpa, write, true);
		return 1;
	}

	return 0;
}

int emulator_write_phys(struct kvm_vcpu *vcpu, gpa_t gpa,
			const void *val, int bytes)
{
	int ret;

	ret = kvm_vcpu_write_guest(vcpu, gpa, val, bytes);
	if (ret < 0)
		return 0;
	kvm_page_track_write(vcpu, gpa, val, bytes);
	return 1;
}

struct read_write_emulator_ops {
	int (*read_write_prepare)(struct kvm_vcpu *vcpu, void *val,
				  int bytes);
	int (*read_write_emulate)(struct kvm_vcpu *vcpu, gpa_t gpa,
				  void *val, int bytes);
	int (*read_write_mmio)(struct kvm_vcpu *vcpu, gpa_t gpa,
			       int bytes, void *val);
	int (*read_write_exit_mmio)(struct kvm_vcpu *vcpu, gpa_t gpa,
				    void *val, int bytes);
	bool write;
};

static int read_prepare(struct kvm_vcpu *vcpu, void *val, int bytes)
{
	if (vcpu->mmio_read_completed) {
		trace_kvm_mmio(KVM_TRACE_MMIO_READ, bytes,
			       vcpu->mmio_fragments[0].gpa, *(u64 *)val);
		vcpu->mmio_read_completed = 0;
		return 1;
	}

	return 0;
}

static int read_emulate(struct kvm_vcpu *vcpu, gpa_t gpa,
			void *val, int bytes)
{
	return !kvm_vcpu_read_guest(vcpu, gpa, val, bytes);
}

static int write_emulate(struct kvm_vcpu *vcpu, gpa_t gpa,
			 void *val, int bytes)
{
	return emulator_write_phys(vcpu, gpa, val, bytes);
}

static int write_mmio(struct kvm_vcpu *vcpu, gpa_t gpa, int bytes, void *val)
{
	trace_kvm_mmio(KVM_TRACE_MMIO_WRITE, bytes, gpa, *(u64 *)val);
	return vcpu_mmio_write(vcpu, gpa, bytes, val);
}

static int read_exit_mmio(struct kvm_vcpu *vcpu, gpa_t gpa,
			  void *val, int bytes)
{
	trace_kvm_mmio(KVM_TRACE_MMIO_READ_UNSATISFIED, bytes, gpa, 0);
	return X86EMUL_IO_NEEDED;
}

static int write_exit_mmio(struct kvm_vcpu *vcpu, gpa_t gpa,
			   void *val, int bytes)
{
	struct kvm_mmio_fragment *frag = &vcpu->mmio_fragments[0];

	memcpy(vcpu->run->mmio.data, frag->data, min(8u, frag->len));
	return X86EMUL_CONTINUE;
}

static const struct read_write_emulator_ops read_emultor = {
	.read_write_prepare = read_prepare,
	.read_write_emulate = read_emulate,
	.read_write_mmio = vcpu_mmio_read,
	.read_write_exit_mmio = read_exit_mmio,
};

static const struct read_write_emulator_ops write_emultor = {
	.read_write_emulate = write_emulate,
	.read_write_mmio = write_mmio,
	.read_write_exit_mmio = write_exit_mmio,
	.write = true,
};

static int emulator_read_write_onepage(unsigned long addr, void *val,
				       unsigned int bytes,
				       struct x86_exception *exception,
				       struct kvm_vcpu *vcpu,
				       const struct read_write_emulator_ops *ops)
{
	gpa_t gpa;
	int handled, ret;
	bool write = ops->write;
	struct kvm_mmio_fragment *frag;

	ret = vcpu_mmio_gva_to_gpa(vcpu, addr, &gpa, exception, write);

	if (ret < 0)
		return X86EMUL_PROPAGATE_FAULT;

	/* For APIC access vmexit */
	if (ret)
		goto mmio;

	if (ops->read_write_emulate(vcpu, gpa, val, bytes))
		return X86EMUL_CONTINUE;

mmio:
	/*
	 * Is this MMIO handled locally?
	 */
	handled = ops->read_write_mmio(vcpu, gpa, bytes, val);
	if (handled == bytes)
		return X86EMUL_CONTINUE;

	gpa += handled;
	bytes -= handled;
	val += handled;

	WARN_ON(vcpu->mmio_nr_fragments >= KVM_MAX_MMIO_FRAGMENTS);
	frag = &vcpu->mmio_fragments[vcpu->mmio_nr_fragments++];
	frag->gpa = gpa;
	frag->data = val;
	frag->len = bytes;
	return X86EMUL_CONTINUE;
}

static int emulator_read_write(struct x86_emulate_ctxt *ctxt,
			unsigned long addr,
			void *val, unsigned int bytes,
			struct x86_exception *exception,
			const struct read_write_emulator_ops *ops)
{
	struct kvm_vcpu *vcpu = emul_to_vcpu(ctxt);
	gpa_t gpa;
	int rc;

	if (ops->read_write_prepare &&
		  ops->read_write_prepare(vcpu, val, bytes))
		return X86EMUL_CONTINUE;

	vcpu->mmio_nr_fragments = 0;

	/* Crossing a page boundary? */
	if (((addr + bytes - 1) ^ addr) & PAGE_MASK) {
		int now;

		now = -addr & ~PAGE_MASK;
		rc = emulator_read_write_onepage(addr, val, now, exception,
						 vcpu, ops);

		if (rc != X86EMUL_CONTINUE)
			return rc;
		addr += now;
		if (ctxt->mode != X86EMUL_MODE_PROT64)
			addr = (u32)addr;
		val += now;
		bytes -= now;
	}

	rc = emulator_read_write_onepage(addr, val, bytes, exception,
					 vcpu, ops);
	if (rc != X86EMUL_CONTINUE)
		return rc;

	if (!vcpu->mmio_nr_fragments)
		return rc;

	gpa = vcpu->mmio_fragments[0].gpa;

	vcpu->mmio_needed = 1;
	vcpu->mmio_cur_fragment = 0;

	vcpu->run->mmio.len = min(8u, vcpu->mmio_fragments[0].len);
	vcpu->run->mmio.is_write = vcpu->mmio_is_write = ops->write;
	vcpu->run->exit_reason = KVM_EXIT_MMIO;
	vcpu->run->mmio.phys_addr = gpa;

	return ops->read_write_exit_mmio(vcpu, gpa, val, bytes);
}

static int emulator_read_emulated(struct x86_emulate_ctxt *ctxt,
				  unsigned long addr,
				  void *val,
				  unsigned int bytes,
				  struct x86_exception *exception)
{
	return emulator_read_write(ctxt, addr, val, bytes,
				   exception, &read_emultor);
}

static int emulator_write_emulated(struct x86_emulate_ctxt *ctxt,
			    unsigned long addr,
			    const void *val,
			    unsigned int bytes,
			    struct x86_exception *exception)
{
	return emulator_read_write(ctxt, addr, (void *)val, bytes,
				   exception, &write_emultor);
}

#define CMPXCHG_TYPE(t, ptr, old, new) \
	(cmpxchg((t *)(ptr), *(t *)(old), *(t *)(new)) == *(t *)(old))

#ifdef CONFIG_X86_64
#  define CMPXCHG64(ptr, old, new) CMPXCHG_TYPE(u64, ptr, old, new)
#else
#  define CMPXCHG64(ptr, old, new) \
	(cmpxchg64((u64 *)(ptr), *(u64 *)(old), *(u64 *)(new)) == *(u64 *)(old))
#endif

static int emulator_cmpxchg_emulated(struct x86_emulate_ctxt *ctxt,
				     unsigned long addr,
				     const void *old,
				     const void *new,
				     unsigned int bytes,
				     struct x86_exception *exception)
{
	struct kvm_vcpu *vcpu = emul_to_vcpu(ctxt);
	gpa_t gpa;
	struct page *page;
	char *kaddr;
	bool exchanged;

	/* guests cmpxchg8b have to be emulated atomically */
	if (bytes > 8 || (bytes & (bytes - 1)))
		goto emul_write;

	gpa = kvm_mmu_gva_to_gpa_write(vcpu, addr, NULL);

	if (gpa == UNMAPPED_GVA ||
	    (gpa & PAGE_MASK) == APIC_DEFAULT_PHYS_BASE)
		goto emul_write;

	if (((gpa + bytes - 1) & PAGE_MASK) != (gpa & PAGE_MASK))
		goto emul_write;

	page = kvm_vcpu_gfn_to_page(vcpu, gpa >> PAGE_SHIFT);
	if (is_error_page(page))
		goto emul_write;

	kaddr = kmap_atomic(page);
	kaddr += offset_in_page(gpa);
	switch (bytes) {
	case 1:
		exchanged = CMPXCHG_TYPE(u8, kaddr, old, new);
		break;
	case 2:
		exchanged = CMPXCHG_TYPE(u16, kaddr, old, new);
		break;
	case 4:
		exchanged = CMPXCHG_TYPE(u32, kaddr, old, new);
		break;
	case 8:
		exchanged = CMPXCHG64(kaddr, old, new);
		break;
	default:
		BUG();
	}
	kunmap_atomic(kaddr);
	kvm_release_page_dirty(page);

	if (!exchanged)
		return X86EMUL_CMPXCHG_FAILED;

	kvm_vcpu_mark_page_dirty(vcpu, gpa >> PAGE_SHIFT);
	kvm_page_track_write(vcpu, gpa, new, bytes);

	return X86EMUL_CONTINUE;

emul_write:
	printk_once(KERN_WARNING "kvm: emulating exchange as write\n");

	return emulator_write_emulated(ctxt, addr, new, bytes, exception);
}

static int kernel_pio(struct kvm_vcpu *vcpu, void *pd)
{
	/* TODO: String I/O for in kernel device */
	int r;

	if (vcpu->arch.pio.in)
		r = kvm_io_bus_read(vcpu, KVM_PIO_BUS, vcpu->arch.pio.port,
				    vcpu->arch.pio.size, pd);
	else
		r = kvm_io_bus_write(vcpu, KVM_PIO_BUS,
				     vcpu->arch.pio.port, vcpu->arch.pio.size,
				     pd);
	return r;
}

static int emulator_pio_in_out(struct kvm_vcpu *vcpu, int size,
			       unsigned short port, void *val,
			       unsigned int count, bool in)
{
	vcpu->arch.pio.port = port;
	vcpu->arch.pio.in = in;
	vcpu->arch.pio.count  = count;
	vcpu->arch.pio.size = size;

	if (!kernel_pio(vcpu, vcpu->arch.pio_data)) {
		vcpu->arch.pio.count = 0;
		return 1;
	}

	vcpu->run->exit_reason = KVM_EXIT_IO;
	vcpu->run->io.direction = in ? KVM_EXIT_IO_IN : KVM_EXIT_IO_OUT;
	vcpu->run->io.size = size;
	vcpu->run->io.data_offset = KVM_PIO_PAGE_OFFSET * PAGE_SIZE;
	vcpu->run->io.count = count;
	vcpu->run->io.port = port;

	return 0;
}

static int emulator_pio_in_emulated(struct x86_emulate_ctxt *ctxt,
				    int size, unsigned short port, void *val,
				    unsigned int count)
{
	struct kvm_vcpu *vcpu = emul_to_vcpu(ctxt);
	int ret;

	if (vcpu->arch.pio.count)
		goto data_avail;

	ret = emulator_pio_in_out(vcpu, size, port, val, count, true);
	if (ret) {
data_avail:
		memcpy(val, vcpu->arch.pio_data, size * count);
		trace_kvm_pio(KVM_PIO_IN, port, size, count, vcpu->arch.pio_data);
		vcpu->arch.pio.count = 0;
		return 1;
	}

	return 0;
}

static int emulator_pio_out_emulated(struct x86_emulate_ctxt *ctxt,
				     int size, unsigned short port,
				     const void *val, unsigned int count)
{
	struct kvm_vcpu *vcpu = emul_to_vcpu(ctxt);

	memcpy(vcpu->arch.pio_data, val, size * count);
	trace_kvm_pio(KVM_PIO_OUT, port, size, count, vcpu->arch.pio_data);
	return emulator_pio_in_out(vcpu, size, port, (void *)val, count, false);
}

static unsigned long get_segment_base(struct kvm_vcpu *vcpu, int seg)
{
	return kvm_x86_ops->get_segment_base(vcpu, seg);
}

static void emulator_invlpg(struct x86_emulate_ctxt *ctxt, ulong address)
{
	kvm_mmu_invlpg(emul_to_vcpu(ctxt), address);
}

int kvm_emulate_wbinvd_noskip(struct kvm_vcpu *vcpu)
{
	if (!need_emulate_wbinvd(vcpu))
		return X86EMUL_CONTINUE;

	if (kvm_x86_ops->has_wbinvd_exit()) {
		int cpu = get_cpu();

		cpumask_set_cpu(cpu, vcpu->arch.wbinvd_dirty_mask);
		smp_call_function_many(vcpu->arch.wbinvd_dirty_mask,
				wbinvd_ipi, NULL, 1);
		put_cpu();
		cpumask_clear(vcpu->arch.wbinvd_dirty_mask);
	} else
		wbinvd();
	return X86EMUL_CONTINUE;
}

int kvm_emulate_wbinvd(struct kvm_vcpu *vcpu)
{
	kvm_x86_ops->skip_emulated_instruction(vcpu);
	return kvm_emulate_wbinvd_noskip(vcpu);
}
EXPORT_SYMBOL_GPL(kvm_emulate_wbinvd);



static void emulator_wbinvd(struct x86_emulate_ctxt *ctxt)
{
	kvm_emulate_wbinvd_noskip(emul_to_vcpu(ctxt));
}

static int emulator_get_dr(struct x86_emulate_ctxt *ctxt, int dr,
			   unsigned long *dest)
{
	return kvm_get_dr(emul_to_vcpu(ctxt), dr, dest);
}

static int emulator_set_dr(struct x86_emulate_ctxt *ctxt, int dr,
			   unsigned long value)
{

	return __kvm_set_dr(emul_to_vcpu(ctxt), dr, value);
}

static u64 mk_cr_64(u64 curr_cr, u32 new_val)
{
	return (curr_cr & ~((1ULL << 32) - 1)) | new_val;
}

static unsigned long emulator_get_cr(struct x86_emulate_ctxt *ctxt, int cr)
{
	struct kvm_vcpu *vcpu = emul_to_vcpu(ctxt);
	unsigned long value;

	switch (cr) {
	case 0:
		value = kvm_read_cr0(vcpu);
		break;
	case 2:
		value = vcpu->arch.cr2;
		break;
	case 3:
		value = kvm_read_cr3(vcpu);
		break;
	case 4:
		value = kvm_read_cr4(vcpu);
		break;
	case 8:
		value = kvm_get_cr8(vcpu);
		break;
	default:
		kvm_err("%s: unexpected cr %u\n", __func__, cr);
		return 0;
	}

	return value;
}

static int emulator_set_cr(struct x86_emulate_ctxt *ctxt, int cr, ulong val)
{
	struct kvm_vcpu *vcpu = emul_to_vcpu(ctxt);
	int res = 0;

	switch (cr) {
	case 0:
		res = kvm_set_cr0(vcpu, mk_cr_64(kvm_read_cr0(vcpu), val));
		break;
	case 2:
		vcpu->arch.cr2 = val;
		break;
	case 3:
		res = kvm_set_cr3(vcpu, val);
		break;
	case 4:
		res = kvm_set_cr4(vcpu, mk_cr_64(kvm_read_cr4(vcpu), val));
		break;
	case 8:
		res = kvm_set_cr8(vcpu, val);
		break;
	default:
		kvm_err("%s: unexpected cr %u\n", __func__, cr);
		res = -1;
	}

	return res;
}

static int emulator_get_cpl(struct x86_emulate_ctxt *ctxt)
{
	return kvm_x86_ops->get_cpl(emul_to_vcpu(ctxt));
}

static void emulator_get_gdt(struct x86_emulate_ctxt *ctxt, struct desc_ptr *dt)
{
	kvm_x86_ops->get_gdt(emul_to_vcpu(ctxt), dt);
}

static void emulator_get_idt(struct x86_emulate_ctxt *ctxt, struct desc_ptr *dt)
{
	kvm_x86_ops->get_idt(emul_to_vcpu(ctxt), dt);
}

static void emulator_set_gdt(struct x86_emulate_ctxt *ctxt, struct desc_ptr *dt)
{
	kvm_x86_ops->set_gdt(emul_to_vcpu(ctxt), dt);
}

static void emulator_set_idt(struct x86_emulate_ctxt *ctxt, struct desc_ptr *dt)
{
	kvm_x86_ops->set_idt(emul_to_vcpu(ctxt), dt);
}

static unsigned long emulator_get_cached_segment_base(
	struct x86_emulate_ctxt *ctxt, int seg)
{
	return get_segment_base(emul_to_vcpu(ctxt), seg);
}

static bool emulator_get_segment(struct x86_emulate_ctxt *ctxt, u16 *selector,
				 struct desc_struct *desc, u32 *base3,
				 int seg)
{
	struct kvm_segment var;

	kvm_get_segment(emul_to_vcpu(ctxt), &var, seg);
	*selector = var.selector;

	if (var.unusable) {
		memset(desc, 0, sizeof(*desc));
		return false;
	}

	if (var.g)
		var.limit >>= 12;
	set_desc_limit(desc, var.limit);
	set_desc_base(desc, (unsigned long)var.base);
#ifdef CONFIG_X86_64
	if (base3)
		*base3 = var.base >> 32;
#endif
	desc->type = var.type;
	desc->s = var.s;
	desc->dpl = var.dpl;
	desc->p = var.present;
	desc->avl = var.avl;
	desc->l = var.l;
	desc->d = var.db;
	desc->g = var.g;

	return true;
}

static void emulator_set_segment(struct x86_emulate_ctxt *ctxt, u16 selector,
				 struct desc_struct *desc, u32 base3,
				 int seg)
{
	struct kvm_vcpu *vcpu = emul_to_vcpu(ctxt);
	struct kvm_segment var;

	var.selector = selector;
	var.base = get_desc_base(desc);
#ifdef CONFIG_X86_64
	var.base |= ((u64)base3) << 32;
#endif
	var.limit = get_desc_limit(desc);
	if (desc->g)
		var.limit = (var.limit << 12) | 0xfff;
	var.type = desc->type;
	var.dpl = desc->dpl;
	var.db = desc->d;
	var.s = desc->s;
	var.l = desc->l;
	var.g = desc->g;
	var.avl = desc->avl;
	var.present = desc->p;
	var.unusable = !var.present;
	var.padding = 0;

	kvm_set_segment(vcpu, &var, seg);
	return;
}

static int emulator_get_msr(struct x86_emulate_ctxt *ctxt,
			    u32 msr_index, u64 *pdata)
{
	struct msr_data msr;
	int r;

	msr.index = msr_index;
	msr.host_initiated = false;
	r = kvm_get_msr(emul_to_vcpu(ctxt), &msr);
	if (r)
		return r;

	*pdata = msr.data;
	return 0;
}

static int emulator_set_msr(struct x86_emulate_ctxt *ctxt,
			    u32 msr_index, u64 data)
{
	struct msr_data msr;

	msr.data = data;
	msr.index = msr_index;
	msr.host_initiated = false;
	return kvm_set_msr(emul_to_vcpu(ctxt), &msr);
}

static u64 emulator_get_smbase(struct x86_emulate_ctxt *ctxt)
{
	struct kvm_vcpu *vcpu = emul_to_vcpu(ctxt);

	return vcpu->arch.smbase;
}

static void emulator_set_smbase(struct x86_emulate_ctxt *ctxt, u64 smbase)
{
	struct kvm_vcpu *vcpu = emul_to_vcpu(ctxt);

	vcpu->arch.smbase = smbase;
}

static int emulator_check_pmc(struct x86_emulate_ctxt *ctxt,
			      u32 pmc)
{
	return kvm_pmu_is_valid_msr_idx(emul_to_vcpu(ctxt), pmc);
}

static int emulator_read_pmc(struct x86_emulate_ctxt *ctxt,
			     u32 pmc, u64 *pdata)
{
	return kvm_pmu_rdpmc(emul_to_vcpu(ctxt), pmc, pdata);
}

static void emulator_halt(struct x86_emulate_ctxt *ctxt)
{
	emul_to_vcpu(ctxt)->arch.halt_request = 1;
}

static void emulator_get_fpu(struct x86_emulate_ctxt *ctxt)
{
	preempt_disable();
	kvm_load_guest_fpu(emul_to_vcpu(ctxt));
	/*
	 * CR0.TS may reference the host fpu state, not the guest fpu state,
	 * so it may be clear at this point.
	 */
	clts();
}

static void emulator_put_fpu(struct x86_emulate_ctxt *ctxt)
{
	preempt_enable();
}

static int emulator_intercept(struct x86_emulate_ctxt *ctxt,
			      struct x86_instruction_info *info,
			      enum x86_intercept_stage stage)
{
	return kvm_x86_ops->check_intercept(emul_to_vcpu(ctxt), info, stage);
}

static void emulator_get_cpuid(struct x86_emulate_ctxt *ctxt,
			       u32 *eax, u32 *ebx, u32 *ecx, u32 *edx)
{
	kvm_cpuid(emul_to_vcpu(ctxt), eax, ebx, ecx, edx);
}

static ulong emulator_read_gpr(struct x86_emulate_ctxt *ctxt, unsigned reg)
{
	return kvm_register_read(emul_to_vcpu(ctxt), reg);
}

static void emulator_write_gpr(struct x86_emulate_ctxt *ctxt, unsigned reg, ulong val)
{
	kvm_register_write(emul_to_vcpu(ctxt), reg, val);
}

static void emulator_set_nmi_mask(struct x86_emulate_ctxt *ctxt, bool masked)
{
	kvm_x86_ops->set_nmi_mask(emul_to_vcpu(ctxt), masked);
}

static const struct x86_emulate_ops emulate_ops = {
	.read_gpr            = emulator_read_gpr,
	.write_gpr           = emulator_write_gpr,
	.read_std            = kvm_read_guest_virt_system,
	.write_std           = kvm_write_guest_virt_system,
	.read_phys           = kvm_read_guest_phys_system,
	.fetch               = kvm_fetch_guest_virt,
	.read_emulated       = emulator_read_emulated,
	.write_emulated      = emulator_write_emulated,
	.cmpxchg_emulated    = emulator_cmpxchg_emulated,
	.invlpg              = emulator_invlpg,
	.pio_in_emulated     = emulator_pio_in_emulated,
	.pio_out_emulated    = emulator_pio_out_emulated,
	.get_segment         = emulator_get_segment,
	.set_segment         = emulator_set_segment,
	.get_cached_segment_base = emulator_get_cached_segment_base,
	.get_gdt             = emulator_get_gdt,
	.get_idt	     = emulator_get_idt,
	.set_gdt             = emulator_set_gdt,
	.set_idt	     = emulator_set_idt,
	.get_cr              = emulator_get_cr,
	.set_cr              = emulator_set_cr,
	.cpl                 = emulator_get_cpl,
	.get_dr              = emulator_get_dr,
	.set_dr              = emulator_set_dr,
	.get_smbase          = emulator_get_smbase,
	.set_smbase          = emulator_set_smbase,
	.set_msr             = emulator_set_msr,
	.get_msr             = emulator_get_msr,
	.check_pmc	     = emulator_check_pmc,
	.read_pmc            = emulator_read_pmc,
	.halt                = emulator_halt,
	.wbinvd              = emulator_wbinvd,
	.fix_hypercall       = emulator_fix_hypercall,
	.get_fpu             = emulator_get_fpu,
	.put_fpu             = emulator_put_fpu,
	.intercept           = emulator_intercept,
	.get_cpuid           = emulator_get_cpuid,
	.set_nmi_mask        = emulator_set_nmi_mask,
};

static void toggle_interruptibility(struct kvm_vcpu *vcpu, u32 mask)
{
	u32 int_shadow = kvm_x86_ops->get_interrupt_shadow(vcpu);
	/*
	 * an sti; sti; sequence only disable interrupts for the first
	 * instruction. So, if the last instruction, be it emulated or
	 * not, left the system with the INT_STI flag enabled, it
	 * means that the last instruction is an sti. We should not
	 * leave the flag on in this case. The same goes for mov ss
	 */
	if (int_shadow & mask)
		mask = 0;
	if (unlikely(int_shadow || mask)) {
		kvm_x86_ops->set_interrupt_shadow(vcpu, mask);
		if (!mask)
			kvm_make_request(KVM_REQ_EVENT, vcpu);
	}
}

static bool inject_emulated_exception(struct kvm_vcpu *vcpu)
{
	struct x86_emulate_ctxt *ctxt = &vcpu->arch.emulate_ctxt;
	if (ctxt->exception.vector == PF_VECTOR)
		return kvm_propagate_fault(vcpu, &ctxt->exception);

	if (ctxt->exception.error_code_valid)
		kvm_queue_exception_e(vcpu, ctxt->exception.vector,
				      ctxt->exception.error_code);
	else
		kvm_queue_exception(vcpu, ctxt->exception.vector);
	return false;
}

static void init_emulate_ctxt(struct kvm_vcpu *vcpu)
{
	struct x86_emulate_ctxt *ctxt = &vcpu->arch.emulate_ctxt;
	int cs_db, cs_l;

	kvm_x86_ops->get_cs_db_l_bits(vcpu, &cs_db, &cs_l);

	ctxt->eflags = kvm_get_rflags(vcpu);
	ctxt->eip = kvm_rip_read(vcpu);
	ctxt->mode = (!is_protmode(vcpu))		? X86EMUL_MODE_REAL :
		     (ctxt->eflags & X86_EFLAGS_VM)	? X86EMUL_MODE_VM86 :
		     (cs_l && is_long_mode(vcpu))	? X86EMUL_MODE_PROT64 :
		     cs_db				? X86EMUL_MODE_PROT32 :
							  X86EMUL_MODE_PROT16;
	BUILD_BUG_ON(HF_GUEST_MASK != X86EMUL_GUEST_MASK);
	BUILD_BUG_ON(HF_SMM_MASK != X86EMUL_SMM_MASK);
	BUILD_BUG_ON(HF_SMM_INSIDE_NMI_MASK != X86EMUL_SMM_INSIDE_NMI_MASK);
	ctxt->emul_flags = vcpu->arch.hflags;

	init_decode_cache(ctxt);
	vcpu->arch.emulate_regs_need_sync_from_vcpu = false;
}

int kvm_inject_realmode_interrupt(struct kvm_vcpu *vcpu, int irq, int inc_eip)
{
	struct x86_emulate_ctxt *ctxt = &vcpu->arch.emulate_ctxt;
	int ret;

	init_emulate_ctxt(vcpu);

	ctxt->op_bytes = 2;
	ctxt->ad_bytes = 2;
	ctxt->_eip = ctxt->eip + inc_eip;
	ret = emulate_int_real(ctxt, irq);

	if (ret != X86EMUL_CONTINUE)
		return EMULATE_FAIL;

	ctxt->eip = ctxt->_eip;
	kvm_rip_write(vcpu, ctxt->eip);
	kvm_set_rflags(vcpu, ctxt->eflags);

	if (irq == NMI_VECTOR)
		vcpu->arch.nmi_pending = 0;
	else
		vcpu->arch.interrupt.pending = false;

	return EMULATE_DONE;
}
EXPORT_SYMBOL_GPL(kvm_inject_realmode_interrupt);

static int handle_emulation_failure(struct kvm_vcpu *vcpu)
{
	int r = EMULATE_DONE;

	++vcpu->stat.insn_emulation_fail;
	trace_kvm_emulate_insn_failed(vcpu);
	if (!is_guest_mode(vcpu) && kvm_x86_ops->get_cpl(vcpu) == 0) {
		vcpu->run->exit_reason = KVM_EXIT_INTERNAL_ERROR;
		vcpu->run->internal.suberror = KVM_INTERNAL_ERROR_EMULATION;
		vcpu->run->internal.ndata = 0;
		r = EMULATE_FAIL;
	}
	kvm_queue_exception(vcpu, UD_VECTOR);

	return r;
}

static bool reexecute_instruction(struct kvm_vcpu *vcpu, gva_t cr2,
				  bool write_fault_to_shadow_pgtable,
				  int emulation_type)
{
	gpa_t gpa = cr2;
	kvm_pfn_t pfn;

	if (emulation_type & EMULTYPE_NO_REEXECUTE)
		return false;

	if (!vcpu->arch.mmu.direct_map) {
		/*
		 * Write permission should be allowed since only
		 * write access need to be emulated.
		 */
		gpa = kvm_mmu_gva_to_gpa_write(vcpu, cr2, NULL);

		/*
		 * If the mapping is invalid in guest, let cpu retry
		 * it to generate fault.
		 */
		if (gpa == UNMAPPED_GVA)
			return true;
	}

	/*
	 * Do not retry the unhandleable instruction if it faults on the
	 * readonly host memory, otherwise it will goto a infinite loop:
	 * retry instruction -> write #PF -> emulation fail -> retry
	 * instruction -> ...
	 */
	pfn = gfn_to_pfn(vcpu->kvm, gpa_to_gfn(gpa));

	/*
	 * If the instruction failed on the error pfn, it can not be fixed,
	 * report the error to userspace.
	 */
	if (is_error_noslot_pfn(pfn))
		return false;

	kvm_release_pfn_clean(pfn);

	/* The instructions are well-emulated on direct mmu. */
	if (vcpu->arch.mmu.direct_map) {
		unsigned int indirect_shadow_pages;

		spin_lock(&vcpu->kvm->mmu_lock);
		indirect_shadow_pages = vcpu->kvm->arch.indirect_shadow_pages;
		spin_unlock(&vcpu->kvm->mmu_lock);

		if (indirect_shadow_pages)
			kvm_mmu_unprotect_page(vcpu->kvm, gpa_to_gfn(gpa));

		return true;
	}

	/*
	 * if emulation was due to access to shadowed page table
	 * and it failed try to unshadow page and re-enter the
	 * guest to let CPU execute the instruction.
	 */
	kvm_mmu_unprotect_page(vcpu->kvm, gpa_to_gfn(gpa));

	/*
	 * If the access faults on its page table, it can not
	 * be fixed by unprotecting shadow page and it should
	 * be reported to userspace.
	 */
	return !write_fault_to_shadow_pgtable;
}

static bool retry_instruction(struct x86_emulate_ctxt *ctxt,
			      unsigned long cr2,  int emulation_type)
{
	struct kvm_vcpu *vcpu = emul_to_vcpu(ctxt);
	unsigned long last_retry_eip, last_retry_addr, gpa = cr2;

	last_retry_eip = vcpu->arch.last_retry_eip;
	last_retry_addr = vcpu->arch.last_retry_addr;

	/*
	 * If the emulation is caused by #PF and it is non-page_table
	 * writing instruction, it means the VM-EXIT is caused by shadow
	 * page protected, we can zap the shadow page and retry this
	 * instruction directly.
	 *
	 * Note: if the guest uses a non-page-table modifying instruction
	 * on the PDE that points to the instruction, then we will unmap
	 * the instruction and go to an infinite loop. So, we cache the
	 * last retried eip and the last fault address, if we meet the eip
	 * and the address again, we can break out of the potential infinite
	 * loop.
	 */
	vcpu->arch.last_retry_eip = vcpu->arch.last_retry_addr = 0;

	if (!(emulation_type & EMULTYPE_RETRY))
		return false;

	if (x86_page_table_writing_insn(ctxt))
		return false;

	if (ctxt->eip == last_retry_eip && last_retry_addr == cr2)
		return false;

	vcpu->arch.last_retry_eip = ctxt->eip;
	vcpu->arch.last_retry_addr = cr2;

	if (!vcpu->arch.mmu.direct_map)
		gpa = kvm_mmu_gva_to_gpa_write(vcpu, cr2, NULL);

	kvm_mmu_unprotect_page(vcpu->kvm, gpa_to_gfn(gpa));

	return true;
}

static int complete_emulated_mmio(struct kvm_vcpu *vcpu);
static int complete_emulated_pio(struct kvm_vcpu *vcpu);

static void kvm_smm_changed(struct kvm_vcpu *vcpu)
{
	if (!(vcpu->arch.hflags & HF_SMM_MASK)) {
		/* This is a good place to trace that we are exiting SMM.  */
		trace_kvm_enter_smm(vcpu->vcpu_id, vcpu->arch.smbase, false);

		/* Process a latched INIT or SMI, if any.  */
		kvm_make_request(KVM_REQ_EVENT, vcpu);
	}

	kvm_mmu_reset_context(vcpu);
}

static void kvm_set_hflags(struct kvm_vcpu *vcpu, unsigned emul_flags)
{
	unsigned changed = vcpu->arch.hflags ^ emul_flags;

	vcpu->arch.hflags = emul_flags;

	if (changed & HF_SMM_MASK)
		kvm_smm_changed(vcpu);
}

static int kvm_vcpu_check_hw_bp(unsigned long addr, u32 type, u32 dr7,
				unsigned long *db)
{
	u32 dr6 = 0;
	int i;
	u32 enable, rwlen;

	enable = dr7;
	rwlen = dr7 >> 16;
	for (i = 0; i < 4; i++, enable >>= 2, rwlen >>= 4)
		if ((enable & 3) && (rwlen & 15) == type && db[i] == addr)
			dr6 |= (1 << i);
	return dr6;
}

static void kvm_vcpu_check_singlestep(struct kvm_vcpu *vcpu, unsigned long rflags, int *r)
{
	struct kvm_run *kvm_run = vcpu->run;

	/*
	 * rflags is the old, "raw" value of the flags.  The new value has
	 * not been saved yet.
	 *
	 * This is correct even for TF set by the guest, because "the
	 * processor will not generate this exception after the instruction
	 * that sets the TF flag".
	 */
	if (unlikely(rflags & X86_EFLAGS_TF)) {
		if (vcpu->guest_debug & KVM_GUESTDBG_SINGLESTEP) {
			kvm_run->debug.arch.dr6 = DR6_BS | DR6_FIXED_1 |
						  DR6_RTM;
			kvm_run->debug.arch.pc = vcpu->arch.singlestep_rip;
			kvm_run->debug.arch.exception = DB_VECTOR;
			kvm_run->exit_reason = KVM_EXIT_DEBUG;
			*r = EMULATE_USER_EXIT;
		} else {
			vcpu->arch.emulate_ctxt.eflags &= ~X86_EFLAGS_TF;
			/*
			 * "Certain debug exceptions may clear bit 0-3.  The
			 * remaining contents of the DR6 register are never
			 * cleared by the processor".
			 */
			vcpu->arch.dr6 &= ~15;
			vcpu->arch.dr6 |= DR6_BS | DR6_RTM;
			kvm_queue_exception(vcpu, DB_VECTOR);
		}
	}
}

static bool kvm_vcpu_check_breakpoint(struct kvm_vcpu *vcpu, int *r)
{
	if (unlikely(vcpu->guest_debug & KVM_GUESTDBG_USE_HW_BP) &&
	    (vcpu->arch.guest_debug_dr7 & DR7_BP_EN_MASK)) {
		struct kvm_run *kvm_run = vcpu->run;
		unsigned long eip = kvm_get_linear_rip(vcpu);
		u32 dr6 = kvm_vcpu_check_hw_bp(eip, 0,
					   vcpu->arch.guest_debug_dr7,
					   vcpu->arch.eff_db);

		if (dr6 != 0) {
			kvm_run->debug.arch.dr6 = dr6 | DR6_FIXED_1 | DR6_RTM;
			kvm_run->debug.arch.pc = eip;
			kvm_run->debug.arch.exception = DB_VECTOR;
			kvm_run->exit_reason = KVM_EXIT_DEBUG;
			*r = EMULATE_USER_EXIT;
			return true;
		}
	}

	if (unlikely(vcpu->arch.dr7 & DR7_BP_EN_MASK) &&
	    !(kvm_get_rflags(vcpu) & X86_EFLAGS_RF)) {
		unsigned long eip = kvm_get_linear_rip(vcpu);
		u32 dr6 = kvm_vcpu_check_hw_bp(eip, 0,
					   vcpu->arch.dr7,
					   vcpu->arch.db);

		if (dr6 != 0) {
			vcpu->arch.dr6 &= ~15;
			vcpu->arch.dr6 |= dr6 | DR6_RTM;
			kvm_queue_exception(vcpu, DB_VECTOR);
			*r = EMULATE_DONE;
			return true;
		}
	}

	return false;
}

int x86_emulate_instruction(struct kvm_vcpu *vcpu,
			    unsigned long cr2,
			    int emulation_type,
			    void *insn,
			    int insn_len)
{
	int r;
	struct x86_emulate_ctxt *ctxt = &vcpu->arch.emulate_ctxt;
	bool writeback = true;
	bool write_fault_to_spt = vcpu->arch.write_fault_to_shadow_pgtable;

	/*
	 * Clear write_fault_to_shadow_pgtable here to ensure it is
	 * never reused.
	 */
	vcpu->arch.write_fault_to_shadow_pgtable = false;
	kvm_clear_exception_queue(vcpu);

	if (!(emulation_type & EMULTYPE_NO_DECODE)) {
		init_emulate_ctxt(vcpu);

		/*
		 * We will reenter on the same instruction since
		 * we do not set complete_userspace_io.  This does not
		 * handle watchpoints yet, those would be handled in
		 * the emulate_ops.
		 */
		if (kvm_vcpu_check_breakpoint(vcpu, &r))
			return r;

		ctxt->interruptibility = 0;
		ctxt->have_exception = false;
		ctxt->exception.vector = -1;
		ctxt->perm_ok = false;

		ctxt->ud = emulation_type & EMULTYPE_TRAP_UD;

		r = x86_decode_insn(ctxt, insn, insn_len);

		trace_kvm_emulate_insn_start(vcpu);
		++vcpu->stat.insn_emulation;
		if (r != EMULATION_OK)  {
			if (emulation_type & EMULTYPE_TRAP_UD)
				return EMULATE_FAIL;
			if (reexecute_instruction(vcpu, cr2, write_fault_to_spt,
						emulation_type))
				return EMULATE_DONE;
			if (emulation_type & EMULTYPE_SKIP)
				return EMULATE_FAIL;
			return handle_emulation_failure(vcpu);
		}
	}

	if (emulation_type & EMULTYPE_SKIP) {
		kvm_rip_write(vcpu, ctxt->_eip);
		if (ctxt->eflags & X86_EFLAGS_RF)
			kvm_set_rflags(vcpu, ctxt->eflags & ~X86_EFLAGS_RF);
		return EMULATE_DONE;
	}

	if (retry_instruction(ctxt, cr2, emulation_type))
		return EMULATE_DONE;

	/* this is needed for vmware backdoor interface to work since it
	   changes registers values  during IO operation */
	if (vcpu->arch.emulate_regs_need_sync_from_vcpu) {
		vcpu->arch.emulate_regs_need_sync_from_vcpu = false;
		emulator_invalidate_register_cache(ctxt);
	}

restart:
	r = x86_emulate_insn(ctxt);

	if (r == EMULATION_INTERCEPTED)
		return EMULATE_DONE;

	if (r == EMULATION_FAILED) {
		if (reexecute_instruction(vcpu, cr2, write_fault_to_spt,
					emulation_type))
			return EMULATE_DONE;

		return handle_emulation_failure(vcpu);
	}

	if (ctxt->have_exception) {
		r = EMULATE_DONE;
		if (inject_emulated_exception(vcpu))
			return r;
	} else if (vcpu->arch.pio.count) {
		if (!vcpu->arch.pio.in) {
			/* FIXME: return into emulator if single-stepping.  */
			vcpu->arch.pio.count = 0;
		} else {
			writeback = false;
			vcpu->arch.complete_userspace_io = complete_emulated_pio;
		}
		r = EMULATE_USER_EXIT;
	} else if (vcpu->mmio_needed) {
		if (!vcpu->mmio_is_write)
			writeback = false;
		r = EMULATE_USER_EXIT;
		vcpu->arch.complete_userspace_io = complete_emulated_mmio;
	} else if (r == EMULATION_RESTART)
		goto restart;
	else
		r = EMULATE_DONE;

	if (writeback) {
		unsigned long rflags = kvm_x86_ops->get_rflags(vcpu);
		toggle_interruptibility(vcpu, ctxt->interruptibility);
		vcpu->arch.emulate_regs_need_sync_to_vcpu = false;
		if (vcpu->arch.hflags != ctxt->emul_flags)
			kvm_set_hflags(vcpu, ctxt->emul_flags);
		kvm_rip_write(vcpu, ctxt->eip);
		if (r == EMULATE_DONE)
			kvm_vcpu_check_singlestep(vcpu, rflags, &r);
		if (!ctxt->have_exception ||
		    exception_type(ctxt->exception.vector) == EXCPT_TRAP)
			__kvm_set_rflags(vcpu, ctxt->eflags);

		/*
		 * For STI, interrupts are shadowed; so KVM_REQ_EVENT will
		 * do nothing, and it will be requested again as soon as
		 * the shadow expires.  But we still need to check here,
		 * because POPF has no interrupt shadow.
		 */
		if (unlikely((ctxt->eflags & ~rflags) & X86_EFLAGS_IF))
			kvm_make_request(KVM_REQ_EVENT, vcpu);
	} else
		vcpu->arch.emulate_regs_need_sync_to_vcpu = true;

	return r;
}
EXPORT_SYMBOL_GPL(x86_emulate_instruction);

int kvm_fast_pio_out(struct kvm_vcpu *vcpu, int size, unsigned short port)
{
	unsigned long val = kvm_register_read(vcpu, VCPU_REGS_RAX);
	int ret = emulator_pio_out_emulated(&vcpu->arch.emulate_ctxt,
					    size, port, &val, 1);
	/* do not return to emulator after return from userspace */
	vcpu->arch.pio.count = 0;
	return ret;
}
EXPORT_SYMBOL_GPL(kvm_fast_pio_out);

static int kvmclock_cpu_down_prep(unsigned int cpu)
{
	__this_cpu_write(cpu_tsc_khz, 0);
	return 0;
}

static void tsc_khz_changed(void *data)
{
	struct cpufreq_freqs *freq = data;
	unsigned long khz = 0;

	if (data)
		khz = freq->new;
	else if (!boot_cpu_has(X86_FEATURE_CONSTANT_TSC))
		khz = cpufreq_quick_get(raw_smp_processor_id());
	if (!khz)
		khz = tsc_khz;
	__this_cpu_write(cpu_tsc_khz, khz);
}

static int kvmclock_cpufreq_notifier(struct notifier_block *nb, unsigned long val,
				     void *data)
{
	struct cpufreq_freqs *freq = data;
	struct kvm *kvm;
	struct kvm_vcpu *vcpu;
	int i, send_ipi = 0;

	/*
	 * We allow guests to temporarily run on slowing clocks,
	 * provided we notify them after, or to run on accelerating
	 * clocks, provided we notify them before.  Thus time never
	 * goes backwards.
	 *
	 * However, we have a problem.  We can't atomically update
	 * the frequency of a given CPU from this function; it is
	 * merely a notifier, which can be called from any CPU.
	 * Changing the TSC frequency at arbitrary points in time
	 * requires a recomputation of local variables related to
	 * the TSC for each VCPU.  We must flag these local variables
	 * to be updated and be sure the update takes place with the
	 * new frequency before any guests proceed.
	 *
	 * Unfortunately, the combination of hotplug CPU and frequency
	 * change creates an intractable locking scenario; the order
	 * of when these callouts happen is undefined with respect to
	 * CPU hotplug, and they can race with each other.  As such,
	 * merely setting per_cpu(cpu_tsc_khz) = X during a hotadd is
	 * undefined; you can actually have a CPU frequency change take
	 * place in between the computation of X and the setting of the
	 * variable.  To protect against this problem, all updates of
	 * the per_cpu tsc_khz variable are done in an interrupt
	 * protected IPI, and all callers wishing to update the value
	 * must wait for a synchronous IPI to complete (which is trivial
	 * if the caller is on the CPU already).  This establishes the
	 * necessary total order on variable updates.
	 *
	 * Note that because a guest time update may take place
	 * anytime after the setting of the VCPU's request bit, the
	 * correct TSC value must be set before the request.  However,
	 * to ensure the update actually makes it to any guest which
	 * starts running in hardware virtualization between the set
	 * and the acquisition of the spinlock, we must also ping the
	 * CPU after setting the request bit.
	 *
	 */

	if (val == CPUFREQ_PRECHANGE && freq->old > freq->new)
		return 0;
	if (val == CPUFREQ_POSTCHANGE && freq->old < freq->new)
		return 0;

	smp_call_function_single(freq->cpu, tsc_khz_changed, freq, 1);

	spin_lock(&kvm_lock);
	list_for_each_entry(kvm, &vm_list, vm_list) {
		kvm_for_each_vcpu(i, vcpu, kvm) {
			if (vcpu->cpu != freq->cpu)
				continue;
			kvm_make_request(KVM_REQ_CLOCK_UPDATE, vcpu);
			if (vcpu->cpu != smp_processor_id())
				send_ipi = 1;
		}
	}
	spin_unlock(&kvm_lock);

	if (freq->old < freq->new && send_ipi) {
		/*
		 * We upscale the frequency.  Must make the guest
		 * doesn't see old kvmclock values while running with
		 * the new frequency, otherwise we risk the guest sees
		 * time go backwards.
		 *
		 * In case we update the frequency for another cpu
		 * (which might be in guest context) send an interrupt
		 * to kick the cpu out of guest context.  Next time
		 * guest context is entered kvmclock will be updated,
		 * so the guest will not see stale values.
		 */
		smp_call_function_single(freq->cpu, tsc_khz_changed, freq, 1);
	}
	return 0;
}

static struct notifier_block kvmclock_cpufreq_notifier_block = {
	.notifier_call  = kvmclock_cpufreq_notifier
};

static int kvmclock_cpu_online(unsigned int cpu)
{
	tsc_khz_changed(NULL);
	return 0;
}

static void kvm_timer_init(void)
{
	max_tsc_khz = tsc_khz;

	if (!boot_cpu_has(X86_FEATURE_CONSTANT_TSC)) {
#ifdef CONFIG_CPU_FREQ
		struct cpufreq_policy policy;
		int cpu;

		memset(&policy, 0, sizeof(policy));
		cpu = get_cpu();
		cpufreq_get_policy(&policy, cpu);
		if (policy.cpuinfo.max_freq)
			max_tsc_khz = policy.cpuinfo.max_freq;
		put_cpu();
#endif
		cpufreq_register_notifier(&kvmclock_cpufreq_notifier_block,
					  CPUFREQ_TRANSITION_NOTIFIER);
	}
	pr_debug("kvm: max_tsc_khz = %ld\n", max_tsc_khz);

	cpuhp_setup_state(CPUHP_AP_X86_KVM_CLK_ONLINE, "AP_X86_KVM_CLK_ONLINE",
			  kvmclock_cpu_online, kvmclock_cpu_down_prep);
}

static DEFINE_PER_CPU(struct kvm_vcpu *, current_vcpu);

int kvm_is_in_guest(void)
{
	return __this_cpu_read(current_vcpu) != NULL;
}

static int kvm_is_user_mode(void)
{
	int user_mode = 3;

	if (__this_cpu_read(current_vcpu))
		user_mode = kvm_x86_ops->get_cpl(__this_cpu_read(current_vcpu));

	return user_mode != 0;
}

static unsigned long kvm_get_guest_ip(void)
{
	unsigned long ip = 0;

	if (__this_cpu_read(current_vcpu))
		ip = kvm_rip_read(__this_cpu_read(current_vcpu));

	return ip;
}

static struct perf_guest_info_callbacks kvm_guest_cbs = {
	.is_in_guest		= kvm_is_in_guest,
	.is_user_mode		= kvm_is_user_mode,
	.get_guest_ip		= kvm_get_guest_ip,
};

void kvm_before_handle_nmi(struct kvm_vcpu *vcpu)
{
	__this_cpu_write(current_vcpu, vcpu);
}
EXPORT_SYMBOL_GPL(kvm_before_handle_nmi);

void kvm_after_handle_nmi(struct kvm_vcpu *vcpu)
{
	__this_cpu_write(current_vcpu, NULL);
}
EXPORT_SYMBOL_GPL(kvm_after_handle_nmi);

static void kvm_set_mmio_spte_mask(void)
{
	u64 mask;
	int maxphyaddr = boot_cpu_data.x86_phys_bits;

	/*
	 * Set the reserved bits and the present bit of an paging-structure
	 * entry to generate page fault with PFER.RSV = 1.
	 */
	 /* Mask the reserved physical address bits. */
	mask = rsvd_bits(maxphyaddr, 51);

	/* Bit 62 is always reserved for 32bit host. */
	mask |= 0x3ull << 62;

	/* Set the present bit. */
	mask |= 1ull;

#ifdef CONFIG_X86_64
	/*
	 * If reserved bit is not supported, clear the present bit to disable
	 * mmio page fault.
	 */
	if (maxphyaddr == 52)
		mask &= ~1ull;
#endif

	kvm_mmu_set_mmio_spte_mask(mask);
}

#ifdef CONFIG_X86_64
static void pvclock_gtod_update_fn(struct work_struct *work)
{
	struct kvm *kvm;

	struct kvm_vcpu *vcpu;
	int i;

	spin_lock(&kvm_lock);
	list_for_each_entry(kvm, &vm_list, vm_list)
		kvm_for_each_vcpu(i, vcpu, kvm)
			kvm_make_request(KVM_REQ_MASTERCLOCK_UPDATE, vcpu);
	atomic_set(&kvm_guest_has_master_clock, 0);
	spin_unlock(&kvm_lock);
}

static DECLARE_WORK(pvclock_gtod_work, pvclock_gtod_update_fn);

/*
 * Notification about pvclock gtod data update.
 */
static int pvclock_gtod_notify(struct notifier_block *nb, unsigned long unused,
			       void *priv)
{
	struct pvclock_gtod_data *gtod = &pvclock_gtod_data;
	struct timekeeper *tk = priv;

	update_pvclock_gtod(tk);

	/* disable master clock if host does not trust, or does not
	 * use, TSC clocksource
	 */
	if (gtod->clock.vclock_mode != VCLOCK_TSC &&
	    atomic_read(&kvm_guest_has_master_clock) != 0)
		queue_work(system_long_wq, &pvclock_gtod_work);

	return 0;
}

static struct notifier_block pvclock_gtod_notifier = {
	.notifier_call = pvclock_gtod_notify,
};
#endif

int kvm_arch_init(void *opaque)
{
	int r;
	struct kvm_x86_ops *ops = opaque;

	if (kvm_x86_ops) {
		printk(KERN_ERR "kvm: already loaded the other module\n");
		r = -EEXIST;
		goto out;
	}

	if (!ops->cpu_has_kvm_support()) {
		printk(KERN_ERR "kvm: no hardware support\n");
		r = -EOPNOTSUPP;
		goto out;
	}
	if (ops->disabled_by_bios()) {
		printk(KERN_ERR "kvm: disabled by bios\n");
		r = -EOPNOTSUPP;
		goto out;
	}

	r = -ENOMEM;
	shared_msrs = alloc_percpu(struct kvm_shared_msrs);
	if (!shared_msrs) {
		printk(KERN_ERR "kvm: failed to allocate percpu kvm_shared_msrs\n");
		goto out;
	}

	r = kvm_mmu_module_init();
	if (r)
		goto out_free_percpu;

	kvm_set_mmio_spte_mask();

	kvm_x86_ops = ops;

	kvm_mmu_set_mask_ptes(PT_USER_MASK, PT_ACCESSED_MASK,
			PT_DIRTY_MASK, PT64_NX_MASK, 0,
			PT_PRESENT_MASK);
	kvm_timer_init();

	perf_register_guest_info_callbacks(&kvm_guest_cbs);

	if (boot_cpu_has(X86_FEATURE_XSAVE))
		host_xcr0 = xgetbv(XCR_XFEATURE_ENABLED_MASK);

	kvm_lapic_init();
#ifdef CONFIG_X86_64
	pvclock_gtod_register_notifier(&pvclock_gtod_notifier);
#endif

	return 0;

out_free_percpu:
	free_percpu(shared_msrs);
out:
	return r;
}

void kvm_arch_exit(void)
{
	perf_unregister_guest_info_callbacks(&kvm_guest_cbs);

	if (!boot_cpu_has(X86_FEATURE_CONSTANT_TSC))
		cpufreq_unregister_notifier(&kvmclock_cpufreq_notifier_block,
					    CPUFREQ_TRANSITION_NOTIFIER);
	cpuhp_remove_state_nocalls(CPUHP_AP_X86_KVM_CLK_ONLINE);
#ifdef CONFIG_X86_64
	pvclock_gtod_unregister_notifier(&pvclock_gtod_notifier);
#endif
	kvm_x86_ops = NULL;
	kvm_mmu_module_exit();
	free_percpu(shared_msrs);
}

int kvm_vcpu_halt(struct kvm_vcpu *vcpu)
{
	++vcpu->stat.halt_exits;
	if (lapic_in_kernel(vcpu)) {
		vcpu->arch.mp_state = KVM_MP_STATE_HALTED;
		return 1;
	} else {
		vcpu->run->exit_reason = KVM_EXIT_HLT;
		return 0;
	}
}
EXPORT_SYMBOL_GPL(kvm_vcpu_halt);

int kvm_emulate_halt(struct kvm_vcpu *vcpu)
{
	kvm_x86_ops->skip_emulated_instruction(vcpu);
	return kvm_vcpu_halt(vcpu);
}
EXPORT_SYMBOL_GPL(kvm_emulate_halt);

/*
 * kvm_pv_kick_cpu_op:  Kick a vcpu.
 *
 * @apicid - apicid of vcpu to be kicked.
 */
static void kvm_pv_kick_cpu_op(struct kvm *kvm, unsigned long flags, int apicid)
{
	struct kvm_lapic_irq lapic_irq;

	lapic_irq.shorthand = 0;
	lapic_irq.dest_mode = 0;
	lapic_irq.dest_id = apicid;
	lapic_irq.msi_redir_hint = false;

	lapic_irq.delivery_mode = APIC_DM_REMRD;
	kvm_irq_delivery_to_apic(kvm, NULL, &lapic_irq, NULL);
}

void kvm_vcpu_deactivate_apicv(struct kvm_vcpu *vcpu)
{
	vcpu->arch.apicv_active = false;
	kvm_x86_ops->refresh_apicv_exec_ctrl(vcpu);
}

int kvm_emulate_hypercall(struct kvm_vcpu *vcpu)
{
	unsigned long nr, a0, a1, a2, a3, ret;
	int op_64_bit, r = 1;

	kvm_x86_ops->skip_emulated_instruction(vcpu);

	if (kvm_hv_hypercall_enabled(vcpu->kvm))
		return kvm_hv_hypercall(vcpu);

	nr = kvm_register_read(vcpu, VCPU_REGS_RAX);
	a0 = kvm_register_read(vcpu, VCPU_REGS_RBX);
	a1 = kvm_register_read(vcpu, VCPU_REGS_RCX);
	a2 = kvm_register_read(vcpu, VCPU_REGS_RDX);
	a3 = kvm_register_read(vcpu, VCPU_REGS_RSI);

	trace_kvm_hypercall(nr, a0, a1, a2, a3);

	op_64_bit = is_64_bit_mode(vcpu);
	if (!op_64_bit) {
		nr &= 0xFFFFFFFF;
		a0 &= 0xFFFFFFFF;
		a1 &= 0xFFFFFFFF;
		a2 &= 0xFFFFFFFF;
		a3 &= 0xFFFFFFFF;
	}

	if (kvm_x86_ops->get_cpl(vcpu) != 0) {
		ret = -KVM_EPERM;
		goto out;
	}

	switch (nr) {
	case KVM_HC_VAPIC_POLL_IRQ:
		ret = 0;
		break;
	case KVM_HC_KICK_CPU:
		kvm_pv_kick_cpu_op(vcpu->kvm, a0, a1);
		ret = 0;
		break;
	default:
		ret = -KVM_ENOSYS;
		break;
	}
out:
	if (!op_64_bit)
		ret = (u32)ret;
	kvm_register_write(vcpu, VCPU_REGS_RAX, ret);
	++vcpu->stat.hypercalls;
	return r;
}
EXPORT_SYMBOL_GPL(kvm_emulate_hypercall);

static int emulator_fix_hypercall(struct x86_emulate_ctxt *ctxt)
{
	struct kvm_vcpu *vcpu = emul_to_vcpu(ctxt);
	char instruction[3];
	unsigned long rip = kvm_rip_read(vcpu);

	kvm_x86_ops->patch_hypercall(vcpu, instruction);

	return emulator_write_emulated(ctxt, rip, instruction, 3, NULL);
}

static int dm_request_for_irq_injection(struct kvm_vcpu *vcpu)
{
	return vcpu->run->request_interrupt_window &&
		likely(!pic_in_kernel(vcpu->kvm));
}

static void post_kvm_run_save(struct kvm_vcpu *vcpu)
{
	struct kvm_run *kvm_run = vcpu->run;

	kvm_run->if_flag = (kvm_get_rflags(vcpu) & X86_EFLAGS_IF) != 0;
	kvm_run->flags = is_smm(vcpu) ? KVM_RUN_X86_SMM : 0;
	kvm_run->cr8 = kvm_get_cr8(vcpu);
	kvm_run->apic_base = kvm_get_apic_base(vcpu);
	kvm_run->ready_for_interrupt_injection =
		pic_in_kernel(vcpu->kvm) ||
		kvm_vcpu_ready_for_interrupt_injection(vcpu);
}

static void update_cr8_intercept(struct kvm_vcpu *vcpu)
{
	int max_irr, tpr;

	if (!kvm_x86_ops->update_cr8_intercept)
		return;

	if (!lapic_in_kernel(vcpu))
		return;

	if (vcpu->arch.apicv_active)
		return;

	if (!vcpu->arch.apic->vapic_addr)
		max_irr = kvm_lapic_find_highest_irr(vcpu);
	else
		max_irr = -1;

	if (max_irr != -1)
		max_irr >>= 4;

	tpr = kvm_lapic_get_cr8(vcpu);

	kvm_x86_ops->update_cr8_intercept(vcpu, tpr, max_irr);
}

static int inject_pending_event(struct kvm_vcpu *vcpu, bool req_int_win)
{
	int r;

	/* try to reinject previous events if any */
	if (vcpu->arch.exception.pending) {
		trace_kvm_inj_exception(vcpu->arch.exception.nr,
					vcpu->arch.exception.has_error_code,
					vcpu->arch.exception.error_code);

		if (exception_type(vcpu->arch.exception.nr) == EXCPT_FAULT)
			__kvm_set_rflags(vcpu, kvm_get_rflags(vcpu) |
					     X86_EFLAGS_RF);

		if (vcpu->arch.exception.nr == DB_VECTOR &&
		    (vcpu->arch.dr7 & DR7_GD)) {
			vcpu->arch.dr7 &= ~DR7_GD;
			kvm_update_dr7(vcpu);
		}

		kvm_x86_ops->queue_exception(vcpu, vcpu->arch.exception.nr,
					  vcpu->arch.exception.has_error_code,
					  vcpu->arch.exception.error_code,
					  vcpu->arch.exception.reinject);
		return 0;
	}

	if (vcpu->arch.nmi_injected) {
		kvm_x86_ops->set_nmi(vcpu);
		return 0;
	}

	if (vcpu->arch.interrupt.pending) {
		kvm_x86_ops->set_irq(vcpu);
		return 0;
	}

	if (is_guest_mode(vcpu) && kvm_x86_ops->check_nested_events) {
		r = kvm_x86_ops->check_nested_events(vcpu, req_int_win);
		if (r != 0)
			return r;
	}

	/* try to inject new event if pending */
	if (vcpu->arch.smi_pending && !is_smm(vcpu)) {
		vcpu->arch.smi_pending = false;
		enter_smm(vcpu);
	} else if (vcpu->arch.nmi_pending && kvm_x86_ops->nmi_allowed(vcpu)) {
		--vcpu->arch.nmi_pending;
		vcpu->arch.nmi_injected = true;
		kvm_x86_ops->set_nmi(vcpu);
	} else if (kvm_cpu_has_injectable_intr(vcpu)) {
		/*
		 * Because interrupts can be injected asynchronously, we are
		 * calling check_nested_events again here to avoid a race condition.
		 * See https://lkml.org/lkml/2014/7/2/60 for discussion about this
		 * proposal and current concerns.  Perhaps we should be setting
		 * KVM_REQ_EVENT only on certain events and not unconditionally?
		 */
		if (is_guest_mode(vcpu) && kvm_x86_ops->check_nested_events) {
			r = kvm_x86_ops->check_nested_events(vcpu, req_int_win);
			if (r != 0)
				return r;
		}
		if (kvm_x86_ops->interrupt_allowed(vcpu)) {
			kvm_queue_interrupt(vcpu, kvm_cpu_get_interrupt(vcpu),
					    false);
			kvm_x86_ops->set_irq(vcpu);
		}
	}

	return 0;
}

static void process_nmi(struct kvm_vcpu *vcpu)
{
	unsigned limit = 2;

	/*
	 * x86 is limited to one NMI running, and one NMI pending after it.
	 * If an NMI is already in progress, limit further NMIs to just one.
	 * Otherwise, allow two (and we'll inject the first one immediately).
	 */
	if (kvm_x86_ops->get_nmi_mask(vcpu) || vcpu->arch.nmi_injected)
		limit = 1;

	vcpu->arch.nmi_pending += atomic_xchg(&vcpu->arch.nmi_queued, 0);
	vcpu->arch.nmi_pending = min(vcpu->arch.nmi_pending, limit);
	kvm_make_request(KVM_REQ_EVENT, vcpu);
}

#define put_smstate(type, buf, offset, val)			  \
	*(type *)((buf) + (offset) - 0x7e00) = val

static u32 enter_smm_get_segment_flags(struct kvm_segment *seg)
{
	u32 flags = 0;
	flags |= seg->g       << 23;
	flags |= seg->db      << 22;
	flags |= seg->l       << 21;
	flags |= seg->avl     << 20;
	flags |= seg->present << 15;
	flags |= seg->dpl     << 13;
	flags |= seg->s       << 12;
	flags |= seg->type    << 8;
	return flags;
}

static void enter_smm_save_seg_32(struct kvm_vcpu *vcpu, char *buf, int n)
{
	struct kvm_segment seg;
	int offset;

	kvm_get_segment(vcpu, &seg, n);
	put_smstate(u32, buf, 0x7fa8 + n * 4, seg.selector);

	if (n < 3)
		offset = 0x7f84 + n * 12;
	else
		offset = 0x7f2c + (n - 3) * 12;

	put_smstate(u32, buf, offset + 8, seg.base);
	put_smstate(u32, buf, offset + 4, seg.limit);
	put_smstate(u32, buf, offset, enter_smm_get_segment_flags(&seg));
}

#ifdef CONFIG_X86_64
static void enter_smm_save_seg_64(struct kvm_vcpu *vcpu, char *buf, int n)
{
	struct kvm_segment seg;
	int offset;
	u16 flags;

	kvm_get_segment(vcpu, &seg, n);
	offset = 0x7e00 + n * 16;

	flags = enter_smm_get_segment_flags(&seg) >> 8;
	put_smstate(u16, buf, offset, seg.selector);
	put_smstate(u16, buf, offset + 2, flags);
	put_smstate(u32, buf, offset + 4, seg.limit);
	put_smstate(u64, buf, offset + 8, seg.base);
}
#endif

static void enter_smm_save_state_32(struct kvm_vcpu *vcpu, char *buf)
{
	struct desc_ptr dt;
	struct kvm_segment seg;
	unsigned long val;
	int i;

	put_smstate(u32, buf, 0x7ffc, kvm_read_cr0(vcpu));
	put_smstate(u32, buf, 0x7ff8, kvm_read_cr3(vcpu));
	put_smstate(u32, buf, 0x7ff4, kvm_get_rflags(vcpu));
	put_smstate(u32, buf, 0x7ff0, kvm_rip_read(vcpu));

	for (i = 0; i < 8; i++)
		put_smstate(u32, buf, 0x7fd0 + i * 4, kvm_register_read(vcpu, i));

	kvm_get_dr(vcpu, 6, &val);
	put_smstate(u32, buf, 0x7fcc, (u32)val);
	kvm_get_dr(vcpu, 7, &val);
	put_smstate(u32, buf, 0x7fc8, (u32)val);

	kvm_get_segment(vcpu, &seg, VCPU_SREG_TR);
	put_smstate(u32, buf, 0x7fc4, seg.selector);
	put_smstate(u32, buf, 0x7f64, seg.base);
	put_smstate(u32, buf, 0x7f60, seg.limit);
	put_smstate(u32, buf, 0x7f5c, enter_smm_get_segment_flags(&seg));

	kvm_get_segment(vcpu, &seg, VCPU_SREG_LDTR);
	put_smstate(u32, buf, 0x7fc0, seg.selector);
	put_smstate(u32, buf, 0x7f80, seg.base);
	put_smstate(u32, buf, 0x7f7c, seg.limit);
	put_smstate(u32, buf, 0x7f78, enter_smm_get_segment_flags(&seg));

	kvm_x86_ops->get_gdt(vcpu, &dt);
	put_smstate(u32, buf, 0x7f74, dt.address);
	put_smstate(u32, buf, 0x7f70, dt.size);

	kvm_x86_ops->get_idt(vcpu, &dt);
	put_smstate(u32, buf, 0x7f58, dt.address);
	put_smstate(u32, buf, 0x7f54, dt.size);

	for (i = 0; i < 6; i++)
		enter_smm_save_seg_32(vcpu, buf, i);

	put_smstate(u32, buf, 0x7f14, kvm_read_cr4(vcpu));

	/* revision id */
	put_smstate(u32, buf, 0x7efc, 0x00020000);
	put_smstate(u32, buf, 0x7ef8, vcpu->arch.smbase);
}

static void enter_smm_save_state_64(struct kvm_vcpu *vcpu, char *buf)
{
#ifdef CONFIG_X86_64
	struct desc_ptr dt;
	struct kvm_segment seg;
	unsigned long val;
	int i;

	for (i = 0; i < 16; i++)
		put_smstate(u64, buf, 0x7ff8 - i * 8, kvm_register_read(vcpu, i));

	put_smstate(u64, buf, 0x7f78, kvm_rip_read(vcpu));
	put_smstate(u32, buf, 0x7f70, kvm_get_rflags(vcpu));

	kvm_get_dr(vcpu, 6, &val);
	put_smstate(u64, buf, 0x7f68, val);
	kvm_get_dr(vcpu, 7, &val);
	put_smstate(u64, buf, 0x7f60, val);

	put_smstate(u64, buf, 0x7f58, kvm_read_cr0(vcpu));
	put_smstate(u64, buf, 0x7f50, kvm_read_cr3(vcpu));
	put_smstate(u64, buf, 0x7f48, kvm_read_cr4(vcpu));

	put_smstate(u32, buf, 0x7f00, vcpu->arch.smbase);

	/* revision id */
	put_smstate(u32, buf, 0x7efc, 0x00020064);

	put_smstate(u64, buf, 0x7ed0, vcpu->arch.efer);

	kvm_get_segment(vcpu, &seg, VCPU_SREG_TR);
	put_smstate(u16, buf, 0x7e90, seg.selector);
	put_smstate(u16, buf, 0x7e92, enter_smm_get_segment_flags(&seg) >> 8);
	put_smstate(u32, buf, 0x7e94, seg.limit);
	put_smstate(u64, buf, 0x7e98, seg.base);

	kvm_x86_ops->get_idt(vcpu, &dt);
	put_smstate(u32, buf, 0x7e84, dt.size);
	put_smstate(u64, buf, 0x7e88, dt.address);

	kvm_get_segment(vcpu, &seg, VCPU_SREG_LDTR);
	put_smstate(u16, buf, 0x7e70, seg.selector);
	put_smstate(u16, buf, 0x7e72, enter_smm_get_segment_flags(&seg) >> 8);
	put_smstate(u32, buf, 0x7e74, seg.limit);
	put_smstate(u64, buf, 0x7e78, seg.base);

	kvm_x86_ops->get_gdt(vcpu, &dt);
	put_smstate(u32, buf, 0x7e64, dt.size);
	put_smstate(u64, buf, 0x7e68, dt.address);

	for (i = 0; i < 6; i++)
		enter_smm_save_seg_64(vcpu, buf, i);
#else
	WARN_ON_ONCE(1);
#endif
}

static void enter_smm(struct kvm_vcpu *vcpu)
{
	struct kvm_segment cs, ds;
	struct desc_ptr dt;
	char buf[512];
	u32 cr0;

	trace_kvm_enter_smm(vcpu->vcpu_id, vcpu->arch.smbase, true);
	vcpu->arch.hflags |= HF_SMM_MASK;
	memset(buf, 0, 512);
	if (guest_cpuid_has_longmode(vcpu))
		enter_smm_save_state_64(vcpu, buf);
	else
		enter_smm_save_state_32(vcpu, buf);

	kvm_vcpu_write_guest(vcpu, vcpu->arch.smbase + 0xfe00, buf, sizeof(buf));

	if (kvm_x86_ops->get_nmi_mask(vcpu))
		vcpu->arch.hflags |= HF_SMM_INSIDE_NMI_MASK;
	else
		kvm_x86_ops->set_nmi_mask(vcpu, true);

	kvm_set_rflags(vcpu, X86_EFLAGS_FIXED);
	kvm_rip_write(vcpu, 0x8000);

	cr0 = vcpu->arch.cr0 & ~(X86_CR0_PE | X86_CR0_EM | X86_CR0_TS | X86_CR0_PG);
	kvm_x86_ops->set_cr0(vcpu, cr0);
	vcpu->arch.cr0 = cr0;

	kvm_x86_ops->set_cr4(vcpu, 0);

	/* Undocumented: IDT limit is set to zero on entry to SMM.  */
	dt.address = dt.size = 0;
	kvm_x86_ops->set_idt(vcpu, &dt);

	__kvm_set_dr(vcpu, 7, DR7_FIXED_1);

	cs.selector = (vcpu->arch.smbase >> 4) & 0xffff;
	cs.base = vcpu->arch.smbase;

	ds.selector = 0;
	ds.base = 0;

	cs.limit    = ds.limit = 0xffffffff;
	cs.type     = ds.type = 0x3;
	cs.dpl      = ds.dpl = 0;
	cs.db       = ds.db = 0;
	cs.s        = ds.s = 1;
	cs.l        = ds.l = 0;
	cs.g        = ds.g = 1;
	cs.avl      = ds.avl = 0;
	cs.present  = ds.present = 1;
	cs.unusable = ds.unusable = 0;
	cs.padding  = ds.padding = 0;

	kvm_set_segment(vcpu, &cs, VCPU_SREG_CS);
	kvm_set_segment(vcpu, &ds, VCPU_SREG_DS);
	kvm_set_segment(vcpu, &ds, VCPU_SREG_ES);
	kvm_set_segment(vcpu, &ds, VCPU_SREG_FS);
	kvm_set_segment(vcpu, &ds, VCPU_SREG_GS);
	kvm_set_segment(vcpu, &ds, VCPU_SREG_SS);

	if (guest_cpuid_has_longmode(vcpu))
		kvm_x86_ops->set_efer(vcpu, 0);

	kvm_update_cpuid(vcpu);
	kvm_mmu_reset_context(vcpu);
}

static void process_smi(struct kvm_vcpu *vcpu)
{
	vcpu->arch.smi_pending = true;
	kvm_make_request(KVM_REQ_EVENT, vcpu);
}

void kvm_make_scan_ioapic_request(struct kvm *kvm)
{
	kvm_make_all_cpus_request(kvm, KVM_REQ_SCAN_IOAPIC);
}

static void vcpu_scan_ioapic(struct kvm_vcpu *vcpu)
{
	u64 eoi_exit_bitmap[4];

	if (!kvm_apic_hw_enabled(vcpu->arch.apic))
		return;

	bitmap_zero(vcpu->arch.ioapic_handled_vectors, 256);

	if (irqchip_split(vcpu->kvm))
		kvm_scan_ioapic_routes(vcpu, vcpu->arch.ioapic_handled_vectors);
	else {
		if (vcpu->arch.apicv_active)
			kvm_x86_ops->sync_pir_to_irr(vcpu);
		kvm_ioapic_scan_entry(vcpu, vcpu->arch.ioapic_handled_vectors);
	}
	bitmap_or((ulong *)eoi_exit_bitmap, vcpu->arch.ioapic_handled_vectors,
		  vcpu_to_synic(vcpu)->vec_bitmap, 256);
	kvm_x86_ops->load_eoi_exitmap(vcpu, eoi_exit_bitmap);
}

static void kvm_vcpu_flush_tlb(struct kvm_vcpu *vcpu)
{
	++vcpu->stat.tlb_flush;
	kvm_x86_ops->tlb_flush(vcpu);
}

void kvm_vcpu_reload_apic_access_page(struct kvm_vcpu *vcpu)
{
	struct page *page = NULL;

	if (!lapic_in_kernel(vcpu))
		return;

	if (!kvm_x86_ops->set_apic_access_page_addr)
		return;

	page = gfn_to_page(vcpu->kvm, APIC_DEFAULT_PHYS_BASE >> PAGE_SHIFT);
	if (is_error_page(page))
		return;
	kvm_x86_ops->set_apic_access_page_addr(vcpu, page_to_phys(page));

	/*
	 * Do not pin apic access page in memory, the MMU notifier
	 * will call us again if it is migrated or swapped out.
	 */
	put_page(page);
}
EXPORT_SYMBOL_GPL(kvm_vcpu_reload_apic_access_page);

void kvm_arch_mmu_notifier_invalidate_page(struct kvm *kvm,
					   unsigned long address)
{
	/*
	 * The physical address of apic access page is stored in the VMCS.
	 * Update it when it becomes invalid.
	 */
	if (address == gfn_to_hva(kvm, APIC_DEFAULT_PHYS_BASE >> PAGE_SHIFT))
		kvm_make_all_cpus_request(kvm, KVM_REQ_APIC_PAGE_RELOAD);
}

/*
 * Returns 1 to let vcpu_run() continue the guest execution loop without
 * exiting to the userspace.  Otherwise, the value will be returned to the
 * userspace.
 */
static int vcpu_enter_guest(struct kvm_vcpu *vcpu)
{
	int r;
	bool req_int_win =
		dm_request_for_irq_injection(vcpu) &&
		kvm_cpu_accept_dm_intr(vcpu);

	bool req_immediate_exit = false;

	if (vcpu->requests) {
		if (kvm_check_request(KVM_REQ_MMU_RELOAD, vcpu))
			kvm_mmu_unload(vcpu);
		if (kvm_check_request(KVM_REQ_MIGRATE_TIMER, vcpu))
			__kvm_migrate_timers(vcpu);
		if (kvm_check_request(KVM_REQ_MASTERCLOCK_UPDATE, vcpu))
			kvm_gen_update_masterclock(vcpu->kvm);
		if (kvm_check_request(KVM_REQ_GLOBAL_CLOCK_UPDATE, vcpu))
			kvm_gen_kvmclock_update(vcpu);
		if (kvm_check_request(KVM_REQ_CLOCK_UPDATE, vcpu)) {
			r = kvm_guest_time_update(vcpu);
			if (unlikely(r))
				goto out;
		}
		if (kvm_check_request(KVM_REQ_MMU_SYNC, vcpu))
			kvm_mmu_sync_roots(vcpu);
		if (kvm_check_request(KVM_REQ_TLB_FLUSH, vcpu))
			kvm_vcpu_flush_tlb(vcpu);
		if (kvm_check_request(KVM_REQ_REPORT_TPR_ACCESS, vcpu)) {
			vcpu->run->exit_reason = KVM_EXIT_TPR_ACCESS;
			r = 0;
			goto out;
		}
		if (kvm_check_request(KVM_REQ_TRIPLE_FAULT, vcpu)) {
			vcpu->run->exit_reason = KVM_EXIT_SHUTDOWN;
			r = 0;
			goto out;
		}
		if (kvm_check_request(KVM_REQ_DEACTIVATE_FPU, vcpu)) {
			vcpu->fpu_active = 0;
			kvm_x86_ops->fpu_deactivate(vcpu);
		}
		if (kvm_check_request(KVM_REQ_APF_HALT, vcpu)) {
			/* Page is swapped out. Do synthetic halt */
			vcpu->arch.apf.halted = true;
			r = 1;
			goto out;
		}
		if (kvm_check_request(KVM_REQ_STEAL_UPDATE, vcpu))
			record_steal_time(vcpu);
		if (kvm_check_request(KVM_REQ_SMI, vcpu))
			process_smi(vcpu);
		if (kvm_check_request(KVM_REQ_NMI, vcpu))
			process_nmi(vcpu);
		if (kvm_check_request(KVM_REQ_PMU, vcpu))
			kvm_pmu_handle_event(vcpu);
		if (kvm_check_request(KVM_REQ_PMI, vcpu))
			kvm_pmu_deliver_pmi(vcpu);
		if (kvm_check_request(KVM_REQ_IOAPIC_EOI_EXIT, vcpu)) {
			BUG_ON(vcpu->arch.pending_ioapic_eoi > 255);
			if (test_bit(vcpu->arch.pending_ioapic_eoi,
				     vcpu->arch.ioapic_handled_vectors)) {
				vcpu->run->exit_reason = KVM_EXIT_IOAPIC_EOI;
				vcpu->run->eoi.vector =
						vcpu->arch.pending_ioapic_eoi;
				r = 0;
				goto out;
			}
		}
		if (kvm_check_request(KVM_REQ_SCAN_IOAPIC, vcpu))
			vcpu_scan_ioapic(vcpu);
		if (kvm_check_request(KVM_REQ_APIC_PAGE_RELOAD, vcpu))
			kvm_vcpu_reload_apic_access_page(vcpu);
		if (kvm_check_request(KVM_REQ_HV_CRASH, vcpu)) {
			vcpu->run->exit_reason = KVM_EXIT_SYSTEM_EVENT;
			vcpu->run->system_event.type = KVM_SYSTEM_EVENT_CRASH;
			r = 0;
			goto out;
		}
		if (kvm_check_request(KVM_REQ_HV_RESET, vcpu)) {
			vcpu->run->exit_reason = KVM_EXIT_SYSTEM_EVENT;
			vcpu->run->system_event.type = KVM_SYSTEM_EVENT_RESET;
			r = 0;
			goto out;
		}
		if (kvm_check_request(KVM_REQ_HV_EXIT, vcpu)) {
			vcpu->run->exit_reason = KVM_EXIT_HYPERV;
			vcpu->run->hyperv = vcpu->arch.hyperv.exit;
			r = 0;
			goto out;
		}

		/*
		 * KVM_REQ_HV_STIMER has to be processed after
		 * KVM_REQ_CLOCK_UPDATE, because Hyper-V SynIC timers
		 * depend on the guest clock being up-to-date
		 */
		if (kvm_check_request(KVM_REQ_HV_STIMER, vcpu))
			kvm_hv_process_stimers(vcpu);
	}

	/*
	 * KVM_REQ_EVENT is not set when posted interrupts are set by
	 * VT-d hardware, so we have to update RVI unconditionally.
	 */
	if (kvm_lapic_enabled(vcpu)) {
		/*
		 * Update architecture specific hints for APIC
		 * virtual interrupt delivery.
		 */
		if (vcpu->arch.apicv_active)
			kvm_x86_ops->hwapic_irr_update(vcpu,
				kvm_lapic_find_highest_irr(vcpu));
	}

	if (kvm_check_request(KVM_REQ_EVENT, vcpu) || req_int_win) {
		kvm_apic_accept_events(vcpu);
		if (vcpu->arch.mp_state == KVM_MP_STATE_INIT_RECEIVED) {
			r = 1;
			goto out;
		}

		if (inject_pending_event(vcpu, req_int_win) != 0)
			req_immediate_exit = true;
		else {
			/* Enable NMI/IRQ window open exits if needed.
			 *
			 * SMIs have two cases: 1) they can be nested, and
			 * then there is nothing to do here because RSM will
			 * cause a vmexit anyway; 2) or the SMI can be pending
			 * because inject_pending_event has completed the
			 * injection of an IRQ or NMI from the previous vmexit,
			 * and then we request an immediate exit to inject the SMI.
			 */
			if (vcpu->arch.smi_pending && !is_smm(vcpu))
				req_immediate_exit = true;
			if (vcpu->arch.nmi_pending)
				kvm_x86_ops->enable_nmi_window(vcpu);
			if (kvm_cpu_has_injectable_intr(vcpu) || req_int_win)
				kvm_x86_ops->enable_irq_window(vcpu);
		}

		if (kvm_lapic_enabled(vcpu)) {
			update_cr8_intercept(vcpu);
			kvm_lapic_sync_to_vapic(vcpu);
		}
	}

	r = kvm_mmu_reload(vcpu);
	if (unlikely(r)) {
		goto cancel_injection;
	}

	preempt_disable();

	kvm_x86_ops->prepare_guest_switch(vcpu);
	if (vcpu->fpu_active)
		kvm_load_guest_fpu(vcpu);
	vcpu->mode = IN_GUEST_MODE;

	srcu_read_unlock(&vcpu->kvm->srcu, vcpu->srcu_idx);

	/*
	 * We should set ->mode before check ->requests,
	 * Please see the comment in kvm_make_all_cpus_request.
	 * This also orders the write to mode from any reads
	 * to the page tables done while the VCPU is running.
	 * Please see the comment in kvm_flush_remote_tlbs.
	 */
	smp_mb__after_srcu_read_unlock();

	local_irq_disable();

	if (vcpu->mode == EXITING_GUEST_MODE || vcpu->requests
	    || need_resched() || signal_pending(current)) {
		vcpu->mode = OUTSIDE_GUEST_MODE;
		smp_wmb();
		local_irq_enable();
		preempt_enable();
		vcpu->srcu_idx = srcu_read_lock(&vcpu->kvm->srcu);
		r = 1;
		goto cancel_injection;
	}

	kvm_load_guest_xcr0(vcpu);

	if (req_immediate_exit) {
		kvm_make_request(KVM_REQ_EVENT, vcpu);
		smp_send_reschedule(vcpu->cpu);
	}

	trace_kvm_entry(vcpu->vcpu_id);
	wait_lapic_expire(vcpu);
	guest_enter_irqoff();

	if (unlikely(vcpu->arch.switch_db_regs)) {
		set_debugreg(0, 7);
		set_debugreg(vcpu->arch.eff_db[0], 0);
		set_debugreg(vcpu->arch.eff_db[1], 1);
		set_debugreg(vcpu->arch.eff_db[2], 2);
		set_debugreg(vcpu->arch.eff_db[3], 3);
		set_debugreg(vcpu->arch.dr6, 6);
		vcpu->arch.switch_db_regs &= ~KVM_DEBUGREG_RELOAD;
	}

	kvm_x86_ops->run(vcpu);

	/*
	 * Do this here before restoring debug registers on the host.  And
	 * since we do this before handling the vmexit, a DR access vmexit
	 * can (a) read the correct value of the debug registers, (b) set
	 * KVM_DEBUGREG_WONT_EXIT again.
	 */
	if (unlikely(vcpu->arch.switch_db_regs & KVM_DEBUGREG_WONT_EXIT)) {
		WARN_ON(vcpu->guest_debug & KVM_GUESTDBG_USE_HW_BP);
		kvm_x86_ops->sync_dirty_debug_regs(vcpu);
		kvm_update_dr0123(vcpu);
		kvm_update_dr6(vcpu);
		kvm_update_dr7(vcpu);
		vcpu->arch.switch_db_regs &= ~KVM_DEBUGREG_RELOAD;
	}

	/*
	 * If the guest has used debug registers, at least dr7
	 * will be disabled while returning to the host.
	 * If we don't have active breakpoints in the host, we don't
	 * care about the messed up debug address registers. But if
	 * we have some of them active, restore the old state.
	 */
	if (hw_breakpoint_active())
		hw_breakpoint_restore();

	vcpu->arch.last_guest_tsc = kvm_read_l1_tsc(vcpu, rdtsc());

	vcpu->mode = OUTSIDE_GUEST_MODE;
	smp_wmb();

	kvm_put_guest_xcr0(vcpu);

	kvm_x86_ops->handle_external_intr(vcpu);

	++vcpu->stat.exits;

	guest_exit_irqoff();

	local_irq_enable();
	preempt_enable();

	vcpu->srcu_idx = srcu_read_lock(&vcpu->kvm->srcu);

	/*
	 * Profile KVM exit RIPs:
	 */
	if (unlikely(prof_on == KVM_PROFILING)) {
		unsigned long rip = kvm_rip_read(vcpu);
		profile_hit(KVM_PROFILING, (void *)rip);
	}

	if (unlikely(vcpu->arch.tsc_always_catchup))
		kvm_make_request(KVM_REQ_CLOCK_UPDATE, vcpu);

	if (vcpu->arch.apic_attention)
		kvm_lapic_sync_from_vapic(vcpu);

	r = kvm_x86_ops->handle_exit(vcpu);
	return r;

cancel_injection:
	kvm_x86_ops->cancel_injection(vcpu);
	if (unlikely(vcpu->arch.apic_attention))
		kvm_lapic_sync_from_vapic(vcpu);
out:
	return r;
}

static inline int vcpu_block(struct kvm *kvm, struct kvm_vcpu *vcpu)
{
	if (!kvm_arch_vcpu_runnable(vcpu) &&
	    (!kvm_x86_ops->pre_block || kvm_x86_ops->pre_block(vcpu) == 0)) {
		srcu_read_unlock(&kvm->srcu, vcpu->srcu_idx);
		kvm_vcpu_block(vcpu);
		vcpu->srcu_idx = srcu_read_lock(&kvm->srcu);

		if (kvm_x86_ops->post_block)
			kvm_x86_ops->post_block(vcpu);

		if (!kvm_check_request(KVM_REQ_UNHALT, vcpu))
			return 1;
	}

	kvm_apic_accept_events(vcpu);
	switch(vcpu->arch.mp_state) {
	case KVM_MP_STATE_HALTED:
		vcpu->arch.pv.pv_unhalted = false;
		vcpu->arch.mp_state =
			KVM_MP_STATE_RUNNABLE;
	case KVM_MP_STATE_RUNNABLE:
		vcpu->arch.apf.halted = false;
		break;
	case KVM_MP_STATE_INIT_RECEIVED:
		break;
	default:
		return -EINTR;
		break;
	}
	return 1;
}

static inline bool kvm_vcpu_running(struct kvm_vcpu *vcpu)
{
	return (vcpu->arch.mp_state == KVM_MP_STATE_RUNNABLE &&
		!vcpu->arch.apf.halted);
}

static int vcpu_run(struct kvm_vcpu *vcpu)
{
	int r;
	struct kvm *kvm = vcpu->kvm;

	vcpu->srcu_idx = srcu_read_lock(&kvm->srcu);

	for (;;) {
		if (kvm_vcpu_running(vcpu)) {
			r = vcpu_enter_guest(vcpu);
		} else {
			r = vcpu_block(kvm, vcpu);
		}

		if (r <= 0)
			break;

		clear_bit(KVM_REQ_PENDING_TIMER, &vcpu->requests);
		if (kvm_cpu_has_pending_timer(vcpu))
			kvm_inject_pending_timer_irqs(vcpu);

		if (dm_request_for_irq_injection(vcpu) &&
			kvm_vcpu_ready_for_interrupt_injection(vcpu)) {
			r = 0;
			vcpu->run->exit_reason = KVM_EXIT_IRQ_WINDOW_OPEN;
			++vcpu->stat.request_irq_exits;
			break;
		}

		kvm_check_async_pf_completion(vcpu);

		if (signal_pending(current)) {
			r = -EINTR;
			vcpu->run->exit_reason = KVM_EXIT_INTR;
			++vcpu->stat.signal_exits;
			break;
		}
		if (need_resched()) {
			srcu_read_unlock(&kvm->srcu, vcpu->srcu_idx);
			cond_resched();
			vcpu->srcu_idx = srcu_read_lock(&kvm->srcu);
		}
	}

	srcu_read_unlock(&kvm->srcu, vcpu->srcu_idx);

	return r;
}

static inline int complete_emulated_io(struct kvm_vcpu *vcpu)
{
	int r;
	vcpu->srcu_idx = srcu_read_lock(&vcpu->kvm->srcu);
	r = emulate_instruction(vcpu, EMULTYPE_NO_DECODE);
	srcu_read_unlock(&vcpu->kvm->srcu, vcpu->srcu_idx);
	if (r != EMULATE_DONE)
		return 0;
	return 1;
}

static int complete_emulated_pio(struct kvm_vcpu *vcpu)
{
	BUG_ON(!vcpu->arch.pio.count);

	return complete_emulated_io(vcpu);
}

/*
 * Implements the following, as a state machine:
 *
 * read:
 *   for each fragment
 *     for each mmio piece in the fragment
 *       write gpa, len
 *       exit
 *       copy data
 *   execute insn
 *
 * write:
 *   for each fragment
 *     for each mmio piece in the fragment
 *       write gpa, len
 *       copy data
 *       exit
 */
static int complete_emulated_mmio(struct kvm_vcpu *vcpu)
{
	struct kvm_run *run = vcpu->run;
	struct kvm_mmio_fragment *frag;
	unsigned len;

	BUG_ON(!vcpu->mmio_needed);

	/* Complete previous fragment */
	frag = &vcpu->mmio_fragments[vcpu->mmio_cur_fragment];
	len = min(8u, frag->len);
	if (!vcpu->mmio_is_write)
		memcpy(frag->data, run->mmio.data, len);

	if (frag->len <= 8) {
		/* Switch to the next fragment. */
		frag++;
		vcpu->mmio_cur_fragment++;
	} else {
		/* Go forward to the next mmio piece. */
		frag->data += len;
		frag->gpa += len;
		frag->len -= len;
	}

	if (vcpu->mmio_cur_fragment >= vcpu->mmio_nr_fragments) {
		vcpu->mmio_needed = 0;

		/* FIXME: return into emulator if single-stepping.  */
		if (vcpu->mmio_is_write)
			return 1;
		vcpu->mmio_read_completed = 1;
		return complete_emulated_io(vcpu);
	}

	run->exit_reason = KVM_EXIT_MMIO;
	run->mmio.phys_addr = frag->gpa;
	if (vcpu->mmio_is_write)
		memcpy(run->mmio.data, frag->data, min(8u, frag->len));
	run->mmio.len = min(8u, frag->len);
	run->mmio.is_write = vcpu->mmio_is_write;
	vcpu->arch.complete_userspace_io = complete_emulated_mmio;
	return 0;
}


int kvm_arch_vcpu_ioctl_run(struct kvm_vcpu *vcpu, struct kvm_run *kvm_run)
{
	struct fpu *fpu = &current->thread.fpu;
	int r;
	sigset_t sigsaved;

	fpu__activate_curr(fpu);

	if (vcpu->sigset_active)
		sigprocmask(SIG_SETMASK, &vcpu->sigset, &sigsaved);

	if (unlikely(vcpu->arch.mp_state == KVM_MP_STATE_UNINITIALIZED)) {
		kvm_vcpu_block(vcpu);
		kvm_apic_accept_events(vcpu);
		clear_bit(KVM_REQ_UNHALT, &vcpu->requests);
		r = -EAGAIN;
		goto out;
	}

	/* re-sync apic's tpr */
	if (!lapic_in_kernel(vcpu)) {
		if (kvm_set_cr8(vcpu, kvm_run->cr8) != 0) {
			r = -EINVAL;
			goto out;
		}
	}

	if (unlikely(vcpu->arch.complete_userspace_io)) {
		int (*cui)(struct kvm_vcpu *) = vcpu->arch.complete_userspace_io;
		vcpu->arch.complete_userspace_io = NULL;
		r = cui(vcpu);
		if (r <= 0)
			goto out;
	} else
		WARN_ON(vcpu->arch.pio.count || vcpu->mmio_needed);

	r = vcpu_run(vcpu);

out:
	post_kvm_run_save(vcpu);
	if (vcpu->sigset_active)
		sigprocmask(SIG_SETMASK, &sigsaved, NULL);

	return r;
}

int kvm_arch_vcpu_ioctl_get_regs(struct kvm_vcpu *vcpu, struct kvm_regs *regs)
{
	if (vcpu->arch.emulate_regs_need_sync_to_vcpu) {
		/*
		 * We are here if userspace calls get_regs() in the middle of
		 * instruction emulation. Registers state needs to be copied
		 * back from emulation context to vcpu. Userspace shouldn't do
		 * that usually, but some bad designed PV devices (vmware
		 * backdoor interface) need this to work
		 */
		emulator_writeback_register_cache(&vcpu->arch.emulate_ctxt);
		vcpu->arch.emulate_regs_need_sync_to_vcpu = false;
	}
	regs->rax = kvm_register_read(vcpu, VCPU_REGS_RAX);
	regs->rbx = kvm_register_read(vcpu, VCPU_REGS_RBX);
	regs->rcx = kvm_register_read(vcpu, VCPU_REGS_RCX);
	regs->rdx = kvm_register_read(vcpu, VCPU_REGS_RDX);
	regs->rsi = kvm_register_read(vcpu, VCPU_REGS_RSI);
	regs->rdi = kvm_register_read(vcpu, VCPU_REGS_RDI);
	regs->rsp = kvm_register_read(vcpu, VCPU_REGS_RSP);
	regs->rbp = kvm_register_read(vcpu, VCPU_REGS_RBP);
#ifdef CONFIG_X86_64
	regs->r8 = kvm_register_read(vcpu, VCPU_REGS_R8);
	regs->r9 = kvm_register_read(vcpu, VCPU_REGS_R9);
	regs->r10 = kvm_register_read(vcpu, VCPU_REGS_R10);
	regs->r11 = kvm_register_read(vcpu, VCPU_REGS_R11);
	regs->r12 = kvm_register_read(vcpu, VCPU_REGS_R12);
	regs->r13 = kvm_register_read(vcpu, VCPU_REGS_R13);
	regs->r14 = kvm_register_read(vcpu, VCPU_REGS_R14);
	regs->r15 = kvm_register_read(vcpu, VCPU_REGS_R15);
#endif

	regs->rip = kvm_rip_read(vcpu);
	regs->rflags = kvm_get_rflags(vcpu);

	return 0;
}

int kvm_arch_vcpu_ioctl_set_regs(struct kvm_vcpu *vcpu, struct kvm_regs *regs)
{
	vcpu->arch.emulate_regs_need_sync_from_vcpu = true;
	vcpu->arch.emulate_regs_need_sync_to_vcpu = false;

	kvm_register_write(vcpu, VCPU_REGS_RAX, regs->rax);
	kvm_register_write(vcpu, VCPU_REGS_RBX, regs->rbx);
	kvm_register_write(vcpu, VCPU_REGS_RCX, regs->rcx);
	kvm_register_write(vcpu, VCPU_REGS_RDX, regs->rdx);
	kvm_register_write(vcpu, VCPU_REGS_RSI, regs->rsi);
	kvm_register_write(vcpu, VCPU_REGS_RDI, regs->rdi);
	kvm_register_write(vcpu, VCPU_REGS_RSP, regs->rsp);
	kvm_register_write(vcpu, VCPU_REGS_RBP, regs->rbp);
#ifdef CONFIG_X86_64
	kvm_register_write(vcpu, VCPU_REGS_R8, regs->r8);
	kvm_register_write(vcpu, VCPU_REGS_R9, regs->r9);
	kvm_register_write(vcpu, VCPU_REGS_R10, regs->r10);
	kvm_register_write(vcpu, VCPU_REGS_R11, regs->r11);
	kvm_register_write(vcpu, VCPU_REGS_R12, regs->r12);
	kvm_register_write(vcpu, VCPU_REGS_R13, regs->r13);
	kvm_register_write(vcpu, VCPU_REGS_R14, regs->r14);
	kvm_register_write(vcpu, VCPU_REGS_R15, regs->r15);
#endif

	kvm_rip_write(vcpu, regs->rip);
	kvm_set_rflags(vcpu, regs->rflags);

	vcpu->arch.exception.pending = false;

	kvm_make_request(KVM_REQ_EVENT, vcpu);

	return 0;
}

void kvm_get_cs_db_l_bits(struct kvm_vcpu *vcpu, int *db, int *l)
{
	struct kvm_segment cs;

	kvm_get_segment(vcpu, &cs, VCPU_SREG_CS);
	*db = cs.db;
	*l = cs.l;
}
EXPORT_SYMBOL_GPL(kvm_get_cs_db_l_bits);

int kvm_arch_vcpu_ioctl_get_sregs(struct kvm_vcpu *vcpu,
				  struct kvm_sregs *sregs)
{
	struct desc_ptr dt;

	kvm_get_segment(vcpu, &sregs->cs, VCPU_SREG_CS);
	kvm_get_segment(vcpu, &sregs->ds, VCPU_SREG_DS);
	kvm_get_segment(vcpu, &sregs->es, VCPU_SREG_ES);
	kvm_get_segment(vcpu, &sregs->fs, VCPU_SREG_FS);
	kvm_get_segment(vcpu, &sregs->gs, VCPU_SREG_GS);
	kvm_get_segment(vcpu, &sregs->ss, VCPU_SREG_SS);

	kvm_get_segment(vcpu, &sregs->tr, VCPU_SREG_TR);
	kvm_get_segment(vcpu, &sregs->ldt, VCPU_SREG_LDTR);

	kvm_x86_ops->get_idt(vcpu, &dt);
	sregs->idt.limit = dt.size;
	sregs->idt.base = dt.address;
	kvm_x86_ops->get_gdt(vcpu, &dt);
	sregs->gdt.limit = dt.size;
	sregs->gdt.base = dt.address;

	sregs->cr0 = kvm_read_cr0(vcpu);
	sregs->cr2 = vcpu->arch.cr2;
	sregs->cr3 = kvm_read_cr3(vcpu);
	sregs->cr4 = kvm_read_cr4(vcpu);
	sregs->cr8 = kvm_get_cr8(vcpu);
	sregs->efer = vcpu->arch.efer;
	sregs->apic_base = kvm_get_apic_base(vcpu);

	memset(sregs->interrupt_bitmap, 0, sizeof sregs->interrupt_bitmap);

	if (vcpu->arch.interrupt.pending && !vcpu->arch.interrupt.soft)
		set_bit(vcpu->arch.interrupt.nr,
			(unsigned long *)sregs->interrupt_bitmap);

	return 0;
}

int kvm_arch_vcpu_ioctl_get_mpstate(struct kvm_vcpu *vcpu,
				    struct kvm_mp_state *mp_state)
{
	kvm_apic_accept_events(vcpu);
	if (vcpu->arch.mp_state == KVM_MP_STATE_HALTED &&
					vcpu->arch.pv.pv_unhalted)
		mp_state->mp_state = KVM_MP_STATE_RUNNABLE;
	else
		mp_state->mp_state = vcpu->arch.mp_state;

	return 0;
}

int kvm_arch_vcpu_ioctl_set_mpstate(struct kvm_vcpu *vcpu,
				    struct kvm_mp_state *mp_state)
{
	if (!lapic_in_kernel(vcpu) &&
	    mp_state->mp_state != KVM_MP_STATE_RUNNABLE)
		return -EINVAL;

	if (mp_state->mp_state == KVM_MP_STATE_SIPI_RECEIVED) {
		vcpu->arch.mp_state = KVM_MP_STATE_INIT_RECEIVED;
		set_bit(KVM_APIC_SIPI, &vcpu->arch.apic->pending_events);
	} else
		vcpu->arch.mp_state = mp_state->mp_state;
	kvm_make_request(KVM_REQ_EVENT, vcpu);
	return 0;
}

int kvm_task_switch(struct kvm_vcpu *vcpu, u16 tss_selector, int idt_index,
		    int reason, bool has_error_code, u32 error_code)
{
	struct x86_emulate_ctxt *ctxt = &vcpu->arch.emulate_ctxt;
	int ret;

	init_emulate_ctxt(vcpu);

	ret = emulator_task_switch(ctxt, tss_selector, idt_index, reason,
				   has_error_code, error_code);

	if (ret)
		return EMULATE_FAIL;

	kvm_rip_write(vcpu, ctxt->eip);
	kvm_set_rflags(vcpu, ctxt->eflags);
	kvm_make_request(KVM_REQ_EVENT, vcpu);
	return EMULATE_DONE;
}
EXPORT_SYMBOL_GPL(kvm_task_switch);

int kvm_arch_vcpu_ioctl_set_sregs(struct kvm_vcpu *vcpu,
				  struct kvm_sregs *sregs)
{
	struct msr_data apic_base_msr;
	int mmu_reset_needed = 0;
	int pending_vec, max_bits, idx;
	struct desc_ptr dt;

	if (!guest_cpuid_has_xsave(vcpu) && (sregs->cr4 & X86_CR4_OSXSAVE))
		return -EINVAL;

	dt.size = sregs->idt.limit;
	dt.address = sregs->idt.base;
	kvm_x86_ops->set_idt(vcpu, &dt);
	dt.size = sregs->gdt.limit;
	dt.address = sregs->gdt.base;
	kvm_x86_ops->set_gdt(vcpu, &dt);

	vcpu->arch.cr2 = sregs->cr2;
	mmu_reset_needed |= kvm_read_cr3(vcpu) != sregs->cr3;
	vcpu->arch.cr3 = sregs->cr3;
	__set_bit(VCPU_EXREG_CR3, (ulong *)&vcpu->arch.regs_avail);

	kvm_set_cr8(vcpu, sregs->cr8);

	mmu_reset_needed |= vcpu->arch.efer != sregs->efer;
	kvm_x86_ops->set_efer(vcpu, sregs->efer);
	apic_base_msr.data = sregs->apic_base;
	apic_base_msr.host_initiated = true;
	kvm_set_apic_base(vcpu, &apic_base_msr);

	mmu_reset_needed |= kvm_read_cr0(vcpu) != sregs->cr0;
	kvm_x86_ops->set_cr0(vcpu, sregs->cr0);
	vcpu->arch.cr0 = sregs->cr0;

	mmu_reset_needed |= kvm_read_cr4(vcpu) != sregs->cr4;
	kvm_x86_ops->set_cr4(vcpu, sregs->cr4);
	if (sregs->cr4 & (X86_CR4_OSXSAVE | X86_CR4_PKE))
		kvm_update_cpuid(vcpu);

	idx = srcu_read_lock(&vcpu->kvm->srcu);
	if (!is_long_mode(vcpu) && is_pae(vcpu)) {
		load_pdptrs(vcpu, vcpu->arch.walk_mmu, kvm_read_cr3(vcpu));
		mmu_reset_needed = 1;
	}
	srcu_read_unlock(&vcpu->kvm->srcu, idx);

	if (mmu_reset_needed)
		kvm_mmu_reset_context(vcpu);

	max_bits = KVM_NR_INTERRUPTS;
	pending_vec = find_first_bit(
		(const unsigned long *)sregs->interrupt_bitmap, max_bits);
	if (pending_vec < max_bits) {
		kvm_queue_interrupt(vcpu, pending_vec, false);
		pr_debug("Set back pending irq %d\n", pending_vec);
	}

	kvm_set_segment(vcpu, &sregs->cs, VCPU_SREG_CS);
	kvm_set_segment(vcpu, &sregs->ds, VCPU_SREG_DS);
	kvm_set_segment(vcpu, &sregs->es, VCPU_SREG_ES);
	kvm_set_segment(vcpu, &sregs->fs, VCPU_SREG_FS);
	kvm_set_segment(vcpu, &sregs->gs, VCPU_SREG_GS);
	kvm_set_segment(vcpu, &sregs->ss, VCPU_SREG_SS);

	kvm_set_segment(vcpu, &sregs->tr, VCPU_SREG_TR);
	kvm_set_segment(vcpu, &sregs->ldt, VCPU_SREG_LDTR);

	update_cr8_intercept(vcpu);

	/* Older userspace won't unhalt the vcpu on reset. */
	if (kvm_vcpu_is_bsp(vcpu) && kvm_rip_read(vcpu) == 0xfff0 &&
	    sregs->cs.selector == 0xf000 && sregs->cs.base == 0xffff0000 &&
	    !is_protmode(vcpu))
		vcpu->arch.mp_state = KVM_MP_STATE_RUNNABLE;

	kvm_make_request(KVM_REQ_EVENT, vcpu);

	return 0;
}

int kvm_arch_vcpu_ioctl_set_guest_debug(struct kvm_vcpu *vcpu,
					struct kvm_guest_debug *dbg)
{
	unsigned long rflags;
	int i, r;

	if (dbg->control & (KVM_GUESTDBG_INJECT_DB | KVM_GUESTDBG_INJECT_BP)) {
		r = -EBUSY;
		if (vcpu->arch.exception.pending)
			goto out;
		if (dbg->control & KVM_GUESTDBG_INJECT_DB)
			kvm_queue_exception(vcpu, DB_VECTOR);
		else
			kvm_queue_exception(vcpu, BP_VECTOR);
	}

	/*
	 * Read rflags as long as potentially injected trace flags are still
	 * filtered out.
	 */
	rflags = kvm_get_rflags(vcpu);

	vcpu->guest_debug = dbg->control;
	if (!(vcpu->guest_debug & KVM_GUESTDBG_ENABLE))
		vcpu->guest_debug = 0;

	if (vcpu->guest_debug & KVM_GUESTDBG_USE_HW_BP) {
		for (i = 0; i < KVM_NR_DB_REGS; ++i)
			vcpu->arch.eff_db[i] = dbg->arch.debugreg[i];
		vcpu->arch.guest_debug_dr7 = dbg->arch.debugreg[7];
	} else {
		for (i = 0; i < KVM_NR_DB_REGS; i++)
			vcpu->arch.eff_db[i] = vcpu->arch.db[i];
	}
	kvm_update_dr7(vcpu);

	if (vcpu->guest_debug & KVM_GUESTDBG_SINGLESTEP)
		vcpu->arch.singlestep_rip = kvm_rip_read(vcpu) +
			get_segment_base(vcpu, VCPU_SREG_CS);

	/*
	 * Trigger an rflags update that will inject or remove the trace
	 * flags.
	 */
	kvm_set_rflags(vcpu, rflags);

	kvm_x86_ops->update_bp_intercept(vcpu);

	r = 0;

out:

	return r;
}

/*
 * Translate a guest virtual address to a guest physical address.
 */
int kvm_arch_vcpu_ioctl_translate(struct kvm_vcpu *vcpu,
				    struct kvm_translation *tr)
{
	unsigned long vaddr = tr->linear_address;
	gpa_t gpa;
	int idx;

	idx = srcu_read_lock(&vcpu->kvm->srcu);
	gpa = kvm_mmu_gva_to_gpa_system(vcpu, vaddr, NULL);
	srcu_read_unlock(&vcpu->kvm->srcu, idx);
	tr->physical_address = gpa;
	tr->valid = gpa != UNMAPPED_GVA;
	tr->writeable = 1;
	tr->usermode = 0;

	return 0;
}

int kvm_arch_vcpu_ioctl_get_fpu(struct kvm_vcpu *vcpu, struct kvm_fpu *fpu)
{
	struct fxregs_state *fxsave =
			&vcpu->arch.guest_fpu.state.fxsave;

	memcpy(fpu->fpr, fxsave->st_space, 128);
	fpu->fcw = fxsave->cwd;
	fpu->fsw = fxsave->swd;
	fpu->ftwx = fxsave->twd;
	fpu->last_opcode = fxsave->fop;
	fpu->last_ip = fxsave->rip;
	fpu->last_dp = fxsave->rdp;
	memcpy(fpu->xmm, fxsave->xmm_space, sizeof fxsave->xmm_space);

	return 0;
}

int kvm_arch_vcpu_ioctl_set_fpu(struct kvm_vcpu *vcpu, struct kvm_fpu *fpu)
{
	struct fxregs_state *fxsave =
			&vcpu->arch.guest_fpu.state.fxsave;

	memcpy(fxsave->st_space, fpu->fpr, 128);
	fxsave->cwd = fpu->fcw;
	fxsave->swd = fpu->fsw;
	fxsave->twd = fpu->ftwx;
	fxsave->fop = fpu->last_opcode;
	fxsave->rip = fpu->last_ip;
	fxsave->rdp = fpu->last_dp;
	memcpy(fxsave->xmm_space, fpu->xmm, sizeof fxsave->xmm_space);

	return 0;
}

static void fx_init(struct kvm_vcpu *vcpu)
{
	fpstate_init(&vcpu->arch.guest_fpu.state);
	if (boot_cpu_has(X86_FEATURE_XSAVES))
		vcpu->arch.guest_fpu.state.xsave.header.xcomp_bv =
			host_xcr0 | XSTATE_COMPACTION_ENABLED;

	/*
	 * Ensure guest xcr0 is valid for loading
	 */
	vcpu->arch.xcr0 = XFEATURE_MASK_FP;

	vcpu->arch.cr0 |= X86_CR0_ET;
}

void kvm_load_guest_fpu(struct kvm_vcpu *vcpu)
{
	if (vcpu->guest_fpu_loaded)
		return;

	/*
	 * Restore all possible states in the guest,
	 * and assume host would use all available bits.
	 * Guest xcr0 would be loaded later.
	 */
	vcpu->guest_fpu_loaded = 1;
	__kernel_fpu_begin();
	__copy_kernel_to_fpregs(&vcpu->arch.guest_fpu.state);
	trace_kvm_fpu(1);
}

void kvm_put_guest_fpu(struct kvm_vcpu *vcpu)
{
	if (!vcpu->guest_fpu_loaded) {
		vcpu->fpu_counter = 0;
		return;
	}

	vcpu->guest_fpu_loaded = 0;
	copy_fpregs_to_fpstate(&vcpu->arch.guest_fpu);
	__kernel_fpu_end();
	++vcpu->stat.fpu_reload;
	/*
	 * If using eager FPU mode, or if the guest is a frequent user
	 * of the FPU, just leave the FPU active for next time.
	 * Every 255 times fpu_counter rolls over to 0; a guest that uses
	 * the FPU in bursts will revert to loading it on demand.
	 */
	if (!use_eager_fpu()) {
		if (++vcpu->fpu_counter < 5)
			kvm_make_request(KVM_REQ_DEACTIVATE_FPU, vcpu);
	}
	trace_kvm_fpu(0);
}

void kvm_arch_vcpu_free(struct kvm_vcpu *vcpu)
{
	void *wbinvd_dirty_mask = vcpu->arch.wbinvd_dirty_mask;

	kvmclock_reset(vcpu);

	kvm_x86_ops->vcpu_free(vcpu);
	free_cpumask_var(wbinvd_dirty_mask);
}

struct kvm_vcpu *kvm_arch_vcpu_create(struct kvm *kvm,
						unsigned int id)
{
	struct kvm_vcpu *vcpu;

	if (check_tsc_unstable() && atomic_read(&kvm->online_vcpus) != 0)
		printk_once(KERN_WARNING
		"kvm: SMP vm created on host with unstable TSC; "
		"guest TSC will not be reliable\n");

	vcpu = kvm_x86_ops->vcpu_create(kvm, id);

	return vcpu;
}

int kvm_arch_vcpu_setup(struct kvm_vcpu *vcpu)
{
	int r;

	kvm_vcpu_mtrr_init(vcpu);
	r = vcpu_load(vcpu);
	if (r)
		return r;
	kvm_vcpu_reset(vcpu, false);
	kvm_mmu_setup(vcpu);
	vcpu_put(vcpu);
	return r;
}

void kvm_arch_vcpu_postcreate(struct kvm_vcpu *vcpu)
{
	struct msr_data msr;
	struct kvm *kvm = vcpu->kvm;

	if (vcpu_load(vcpu))
		return;
	msr.data = 0x0;
	msr.index = MSR_IA32_TSC;
	msr.host_initiated = true;
	kvm_write_tsc(vcpu, &msr);
	vcpu_put(vcpu);

	if (!kvmclock_periodic_sync)
		return;

	schedule_delayed_work(&kvm->arch.kvmclock_sync_work,
					KVMCLOCK_SYNC_PERIOD);
}

void kvm_arch_vcpu_destroy(struct kvm_vcpu *vcpu)
{
	int r;
	vcpu->arch.apf.msr_val = 0;

	r = vcpu_load(vcpu);
	BUG_ON(r);
	kvm_mmu_unload(vcpu);
	vcpu_put(vcpu);

	kvm_x86_ops->vcpu_free(vcpu);
}

void kvm_vcpu_reset(struct kvm_vcpu *vcpu, bool init_event)
{
	vcpu->arch.hflags = 0;

	vcpu->arch.smi_pending = 0;
	atomic_set(&vcpu->arch.nmi_queued, 0);
	vcpu->arch.nmi_pending = 0;
	vcpu->arch.nmi_injected = false;
	kvm_clear_interrupt_queue(vcpu);
	kvm_clear_exception_queue(vcpu);

	memset(vcpu->arch.db, 0, sizeof(vcpu->arch.db));
	kvm_update_dr0123(vcpu);
	vcpu->arch.dr6 = DR6_INIT;
	kvm_update_dr6(vcpu);
	vcpu->arch.dr7 = DR7_FIXED_1;
	kvm_update_dr7(vcpu);

	vcpu->arch.cr2 = 0;

	kvm_make_request(KVM_REQ_EVENT, vcpu);
	vcpu->arch.apf.msr_val = 0;
	vcpu->arch.st.msr_val = 0;

	kvmclock_reset(vcpu);

	kvm_clear_async_pf_completion_queue(vcpu);
	kvm_async_pf_hash_reset(vcpu);
	vcpu->arch.apf.halted = false;

	if (!init_event) {
		kvm_pmu_reset(vcpu);
		vcpu->arch.smbase = 0x30000;
	}

	memset(vcpu->arch.regs, 0, sizeof(vcpu->arch.regs));
	vcpu->arch.regs_avail = ~0;
	vcpu->arch.regs_dirty = ~0;

	kvm_x86_ops->vcpu_reset(vcpu, init_event);
}

void kvm_vcpu_deliver_sipi_vector(struct kvm_vcpu *vcpu, u8 vector)
{
	struct kvm_segment cs;

	kvm_get_segment(vcpu, &cs, VCPU_SREG_CS);
	cs.selector = vector << 8;
	cs.base = vector << 12;
	kvm_set_segment(vcpu, &cs, VCPU_SREG_CS);
	kvm_rip_write(vcpu, 0);
}

int kvm_arch_hardware_enable(void)
{
	struct kvm *kvm;
	struct kvm_vcpu *vcpu;
	int i;
	int ret;
	u64 local_tsc;
	u64 max_tsc = 0;
	bool stable, backwards_tsc = false;

	kvm_shared_msr_cpu_online();
	ret = kvm_x86_ops->hardware_enable();
	if (ret != 0)
		return ret;

	local_tsc = rdtsc();
	stable = !check_tsc_unstable();
	list_for_each_entry(kvm, &vm_list, vm_list) {
		kvm_for_each_vcpu(i, vcpu, kvm) {
			if (!stable && vcpu->cpu == smp_processor_id())
				kvm_make_request(KVM_REQ_CLOCK_UPDATE, vcpu);
			if (stable && vcpu->arch.last_host_tsc > local_tsc) {
				backwards_tsc = true;
				if (vcpu->arch.last_host_tsc > max_tsc)
					max_tsc = vcpu->arch.last_host_tsc;
			}
		}
	}

	/*
	 * Sometimes, even reliable TSCs go backwards.  This happens on
	 * platforms that reset TSC during suspend or hibernate actions, but
	 * maintain synchronization.  We must compensate.  Fortunately, we can
	 * detect that condition here, which happens early in CPU bringup,
	 * before any KVM threads can be running.  Unfortunately, we can't
	 * bring the TSCs fully up to date with real time, as we aren't yet far
	 * enough into CPU bringup that we know how much real time has actually
	 * elapsed; our helper function, ktime_get_boot_ns() will be using boot
	 * variables that haven't been updated yet.
	 *
	 * So we simply find the maximum observed TSC above, then record the
	 * adjustment to TSC in each VCPU.  When the VCPU later gets loaded,
	 * the adjustment will be applied.  Note that we accumulate
	 * adjustments, in case multiple suspend cycles happen before some VCPU
	 * gets a chance to run again.  In the event that no KVM threads get a
	 * chance to run, we will miss the entire elapsed period, as we'll have
	 * reset last_host_tsc, so VCPUs will not have the TSC adjusted and may
	 * loose cycle time.  This isn't too big a deal, since the loss will be
	 * uniform across all VCPUs (not to mention the scenario is extremely
	 * unlikely). It is possible that a second hibernate recovery happens
	 * much faster than a first, causing the observed TSC here to be
	 * smaller; this would require additional padding adjustment, which is
	 * why we set last_host_tsc to the local tsc observed here.
	 *
	 * N.B. - this code below runs only on platforms with reliable TSC,
	 * as that is the only way backwards_tsc is set above.  Also note
	 * that this runs for ALL vcpus, which is not a bug; all VCPUs should
	 * have the same delta_cyc adjustment applied if backwards_tsc
	 * is detected.  Note further, this adjustment is only done once,
	 * as we reset last_host_tsc on all VCPUs to stop this from being
	 * called multiple times (one for each physical CPU bringup).
	 *
	 * Platforms with unreliable TSCs don't have to deal with this, they
	 * will be compensated by the logic in vcpu_load, which sets the TSC to
	 * catchup mode.  This will catchup all VCPUs to real time, but cannot
	 * guarantee that they stay in perfect synchronization.
	 */
	if (backwards_tsc) {
		u64 delta_cyc = max_tsc - local_tsc;
		backwards_tsc_observed = true;
		list_for_each_entry(kvm, &vm_list, vm_list) {
			kvm_for_each_vcpu(i, vcpu, kvm) {
				vcpu->arch.tsc_offset_adjustment += delta_cyc;
				vcpu->arch.last_host_tsc = local_tsc;
				kvm_make_request(KVM_REQ_MASTERCLOCK_UPDATE, vcpu);
			}

			/*
			 * We have to disable TSC offset matching.. if you were
			 * booting a VM while issuing an S4 host suspend....
			 * you may have some problem.  Solving this issue is
			 * left as an exercise to the reader.
			 */
			kvm->arch.last_tsc_nsec = 0;
			kvm->arch.last_tsc_write = 0;
		}

	}
	return 0;
}

void kvm_arch_hardware_disable(void)
{
	kvm_x86_ops->hardware_disable();
	drop_user_return_notifiers();
}

int kvm_arch_hardware_setup(void)
{
	int r;

	r = kvm_x86_ops->hardware_setup();
	if (r != 0)
		return r;

	if (kvm_has_tsc_control) {
		/*
		 * Make sure the user can only configure tsc_khz values that
		 * fit into a signed integer.
		 * A min value is not calculated needed because it will always
		 * be 1 on all machines.
		 */
		u64 max = min(0x7fffffffULL,
			      __scale_tsc(kvm_max_tsc_scaling_ratio, tsc_khz));
		kvm_max_guest_tsc_khz = max;

		kvm_default_tsc_scaling_ratio = 1ULL << kvm_tsc_scaling_ratio_frac_bits;
	}

	kvm_init_msr_list();
	return 0;
}

void kvm_arch_hardware_unsetup(void)
{
	kvm_x86_ops->hardware_unsetup();
}

void kvm_arch_check_processor_compat(void *rtn)
{
	kvm_x86_ops->check_processor_compatibility(rtn);
}

bool kvm_vcpu_is_reset_bsp(struct kvm_vcpu *vcpu)
{
	return vcpu->kvm->arch.bsp_vcpu_id == vcpu->vcpu_id;
}
EXPORT_SYMBOL_GPL(kvm_vcpu_is_reset_bsp);

bool kvm_vcpu_is_bsp(struct kvm_vcpu *vcpu)
{
	return (vcpu->arch.apic_base & MSR_IA32_APICBASE_BSP) != 0;
}

struct static_key kvm_no_apic_vcpu __read_mostly;
EXPORT_SYMBOL_GPL(kvm_no_apic_vcpu);

int kvm_arch_vcpu_init(struct kvm_vcpu *vcpu)
{
	struct page *page;
	struct kvm *kvm;
	int r;

	BUG_ON(vcpu->kvm == NULL);
	kvm = vcpu->kvm;

	vcpu->arch.apicv_active = kvm_x86_ops->get_enable_apicv();
	vcpu->arch.pv.pv_unhalted = false;
	vcpu->arch.emulate_ctxt.ops = &emulate_ops;
	if (!irqchip_in_kernel(kvm) || kvm_vcpu_is_reset_bsp(vcpu))
		vcpu->arch.mp_state = KVM_MP_STATE_RUNNABLE;
	else
		vcpu->arch.mp_state = KVM_MP_STATE_UNINITIALIZED;

	page = alloc_page(GFP_KERNEL | __GFP_ZERO);
	if (!page) {
		r = -ENOMEM;
		goto fail;
	}
	vcpu->arch.pio_data = page_address(page);

	kvm_set_tsc_khz(vcpu, max_tsc_khz);

	r = kvm_mmu_create(vcpu);
	if (r < 0)
		goto fail_free_pio_data;

	if (irqchip_in_kernel(kvm)) {
		r = kvm_create_lapic(vcpu);
		if (r < 0)
			goto fail_mmu_destroy;
	} else
		static_key_slow_inc(&kvm_no_apic_vcpu);

	vcpu->arch.mce_banks = kzalloc(KVM_MAX_MCE_BANKS * sizeof(u64) * 4,
				       GFP_KERNEL);
	if (!vcpu->arch.mce_banks) {
		r = -ENOMEM;
		goto fail_free_lapic;
	}
	vcpu->arch.mcg_cap = KVM_MAX_MCE_BANKS;

	if (!zalloc_cpumask_var(&vcpu->arch.wbinvd_dirty_mask, GFP_KERNEL)) {
		r = -ENOMEM;
		goto fail_free_mce_banks;
	}

	fx_init(vcpu);

	vcpu->arch.ia32_tsc_adjust_msr = 0x0;
	vcpu->arch.pv_time_enabled = false;

	vcpu->arch.guest_supported_xcr0 = 0;
	vcpu->arch.guest_xstate_size = XSAVE_HDR_SIZE + XSAVE_HDR_OFFSET;

	vcpu->arch.maxphyaddr = cpuid_query_maxphyaddr(vcpu);

	vcpu->arch.pat = MSR_IA32_CR_PAT_DEFAULT;

	kvm_async_pf_hash_reset(vcpu);
	kvm_pmu_init(vcpu);

	vcpu->arch.pending_external_vector = -1;

	kvm_hv_vcpu_init(vcpu);

	return 0;

fail_free_mce_banks:
	kfree(vcpu->arch.mce_banks);
fail_free_lapic:
	kvm_free_lapic(vcpu);
fail_mmu_destroy:
	kvm_mmu_destroy(vcpu);
fail_free_pio_data:
	free_page((unsigned long)vcpu->arch.pio_data);
fail:
	return r;
}

void kvm_arch_vcpu_uninit(struct kvm_vcpu *vcpu)
{
	int idx;

	kvm_hv_vcpu_uninit(vcpu);
	kvm_pmu_destroy(vcpu);
	kfree(vcpu->arch.mce_banks);
	kvm_free_lapic(vcpu);
	idx = srcu_read_lock(&vcpu->kvm->srcu);
	kvm_mmu_destroy(vcpu);
	srcu_read_unlock(&vcpu->kvm->srcu, idx);
	free_page((unsigned long)vcpu->arch.pio_data);
	if (!lapic_in_kernel(vcpu))
		static_key_slow_dec(&kvm_no_apic_vcpu);
}

void kvm_arch_sched_in(struct kvm_vcpu *vcpu, int cpu)
{
	kvm_x86_ops->sched_in(vcpu, cpu);
}

int kvm_arch_init_vm(struct kvm *kvm, unsigned long type)
{
	if (type)
		return -EINVAL;

	INIT_HLIST_HEAD(&kvm->arch.mask_notifier_list);
	INIT_LIST_HEAD(&kvm->arch.active_mmu_pages);
	INIT_LIST_HEAD(&kvm->arch.zapped_obsolete_pages);
	INIT_LIST_HEAD(&kvm->arch.assigned_dev_head);
	atomic_set(&kvm->arch.noncoherent_dma_count, 0);

	/* Reserve bit 0 of irq_sources_bitmap for userspace irq source */
	set_bit(KVM_USERSPACE_IRQ_SOURCE_ID, &kvm->arch.irq_sources_bitmap);
	/* Reserve bit 1 of irq_sources_bitmap for irqfd-resampler */
	set_bit(KVM_IRQFD_RESAMPLE_IRQ_SOURCE_ID,
		&kvm->arch.irq_sources_bitmap);

	raw_spin_lock_init(&kvm->arch.tsc_write_lock);
	mutex_init(&kvm->arch.apic_map_lock);
	spin_lock_init(&kvm->arch.pvclock_gtod_sync_lock);

	kvm->arch.kvmclock_offset = -ktime_get_boot_ns();
	pvclock_update_vm_gtod_copy(kvm);

	INIT_DELAYED_WORK(&kvm->arch.kvmclock_update_work, kvmclock_update_fn);
	INIT_DELAYED_WORK(&kvm->arch.kvmclock_sync_work, kvmclock_sync_fn);

	kvm_page_track_init(kvm);
	kvm_mmu_init_vm(kvm);

	if (kvm_x86_ops->vm_init)
		return kvm_x86_ops->vm_init(kvm);

	return 0;
}

static void kvm_unload_vcpu_mmu(struct kvm_vcpu *vcpu)
{
	int r;
	r = vcpu_load(vcpu);
	BUG_ON(r);
	kvm_mmu_unload(vcpu);
	vcpu_put(vcpu);
}

static void kvm_free_vcpus(struct kvm *kvm)
{
	unsigned int i;
	struct kvm_vcpu *vcpu;

	/*
	 * Unpin any mmu pages first.
	 */
	kvm_for_each_vcpu(i, vcpu, kvm) {
		kvm_clear_async_pf_completion_queue(vcpu);
		kvm_unload_vcpu_mmu(vcpu);
	}
	kvm_for_each_vcpu(i, vcpu, kvm)
		kvm_arch_vcpu_free(vcpu);

	mutex_lock(&kvm->lock);
	for (i = 0; i < atomic_read(&kvm->online_vcpus); i++)
		kvm->vcpus[i] = NULL;

	atomic_set(&kvm->online_vcpus, 0);
	mutex_unlock(&kvm->lock);
}

void kvm_arch_sync_events(struct kvm *kvm)
{
	cancel_delayed_work_sync(&kvm->arch.kvmclock_sync_work);
	cancel_delayed_work_sync(&kvm->arch.kvmclock_update_work);
	kvm_free_all_assigned_devices(kvm);
	kvm_free_pit(kvm);
}

int __x86_set_memory_region(struct kvm *kvm, int id, gpa_t gpa, u32 size)
{
	int i, r;
	unsigned long hva;
	struct kvm_memslots *slots = kvm_memslots(kvm);
	struct kvm_memory_slot *slot, old;

	/* Called with kvm->slots_lock held.  */
	if (WARN_ON(id >= KVM_MEM_SLOTS_NUM))
		return -EINVAL;

	slot = id_to_memslot(slots, id);
	if (size) {
		if (slot->npages)
			return -EEXIST;

		/*
		 * MAP_SHARED to prevent internal slot pages from being moved
		 * by fork()/COW.
		 */
		hva = vm_mmap(NULL, 0, size, PROT_READ | PROT_WRITE,
			      MAP_SHARED | MAP_ANONYMOUS, 0);
		if (IS_ERR((void *)hva))
			return PTR_ERR((void *)hva);
	} else {
		if (!slot->npages)
			return 0;

		hva = 0;
	}

	old = *slot;
	for (i = 0; i < KVM_ADDRESS_SPACE_NUM; i++) {
		struct kvm_userspace_memory_region m;

		m.slot = id | (i << 16);
		m.flags = 0;
		m.guest_phys_addr = gpa;
		m.userspace_addr = hva;
		m.memory_size = size;
		r = __kvm_set_memory_region(kvm, &m);
		if (r < 0)
			return r;
	}

	if (!size) {
		r = vm_munmap(old.userspace_addr, old.npages * PAGE_SIZE);
		WARN_ON(r < 0);
	}

	return 0;
}
EXPORT_SYMBOL_GPL(__x86_set_memory_region);

int x86_set_memory_region(struct kvm *kvm, int id, gpa_t gpa, u32 size)
{
	int r;

	mutex_lock(&kvm->slots_lock);
	r = __x86_set_memory_region(kvm, id, gpa, size);
	mutex_unlock(&kvm->slots_lock);

	return r;
}
EXPORT_SYMBOL_GPL(x86_set_memory_region);

void kvm_arch_destroy_vm(struct kvm *kvm)
{
	if (current->mm == kvm->mm) {
		/*
		 * Free memory regions allocated on behalf of userspace,
		 * unless the the memory map has changed due to process exit
		 * or fd copying.
		 */
		x86_set_memory_region(kvm, APIC_ACCESS_PAGE_PRIVATE_MEMSLOT, 0, 0);
		x86_set_memory_region(kvm, IDENTITY_PAGETABLE_PRIVATE_MEMSLOT, 0, 0);
		x86_set_memory_region(kvm, TSS_PRIVATE_MEMSLOT, 0, 0);
	}
	if (kvm_x86_ops->vm_destroy)
		kvm_x86_ops->vm_destroy(kvm);
	kvm_iommu_unmap_guest(kvm);
	kfree(kvm->arch.vpic);
	kfree(kvm->arch.vioapic);
	kvm_free_vcpus(kvm);
	kvfree(rcu_dereference_check(kvm->arch.apic_map, 1));
	kvm_mmu_uninit_vm(kvm);
}

void kvm_arch_free_memslot(struct kvm *kvm, struct kvm_memory_slot *free,
			   struct kvm_memory_slot *dont)
{
	int i;

	for (i = 0; i < KVM_NR_PAGE_SIZES; ++i) {
		if (!dont || free->arch.rmap[i] != dont->arch.rmap[i]) {
			kvfree(free->arch.rmap[i]);
			free->arch.rmap[i] = NULL;
		}
		if (i == 0)
			continue;

		if (!dont || free->arch.lpage_info[i - 1] !=
			     dont->arch.lpage_info[i - 1]) {
			kvfree(free->arch.lpage_info[i - 1]);
			free->arch.lpage_info[i - 1] = NULL;
		}
	}

	kvm_page_track_free_memslot(free, dont);
}

int kvm_arch_create_memslot(struct kvm *kvm, struct kvm_memory_slot *slot,
			    unsigned long npages)
{
	int i;

	for (i = 0; i < KVM_NR_PAGE_SIZES; ++i) {
		struct kvm_lpage_info *linfo;
		unsigned long ugfn;
		int lpages;
		int level = i + 1;

		lpages = gfn_to_index(slot->base_gfn + npages - 1,
				      slot->base_gfn, level) + 1;

		slot->arch.rmap[i] =
			kvm_kvzalloc(lpages * sizeof(*slot->arch.rmap[i]));
		if (!slot->arch.rmap[i])
			goto out_free;
		if (i == 0)
			continue;

		linfo = kvm_kvzalloc(lpages * sizeof(*linfo));
		if (!linfo)
			goto out_free;

		slot->arch.lpage_info[i - 1] = linfo;

		if (slot->base_gfn & (KVM_PAGES_PER_HPAGE(level) - 1))
			linfo[0].disallow_lpage = 1;
		if ((slot->base_gfn + npages) & (KVM_PAGES_PER_HPAGE(level) - 1))
			linfo[lpages - 1].disallow_lpage = 1;
		ugfn = slot->userspace_addr >> PAGE_SHIFT;
		/*
		 * If the gfn and userspace address are not aligned wrt each
		 * other, or if explicitly asked to, disable large page
		 * support for this slot
		 */
		if ((slot->base_gfn ^ ugfn) & (KVM_PAGES_PER_HPAGE(level) - 1) ||
		    !kvm_largepages_enabled()) {
			unsigned long j;

			for (j = 0; j < lpages; ++j)
				linfo[j].disallow_lpage = 1;
		}
	}

	if (kvm_page_track_create_memslot(slot, npages))
		goto out_free;

	return 0;

out_free:
	for (i = 0; i < KVM_NR_PAGE_SIZES; ++i) {
		kvfree(slot->arch.rmap[i]);
		slot->arch.rmap[i] = NULL;
		if (i == 0)
			continue;

		kvfree(slot->arch.lpage_info[i - 1]);
		slot->arch.lpage_info[i - 1] = NULL;
	}
	return -ENOMEM;
}

void kvm_arch_memslots_updated(struct kvm *kvm, struct kvm_memslots *slots)
{
	/*
	 * memslots->generation has been incremented.
	 * mmio generation may have reached its maximum value.
	 */
	kvm_mmu_invalidate_mmio_sptes(kvm, slots);
}

int kvm_arch_prepare_memory_region(struct kvm *kvm,
				struct kvm_memory_slot *memslot,
				const struct kvm_userspace_memory_region *mem,
				enum kvm_mr_change change)
{
	return 0;
}

static void kvm_mmu_slot_apply_flags(struct kvm *kvm,
				     struct kvm_memory_slot *new)
{
	/* Still write protect RO slot */
	if (new->flags & KVM_MEM_READONLY) {
		kvm_mmu_slot_remove_write_access(kvm, new);
		return;
	}

	/*
	 * Call kvm_x86_ops dirty logging hooks when they are valid.
	 *
	 * kvm_x86_ops->slot_disable_log_dirty is called when:
	 *
	 *  - KVM_MR_CREATE with dirty logging is disabled
	 *  - KVM_MR_FLAGS_ONLY with dirty logging is disabled in new flag
	 *
	 * The reason is, in case of PML, we need to set D-bit for any slots
	 * with dirty logging disabled in order to eliminate unnecessary GPA
	 * logging in PML buffer (and potential PML buffer full VMEXT). This
	 * guarantees leaving PML enabled during guest's lifetime won't have
	 * any additonal overhead from PML when guest is running with dirty
	 * logging disabled for memory slots.
	 *
	 * kvm_x86_ops->slot_enable_log_dirty is called when switching new slot
	 * to dirty logging mode.
	 *
	 * If kvm_x86_ops dirty logging hooks are invalid, use write protect.
	 *
	 * In case of write protect:
	 *
	 * Write protect all pages for dirty logging.
	 *
	 * All the sptes including the large sptes which point to this
	 * slot are set to readonly. We can not create any new large
	 * spte on this slot until the end of the logging.
	 *
	 * See the comments in fast_page_fault().
	 */
	if (new->flags & KVM_MEM_LOG_DIRTY_PAGES) {
		if (kvm_x86_ops->slot_enable_log_dirty)
			kvm_x86_ops->slot_enable_log_dirty(kvm, new);
		else
			kvm_mmu_slot_remove_write_access(kvm, new);
	} else {
		if (kvm_x86_ops->slot_disable_log_dirty)
			kvm_x86_ops->slot_disable_log_dirty(kvm, new);
	}
}

void kvm_arch_commit_memory_region(struct kvm *kvm,
				const struct kvm_userspace_memory_region *mem,
				const struct kvm_memory_slot *old,
				const struct kvm_memory_slot *new,
				enum kvm_mr_change change)
{
	int nr_mmu_pages = 0;

	if (!kvm->arch.n_requested_mmu_pages)
		nr_mmu_pages = kvm_mmu_calculate_mmu_pages(kvm);

	if (nr_mmu_pages)
		kvm_mmu_change_mmu_pages(kvm, nr_mmu_pages);

	/*
	 * Dirty logging tracks sptes in 4k granularity, meaning that large
	 * sptes have to be split.  If live migration is successful, the guest
	 * in the source machine will be destroyed and large sptes will be
	 * created in the destination. However, if the guest continues to run
	 * in the source machine (for example if live migration fails), small
	 * sptes will remain around and cause bad performance.
	 *
	 * Scan sptes if dirty logging has been stopped, dropping those
	 * which can be collapsed into a single large-page spte.  Later
	 * page faults will create the large-page sptes.
	 */
	if ((change != KVM_MR_DELETE) &&
		(old->flags & KVM_MEM_LOG_DIRTY_PAGES) &&
		!(new->flags & KVM_MEM_LOG_DIRTY_PAGES))
		kvm_mmu_zap_collapsible_sptes(kvm, new);

	/*
	 * Set up write protection and/or dirty logging for the new slot.
	 *
	 * For KVM_MR_DELETE and KVM_MR_MOVE, the shadow pages of old slot have
	 * been zapped so no dirty logging staff is needed for old slot. For
	 * KVM_MR_FLAGS_ONLY, the old slot is essentially the same one as the
	 * new and it's also covered when dealing with the new slot.
	 *
	 * FIXME: const-ify all uses of struct kvm_memory_slot.
	 */
	if (change != KVM_MR_DELETE)
		kvm_mmu_slot_apply_flags(kvm, (struct kvm_memory_slot *) new);
}

void kvm_arch_flush_shadow_all(struct kvm *kvm)
{
	kvm_mmu_invalidate_zap_all_pages(kvm);
}

void kvm_arch_flush_shadow_memslot(struct kvm *kvm,
				   struct kvm_memory_slot *slot)
{
	kvm_page_track_flush_slot(kvm, slot);
}

static inline bool kvm_vcpu_has_events(struct kvm_vcpu *vcpu)
{
	if (!list_empty_careful(&vcpu->async_pf.done))
		return true;

	if (kvm_apic_has_events(vcpu))
		return true;

	if (vcpu->arch.pv.pv_unhalted)
		return true;

	if (atomic_read(&vcpu->arch.nmi_queued))
		return true;

	if (test_bit(KVM_REQ_SMI, &vcpu->requests))
		return true;

	if (kvm_arch_interrupt_allowed(vcpu) &&
	    kvm_cpu_has_interrupt(vcpu))
		return true;

	if (kvm_hv_has_stimer_pending(vcpu))
		return true;

	return false;
}

int kvm_arch_vcpu_runnable(struct kvm_vcpu *vcpu)
{
	if (is_guest_mode(vcpu) && kvm_x86_ops->check_nested_events)
		kvm_x86_ops->check_nested_events(vcpu, false);

	return kvm_vcpu_running(vcpu) || kvm_vcpu_has_events(vcpu);
}

int kvm_arch_vcpu_should_kick(struct kvm_vcpu *vcpu)
{
	return kvm_vcpu_exiting_guest_mode(vcpu) == IN_GUEST_MODE;
}

int kvm_arch_interrupt_allowed(struct kvm_vcpu *vcpu)
{
	return kvm_x86_ops->interrupt_allowed(vcpu);
}

unsigned long kvm_get_linear_rip(struct kvm_vcpu *vcpu)
{
	if (is_64_bit_mode(vcpu))
		return kvm_rip_read(vcpu);
	return (u32)(get_segment_base(vcpu, VCPU_SREG_CS) +
		     kvm_rip_read(vcpu));
}
EXPORT_SYMBOL_GPL(kvm_get_linear_rip);

bool kvm_is_linear_rip(struct kvm_vcpu *vcpu, unsigned long linear_rip)
{
	return kvm_get_linear_rip(vcpu) == linear_rip;
}
EXPORT_SYMBOL_GPL(kvm_is_linear_rip);

unsigned long kvm_get_rflags(struct kvm_vcpu *vcpu)
{
	unsigned long rflags;

	rflags = kvm_x86_ops->get_rflags(vcpu);
	if (vcpu->guest_debug & KVM_GUESTDBG_SINGLESTEP)
		rflags &= ~X86_EFLAGS_TF;
	return rflags;
}
EXPORT_SYMBOL_GPL(kvm_get_rflags);

static void __kvm_set_rflags(struct kvm_vcpu *vcpu, unsigned long rflags)
{
	if (vcpu->guest_debug & KVM_GUESTDBG_SINGLESTEP &&
	    kvm_is_linear_rip(vcpu, vcpu->arch.singlestep_rip))
		rflags |= X86_EFLAGS_TF;
	kvm_x86_ops->set_rflags(vcpu, rflags);
}

void kvm_set_rflags(struct kvm_vcpu *vcpu, unsigned long rflags)
{
	__kvm_set_rflags(vcpu, rflags);
	kvm_make_request(KVM_REQ_EVENT, vcpu);
}
EXPORT_SYMBOL_GPL(kvm_set_rflags);

void kvm_arch_async_page_ready(struct kvm_vcpu *vcpu, struct kvm_async_pf *work)
{
	int r;

	if ((vcpu->arch.mmu.direct_map != work->arch.direct_map) ||
	      work->wakeup_all)
		return;

	r = kvm_mmu_reload(vcpu);
	if (unlikely(r))
		return;

	if (!vcpu->arch.mmu.direct_map &&
	      work->arch.cr3 != vcpu->arch.mmu.get_cr3(vcpu))
		return;

	vcpu->arch.mmu.page_fault(vcpu, work->gva, 0, true);
}

static inline u32 kvm_async_pf_hash_fn(gfn_t gfn)
{
	return hash_32(gfn & 0xffffffff, order_base_2(ASYNC_PF_PER_VCPU));
}

static inline u32 kvm_async_pf_next_probe(u32 key)
{
	return (key + 1) & (roundup_pow_of_two(ASYNC_PF_PER_VCPU) - 1);
}

static void kvm_add_async_pf_gfn(struct kvm_vcpu *vcpu, gfn_t gfn)
{
	u32 key = kvm_async_pf_hash_fn(gfn);

	while (vcpu->arch.apf.gfns[key] != ~0)
		key = kvm_async_pf_next_probe(key);

	vcpu->arch.apf.gfns[key] = gfn;
}

static u32 kvm_async_pf_gfn_slot(struct kvm_vcpu *vcpu, gfn_t gfn)
{
	int i;
	u32 key = kvm_async_pf_hash_fn(gfn);

	for (i = 0; i < roundup_pow_of_two(ASYNC_PF_PER_VCPU) &&
		     (vcpu->arch.apf.gfns[key] != gfn &&
		      vcpu->arch.apf.gfns[key] != ~0); i++)
		key = kvm_async_pf_next_probe(key);

	return key;
}

bool kvm_find_async_pf_gfn(struct kvm_vcpu *vcpu, gfn_t gfn)
{
	return vcpu->arch.apf.gfns[kvm_async_pf_gfn_slot(vcpu, gfn)] == gfn;
}

static void kvm_del_async_pf_gfn(struct kvm_vcpu *vcpu, gfn_t gfn)
{
	u32 i, j, k;

	i = j = kvm_async_pf_gfn_slot(vcpu, gfn);
	while (true) {
		vcpu->arch.apf.gfns[i] = ~0;
		do {
			j = kvm_async_pf_next_probe(j);
			if (vcpu->arch.apf.gfns[j] == ~0)
				return;
			k = kvm_async_pf_hash_fn(vcpu->arch.apf.gfns[j]);
			/*
			 * k lies cyclically in ]i,j]
			 * |    i.k.j |
			 * |....j i.k.| or  |.k..j i...|
			 */
		} while ((i <= j) ? (i < k && k <= j) : (i < k || k <= j));
		vcpu->arch.apf.gfns[i] = vcpu->arch.apf.gfns[j];
		i = j;
	}
}

static int apf_put_user(struct kvm_vcpu *vcpu, u32 val)
{

	return kvm_write_guest_cached(vcpu->kvm, &vcpu->arch.apf.data, &val,
				      sizeof(val));
}

void kvm_arch_async_page_not_present(struct kvm_vcpu *vcpu,
				     struct kvm_async_pf *work)
{
	struct x86_exception fault;

	trace_kvm_async_pf_not_present(work->arch.token, work->gva);
	kvm_add_async_pf_gfn(vcpu, work->arch.gfn);

	if (!(vcpu->arch.apf.msr_val & KVM_ASYNC_PF_ENABLED) ||
	    (vcpu->arch.apf.send_user_only &&
	     kvm_x86_ops->get_cpl(vcpu) == 0))
		kvm_make_request(KVM_REQ_APF_HALT, vcpu);
	else if (!apf_put_user(vcpu, KVM_PV_REASON_PAGE_NOT_PRESENT)) {
		fault.vector = PF_VECTOR;
		fault.error_code_valid = true;
		fault.error_code = 0;
		fault.nested_page_fault = false;
		fault.address = work->arch.token;
		kvm_inject_page_fault(vcpu, &fault);
	}
}

void kvm_arch_async_page_present(struct kvm_vcpu *vcpu,
				 struct kvm_async_pf *work)
{
	struct x86_exception fault;

	trace_kvm_async_pf_ready(work->arch.token, work->gva);
	if (work->wakeup_all)
		work->arch.token = ~0; /* broadcast wakeup */
	else
		kvm_del_async_pf_gfn(vcpu, work->arch.gfn);

	if ((vcpu->arch.apf.msr_val & KVM_ASYNC_PF_ENABLED) &&
	    !apf_put_user(vcpu, KVM_PV_REASON_PAGE_READY)) {
		fault.vector = PF_VECTOR;
		fault.error_code_valid = true;
		fault.error_code = 0;
		fault.nested_page_fault = false;
		fault.address = work->arch.token;
		kvm_inject_page_fault(vcpu, &fault);
	}
	vcpu->arch.apf.halted = false;
	vcpu->arch.mp_state = KVM_MP_STATE_RUNNABLE;
}

bool kvm_arch_can_inject_async_page_present(struct kvm_vcpu *vcpu)
{
	if (!(vcpu->arch.apf.msr_val & KVM_ASYNC_PF_ENABLED))
		return true;
	else
		return !kvm_event_needs_reinjection(vcpu) &&
			kvm_x86_ops->interrupt_allowed(vcpu);
}

void kvm_arch_start_assignment(struct kvm *kvm)
{
	atomic_inc(&kvm->arch.assigned_device_count);
}
EXPORT_SYMBOL_GPL(kvm_arch_start_assignment);

void kvm_arch_end_assignment(struct kvm *kvm)
{
	atomic_dec(&kvm->arch.assigned_device_count);
}
EXPORT_SYMBOL_GPL(kvm_arch_end_assignment);

bool kvm_arch_has_assigned_device(struct kvm *kvm)
{
	return atomic_read(&kvm->arch.assigned_device_count);
}
EXPORT_SYMBOL_GPL(kvm_arch_has_assigned_device);

void kvm_arch_register_noncoherent_dma(struct kvm *kvm)
{
	atomic_inc(&kvm->arch.noncoherent_dma_count);
}
EXPORT_SYMBOL_GPL(kvm_arch_register_noncoherent_dma);

void kvm_arch_unregister_noncoherent_dma(struct kvm *kvm)
{
	atomic_dec(&kvm->arch.noncoherent_dma_count);
}
EXPORT_SYMBOL_GPL(kvm_arch_unregister_noncoherent_dma);

bool kvm_arch_has_noncoherent_dma(struct kvm *kvm)
{
	return atomic_read(&kvm->arch.noncoherent_dma_count);
}
EXPORT_SYMBOL_GPL(kvm_arch_has_noncoherent_dma);

bool kvm_arch_has_irq_bypass(void)
{
	return kvm_x86_ops->update_pi_irte != NULL;
}

int kvm_arch_irq_bypass_add_producer(struct irq_bypass_consumer *cons,
				      struct irq_bypass_producer *prod)
{
	struct kvm_kernel_irqfd *irqfd =
		container_of(cons, struct kvm_kernel_irqfd, consumer);

	irqfd->producer = prod;

	return kvm_x86_ops->update_pi_irte(irqfd->kvm,
					   prod->irq, irqfd->gsi, 1);
}

void kvm_arch_irq_bypass_del_producer(struct irq_bypass_consumer *cons,
				      struct irq_bypass_producer *prod)
{
	int ret;
	struct kvm_kernel_irqfd *irqfd =
		container_of(cons, struct kvm_kernel_irqfd, consumer);

	WARN_ON(irqfd->producer != prod);
	irqfd->producer = NULL;

	/*
	 * When producer of consumer is unregistered, we change back to
	 * remapped mode, so we can re-use the current implementation
	 * when the irq is masked/disabled or the consumer side (KVM
	 * int this case doesn't want to receive the interrupts.
	*/
	ret = kvm_x86_ops->update_pi_irte(irqfd->kvm, prod->irq, irqfd->gsi, 0);
	if (ret)
		printk(KERN_INFO "irq bypass consumer (token %p) unregistration"
		       " fails: %d\n", irqfd->consumer.token, ret);
}

int kvm_arch_update_irqfd_routing(struct kvm *kvm, unsigned int host_irq,
				   uint32_t guest_irq, bool set)
{
	if (!kvm_x86_ops->update_pi_irte)
		return -EINVAL;

	return kvm_x86_ops->update_pi_irte(kvm, host_irq, guest_irq, set);
}

bool kvm_vector_hashing_enabled(void)
{
	return vector_hashing;
}
EXPORT_SYMBOL_GPL(kvm_vector_hashing_enabled);

EXPORT_TRACEPOINT_SYMBOL_GPL(kvm_exit);
EXPORT_TRACEPOINT_SYMBOL_GPL(kvm_fast_mmio);
EXPORT_TRACEPOINT_SYMBOL_GPL(kvm_inj_virq);
EXPORT_TRACEPOINT_SYMBOL_GPL(kvm_page_fault);
EXPORT_TRACEPOINT_SYMBOL_GPL(kvm_msr);
EXPORT_TRACEPOINT_SYMBOL_GPL(kvm_cr);
EXPORT_TRACEPOINT_SYMBOL_GPL(kvm_nested_vmrun);
EXPORT_TRACEPOINT_SYMBOL_GPL(kvm_nested_vmexit);
EXPORT_TRACEPOINT_SYMBOL_GPL(kvm_nested_vmexit_inject);
EXPORT_TRACEPOINT_SYMBOL_GPL(kvm_nested_intr_vmexit);
EXPORT_TRACEPOINT_SYMBOL_GPL(kvm_invlpga);
EXPORT_TRACEPOINT_SYMBOL_GPL(kvm_skinit);
EXPORT_TRACEPOINT_SYMBOL_GPL(kvm_nested_intercepts);
EXPORT_TRACEPOINT_SYMBOL_GPL(kvm_write_tsc_offset);
EXPORT_TRACEPOINT_SYMBOL_GPL(kvm_ple_window);
EXPORT_TRACEPOINT_SYMBOL_GPL(kvm_pml_full);
EXPORT_TRACEPOINT_SYMBOL_GPL(kvm_pi_irte_update);
EXPORT_TRACEPOINT_SYMBOL_GPL(kvm_avic_unaccelerated_access);
EXPORT_TRACEPOINT_SYMBOL_GPL(kvm_avic_incomplete_ipi);<|MERGE_RESOLUTION|>--- conflicted
+++ resolved
@@ -1733,7 +1733,6 @@
 
 static u64 __get_kvmclock_ns(struct kvm *kvm)
 {
-<<<<<<< HEAD
 	struct kvm_arch *ka = &kvm->arch;
 	struct pvclock_vcpu_time_info hv_clock;
 
@@ -1751,20 +1750,6 @@
 			   &hv_clock.tsc_shift,
 			   &hv_clock.tsc_to_system_mul);
 	return __pvclock_read_cycles(&hv_clock, rdtsc());
-=======
-	struct kvm_vcpu *vcpu = kvm_get_vcpu(kvm, 0);
-	struct kvm_arch *ka = &kvm->arch;
-	s64 ns;
-
-	if (vcpu->arch.hv_clock.flags & PVCLOCK_TSC_STABLE_BIT) {
-		u64 tsc = kvm_read_l1_tsc(vcpu, rdtsc());
-		ns = __pvclock_read_cycles(&vcpu->arch.hv_clock, tsc);
-	} else {
-		ns = ktime_get_boot_ns() + ka->kvmclock_offset;
-	}
-
-	return ns;
->>>>>>> 0d5320fc
 }
 
 u64 get_kvmclock_ns(struct kvm *kvm)
@@ -4137,17 +4122,11 @@
 		struct kvm_clock_data user_ns;
 		u64 now_ns;
 
-<<<<<<< HEAD
 		local_irq_disable();
 		now_ns = __get_kvmclock_ns(kvm);
 		user_ns.clock = now_ns;
 		user_ns.flags = kvm->arch.use_master_clock ? KVM_CLOCK_TSC_STABLE : 0;
 		local_irq_enable();
-=======
-		now_ns = get_kvmclock_ns(kvm);
-		user_ns.clock = now_ns;
-		user_ns.flags = 0;
->>>>>>> 0d5320fc
 		memset(&user_ns.pad, 0, sizeof(user_ns.pad));
 
 		r = -EFAULT;
