--- conflicted
+++ resolved
@@ -576,7 +576,6 @@
 }
 
 static inline void pud_clear(pud_t *pudp)
-<<<<<<< HEAD
 {
 	set_pud(pudp, __pud(0));
 }
@@ -593,69 +592,38 @@
 			    val);
 }
 
+#if CONFIG_PGTABLE_LEVELS >= 5
+
+static inline p4d_t __p4d(p4dval_t val)
+{
+	p4dval_t ret = PVOP_CALLEE1(p4dval_t, pv_mmu_ops.make_p4d, val);
+
+	return (p4d_t) { ret };
+}
+
+static inline p4dval_t p4d_val(p4d_t p4d)
+{
+	return PVOP_CALLEE1(p4dval_t, pv_mmu_ops.p4d_val, p4d.p4d);
+}
+
+static inline void set_pgd(pgd_t *pgdp, pgd_t pgd)
+{
+	pgdval_t val = native_pgd_val(pgd);
+
+	PVOP_VCALL2(pv_mmu_ops.set_pgd, pgdp, val);
+}
+
+static inline void pgd_clear(pgd_t *pgdp)
+{
+	set_pgd(pgdp, __pgd(0));
+}
+
+#endif  /* CONFIG_PGTABLE_LEVELS == 5 */
+
 static inline void p4d_clear(p4d_t *p4dp)
 {
 	set_p4d(p4dp, __p4d(0));
 }
-
-#if CONFIG_PGTABLE_LEVELS >= 5
-
-#error FIXME
-
-static inline void set_pgd(pgd_t *pgdp, pgd_t pgd)
-=======
->>>>>>> 6dd29b3d
-{
-	set_pud(pudp, __pud(0));
-}
-
-static inline void set_p4d(p4d_t *p4dp, p4d_t p4d)
-{
-	p4dval_t val = native_p4d_val(p4d);
-
-	if (sizeof(p4dval_t) > sizeof(long))
-		PVOP_VCALL3(pv_mmu_ops.set_p4d, p4dp,
-			    val, (u64)val >> 32);
-	else
-		PVOP_VCALL2(pv_mmu_ops.set_p4d, p4dp,
-			    val);
-}
-
-#if CONFIG_PGTABLE_LEVELS >= 5
-
-static inline p4d_t __p4d(p4dval_t val)
-{
-	p4dval_t ret = PVOP_CALLEE1(p4dval_t, pv_mmu_ops.make_p4d, val);
-
-	return (p4d_t) { ret };
-}
-
-static inline p4dval_t p4d_val(p4d_t p4d)
-{
-	return PVOP_CALLEE1(p4dval_t, pv_mmu_ops.p4d_val, p4d.p4d);
-}
-
-static inline void set_pgd(pgd_t *pgdp, pgd_t pgd)
-{
-	pgdval_t val = native_pgd_val(pgd);
-
-	PVOP_VCALL2(pv_mmu_ops.set_pgd, pgdp, val);
-}
-
-static inline void pgd_clear(pgd_t *pgdp)
-{
-	set_pgd(pgdp, __pgd(0));
-}
-
-#endif  /* CONFIG_PGTABLE_LEVELS == 5 */
-<<<<<<< HEAD
-=======
-
-static inline void p4d_clear(p4d_t *p4dp)
-{
-	set_p4d(p4dp, __p4d(0));
-}
->>>>>>> 6dd29b3d
 
 #endif	/* CONFIG_PGTABLE_LEVELS == 4 */
 
