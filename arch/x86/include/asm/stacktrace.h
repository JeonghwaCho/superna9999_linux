--- conflicted
+++ resolved
@@ -18,70 +18,10 @@
 	STACK_TYPE_EXCEPTION,
 	STACK_TYPE_EXCEPTION_LAST = STACK_TYPE_EXCEPTION + N_EXCEPTION_STACKS-1,
 };
-<<<<<<< HEAD
 
 struct stack_info {
 	enum stack_type type;
 	unsigned long *begin, *end, *next_sp;
-};
-
-bool in_task_stack(unsigned long *stack, struct task_struct *task,
-		   struct stack_info *info);
-
-int get_stack_info(unsigned long *stack, struct task_struct *task,
-		   struct stack_info *info, unsigned long *visit_mask);
-
-void stack_type_str(enum stack_type type, const char **begin,
-		    const char **end);
-
-static inline bool on_stack(struct stack_info *info, void *addr, size_t len)
-{
-	void *begin = info->begin;
-	void *end   = info->end;
-
-	return (info->type != STACK_TYPE_UNKNOWN &&
-		addr >= begin && addr < end &&
-		addr + len > begin && addr + len <= end);
-}
-
-extern int kstack_depth_to_print;
-
-struct thread_info;
-struct stacktrace_ops;
-
-typedef unsigned long (*walk_stack_t)(struct task_struct *task,
-				      unsigned long *stack,
-				      unsigned long bp,
-				      const struct stacktrace_ops *ops,
-				      void *data,
-				      struct stack_info *info,
-				      int *graph);
-
-extern unsigned long
-print_context_stack(struct task_struct *task,
-		    unsigned long *stack, unsigned long bp,
-		    const struct stacktrace_ops *ops, void *data,
-		    struct stack_info *info, int *graph);
-
-extern unsigned long
-print_context_stack_bp(struct task_struct *task,
-		       unsigned long *stack, unsigned long bp,
-		       const struct stacktrace_ops *ops, void *data,
-		       struct stack_info *info, int *graph);
-
-/* Generic stack tracer with callbacks */
-
-struct stacktrace_ops {
-	int (*address)(void *data, unsigned long address, int reliable);
-	/* On negative return stop dumping */
-	int (*stack)(void *data, const char *name);
-	walk_stack_t	walk_stack;
-=======
-
-struct stack_info {
-	enum stack_type type;
-	unsigned long *begin, *end, *next_sp;
->>>>>>> c8fe4609
 };
 
 bool in_task_stack(unsigned long *stack, struct task_struct *task,
