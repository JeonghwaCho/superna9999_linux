--- conflicted
+++ resolved
@@ -12,11 +12,7 @@
 #include <asm/prctl.h> /* XXX This should get the constants from libc */
 #include <os.h>
 
-<<<<<<< HEAD
-long arch_prctl(struct task_struct *task, int option)
-=======
 long arch_prctl(struct task_struct *task, int option,
->>>>>>> 7f75540f
 		unsigned long __user *arg2)
 {
 	unsigned long *ptr = arg2, tmp;
