/*
 * Copyright (c) 2010-2011,2013-2015 The Linux Foundation. All rights reserved.
 *
 * This program is free software; you can redistribute it and/or modify
 * it under the terms of the GNU General Public License version 2 and
 * only version 2 as published by the Free Software Foundation.
 *
 * This program is distributed in the hope that it will be useful,
 * but WITHOUT ANY WARRANTY; without even the implied warranty of
 * MERCHANTABILITY or FITNESS FOR A PARTICULAR PURPOSE.  See the
 * GNU General Public License for more details.
 *
 * lpass-platform.c -- ALSA SoC platform driver for QTi LPASS
 */

#include <linux/dma-mapping.h>
#include <linux/export.h>
#include <linux/kernel.h>
#include <linux/module.h>
#include <linux/platform_device.h>
#include <sound/pcm_params.h>
#include <linux/regmap.h>
#include <sound/soc.h>
#include "lpass-lpaif-reg.h"
#include "lpass.h"

struct lpass_pcm_data {
	int dma_ch;
	int i2s_port;
};

#define LPASS_PLATFORM_BUFFER_SIZE	(16 * 1024)
#define LPASS_PLATFORM_PERIODS		2

static struct snd_pcm_hardware lpass_platform_pcm_hardware = {
	.info			=	SNDRV_PCM_INFO_MMAP |
					SNDRV_PCM_INFO_MMAP_VALID |
					SNDRV_PCM_INFO_INTERLEAVED |
					SNDRV_PCM_INFO_PAUSE |
					SNDRV_PCM_INFO_RESUME,
	.formats		=	SNDRV_PCM_FMTBIT_S16 |
					SNDRV_PCM_FMTBIT_S24 |
					SNDRV_PCM_FMTBIT_S32,
	.rates			=	SNDRV_PCM_RATE_8000_192000,
	.rate_min		=	8000,
	.rate_max		=	192000,
	.channels_min		=	1,
	.channels_max		=	8,
	.buffer_bytes_max	=	LPASS_PLATFORM_BUFFER_SIZE,
	.period_bytes_max	=	LPASS_PLATFORM_BUFFER_SIZE /
						LPASS_PLATFORM_PERIODS,
	.period_bytes_min	=	LPASS_PLATFORM_BUFFER_SIZE /
						LPASS_PLATFORM_PERIODS,
	.periods_min		=	LPASS_PLATFORM_PERIODS,
	.periods_max		=	LPASS_PLATFORM_PERIODS,
	.fifo_size		=	0,
};

static int lpass_platform_pcmops_open(struct snd_pcm_substream *substream)
{
	struct snd_pcm_runtime *runtime = substream->runtime;
	struct snd_soc_pcm_runtime *soc_runtime = substream->private_data;
	struct snd_soc_dai *cpu_dai = soc_runtime->cpu_dai;
	struct lpass_data *drvdata =
		snd_soc_platform_get_drvdata(soc_runtime->platform);
	struct lpass_variant *v = drvdata->variant;
	int ret, dma_ch, dir = substream->stream;
	struct lpass_pcm_data *data;

	data = devm_kzalloc(soc_runtime->dev, sizeof(*data), GFP_KERNEL);
	if (!data)
		return -ENOMEM;

	data->i2s_port = cpu_dai->driver->id;
	runtime->private_data = data;

	if (v->alloc_dma_channel)
		dma_ch = v->alloc_dma_channel(drvdata, dir);
<<<<<<< HEAD
=======
	else
		dma_ch = 0;

>>>>>>> ff894eed
	if (dma_ch < 0)
		return dma_ch;

	drvdata->substream[dma_ch] = substream;

	ret = regmap_write(drvdata->lpaif_map,
			LPAIF_DMACTL_REG(v, dma_ch, dir), 0);
	if (ret) {
		dev_err(soc_runtime->dev,
			"%s() error writing to rdmactl reg: %d\n",
			__func__, ret);
			return ret;
	}

<<<<<<< HEAD
	if (dir == SNDRV_PCM_STREAM_PLAYBACK)
		data->rdma_ch = dma_ch;
	else
		data->wrdma_ch = dma_ch;
=======
	data->dma_ch = dma_ch;
>>>>>>> ff894eed

	snd_soc_set_runtime_hwparams(substream, &lpass_platform_pcm_hardware);

	runtime->dma_bytes = lpass_platform_pcm_hardware.buffer_bytes_max;

	ret = snd_pcm_hw_constraint_integer(runtime,
			SNDRV_PCM_HW_PARAM_PERIODS);
	if (ret < 0) {
		dev_err(soc_runtime->dev, "%s() setting constraints failed: %d\n",
				__func__, ret);
		return -EINVAL;
	}

	snd_pcm_set_runtime_buffer(substream, &substream->dma_buffer);

	return 0;
}

static int lpass_platform_pcmops_close(struct snd_pcm_substream *substream)
{
	struct snd_pcm_runtime *runtime = substream->runtime;
	struct snd_soc_pcm_runtime *soc_runtime = substream->private_data;
	struct lpass_data *drvdata =
		snd_soc_platform_get_drvdata(soc_runtime->platform);
	struct lpass_variant *v = drvdata->variant;
	struct lpass_pcm_data *data;
<<<<<<< HEAD
	int dma_ch, dir = substream->stream;

	data = runtime->private_data;
	v = drvdata->variant;

	if (dir == SNDRV_PCM_STREAM_PLAYBACK)
		dma_ch = data->rdma_ch;
	else
		dma_ch = data->wrdma_ch;

	drvdata->substream[dma_ch] = NULL;

	if (v->free_dma_channel)
		v->free_dma_channel(drvdata, dma_ch);
=======

	data = runtime->private_data;
	v = drvdata->variant;
	drvdata->substream[data->dma_ch] = NULL;
	if (v->free_dma_channel)
		v->free_dma_channel(drvdata, data->dma_ch);
>>>>>>> ff894eed

	return 0;
}

static int lpass_platform_pcmops_hw_params(struct snd_pcm_substream *substream,
		struct snd_pcm_hw_params *params)
{
	struct snd_soc_pcm_runtime *soc_runtime = substream->private_data;
	struct lpass_data *drvdata =
		snd_soc_platform_get_drvdata(soc_runtime->platform);
	struct snd_pcm_runtime *rt = substream->runtime;
	struct lpass_pcm_data *pcm_data = rt->private_data;
	struct lpass_variant *v = drvdata->variant;
	snd_pcm_format_t format = params_format(params);
	unsigned int channels = params_channels(params);
	unsigned int regval;
	int ch, dir = substream->stream;
	int bitwidth;
	int ret, dma_port = pcm_data->i2s_port + v->dmactl_audif_start;

	ch = pcm_data->dma_ch;

	bitwidth = snd_pcm_format_width(format);
	if (bitwidth < 0) {
		dev_err(soc_runtime->dev, "%s() invalid bit width given: %d\n",
				__func__, bitwidth);
		return bitwidth;
	}

	regval = LPAIF_DMACTL_BURSTEN_INCR4 |
			LPAIF_DMACTL_AUDINTF(dma_port) |
			LPAIF_DMACTL_FIFOWM_8;

	switch (bitwidth) {
	case 16:
		switch (channels) {
		case 1:
		case 2:
			regval |= LPAIF_DMACTL_WPSCNT_ONE;
			break;
		case 4:
			regval |= LPAIF_DMACTL_WPSCNT_TWO;
			break;
		case 6:
			regval |= LPAIF_DMACTL_WPSCNT_THREE;
			break;
		case 8:
			regval |= LPAIF_DMACTL_WPSCNT_FOUR;
			break;
		default:
			dev_err(soc_runtime->dev, "%s() invalid PCM config given: bw=%d, ch=%u\n",
					__func__, bitwidth, channels);
			return -EINVAL;
		}
		break;
	case 24:
	case 32:
		switch (channels) {
		case 1:
			regval |= LPAIF_DMACTL_WPSCNT_ONE;
			break;
		case 2:
			regval |= LPAIF_DMACTL_WPSCNT_TWO;
			break;
		case 4:
			regval |= LPAIF_DMACTL_WPSCNT_FOUR;
			break;
		case 6:
			regval |= LPAIF_DMACTL_WPSCNT_SIX;
			break;
		case 8:
			regval |= LPAIF_DMACTL_WPSCNT_EIGHT;
			break;
		default:
			dev_err(soc_runtime->dev, "%s() invalid PCM config given: bw=%d, ch=%u\n",
					__func__, bitwidth, channels);
			return -EINVAL;
		}
		break;
	default:
		dev_err(soc_runtime->dev, "%s() invalid PCM config given: bw=%d, ch=%u\n",
				__func__, bitwidth, channels);
		return -EINVAL;
	}

	ret = regmap_write(drvdata->lpaif_map,
			LPAIF_DMACTL_REG(v, ch, dir), regval);
	if (ret) {
		dev_err(soc_runtime->dev, "%s() error writing to rdmactl reg: %d\n",
				__func__, ret);
		return ret;
	}

	return 0;
}

static int lpass_platform_pcmops_hw_free(struct snd_pcm_substream *substream)
{
	struct snd_soc_pcm_runtime *soc_runtime = substream->private_data;
	struct lpass_data *drvdata =
		snd_soc_platform_get_drvdata(soc_runtime->platform);
	struct snd_pcm_runtime *rt = substream->runtime;
	struct lpass_pcm_data *pcm_data = rt->private_data;
	struct lpass_variant *v = drvdata->variant;
	unsigned int reg;
	int ret;

	reg = LPAIF_DMACTL_REG(v, pcm_data->dma_ch, substream->stream);
	ret = regmap_write(drvdata->lpaif_map, reg, 0);
	if (ret)
		dev_err(soc_runtime->dev, "%s() error writing to rdmactl reg: %d\n",
				__func__, ret);

	return ret;
}

static int lpass_platform_pcmops_prepare(struct snd_pcm_substream *substream)
{
	struct snd_pcm_runtime *runtime = substream->runtime;
	struct snd_soc_pcm_runtime *soc_runtime = substream->private_data;
	struct lpass_data *drvdata =
		snd_soc_platform_get_drvdata(soc_runtime->platform);
	struct snd_pcm_runtime *rt = substream->runtime;
	struct lpass_pcm_data *pcm_data = rt->private_data;
	struct lpass_variant *v = drvdata->variant;
	int ret, ch, dir = substream->stream;

	ch = pcm_data->dma_ch;

	ret = regmap_write(drvdata->lpaif_map,
			LPAIF_DMABASE_REG(v, ch, dir),
			runtime->dma_addr);
	if (ret) {
		dev_err(soc_runtime->dev, "%s() error writing to rdmabase reg: %d\n",
				__func__, ret);
		return ret;
	}

	ret = regmap_write(drvdata->lpaif_map,
			LPAIF_DMABUFF_REG(v, ch, dir),
			(snd_pcm_lib_buffer_bytes(substream) >> 2) - 1);
	if (ret) {
		dev_err(soc_runtime->dev, "%s() error writing to rdmabuff reg: %d\n",
				__func__, ret);
		return ret;
	}

	ret = regmap_write(drvdata->lpaif_map,
			LPAIF_DMAPER_REG(v, ch, dir),
			(snd_pcm_lib_period_bytes(substream) >> 2) - 1);
	if (ret) {
		dev_err(soc_runtime->dev, "%s() error writing to rdmaper reg: %d\n",
				__func__, ret);
		return ret;
	}

	ret = regmap_update_bits(drvdata->lpaif_map,
			LPAIF_DMACTL_REG(v, ch, dir),
			LPAIF_DMACTL_ENABLE_MASK, LPAIF_DMACTL_ENABLE_ON);
	if (ret) {
		dev_err(soc_runtime->dev, "%s() error writing to rdmactl reg: %d\n",
				__func__, ret);
		return ret;
	}

	return 0;
}

static int lpass_platform_pcmops_trigger(struct snd_pcm_substream *substream,
		int cmd)
{
	struct snd_soc_pcm_runtime *soc_runtime = substream->private_data;
	struct lpass_data *drvdata =
		snd_soc_platform_get_drvdata(soc_runtime->platform);
	struct snd_pcm_runtime *rt = substream->runtime;
	struct lpass_pcm_data *pcm_data = rt->private_data;
	struct lpass_variant *v = drvdata->variant;
	int ret, ch, dir = substream->stream;

	ch = pcm_data->dma_ch;

	switch (cmd) {
	case SNDRV_PCM_TRIGGER_START:
	case SNDRV_PCM_TRIGGER_RESUME:
	case SNDRV_PCM_TRIGGER_PAUSE_RELEASE:
		/* clear status before enabling interrupts */
		ret = regmap_write(drvdata->lpaif_map,
				LPAIF_IRQCLEAR_REG(v, LPAIF_IRQ_PORT_HOST),
				LPAIF_IRQ_ALL(ch));
		if (ret) {
			dev_err(soc_runtime->dev, "%s() error writing to irqclear reg: %d\n",
					__func__, ret);
			return ret;
		}

		ret = regmap_update_bits(drvdata->lpaif_map,
				LPAIF_IRQEN_REG(v, LPAIF_IRQ_PORT_HOST),
				LPAIF_IRQ_ALL(ch),
				LPAIF_IRQ_ALL(ch));
		if (ret) {
			dev_err(soc_runtime->dev, "%s() error writing to irqen reg: %d\n",
					__func__, ret);
			return ret;
		}

		ret = regmap_update_bits(drvdata->lpaif_map,
				LPAIF_DMACTL_REG(v, ch, dir),
				LPAIF_DMACTL_ENABLE_MASK,
				LPAIF_DMACTL_ENABLE_ON);
		if (ret) {
			dev_err(soc_runtime->dev, "%s() error writing to rdmactl reg: %d\n",
					__func__, ret);
			return ret;
		}
		break;
	case SNDRV_PCM_TRIGGER_STOP:
	case SNDRV_PCM_TRIGGER_SUSPEND:
	case SNDRV_PCM_TRIGGER_PAUSE_PUSH:
		ret = regmap_update_bits(drvdata->lpaif_map,
				LPAIF_DMACTL_REG(v, ch, dir),
				LPAIF_DMACTL_ENABLE_MASK,
				LPAIF_DMACTL_ENABLE_OFF);
		if (ret) {
			dev_err(soc_runtime->dev, "%s() error writing to rdmactl reg: %d\n",
					__func__, ret);
			return ret;
		}

		ret = regmap_update_bits(drvdata->lpaif_map,
				LPAIF_IRQEN_REG(v, LPAIF_IRQ_PORT_HOST),
				LPAIF_IRQ_ALL(ch), 0);
		if (ret) {
			dev_err(soc_runtime->dev, "%s() error writing to irqen reg: %d\n",
					__func__, ret);
			return ret;
		}
		break;
	}

	return 0;
}

static snd_pcm_uframes_t lpass_platform_pcmops_pointer(
		struct snd_pcm_substream *substream)
{
	struct snd_soc_pcm_runtime *soc_runtime = substream->private_data;
	struct lpass_data *drvdata =
			snd_soc_platform_get_drvdata(soc_runtime->platform);
	struct snd_pcm_runtime *rt = substream->runtime;
	struct lpass_pcm_data *pcm_data = rt->private_data;
	struct lpass_variant *v = drvdata->variant;
	unsigned int base_addr, curr_addr;
	int ret, ch, dir = substream->stream;

	ch = pcm_data->dma_ch;

	ret = regmap_read(drvdata->lpaif_map,
			LPAIF_DMABASE_REG(v, ch, dir), &base_addr);
	if (ret) {
		dev_err(soc_runtime->dev, "%s() error reading from rdmabase reg: %d\n",
				__func__, ret);
		return ret;
	}

	ret = regmap_read(drvdata->lpaif_map,
			LPAIF_DMACURR_REG(v, ch, dir), &curr_addr);
	if (ret) {
		dev_err(soc_runtime->dev, "%s() error reading from rdmacurr reg: %d\n",
				__func__, ret);
		return ret;
	}

	return bytes_to_frames(substream->runtime, curr_addr - base_addr);
}

static int lpass_platform_pcmops_mmap(struct snd_pcm_substream *substream,
		struct vm_area_struct *vma)
{
	struct snd_pcm_runtime *runtime = substream->runtime;

	return dma_mmap_coherent(substream->pcm->card->dev, vma,
			runtime->dma_area, runtime->dma_addr,
			runtime->dma_bytes);
}

static const struct snd_pcm_ops lpass_platform_pcm_ops = {
	.open		= lpass_platform_pcmops_open,
	.close		= lpass_platform_pcmops_close,
	.ioctl		= snd_pcm_lib_ioctl,
	.hw_params	= lpass_platform_pcmops_hw_params,
	.hw_free	= lpass_platform_pcmops_hw_free,
	.prepare	= lpass_platform_pcmops_prepare,
	.trigger	= lpass_platform_pcmops_trigger,
	.pointer	= lpass_platform_pcmops_pointer,
	.mmap		= lpass_platform_pcmops_mmap,
};

static irqreturn_t lpass_dma_interrupt_handler(
			struct snd_pcm_substream *substream,
			struct lpass_data *drvdata,
			int chan, u32 interrupts)
{
	struct snd_soc_pcm_runtime *soc_runtime = substream->private_data;
	struct lpass_variant *v = drvdata->variant;
	irqreturn_t ret = IRQ_NONE;
	int rv;

	if (interrupts & LPAIF_IRQ_PER(chan)) {
		rv = regmap_write(drvdata->lpaif_map,
				LPAIF_IRQCLEAR_REG(v, LPAIF_IRQ_PORT_HOST),
				LPAIF_IRQ_PER(chan));
		if (rv) {
			dev_err(soc_runtime->dev, "%s() error writing to irqclear reg: %d\n",
					__func__, rv);
			return IRQ_NONE;
		}
		snd_pcm_period_elapsed(substream);
		ret = IRQ_HANDLED;
	}

	if (interrupts & LPAIF_IRQ_XRUN(chan)) {
		rv = regmap_write(drvdata->lpaif_map,
				LPAIF_IRQCLEAR_REG(v, LPAIF_IRQ_PORT_HOST),
				LPAIF_IRQ_XRUN(chan));
		if (rv) {
			dev_err(soc_runtime->dev, "%s() error writing to irqclear reg: %d\n",
					__func__, rv);
			return IRQ_NONE;
		}
		dev_warn(soc_runtime->dev, "%s() xrun warning\n", __func__);
		snd_pcm_stop(substream, SNDRV_PCM_STATE_XRUN);
		ret = IRQ_HANDLED;
	}

	if (interrupts & LPAIF_IRQ_ERR(chan)) {
		rv = regmap_write(drvdata->lpaif_map,
				LPAIF_IRQCLEAR_REG(v, LPAIF_IRQ_PORT_HOST),
				LPAIF_IRQ_ERR(chan));
		if (rv) {
			dev_err(soc_runtime->dev, "%s() error writing to irqclear reg: %d\n",
					__func__, rv);
			return IRQ_NONE;
		}
		dev_err(soc_runtime->dev, "%s() bus access error\n", __func__);
		snd_pcm_stop(substream, SNDRV_PCM_STATE_DISCONNECTED);
		ret = IRQ_HANDLED;
	}

	return ret;
}

static irqreturn_t lpass_platform_lpaif_irq(int irq, void *data)
{
	struct lpass_data *drvdata = data;
	struct lpass_variant *v = drvdata->variant;
	unsigned int irqs;
	int rv, chan;

	rv = regmap_read(drvdata->lpaif_map,
			LPAIF_IRQSTAT_REG(v, LPAIF_IRQ_PORT_HOST), &irqs);
	if (rv) {
		pr_err("%s() error reading from irqstat reg: %d\n",
				__func__, rv);
		return IRQ_NONE;
	}

	/* Handle per channel interrupts */
	for (chan = 0; chan < LPASS_MAX_DMA_CHANNELS; chan++) {
		if (irqs & LPAIF_IRQ_ALL(chan) && drvdata->substream[chan]) {
			rv = lpass_dma_interrupt_handler(
						drvdata->substream[chan],
						drvdata, chan, irqs);
			if (rv != IRQ_HANDLED)
				return rv;
		}
	}

	return IRQ_HANDLED;
}

static int lpass_platform_pcm_new(struct snd_soc_pcm_runtime *soc_runtime)
{
	struct snd_pcm *pcm = soc_runtime->pcm;
	struct snd_pcm_substream *psubstream, *csubstream;
	int ret = -EINVAL;
	size_t size = lpass_platform_pcm_hardware.buffer_bytes_max;

	psubstream = pcm->streams[SNDRV_PCM_STREAM_PLAYBACK].substream;
	if (psubstream) {
		ret = snd_dma_alloc_pages(SNDRV_DMA_TYPE_DEV,
					soc_runtime->platform->dev,
					size, &psubstream->dma_buffer);
		if (ret) {
			dev_err(soc_runtime->dev, "Cannot allocate buffer(s)\n");
			return ret;
		}
	}

	csubstream = pcm->streams[SNDRV_PCM_STREAM_CAPTURE].substream;
	if (csubstream) {
		ret = snd_dma_alloc_pages(SNDRV_DMA_TYPE_DEV,
					soc_runtime->platform->dev,
					size, &csubstream->dma_buffer);
		if (ret) {
			dev_err(soc_runtime->dev, "Cannot allocate buffer(s)\n");
			if (psubstream)
				snd_dma_free_pages(&psubstream->dma_buffer);
			return ret;
		}

	}

	return 0;
}

static void lpass_platform_pcm_free(struct snd_pcm *pcm)
{
	struct snd_pcm_substream *substream;
	int i;

	for (i = 0; i < ARRAY_SIZE(pcm->streams); i++) {
		substream = pcm->streams[i].substream;
		if (substream) {
			snd_dma_free_pages(&substream->dma_buffer);
			substream->dma_buffer.area = NULL;
			substream->dma_buffer.addr = 0;
		}
	}
}

static struct snd_soc_platform_driver lpass_platform_driver = {
	.pcm_new	= lpass_platform_pcm_new,
	.pcm_free	= lpass_platform_pcm_free,
	.ops		= &lpass_platform_pcm_ops,
};

int asoc_qcom_lpass_platform_register(struct platform_device *pdev)
{
	struct lpass_data *drvdata = platform_get_drvdata(pdev);
	struct lpass_variant *v = drvdata->variant;
	int ret;

	drvdata->lpaif_irq = platform_get_irq_byname(pdev, "lpass-irq-lpaif");
	if (drvdata->lpaif_irq < 0) {
		dev_err(&pdev->dev, "%s() error getting irq handle: %d\n",
				__func__, drvdata->lpaif_irq);
		return -ENODEV;
	}

	/* ensure audio hardware is disabled */
	ret = regmap_write(drvdata->lpaif_map,
			LPAIF_IRQEN_REG(v, LPAIF_IRQ_PORT_HOST), 0);
	if (ret) {
		dev_err(&pdev->dev, "%s() error writing to irqen reg: %d\n",
				__func__, ret);
		return ret;
	}

	ret = devm_request_irq(&pdev->dev, drvdata->lpaif_irq,
			lpass_platform_lpaif_irq, IRQF_TRIGGER_RISING,
			"lpass-irq-lpaif", drvdata);
	if (ret) {
		dev_err(&pdev->dev, "%s() irq request failed: %d\n",
				__func__, ret);
		return ret;
	}


	return devm_snd_soc_register_platform(&pdev->dev,
			&lpass_platform_driver);
}
EXPORT_SYMBOL_GPL(asoc_qcom_lpass_platform_register);

MODULE_DESCRIPTION("QTi LPASS Platform Driver");
MODULE_LICENSE("GPL v2");<|MERGE_RESOLUTION|>--- conflicted
+++ resolved
@@ -76,12 +76,9 @@
 
 	if (v->alloc_dma_channel)
 		dma_ch = v->alloc_dma_channel(drvdata, dir);
-<<<<<<< HEAD
-=======
 	else
 		dma_ch = 0;
 
->>>>>>> ff894eed
 	if (dma_ch < 0)
 		return dma_ch;
 
@@ -96,14 +93,7 @@
 			return ret;
 	}
 
-<<<<<<< HEAD
-	if (dir == SNDRV_PCM_STREAM_PLAYBACK)
-		data->rdma_ch = dma_ch;
-	else
-		data->wrdma_ch = dma_ch;
-=======
 	data->dma_ch = dma_ch;
->>>>>>> ff894eed
 
 	snd_soc_set_runtime_hwparams(substream, &lpass_platform_pcm_hardware);
 
@@ -130,29 +120,12 @@
 		snd_soc_platform_get_drvdata(soc_runtime->platform);
 	struct lpass_variant *v = drvdata->variant;
 	struct lpass_pcm_data *data;
-<<<<<<< HEAD
-	int dma_ch, dir = substream->stream;
-
-	data = runtime->private_data;
-	v = drvdata->variant;
-
-	if (dir == SNDRV_PCM_STREAM_PLAYBACK)
-		dma_ch = data->rdma_ch;
-	else
-		dma_ch = data->wrdma_ch;
-
-	drvdata->substream[dma_ch] = NULL;
-
-	if (v->free_dma_channel)
-		v->free_dma_channel(drvdata, dma_ch);
-=======
 
 	data = runtime->private_data;
 	v = drvdata->variant;
 	drvdata->substream[data->dma_ch] = NULL;
 	if (v->free_dma_channel)
 		v->free_dma_channel(drvdata, data->dma_ch);
->>>>>>> ff894eed
 
 	return 0;
 }
