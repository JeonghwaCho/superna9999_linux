config INTEL_IDLE
	bool "Cpuidle Driver for Intel Processors"
	depends on CPU_IDLE
	depends on X86
	depends on CPU_SUP_INTEL
	help
	  Enable intel_idle, a cpuidle driver that includes knowledge of
	  native Intel hardware idle features.  The acpi_idle driver
	  can be configured at the same time, in order to handle
<<<<<<< HEAD
	  processors intel_idle does not support.

menu "Memory power savings"
depends on X86_64

config I7300_IDLE_IOAT_CHANNEL
	bool

config I7300_IDLE
	tristate "Intel chipset idle memory power saving driver"
	select I7300_IDLE_IOAT_CHANNEL
	depends on PCI
	help
	  Enable memory power savings when idle with certain Intel server
	  chipsets. The chipset must have I/O AT support, such as the
	  Intel 7300. The power savings depends on the type and quantity of
	  DRAM devices.

endmenu
=======
	  processors intel_idle does not support.
>>>>>>> a2ce8092
<|MERGE_RESOLUTION|>--- conflicted
+++ resolved
@@ -7,26 +7,4 @@
 	  Enable intel_idle, a cpuidle driver that includes knowledge of
 	  native Intel hardware idle features.  The acpi_idle driver
 	  can be configured at the same time, in order to handle
-<<<<<<< HEAD
-	  processors intel_idle does not support.
-
-menu "Memory power savings"
-depends on X86_64
-
-config I7300_IDLE_IOAT_CHANNEL
-	bool
-
-config I7300_IDLE
-	tristate "Intel chipset idle memory power saving driver"
-	select I7300_IDLE_IOAT_CHANNEL
-	depends on PCI
-	help
-	  Enable memory power savings when idle with certain Intel server
-	  chipsets. The chipset must have I/O AT support, such as the
-	  Intel 7300. The power savings depends on the type and quantity of
-	  DRAM devices.
-
-endmenu
-=======
-	  processors intel_idle does not support.
->>>>>>> a2ce8092
+	  processors intel_idle does not support.