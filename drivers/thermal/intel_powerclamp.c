--- conflicted
+++ resolved
@@ -669,11 +669,6 @@
 	.set_cur_state = powerclamp_set_cur_state,
 };
 
-<<<<<<< HEAD
-static int __init powerclamp_probe(void)
-{
-	if (!boot_cpu_has(X86_FEATURE_MWAIT)) {
-=======
 static const struct x86_cpu_id __initconst intel_powerclamp_ids[] = {
 	{ X86_VENDOR_INTEL, X86_FAMILY_ANY, X86_MODEL_ANY, X86_FEATURE_MWAIT },
 	{}
@@ -684,7 +679,6 @@
 {
 
 	if (!x86_match_cpu(intel_powerclamp_ids)) {
->>>>>>> 5cc5084d
 		pr_err("CPU does not support MWAIT");
 		return -ENODEV;
 	}
