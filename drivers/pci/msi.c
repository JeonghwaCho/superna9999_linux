--- conflicted
+++ resolved
@@ -1153,11 +1153,7 @@
 				   unsigned int max_vecs, unsigned int flags,
 				   struct irq_affinity *affd)
 {
-<<<<<<< HEAD
-	static const struct irq_affinity msi_default_affd;
-=======
 	struct irq_affinity msi_default_affd = {0};
->>>>>>> 371f210e
 	int msix_vecs = -ENOSPC;
 	int msi_vecs = -ENOSPC;
 
