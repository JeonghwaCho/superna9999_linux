/*
 * PCIe host controller driver for Freescale i.MX6 SoCs
 *
 * Copyright (C) 2013 Kosagi
 *		http://www.kosagi.com
 *
 * Author: Sean Cross <xobs@kosagi.com>
 *
 * This program is free software; you can redistribute it and/or modify
 * it under the terms of the GNU General Public License version 2 as
 * published by the Free Software Foundation.
 */

#include <linux/clk.h>
#include <linux/delay.h>
#include <linux/gpio.h>
#include <linux/kernel.h>
#include <linux/mfd/syscon.h>
#include <linux/mfd/syscon/imx6q-iomuxc-gpr.h>
#include <linux/module.h>
#include <linux/of_gpio.h>
#include <linux/of_device.h>
#include <linux/pci.h>
#include <linux/platform_device.h>
#include <linux/regmap.h>
#include <linux/resource.h>
#include <linux/signal.h>
#include <linux/types.h>
#include <linux/interrupt.h>

#include "pcie-designware.h"

#define to_imx6_pcie(x)	dev_get_drvdata((x)->dev)

enum imx6_pcie_variants {
	IMX6Q,
	IMX6SX,
	IMX6QP,
};

struct imx6_pcie {
	struct dw_pcie		*pci;
	int			reset_gpio;
	bool			gpio_active_high;
	struct clk		*pcie_bus;
	struct clk		*pcie_phy;
	struct clk		*pcie_inbound_axi;
	struct clk		*pcie;
	struct regmap		*iomuxc_gpr;
	enum imx6_pcie_variants variant;
	u32			tx_deemph_gen1;
	u32			tx_deemph_gen2_3p5db;
	u32			tx_deemph_gen2_6db;
	u32			tx_swing_full;
	u32			tx_swing_low;
	int			link_gen;
};

/* PCIe Root Complex registers (memory-mapped) */
#define PCIE_RC_LCR				0x7c
#define PCIE_RC_LCR_MAX_LINK_SPEEDS_GEN1	0x1
#define PCIE_RC_LCR_MAX_LINK_SPEEDS_GEN2	0x2
#define PCIE_RC_LCR_MAX_LINK_SPEEDS_MASK	0xf

#define PCIE_RC_LCSR				0x80

/* PCIe Port Logic registers (memory-mapped) */
#define PL_OFFSET 0x700
#define PCIE_PL_PFLR (PL_OFFSET + 0x08)
#define PCIE_PL_PFLR_LINK_STATE_MASK		(0x3f << 16)
#define PCIE_PL_PFLR_FORCE_LINK			(1 << 15)
#define PCIE_PHY_DEBUG_R0 (PL_OFFSET + 0x28)
#define PCIE_PHY_DEBUG_R1 (PL_OFFSET + 0x2c)
#define PCIE_PHY_DEBUG_R1_XMLH_LINK_IN_TRAINING	(1 << 29)
#define PCIE_PHY_DEBUG_R1_XMLH_LINK_UP		(1 << 4)

#define PCIE_PHY_CTRL (PL_OFFSET + 0x114)
#define PCIE_PHY_CTRL_DATA_LOC 0
#define PCIE_PHY_CTRL_CAP_ADR_LOC 16
#define PCIE_PHY_CTRL_CAP_DAT_LOC 17
#define PCIE_PHY_CTRL_WR_LOC 18
#define PCIE_PHY_CTRL_RD_LOC 19

#define PCIE_PHY_STAT (PL_OFFSET + 0x110)
#define PCIE_PHY_STAT_ACK_LOC 16

#define PCIE_LINK_WIDTH_SPEED_CONTROL	0x80C
#define PORT_LOGIC_SPEED_CHANGE		(0x1 << 17)

/* PHY registers (not memory-mapped) */
#define PCIE_PHY_RX_ASIC_OUT 0x100D
#define PCIE_PHY_RX_ASIC_OUT_VALID	(1 << 0)

#define PHY_RX_OVRD_IN_LO 0x1005
#define PHY_RX_OVRD_IN_LO_RX_DATA_EN (1 << 5)
#define PHY_RX_OVRD_IN_LO_RX_PLL_EN (1 << 3)

static int pcie_phy_poll_ack(struct imx6_pcie *imx6_pcie, int exp_val)
{
	struct dw_pcie *pci = imx6_pcie->pci;
	u32 val;
	u32 max_iterations = 10;
	u32 wait_counter = 0;

	do {
		val = dw_pcie_readl_dbi(pci, PCIE_PHY_STAT);
		val = (val >> PCIE_PHY_STAT_ACK_LOC) & 0x1;
		wait_counter++;

		if (val == exp_val)
			return 0;

		udelay(1);
	} while (wait_counter < max_iterations);

	return -ETIMEDOUT;
}

static int pcie_phy_wait_ack(struct imx6_pcie *imx6_pcie, int addr)
{
	struct dw_pcie *pci = imx6_pcie->pci;
	u32 val;
	int ret;

	val = addr << PCIE_PHY_CTRL_DATA_LOC;
	dw_pcie_writel_dbi(pci, PCIE_PHY_CTRL, val);

	val |= (0x1 << PCIE_PHY_CTRL_CAP_ADR_LOC);
	dw_pcie_writel_dbi(pci, PCIE_PHY_CTRL, val);

	ret = pcie_phy_poll_ack(imx6_pcie, 1);
	if (ret)
		return ret;

	val = addr << PCIE_PHY_CTRL_DATA_LOC;
	dw_pcie_writel_dbi(pci, PCIE_PHY_CTRL, val);

	return pcie_phy_poll_ack(imx6_pcie, 0);
}

/* Read from the 16-bit PCIe PHY control registers (not memory-mapped) */
static int pcie_phy_read(struct imx6_pcie *imx6_pcie, int addr, int *data)
{
	struct dw_pcie *pci = imx6_pcie->pci;
	u32 val, phy_ctl;
	int ret;

	ret = pcie_phy_wait_ack(imx6_pcie, addr);
	if (ret)
		return ret;

	/* assert Read signal */
	phy_ctl = 0x1 << PCIE_PHY_CTRL_RD_LOC;
	dw_pcie_writel_dbi(pci, PCIE_PHY_CTRL, phy_ctl);

	ret = pcie_phy_poll_ack(imx6_pcie, 1);
	if (ret)
		return ret;

	val = dw_pcie_readl_dbi(pci, PCIE_PHY_STAT);
	*data = val & 0xffff;

	/* deassert Read signal */
	dw_pcie_writel_dbi(pci, PCIE_PHY_CTRL, 0x00);

	return pcie_phy_poll_ack(imx6_pcie, 0);
}

static int pcie_phy_write(struct imx6_pcie *imx6_pcie, int addr, int data)
{
	struct dw_pcie *pci = imx6_pcie->pci;
	u32 var;
	int ret;

	/* write addr */
	/* cap addr */
	ret = pcie_phy_wait_ack(imx6_pcie, addr);
	if (ret)
		return ret;

	var = data << PCIE_PHY_CTRL_DATA_LOC;
	dw_pcie_writel_dbi(pci, PCIE_PHY_CTRL, var);

	/* capture data */
	var |= (0x1 << PCIE_PHY_CTRL_CAP_DAT_LOC);
	dw_pcie_writel_dbi(pci, PCIE_PHY_CTRL, var);

	ret = pcie_phy_poll_ack(imx6_pcie, 1);
	if (ret)
		return ret;

	/* deassert cap data */
	var = data << PCIE_PHY_CTRL_DATA_LOC;
	dw_pcie_writel_dbi(pci, PCIE_PHY_CTRL, var);

	/* wait for ack de-assertion */
	ret = pcie_phy_poll_ack(imx6_pcie, 0);
	if (ret)
		return ret;

	/* assert wr signal */
	var = 0x1 << PCIE_PHY_CTRL_WR_LOC;
	dw_pcie_writel_dbi(pci, PCIE_PHY_CTRL, var);

	/* wait for ack */
	ret = pcie_phy_poll_ack(imx6_pcie, 1);
	if (ret)
		return ret;

	/* deassert wr signal */
	var = data << PCIE_PHY_CTRL_DATA_LOC;
	dw_pcie_writel_dbi(pci, PCIE_PHY_CTRL, var);

	/* wait for ack de-assertion */
	ret = pcie_phy_poll_ack(imx6_pcie, 0);
	if (ret)
		return ret;

	dw_pcie_writel_dbi(pci, PCIE_PHY_CTRL, 0x0);

	return 0;
}

static void imx6_pcie_reset_phy(struct imx6_pcie *imx6_pcie)
{
	u32 tmp;

	pcie_phy_read(imx6_pcie, PHY_RX_OVRD_IN_LO, &tmp);
	tmp |= (PHY_RX_OVRD_IN_LO_RX_DATA_EN |
		PHY_RX_OVRD_IN_LO_RX_PLL_EN);
	pcie_phy_write(imx6_pcie, PHY_RX_OVRD_IN_LO, tmp);

	usleep_range(2000, 3000);

	pcie_phy_read(imx6_pcie, PHY_RX_OVRD_IN_LO, &tmp);
	tmp &= ~(PHY_RX_OVRD_IN_LO_RX_DATA_EN |
		  PHY_RX_OVRD_IN_LO_RX_PLL_EN);
	pcie_phy_write(imx6_pcie, PHY_RX_OVRD_IN_LO, tmp);
}

/*  Added for PCI abort handling */
static int imx6q_pcie_abort_handler(unsigned long addr,
		unsigned int fsr, struct pt_regs *regs)
{
	return 0;
}

static void imx6_pcie_assert_core_reset(struct imx6_pcie *imx6_pcie)
{
<<<<<<< HEAD
=======
	struct dw_pcie *pci = imx6_pcie->pci;
	u32 val, gpr1, gpr12;

>>>>>>> 70a4856d
	switch (imx6_pcie->variant) {
	case IMX6SX:
		regmap_update_bits(imx6_pcie->iomuxc_gpr, IOMUXC_GPR12,
				   IMX6SX_GPR12_PCIE_TEST_POWERDOWN,
				   IMX6SX_GPR12_PCIE_TEST_POWERDOWN);
		/* Force PCIe PHY reset */
		regmap_update_bits(imx6_pcie->iomuxc_gpr, IOMUXC_GPR5,
				   IMX6SX_GPR5_PCIE_BTNRST_RESET,
				   IMX6SX_GPR5_PCIE_BTNRST_RESET);
		break;
	case IMX6QP:
		regmap_update_bits(imx6_pcie->iomuxc_gpr, IOMUXC_GPR1,
				   IMX6Q_GPR1_PCIE_SW_RST,
				   IMX6Q_GPR1_PCIE_SW_RST);
		break;
	case IMX6Q:
<<<<<<< HEAD
=======
		/*
		 * If the bootloader already enabled the link we need some
		 * special handling to get the core back into a state where
		 * it is safe to touch it for configuration.  As there is
		 * no dedicated reset signal wired up for MX6QDL, we need
		 * to manually force LTSSM into "detect" state before
		 * completely disabling LTSSM, which is a prerequisite for
		 * core configuration.
		 *
		 * If both LTSSM_ENABLE and REF_SSP_ENABLE are active we
		 * have a strong indication that the bootloader activated
		 * the link.
		 */
		regmap_read(imx6_pcie->iomuxc_gpr, IOMUXC_GPR1, &gpr1);
		regmap_read(imx6_pcie->iomuxc_gpr, IOMUXC_GPR12, &gpr12);

		if ((gpr1 & IMX6Q_GPR1_PCIE_REF_CLK_EN) &&
		    (gpr12 & IMX6Q_GPR12_PCIE_CTL_2)) {
			val = dw_pcie_readl_dbi(pci, PCIE_PL_PFLR);
			val &= ~PCIE_PL_PFLR_LINK_STATE_MASK;
			val |= PCIE_PL_PFLR_FORCE_LINK;
			dw_pcie_writel_dbi(pci, PCIE_PL_PFLR, val);

			regmap_update_bits(imx6_pcie->iomuxc_gpr, IOMUXC_GPR12,
					   IMX6Q_GPR12_PCIE_CTL_2, 0 << 10);
		}

>>>>>>> 70a4856d
		regmap_update_bits(imx6_pcie->iomuxc_gpr, IOMUXC_GPR1,
				   IMX6Q_GPR1_PCIE_TEST_PD, 1 << 18);
		regmap_update_bits(imx6_pcie->iomuxc_gpr, IOMUXC_GPR1,
				   IMX6Q_GPR1_PCIE_REF_CLK_EN, 0 << 16);
		break;
	}
}

static int imx6_pcie_enable_ref_clk(struct imx6_pcie *imx6_pcie)
{
	struct dw_pcie *pci = imx6_pcie->pci;
	struct device *dev = pci->dev;
	int ret = 0;

	switch (imx6_pcie->variant) {
	case IMX6SX:
		ret = clk_prepare_enable(imx6_pcie->pcie_inbound_axi);
		if (ret) {
			dev_err(dev, "unable to enable pcie_axi clock\n");
			break;
		}

		regmap_update_bits(imx6_pcie->iomuxc_gpr, IOMUXC_GPR12,
				   IMX6SX_GPR12_PCIE_TEST_POWERDOWN, 0);
		break;
	case IMX6QP: 		/* FALLTHROUGH */
	case IMX6Q:
		/* power up core phy and enable ref clock */
		regmap_update_bits(imx6_pcie->iomuxc_gpr, IOMUXC_GPR1,
				   IMX6Q_GPR1_PCIE_TEST_PD, 0 << 18);
		/*
		 * the async reset input need ref clock to sync internally,
		 * when the ref clock comes after reset, internal synced
		 * reset time is too short, cannot meet the requirement.
		 * add one ~10us delay here.
		 */
		udelay(10);
		regmap_update_bits(imx6_pcie->iomuxc_gpr, IOMUXC_GPR1,
				   IMX6Q_GPR1_PCIE_REF_CLK_EN, 1 << 16);
		break;
	}

	return ret;
}

static void imx6_pcie_deassert_core_reset(struct imx6_pcie *imx6_pcie)
{
	struct dw_pcie *pci = imx6_pcie->pci;
	struct device *dev = pci->dev;
	int ret;

	ret = clk_prepare_enable(imx6_pcie->pcie_phy);
	if (ret) {
		dev_err(dev, "unable to enable pcie_phy clock\n");
		return;
	}

	ret = clk_prepare_enable(imx6_pcie->pcie_bus);
	if (ret) {
		dev_err(dev, "unable to enable pcie_bus clock\n");
		goto err_pcie_bus;
	}

	ret = clk_prepare_enable(imx6_pcie->pcie);
	if (ret) {
		dev_err(dev, "unable to enable pcie clock\n");
		goto err_pcie;
	}

	ret = imx6_pcie_enable_ref_clk(imx6_pcie);
	if (ret) {
		dev_err(dev, "unable to enable pcie ref clock\n");
		goto err_ref_clk;
	}

	/* allow the clocks to stabilize */
	usleep_range(200, 500);

	/* Some boards don't have PCIe reset GPIO. */
	if (gpio_is_valid(imx6_pcie->reset_gpio)) {
		gpio_set_value_cansleep(imx6_pcie->reset_gpio,
					imx6_pcie->gpio_active_high);
		msleep(100);
		gpio_set_value_cansleep(imx6_pcie->reset_gpio,
					!imx6_pcie->gpio_active_high);
	}

	switch (imx6_pcie->variant) {
	case IMX6SX:
		regmap_update_bits(imx6_pcie->iomuxc_gpr, IOMUXC_GPR5,
				   IMX6SX_GPR5_PCIE_BTNRST_RESET, 0);
		break;
	case IMX6QP:
		regmap_update_bits(imx6_pcie->iomuxc_gpr, IOMUXC_GPR1,
				   IMX6Q_GPR1_PCIE_SW_RST, 0);

		usleep_range(200, 500);
		break;
	case IMX6Q:		/* Nothing to do */
		break;
	}

	return;

err_ref_clk:
	clk_disable_unprepare(imx6_pcie->pcie);
err_pcie:
	clk_disable_unprepare(imx6_pcie->pcie_bus);
err_pcie_bus:
	clk_disable_unprepare(imx6_pcie->pcie_phy);
}

static void imx6_pcie_init_phy(struct imx6_pcie *imx6_pcie)
{
	if (imx6_pcie->variant == IMX6SX)
		regmap_update_bits(imx6_pcie->iomuxc_gpr, IOMUXC_GPR12,
				   IMX6SX_GPR12_PCIE_RX_EQ_MASK,
				   IMX6SX_GPR12_PCIE_RX_EQ_2);

	regmap_update_bits(imx6_pcie->iomuxc_gpr, IOMUXC_GPR12,
			IMX6Q_GPR12_PCIE_CTL_2, 0 << 10);

	/* configure constant input signal to the pcie ctrl and phy */
	regmap_update_bits(imx6_pcie->iomuxc_gpr, IOMUXC_GPR12,
			IMX6Q_GPR12_DEVICE_TYPE, PCI_EXP_TYPE_ROOT_PORT << 12);
	regmap_update_bits(imx6_pcie->iomuxc_gpr, IOMUXC_GPR12,
			IMX6Q_GPR12_LOS_LEVEL, 9 << 4);

	regmap_update_bits(imx6_pcie->iomuxc_gpr, IOMUXC_GPR8,
			   IMX6Q_GPR8_TX_DEEMPH_GEN1,
			   imx6_pcie->tx_deemph_gen1 << 0);
	regmap_update_bits(imx6_pcie->iomuxc_gpr, IOMUXC_GPR8,
			   IMX6Q_GPR8_TX_DEEMPH_GEN2_3P5DB,
			   imx6_pcie->tx_deemph_gen2_3p5db << 6);
	regmap_update_bits(imx6_pcie->iomuxc_gpr, IOMUXC_GPR8,
			   IMX6Q_GPR8_TX_DEEMPH_GEN2_6DB,
			   imx6_pcie->tx_deemph_gen2_6db << 12);
	regmap_update_bits(imx6_pcie->iomuxc_gpr, IOMUXC_GPR8,
			   IMX6Q_GPR8_TX_SWING_FULL,
			   imx6_pcie->tx_swing_full << 18);
	regmap_update_bits(imx6_pcie->iomuxc_gpr, IOMUXC_GPR8,
			   IMX6Q_GPR8_TX_SWING_LOW,
			   imx6_pcie->tx_swing_low << 25);
}

static int imx6_pcie_wait_for_link(struct imx6_pcie *imx6_pcie)
{
	struct dw_pcie *pci = imx6_pcie->pci;
	struct device *dev = pci->dev;

	/* check if the link is up or not */
	if (!dw_pcie_wait_for_link(pci))
		return 0;

	dev_dbg(dev, "DEBUG_R0: 0x%08x, DEBUG_R1: 0x%08x\n",
		dw_pcie_readl_dbi(pci, PCIE_PHY_DEBUG_R0),
		dw_pcie_readl_dbi(pci, PCIE_PHY_DEBUG_R1));
	return -ETIMEDOUT;
}

static int imx6_pcie_wait_for_speed_change(struct imx6_pcie *imx6_pcie)
{
	struct dw_pcie *pci = imx6_pcie->pci;
	struct device *dev = pci->dev;
	u32 tmp;
	unsigned int retries;

	for (retries = 0; retries < 200; retries++) {
		tmp = dw_pcie_readl_dbi(pci, PCIE_LINK_WIDTH_SPEED_CONTROL);
		/* Test if the speed change finished. */
		if (!(tmp & PORT_LOGIC_SPEED_CHANGE))
			return 0;
		usleep_range(100, 1000);
	}

	dev_err(dev, "Speed change timeout\n");
	return -EINVAL;
}

static irqreturn_t imx6_pcie_msi_handler(int irq, void *arg)
{
	struct imx6_pcie *imx6_pcie = arg;
	struct dw_pcie *pci = imx6_pcie->pci;
	struct pcie_port *pp = &pci->pp;

	return dw_handle_msi_irq(pp);
}

static int imx6_pcie_establish_link(struct imx6_pcie *imx6_pcie)
{
	struct dw_pcie *pci = imx6_pcie->pci;
	struct device *dev = pci->dev;
	u32 tmp;
	int ret;

	/*
	 * Force Gen1 operation when starting the link.  In case the link is
	 * started in Gen2 mode, there is a possibility the devices on the
	 * bus will not be detected at all.  This happens with PCIe switches.
	 */
	tmp = dw_pcie_readl_dbi(pci, PCIE_RC_LCR);
	tmp &= ~PCIE_RC_LCR_MAX_LINK_SPEEDS_MASK;
	tmp |= PCIE_RC_LCR_MAX_LINK_SPEEDS_GEN1;
	dw_pcie_writel_dbi(pci, PCIE_RC_LCR, tmp);

	/* Start LTSSM. */
	regmap_update_bits(imx6_pcie->iomuxc_gpr, IOMUXC_GPR12,
			IMX6Q_GPR12_PCIE_CTL_2, 1 << 10);

	ret = imx6_pcie_wait_for_link(imx6_pcie);
	if (ret)
		goto err_reset_phy;

	if (imx6_pcie->link_gen == 2) {
		/* Allow Gen2 mode after the link is up. */
		tmp = dw_pcie_readl_dbi(pci, PCIE_RC_LCR);
		tmp &= ~PCIE_RC_LCR_MAX_LINK_SPEEDS_MASK;
		tmp |= PCIE_RC_LCR_MAX_LINK_SPEEDS_GEN2;
		dw_pcie_writel_dbi(pci, PCIE_RC_LCR, tmp);
	} else {
		dev_info(dev, "Link: Gen2 disabled\n");
	}

	/*
	 * Start Directed Speed Change so the best possible speed both link
	 * partners support can be negotiated.
	 */
	tmp = dw_pcie_readl_dbi(pci, PCIE_LINK_WIDTH_SPEED_CONTROL);
	tmp |= PORT_LOGIC_SPEED_CHANGE;
	dw_pcie_writel_dbi(pci, PCIE_LINK_WIDTH_SPEED_CONTROL, tmp);

	ret = imx6_pcie_wait_for_speed_change(imx6_pcie);
	if (ret) {
		dev_err(dev, "Failed to bring link up!\n");
		goto err_reset_phy;
	}

	/* Make sure link training is finished as well! */
	ret = imx6_pcie_wait_for_link(imx6_pcie);
	if (ret) {
		dev_err(dev, "Failed to bring link up!\n");
		goto err_reset_phy;
	}

	tmp = dw_pcie_readl_dbi(pci, PCIE_RC_LCSR);
	dev_info(dev, "Link up, Gen%i\n", (tmp >> 16) & 0xf);
	return 0;

err_reset_phy:
	dev_dbg(dev, "PHY DEBUG_R0=0x%08x DEBUG_R1=0x%08x\n",
		dw_pcie_readl_dbi(pci, PCIE_PHY_DEBUG_R0),
		dw_pcie_readl_dbi(pci, PCIE_PHY_DEBUG_R1));
	imx6_pcie_reset_phy(imx6_pcie);
	return ret;
}

static void imx6_pcie_host_init(struct pcie_port *pp)
{
	struct dw_pcie *pci = to_dw_pcie_from_pp(pp);
	struct imx6_pcie *imx6_pcie = to_imx6_pcie(pci);

	imx6_pcie_assert_core_reset(imx6_pcie);
	imx6_pcie_init_phy(imx6_pcie);
	imx6_pcie_deassert_core_reset(imx6_pcie);
	dw_pcie_setup_rc(pp);
	imx6_pcie_establish_link(imx6_pcie);

	if (IS_ENABLED(CONFIG_PCI_MSI))
		dw_pcie_msi_init(pp);
}

static int imx6_pcie_link_up(struct dw_pcie *pci)
{
	return dw_pcie_readl_dbi(pci, PCIE_PHY_DEBUG_R1) &
			PCIE_PHY_DEBUG_R1_XMLH_LINK_UP;
}

static struct dw_pcie_host_ops imx6_pcie_host_ops = {
	.host_init = imx6_pcie_host_init,
};

static int __init imx6_add_pcie_port(struct imx6_pcie *imx6_pcie,
				     struct platform_device *pdev)
{
	struct dw_pcie *pci = imx6_pcie->pci;
	struct pcie_port *pp = &pci->pp;
	struct device *dev = &pdev->dev;
	int ret;

	if (IS_ENABLED(CONFIG_PCI_MSI)) {
		pp->msi_irq = platform_get_irq_byname(pdev, "msi");
		if (pp->msi_irq <= 0) {
			dev_err(dev, "failed to get MSI irq\n");
			return -ENODEV;
		}

		ret = devm_request_irq(dev, pp->msi_irq,
				       imx6_pcie_msi_handler,
				       IRQF_SHARED | IRQF_NO_THREAD,
				       "mx6-pcie-msi", imx6_pcie);
		if (ret) {
			dev_err(dev, "failed to request MSI irq\n");
			return ret;
		}
	}

	pp->root_bus_nr = -1;
	pp->ops = &imx6_pcie_host_ops;

	ret = dw_pcie_host_init(pp);
	if (ret) {
		dev_err(dev, "failed to initialize host\n");
		return ret;
	}

	return 0;
}

static const struct dw_pcie_ops dw_pcie_ops = {
	.link_up = imx6_pcie_link_up,
};

static int __init imx6_pcie_probe(struct platform_device *pdev)
{
	struct device *dev = &pdev->dev;
	struct dw_pcie *pci;
	struct imx6_pcie *imx6_pcie;
	struct resource *dbi_base;
	struct device_node *node = dev->of_node;
	int ret;

	imx6_pcie = devm_kzalloc(dev, sizeof(*imx6_pcie), GFP_KERNEL);
	if (!imx6_pcie)
		return -ENOMEM;

	pci = devm_kzalloc(dev, sizeof(*pci), GFP_KERNEL);
	if (!pci)
		return -ENOMEM;

	pci->dev = dev;
	pci->ops = &dw_pcie_ops;

	imx6_pcie->variant =
		(enum imx6_pcie_variants)of_device_get_match_data(dev);

	/* Added for PCI abort handling */
	hook_fault_code(16 + 6, imx6q_pcie_abort_handler, SIGBUS, 0,
		"imprecise external abort");

	dbi_base = platform_get_resource(pdev, IORESOURCE_MEM, 0);
	pci->dbi_base = devm_ioremap_resource(dev, dbi_base);
	if (IS_ERR(pci->dbi_base))
		return PTR_ERR(pci->dbi_base);

	/* Fetch GPIOs */
	imx6_pcie->reset_gpio = of_get_named_gpio(node, "reset-gpio", 0);
	imx6_pcie->gpio_active_high = of_property_read_bool(node,
						"reset-gpio-active-high");
	if (gpio_is_valid(imx6_pcie->reset_gpio)) {
		ret = devm_gpio_request_one(dev, imx6_pcie->reset_gpio,
				imx6_pcie->gpio_active_high ?
					GPIOF_OUT_INIT_HIGH :
					GPIOF_OUT_INIT_LOW,
				"PCIe reset");
		if (ret) {
			dev_err(dev, "unable to get reset gpio\n");
			return ret;
		}
	}

	/* Fetch clocks */
	imx6_pcie->pcie_phy = devm_clk_get(dev, "pcie_phy");
	if (IS_ERR(imx6_pcie->pcie_phy)) {
		dev_err(dev, "pcie_phy clock source missing or invalid\n");
		return PTR_ERR(imx6_pcie->pcie_phy);
	}

	imx6_pcie->pcie_bus = devm_clk_get(dev, "pcie_bus");
	if (IS_ERR(imx6_pcie->pcie_bus)) {
		dev_err(dev, "pcie_bus clock source missing or invalid\n");
		return PTR_ERR(imx6_pcie->pcie_bus);
	}

	imx6_pcie->pcie = devm_clk_get(dev, "pcie");
	if (IS_ERR(imx6_pcie->pcie)) {
		dev_err(dev, "pcie clock source missing or invalid\n");
		return PTR_ERR(imx6_pcie->pcie);
	}

	if (imx6_pcie->variant == IMX6SX) {
		imx6_pcie->pcie_inbound_axi = devm_clk_get(dev,
							   "pcie_inbound_axi");
		if (IS_ERR(imx6_pcie->pcie_inbound_axi)) {
			dev_err(dev, "pcie_inbound_axi clock missing or invalid\n");
			return PTR_ERR(imx6_pcie->pcie_inbound_axi);
		}
	}

	/* Grab GPR config register range */
	imx6_pcie->iomuxc_gpr =
		 syscon_regmap_lookup_by_compatible("fsl,imx6q-iomuxc-gpr");
	if (IS_ERR(imx6_pcie->iomuxc_gpr)) {
		dev_err(dev, "unable to find iomuxc registers\n");
		return PTR_ERR(imx6_pcie->iomuxc_gpr);
	}

	/* Grab PCIe PHY Tx Settings */
	if (of_property_read_u32(node, "fsl,tx-deemph-gen1",
				 &imx6_pcie->tx_deemph_gen1))
		imx6_pcie->tx_deemph_gen1 = 0;

	if (of_property_read_u32(node, "fsl,tx-deemph-gen2-3p5db",
				 &imx6_pcie->tx_deemph_gen2_3p5db))
		imx6_pcie->tx_deemph_gen2_3p5db = 0;

	if (of_property_read_u32(node, "fsl,tx-deemph-gen2-6db",
				 &imx6_pcie->tx_deemph_gen2_6db))
		imx6_pcie->tx_deemph_gen2_6db = 20;

	if (of_property_read_u32(node, "fsl,tx-swing-full",
				 &imx6_pcie->tx_swing_full))
		imx6_pcie->tx_swing_full = 127;

	if (of_property_read_u32(node, "fsl,tx-swing-low",
				 &imx6_pcie->tx_swing_low))
		imx6_pcie->tx_swing_low = 127;

	/* Limit link speed */
	ret = of_property_read_u32(node, "fsl,max-link-speed",
				   &imx6_pcie->link_gen);
	if (ret)
		imx6_pcie->link_gen = 1;

	platform_set_drvdata(pdev, imx6_pcie);

	ret = imx6_add_pcie_port(imx6_pcie, pdev);
	if (ret < 0)
		return ret;

	return 0;
}

static void imx6_pcie_shutdown(struct platform_device *pdev)
{
	struct imx6_pcie *imx6_pcie = platform_get_drvdata(pdev);

	/* bring down link, so bootloader gets clean state in case of reboot */
	imx6_pcie_assert_core_reset(imx6_pcie);
}

static const struct of_device_id imx6_pcie_of_match[] = {
	{ .compatible = "fsl,imx6q-pcie",  .data = (void *)IMX6Q,  },
	{ .compatible = "fsl,imx6sx-pcie", .data = (void *)IMX6SX, },
	{ .compatible = "fsl,imx6qp-pcie", .data = (void *)IMX6QP, },
	{},
};

static struct platform_driver imx6_pcie_driver = {
	.driver = {
		.name	= "imx6q-pcie",
		.of_match_table = imx6_pcie_of_match,
	},
	.shutdown = imx6_pcie_shutdown,
};

static int __init imx6_pcie_init(void)
{
	return platform_driver_probe(&imx6_pcie_driver, imx6_pcie_probe);
}
device_initcall(imx6_pcie_init);<|MERGE_RESOLUTION|>--- conflicted
+++ resolved
@@ -247,12 +247,6 @@
 
 static void imx6_pcie_assert_core_reset(struct imx6_pcie *imx6_pcie)
 {
-<<<<<<< HEAD
-=======
-	struct dw_pcie *pci = imx6_pcie->pci;
-	u32 val, gpr1, gpr12;
-
->>>>>>> 70a4856d
 	switch (imx6_pcie->variant) {
 	case IMX6SX:
 		regmap_update_bits(imx6_pcie->iomuxc_gpr, IOMUXC_GPR12,
@@ -269,36 +263,6 @@
 				   IMX6Q_GPR1_PCIE_SW_RST);
 		break;
 	case IMX6Q:
-<<<<<<< HEAD
-=======
-		/*
-		 * If the bootloader already enabled the link we need some
-		 * special handling to get the core back into a state where
-		 * it is safe to touch it for configuration.  As there is
-		 * no dedicated reset signal wired up for MX6QDL, we need
-		 * to manually force LTSSM into "detect" state before
-		 * completely disabling LTSSM, which is a prerequisite for
-		 * core configuration.
-		 *
-		 * If both LTSSM_ENABLE and REF_SSP_ENABLE are active we
-		 * have a strong indication that the bootloader activated
-		 * the link.
-		 */
-		regmap_read(imx6_pcie->iomuxc_gpr, IOMUXC_GPR1, &gpr1);
-		regmap_read(imx6_pcie->iomuxc_gpr, IOMUXC_GPR12, &gpr12);
-
-		if ((gpr1 & IMX6Q_GPR1_PCIE_REF_CLK_EN) &&
-		    (gpr12 & IMX6Q_GPR12_PCIE_CTL_2)) {
-			val = dw_pcie_readl_dbi(pci, PCIE_PL_PFLR);
-			val &= ~PCIE_PL_PFLR_LINK_STATE_MASK;
-			val |= PCIE_PL_PFLR_FORCE_LINK;
-			dw_pcie_writel_dbi(pci, PCIE_PL_PFLR, val);
-
-			regmap_update_bits(imx6_pcie->iomuxc_gpr, IOMUXC_GPR12,
-					   IMX6Q_GPR12_PCIE_CTL_2, 0 << 10);
-		}
-
->>>>>>> 70a4856d
 		regmap_update_bits(imx6_pcie->iomuxc_gpr, IOMUXC_GPR1,
 				   IMX6Q_GPR1_PCIE_TEST_PD, 1 << 18);
 		regmap_update_bits(imx6_pcie->iomuxc_gpr, IOMUXC_GPR1,
