/*
 * Copyright 2014 IBM Corp.
 *
 * This program is free software; you can redistribute it and/or
 * modify it under the terms of the GNU General Public License
 * as published by the Free Software Foundation; either version
 * 2 of the License, or (at your option) any later version.
 */

#include <linux/pci.h>
#include <linux/slab.h>
#include <linux/anon_inodes.h>
#include <linux/file.h>
#include <misc/cxl.h>
#include <linux/fs.h>
#include <asm/pnv-pci.h>
#include <linux/msi.h>

#include "cxl.h"

struct cxl_context *cxl_dev_context_init(struct pci_dev *dev)
{
	struct address_space *mapping;
	struct cxl_afu *afu;
	struct cxl_context  *ctx;
	int rc;

	afu = cxl_pci_to_afu(dev);
	if (IS_ERR(afu))
		return ERR_CAST(afu);

	ctx = cxl_context_alloc();
	if (IS_ERR(ctx)) {
		rc = PTR_ERR(ctx);
		goto err_dev;
	}

	ctx->kernelapi = true;

	/*
	 * Make our own address space since we won't have one from the
	 * filesystem like the user api has, and even if we do associate a file
	 * with this context we don't want to use the global anonymous inode's
	 * address space as that can invalidate unrelated users:
	 */
	mapping = kmalloc(sizeof(struct address_space), GFP_KERNEL);
	if (!mapping) {
		rc = -ENOMEM;
		goto err_ctx;
	}
	address_space_init_once(mapping);

	/* Make it a slave context.  We can promote it later? */
	rc = cxl_context_init(ctx, afu, false, mapping);
	if (rc)
		goto err_mapping;

	return ctx;

err_mapping:
	kfree(mapping);
err_ctx:
	kfree(ctx);
err_dev:
	return ERR_PTR(rc);
}
EXPORT_SYMBOL_GPL(cxl_dev_context_init);

struct cxl_context *cxl_get_context(struct pci_dev *dev)
{
	return dev->dev.archdata.cxl_ctx;
}
EXPORT_SYMBOL_GPL(cxl_get_context);

int cxl_release_context(struct cxl_context *ctx)
{
	if (ctx->status >= STARTED)
		return -EBUSY;

	cxl_context_free(ctx);

	return 0;
}
EXPORT_SYMBOL_GPL(cxl_release_context);

static irq_hw_number_t cxl_find_afu_irq(struct cxl_context *ctx, int num)
{
	__u16 range;
	int r;

	for (r = 0; r < CXL_IRQ_RANGES; r++) {
		range = ctx->irqs.range[r];
		if (num < range) {
			return ctx->irqs.offset[r] + num;
		}
		num -= range;
	}
	return 0;
}

int _cxl_next_msi_hwirq(struct pci_dev *pdev, struct cxl_context **ctx, int *afu_irq)
{
	if (*ctx == NULL || *afu_irq == 0) {
		*afu_irq = 1;
		*ctx = cxl_get_context(pdev);
	} else {
		(*afu_irq)++;
		if (*afu_irq > cxl_get_max_irqs_per_process(pdev)) {
			*ctx = list_next_entry(*ctx, extra_irq_contexts);
			*afu_irq = 1;
		}
	}
	return cxl_find_afu_irq(*ctx, *afu_irq);
}
/* Exported via cxl_base */

int cxl_set_priv(struct cxl_context *ctx, void *priv)
{
	if (!ctx)
		return -EINVAL;

	ctx->priv = priv;

	return 0;
}
EXPORT_SYMBOL_GPL(cxl_set_priv);

void *cxl_get_priv(struct cxl_context *ctx)
{
	if (!ctx)
		return ERR_PTR(-EINVAL);

	return ctx->priv;
}
EXPORT_SYMBOL_GPL(cxl_get_priv);

int cxl_allocate_afu_irqs(struct cxl_context *ctx, int num)
{
	int res;
	irq_hw_number_t hwirq;

	if (num == 0)
		num = ctx->afu->pp_irqs;
	res = afu_allocate_irqs(ctx, num);
	if (res)
		return res;

	if (!cpu_has_feature(CPU_FTR_HVMODE)) {
		/* In a guest, the PSL interrupt is not multiplexed. It was
		 * allocated above, and we need to set its handler
		 */
		hwirq = cxl_find_afu_irq(ctx, 0);
		if (hwirq)
			cxl_map_irq(ctx->afu->adapter, hwirq, cxl_ops->psl_interrupt, ctx, "psl");
	}

	if (ctx->status == STARTED) {
		if (cxl_ops->update_ivtes)
			cxl_ops->update_ivtes(ctx);
		else WARN(1, "BUG: cxl_allocate_afu_irqs must be called prior to starting the context on this platform\n");
	}

	return res;
}
EXPORT_SYMBOL_GPL(cxl_allocate_afu_irqs);

void cxl_free_afu_irqs(struct cxl_context *ctx)
{
	irq_hw_number_t hwirq;
	unsigned int virq;

	if (!cpu_has_feature(CPU_FTR_HVMODE)) {
		hwirq = cxl_find_afu_irq(ctx, 0);
		if (hwirq) {
			virq = irq_find_mapping(NULL, hwirq);
			if (virq)
				cxl_unmap_irq(virq, ctx);
		}
	}
	afu_irq_name_free(ctx);
	cxl_ops->release_irq_ranges(&ctx->irqs, ctx->afu->adapter);
}
EXPORT_SYMBOL_GPL(cxl_free_afu_irqs);

int cxl_map_afu_irq(struct cxl_context *ctx, int num,
		    irq_handler_t handler, void *cookie, char *name)
{
	irq_hw_number_t hwirq;

	/*
	 * Find interrupt we are to register.
	 */
	hwirq = cxl_find_afu_irq(ctx, num);
	if (!hwirq)
		return -ENOENT;

	return cxl_map_irq(ctx->afu->adapter, hwirq, handler, cookie, name);
}
EXPORT_SYMBOL_GPL(cxl_map_afu_irq);

void cxl_unmap_afu_irq(struct cxl_context *ctx, int num, void *cookie)
{
	irq_hw_number_t hwirq;
	unsigned int virq;

	hwirq = cxl_find_afu_irq(ctx, num);
	if (!hwirq)
		return;

	virq = irq_find_mapping(NULL, hwirq);
	if (virq)
		cxl_unmap_irq(virq, cookie);
}
EXPORT_SYMBOL_GPL(cxl_unmap_afu_irq);

/*
 * Start a context
 * Code here similar to afu_ioctl_start_work().
 */
int cxl_start_context(struct cxl_context *ctx, u64 wed,
		      struct task_struct *task)
{
	int rc = 0;
	bool kernel = true;

	pr_devel("%s: pe: %i\n", __func__, ctx->pe);

	mutex_lock(&ctx->status_mutex);
	if (ctx->status == STARTED)
		goto out; /* already started */

	/*
	 * Increment the mapped context count for adapter. This also checks
	 * if adapter_context_lock is taken.
	 */
	rc = cxl_adapter_context_get(ctx->afu->adapter);
	if (rc)
		goto out;

	if (task) {
		ctx->pid = get_task_pid(task, PIDTYPE_PID);
		ctx->glpid = get_task_pid(task->group_leader, PIDTYPE_PID);
		kernel = false;
		ctx->real_mode = false;
	}

	cxl_ctx_get();

	if ((rc = cxl_ops->attach_process(ctx, kernel, wed, 0))) {
		put_pid(ctx->glpid);
		put_pid(ctx->pid);
<<<<<<< HEAD
=======
		ctx->glpid = ctx->pid = NULL;
>>>>>>> 8b87963b
		cxl_adapter_context_put(ctx->afu->adapter);
		cxl_ctx_put();
		goto out;
	}

	ctx->status = STARTED;
out:
	mutex_unlock(&ctx->status_mutex);
	return rc;
}
EXPORT_SYMBOL_GPL(cxl_start_context);

int cxl_process_element(struct cxl_context *ctx)
{
	return ctx->external_pe;
}
EXPORT_SYMBOL_GPL(cxl_process_element);

/* Stop a context.  Returns 0 on success, otherwise -Errno */
int cxl_stop_context(struct cxl_context *ctx)
{
	return __detach_context(ctx);
}
EXPORT_SYMBOL_GPL(cxl_stop_context);

void cxl_set_master(struct cxl_context *ctx)
{
	ctx->master = true;
}
EXPORT_SYMBOL_GPL(cxl_set_master);

int cxl_set_translation_mode(struct cxl_context *ctx, bool real_mode)
{
	if (ctx->status == STARTED) {
		/*
		 * We could potentially update the PE and issue an update LLCMD
		 * to support this, but it doesn't seem to have a good use case
		 * since it's trivial to just create a second kernel context
		 * with different translation modes, so until someone convinces
		 * me otherwise:
		 */
		return -EBUSY;
	}

	ctx->real_mode = real_mode;
	return 0;
}
EXPORT_SYMBOL_GPL(cxl_set_translation_mode);

/* wrappers around afu_* file ops which are EXPORTED */
int cxl_fd_open(struct inode *inode, struct file *file)
{
	return afu_open(inode, file);
}
EXPORT_SYMBOL_GPL(cxl_fd_open);
int cxl_fd_release(struct inode *inode, struct file *file)
{
	return afu_release(inode, file);
}
EXPORT_SYMBOL_GPL(cxl_fd_release);
long cxl_fd_ioctl(struct file *file, unsigned int cmd, unsigned long arg)
{
	return afu_ioctl(file, cmd, arg);
}
EXPORT_SYMBOL_GPL(cxl_fd_ioctl);
int cxl_fd_mmap(struct file *file, struct vm_area_struct *vm)
{
	return afu_mmap(file, vm);
}
EXPORT_SYMBOL_GPL(cxl_fd_mmap);
unsigned int cxl_fd_poll(struct file *file, struct poll_table_struct *poll)
{
	return afu_poll(file, poll);
}
EXPORT_SYMBOL_GPL(cxl_fd_poll);
ssize_t cxl_fd_read(struct file *file, char __user *buf, size_t count,
			loff_t *off)
{
	return afu_read(file, buf, count, off);
}
EXPORT_SYMBOL_GPL(cxl_fd_read);

#define PATCH_FOPS(NAME) if (!fops->NAME) fops->NAME = afu_fops.NAME

/* Get a struct file and fd for a context and attach the ops */
struct file *cxl_get_fd(struct cxl_context *ctx, struct file_operations *fops,
			int *fd)
{
	struct file *file;
	int rc, flags, fdtmp;

	flags = O_RDWR | O_CLOEXEC;

	/* This code is similar to anon_inode_getfd() */
	rc = get_unused_fd_flags(flags);
	if (rc < 0)
		return ERR_PTR(rc);
	fdtmp = rc;

	/*
	 * Patch the file ops.  Needs to be careful that this is rentrant safe.
	 */
	if (fops) {
		PATCH_FOPS(open);
		PATCH_FOPS(poll);
		PATCH_FOPS(read);
		PATCH_FOPS(release);
		PATCH_FOPS(unlocked_ioctl);
		PATCH_FOPS(compat_ioctl);
		PATCH_FOPS(mmap);
	} else /* use default ops */
		fops = (struct file_operations *)&afu_fops;

	file = anon_inode_getfile("cxl", fops, ctx, flags);
	if (IS_ERR(file))
		goto err_fd;

	file->f_mapping = ctx->mapping;

	*fd = fdtmp;
	return file;

err_fd:
	put_unused_fd(fdtmp);
	return NULL;
}
EXPORT_SYMBOL_GPL(cxl_get_fd);

struct cxl_context *cxl_fops_get_context(struct file *file)
{
	return file->private_data;
}
EXPORT_SYMBOL_GPL(cxl_fops_get_context);

void cxl_set_driver_ops(struct cxl_context *ctx,
			struct cxl_afu_driver_ops *ops)
{
	WARN_ON(!ops->fetch_event || !ops->event_delivered);
	atomic_set(&ctx->afu_driver_events, 0);
	ctx->afu_driver_ops = ops;
}
EXPORT_SYMBOL_GPL(cxl_set_driver_ops);

void cxl_context_events_pending(struct cxl_context *ctx,
				unsigned int new_events)
{
	atomic_add(new_events, &ctx->afu_driver_events);
	wake_up_all(&ctx->wq);
}
EXPORT_SYMBOL_GPL(cxl_context_events_pending);

int cxl_start_work(struct cxl_context *ctx,
		   struct cxl_ioctl_start_work *work)
{
	int rc;

	/* code taken from afu_ioctl_start_work */
	if (!(work->flags & CXL_START_WORK_NUM_IRQS))
		work->num_interrupts = ctx->afu->pp_irqs;
	else if ((work->num_interrupts < ctx->afu->pp_irqs) ||
		 (work->num_interrupts > ctx->afu->irqs_max)) {
		return -EINVAL;
	}

	rc = afu_register_irqs(ctx, work->num_interrupts);
	if (rc)
		return rc;

	rc = cxl_start_context(ctx, work->work_element_descriptor, current);
	if (rc < 0) {
		afu_release_irqs(ctx, ctx);
		return rc;
	}

	return 0;
}
EXPORT_SYMBOL_GPL(cxl_start_work);

void __iomem *cxl_psa_map(struct cxl_context *ctx)
{
	if (ctx->status != STARTED)
		return NULL;

	pr_devel("%s: psn_phys%llx size:%llx\n",
		__func__, ctx->psn_phys, ctx->psn_size);
	return ioremap(ctx->psn_phys, ctx->psn_size);
}
EXPORT_SYMBOL_GPL(cxl_psa_map);

void cxl_psa_unmap(void __iomem *addr)
{
	iounmap(addr);
}
EXPORT_SYMBOL_GPL(cxl_psa_unmap);

int cxl_afu_reset(struct cxl_context *ctx)
{
	struct cxl_afu *afu = ctx->afu;
	int rc;

	rc = cxl_ops->afu_reset(afu);
	if (rc)
		return rc;

	return cxl_ops->afu_check_and_enable(afu);
}
EXPORT_SYMBOL_GPL(cxl_afu_reset);

void cxl_perst_reloads_same_image(struct cxl_afu *afu,
				  bool perst_reloads_same_image)
{
	afu->adapter->perst_same_image = perst_reloads_same_image;
}
EXPORT_SYMBOL_GPL(cxl_perst_reloads_same_image);

ssize_t cxl_read_adapter_vpd(struct pci_dev *dev, void *buf, size_t count)
{
	struct cxl_afu *afu = cxl_pci_to_afu(dev);
	if (IS_ERR(afu))
		return -ENODEV;

	return cxl_ops->read_adapter_vpd(afu->adapter, buf, count);
}
EXPORT_SYMBOL_GPL(cxl_read_adapter_vpd);

int cxl_set_max_irqs_per_process(struct pci_dev *dev, int irqs)
{
	struct cxl_afu *afu = cxl_pci_to_afu(dev);
	if (IS_ERR(afu))
		return -ENODEV;

	if (irqs > afu->adapter->user_irqs)
		return -EINVAL;

	/* Limit user_irqs to prevent the user increasing this via sysfs */
	afu->adapter->user_irqs = irqs;
	afu->irqs_max = irqs;

	return 0;
}
EXPORT_SYMBOL_GPL(cxl_set_max_irqs_per_process);

int cxl_get_max_irqs_per_process(struct pci_dev *dev)
{
	struct cxl_afu *afu = cxl_pci_to_afu(dev);
	if (IS_ERR(afu))
		return -ENODEV;

	return afu->irqs_max;
}
EXPORT_SYMBOL_GPL(cxl_get_max_irqs_per_process);

/*
 * This is a special interrupt allocation routine called from the PHB's MSI
 * setup function. When capi interrupts are allocated in this manner they must
 * still be associated with a running context, but since the MSI APIs have no
 * way to specify this we use the default context associated with the device.
 *
 * The Mellanox CX4 has a hardware limitation that restricts the maximum AFU
 * interrupt number, so in order to overcome this their driver informs us of
 * the restriction by setting the maximum interrupts per context, and we
 * allocate additional contexts as necessary so that we can keep the AFU
 * interrupt number within the supported range.
 */
int _cxl_cx4_setup_msi_irqs(struct pci_dev *pdev, int nvec, int type)
{
	struct cxl_context *ctx, *new_ctx, *default_ctx;
	int remaining;
	int rc;

	ctx = default_ctx = cxl_get_context(pdev);
	if (WARN_ON(!default_ctx))
		return -ENODEV;

	remaining = nvec;
	while (remaining > 0) {
		rc = cxl_allocate_afu_irqs(ctx, min(remaining, ctx->afu->irqs_max));
		if (rc) {
			pr_warn("%s: Failed to find enough free MSIs\n", pci_name(pdev));
			return rc;
		}
		remaining -= ctx->afu->irqs_max;

		if (ctx != default_ctx && default_ctx->status == STARTED) {
			WARN_ON(cxl_start_context(ctx,
				be64_to_cpu(default_ctx->elem->common.wed),
				NULL));
		}

		if (remaining > 0) {
			new_ctx = cxl_dev_context_init(pdev);
			if (!new_ctx) {
				pr_warn("%s: Failed to allocate enough contexts for MSIs\n", pci_name(pdev));
				return -ENOSPC;
			}
			list_add(&new_ctx->extra_irq_contexts, &ctx->extra_irq_contexts);
			ctx = new_ctx;
		}
	}

	return 0;
}
/* Exported via cxl_base */

void _cxl_cx4_teardown_msi_irqs(struct pci_dev *pdev)
{
	struct cxl_context *ctx, *pos, *tmp;

	ctx = cxl_get_context(pdev);
	if (WARN_ON(!ctx))
		return;

	cxl_free_afu_irqs(ctx);
	list_for_each_entry_safe(pos, tmp, &ctx->extra_irq_contexts, extra_irq_contexts) {
		cxl_stop_context(pos);
		cxl_free_afu_irqs(pos);
		list_del(&pos->extra_irq_contexts);
		cxl_release_context(pos);
	}
}
/* Exported via cxl_base */<|MERGE_RESOLUTION|>--- conflicted
+++ resolved
@@ -249,10 +249,7 @@
 	if ((rc = cxl_ops->attach_process(ctx, kernel, wed, 0))) {
 		put_pid(ctx->glpid);
 		put_pid(ctx->pid);
-<<<<<<< HEAD
-=======
 		ctx->glpid = ctx->pid = NULL;
->>>>>>> 8b87963b
 		cxl_adapter_context_put(ctx->afu->adapter);
 		cxl_ctx_put();
 		goto out;
