# The IOVA library may also be used by non-IOMMU_API users
config IOMMU_IOVA
	tristate

# IOMMU_API always gets selected by whoever wants it.
config IOMMU_API
	bool

menuconfig IOMMU_SUPPORT
	bool "IOMMU Hardware Support"
	depends on MMU
	default y
	---help---
	  Say Y here if you want to compile device drivers for IO Memory
	  Management Units into the kernel. These devices usually allow to
	  remap DMA requests and/or remap interrupts from other devices on the
	  system.

if IOMMU_SUPPORT

menu "Generic IOMMU Pagetable Support"

# Selected by the actual pagetable implementations
config IOMMU_IO_PGTABLE
	bool

config IOMMU_IO_PGTABLE_LPAE
	bool "ARMv7/v8 Long Descriptor Format"
	select IOMMU_IO_PGTABLE
	depends on ARM || ARM64 || (COMPILE_TEST && !GENERIC_ATOMIC64)
	help
	  Enable support for the ARM long descriptor pagetable format.
	  This allocator supports 4K/2M/1G, 16K/32M and 64K/512M page
	  sizes at both stage-1 and stage-2, as well as address spaces
	  up to 48-bits in size.

config IOMMU_IO_PGTABLE_LPAE_SELFTEST
	bool "LPAE selftests"
	depends on IOMMU_IO_PGTABLE_LPAE
	help
	  Enable self-tests for LPAE page table allocator. This performs
	  a series of page-table consistency checks during boot.

	  If unsure, say N here.

config IOMMU_IO_PGTABLE_ARMV7S
	bool "ARMv7/v8 Short Descriptor Format"
	select IOMMU_IO_PGTABLE
	depends on ARM || ARM64 || COMPILE_TEST
	help
	  Enable support for the ARM Short-descriptor pagetable format.
	  This supports 32-bit virtual and physical addresses mapped using
	  2-level tables with 4KB pages/1MB sections, and contiguous entries
	  for 64KB pages/16MB supersections if indicated by the IOMMU driver.

config IOMMU_IO_PGTABLE_ARMV7S_SELFTEST
	bool "ARMv7s selftests"
	depends on IOMMU_IO_PGTABLE_ARMV7S
	help
	  Enable self-tests for ARMv7s page table allocator. This performs
	  a series of page-table consistency checks during boot.

	  If unsure, say N here.

endmenu

config IOMMU_DEBUGFS
	bool "Export IOMMU internals in DebugFS"
	depends on DEBUG_FS
	help
	  Allows exposure of IOMMU device internals. This option enables
	  the use of debugfs by IOMMU drivers as required. Devices can,
	  at initialization time, cause the IOMMU code to create a top-level
	  debug/iommu directory, and then populate a subdirectory with
	  entries as required.

config IOMMU_DEFAULT_PASSTHROUGH
	bool "IOMMU passthrough by default"
	depends on IOMMU_API
        help
	  Enable passthrough by default, removing the need to pass in
	  iommu.passthrough=on or iommu=pt through command line. If this
	  is enabled, you can still disable with iommu.passthrough=off
	  or iommu=nopt depending on the architecture.

	  If unsure, say N here.

config OF_IOMMU
       def_bool y
       depends on OF && IOMMU_API

# IOMMU-agnostic DMA-mapping layer
config IOMMU_DMA
	bool
	select IOMMU_API
	select IOMMU_IOVA
	select NEED_SG_DMA_LENGTH

config FSL_PAMU
	bool "Freescale IOMMU support"
	depends on PCI
	depends on PHYS_64BIT
	depends on PPC_E500MC || (COMPILE_TEST && PPC)
	select IOMMU_API
	select GENERIC_ALLOCATOR
	help
	  Freescale PAMU support. PAMU is the IOMMU present on Freescale QorIQ platforms.
	  PAMU can authorize memory access, remap the memory address, and remap I/O
	  transaction types.

# MSM IOMMU support
config MSM_IOMMU
	bool "MSM IOMMU Support"
	depends on ARM
	depends on ARCH_MSM8X60 || ARCH_MSM8960 || COMPILE_TEST
	select IOMMU_API
	select IOMMU_IO_PGTABLE_ARMV7S
	help
	  Support for the IOMMUs found on certain Qualcomm SOCs.
	  These IOMMUs allow virtualization of the address space used by most
	  cores within the multimedia subsystem.

	  If unsure, say N here.

config IOMMU_PGTABLES_L2
	def_bool y
	depends on MSM_IOMMU && MMU && SMP && CPU_DCACHE_DISABLE=n

# AMD IOMMU support
config AMD_IOMMU
	bool "AMD IOMMU support"
	select SWIOTLB
	select PCI_MSI
	select PCI_ATS
	select PCI_PRI
	select PCI_PASID
	select IOMMU_API
	select IOMMU_IOVA
	depends on X86_64 && PCI && ACPI
	---help---
	  With this option you can enable support for AMD IOMMU hardware in
	  your system. An IOMMU is a hardware component which provides
	  remapping of DMA memory accesses from devices. With an AMD IOMMU you
	  can isolate the DMA memory of different devices and protect the
	  system from misbehaving device drivers or hardware.

	  You can find out if your system has an AMD IOMMU if you look into
	  your BIOS for an option to enable it or if you have an IVRS ACPI
	  table.

config AMD_IOMMU_V2
	tristate "AMD IOMMU Version 2 driver"
	depends on AMD_IOMMU
	select MMU_NOTIFIER
	---help---
	  This option enables support for the AMD IOMMUv2 features of the IOMMU
	  hardware. Select this option if you want to use devices that support
	  the PCI PRI and PASID interface.

config AMD_IOMMU_DEBUGFS
	bool "Enable AMD IOMMU internals in DebugFS"
	depends on AMD_IOMMU && IOMMU_DEBUGFS
	---help---
	  !!!WARNING!!!  !!!WARNING!!!  !!!WARNING!!!  !!!WARNING!!!

	  DO NOT ENABLE THIS OPTION UNLESS YOU REALLY, -REALLY- KNOW WHAT YOU ARE DOING!!!
	  Exposes AMD IOMMU device internals in DebugFS.

	  This option is -NOT- intended for production environments, and should
	  not generally be enabled.

# Intel IOMMU support
config DMAR_TABLE
	bool

config INTEL_IOMMU
	bool "Support for Intel IOMMU using DMA Remapping Devices"
	depends on PCI_MSI && ACPI && (X86 || IA64_GENERIC)
	select IOMMU_API
	select IOMMU_IOVA
	select NEED_DMA_MAP_STATE
	select DMAR_TABLE
	help
	  DMA remapping (DMAR) devices support enables independent address
	  translations for Direct Memory Access (DMA) from devices.
	  These DMA remapping devices are reported via ACPI tables
	  and include PCI device scope covered by these DMA
	  remapping devices.

config INTEL_IOMMU_DEBUGFS
	bool "Export Intel IOMMU internals in Debugfs"
	depends on INTEL_IOMMU && IOMMU_DEBUGFS
	help
	  !!!WARNING!!!

	  DO NOT ENABLE THIS OPTION UNLESS YOU REALLY KNOW WHAT YOU ARE DOING!!!

	  Expose Intel IOMMU internals in Debugfs.

	  This option is -NOT- intended for production environments, and should
	  only be enabled for debugging Intel IOMMU.

config INTEL_IOMMU_SVM
	bool "Support for Shared Virtual Memory with Intel IOMMU"
	depends on INTEL_IOMMU && X86
	select PCI_PASID
	select MMU_NOTIFIER
	help
	  Shared Virtual Memory (SVM) provides a facility for devices
	  to access DMA resources through process address space by
	  means of a Process Address Space ID (PASID).

config INTEL_IOMMU_DEFAULT_ON
	def_bool y
	prompt "Enable Intel DMA Remapping Devices by default"
	depends on INTEL_IOMMU
	help
	  Selecting this option will enable a DMAR device at boot time if
	  one is found. If this option is not selected, DMAR support can
	  be enabled by passing intel_iommu=on to the kernel.

config INTEL_IOMMU_BROKEN_GFX_WA
	bool "Workaround broken graphics drivers (going away soon)"
	depends on INTEL_IOMMU && BROKEN && X86
	---help---
	  Current Graphics drivers tend to use physical address
	  for DMA and avoid using DMA APIs. Setting this config
	  option permits the IOMMU driver to set a unity map for
	  all the OS-visible memory. Hence the driver can continue
	  to use physical addresses for DMA, at least until this
	  option is removed in the 2.6.32 kernel.

config INTEL_IOMMU_FLOPPY_WA
	def_bool y
	depends on INTEL_IOMMU && X86
	---help---
	  Floppy disk drivers are known to bypass DMA API calls
	  thereby failing to work when IOMMU is enabled. This
	  workaround will setup a 1:1 mapping for the first
	  16MiB to make floppy (an ISA device) work.

config IRQ_REMAP
	bool "Support for Interrupt Remapping"
	depends on X86_64 && X86_IO_APIC && PCI_MSI && ACPI
	select DMAR_TABLE
	---help---
	  Supports Interrupt remapping for IO-APIC and MSI devices.
	  To use x2apic mode in the CPU's which support x2APIC enhancements or
	  to support platforms with CPU's having > 8 bit APIC ID, say Y.

# OMAP IOMMU support
config OMAP_IOMMU
	bool "OMAP IOMMU Support"
	depends on ARM && MMU
	depends on ARCH_OMAP2PLUS || COMPILE_TEST
	select IOMMU_API
	---help---
	  The OMAP3 media platform drivers depend on iommu support,
	  if you need them say Y here.

config OMAP_IOMMU_DEBUG
	bool "Export OMAP IOMMU internals in DebugFS"
	depends on OMAP_IOMMU && DEBUG_FS
	---help---
	  Select this to see extensive information about
	  the internal state of OMAP IOMMU in debugfs.

	  Say N unless you know you need this.

config ROCKCHIP_IOMMU
	bool "Rockchip IOMMU Support"
	depends on ARM || ARM64
	depends on ARCH_ROCKCHIP || COMPILE_TEST
	select IOMMU_API
	select ARM_DMA_USE_IOMMU
	help
	  Support for IOMMUs found on Rockchip rk32xx SOCs.
	  These IOMMUs allow virtualization of the address space used by most
	  cores within the multimedia subsystem.
	  Say Y here if you are using a Rockchip SoC that includes an IOMMU
	  device.

config TEGRA_IOMMU_GART
	bool "Tegra GART IOMMU Support"
	depends on ARCH_TEGRA_2x_SOC
	depends on TEGRA_MC
	select IOMMU_API
	help
	  Enables support for remapping discontiguous physical memory
	  shared with the operating system into contiguous I/O virtual
	  space through the GART (Graphics Address Relocation Table)
	  hardware included on Tegra SoCs.

config TEGRA_IOMMU_SMMU
	bool "NVIDIA Tegra SMMU Support"
	depends on ARCH_TEGRA
	depends on TEGRA_AHB
	depends on TEGRA_MC
	select IOMMU_API
	help
	  This driver supports the IOMMU hardware (SMMU) found on NVIDIA Tegra
	  SoCs (Tegra30 up to Tegra210).

config EXYNOS_IOMMU
	bool "Exynos IOMMU Support"
	depends on ARCH_EXYNOS && MMU
	depends on !CPU_BIG_ENDIAN # revisit driver if we can enable big-endian ptes
	select IOMMU_API
	select ARM_DMA_USE_IOMMU
	help
	  Support for the IOMMU (System MMU) of Samsung Exynos application
	  processor family. This enables H/W multimedia accelerators to see
	  non-linear physical memory chunks as linear memory in their
	  address space.

	  If unsure, say N here.

config EXYNOS_IOMMU_DEBUG
	bool "Debugging log for Exynos IOMMU"
	depends on EXYNOS_IOMMU
	help
	  Select this to see the detailed log message that shows what
	  happens in the IOMMU driver.

	  Say N unless you need kernel log message for IOMMU debugging.

config IPMMU_VMSA
	bool "Renesas VMSA-compatible IPMMU"
	depends on ARM || IOMMU_DMA
	depends on ARCH_RENESAS || (COMPILE_TEST && !GENERIC_ATOMIC64)
	select IOMMU_API
	select IOMMU_IO_PGTABLE_LPAE
	select ARM_DMA_USE_IOMMU
	help
	  Support for the Renesas VMSA-compatible IPMMU found in the R-Mobile
	  APE6, R-Car Gen2, and R-Car Gen3 SoCs.

	  If unsure, say N.

config SPAPR_TCE_IOMMU
	bool "sPAPR TCE IOMMU Support"
	depends on PPC_POWERNV || PPC_PSERIES
	select IOMMU_API
	help
	  Enables bits of IOMMU API required by VFIO. The iommu_ops
	  is not implemented as it is not necessary for VFIO.

# ARM IOMMU support
config ARM_SMMU
	bool "ARM Ltd. System MMU (SMMU) Support"
	depends on (ARM64 || ARM) && MMU
	select IOMMU_API
	select IOMMU_IO_PGTABLE_LPAE
	select ARM_DMA_USE_IOMMU if ARM
	help
	  Support for implementations of the ARM System MMU architecture
	  versions 1 and 2.

	  Say Y here if your SoC includes an IOMMU device implementing
	  the ARM SMMU architecture.

config ARM_SMMU_V3
	bool "ARM Ltd. System MMU Version 3 (SMMUv3) Support"
	depends on ARM64
	select IOMMU_API
	select IOMMU_IO_PGTABLE_LPAE
	select GENERIC_MSI_IRQ_DOMAIN
	help
	  Support for implementations of the ARM System MMU architecture
	  version 3 providing translation support to a PCIe root complex.

	  Say Y here if your system includes an IOMMU device implementing
	  the ARM SMMUv3 architecture.

config S390_IOMMU
	def_bool y if S390 && PCI
	depends on S390 && PCI
	select IOMMU_API
	help
	  Support for the IOMMU API for s390 PCI devices.

config S390_CCW_IOMMU
	bool "S390 CCW IOMMU Support"
	depends on S390 && CCW
	select IOMMU_API
	help
	  Enables bits of IOMMU API required by VFIO. The iommu_ops
	  is not implemented as it is not necessary for VFIO.

config S390_AP_IOMMU
	bool "S390 AP IOMMU Support"
	depends on S390 && ZCRYPT
	select IOMMU_API
	help
	  Enables bits of IOMMU API required by VFIO. The iommu_ops
	  is not implemented as it is not necessary for VFIO.

config MTK_IOMMU
	bool "MTK IOMMU Support"
	depends on ARM || ARM64
	depends on ARCH_MEDIATEK || COMPILE_TEST
	select ARM_DMA_USE_IOMMU
	select IOMMU_API
	select IOMMU_DMA
	select IOMMU_IO_PGTABLE_ARMV7S
	select MEMORY
	select MTK_SMI
	help
	  Support for the M4U on certain Mediatek SOCs. M4U is MultiMedia
	  Memory Management Unit. This option enables remapping of DMA memory
	  accesses for the multimedia subsystem.

	  If unsure, say N here.

config MTK_IOMMU_V1
	bool "MTK IOMMU Version 1 (M4U gen1) Support"
	depends on ARM
	depends on ARCH_MEDIATEK || COMPILE_TEST
	select ARM_DMA_USE_IOMMU
	select IOMMU_API
	select MEMORY
	select MTK_SMI
	help
	  Support for the M4U on certain Mediatek SoCs. M4U generation 1 HW is
	  Multimedia Memory Managememt Unit. This option enables remapping of
	  DMA memory accesses for the multimedia subsystem.

	  if unsure, say N here.

config QCOM_IOMMU
	# Note: iommu drivers cannot (yet?) be built as modules
	bool "Qualcomm IOMMU Support"
	depends on ARCH_QCOM || (COMPILE_TEST && !GENERIC_ATOMIC64)
	select IOMMU_API
	select IOMMU_IO_PGTABLE_LPAE
	select ARM_DMA_USE_IOMMU
	help
	  Support for IOMMU on certain Qualcomm SoCs.

<<<<<<< HEAD
config HYPERV_IOMMU
	bool "Hyper-V x2APIC IRQ Handling"
	depends on HYPERV
	select IOMMU_API
	default HYPERV
	help
	  Stub IOMMU driver to handle IRQs as to allow Hyper-V Linux
	  guests to run with x2APIC mode enabled.
=======
config VIRTIO_IOMMU
	bool "Virtio IOMMU driver"
	depends on VIRTIO=y
	depends on ARM64
	select IOMMU_API
	select INTERVAL_TREE
	help
	  Para-virtualised IOMMU driver with virtio.

	  Say Y here if you intend to run this kernel as a guest.
>>>>>>> e7afa291

endif # IOMMU_SUPPORT<|MERGE_RESOLUTION|>--- conflicted
+++ resolved
@@ -437,7 +437,6 @@
 	help
 	  Support for IOMMU on certain Qualcomm SoCs.
 
-<<<<<<< HEAD
 config HYPERV_IOMMU
 	bool "Hyper-V x2APIC IRQ Handling"
 	depends on HYPERV
@@ -446,7 +445,7 @@
 	help
 	  Stub IOMMU driver to handle IRQs as to allow Hyper-V Linux
 	  guests to run with x2APIC mode enabled.
-=======
+
 config VIRTIO_IOMMU
 	bool "Virtio IOMMU driver"
 	depends on VIRTIO=y
@@ -457,6 +456,5 @@
 	  Para-virtualised IOMMU driver with virtio.
 
 	  Say Y here if you intend to run this kernel as a guest.
->>>>>>> e7afa291
 
 endif # IOMMU_SUPPORT