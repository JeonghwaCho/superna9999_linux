/*
 *  Copyright (C) 2003 Russell King, All Rights Reserved.
 *  Copyright 2006-2007 Pierre Ossman
 *
 * This program is free software; you can redistribute it and/or modify
 * it under the terms of the GNU General Public License version 2 as
 * published by the Free Software Foundation.
 *
 */
#include <linux/slab.h>
#include <linux/module.h>
#include <linux/blkdev.h>
#include <linux/freezer.h>
#include <linux/kthread.h>
#include <linux/scatterlist.h>
#include <linux/dma-mapping.h>

#include <linux/mmc/card.h>
#include <linux/mmc/host.h>

#include "queue.h"
#include "block.h"
#include "core.h"
#include "card.h"

#define MMC_QUEUE_BOUNCESZ	65536

/*
 * Prepare a MMC request. This just filters out odd stuff.
 */
static int mmc_prep_request(struct request_queue *q, struct request *req)
{
	struct mmc_queue *mq = q->queuedata;

	if (mq && (mmc_card_removed(mq->card) || mmc_access_rpmb(mq)))
		return BLKPREP_KILL;

	req->rq_flags |= RQF_DONTPREP;

	return BLKPREP_OK;
}

struct mmc_queue_req *mmc_queue_req_find(struct mmc_queue *mq,
					 struct request *req)
{
	struct mmc_queue_req *mqrq;
	int i = ffz(mq->qslots);

	if (i >= mq->qdepth)
		return NULL;

	mqrq = &mq->mqrq[i];
	WARN_ON(mqrq->req || mq->qcnt >= mq->qdepth ||
		test_bit(mqrq->task_id, &mq->qslots));
	mqrq->req = req;
	mq->qcnt += 1;
	__set_bit(mqrq->task_id, &mq->qslots);

	return mqrq;
}

void mmc_queue_req_free(struct mmc_queue *mq,
			struct mmc_queue_req *mqrq)
{
	WARN_ON(!mqrq->req || mq->qcnt < 1 ||
		!test_bit(mqrq->task_id, &mq->qslots));
	mqrq->req = NULL;
	mq->qcnt -= 1;
	__clear_bit(mqrq->task_id, &mq->qslots);
}

static int mmc_queue_thread(void *d)
{
	struct mmc_queue *mq = d;
	struct request_queue *q = mq->queue;
	struct mmc_context_info *cntx = &mq->card->host->context_info;

	current->flags |= PF_MEMALLOC;

	down(&mq->thread_sem);
	do {
		struct request *req;

		spin_lock_irq(q->queue_lock);
		set_current_state(TASK_INTERRUPTIBLE);
		req = blk_fetch_request(q);
		mq->asleep = false;
		cntx->is_waiting_last_req = false;
		cntx->is_new_req = false;
		if (!req) {
			/*
			 * Dispatch queue is empty so set flags for
			 * mmc_request_fn() to wake us up.
			 */
			if (mq->qcnt)
				cntx->is_waiting_last_req = true;
			else
				mq->asleep = true;
		}
		spin_unlock_irq(q->queue_lock);

		if (req || mq->qcnt) {
			set_current_state(TASK_RUNNING);
			mmc_blk_issue_rq(mq, req);
			cond_resched();
<<<<<<< HEAD
			if (mq->new_request) {
				mq->new_request = false;
				continue; /* fetch again */
			}

			/*
			 * Current request becomes previous request
			 * and vice versa.
			 * In case of special requests, current request
			 * has been finished. Do not assign it to previous
			 * request.
			 */
			if (req_is_special)
				mq->mqrq_cur->req = NULL;

			mq->mqrq_prev->brq.mrq.data = NULL;
			mq->mqrq_prev->req = NULL;
			swap(mq->mqrq_prev, mq->mqrq_cur);
=======
>>>>>>> 2ac97f0f
		} else {
			if (kthread_should_stop()) {
				set_current_state(TASK_RUNNING);
				break;
			}
			up(&mq->thread_sem);
			schedule();
			down(&mq->thread_sem);
		}
	} while (1);
	up(&mq->thread_sem);

	return 0;
}

/*
 * Generic MMC request handler.  This is called for any queue on a
 * particular host.  When the host is not busy, we look for a request
 * on any queue on this host, and attempt to issue it.  This may
 * not be the queue we were asked to process.
 */
static void mmc_request_fn(struct request_queue *q)
{
	struct mmc_queue *mq = q->queuedata;
	struct request *req;
	struct mmc_context_info *cntx;

	if (!mq) {
		while ((req = blk_fetch_request(q)) != NULL) {
			req->rq_flags |= RQF_QUIET;
			__blk_end_request_all(req, -EIO);
		}
		return;
	}

	cntx = &mq->card->host->context_info;

	if (cntx->is_waiting_last_req) {
		cntx->is_new_req = true;
		wake_up_interruptible(&cntx->wait);
	}

	if (mq->asleep)
		wake_up_process(mq->thread);
}

static struct scatterlist *mmc_alloc_sg(int sg_len)
{
	struct scatterlist *sg;

	sg = kmalloc_array(sg_len, sizeof(*sg), GFP_KERNEL);
<<<<<<< HEAD
	if (!sg)
		*err = -ENOMEM;
	else {
		*err = 0;
=======
	if (sg)
>>>>>>> 2ac97f0f
		sg_init_table(sg, sg_len);

	return sg;
}

static void mmc_queue_setup_discard(struct request_queue *q,
				    struct mmc_card *card)
{
	unsigned max_discard;

	max_discard = mmc_calc_max_discard(card);
	if (!max_discard)
		return;

	queue_flag_set_unlocked(QUEUE_FLAG_DISCARD, q);
	blk_queue_max_discard_sectors(q, max_discard);
	q->limits.discard_granularity = card->pref_erase << 9;
	/* granularity must not be greater than max. discard */
	if (card->pref_erase > max_discard)
		q->limits.discard_granularity = 0;
	if (mmc_can_secure_erase_trim(card))
		queue_flag_set_unlocked(QUEUE_FLAG_SECERASE, q);
}

static void mmc_queue_req_free_bufs(struct mmc_queue_req *mqrq)
{
	kfree(mqrq->bounce_sg);
	mqrq->bounce_sg = NULL;

	kfree(mqrq->sg);
	mqrq->sg = NULL;

	kfree(mqrq->bounce_buf);
	mqrq->bounce_buf = NULL;
}

static void mmc_queue_reqs_free_bufs(struct mmc_queue_req *mqrq, int qdepth)
{
	int i;

	for (i = 0; i < qdepth; i++)
		mmc_queue_req_free_bufs(&mqrq[i]);
}

static void mmc_queue_free_mqrqs(struct mmc_queue_req *mqrq, int qdepth)
{
	mmc_queue_reqs_free_bufs(mqrq, qdepth);
	kfree(mqrq);
}

static struct mmc_queue_req *mmc_queue_alloc_mqrqs(int qdepth)
{
	struct mmc_queue_req *mqrq;
	int i;

	mqrq = kcalloc(qdepth, sizeof(*mqrq), GFP_KERNEL);
	if (mqrq) {
		for (i = 0; i < qdepth; i++)
			mqrq[i].task_id = i;
	}

	return mqrq;
}

#ifdef CONFIG_MMC_BLOCK_BOUNCE
static int mmc_queue_alloc_bounce_bufs(struct mmc_queue_req *mqrq, int qdepth,
				       unsigned int bouncesz)
{
	int i;

	for (i = 0; i < qdepth; i++) {
		mqrq[i].bounce_buf = kmalloc(bouncesz, GFP_KERNEL);
		if (!mqrq[i].bounce_buf)
			return -ENOMEM;

		mqrq[i].sg = mmc_alloc_sg(1);
		if (!mqrq[i].sg)
			return -ENOMEM;

		mqrq[i].bounce_sg = mmc_alloc_sg(bouncesz / 512);
		if (!mqrq[i].bounce_sg)
			return -ENOMEM;
	}

	return 0;
}

static bool mmc_queue_alloc_bounce(struct mmc_queue_req *mqrq, int qdepth,
				   unsigned int bouncesz)
{
	int ret;

	ret = mmc_queue_alloc_bounce_bufs(mqrq, qdepth, bouncesz);
	if (ret)
		mmc_queue_reqs_free_bufs(mqrq, qdepth);

	return !ret;
}

static unsigned int mmc_queue_calc_bouncesz(struct mmc_host *host)
{
	unsigned int bouncesz = MMC_QUEUE_BOUNCESZ;

	if (host->max_segs != 1)
		return 0;

	if (bouncesz > host->max_req_size)
		bouncesz = host->max_req_size;
	if (bouncesz > host->max_seg_size)
		bouncesz = host->max_seg_size;
	if (bouncesz > host->max_blk_count * 512)
		bouncesz = host->max_blk_count * 512;

	if (bouncesz <= 512)
		return 0;

	return bouncesz;
}
#else
static inline bool mmc_queue_alloc_bounce(struct mmc_queue_req *mqrq,
					  int qdepth, unsigned int bouncesz)
{
	return false;
}

static unsigned int mmc_queue_calc_bouncesz(struct mmc_host *host)
{
	return 0;
}
#endif

static int mmc_queue_alloc_sgs(struct mmc_queue_req *mqrq, int qdepth,
			       int max_segs)
{
	int i;

	for (i = 0; i < qdepth; i++) {
		mqrq[i].sg = mmc_alloc_sg(max_segs);
		if (!mqrq[i].sg)
			return -ENOMEM;
	}

	return 0;
}

void mmc_queue_free_shared_queue(struct mmc_card *card)
{
	if (card->mqrq) {
		mmc_queue_free_mqrqs(card->mqrq, card->qdepth);
		card->mqrq = NULL;
	}
}

static int __mmc_queue_alloc_shared_queue(struct mmc_card *card, int qdepth)
{
	struct mmc_host *host = card->host;
	struct mmc_queue_req *mqrq;
	unsigned int bouncesz;
	int ret = 0;

	if (card->mqrq)
		return -EINVAL;

	mqrq = mmc_queue_alloc_mqrqs(qdepth);
	if (!mqrq)
		return -ENOMEM;

	card->mqrq = mqrq;
	card->qdepth = qdepth;

	bouncesz = mmc_queue_calc_bouncesz(host);

	if (bouncesz && !mmc_queue_alloc_bounce(mqrq, qdepth, bouncesz)) {
		bouncesz = 0;
		pr_warn("%s: unable to allocate bounce buffers\n",
			mmc_card_name(card));
	}

	card->bouncesz = bouncesz;

	if (!bouncesz) {
		ret = mmc_queue_alloc_sgs(mqrq, qdepth, host->max_segs);
		if (ret)
			goto out_err;
	}

	return ret;

out_err:
	mmc_queue_free_shared_queue(card);
	return ret;
}

int mmc_queue_alloc_shared_queue(struct mmc_card *card)
{
	return __mmc_queue_alloc_shared_queue(card, 2);
}

/**
 * mmc_init_queue - initialise a queue structure.
 * @mq: mmc queue
 * @card: mmc card to attach this queue
 * @lock: queue lock
 * @subname: partition subname
 *
 * Initialise a MMC card request queue.
 */
int mmc_init_queue(struct mmc_queue *mq, struct mmc_card *card,
		   spinlock_t *lock, const char *subname)
{
	struct mmc_host *host = card->host;
	u64 limit = BLK_BOUNCE_HIGH;
	int ret = -ENOMEM;

	if (mmc_dev(host)->dma_mask && *mmc_dev(host)->dma_mask)
		limit = (u64)dma_max_pfn(mmc_dev(host)) << PAGE_SHIFT;

	mq->card = card;
	mq->queue = blk_init_queue(mmc_request_fn, lock);
	if (!mq->queue)
		return -ENOMEM;

	mq->mqrq = card->mqrq;
	mq->qdepth = card->qdepth;
	mq->queue->queuedata = mq;

	blk_queue_prep_rq(mq->queue, mmc_prep_request);
	queue_flag_set_unlocked(QUEUE_FLAG_NONROT, mq->queue);
	queue_flag_clear_unlocked(QUEUE_FLAG_ADD_RANDOM, mq->queue);
	if (mmc_can_erase(card))
		mmc_queue_setup_discard(mq->queue, card);

	if (card->bouncesz) {
		blk_queue_bounce_limit(mq->queue, BLK_BOUNCE_ANY);
		blk_queue_max_hw_sectors(mq->queue, card->bouncesz / 512);
		blk_queue_max_segments(mq->queue, card->bouncesz / 512);
		blk_queue_max_segment_size(mq->queue, card->bouncesz);
	} else {
		blk_queue_bounce_limit(mq->queue, limit);
		blk_queue_max_hw_sectors(mq->queue,
			min(host->max_blk_count, host->max_req_size / 512));
		blk_queue_max_segments(mq->queue, host->max_segs);
		blk_queue_max_segment_size(mq->queue, host->max_seg_size);
	}

	sema_init(&mq->thread_sem, 1);

	mq->thread = kthread_run(mmc_queue_thread, mq, "mmcqd/%d%s",
		host->index, subname ? subname : "");

	if (IS_ERR(mq->thread)) {
		ret = PTR_ERR(mq->thread);
		goto cleanup_queue;
	}

	return 0;

cleanup_queue:
	mq->mqrq = NULL;
	blk_cleanup_queue(mq->queue);
	return ret;
}

void mmc_cleanup_queue(struct mmc_queue *mq)
{
	struct request_queue *q = mq->queue;
	unsigned long flags;

	/* Make sure the queue isn't suspended, as that will deadlock */
	mmc_queue_resume(mq);

	/* Then terminate our worker thread */
	kthread_stop(mq->thread);

	/* Empty the queue */
	spin_lock_irqsave(q->queue_lock, flags);
	q->queuedata = NULL;
	blk_start_queue(q);
	spin_unlock_irqrestore(q->queue_lock, flags);

	mq->mqrq = NULL;
	mq->card = NULL;
}
EXPORT_SYMBOL(mmc_cleanup_queue);

/**
 * mmc_queue_suspend - suspend a MMC request queue
 * @mq: MMC queue to suspend
 *
 * Stop the block request queue, and wait for our thread to
 * complete any outstanding requests.  This ensures that we
 * won't suspend while a request is being processed.
 */
void mmc_queue_suspend(struct mmc_queue *mq)
{
	struct request_queue *q = mq->queue;
	unsigned long flags;

	if (!mq->suspended) {
		mq->suspended |= true;

		spin_lock_irqsave(q->queue_lock, flags);
		blk_stop_queue(q);
		spin_unlock_irqrestore(q->queue_lock, flags);

		down(&mq->thread_sem);
	}
}

/**
 * mmc_queue_resume - resume a previously suspended MMC request queue
 * @mq: MMC queue to resume
 */
void mmc_queue_resume(struct mmc_queue *mq)
{
	struct request_queue *q = mq->queue;
	unsigned long flags;

	if (mq->suspended) {
		mq->suspended = false;

		up(&mq->thread_sem);

		spin_lock_irqsave(q->queue_lock, flags);
		blk_start_queue(q);
		spin_unlock_irqrestore(q->queue_lock, flags);
	}
}

/*
 * Prepare the sg list(s) to be handed of to the host driver
 */
unsigned int mmc_queue_map_sg(struct mmc_queue *mq, struct mmc_queue_req *mqrq)
{
	unsigned int sg_len;
	size_t buflen;
	struct scatterlist *sg;
	int i;

	if (!mqrq->bounce_buf)
		return blk_rq_map_sg(mq->queue, mqrq->req, mqrq->sg);

	sg_len = blk_rq_map_sg(mq->queue, mqrq->req, mqrq->bounce_sg);

	mqrq->bounce_sg_len = sg_len;

	buflen = 0;
	for_each_sg(mqrq->bounce_sg, sg, sg_len, i)
		buflen += sg->length;

	sg_init_one(mqrq->sg, mqrq->bounce_buf, buflen);

	return 1;
}

/*
 * If writing, bounce the data to the buffer before the request
 * is sent to the host driver
 */
void mmc_queue_bounce_pre(struct mmc_queue_req *mqrq)
{
	if (!mqrq->bounce_buf)
		return;

	if (rq_data_dir(mqrq->req) != WRITE)
		return;

	sg_copy_to_buffer(mqrq->bounce_sg, mqrq->bounce_sg_len,
		mqrq->bounce_buf, mqrq->sg[0].length);
}

/*
 * If reading, bounce the data from the buffer after the request
 * has been handled by the host driver
 */
void mmc_queue_bounce_post(struct mmc_queue_req *mqrq)
{
	if (!mqrq->bounce_buf)
		return;

	if (rq_data_dir(mqrq->req) != READ)
		return;

	sg_copy_from_buffer(mqrq->bounce_sg, mqrq->bounce_sg_len,
		mqrq->bounce_buf, mqrq->sg[0].length);
}<|MERGE_RESOLUTION|>--- conflicted
+++ resolved
@@ -103,27 +103,6 @@
 			set_current_state(TASK_RUNNING);
 			mmc_blk_issue_rq(mq, req);
 			cond_resched();
-<<<<<<< HEAD
-			if (mq->new_request) {
-				mq->new_request = false;
-				continue; /* fetch again */
-			}
-
-			/*
-			 * Current request becomes previous request
-			 * and vice versa.
-			 * In case of special requests, current request
-			 * has been finished. Do not assign it to previous
-			 * request.
-			 */
-			if (req_is_special)
-				mq->mqrq_cur->req = NULL;
-
-			mq->mqrq_prev->brq.mrq.data = NULL;
-			mq->mqrq_prev->req = NULL;
-			swap(mq->mqrq_prev, mq->mqrq_cur);
-=======
->>>>>>> 2ac97f0f
 		} else {
 			if (kthread_should_stop()) {
 				set_current_state(TASK_RUNNING);
@@ -175,14 +154,7 @@
 	struct scatterlist *sg;
 
 	sg = kmalloc_array(sg_len, sizeof(*sg), GFP_KERNEL);
-<<<<<<< HEAD
-	if (!sg)
-		*err = -ENOMEM;
-	else {
-		*err = 0;
-=======
 	if (sg)
->>>>>>> 2ac97f0f
 		sg_init_table(sg, sg_len);
 
 	return sg;
