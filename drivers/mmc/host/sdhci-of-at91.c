/*
 * Atmel SDMMC controller driver.
 *
 * Copyright (C) 2015 Atmel,
 *		 2015 Ludovic Desroches <ludovic.desroches@atmel.com>
 *
 * This software is licensed under the terms of the GNU General Public
 * License version 2, as published by the Free Software Foundation, and
 * may be copied, distributed, and modified under those terms.
 *
 * This program is distributed in the hope that it will be useful,
 * but WITHOUT ANY WARRANTY; without even the implied warranty of
 * MERCHANTABILITY or FITNESS FOR A PARTICULAR PURPOSE.  See the
 * GNU General Public License for more details.
 */

#include <linux/clk.h>
#include <linux/delay.h>
#include <linux/err.h>
#include <linux/io.h>
#include <linux/kernel.h>
#include <linux/mmc/host.h>
#include <linux/mmc/slot-gpio.h>
#include <linux/module.h>
#include <linux/of.h>
#include <linux/of_device.h>
#include <linux/pm.h>
#include <linux/pm_runtime.h>

#include "sdhci-pltfm.h"

#define SDMMC_MC1R	0x204
#define		SDMMC_MC1R_DDR		BIT(3)
#define SDMMC_CACR	0x230
#define		SDMMC_CACR_CAPWREN	BIT(0)
#define		SDMMC_CACR_KEY		(0x46 << 8)

#define SDHCI_AT91_PRESET_COMMON_CONF	0x400 /* drv type B, programmable clock mode */

struct sdhci_at91_priv {
	struct clk *hclock;
	struct clk *gck;
	struct clk *mainck;
};

static void sdhci_at91_set_clock(struct sdhci_host *host, unsigned int clock)
{
	u16 clk;
	unsigned long timeout;

	host->mmc->actual_clock = 0;

	/*
	 * There is no requirement to disable the internal clock before
	 * changing the SD clock configuration. Moreover, disabling the
	 * internal clock, changing the configuration and re-enabling the
	 * internal clock causes some bugs. It can prevent to get the internal
	 * clock stable flag ready and an unexpected switch to the base clock
	 * when using presets.
	 */
	clk = sdhci_readw(host, SDHCI_CLOCK_CONTROL);
	clk &= SDHCI_CLOCK_INT_EN;
	sdhci_writew(host, clk, SDHCI_CLOCK_CONTROL);

	if (clock == 0)
		return;

	clk = sdhci_calc_clk(host, clock, &host->mmc->actual_clock);

	clk |= SDHCI_CLOCK_INT_EN;
	sdhci_writew(host, clk, SDHCI_CLOCK_CONTROL);

	/* Wait max 20 ms */
	timeout = 20;
	while (!((clk = sdhci_readw(host, SDHCI_CLOCK_CONTROL))
		& SDHCI_CLOCK_INT_STABLE)) {
		if (timeout == 0) {
			pr_err("%s: Internal clock never stabilised.\n",
			       mmc_hostname(host->mmc));
			return;
		}
		timeout--;
		mdelay(1);
	}

	clk |= SDHCI_CLOCK_CARD_EN;
	sdhci_writew(host, clk, SDHCI_CLOCK_CONTROL);
}

/*
 * In this specific implementation of the SDHCI controller, the power register
 * needs to have a valid voltage set even when the power supply is managed by
 * an external regulator.
 */
static void sdhci_at91_set_power(struct sdhci_host *host, unsigned char mode,
		     unsigned short vdd)
{
	if (!IS_ERR(host->mmc->supply.vmmc)) {
		struct mmc_host *mmc = host->mmc;

		spin_unlock_irq(&host->lock);
		mmc_regulator_set_ocr(mmc, mmc->supply.vmmc, vdd);
		spin_lock_irq(&host->lock);
	}
	sdhci_set_power_noreg(host, mode, vdd);
}

<<<<<<< HEAD
=======
void sdhci_at91_set_uhs_signaling(struct sdhci_host *host, unsigned int timing)
{
	if (timing == MMC_TIMING_MMC_DDR52)
		sdhci_writeb(host, SDMMC_MC1R_DDR, SDMMC_MC1R);
	sdhci_set_uhs_signaling(host, timing);
}

>>>>>>> 85128b2b
static const struct sdhci_ops sdhci_at91_sama5d2_ops = {
	.set_clock		= sdhci_at91_set_clock,
	.set_bus_width		= sdhci_set_bus_width,
	.reset			= sdhci_reset,
<<<<<<< HEAD
	.set_uhs_signaling	= sdhci_set_uhs_signaling,
=======
	.set_uhs_signaling	= sdhci_at91_set_uhs_signaling,
>>>>>>> 85128b2b
	.set_power		= sdhci_at91_set_power,
};

static const struct sdhci_pltfm_data soc_data_sama5d2 = {
	.ops = &sdhci_at91_sama5d2_ops,
};

static const struct of_device_id sdhci_at91_dt_match[] = {
	{ .compatible = "atmel,sama5d2-sdhci", .data = &soc_data_sama5d2 },
	{}
};
MODULE_DEVICE_TABLE(of, sdhci_at91_dt_match);

#ifdef CONFIG_PM
static int sdhci_at91_runtime_suspend(struct device *dev)
{
	struct sdhci_host *host = dev_get_drvdata(dev);
	struct sdhci_pltfm_host *pltfm_host = sdhci_priv(host);
	struct sdhci_at91_priv *priv = sdhci_pltfm_priv(pltfm_host);
	int ret;

	ret = sdhci_runtime_suspend_host(host);

	clk_disable_unprepare(priv->gck);
	clk_disable_unprepare(priv->hclock);
	clk_disable_unprepare(priv->mainck);

	return ret;
}

static int sdhci_at91_runtime_resume(struct device *dev)
{
	struct sdhci_host *host = dev_get_drvdata(dev);
	struct sdhci_pltfm_host *pltfm_host = sdhci_priv(host);
	struct sdhci_at91_priv *priv = sdhci_pltfm_priv(pltfm_host);
	int ret;

	ret = clk_prepare_enable(priv->mainck);
	if (ret) {
		dev_err(dev, "can't enable mainck\n");
		return ret;
	}

	ret = clk_prepare_enable(priv->hclock);
	if (ret) {
		dev_err(dev, "can't enable hclock\n");
		return ret;
	}

	ret = clk_prepare_enable(priv->gck);
	if (ret) {
		dev_err(dev, "can't enable gck\n");
		return ret;
	}

	return sdhci_runtime_resume_host(host);
}
#endif /* CONFIG_PM */

static const struct dev_pm_ops sdhci_at91_dev_pm_ops = {
	SET_SYSTEM_SLEEP_PM_OPS(pm_runtime_force_suspend,
				pm_runtime_force_resume)
	SET_RUNTIME_PM_OPS(sdhci_at91_runtime_suspend,
			   sdhci_at91_runtime_resume,
			   NULL)
};

static int sdhci_at91_probe(struct platform_device *pdev)
{
	const struct of_device_id	*match;
	const struct sdhci_pltfm_data	*soc_data;
	struct sdhci_host		*host;
	struct sdhci_pltfm_host		*pltfm_host;
	struct sdhci_at91_priv		*priv;
	unsigned int			caps0, caps1;
	unsigned int			clk_base, clk_mul;
	unsigned int			gck_rate, real_gck_rate;
	int				ret;
	unsigned int			preset_div;

	match = of_match_device(sdhci_at91_dt_match, &pdev->dev);
	if (!match)
		return -EINVAL;
	soc_data = match->data;

	host = sdhci_pltfm_init(pdev, soc_data, sizeof(*priv));
	if (IS_ERR(host))
		return PTR_ERR(host);

	pltfm_host = sdhci_priv(host);
	priv = sdhci_pltfm_priv(pltfm_host);

	priv->mainck = devm_clk_get(&pdev->dev, "baseclk");
	if (IS_ERR(priv->mainck)) {
		dev_err(&pdev->dev, "failed to get baseclk\n");
		return PTR_ERR(priv->mainck);
	}

	priv->hclock = devm_clk_get(&pdev->dev, "hclock");
	if (IS_ERR(priv->hclock)) {
		dev_err(&pdev->dev, "failed to get hclock\n");
		return PTR_ERR(priv->hclock);
	}

	priv->gck = devm_clk_get(&pdev->dev, "multclk");
	if (IS_ERR(priv->gck)) {
		dev_err(&pdev->dev, "failed to get multclk\n");
		return PTR_ERR(priv->gck);
	}

	/*
	 * The mult clock is provided by as a generated clock by the PMC
	 * controller. In order to set the rate of gck, we have to get the
	 * base clock rate and the clock mult from capabilities.
	 */
	clk_prepare_enable(priv->hclock);
	caps0 = readl(host->ioaddr + SDHCI_CAPABILITIES);
	caps1 = readl(host->ioaddr + SDHCI_CAPABILITIES_1);
	clk_base = (caps0 & SDHCI_CLOCK_V3_BASE_MASK) >> SDHCI_CLOCK_BASE_SHIFT;
	clk_mul = (caps1 & SDHCI_CLOCK_MUL_MASK) >> SDHCI_CLOCK_MUL_SHIFT;
	gck_rate = clk_base * 1000000 * (clk_mul + 1);
	ret = clk_set_rate(priv->gck, gck_rate);
	if (ret < 0) {
		dev_err(&pdev->dev, "failed to set gck");
		goto hclock_disable_unprepare;
	}
	/*
	 * We need to check if we have the requested rate for gck because in
	 * some cases this rate could be not supported. If it happens, the rate
	 * is the closest one gck can provide. We have to update the value
	 * of clk mul.
	 */
	real_gck_rate = clk_get_rate(priv->gck);
	if (real_gck_rate != gck_rate) {
		clk_mul = real_gck_rate / (clk_base * 1000000) - 1;
		caps1 &= (~SDHCI_CLOCK_MUL_MASK);
		caps1 |= ((clk_mul << SDHCI_CLOCK_MUL_SHIFT) & SDHCI_CLOCK_MUL_MASK);
		/* Set capabilities in r/w mode. */
		writel(SDMMC_CACR_KEY | SDMMC_CACR_CAPWREN, host->ioaddr + SDMMC_CACR);
		writel(caps1, host->ioaddr + SDHCI_CAPABILITIES_1);
		/* Set capabilities in ro mode. */
		writel(0, host->ioaddr + SDMMC_CACR);
		dev_info(&pdev->dev, "update clk mul to %u as gck rate is %u Hz\n",
			 clk_mul, real_gck_rate);
	}

	/*
	 * We have to set preset values because it depends on the clk_mul
	 * value. Moreover, SDR104 is supported in a degraded mode since the
	 * maximum sd clock value is 120 MHz instead of 208 MHz. For that
	 * reason, we need to use presets to support SDR104.
	 */
	preset_div = DIV_ROUND_UP(real_gck_rate, 24000000) - 1;
	writew(SDHCI_AT91_PRESET_COMMON_CONF | preset_div,
	       host->ioaddr + SDHCI_PRESET_FOR_SDR12);
	preset_div = DIV_ROUND_UP(real_gck_rate, 50000000) - 1;
	writew(SDHCI_AT91_PRESET_COMMON_CONF | preset_div,
	       host->ioaddr + SDHCI_PRESET_FOR_SDR25);
	preset_div = DIV_ROUND_UP(real_gck_rate, 100000000) - 1;
	writew(SDHCI_AT91_PRESET_COMMON_CONF | preset_div,
	       host->ioaddr + SDHCI_PRESET_FOR_SDR50);
	preset_div = DIV_ROUND_UP(real_gck_rate, 120000000) - 1;
	writew(SDHCI_AT91_PRESET_COMMON_CONF | preset_div,
	       host->ioaddr + SDHCI_PRESET_FOR_SDR104);
	preset_div = DIV_ROUND_UP(real_gck_rate, 50000000) - 1;
	writew(SDHCI_AT91_PRESET_COMMON_CONF | preset_div,
	       host->ioaddr + SDHCI_PRESET_FOR_DDR50);

	clk_prepare_enable(priv->mainck);
	clk_prepare_enable(priv->gck);

	ret = mmc_of_parse(host->mmc);
	if (ret)
		goto clocks_disable_unprepare;

	sdhci_get_of_property(pdev);

	pm_runtime_get_noresume(&pdev->dev);
	pm_runtime_set_active(&pdev->dev);
	pm_runtime_enable(&pdev->dev);
	pm_runtime_set_autosuspend_delay(&pdev->dev, 50);
	pm_runtime_use_autosuspend(&pdev->dev);

	ret = sdhci_add_host(host);
	if (ret)
		goto pm_runtime_disable;

	/*
	 * When calling sdhci_runtime_suspend_host(), the sdhci layer makes
	 * the assumption that all the clocks of the controller are disabled.
	 * It means we can't get irq from it when it is runtime suspended.
	 * For that reason, it is not planned to wake-up on a card detect irq
	 * from the controller.
	 * If we want to use runtime PM and to be able to wake-up on card
	 * insertion, we have to use a GPIO for the card detection or we can
	 * use polling. Be aware that using polling will resume/suspend the
	 * controller between each attempt.
	 * Disable SDHCI_QUIRK_BROKEN_CARD_DETECTION to be sure nobody tries
	 * to enable polling via device tree with broken-cd property.
	 */
	if (mmc_card_is_removable(host->mmc) &&
	    mmc_gpio_get_cd(host->mmc) < 0) {
		host->mmc->caps |= MMC_CAP_NEEDS_POLL;
		host->quirks &= ~SDHCI_QUIRK_BROKEN_CARD_DETECTION;
	}

	pm_runtime_put_autosuspend(&pdev->dev);

	return 0;

pm_runtime_disable:
	pm_runtime_disable(&pdev->dev);
	pm_runtime_set_suspended(&pdev->dev);
	pm_runtime_put_noidle(&pdev->dev);
clocks_disable_unprepare:
	clk_disable_unprepare(priv->gck);
	clk_disable_unprepare(priv->mainck);
hclock_disable_unprepare:
	clk_disable_unprepare(priv->hclock);
	sdhci_pltfm_free(pdev);
	return ret;
}

static int sdhci_at91_remove(struct platform_device *pdev)
{
	struct sdhci_host	*host = platform_get_drvdata(pdev);
	struct sdhci_pltfm_host	*pltfm_host = sdhci_priv(host);
	struct sdhci_at91_priv	*priv = sdhci_pltfm_priv(pltfm_host);
	struct clk *gck = priv->gck;
	struct clk *hclock = priv->hclock;
	struct clk *mainck = priv->mainck;

	pm_runtime_get_sync(&pdev->dev);
	pm_runtime_disable(&pdev->dev);
	pm_runtime_put_noidle(&pdev->dev);

	sdhci_pltfm_unregister(pdev);

	clk_disable_unprepare(gck);
	clk_disable_unprepare(hclock);
	clk_disable_unprepare(mainck);

	return 0;
}

static struct platform_driver sdhci_at91_driver = {
	.driver		= {
		.name	= "sdhci-at91",
		.of_match_table = sdhci_at91_dt_match,
		.pm	= &sdhci_at91_dev_pm_ops,
	},
	.probe		= sdhci_at91_probe,
	.remove		= sdhci_at91_remove,
};

module_platform_driver(sdhci_at91_driver);

MODULE_DESCRIPTION("SDHCI driver for at91");
MODULE_AUTHOR("Ludovic Desroches <ludovic.desroches@atmel.com>");
MODULE_LICENSE("GPL v2");<|MERGE_RESOLUTION|>--- conflicted
+++ resolved
@@ -105,8 +105,6 @@
 	sdhci_set_power_noreg(host, mode, vdd);
 }
 
-<<<<<<< HEAD
-=======
 void sdhci_at91_set_uhs_signaling(struct sdhci_host *host, unsigned int timing)
 {
 	if (timing == MMC_TIMING_MMC_DDR52)
@@ -114,16 +112,11 @@
 	sdhci_set_uhs_signaling(host, timing);
 }
 
->>>>>>> 85128b2b
 static const struct sdhci_ops sdhci_at91_sama5d2_ops = {
 	.set_clock		= sdhci_at91_set_clock,
 	.set_bus_width		= sdhci_set_bus_width,
 	.reset			= sdhci_reset,
-<<<<<<< HEAD
-	.set_uhs_signaling	= sdhci_set_uhs_signaling,
-=======
 	.set_uhs_signaling	= sdhci_at91_set_uhs_signaling,
->>>>>>> 85128b2b
 	.set_power		= sdhci_at91_set_power,
 };
 
