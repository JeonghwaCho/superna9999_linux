--- conflicted
+++ resolved
@@ -1987,24 +1987,6 @@
 	return true;
 }
 
-static bool dw_mci_clear_pending_cmd_complete(struct dw_mci *host)
-{
-	if (!test_bit(EVENT_CMD_COMPLETE, &host->pending_events))
-		return false;
-
-	/*
-	 * Really be certain that the timer has stopped.  This is a bit of
-	 * paranoia and could only really happen if we had really bad
-	 * interrupt latency and the interrupt routine and timeout were
-	 * running concurrently so that the del_timer() in the interrupt
-	 * handler couldn't run.
-	 */
-	WARN_ON(del_timer_sync(&host->cto_timer));
-	clear_bit(EVENT_CMD_COMPLETE, &host->pending_events);
-
-	return true;
-}
-
 static void dw_mci_tasklet_func(unsigned long priv)
 {
 	struct dw_mci *host = (struct dw_mci *)priv;
@@ -3025,8 +3007,7 @@
 
 static void dw_mci_cto_timer(struct timer_list *t)
 {
-<<<<<<< HEAD
-	struct dw_mci *host = (struct dw_mci *)arg;
+	struct dw_mci *host = from_timer(host, t, cto_timer);
 	unsigned long irqflags;
 	u32 pending;
 
@@ -3052,34 +3033,6 @@
 		goto exit;
 	}
 
-=======
-	struct dw_mci *host = from_timer(host, t, cto_timer);
-	unsigned long irqflags;
-	u32 pending;
-
-	spin_lock_irqsave(&host->irq_lock, irqflags);
-
-	/*
-	 * If somehow we have very bad interrupt latency it's remotely possible
-	 * that the timer could fire while the interrupt is still pending or
-	 * while the interrupt is midway through running.  Let's be paranoid
-	 * and detect those two cases.  Note that this is paranoia is somewhat
-	 * justified because in this function we don't actually cancel the
-	 * pending command in the controller--we just assume it will never come.
-	 */
-	pending = mci_readl(host, MINTSTS); /* read-only mask reg */
-	if (pending & (DW_MCI_CMD_ERROR_FLAGS | SDMMC_INT_CMD_DONE)) {
-		/* The interrupt should fire; no need to act but we can warn */
-		dev_warn(host->dev, "Unexpected interrupt latency\n");
-		goto exit;
-	}
-	if (test_bit(EVENT_CMD_COMPLETE, &host->pending_events)) {
-		/* Presumably interrupt handler couldn't delete the timer */
-		dev_warn(host->dev, "CTO timeout when already completed\n");
-		goto exit;
-	}
-
->>>>>>> dd09100f
 	/*
 	 * Continued paranoia to make sure we're in the state we expect.
 	 * This paranoia isn't really justified but it seems good to be safe.
