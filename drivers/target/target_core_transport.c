/*******************************************************************************
 * Filename:  target_core_transport.c
 *
 * This file contains the Generic Target Engine Core.
 *
 * (c) Copyright 2002-2013 Datera, Inc.
 *
 * Nicholas A. Bellinger <nab@kernel.org>
 *
 * This program is free software; you can redistribute it and/or modify
 * it under the terms of the GNU General Public License as published by
 * the Free Software Foundation; either version 2 of the License, or
 * (at your option) any later version.
 *
 * This program is distributed in the hope that it will be useful,
 * but WITHOUT ANY WARRANTY; without even the implied warranty of
 * MERCHANTABILITY or FITNESS FOR A PARTICULAR PURPOSE.  See the
 * GNU General Public License for more details.
 *
 * You should have received a copy of the GNU General Public License
 * along with this program; if not, write to the Free Software
 * Foundation, Inc., 59 Temple Place - Suite 330, Boston, MA 02111-1307, USA.
 *
 ******************************************************************************/

#include <linux/net.h>
#include <linux/delay.h>
#include <linux/string.h>
#include <linux/timer.h>
#include <linux/slab.h>
#include <linux/spinlock.h>
#include <linux/kthread.h>
#include <linux/in.h>
#include <linux/cdrom.h>
#include <linux/module.h>
#include <linux/ratelimit.h>
#include <linux/vmalloc.h>
#include <asm/unaligned.h>
#include <net/sock.h>
#include <net/tcp.h>
#include <scsi/scsi_proto.h>
#include <scsi/scsi_common.h>

#include <target/target_core_base.h>
#include <target/target_core_backend.h>
#include <target/target_core_fabric.h>

#include "target_core_internal.h"
#include "target_core_alua.h"
#include "target_core_pr.h"
#include "target_core_ua.h"

#define CREATE_TRACE_POINTS
#include <trace/events/target.h>

static struct workqueue_struct *target_completion_wq;
static struct kmem_cache *se_sess_cache;
struct kmem_cache *se_ua_cache;
struct kmem_cache *t10_pr_reg_cache;
struct kmem_cache *t10_alua_lu_gp_cache;
struct kmem_cache *t10_alua_lu_gp_mem_cache;
struct kmem_cache *t10_alua_tg_pt_gp_cache;
struct kmem_cache *t10_alua_lba_map_cache;
struct kmem_cache *t10_alua_lba_map_mem_cache;

static void transport_complete_task_attr(struct se_cmd *cmd);
static int translate_sense_reason(struct se_cmd *cmd, sense_reason_t reason);
static void transport_handle_queue_full(struct se_cmd *cmd,
		struct se_device *dev, int err, bool write_pending);
static int transport_put_cmd(struct se_cmd *cmd);
static void target_complete_ok_work(struct work_struct *work);

int init_se_kmem_caches(void)
{
	se_sess_cache = kmem_cache_create("se_sess_cache",
			sizeof(struct se_session), __alignof__(struct se_session),
			0, NULL);
	if (!se_sess_cache) {
		pr_err("kmem_cache_create() for struct se_session"
				" failed\n");
		goto out;
	}
	se_ua_cache = kmem_cache_create("se_ua_cache",
			sizeof(struct se_ua), __alignof__(struct se_ua),
			0, NULL);
	if (!se_ua_cache) {
		pr_err("kmem_cache_create() for struct se_ua failed\n");
		goto out_free_sess_cache;
	}
	t10_pr_reg_cache = kmem_cache_create("t10_pr_reg_cache",
			sizeof(struct t10_pr_registration),
			__alignof__(struct t10_pr_registration), 0, NULL);
	if (!t10_pr_reg_cache) {
		pr_err("kmem_cache_create() for struct t10_pr_registration"
				" failed\n");
		goto out_free_ua_cache;
	}
	t10_alua_lu_gp_cache = kmem_cache_create("t10_alua_lu_gp_cache",
			sizeof(struct t10_alua_lu_gp), __alignof__(struct t10_alua_lu_gp),
			0, NULL);
	if (!t10_alua_lu_gp_cache) {
		pr_err("kmem_cache_create() for t10_alua_lu_gp_cache"
				" failed\n");
		goto out_free_pr_reg_cache;
	}
	t10_alua_lu_gp_mem_cache = kmem_cache_create("t10_alua_lu_gp_mem_cache",
			sizeof(struct t10_alua_lu_gp_member),
			__alignof__(struct t10_alua_lu_gp_member), 0, NULL);
	if (!t10_alua_lu_gp_mem_cache) {
		pr_err("kmem_cache_create() for t10_alua_lu_gp_mem_"
				"cache failed\n");
		goto out_free_lu_gp_cache;
	}
	t10_alua_tg_pt_gp_cache = kmem_cache_create("t10_alua_tg_pt_gp_cache",
			sizeof(struct t10_alua_tg_pt_gp),
			__alignof__(struct t10_alua_tg_pt_gp), 0, NULL);
	if (!t10_alua_tg_pt_gp_cache) {
		pr_err("kmem_cache_create() for t10_alua_tg_pt_gp_"
				"cache failed\n");
		goto out_free_lu_gp_mem_cache;
	}
	t10_alua_lba_map_cache = kmem_cache_create(
			"t10_alua_lba_map_cache",
			sizeof(struct t10_alua_lba_map),
			__alignof__(struct t10_alua_lba_map), 0, NULL);
	if (!t10_alua_lba_map_cache) {
		pr_err("kmem_cache_create() for t10_alua_lba_map_"
				"cache failed\n");
		goto out_free_tg_pt_gp_cache;
	}
	t10_alua_lba_map_mem_cache = kmem_cache_create(
			"t10_alua_lba_map_mem_cache",
			sizeof(struct t10_alua_lba_map_member),
			__alignof__(struct t10_alua_lba_map_member), 0, NULL);
	if (!t10_alua_lba_map_mem_cache) {
		pr_err("kmem_cache_create() for t10_alua_lba_map_mem_"
				"cache failed\n");
		goto out_free_lba_map_cache;
	}

	target_completion_wq = alloc_workqueue("target_completion",
					       WQ_MEM_RECLAIM, 0);
	if (!target_completion_wq)
		goto out_free_lba_map_mem_cache;

	return 0;

out_free_lba_map_mem_cache:
	kmem_cache_destroy(t10_alua_lba_map_mem_cache);
out_free_lba_map_cache:
	kmem_cache_destroy(t10_alua_lba_map_cache);
out_free_tg_pt_gp_cache:
	kmem_cache_destroy(t10_alua_tg_pt_gp_cache);
out_free_lu_gp_mem_cache:
	kmem_cache_destroy(t10_alua_lu_gp_mem_cache);
out_free_lu_gp_cache:
	kmem_cache_destroy(t10_alua_lu_gp_cache);
out_free_pr_reg_cache:
	kmem_cache_destroy(t10_pr_reg_cache);
out_free_ua_cache:
	kmem_cache_destroy(se_ua_cache);
out_free_sess_cache:
	kmem_cache_destroy(se_sess_cache);
out:
	return -ENOMEM;
}

void release_se_kmem_caches(void)
{
	destroy_workqueue(target_completion_wq);
	kmem_cache_destroy(se_sess_cache);
	kmem_cache_destroy(se_ua_cache);
	kmem_cache_destroy(t10_pr_reg_cache);
	kmem_cache_destroy(t10_alua_lu_gp_cache);
	kmem_cache_destroy(t10_alua_lu_gp_mem_cache);
	kmem_cache_destroy(t10_alua_tg_pt_gp_cache);
	kmem_cache_destroy(t10_alua_lba_map_cache);
	kmem_cache_destroy(t10_alua_lba_map_mem_cache);
}

/* This code ensures unique mib indexes are handed out. */
static DEFINE_SPINLOCK(scsi_mib_index_lock);
static u32 scsi_mib_index[SCSI_INDEX_TYPE_MAX];

/*
 * Allocate a new row index for the entry type specified
 */
u32 scsi_get_new_index(scsi_index_t type)
{
	u32 new_index;

	BUG_ON((type < 0) || (type >= SCSI_INDEX_TYPE_MAX));

	spin_lock(&scsi_mib_index_lock);
	new_index = ++scsi_mib_index[type];
	spin_unlock(&scsi_mib_index_lock);

	return new_index;
}

void transport_subsystem_check_init(void)
{
	int ret;
	static int sub_api_initialized;

	if (sub_api_initialized)
		return;

	ret = request_module("target_core_iblock");
	if (ret != 0)
		pr_err("Unable to load target_core_iblock\n");

	ret = request_module("target_core_file");
	if (ret != 0)
		pr_err("Unable to load target_core_file\n");

	ret = request_module("target_core_pscsi");
	if (ret != 0)
		pr_err("Unable to load target_core_pscsi\n");

	ret = request_module("target_core_user");
	if (ret != 0)
		pr_err("Unable to load target_core_user\n");

	sub_api_initialized = 1;
}

struct se_session *transport_init_session(enum target_prot_op sup_prot_ops)
{
	struct se_session *se_sess;

	se_sess = kmem_cache_zalloc(se_sess_cache, GFP_KERNEL);
	if (!se_sess) {
		pr_err("Unable to allocate struct se_session from"
				" se_sess_cache\n");
		return ERR_PTR(-ENOMEM);
	}
	INIT_LIST_HEAD(&se_sess->sess_list);
	INIT_LIST_HEAD(&se_sess->sess_acl_list);
	INIT_LIST_HEAD(&se_sess->sess_cmd_list);
	INIT_LIST_HEAD(&se_sess->sess_wait_list);
	spin_lock_init(&se_sess->sess_cmd_lock);
	se_sess->sup_prot_ops = sup_prot_ops;

	return se_sess;
}
EXPORT_SYMBOL(transport_init_session);

int transport_alloc_session_tags(struct se_session *se_sess,
			         unsigned int tag_num, unsigned int tag_size)
{
	int rc;

	se_sess->sess_cmd_map = kzalloc(tag_num * tag_size,
					GFP_KERNEL | __GFP_NOWARN | __GFP_REPEAT);
	if (!se_sess->sess_cmd_map) {
		se_sess->sess_cmd_map = vzalloc(tag_num * tag_size);
		if (!se_sess->sess_cmd_map) {
			pr_err("Unable to allocate se_sess->sess_cmd_map\n");
			return -ENOMEM;
		}
	}

	rc = percpu_ida_init(&se_sess->sess_tag_pool, tag_num);
	if (rc < 0) {
		pr_err("Unable to init se_sess->sess_tag_pool,"
			" tag_num: %u\n", tag_num);
		kvfree(se_sess->sess_cmd_map);
		se_sess->sess_cmd_map = NULL;
		return -ENOMEM;
	}

	return 0;
}
EXPORT_SYMBOL(transport_alloc_session_tags);

struct se_session *transport_init_session_tags(unsigned int tag_num,
					       unsigned int tag_size,
					       enum target_prot_op sup_prot_ops)
{
	struct se_session *se_sess;
	int rc;

	if (tag_num != 0 && !tag_size) {
		pr_err("init_session_tags called with percpu-ida tag_num:"
		       " %u, but zero tag_size\n", tag_num);
		return ERR_PTR(-EINVAL);
	}
	if (!tag_num && tag_size) {
		pr_err("init_session_tags called with percpu-ida tag_size:"
		       " %u, but zero tag_num\n", tag_size);
		return ERR_PTR(-EINVAL);
	}

	se_sess = transport_init_session(sup_prot_ops);
	if (IS_ERR(se_sess))
		return se_sess;

	rc = transport_alloc_session_tags(se_sess, tag_num, tag_size);
	if (rc < 0) {
		transport_free_session(se_sess);
		return ERR_PTR(-ENOMEM);
	}

	return se_sess;
}
EXPORT_SYMBOL(transport_init_session_tags);

/*
 * Called with spin_lock_irqsave(&struct se_portal_group->session_lock called.
 */
void __transport_register_session(
	struct se_portal_group *se_tpg,
	struct se_node_acl *se_nacl,
	struct se_session *se_sess,
	void *fabric_sess_ptr)
{
	const struct target_core_fabric_ops *tfo = se_tpg->se_tpg_tfo;
	unsigned char buf[PR_REG_ISID_LEN];

	se_sess->se_tpg = se_tpg;
	se_sess->fabric_sess_ptr = fabric_sess_ptr;
	/*
	 * Used by struct se_node_acl's under ConfigFS to locate active se_session-t
	 *
	 * Only set for struct se_session's that will actually be moving I/O.
	 * eg: *NOT* discovery sessions.
	 */
	if (se_nacl) {
		/*
		 *
		 * Determine if fabric allows for T10-PI feature bits exposed to
		 * initiators for device backends with !dev->dev_attrib.pi_prot_type.
		 *
		 * If so, then always save prot_type on a per se_node_acl node
		 * basis and re-instate the previous sess_prot_type to avoid
		 * disabling PI from below any previously initiator side
		 * registered LUNs.
		 */
		if (se_nacl->saved_prot_type)
			se_sess->sess_prot_type = se_nacl->saved_prot_type;
		else if (tfo->tpg_check_prot_fabric_only)
			se_sess->sess_prot_type = se_nacl->saved_prot_type =
					tfo->tpg_check_prot_fabric_only(se_tpg);
		/*
		 * If the fabric module supports an ISID based TransportID,
		 * save this value in binary from the fabric I_T Nexus now.
		 */
		if (se_tpg->se_tpg_tfo->sess_get_initiator_sid != NULL) {
			memset(&buf[0], 0, PR_REG_ISID_LEN);
			se_tpg->se_tpg_tfo->sess_get_initiator_sid(se_sess,
					&buf[0], PR_REG_ISID_LEN);
			se_sess->sess_bin_isid = get_unaligned_be64(&buf[0]);
		}

		spin_lock_irq(&se_nacl->nacl_sess_lock);
		/*
		 * The se_nacl->nacl_sess pointer will be set to the
		 * last active I_T Nexus for each struct se_node_acl.
		 */
		se_nacl->nacl_sess = se_sess;

		list_add_tail(&se_sess->sess_acl_list,
			      &se_nacl->acl_sess_list);
		spin_unlock_irq(&se_nacl->nacl_sess_lock);
	}
	list_add_tail(&se_sess->sess_list, &se_tpg->tpg_sess_list);

	pr_debug("TARGET_CORE[%s]: Registered fabric_sess_ptr: %p\n",
		se_tpg->se_tpg_tfo->get_fabric_name(), se_sess->fabric_sess_ptr);
}
EXPORT_SYMBOL(__transport_register_session);

void transport_register_session(
	struct se_portal_group *se_tpg,
	struct se_node_acl *se_nacl,
	struct se_session *se_sess,
	void *fabric_sess_ptr)
{
	unsigned long flags;

	spin_lock_irqsave(&se_tpg->session_lock, flags);
	__transport_register_session(se_tpg, se_nacl, se_sess, fabric_sess_ptr);
	spin_unlock_irqrestore(&se_tpg->session_lock, flags);
}
EXPORT_SYMBOL(transport_register_session);

struct se_session *
target_alloc_session(struct se_portal_group *tpg,
		     unsigned int tag_num, unsigned int tag_size,
		     enum target_prot_op prot_op,
		     const char *initiatorname, void *private,
		     int (*callback)(struct se_portal_group *,
				     struct se_session *, void *))
{
	struct se_session *sess;

	/*
	 * If the fabric driver is using percpu-ida based pre allocation
	 * of I/O descriptor tags, go ahead and perform that setup now..
	 */
	if (tag_num != 0)
		sess = transport_init_session_tags(tag_num, tag_size, prot_op);
	else
		sess = transport_init_session(prot_op);

	if (IS_ERR(sess))
		return sess;

	sess->se_node_acl = core_tpg_check_initiator_node_acl(tpg,
					(unsigned char *)initiatorname);
	if (!sess->se_node_acl) {
		transport_free_session(sess);
		return ERR_PTR(-EACCES);
	}
	/*
	 * Go ahead and perform any remaining fabric setup that is
	 * required before transport_register_session().
	 */
	if (callback != NULL) {
		int rc = callback(tpg, sess, private);
		if (rc) {
			transport_free_session(sess);
			return ERR_PTR(rc);
		}
	}

	transport_register_session(tpg, sess->se_node_acl, sess, private);
	return sess;
}
EXPORT_SYMBOL(target_alloc_session);

ssize_t target_show_dynamic_sessions(struct se_portal_group *se_tpg, char *page)
{
	struct se_session *se_sess;
	ssize_t len = 0;

	spin_lock_bh(&se_tpg->session_lock);
	list_for_each_entry(se_sess, &se_tpg->tpg_sess_list, sess_list) {
		if (!se_sess->se_node_acl)
			continue;
		if (!se_sess->se_node_acl->dynamic_node_acl)
			continue;
		if (strlen(se_sess->se_node_acl->initiatorname) + 1 + len > PAGE_SIZE)
			break;

		len += snprintf(page + len, PAGE_SIZE - len, "%s\n",
				se_sess->se_node_acl->initiatorname);
		len += 1; /* Include NULL terminator */
	}
	spin_unlock_bh(&se_tpg->session_lock);

	return len;
}
EXPORT_SYMBOL(target_show_dynamic_sessions);

static void target_complete_nacl(struct kref *kref)
{
	struct se_node_acl *nacl = container_of(kref,
				struct se_node_acl, acl_kref);
	struct se_portal_group *se_tpg = nacl->se_tpg;

	if (!nacl->dynamic_stop) {
		complete(&nacl->acl_free_comp);
		return;
	}

	mutex_lock(&se_tpg->acl_node_mutex);
	list_del(&nacl->acl_list);
	mutex_unlock(&se_tpg->acl_node_mutex);

	core_tpg_wait_for_nacl_pr_ref(nacl);
	core_free_device_list_for_node(nacl, se_tpg);
	kfree(nacl);
}

void target_put_nacl(struct se_node_acl *nacl)
{
	kref_put(&nacl->acl_kref, target_complete_nacl);
}
EXPORT_SYMBOL(target_put_nacl);

void transport_deregister_session_configfs(struct se_session *se_sess)
{
	struct se_node_acl *se_nacl;
	unsigned long flags;
	/*
	 * Used by struct se_node_acl's under ConfigFS to locate active struct se_session
	 */
	se_nacl = se_sess->se_node_acl;
	if (se_nacl) {
		spin_lock_irqsave(&se_nacl->nacl_sess_lock, flags);
		if (!list_empty(&se_sess->sess_acl_list))
			list_del_init(&se_sess->sess_acl_list);
		/*
		 * If the session list is empty, then clear the pointer.
		 * Otherwise, set the struct se_session pointer from the tail
		 * element of the per struct se_node_acl active session list.
		 */
		if (list_empty(&se_nacl->acl_sess_list))
			se_nacl->nacl_sess = NULL;
		else {
			se_nacl->nacl_sess = container_of(
					se_nacl->acl_sess_list.prev,
					struct se_session, sess_acl_list);
		}
		spin_unlock_irqrestore(&se_nacl->nacl_sess_lock, flags);
	}
}
EXPORT_SYMBOL(transport_deregister_session_configfs);

void transport_free_session(struct se_session *se_sess)
{
	struct se_node_acl *se_nacl = se_sess->se_node_acl;

	/*
	 * Drop the se_node_acl->nacl_kref obtained from within
	 * core_tpg_get_initiator_node_acl().
	 */
	if (se_nacl) {
		struct se_portal_group *se_tpg = se_nacl->se_tpg;
		const struct target_core_fabric_ops *se_tfo = se_tpg->se_tpg_tfo;
		unsigned long flags;

		se_sess->se_node_acl = NULL;

		/*
		 * Also determine if we need to drop the extra ->cmd_kref if
		 * it had been previously dynamically generated, and
		 * the endpoint is not caching dynamic ACLs.
		 */
		mutex_lock(&se_tpg->acl_node_mutex);
		if (se_nacl->dynamic_node_acl &&
		    !se_tfo->tpg_check_demo_mode_cache(se_tpg)) {
			spin_lock_irqsave(&se_nacl->nacl_sess_lock, flags);
			if (list_empty(&se_nacl->acl_sess_list))
				se_nacl->dynamic_stop = true;
			spin_unlock_irqrestore(&se_nacl->nacl_sess_lock, flags);

			if (se_nacl->dynamic_stop)
				list_del(&se_nacl->acl_list);
		}
		mutex_unlock(&se_tpg->acl_node_mutex);

		if (se_nacl->dynamic_stop)
			target_put_nacl(se_nacl);

		target_put_nacl(se_nacl);
	}
	if (se_sess->sess_cmd_map) {
		percpu_ida_destroy(&se_sess->sess_tag_pool);
		kvfree(se_sess->sess_cmd_map);
	}
	kmem_cache_free(se_sess_cache, se_sess);
}
EXPORT_SYMBOL(transport_free_session);

void transport_deregister_session(struct se_session *se_sess)
{
	struct se_portal_group *se_tpg = se_sess->se_tpg;
	unsigned long flags;

	if (!se_tpg) {
		transport_free_session(se_sess);
		return;
	}

	spin_lock_irqsave(&se_tpg->session_lock, flags);
	list_del(&se_sess->sess_list);
	se_sess->se_tpg = NULL;
	se_sess->fabric_sess_ptr = NULL;
	spin_unlock_irqrestore(&se_tpg->session_lock, flags);

	pr_debug("TARGET_CORE[%s]: Deregistered fabric_sess\n",
		se_tpg->se_tpg_tfo->get_fabric_name());
	/*
	 * If last kref is dropping now for an explicit NodeACL, awake sleeping
	 * ->acl_free_comp caller to wakeup configfs se_node_acl->acl_group
	 * removal context from within transport_free_session() code.
	 *
	 * For dynamic ACL, target_put_nacl() uses target_complete_nacl()
	 * to release all remaining generate_node_acl=1 created ACL resources.
	 */

	transport_free_session(se_sess);
}
EXPORT_SYMBOL(transport_deregister_session);

static void target_remove_from_state_list(struct se_cmd *cmd)
{
	struct se_device *dev = cmd->se_dev;
	unsigned long flags;

	if (!dev)
		return;

	spin_lock_irqsave(&dev->execute_task_lock, flags);
	if (cmd->state_active) {
		list_del(&cmd->state_list);
		cmd->state_active = false;
	}
	spin_unlock_irqrestore(&dev->execute_task_lock, flags);
}

static int transport_cmd_check_stop_to_fabric(struct se_cmd *cmd)
{
	unsigned long flags;

	target_remove_from_state_list(cmd);

	/*
	 * Clear struct se_cmd->se_lun before the handoff to FE.
	 */
	cmd->se_lun = NULL;

	spin_lock_irqsave(&cmd->t_state_lock, flags);
	/*
	 * Determine if frontend context caller is requesting the stopping of
	 * this command for frontend exceptions.
	 */
	if (cmd->transport_state & CMD_T_STOP) {
		pr_debug("%s:%d CMD_T_STOP for ITT: 0x%08llx\n",
			__func__, __LINE__, cmd->tag);

		spin_unlock_irqrestore(&cmd->t_state_lock, flags);

		complete_all(&cmd->t_transport_stop_comp);
		return 1;
	}
	cmd->transport_state &= ~CMD_T_ACTIVE;
	spin_unlock_irqrestore(&cmd->t_state_lock, flags);

	/*
	 * Some fabric modules like tcm_loop can release their internally
	 * allocated I/O reference and struct se_cmd now.
	 *
	 * Fabric modules are expected to return '1' here if the se_cmd being
	 * passed is released at this point, or zero if not being released.
	 */
	return cmd->se_tfo->check_stop_free(cmd);
}

static void transport_lun_remove_cmd(struct se_cmd *cmd)
{
	struct se_lun *lun = cmd->se_lun;

	if (!lun)
		return;

	if (cmpxchg(&cmd->lun_ref_active, true, false))
		percpu_ref_put(&lun->lun_ref);
}

void transport_cmd_finish_abort(struct se_cmd *cmd, int remove)
{
	bool ack_kref = (cmd->se_cmd_flags & SCF_ACK_KREF);

	if (cmd->se_cmd_flags & SCF_SE_LUN_CMD)
		transport_lun_remove_cmd(cmd);
	/*
	 * Allow the fabric driver to unmap any resources before
	 * releasing the descriptor via TFO->release_cmd()
	 */
	if (remove)
		cmd->se_tfo->aborted_task(cmd);

	if (transport_cmd_check_stop_to_fabric(cmd))
		return;
	if (remove && ack_kref)
		transport_put_cmd(cmd);
}

static void target_complete_failure_work(struct work_struct *work)
{
	struct se_cmd *cmd = container_of(work, struct se_cmd, work);

	transport_generic_request_failure(cmd,
			TCM_LOGICAL_UNIT_COMMUNICATION_FAILURE);
}

/*
 * Used when asking transport to copy Sense Data from the underlying
 * Linux/SCSI struct scsi_cmnd
 */
static unsigned char *transport_get_sense_buffer(struct se_cmd *cmd)
{
	struct se_device *dev = cmd->se_dev;

	WARN_ON(!cmd->se_lun);

	if (!dev)
		return NULL;

	if (cmd->se_cmd_flags & SCF_SENT_CHECK_CONDITION)
		return NULL;

	cmd->scsi_sense_length = TRANSPORT_SENSE_BUFFER;

	pr_debug("HBA_[%u]_PLUG[%s]: Requesting sense for SAM STATUS: 0x%02x\n",
		dev->se_hba->hba_id, dev->transport->name, cmd->scsi_status);
	return cmd->sense_buffer;
}

void target_complete_cmd(struct se_cmd *cmd, u8 scsi_status)
{
	struct se_device *dev = cmd->se_dev;
	int success = scsi_status == GOOD;
	unsigned long flags;

	cmd->scsi_status = scsi_status;


	spin_lock_irqsave(&cmd->t_state_lock, flags);

	if (dev && dev->transport->transport_complete) {
		dev->transport->transport_complete(cmd,
				cmd->t_data_sg,
				transport_get_sense_buffer(cmd));
		if (cmd->se_cmd_flags & SCF_TRANSPORT_TASK_SENSE)
			success = 1;
	}

	/*
	 * Check for case where an explicit ABORT_TASK has been received
	 * and transport_wait_for_tasks() will be waiting for completion..
	 */
	if (cmd->transport_state & CMD_T_ABORTED ||
	    cmd->transport_state & CMD_T_STOP) {
		spin_unlock_irqrestore(&cmd->t_state_lock, flags);
		complete_all(&cmd->t_transport_stop_comp);
		return;
	} else if (!success) {
		INIT_WORK(&cmd->work, target_complete_failure_work);
	} else {
		INIT_WORK(&cmd->work, target_complete_ok_work);
	}

	cmd->t_state = TRANSPORT_COMPLETE;
	cmd->transport_state |= (CMD_T_COMPLETE | CMD_T_ACTIVE);
	spin_unlock_irqrestore(&cmd->t_state_lock, flags);

	if (cmd->se_cmd_flags & SCF_USE_CPUID)
		queue_work_on(cmd->cpuid, target_completion_wq, &cmd->work);
	else
		queue_work(target_completion_wq, &cmd->work);
}
EXPORT_SYMBOL(target_complete_cmd);

void target_complete_cmd_with_length(struct se_cmd *cmd, u8 scsi_status, int length)
{
	if (scsi_status == SAM_STAT_GOOD && length < cmd->data_length) {
		if (cmd->se_cmd_flags & SCF_UNDERFLOW_BIT) {
			cmd->residual_count += cmd->data_length - length;
		} else {
			cmd->se_cmd_flags |= SCF_UNDERFLOW_BIT;
			cmd->residual_count = cmd->data_length - length;
		}

		cmd->data_length = length;
	}

	target_complete_cmd(cmd, scsi_status);
}
EXPORT_SYMBOL(target_complete_cmd_with_length);

static void target_add_to_state_list(struct se_cmd *cmd)
{
	struct se_device *dev = cmd->se_dev;
	unsigned long flags;

	spin_lock_irqsave(&dev->execute_task_lock, flags);
	if (!cmd->state_active) {
		list_add_tail(&cmd->state_list, &dev->state_list);
		cmd->state_active = true;
	}
	spin_unlock_irqrestore(&dev->execute_task_lock, flags);
}

/*
 * Handle QUEUE_FULL / -EAGAIN and -ENOMEM status
 */
static void transport_write_pending_qf(struct se_cmd *cmd);
static void transport_complete_qf(struct se_cmd *cmd);

void target_qf_do_work(struct work_struct *work)
{
	struct se_device *dev = container_of(work, struct se_device,
					qf_work_queue);
	LIST_HEAD(qf_cmd_list);
	struct se_cmd *cmd, *cmd_tmp;

	spin_lock_irq(&dev->qf_cmd_lock);
	list_splice_init(&dev->qf_cmd_list, &qf_cmd_list);
	spin_unlock_irq(&dev->qf_cmd_lock);

	list_for_each_entry_safe(cmd, cmd_tmp, &qf_cmd_list, se_qf_node) {
		list_del(&cmd->se_qf_node);
		atomic_dec_mb(&dev->dev_qf_count);

		pr_debug("Processing %s cmd: %p QUEUE_FULL in work queue"
			" context: %s\n", cmd->se_tfo->get_fabric_name(), cmd,
			(cmd->t_state == TRANSPORT_COMPLETE_QF_OK) ? "COMPLETE_OK" :
			(cmd->t_state == TRANSPORT_COMPLETE_QF_WP) ? "WRITE_PENDING"
			: "UNKNOWN");

		if (cmd->t_state == TRANSPORT_COMPLETE_QF_WP)
			transport_write_pending_qf(cmd);
		else if (cmd->t_state == TRANSPORT_COMPLETE_QF_OK ||
			 cmd->t_state == TRANSPORT_COMPLETE_QF_ERR)
			transport_complete_qf(cmd);
	}
}

unsigned char *transport_dump_cmd_direction(struct se_cmd *cmd)
{
	switch (cmd->data_direction) {
	case DMA_NONE:
		return "NONE";
	case DMA_FROM_DEVICE:
		return "READ";
	case DMA_TO_DEVICE:
		return "WRITE";
	case DMA_BIDIRECTIONAL:
		return "BIDI";
	default:
		break;
	}

	return "UNKNOWN";
}

void transport_dump_dev_state(
	struct se_device *dev,
	char *b,
	int *bl)
{
	*bl += sprintf(b + *bl, "Status: ");
	if (dev->export_count)
		*bl += sprintf(b + *bl, "ACTIVATED");
	else
		*bl += sprintf(b + *bl, "DEACTIVATED");

	*bl += sprintf(b + *bl, "  Max Queue Depth: %d", dev->queue_depth);
	*bl += sprintf(b + *bl, "  SectorSize: %u  HwMaxSectors: %u\n",
		dev->dev_attrib.block_size,
		dev->dev_attrib.hw_max_sectors);
	*bl += sprintf(b + *bl, "        ");
}

void transport_dump_vpd_proto_id(
	struct t10_vpd *vpd,
	unsigned char *p_buf,
	int p_buf_len)
{
	unsigned char buf[VPD_TMP_BUF_SIZE];
	int len;

	memset(buf, 0, VPD_TMP_BUF_SIZE);
	len = sprintf(buf, "T10 VPD Protocol Identifier: ");

	switch (vpd->protocol_identifier) {
	case 0x00:
		sprintf(buf+len, "Fibre Channel\n");
		break;
	case 0x10:
		sprintf(buf+len, "Parallel SCSI\n");
		break;
	case 0x20:
		sprintf(buf+len, "SSA\n");
		break;
	case 0x30:
		sprintf(buf+len, "IEEE 1394\n");
		break;
	case 0x40:
		sprintf(buf+len, "SCSI Remote Direct Memory Access"
				" Protocol\n");
		break;
	case 0x50:
		sprintf(buf+len, "Internet SCSI (iSCSI)\n");
		break;
	case 0x60:
		sprintf(buf+len, "SAS Serial SCSI Protocol\n");
		break;
	case 0x70:
		sprintf(buf+len, "Automation/Drive Interface Transport"
				" Protocol\n");
		break;
	case 0x80:
		sprintf(buf+len, "AT Attachment Interface ATA/ATAPI\n");
		break;
	default:
		sprintf(buf+len, "Unknown 0x%02x\n",
				vpd->protocol_identifier);
		break;
	}

	if (p_buf)
		strncpy(p_buf, buf, p_buf_len);
	else
		pr_debug("%s", buf);
}

void
transport_set_vpd_proto_id(struct t10_vpd *vpd, unsigned char *page_83)
{
	/*
	 * Check if the Protocol Identifier Valid (PIV) bit is set..
	 *
	 * from spc3r23.pdf section 7.5.1
	 */
	 if (page_83[1] & 0x80) {
		vpd->protocol_identifier = (page_83[0] & 0xf0);
		vpd->protocol_identifier_set = 1;
		transport_dump_vpd_proto_id(vpd, NULL, 0);
	}
}
EXPORT_SYMBOL(transport_set_vpd_proto_id);

int transport_dump_vpd_assoc(
	struct t10_vpd *vpd,
	unsigned char *p_buf,
	int p_buf_len)
{
	unsigned char buf[VPD_TMP_BUF_SIZE];
	int ret = 0;
	int len;

	memset(buf, 0, VPD_TMP_BUF_SIZE);
	len = sprintf(buf, "T10 VPD Identifier Association: ");

	switch (vpd->association) {
	case 0x00:
		sprintf(buf+len, "addressed logical unit\n");
		break;
	case 0x10:
		sprintf(buf+len, "target port\n");
		break;
	case 0x20:
		sprintf(buf+len, "SCSI target device\n");
		break;
	default:
		sprintf(buf+len, "Unknown 0x%02x\n", vpd->association);
		ret = -EINVAL;
		break;
	}

	if (p_buf)
		strncpy(p_buf, buf, p_buf_len);
	else
		pr_debug("%s", buf);

	return ret;
}

int transport_set_vpd_assoc(struct t10_vpd *vpd, unsigned char *page_83)
{
	/*
	 * The VPD identification association..
	 *
	 * from spc3r23.pdf Section 7.6.3.1 Table 297
	 */
	vpd->association = (page_83[1] & 0x30);
	return transport_dump_vpd_assoc(vpd, NULL, 0);
}
EXPORT_SYMBOL(transport_set_vpd_assoc);

int transport_dump_vpd_ident_type(
	struct t10_vpd *vpd,
	unsigned char *p_buf,
	int p_buf_len)
{
	unsigned char buf[VPD_TMP_BUF_SIZE];
	int ret = 0;
	int len;

	memset(buf, 0, VPD_TMP_BUF_SIZE);
	len = sprintf(buf, "T10 VPD Identifier Type: ");

	switch (vpd->device_identifier_type) {
	case 0x00:
		sprintf(buf+len, "Vendor specific\n");
		break;
	case 0x01:
		sprintf(buf+len, "T10 Vendor ID based\n");
		break;
	case 0x02:
		sprintf(buf+len, "EUI-64 based\n");
		break;
	case 0x03:
		sprintf(buf+len, "NAA\n");
		break;
	case 0x04:
		sprintf(buf+len, "Relative target port identifier\n");
		break;
	case 0x08:
		sprintf(buf+len, "SCSI name string\n");
		break;
	default:
		sprintf(buf+len, "Unsupported: 0x%02x\n",
				vpd->device_identifier_type);
		ret = -EINVAL;
		break;
	}

	if (p_buf) {
		if (p_buf_len < strlen(buf)+1)
			return -EINVAL;
		strncpy(p_buf, buf, p_buf_len);
	} else {
		pr_debug("%s", buf);
	}

	return ret;
}

int transport_set_vpd_ident_type(struct t10_vpd *vpd, unsigned char *page_83)
{
	/*
	 * The VPD identifier type..
	 *
	 * from spc3r23.pdf Section 7.6.3.1 Table 298
	 */
	vpd->device_identifier_type = (page_83[1] & 0x0f);
	return transport_dump_vpd_ident_type(vpd, NULL, 0);
}
EXPORT_SYMBOL(transport_set_vpd_ident_type);

int transport_dump_vpd_ident(
	struct t10_vpd *vpd,
	unsigned char *p_buf,
	int p_buf_len)
{
	unsigned char buf[VPD_TMP_BUF_SIZE];
	int ret = 0;

	memset(buf, 0, VPD_TMP_BUF_SIZE);

	switch (vpd->device_identifier_code_set) {
	case 0x01: /* Binary */
		snprintf(buf, sizeof(buf),
			"T10 VPD Binary Device Identifier: %s\n",
			&vpd->device_identifier[0]);
		break;
	case 0x02: /* ASCII */
		snprintf(buf, sizeof(buf),
			"T10 VPD ASCII Device Identifier: %s\n",
			&vpd->device_identifier[0]);
		break;
	case 0x03: /* UTF-8 */
		snprintf(buf, sizeof(buf),
			"T10 VPD UTF-8 Device Identifier: %s\n",
			&vpd->device_identifier[0]);
		break;
	default:
		sprintf(buf, "T10 VPD Device Identifier encoding unsupported:"
			" 0x%02x", vpd->device_identifier_code_set);
		ret = -EINVAL;
		break;
	}

	if (p_buf)
		strncpy(p_buf, buf, p_buf_len);
	else
		pr_debug("%s", buf);

	return ret;
}

int
transport_set_vpd_ident(struct t10_vpd *vpd, unsigned char *page_83)
{
	static const char hex_str[] = "0123456789abcdef";
	int j = 0, i = 4; /* offset to start of the identifier */

	/*
	 * The VPD Code Set (encoding)
	 *
	 * from spc3r23.pdf Section 7.6.3.1 Table 296
	 */
	vpd->device_identifier_code_set = (page_83[0] & 0x0f);
	switch (vpd->device_identifier_code_set) {
	case 0x01: /* Binary */
		vpd->device_identifier[j++] =
				hex_str[vpd->device_identifier_type];
		while (i < (4 + page_83[3])) {
			vpd->device_identifier[j++] =
				hex_str[(page_83[i] & 0xf0) >> 4];
			vpd->device_identifier[j++] =
				hex_str[page_83[i] & 0x0f];
			i++;
		}
		break;
	case 0x02: /* ASCII */
	case 0x03: /* UTF-8 */
		while (i < (4 + page_83[3]))
			vpd->device_identifier[j++] = page_83[i++];
		break;
	default:
		break;
	}

	return transport_dump_vpd_ident(vpd, NULL, 0);
}
EXPORT_SYMBOL(transport_set_vpd_ident);

static sense_reason_t
target_check_max_data_sg_nents(struct se_cmd *cmd, struct se_device *dev,
			       unsigned int size)
{
	u32 mtl;

	if (!cmd->se_tfo->max_data_sg_nents)
		return TCM_NO_SENSE;
	/*
	 * Check if fabric enforced maximum SGL entries per I/O descriptor
	 * exceeds se_cmd->data_length.  If true, set SCF_UNDERFLOW_BIT +
	 * residual_count and reduce original cmd->data_length to maximum
	 * length based on single PAGE_SIZE entry scatter-lists.
	 */
	mtl = (cmd->se_tfo->max_data_sg_nents * PAGE_SIZE);
	if (cmd->data_length > mtl) {
		/*
		 * If an existing CDB overflow is present, calculate new residual
		 * based on CDB size minus fabric maximum transfer length.
		 *
		 * If an existing CDB underflow is present, calculate new residual
		 * based on original cmd->data_length minus fabric maximum transfer
		 * length.
		 *
		 * Otherwise, set the underflow residual based on cmd->data_length
		 * minus fabric maximum transfer length.
		 */
		if (cmd->se_cmd_flags & SCF_OVERFLOW_BIT) {
			cmd->residual_count = (size - mtl);
		} else if (cmd->se_cmd_flags & SCF_UNDERFLOW_BIT) {
			u32 orig_dl = size + cmd->residual_count;
			cmd->residual_count = (orig_dl - mtl);
		} else {
			cmd->se_cmd_flags |= SCF_UNDERFLOW_BIT;
			cmd->residual_count = (cmd->data_length - mtl);
		}
		cmd->data_length = mtl;
		/*
		 * Reset sbc_check_prot() calculated protection payload
		 * length based upon the new smaller MTL.
		 */
		if (cmd->prot_length) {
			u32 sectors = (mtl / dev->dev_attrib.block_size);
			cmd->prot_length = dev->prot_length * sectors;
		}
	}
	return TCM_NO_SENSE;
}

sense_reason_t
target_cmd_size_check(struct se_cmd *cmd, unsigned int size)
{
	struct se_device *dev = cmd->se_dev;

	if (cmd->unknown_data_length) {
		cmd->data_length = size;
	} else if (size != cmd->data_length) {
		pr_warn_ratelimited("TARGET_CORE[%s]: Expected Transfer Length:"
			" %u does not match SCSI CDB Length: %u for SAM Opcode:"
			" 0x%02x\n", cmd->se_tfo->get_fabric_name(),
				cmd->data_length, size, cmd->t_task_cdb[0]);
<<<<<<< HEAD

		if (cmd->data_direction == DMA_TO_DEVICE) {
			if (cmd->se_cmd_flags & SCF_SCSI_DATA_CDB) {
				pr_err_ratelimited("Rejecting underflow/overflow"
						   " for WRITE data CDB\n");
				return TCM_INVALID_CDB_FIELD;
			}
			/*
			 * Some fabric drivers like iscsi-target still expect to
			 * always reject overflow writes.  Reject this case until
			 * full fabric driver level support for overflow writes
			 * is introduced tree-wide.
			 */
			if (size > cmd->data_length) {
				pr_err_ratelimited("Rejecting overflow for"
						   " WRITE control CDB\n");
				return TCM_INVALID_CDB_FIELD;
			}
		}
		/*
		 * Reject READ_* or WRITE_* with overflow/underflow for
		 * type SCF_SCSI_DATA_CDB.
		 */
		if (dev->dev_attrib.block_size != 512)  {
			pr_err("Failing OVERFLOW/UNDERFLOW for LBA op"
				" CDB on non 512-byte sector setup subsystem"
				" plugin: %s\n", dev->transport->name);
			/* Returns CHECK_CONDITION + INVALID_CDB_FIELD */
			return TCM_INVALID_CDB_FIELD;
		}
=======
>>>>>>> 97e89d86
		/*
		 * For the overflow case keep the existing fabric provided
		 * ->data_length.  Otherwise for the underflow case, reset
		 * ->data_length to the smaller SCSI expected data transfer
		 * length.
		 */
		if (size > cmd->data_length) {
			cmd->se_cmd_flags |= SCF_OVERFLOW_BIT;
			cmd->residual_count = (size - cmd->data_length);
		} else {
			cmd->se_cmd_flags |= SCF_UNDERFLOW_BIT;
			cmd->residual_count = (cmd->data_length - size);
			cmd->data_length = size;
		}
	}

	return target_check_max_data_sg_nents(cmd, dev, size);

}

/*
 * Used by fabric modules containing a local struct se_cmd within their
 * fabric dependent per I/O descriptor.
 *
 * Preserves the value of @cmd->tag.
 */
void transport_init_se_cmd(
	struct se_cmd *cmd,
	const struct target_core_fabric_ops *tfo,
	struct se_session *se_sess,
	u32 data_length,
	int data_direction,
	int task_attr,
	unsigned char *sense_buffer)
{
	INIT_LIST_HEAD(&cmd->se_delayed_node);
	INIT_LIST_HEAD(&cmd->se_qf_node);
	INIT_LIST_HEAD(&cmd->se_cmd_list);
	INIT_LIST_HEAD(&cmd->state_list);
	init_completion(&cmd->t_transport_stop_comp);
	init_completion(&cmd->cmd_wait_comp);
	spin_lock_init(&cmd->t_state_lock);
	INIT_WORK(&cmd->work, NULL);
	kref_init(&cmd->cmd_kref);

	cmd->se_tfo = tfo;
	cmd->se_sess = se_sess;
	cmd->data_length = data_length;
	cmd->data_direction = data_direction;
	cmd->sam_task_attr = task_attr;
	cmd->sense_buffer = sense_buffer;

	cmd->state_active = false;
}
EXPORT_SYMBOL(transport_init_se_cmd);

static sense_reason_t
transport_check_alloc_task_attr(struct se_cmd *cmd)
{
	struct se_device *dev = cmd->se_dev;

	/*
	 * Check if SAM Task Attribute emulation is enabled for this
	 * struct se_device storage object
	 */
	if (dev->transport->transport_flags & TRANSPORT_FLAG_PASSTHROUGH)
		return 0;

	if (cmd->sam_task_attr == TCM_ACA_TAG) {
		pr_debug("SAM Task Attribute ACA"
			" emulation is not supported\n");
		return TCM_INVALID_CDB_FIELD;
	}

	return 0;
}

sense_reason_t
target_setup_cmd_from_cdb(struct se_cmd *cmd, unsigned char *cdb)
{
	struct se_device *dev = cmd->se_dev;
	sense_reason_t ret;

	/*
	 * Ensure that the received CDB is less than the max (252 + 8) bytes
	 * for VARIABLE_LENGTH_CMD
	 */
	if (scsi_command_size(cdb) > SCSI_MAX_VARLEN_CDB_SIZE) {
		pr_err("Received SCSI CDB with command_size: %d that"
			" exceeds SCSI_MAX_VARLEN_CDB_SIZE: %d\n",
			scsi_command_size(cdb), SCSI_MAX_VARLEN_CDB_SIZE);
		return TCM_INVALID_CDB_FIELD;
	}
	/*
	 * If the received CDB is larger than TCM_MAX_COMMAND_SIZE,
	 * allocate the additional extended CDB buffer now..  Otherwise
	 * setup the pointer from __t_task_cdb to t_task_cdb.
	 */
	if (scsi_command_size(cdb) > sizeof(cmd->__t_task_cdb)) {
		cmd->t_task_cdb = kzalloc(scsi_command_size(cdb),
						GFP_KERNEL);
		if (!cmd->t_task_cdb) {
			pr_err("Unable to allocate cmd->t_task_cdb"
				" %u > sizeof(cmd->__t_task_cdb): %lu ops\n",
				scsi_command_size(cdb),
				(unsigned long)sizeof(cmd->__t_task_cdb));
			return TCM_OUT_OF_RESOURCES;
		}
	} else
		cmd->t_task_cdb = &cmd->__t_task_cdb[0];
	/*
	 * Copy the original CDB into cmd->
	 */
	memcpy(cmd->t_task_cdb, cdb, scsi_command_size(cdb));

	trace_target_sequencer_start(cmd);

	ret = dev->transport->parse_cdb(cmd);
	if (ret == TCM_UNSUPPORTED_SCSI_OPCODE)
		pr_warn_ratelimited("%s/%s: Unsupported SCSI Opcode 0x%02x, sending CHECK_CONDITION.\n",
				    cmd->se_tfo->get_fabric_name(),
				    cmd->se_sess->se_node_acl->initiatorname,
				    cmd->t_task_cdb[0]);
	if (ret)
		return ret;

	ret = transport_check_alloc_task_attr(cmd);
	if (ret)
		return ret;

	cmd->se_cmd_flags |= SCF_SUPPORTED_SAM_OPCODE;
	atomic_long_inc(&cmd->se_lun->lun_stats.cmd_pdus);
	return 0;
}
EXPORT_SYMBOL(target_setup_cmd_from_cdb);

/*
 * Used by fabric module frontends to queue tasks directly.
 * May only be used from process context.
 */
int transport_handle_cdb_direct(
	struct se_cmd *cmd)
{
	sense_reason_t ret;

	if (!cmd->se_lun) {
		dump_stack();
		pr_err("cmd->se_lun is NULL\n");
		return -EINVAL;
	}
	if (in_interrupt()) {
		dump_stack();
		pr_err("transport_generic_handle_cdb cannot be called"
				" from interrupt context\n");
		return -EINVAL;
	}
	/*
	 * Set TRANSPORT_NEW_CMD state and CMD_T_ACTIVE to ensure that
	 * outstanding descriptors are handled correctly during shutdown via
	 * transport_wait_for_tasks()
	 *
	 * Also, we don't take cmd->t_state_lock here as we only expect
	 * this to be called for initial descriptor submission.
	 */
	cmd->t_state = TRANSPORT_NEW_CMD;
	cmd->transport_state |= CMD_T_ACTIVE;

	/*
	 * transport_generic_new_cmd() is already handling QUEUE_FULL,
	 * so follow TRANSPORT_NEW_CMD processing thread context usage
	 * and call transport_generic_request_failure() if necessary..
	 */
	ret = transport_generic_new_cmd(cmd);
	if (ret)
		transport_generic_request_failure(cmd, ret);
	return 0;
}
EXPORT_SYMBOL(transport_handle_cdb_direct);

sense_reason_t
transport_generic_map_mem_to_cmd(struct se_cmd *cmd, struct scatterlist *sgl,
		u32 sgl_count, struct scatterlist *sgl_bidi, u32 sgl_bidi_count)
{
	if (!sgl || !sgl_count)
		return 0;

	/*
	 * Reject SCSI data overflow with map_mem_to_cmd() as incoming
	 * scatterlists already have been set to follow what the fabric
	 * passes for the original expected data transfer length.
	 */
	if (cmd->se_cmd_flags & SCF_OVERFLOW_BIT) {
		pr_warn("Rejecting SCSI DATA overflow for fabric using"
			" SCF_PASSTHROUGH_SG_TO_MEM_NOALLOC\n");
		return TCM_INVALID_CDB_FIELD;
	}

	cmd->t_data_sg = sgl;
	cmd->t_data_nents = sgl_count;
	cmd->t_bidi_data_sg = sgl_bidi;
	cmd->t_bidi_data_nents = sgl_bidi_count;

	cmd->se_cmd_flags |= SCF_PASSTHROUGH_SG_TO_MEM_NOALLOC;
	return 0;
}

/*
 * target_submit_cmd_map_sgls - lookup unpacked lun and submit uninitialized
 * 			 se_cmd + use pre-allocated SGL memory.
 *
 * @se_cmd: command descriptor to submit
 * @se_sess: associated se_sess for endpoint
 * @cdb: pointer to SCSI CDB
 * @sense: pointer to SCSI sense buffer
 * @unpacked_lun: unpacked LUN to reference for struct se_lun
 * @data_length: fabric expected data transfer length
 * @task_addr: SAM task attribute
 * @data_dir: DMA data direction
 * @flags: flags for command submission from target_sc_flags_tables
 * @sgl: struct scatterlist memory for unidirectional mapping
 * @sgl_count: scatterlist count for unidirectional mapping
 * @sgl_bidi: struct scatterlist memory for bidirectional READ mapping
 * @sgl_bidi_count: scatterlist count for bidirectional READ mapping
 * @sgl_prot: struct scatterlist memory protection information
 * @sgl_prot_count: scatterlist count for protection information
 *
 * Task tags are supported if the caller has set @se_cmd->tag.
 *
 * Returns non zero to signal active I/O shutdown failure.  All other
 * setup exceptions will be returned as a SCSI CHECK_CONDITION response,
 * but still return zero here.
 *
 * This may only be called from process context, and also currently
 * assumes internal allocation of fabric payload buffer by target-core.
 */
int target_submit_cmd_map_sgls(struct se_cmd *se_cmd, struct se_session *se_sess,
		unsigned char *cdb, unsigned char *sense, u64 unpacked_lun,
		u32 data_length, int task_attr, int data_dir, int flags,
		struct scatterlist *sgl, u32 sgl_count,
		struct scatterlist *sgl_bidi, u32 sgl_bidi_count,
		struct scatterlist *sgl_prot, u32 sgl_prot_count)
{
	struct se_portal_group *se_tpg;
	sense_reason_t rc;
	int ret;

	se_tpg = se_sess->se_tpg;
	BUG_ON(!se_tpg);
	BUG_ON(se_cmd->se_tfo || se_cmd->se_sess);
	BUG_ON(in_interrupt());
	/*
	 * Initialize se_cmd for target operation.  From this point
	 * exceptions are handled by sending exception status via
	 * target_core_fabric_ops->queue_status() callback
	 */
	transport_init_se_cmd(se_cmd, se_tpg->se_tpg_tfo, se_sess,
				data_length, data_dir, task_attr, sense);

	if (flags & TARGET_SCF_USE_CPUID)
		se_cmd->se_cmd_flags |= SCF_USE_CPUID;
	else
		se_cmd->cpuid = WORK_CPU_UNBOUND;

	if (flags & TARGET_SCF_UNKNOWN_SIZE)
		se_cmd->unknown_data_length = 1;
	/*
	 * Obtain struct se_cmd->cmd_kref reference and add new cmd to
	 * se_sess->sess_cmd_list.  A second kref_get here is necessary
	 * for fabrics using TARGET_SCF_ACK_KREF that expect a second
	 * kref_put() to happen during fabric packet acknowledgement.
	 */
	ret = target_get_sess_cmd(se_cmd, flags & TARGET_SCF_ACK_KREF);
	if (ret)
		return ret;
	/*
	 * Signal bidirectional data payloads to target-core
	 */
	if (flags & TARGET_SCF_BIDI_OP)
		se_cmd->se_cmd_flags |= SCF_BIDI;
	/*
	 * Locate se_lun pointer and attach it to struct se_cmd
	 */
	rc = transport_lookup_cmd_lun(se_cmd, unpacked_lun);
	if (rc) {
		transport_send_check_condition_and_sense(se_cmd, rc, 0);
		target_put_sess_cmd(se_cmd);
		return 0;
	}

	rc = target_setup_cmd_from_cdb(se_cmd, cdb);
	if (rc != 0) {
		transport_generic_request_failure(se_cmd, rc);
		return 0;
	}

	/*
	 * Save pointers for SGLs containing protection information,
	 * if present.
	 */
	if (sgl_prot_count) {
		se_cmd->t_prot_sg = sgl_prot;
		se_cmd->t_prot_nents = sgl_prot_count;
		se_cmd->se_cmd_flags |= SCF_PASSTHROUGH_PROT_SG_TO_MEM_NOALLOC;
	}

	/*
	 * When a non zero sgl_count has been passed perform SGL passthrough
	 * mapping for pre-allocated fabric memory instead of having target
	 * core perform an internal SGL allocation..
	 */
	if (sgl_count != 0) {
		BUG_ON(!sgl);

		/*
		 * A work-around for tcm_loop as some userspace code via
		 * scsi-generic do not memset their associated read buffers,
		 * so go ahead and do that here for type non-data CDBs.  Also
		 * note that this is currently guaranteed to be a single SGL
		 * for this case by target core in target_setup_cmd_from_cdb()
		 * -> transport_generic_cmd_sequencer().
		 */
		if (!(se_cmd->se_cmd_flags & SCF_SCSI_DATA_CDB) &&
		     se_cmd->data_direction == DMA_FROM_DEVICE) {
			unsigned char *buf = NULL;

			if (sgl)
				buf = kmap(sg_page(sgl)) + sgl->offset;

			if (buf) {
				memset(buf, 0, sgl->length);
				kunmap(sg_page(sgl));
			}
		}

		rc = transport_generic_map_mem_to_cmd(se_cmd, sgl, sgl_count,
				sgl_bidi, sgl_bidi_count);
		if (rc != 0) {
			transport_generic_request_failure(se_cmd, rc);
			return 0;
		}
	}

	/*
	 * Check if we need to delay processing because of ALUA
	 * Active/NonOptimized primary access state..
	 */
	core_alua_check_nonop_delay(se_cmd);

	transport_handle_cdb_direct(se_cmd);
	return 0;
}
EXPORT_SYMBOL(target_submit_cmd_map_sgls);

/*
 * target_submit_cmd - lookup unpacked lun and submit uninitialized se_cmd
 *
 * @se_cmd: command descriptor to submit
 * @se_sess: associated se_sess for endpoint
 * @cdb: pointer to SCSI CDB
 * @sense: pointer to SCSI sense buffer
 * @unpacked_lun: unpacked LUN to reference for struct se_lun
 * @data_length: fabric expected data transfer length
 * @task_addr: SAM task attribute
 * @data_dir: DMA data direction
 * @flags: flags for command submission from target_sc_flags_tables
 *
 * Task tags are supported if the caller has set @se_cmd->tag.
 *
 * Returns non zero to signal active I/O shutdown failure.  All other
 * setup exceptions will be returned as a SCSI CHECK_CONDITION response,
 * but still return zero here.
 *
 * This may only be called from process context, and also currently
 * assumes internal allocation of fabric payload buffer by target-core.
 *
 * It also assumes interal target core SGL memory allocation.
 */
int target_submit_cmd(struct se_cmd *se_cmd, struct se_session *se_sess,
		unsigned char *cdb, unsigned char *sense, u64 unpacked_lun,
		u32 data_length, int task_attr, int data_dir, int flags)
{
	return target_submit_cmd_map_sgls(se_cmd, se_sess, cdb, sense,
			unpacked_lun, data_length, task_attr, data_dir,
			flags, NULL, 0, NULL, 0, NULL, 0);
}
EXPORT_SYMBOL(target_submit_cmd);

static void target_complete_tmr_failure(struct work_struct *work)
{
	struct se_cmd *se_cmd = container_of(work, struct se_cmd, work);

	se_cmd->se_tmr_req->response = TMR_LUN_DOES_NOT_EXIST;
	se_cmd->se_tfo->queue_tm_rsp(se_cmd);

	transport_cmd_check_stop_to_fabric(se_cmd);
}

/**
 * target_submit_tmr - lookup unpacked lun and submit uninitialized se_cmd
 *                     for TMR CDBs
 *
 * @se_cmd: command descriptor to submit
 * @se_sess: associated se_sess for endpoint
 * @sense: pointer to SCSI sense buffer
 * @unpacked_lun: unpacked LUN to reference for struct se_lun
 * @fabric_context: fabric context for TMR req
 * @tm_type: Type of TM request
 * @gfp: gfp type for caller
 * @tag: referenced task tag for TMR_ABORT_TASK
 * @flags: submit cmd flags
 *
 * Callable from all contexts.
 **/

int target_submit_tmr(struct se_cmd *se_cmd, struct se_session *se_sess,
		unsigned char *sense, u64 unpacked_lun,
		void *fabric_tmr_ptr, unsigned char tm_type,
		gfp_t gfp, u64 tag, int flags)
{
	struct se_portal_group *se_tpg;
	int ret;

	se_tpg = se_sess->se_tpg;
	BUG_ON(!se_tpg);

	transport_init_se_cmd(se_cmd, se_tpg->se_tpg_tfo, se_sess,
			      0, DMA_NONE, TCM_SIMPLE_TAG, sense);
	/*
	 * FIXME: Currently expect caller to handle se_cmd->se_tmr_req
	 * allocation failure.
	 */
	ret = core_tmr_alloc_req(se_cmd, fabric_tmr_ptr, tm_type, gfp);
	if (ret < 0)
		return -ENOMEM;

	if (tm_type == TMR_ABORT_TASK)
		se_cmd->se_tmr_req->ref_task_tag = tag;

	/* See target_submit_cmd for commentary */
	ret = target_get_sess_cmd(se_cmd, flags & TARGET_SCF_ACK_KREF);
	if (ret) {
		core_tmr_release_req(se_cmd->se_tmr_req);
		return ret;
	}

	ret = transport_lookup_tmr_lun(se_cmd, unpacked_lun);
	if (ret) {
		/*
		 * For callback during failure handling, push this work off
		 * to process context with TMR_LUN_DOES_NOT_EXIST status.
		 */
		INIT_WORK(&se_cmd->work, target_complete_tmr_failure);
		schedule_work(&se_cmd->work);
		return 0;
	}
	transport_generic_handle_tmr(se_cmd);
	return 0;
}
EXPORT_SYMBOL(target_submit_tmr);

/*
 * Handle SAM-esque emulation for generic transport request failures.
 */
void transport_generic_request_failure(struct se_cmd *cmd,
		sense_reason_t sense_reason)
{
	int ret = 0, post_ret = 0;

	if (transport_check_aborted_status(cmd, 1))
		return;

	pr_debug("-----[ Storage Engine Exception; sense_reason %d\n",
		 sense_reason);
	target_show_cmd("-----[ ", cmd);

	/*
	 * For SAM Task Attribute emulation for failed struct se_cmd
	 */
	transport_complete_task_attr(cmd);
	/*
	 * Handle special case for COMPARE_AND_WRITE failure, where the
	 * callback is expected to drop the per device ->caw_sem.
	 */
	if ((cmd->se_cmd_flags & SCF_COMPARE_AND_WRITE) &&
	     cmd->transport_complete_callback)
		cmd->transport_complete_callback(cmd, false, &post_ret);

	switch (sense_reason) {
	case TCM_NON_EXISTENT_LUN:
	case TCM_UNSUPPORTED_SCSI_OPCODE:
	case TCM_INVALID_CDB_FIELD:
	case TCM_INVALID_PARAMETER_LIST:
	case TCM_PARAMETER_LIST_LENGTH_ERROR:
	case TCM_LOGICAL_UNIT_COMMUNICATION_FAILURE:
	case TCM_UNKNOWN_MODE_PAGE:
	case TCM_WRITE_PROTECTED:
	case TCM_ADDRESS_OUT_OF_RANGE:
	case TCM_CHECK_CONDITION_ABORT_CMD:
	case TCM_CHECK_CONDITION_UNIT_ATTENTION:
	case TCM_CHECK_CONDITION_NOT_READY:
	case TCM_LOGICAL_BLOCK_GUARD_CHECK_FAILED:
	case TCM_LOGICAL_BLOCK_APP_TAG_CHECK_FAILED:
	case TCM_LOGICAL_BLOCK_REF_TAG_CHECK_FAILED:
	case TCM_COPY_TARGET_DEVICE_NOT_REACHABLE:
	case TCM_TOO_MANY_TARGET_DESCS:
	case TCM_UNSUPPORTED_TARGET_DESC_TYPE_CODE:
	case TCM_TOO_MANY_SEGMENT_DESCS:
	case TCM_UNSUPPORTED_SEGMENT_DESC_TYPE_CODE:
		break;
	case TCM_OUT_OF_RESOURCES:
		sense_reason = TCM_LOGICAL_UNIT_COMMUNICATION_FAILURE;
		break;
	case TCM_RESERVATION_CONFLICT:
		/*
		 * No SENSE Data payload for this case, set SCSI Status
		 * and queue the response to $FABRIC_MOD.
		 *
		 * Uses linux/include/scsi/scsi.h SAM status codes defs
		 */
		cmd->scsi_status = SAM_STAT_RESERVATION_CONFLICT;
		/*
		 * For UA Interlock Code 11b, a RESERVATION CONFLICT will
		 * establish a UNIT ATTENTION with PREVIOUS RESERVATION
		 * CONFLICT STATUS.
		 *
		 * See spc4r17, section 7.4.6 Control Mode Page, Table 349
		 */
		if (cmd->se_sess &&
		    cmd->se_dev->dev_attrib.emulate_ua_intlck_ctrl == 2) {
			target_ua_allocate_lun(cmd->se_sess->se_node_acl,
					       cmd->orig_fe_lun, 0x2C,
					ASCQ_2CH_PREVIOUS_RESERVATION_CONFLICT_STATUS);
		}
		trace_target_cmd_complete(cmd);
		ret = cmd->se_tfo->queue_status(cmd);
		if (ret)
			goto queue_full;
		goto check_stop;
	default:
		pr_err("Unknown transport error for CDB 0x%02x: %d\n",
			cmd->t_task_cdb[0], sense_reason);
		sense_reason = TCM_UNSUPPORTED_SCSI_OPCODE;
		break;
	}

	ret = transport_send_check_condition_and_sense(cmd, sense_reason, 0);
	if (ret)
		goto queue_full;

check_stop:
	transport_lun_remove_cmd(cmd);
	transport_cmd_check_stop_to_fabric(cmd);
	return;

queue_full:
	transport_handle_queue_full(cmd, cmd->se_dev, ret, false);
}
EXPORT_SYMBOL(transport_generic_request_failure);

void __target_execute_cmd(struct se_cmd *cmd, bool do_checks)
{
	sense_reason_t ret;

	if (!cmd->execute_cmd) {
		ret = TCM_LOGICAL_UNIT_COMMUNICATION_FAILURE;
		goto err;
	}
	if (do_checks) {
		/*
		 * Check for an existing UNIT ATTENTION condition after
		 * target_handle_task_attr() has done SAM task attr
		 * checking, and possibly have already defered execution
		 * out to target_restart_delayed_cmds() context.
		 */
		ret = target_scsi3_ua_check(cmd);
		if (ret)
			goto err;

		ret = target_alua_state_check(cmd);
		if (ret)
			goto err;

		ret = target_check_reservation(cmd);
		if (ret) {
			cmd->scsi_status = SAM_STAT_RESERVATION_CONFLICT;
			goto err;
		}
	}

	ret = cmd->execute_cmd(cmd);
	if (!ret)
		return;
err:
	spin_lock_irq(&cmd->t_state_lock);
	cmd->transport_state &= ~CMD_T_SENT;
	spin_unlock_irq(&cmd->t_state_lock);

	transport_generic_request_failure(cmd, ret);
}

static int target_write_prot_action(struct se_cmd *cmd)
{
	u32 sectors;
	/*
	 * Perform WRITE_INSERT of PI using software emulation when backend
	 * device has PI enabled, if the transport has not already generated
	 * PI using hardware WRITE_INSERT offload.
	 */
	switch (cmd->prot_op) {
	case TARGET_PROT_DOUT_INSERT:
		if (!(cmd->se_sess->sup_prot_ops & TARGET_PROT_DOUT_INSERT))
			sbc_dif_generate(cmd);
		break;
	case TARGET_PROT_DOUT_STRIP:
		if (cmd->se_sess->sup_prot_ops & TARGET_PROT_DOUT_STRIP)
			break;

		sectors = cmd->data_length >> ilog2(cmd->se_dev->dev_attrib.block_size);
		cmd->pi_err = sbc_dif_verify(cmd, cmd->t_task_lba,
					     sectors, 0, cmd->t_prot_sg, 0);
		if (unlikely(cmd->pi_err)) {
			spin_lock_irq(&cmd->t_state_lock);
			cmd->transport_state &= ~CMD_T_SENT;
			spin_unlock_irq(&cmd->t_state_lock);
			transport_generic_request_failure(cmd, cmd->pi_err);
			return -1;
		}
		break;
	default:
		break;
	}

	return 0;
}

static bool target_handle_task_attr(struct se_cmd *cmd)
{
	struct se_device *dev = cmd->se_dev;

	if (dev->transport->transport_flags & TRANSPORT_FLAG_PASSTHROUGH)
		return false;

	cmd->se_cmd_flags |= SCF_TASK_ATTR_SET;

	/*
	 * Check for the existence of HEAD_OF_QUEUE, and if true return 1
	 * to allow the passed struct se_cmd list of tasks to the front of the list.
	 */
	switch (cmd->sam_task_attr) {
	case TCM_HEAD_TAG:
		pr_debug("Added HEAD_OF_QUEUE for CDB: 0x%02x\n",
			 cmd->t_task_cdb[0]);
		return false;
	case TCM_ORDERED_TAG:
		atomic_inc_mb(&dev->dev_ordered_sync);

		pr_debug("Added ORDERED for CDB: 0x%02x to ordered list\n",
			 cmd->t_task_cdb[0]);

		/*
		 * Execute an ORDERED command if no other older commands
		 * exist that need to be completed first.
		 */
		if (!atomic_read(&dev->simple_cmds))
			return false;
		break;
	default:
		/*
		 * For SIMPLE and UNTAGGED Task Attribute commands
		 */
		atomic_inc_mb(&dev->simple_cmds);
		break;
	}

	if (atomic_read(&dev->dev_ordered_sync) == 0)
		return false;

	spin_lock(&dev->delayed_cmd_lock);
	list_add_tail(&cmd->se_delayed_node, &dev->delayed_cmd_list);
	spin_unlock(&dev->delayed_cmd_lock);

	pr_debug("Added CDB: 0x%02x Task Attr: 0x%02x to delayed CMD listn",
		cmd->t_task_cdb[0], cmd->sam_task_attr);
	return true;
}

static int __transport_check_aborted_status(struct se_cmd *, int);

void target_execute_cmd(struct se_cmd *cmd)
{
	/*
	 * Determine if frontend context caller is requesting the stopping of
	 * this command for frontend exceptions.
	 *
	 * If the received CDB has aleady been aborted stop processing it here.
	 */
	spin_lock_irq(&cmd->t_state_lock);
	if (__transport_check_aborted_status(cmd, 1)) {
		spin_unlock_irq(&cmd->t_state_lock);
		return;
	}
	if (cmd->transport_state & CMD_T_STOP) {
		pr_debug("%s:%d CMD_T_STOP for ITT: 0x%08llx\n",
			__func__, __LINE__, cmd->tag);

		spin_unlock_irq(&cmd->t_state_lock);
		complete_all(&cmd->t_transport_stop_comp);
		return;
	}

	cmd->t_state = TRANSPORT_PROCESSING;
	cmd->transport_state |= CMD_T_ACTIVE | CMD_T_SENT;
	spin_unlock_irq(&cmd->t_state_lock);

	if (target_write_prot_action(cmd))
		return;

	if (target_handle_task_attr(cmd)) {
		spin_lock_irq(&cmd->t_state_lock);
		cmd->transport_state &= ~CMD_T_SENT;
		spin_unlock_irq(&cmd->t_state_lock);
		return;
	}

	__target_execute_cmd(cmd, true);
}
EXPORT_SYMBOL(target_execute_cmd);

/*
 * Process all commands up to the last received ORDERED task attribute which
 * requires another blocking boundary
 */
static void target_restart_delayed_cmds(struct se_device *dev)
{
	for (;;) {
		struct se_cmd *cmd;

		spin_lock(&dev->delayed_cmd_lock);
		if (list_empty(&dev->delayed_cmd_list)) {
			spin_unlock(&dev->delayed_cmd_lock);
			break;
		}

		cmd = list_entry(dev->delayed_cmd_list.next,
				 struct se_cmd, se_delayed_node);
		list_del(&cmd->se_delayed_node);
		spin_unlock(&dev->delayed_cmd_lock);

		__target_execute_cmd(cmd, true);

		if (cmd->sam_task_attr == TCM_ORDERED_TAG)
			break;
	}
}

/*
 * Called from I/O completion to determine which dormant/delayed
 * and ordered cmds need to have their tasks added to the execution queue.
 */
static void transport_complete_task_attr(struct se_cmd *cmd)
{
	struct se_device *dev = cmd->se_dev;

	if (dev->transport->transport_flags & TRANSPORT_FLAG_PASSTHROUGH)
		return;

	if (!(cmd->se_cmd_flags & SCF_TASK_ATTR_SET))
		goto restart;

	if (cmd->sam_task_attr == TCM_SIMPLE_TAG) {
		atomic_dec_mb(&dev->simple_cmds);
		dev->dev_cur_ordered_id++;
	} else if (cmd->sam_task_attr == TCM_HEAD_TAG) {
		dev->dev_cur_ordered_id++;
		pr_debug("Incremented dev_cur_ordered_id: %u for HEAD_OF_QUEUE\n",
			 dev->dev_cur_ordered_id);
	} else if (cmd->sam_task_attr == TCM_ORDERED_TAG) {
		atomic_dec_mb(&dev->dev_ordered_sync);

		dev->dev_cur_ordered_id++;
		pr_debug("Incremented dev_cur_ordered_id: %u for ORDERED\n",
			 dev->dev_cur_ordered_id);
	}
restart:
	target_restart_delayed_cmds(dev);
}

static void transport_complete_qf(struct se_cmd *cmd)
{
	int ret = 0;

	transport_complete_task_attr(cmd);
	/*
	 * If a fabric driver ->write_pending() or ->queue_data_in() callback
	 * has returned neither -ENOMEM or -EAGAIN, assume it's fatal and
	 * the same callbacks should not be retried.  Return CHECK_CONDITION
	 * if a scsi_status is not already set.
	 *
	 * If a fabric driver ->queue_status() has returned non zero, always
	 * keep retrying no matter what..
	 */
	if (cmd->t_state == TRANSPORT_COMPLETE_QF_ERR) {
		if (cmd->scsi_status)
			goto queue_status;

		cmd->se_cmd_flags |= SCF_EMULATED_TASK_SENSE;
		cmd->scsi_status = SAM_STAT_CHECK_CONDITION;
		cmd->scsi_sense_length  = TRANSPORT_SENSE_BUFFER;
		translate_sense_reason(cmd, TCM_LOGICAL_UNIT_COMMUNICATION_FAILURE);
		goto queue_status;
	}

	if (cmd->se_cmd_flags & SCF_TRANSPORT_TASK_SENSE)
		goto queue_status;

	switch (cmd->data_direction) {
	case DMA_FROM_DEVICE:
		if (cmd->scsi_status)
			goto queue_status;

		trace_target_cmd_complete(cmd);
		ret = cmd->se_tfo->queue_data_in(cmd);
		break;
	case DMA_TO_DEVICE:
		if (cmd->se_cmd_flags & SCF_BIDI) {
			ret = cmd->se_tfo->queue_data_in(cmd);
			break;
		}
		/* Fall through for DMA_TO_DEVICE */
	case DMA_NONE:
queue_status:
		trace_target_cmd_complete(cmd);
		ret = cmd->se_tfo->queue_status(cmd);
		break;
	default:
		break;
	}

	if (ret < 0) {
		transport_handle_queue_full(cmd, cmd->se_dev, ret, false);
		return;
	}
	transport_lun_remove_cmd(cmd);
	transport_cmd_check_stop_to_fabric(cmd);
}

static void transport_handle_queue_full(struct se_cmd *cmd, struct se_device *dev,
					int err, bool write_pending)
{
	/*
	 * -EAGAIN or -ENOMEM signals retry of ->write_pending() and/or
	 * ->queue_data_in() callbacks from new process context.
	 *
	 * Otherwise for other errors, transport_complete_qf() will send
	 * CHECK_CONDITION via ->queue_status() instead of attempting to
	 * retry associated fabric driver data-transfer callbacks.
	 */
	if (err == -EAGAIN || err == -ENOMEM) {
		cmd->t_state = (write_pending) ? TRANSPORT_COMPLETE_QF_WP :
						 TRANSPORT_COMPLETE_QF_OK;
	} else {
		pr_warn_ratelimited("Got unknown fabric queue status: %d\n", err);
		cmd->t_state = TRANSPORT_COMPLETE_QF_ERR;
	}

	spin_lock_irq(&dev->qf_cmd_lock);
	list_add_tail(&cmd->se_qf_node, &cmd->se_dev->qf_cmd_list);
	atomic_inc_mb(&dev->dev_qf_count);
	spin_unlock_irq(&cmd->se_dev->qf_cmd_lock);

	schedule_work(&cmd->se_dev->qf_work_queue);
}

static bool target_read_prot_action(struct se_cmd *cmd)
{
	switch (cmd->prot_op) {
	case TARGET_PROT_DIN_STRIP:
		if (!(cmd->se_sess->sup_prot_ops & TARGET_PROT_DIN_STRIP)) {
			u32 sectors = cmd->data_length >>
				  ilog2(cmd->se_dev->dev_attrib.block_size);

			cmd->pi_err = sbc_dif_verify(cmd, cmd->t_task_lba,
						     sectors, 0, cmd->t_prot_sg,
						     0);
			if (cmd->pi_err)
				return true;
		}
		break;
	case TARGET_PROT_DIN_INSERT:
		if (cmd->se_sess->sup_prot_ops & TARGET_PROT_DIN_INSERT)
			break;

		sbc_dif_generate(cmd);
		break;
	default:
		break;
	}

	return false;
}

static void target_complete_ok_work(struct work_struct *work)
{
	struct se_cmd *cmd = container_of(work, struct se_cmd, work);
	int ret;

	/*
	 * Check if we need to move delayed/dormant tasks from cmds on the
	 * delayed execution list after a HEAD_OF_QUEUE or ORDERED Task
	 * Attribute.
	 */
	transport_complete_task_attr(cmd);

	/*
	 * Check to schedule QUEUE_FULL work, or execute an existing
	 * cmd->transport_qf_callback()
	 */
	if (atomic_read(&cmd->se_dev->dev_qf_count) != 0)
		schedule_work(&cmd->se_dev->qf_work_queue);

	/*
	 * Check if we need to send a sense buffer from
	 * the struct se_cmd in question.
	 */
	if (cmd->se_cmd_flags & SCF_TRANSPORT_TASK_SENSE) {
		WARN_ON(!cmd->scsi_status);
		ret = transport_send_check_condition_and_sense(
					cmd, 0, 1);
		if (ret)
			goto queue_full;

		transport_lun_remove_cmd(cmd);
		transport_cmd_check_stop_to_fabric(cmd);
		return;
	}
	/*
	 * Check for a callback, used by amongst other things
	 * XDWRITE_READ_10 and COMPARE_AND_WRITE emulation.
	 */
	if (cmd->transport_complete_callback) {
		sense_reason_t rc;
		bool caw = (cmd->se_cmd_flags & SCF_COMPARE_AND_WRITE);
		bool zero_dl = !(cmd->data_length);
		int post_ret = 0;

		rc = cmd->transport_complete_callback(cmd, true, &post_ret);
		if (!rc && !post_ret) {
			if (caw && zero_dl)
				goto queue_rsp;

			return;
		} else if (rc) {
			ret = transport_send_check_condition_and_sense(cmd,
						rc, 0);
			if (ret)
				goto queue_full;

			transport_lun_remove_cmd(cmd);
			transport_cmd_check_stop_to_fabric(cmd);
			return;
		}
	}

queue_rsp:
	switch (cmd->data_direction) {
	case DMA_FROM_DEVICE:
		if (cmd->scsi_status)
			goto queue_status;

		atomic_long_add(cmd->data_length,
				&cmd->se_lun->lun_stats.tx_data_octets);
		/*
		 * Perform READ_STRIP of PI using software emulation when
		 * backend had PI enabled, if the transport will not be
		 * performing hardware READ_STRIP offload.
		 */
		if (target_read_prot_action(cmd)) {
			ret = transport_send_check_condition_and_sense(cmd,
						cmd->pi_err, 0);
			if (ret)
				goto queue_full;

			transport_lun_remove_cmd(cmd);
			transport_cmd_check_stop_to_fabric(cmd);
			return;
		}

		trace_target_cmd_complete(cmd);
		ret = cmd->se_tfo->queue_data_in(cmd);
		if (ret)
			goto queue_full;
		break;
	case DMA_TO_DEVICE:
		atomic_long_add(cmd->data_length,
				&cmd->se_lun->lun_stats.rx_data_octets);
		/*
		 * Check if we need to send READ payload for BIDI-COMMAND
		 */
		if (cmd->se_cmd_flags & SCF_BIDI) {
			atomic_long_add(cmd->data_length,
					&cmd->se_lun->lun_stats.tx_data_octets);
			ret = cmd->se_tfo->queue_data_in(cmd);
			if (ret)
				goto queue_full;
			break;
		}
		/* Fall through for DMA_TO_DEVICE */
	case DMA_NONE:
queue_status:
		trace_target_cmd_complete(cmd);
		ret = cmd->se_tfo->queue_status(cmd);
		if (ret)
			goto queue_full;
		break;
	default:
		break;
	}

	transport_lun_remove_cmd(cmd);
	transport_cmd_check_stop_to_fabric(cmd);
	return;

queue_full:
	pr_debug("Handling complete_ok QUEUE_FULL: se_cmd: %p,"
		" data_direction: %d\n", cmd, cmd->data_direction);

	transport_handle_queue_full(cmd, cmd->se_dev, ret, false);
}

void target_free_sgl(struct scatterlist *sgl, int nents)
{
	struct scatterlist *sg;
	int count;

	for_each_sg(sgl, sg, nents, count)
		__free_page(sg_page(sg));

	kfree(sgl);
}
EXPORT_SYMBOL(target_free_sgl);

static inline void transport_reset_sgl_orig(struct se_cmd *cmd)
{
	/*
	 * Check for saved t_data_sg that may be used for COMPARE_AND_WRITE
	 * emulation, and free + reset pointers if necessary..
	 */
	if (!cmd->t_data_sg_orig)
		return;

	kfree(cmd->t_data_sg);
	cmd->t_data_sg = cmd->t_data_sg_orig;
	cmd->t_data_sg_orig = NULL;
	cmd->t_data_nents = cmd->t_data_nents_orig;
	cmd->t_data_nents_orig = 0;
}

static inline void transport_free_pages(struct se_cmd *cmd)
{
	if (!(cmd->se_cmd_flags & SCF_PASSTHROUGH_PROT_SG_TO_MEM_NOALLOC)) {
		target_free_sgl(cmd->t_prot_sg, cmd->t_prot_nents);
		cmd->t_prot_sg = NULL;
		cmd->t_prot_nents = 0;
	}

	if (cmd->se_cmd_flags & SCF_PASSTHROUGH_SG_TO_MEM_NOALLOC) {
		/*
		 * Release special case READ buffer payload required for
		 * SG_TO_MEM_NOALLOC to function with COMPARE_AND_WRITE
		 */
		if (cmd->se_cmd_flags & SCF_COMPARE_AND_WRITE) {
			target_free_sgl(cmd->t_bidi_data_sg,
					   cmd->t_bidi_data_nents);
			cmd->t_bidi_data_sg = NULL;
			cmd->t_bidi_data_nents = 0;
		}
		transport_reset_sgl_orig(cmd);
		return;
	}
	transport_reset_sgl_orig(cmd);

	target_free_sgl(cmd->t_data_sg, cmd->t_data_nents);
	cmd->t_data_sg = NULL;
	cmd->t_data_nents = 0;

	target_free_sgl(cmd->t_bidi_data_sg, cmd->t_bidi_data_nents);
	cmd->t_bidi_data_sg = NULL;
	cmd->t_bidi_data_nents = 0;
}

/**
 * transport_put_cmd - release a reference to a command
 * @cmd:       command to release
 *
 * This routine releases our reference to the command and frees it if possible.
 */
static int transport_put_cmd(struct se_cmd *cmd)
{
	BUG_ON(!cmd->se_tfo);
	/*
	 * If this cmd has been setup with target_get_sess_cmd(), drop
	 * the kref and call ->release_cmd() in kref callback.
	 */
	return target_put_sess_cmd(cmd);
}

void *transport_kmap_data_sg(struct se_cmd *cmd)
{
	struct scatterlist *sg = cmd->t_data_sg;
	struct page **pages;
	int i;

	/*
	 * We need to take into account a possible offset here for fabrics like
	 * tcm_loop who may be using a contig buffer from the SCSI midlayer for
	 * control CDBs passed as SGLs via transport_generic_map_mem_to_cmd()
	 */
	if (!cmd->t_data_nents)
		return NULL;

	BUG_ON(!sg);
	if (cmd->t_data_nents == 1)
		return kmap(sg_page(sg)) + sg->offset;

	/* >1 page. use vmap */
	pages = kmalloc_array(cmd->t_data_nents, sizeof(*pages), GFP_KERNEL);
	if (!pages)
		return NULL;

	/* convert sg[] to pages[] */
	for_each_sg(cmd->t_data_sg, sg, cmd->t_data_nents, i) {
		pages[i] = sg_page(sg);
	}

	cmd->t_data_vmap = vmap(pages, cmd->t_data_nents,  VM_MAP, PAGE_KERNEL);
	kfree(pages);
	if (!cmd->t_data_vmap)
		return NULL;

	return cmd->t_data_vmap + cmd->t_data_sg[0].offset;
}
EXPORT_SYMBOL(transport_kmap_data_sg);

void transport_kunmap_data_sg(struct se_cmd *cmd)
{
	if (!cmd->t_data_nents) {
		return;
	} else if (cmd->t_data_nents == 1) {
		kunmap(sg_page(cmd->t_data_sg));
		return;
	}

	vunmap(cmd->t_data_vmap);
	cmd->t_data_vmap = NULL;
}
EXPORT_SYMBOL(transport_kunmap_data_sg);

int
target_alloc_sgl(struct scatterlist **sgl, unsigned int *nents, u32 length,
		 bool zero_page, bool chainable)
{
	struct scatterlist *sg;
	struct page *page;
	gfp_t zero_flag = (zero_page) ? __GFP_ZERO : 0;
	unsigned int nalloc, nent;
	int i = 0;

	nalloc = nent = DIV_ROUND_UP(length, PAGE_SIZE);
	if (chainable)
		nalloc++;
	sg = kmalloc_array(nalloc, sizeof(struct scatterlist), GFP_KERNEL);
	if (!sg)
		return -ENOMEM;

	sg_init_table(sg, nalloc);

	while (length) {
		u32 page_len = min_t(u32, length, PAGE_SIZE);
		page = alloc_page(GFP_KERNEL | zero_flag);
		if (!page)
			goto out;

		sg_set_page(&sg[i], page, page_len, 0);
		length -= page_len;
		i++;
	}
	*sgl = sg;
	*nents = nent;
	return 0;

out:
	while (i > 0) {
		i--;
		__free_page(sg_page(&sg[i]));
	}
	kfree(sg);
	return -ENOMEM;
}
EXPORT_SYMBOL(target_alloc_sgl);

/*
 * Allocate any required resources to execute the command.  For writes we
 * might not have the payload yet, so notify the fabric via a call to
 * ->write_pending instead. Otherwise place it on the execution queue.
 */
sense_reason_t
transport_generic_new_cmd(struct se_cmd *cmd)
{
	unsigned long flags;
	int ret = 0;
	bool zero_flag = !(cmd->se_cmd_flags & SCF_SCSI_DATA_CDB);

	if (cmd->prot_op != TARGET_PROT_NORMAL &&
	    !(cmd->se_cmd_flags & SCF_PASSTHROUGH_PROT_SG_TO_MEM_NOALLOC)) {
		ret = target_alloc_sgl(&cmd->t_prot_sg, &cmd->t_prot_nents,
				       cmd->prot_length, true, false);
		if (ret < 0)
			return TCM_LOGICAL_UNIT_COMMUNICATION_FAILURE;
	}

	/*
	 * Determine is the TCM fabric module has already allocated physical
	 * memory, and is directly calling transport_generic_map_mem_to_cmd()
	 * beforehand.
	 */
	if (!(cmd->se_cmd_flags & SCF_PASSTHROUGH_SG_TO_MEM_NOALLOC) &&
	    cmd->data_length) {

		if ((cmd->se_cmd_flags & SCF_BIDI) ||
		    (cmd->se_cmd_flags & SCF_COMPARE_AND_WRITE)) {
			u32 bidi_length;

			if (cmd->se_cmd_flags & SCF_COMPARE_AND_WRITE)
				bidi_length = cmd->t_task_nolb *
					      cmd->se_dev->dev_attrib.block_size;
			else
				bidi_length = cmd->data_length;

			ret = target_alloc_sgl(&cmd->t_bidi_data_sg,
					       &cmd->t_bidi_data_nents,
					       bidi_length, zero_flag, false);
			if (ret < 0)
				return TCM_LOGICAL_UNIT_COMMUNICATION_FAILURE;
		}

		ret = target_alloc_sgl(&cmd->t_data_sg, &cmd->t_data_nents,
				       cmd->data_length, zero_flag, false);
		if (ret < 0)
			return TCM_LOGICAL_UNIT_COMMUNICATION_FAILURE;
	} else if ((cmd->se_cmd_flags & SCF_COMPARE_AND_WRITE) &&
		    cmd->data_length) {
		/*
		 * Special case for COMPARE_AND_WRITE with fabrics
		 * using SCF_PASSTHROUGH_SG_TO_MEM_NOALLOC.
		 */
		u32 caw_length = cmd->t_task_nolb *
				 cmd->se_dev->dev_attrib.block_size;

		ret = target_alloc_sgl(&cmd->t_bidi_data_sg,
				       &cmd->t_bidi_data_nents,
				       caw_length, zero_flag, false);
		if (ret < 0)
			return TCM_LOGICAL_UNIT_COMMUNICATION_FAILURE;
	}
	/*
	 * If this command is not a write we can execute it right here,
	 * for write buffers we need to notify the fabric driver first
	 * and let it call back once the write buffers are ready.
	 */
	target_add_to_state_list(cmd);
	if (cmd->data_direction != DMA_TO_DEVICE || cmd->data_length == 0) {
		target_execute_cmd(cmd);
		return 0;
	}

	spin_lock_irqsave(&cmd->t_state_lock, flags);
	cmd->t_state = TRANSPORT_WRITE_PENDING;
	/*
	 * Determine if frontend context caller is requesting the stopping of
	 * this command for frontend exceptions.
	 */
	if (cmd->transport_state & CMD_T_STOP) {
		pr_debug("%s:%d CMD_T_STOP for ITT: 0x%08llx\n",
			 __func__, __LINE__, cmd->tag);

		spin_unlock_irqrestore(&cmd->t_state_lock, flags);

		complete_all(&cmd->t_transport_stop_comp);
		return 0;
	}
	cmd->transport_state &= ~CMD_T_ACTIVE;
	spin_unlock_irqrestore(&cmd->t_state_lock, flags);

	ret = cmd->se_tfo->write_pending(cmd);
	if (ret)
		goto queue_full;

	return 0;

queue_full:
	pr_debug("Handling write_pending QUEUE__FULL: se_cmd: %p\n", cmd);
	transport_handle_queue_full(cmd, cmd->se_dev, ret, true);
	return 0;
}
EXPORT_SYMBOL(transport_generic_new_cmd);

static void transport_write_pending_qf(struct se_cmd *cmd)
{
	int ret;

	ret = cmd->se_tfo->write_pending(cmd);
	if (ret) {
		pr_debug("Handling write_pending QUEUE__FULL: se_cmd: %p\n",
			 cmd);
		transport_handle_queue_full(cmd, cmd->se_dev, ret, true);
	}
}

static bool
__transport_wait_for_tasks(struct se_cmd *, bool, bool *, bool *,
			   unsigned long *flags);

static void target_wait_free_cmd(struct se_cmd *cmd, bool *aborted, bool *tas)
{
	unsigned long flags;

	spin_lock_irqsave(&cmd->t_state_lock, flags);
	__transport_wait_for_tasks(cmd, true, aborted, tas, &flags);
	spin_unlock_irqrestore(&cmd->t_state_lock, flags);
}

int transport_generic_free_cmd(struct se_cmd *cmd, int wait_for_tasks)
{
	int ret = 0;
	bool aborted = false, tas = false;

	if (!(cmd->se_cmd_flags & SCF_SE_LUN_CMD)) {
		if (wait_for_tasks && (cmd->se_cmd_flags & SCF_SCSI_TMR_CDB))
			target_wait_free_cmd(cmd, &aborted, &tas);

		if (!aborted || tas)
			ret = transport_put_cmd(cmd);
	} else {
		if (wait_for_tasks)
			target_wait_free_cmd(cmd, &aborted, &tas);
		/*
		 * Handle WRITE failure case where transport_generic_new_cmd()
		 * has already added se_cmd to state_list, but fabric has
		 * failed command before I/O submission.
		 */
		if (cmd->state_active)
			target_remove_from_state_list(cmd);

		if (cmd->se_lun)
			transport_lun_remove_cmd(cmd);

		if (!aborted || tas)
			ret = transport_put_cmd(cmd);
	}
	/*
	 * If the task has been internally aborted due to TMR ABORT_TASK
	 * or LUN_RESET, target_core_tmr.c is responsible for performing
	 * the remaining calls to target_put_sess_cmd(), and not the
	 * callers of this function.
	 */
	if (aborted) {
		pr_debug("Detected CMD_T_ABORTED for ITT: %llu\n", cmd->tag);
		wait_for_completion(&cmd->cmd_wait_comp);
		cmd->se_tfo->release_cmd(cmd);
		ret = 1;
	}
	return ret;
}
EXPORT_SYMBOL(transport_generic_free_cmd);

/* target_get_sess_cmd - Add command to active ->sess_cmd_list
 * @se_cmd:	command descriptor to add
 * @ack_kref:	Signal that fabric will perform an ack target_put_sess_cmd()
 */
int target_get_sess_cmd(struct se_cmd *se_cmd, bool ack_kref)
{
	struct se_session *se_sess = se_cmd->se_sess;
	unsigned long flags;
	int ret = 0;

	/*
	 * Add a second kref if the fabric caller is expecting to handle
	 * fabric acknowledgement that requires two target_put_sess_cmd()
	 * invocations before se_cmd descriptor release.
	 */
	if (ack_kref) {
		if (!kref_get_unless_zero(&se_cmd->cmd_kref))
			return -EINVAL;

		se_cmd->se_cmd_flags |= SCF_ACK_KREF;
	}

	spin_lock_irqsave(&se_sess->sess_cmd_lock, flags);
	if (se_sess->sess_tearing_down) {
		ret = -ESHUTDOWN;
		goto out;
	}
	list_add_tail(&se_cmd->se_cmd_list, &se_sess->sess_cmd_list);
out:
	spin_unlock_irqrestore(&se_sess->sess_cmd_lock, flags);

	if (ret && ack_kref)
		target_put_sess_cmd(se_cmd);

	return ret;
}
EXPORT_SYMBOL(target_get_sess_cmd);

static void target_free_cmd_mem(struct se_cmd *cmd)
{
	transport_free_pages(cmd);

	if (cmd->se_cmd_flags & SCF_SCSI_TMR_CDB)
		core_tmr_release_req(cmd->se_tmr_req);
	if (cmd->t_task_cdb != cmd->__t_task_cdb)
		kfree(cmd->t_task_cdb);
}

static void target_release_cmd_kref(struct kref *kref)
{
	struct se_cmd *se_cmd = container_of(kref, struct se_cmd, cmd_kref);
	struct se_session *se_sess = se_cmd->se_sess;
	unsigned long flags;
	bool fabric_stop;

	if (se_sess) {
		spin_lock_irqsave(&se_sess->sess_cmd_lock, flags);

		spin_lock(&se_cmd->t_state_lock);
		fabric_stop = (se_cmd->transport_state & CMD_T_FABRIC_STOP) &&
			      (se_cmd->transport_state & CMD_T_ABORTED);
		spin_unlock(&se_cmd->t_state_lock);

		if (se_cmd->cmd_wait_set || fabric_stop) {
			list_del_init(&se_cmd->se_cmd_list);
			spin_unlock_irqrestore(&se_sess->sess_cmd_lock, flags);
			target_free_cmd_mem(se_cmd);
			complete(&se_cmd->cmd_wait_comp);
			return;
		}
		list_del_init(&se_cmd->se_cmd_list);
		spin_unlock_irqrestore(&se_sess->sess_cmd_lock, flags);
	}

	target_free_cmd_mem(se_cmd);
	se_cmd->se_tfo->release_cmd(se_cmd);
}

/**
 * target_put_sess_cmd - decrease the command reference count
 * @se_cmd:	command to drop a reference from
 *
 * Returns 1 if and only if this target_put_sess_cmd() call caused the
 * refcount to drop to zero. Returns zero otherwise.
 */
int target_put_sess_cmd(struct se_cmd *se_cmd)
{
	return kref_put(&se_cmd->cmd_kref, target_release_cmd_kref);
}
EXPORT_SYMBOL(target_put_sess_cmd);

static const char *data_dir_name(enum dma_data_direction d)
{
	switch (d) {
	case DMA_BIDIRECTIONAL:	return "BIDI";
	case DMA_TO_DEVICE:	return "WRITE";
	case DMA_FROM_DEVICE:	return "READ";
	case DMA_NONE:		return "NONE";
	}

	return "(?)";
}

static const char *cmd_state_name(enum transport_state_table t)
{
	switch (t) {
	case TRANSPORT_NO_STATE:	return "NO_STATE";
	case TRANSPORT_NEW_CMD:		return "NEW_CMD";
	case TRANSPORT_WRITE_PENDING:	return "WRITE_PENDING";
	case TRANSPORT_PROCESSING:	return "PROCESSING";
	case TRANSPORT_COMPLETE:	return "COMPLETE";
	case TRANSPORT_ISTATE_PROCESSING:
					return "ISTATE_PROCESSING";
	case TRANSPORT_COMPLETE_QF_WP:	return "COMPLETE_QF_WP";
	case TRANSPORT_COMPLETE_QF_OK:	return "COMPLETE_QF_OK";
	case TRANSPORT_COMPLETE_QF_ERR:	return "COMPLETE_QF_ERR";
	}

	return "(?)";
}

static void target_append_str(char **str, const char *txt)
{
	char *prev = *str;

	*str = *str ? kasprintf(GFP_ATOMIC, "%s,%s", *str, txt) :
		kstrdup(txt, GFP_ATOMIC);
	kfree(prev);
}

/*
 * Convert a transport state bitmask into a string. The caller is
 * responsible for freeing the returned pointer.
 */
static char *target_ts_to_str(u32 ts)
{
	char *str = NULL;

	if (ts & CMD_T_ABORTED)
		target_append_str(&str, "aborted");
	if (ts & CMD_T_ACTIVE)
		target_append_str(&str, "active");
	if (ts & CMD_T_COMPLETE)
		target_append_str(&str, "complete");
	if (ts & CMD_T_SENT)
		target_append_str(&str, "sent");
	if (ts & CMD_T_STOP)
		target_append_str(&str, "stop");
	if (ts & CMD_T_FABRIC_STOP)
		target_append_str(&str, "fabric_stop");

	return str;
}

static const char *target_tmf_name(enum tcm_tmreq_table tmf)
{
	switch (tmf) {
	case TMR_ABORT_TASK:		return "ABORT_TASK";
	case TMR_ABORT_TASK_SET:	return "ABORT_TASK_SET";
	case TMR_CLEAR_ACA:		return "CLEAR_ACA";
	case TMR_CLEAR_TASK_SET:	return "CLEAR_TASK_SET";
	case TMR_LUN_RESET:		return "LUN_RESET";
	case TMR_TARGET_WARM_RESET:	return "TARGET_WARM_RESET";
	case TMR_TARGET_COLD_RESET:	return "TARGET_COLD_RESET";
	case TMR_UNKNOWN:		break;
	}
	return "(?)";
}

void target_show_cmd(const char *pfx, struct se_cmd *cmd)
{
	char *ts_str = target_ts_to_str(cmd->transport_state);
	const u8 *cdb = cmd->t_task_cdb;
	struct se_tmr_req *tmf = cmd->se_tmr_req;

	if (!(cmd->se_cmd_flags & SCF_SCSI_TMR_CDB))
		pr_debug("%scmd %#02x:%#02x with tag %#llx dir %s i_state %d t_state %s len %d refcnt %d transport_state %s\n",
			 pfx, cdb[0], cdb[1], cmd->tag,
			 data_dir_name(cmd->data_direction),
			 cmd->se_tfo->get_cmd_state(cmd),
			 cmd_state_name(cmd->t_state), cmd->data_length,
			 kref_read(&cmd->cmd_kref), ts_str);
	else
		pr_debug("%stmf %s with tag %#llx ref_task_tag %#llx i_state %d t_state %s refcnt %d transport_state %s\n",
			 pfx, target_tmf_name(tmf->function), cmd->tag,
			 tmf->ref_task_tag, cmd->se_tfo->get_cmd_state(cmd),
			 cmd_state_name(cmd->t_state),
			 kref_read(&cmd->cmd_kref), ts_str);
	kfree(ts_str);
}
EXPORT_SYMBOL(target_show_cmd);

/* target_sess_cmd_list_set_waiting - Flag all commands in
 *         sess_cmd_list to complete cmd_wait_comp.  Set
 *         sess_tearing_down so no more commands are queued.
 * @se_sess:	session to flag
 */
void target_sess_cmd_list_set_waiting(struct se_session *se_sess)
{
	struct se_cmd *se_cmd, *tmp_cmd;
	unsigned long flags;
	int rc;

	spin_lock_irqsave(&se_sess->sess_cmd_lock, flags);
	if (se_sess->sess_tearing_down) {
		spin_unlock_irqrestore(&se_sess->sess_cmd_lock, flags);
		return;
	}
	se_sess->sess_tearing_down = 1;
	list_splice_init(&se_sess->sess_cmd_list, &se_sess->sess_wait_list);

	list_for_each_entry_safe(se_cmd, tmp_cmd,
				 &se_sess->sess_wait_list, se_cmd_list) {
		rc = kref_get_unless_zero(&se_cmd->cmd_kref);
		if (rc) {
			se_cmd->cmd_wait_set = 1;
			spin_lock(&se_cmd->t_state_lock);
			se_cmd->transport_state |= CMD_T_FABRIC_STOP;
			spin_unlock(&se_cmd->t_state_lock);
		} else
			list_del_init(&se_cmd->se_cmd_list);
	}

	spin_unlock_irqrestore(&se_sess->sess_cmd_lock, flags);
}
EXPORT_SYMBOL(target_sess_cmd_list_set_waiting);

/* target_wait_for_sess_cmds - Wait for outstanding descriptors
 * @se_sess:    session to wait for active I/O
 */
void target_wait_for_sess_cmds(struct se_session *se_sess)
{
	struct se_cmd *se_cmd, *tmp_cmd;
	unsigned long flags;
	bool tas;

	list_for_each_entry_safe(se_cmd, tmp_cmd,
				&se_sess->sess_wait_list, se_cmd_list) {
		pr_debug("Waiting for se_cmd: %p t_state: %d, fabric state:"
			" %d\n", se_cmd, se_cmd->t_state,
			se_cmd->se_tfo->get_cmd_state(se_cmd));

		spin_lock_irqsave(&se_cmd->t_state_lock, flags);
		tas = (se_cmd->transport_state & CMD_T_TAS);
		spin_unlock_irqrestore(&se_cmd->t_state_lock, flags);

		if (!target_put_sess_cmd(se_cmd)) {
			if (tas)
				target_put_sess_cmd(se_cmd);
		}

		wait_for_completion(&se_cmd->cmd_wait_comp);
		pr_debug("After cmd_wait_comp: se_cmd: %p t_state: %d"
			" fabric state: %d\n", se_cmd, se_cmd->t_state,
			se_cmd->se_tfo->get_cmd_state(se_cmd));

		se_cmd->se_tfo->release_cmd(se_cmd);
	}

	spin_lock_irqsave(&se_sess->sess_cmd_lock, flags);
	WARN_ON(!list_empty(&se_sess->sess_cmd_list));
	spin_unlock_irqrestore(&se_sess->sess_cmd_lock, flags);

}
EXPORT_SYMBOL(target_wait_for_sess_cmds);

static void target_lun_confirm(struct percpu_ref *ref)
{
	struct se_lun *lun = container_of(ref, struct se_lun, lun_ref);

	complete(&lun->lun_ref_comp);
}

void transport_clear_lun_ref(struct se_lun *lun)
{
	/*
	 * Mark the percpu-ref as DEAD, switch to atomic_t mode, drop
	 * the initial reference and schedule confirm kill to be
	 * executed after one full RCU grace period has completed.
	 */
	percpu_ref_kill_and_confirm(&lun->lun_ref, target_lun_confirm);
	/*
	 * The first completion waits for percpu_ref_switch_to_atomic_rcu()
	 * to call target_lun_confirm after lun->lun_ref has been marked
	 * as __PERCPU_REF_DEAD on all CPUs, and switches to atomic_t
	 * mode so that percpu_ref_tryget_live() lookup of lun->lun_ref
	 * fails for all new incoming I/O.
	 */
	wait_for_completion(&lun->lun_ref_comp);
	/*
	 * The second completion waits for percpu_ref_put_many() to
	 * invoke ->release() after lun->lun_ref has switched to
	 * atomic_t mode, and lun->lun_ref.count has reached zero.
	 *
	 * At this point all target-core lun->lun_ref references have
	 * been dropped via transport_lun_remove_cmd(), and it's safe
	 * to proceed with the remaining LUN shutdown.
	 */
	wait_for_completion(&lun->lun_shutdown_comp);
}

static bool
__transport_wait_for_tasks(struct se_cmd *cmd, bool fabric_stop,
			   bool *aborted, bool *tas, unsigned long *flags)
	__releases(&cmd->t_state_lock)
	__acquires(&cmd->t_state_lock)
{

	assert_spin_locked(&cmd->t_state_lock);
	WARN_ON_ONCE(!irqs_disabled());

	if (fabric_stop)
		cmd->transport_state |= CMD_T_FABRIC_STOP;

	if (cmd->transport_state & CMD_T_ABORTED)
		*aborted = true;

	if (cmd->transport_state & CMD_T_TAS)
		*tas = true;

	if (!(cmd->se_cmd_flags & SCF_SE_LUN_CMD) &&
	    !(cmd->se_cmd_flags & SCF_SCSI_TMR_CDB))
		return false;

	if (!(cmd->se_cmd_flags & SCF_SUPPORTED_SAM_OPCODE) &&
	    !(cmd->se_cmd_flags & SCF_SCSI_TMR_CDB))
		return false;

	if (!(cmd->transport_state & CMD_T_ACTIVE))
		return false;

	if (fabric_stop && *aborted)
		return false;

	cmd->transport_state |= CMD_T_STOP;

	target_show_cmd("wait_for_tasks: Stopping ", cmd);

	spin_unlock_irqrestore(&cmd->t_state_lock, *flags);

	while (!wait_for_completion_timeout(&cmd->t_transport_stop_comp,
					    180 * HZ))
		target_show_cmd("wait for tasks: ", cmd);

	spin_lock_irqsave(&cmd->t_state_lock, *flags);
	cmd->transport_state &= ~(CMD_T_ACTIVE | CMD_T_STOP);

	pr_debug("wait_for_tasks: Stopped wait_for_completion(&cmd->"
		 "t_transport_stop_comp) for ITT: 0x%08llx\n", cmd->tag);

	return true;
}

/**
 * transport_wait_for_tasks - set CMD_T_STOP and wait for t_transport_stop_comp
 * @cmd: command to wait on
 */
bool transport_wait_for_tasks(struct se_cmd *cmd)
{
	unsigned long flags;
	bool ret, aborted = false, tas = false;

	spin_lock_irqsave(&cmd->t_state_lock, flags);
	ret = __transport_wait_for_tasks(cmd, false, &aborted, &tas, &flags);
	spin_unlock_irqrestore(&cmd->t_state_lock, flags);

	return ret;
}
EXPORT_SYMBOL(transport_wait_for_tasks);

struct sense_info {
	u8 key;
	u8 asc;
	u8 ascq;
	bool add_sector_info;
};

static const struct sense_info sense_info_table[] = {
	[TCM_NO_SENSE] = {
		.key = NOT_READY
	},
	[TCM_NON_EXISTENT_LUN] = {
		.key = ILLEGAL_REQUEST,
		.asc = 0x25 /* LOGICAL UNIT NOT SUPPORTED */
	},
	[TCM_UNSUPPORTED_SCSI_OPCODE] = {
		.key = ILLEGAL_REQUEST,
		.asc = 0x20, /* INVALID COMMAND OPERATION CODE */
	},
	[TCM_SECTOR_COUNT_TOO_MANY] = {
		.key = ILLEGAL_REQUEST,
		.asc = 0x20, /* INVALID COMMAND OPERATION CODE */
	},
	[TCM_UNKNOWN_MODE_PAGE] = {
		.key = ILLEGAL_REQUEST,
		.asc = 0x24, /* INVALID FIELD IN CDB */
	},
	[TCM_CHECK_CONDITION_ABORT_CMD] = {
		.key = ABORTED_COMMAND,
		.asc = 0x29, /* BUS DEVICE RESET FUNCTION OCCURRED */
		.ascq = 0x03,
	},
	[TCM_INCORRECT_AMOUNT_OF_DATA] = {
		.key = ABORTED_COMMAND,
		.asc = 0x0c, /* WRITE ERROR */
		.ascq = 0x0d, /* NOT ENOUGH UNSOLICITED DATA */
	},
	[TCM_INVALID_CDB_FIELD] = {
		.key = ILLEGAL_REQUEST,
		.asc = 0x24, /* INVALID FIELD IN CDB */
	},
	[TCM_INVALID_PARAMETER_LIST] = {
		.key = ILLEGAL_REQUEST,
		.asc = 0x26, /* INVALID FIELD IN PARAMETER LIST */
	},
	[TCM_TOO_MANY_TARGET_DESCS] = {
		.key = ILLEGAL_REQUEST,
		.asc = 0x26,
		.ascq = 0x06, /* TOO MANY TARGET DESCRIPTORS */
	},
	[TCM_UNSUPPORTED_TARGET_DESC_TYPE_CODE] = {
		.key = ILLEGAL_REQUEST,
		.asc = 0x26,
		.ascq = 0x07, /* UNSUPPORTED TARGET DESCRIPTOR TYPE CODE */
	},
	[TCM_TOO_MANY_SEGMENT_DESCS] = {
		.key = ILLEGAL_REQUEST,
		.asc = 0x26,
		.ascq = 0x08, /* TOO MANY SEGMENT DESCRIPTORS */
	},
	[TCM_UNSUPPORTED_SEGMENT_DESC_TYPE_CODE] = {
		.key = ILLEGAL_REQUEST,
		.asc = 0x26,
		.ascq = 0x09, /* UNSUPPORTED SEGMENT DESCRIPTOR TYPE CODE */
	},
	[TCM_PARAMETER_LIST_LENGTH_ERROR] = {
		.key = ILLEGAL_REQUEST,
		.asc = 0x1a, /* PARAMETER LIST LENGTH ERROR */
	},
	[TCM_UNEXPECTED_UNSOLICITED_DATA] = {
		.key = ILLEGAL_REQUEST,
		.asc = 0x0c, /* WRITE ERROR */
		.ascq = 0x0c, /* UNEXPECTED_UNSOLICITED_DATA */
	},
	[TCM_SERVICE_CRC_ERROR] = {
		.key = ABORTED_COMMAND,
		.asc = 0x47, /* PROTOCOL SERVICE CRC ERROR */
		.ascq = 0x05, /* N/A */
	},
	[TCM_SNACK_REJECTED] = {
		.key = ABORTED_COMMAND,
		.asc = 0x11, /* READ ERROR */
		.ascq = 0x13, /* FAILED RETRANSMISSION REQUEST */
	},
	[TCM_WRITE_PROTECTED] = {
		.key = DATA_PROTECT,
		.asc = 0x27, /* WRITE PROTECTED */
	},
	[TCM_ADDRESS_OUT_OF_RANGE] = {
		.key = ILLEGAL_REQUEST,
		.asc = 0x21, /* LOGICAL BLOCK ADDRESS OUT OF RANGE */
	},
	[TCM_CHECK_CONDITION_UNIT_ATTENTION] = {
		.key = UNIT_ATTENTION,
	},
	[TCM_CHECK_CONDITION_NOT_READY] = {
		.key = NOT_READY,
	},
	[TCM_MISCOMPARE_VERIFY] = {
		.key = MISCOMPARE,
		.asc = 0x1d, /* MISCOMPARE DURING VERIFY OPERATION */
		.ascq = 0x00,
	},
	[TCM_LOGICAL_BLOCK_GUARD_CHECK_FAILED] = {
		.key = ABORTED_COMMAND,
		.asc = 0x10,
		.ascq = 0x01, /* LOGICAL BLOCK GUARD CHECK FAILED */
		.add_sector_info = true,
	},
	[TCM_LOGICAL_BLOCK_APP_TAG_CHECK_FAILED] = {
		.key = ABORTED_COMMAND,
		.asc = 0x10,
		.ascq = 0x02, /* LOGICAL BLOCK APPLICATION TAG CHECK FAILED */
		.add_sector_info = true,
	},
	[TCM_LOGICAL_BLOCK_REF_TAG_CHECK_FAILED] = {
		.key = ABORTED_COMMAND,
		.asc = 0x10,
		.ascq = 0x03, /* LOGICAL BLOCK REFERENCE TAG CHECK FAILED */
		.add_sector_info = true,
	},
	[TCM_COPY_TARGET_DEVICE_NOT_REACHABLE] = {
		.key = COPY_ABORTED,
		.asc = 0x0d,
		.ascq = 0x02, /* COPY TARGET DEVICE NOT REACHABLE */

	},
	[TCM_LOGICAL_UNIT_COMMUNICATION_FAILURE] = {
		/*
		 * Returning ILLEGAL REQUEST would cause immediate IO errors on
		 * Solaris initiators.  Returning NOT READY instead means the
		 * operations will be retried a finite number of times and we
		 * can survive intermittent errors.
		 */
		.key = NOT_READY,
		.asc = 0x08, /* LOGICAL UNIT COMMUNICATION FAILURE */
	},
};

static int translate_sense_reason(struct se_cmd *cmd, sense_reason_t reason)
{
	const struct sense_info *si;
	u8 *buffer = cmd->sense_buffer;
	int r = (__force int)reason;
	u8 asc, ascq;
	bool desc_format = target_sense_desc_format(cmd->se_dev);

	if (r < ARRAY_SIZE(sense_info_table) && sense_info_table[r].key)
		si = &sense_info_table[r];
	else
		si = &sense_info_table[(__force int)
				       TCM_LOGICAL_UNIT_COMMUNICATION_FAILURE];

	if (reason == TCM_CHECK_CONDITION_UNIT_ATTENTION) {
		core_scsi3_ua_for_check_condition(cmd, &asc, &ascq);
		WARN_ON_ONCE(asc == 0);
	} else if (si->asc == 0) {
		WARN_ON_ONCE(cmd->scsi_asc == 0);
		asc = cmd->scsi_asc;
		ascq = cmd->scsi_ascq;
	} else {
		asc = si->asc;
		ascq = si->ascq;
	}

	scsi_build_sense_buffer(desc_format, buffer, si->key, asc, ascq);
	if (si->add_sector_info)
		return scsi_set_sense_information(buffer,
						  cmd->scsi_sense_length,
						  cmd->bad_sector);

	return 0;
}

int
transport_send_check_condition_and_sense(struct se_cmd *cmd,
		sense_reason_t reason, int from_transport)
{
	unsigned long flags;

	spin_lock_irqsave(&cmd->t_state_lock, flags);
	if (cmd->se_cmd_flags & SCF_SENT_CHECK_CONDITION) {
		spin_unlock_irqrestore(&cmd->t_state_lock, flags);
		return 0;
	}
	cmd->se_cmd_flags |= SCF_SENT_CHECK_CONDITION;
	spin_unlock_irqrestore(&cmd->t_state_lock, flags);

	if (!from_transport) {
		int rc;

		cmd->se_cmd_flags |= SCF_EMULATED_TASK_SENSE;
		cmd->scsi_status = SAM_STAT_CHECK_CONDITION;
		cmd->scsi_sense_length  = TRANSPORT_SENSE_BUFFER;
		rc = translate_sense_reason(cmd, reason);
		if (rc)
			return rc;
	}

	trace_target_cmd_complete(cmd);
	return cmd->se_tfo->queue_status(cmd);
}
EXPORT_SYMBOL(transport_send_check_condition_and_sense);

int target_send_busy(struct se_cmd *cmd)
{
	WARN_ON_ONCE(cmd->se_cmd_flags & SCF_SCSI_TMR_CDB);

	cmd->scsi_status = SAM_STAT_BUSY;
	trace_target_cmd_complete(cmd);
	return cmd->se_tfo->queue_status(cmd);
}
EXPORT_SYMBOL(target_send_busy);

static int __transport_check_aborted_status(struct se_cmd *cmd, int send_status)
	__releases(&cmd->t_state_lock)
	__acquires(&cmd->t_state_lock)
{
	int ret;

	assert_spin_locked(&cmd->t_state_lock);
	WARN_ON_ONCE(!irqs_disabled());

	if (!(cmd->transport_state & CMD_T_ABORTED))
		return 0;
	/*
	 * If cmd has been aborted but either no status is to be sent or it has
	 * already been sent, just return
	 */
	if (!send_status || !(cmd->se_cmd_flags & SCF_SEND_DELAYED_TAS)) {
		if (send_status)
			cmd->se_cmd_flags |= SCF_SEND_DELAYED_TAS;
		return 1;
	}

	pr_debug("Sending delayed SAM_STAT_TASK_ABORTED status for CDB:"
		" 0x%02x ITT: 0x%08llx\n", cmd->t_task_cdb[0], cmd->tag);

	cmd->se_cmd_flags &= ~SCF_SEND_DELAYED_TAS;
	cmd->scsi_status = SAM_STAT_TASK_ABORTED;
	trace_target_cmd_complete(cmd);

	spin_unlock_irq(&cmd->t_state_lock);
	ret = cmd->se_tfo->queue_status(cmd);
	if (ret)
		transport_handle_queue_full(cmd, cmd->se_dev, ret, false);
	spin_lock_irq(&cmd->t_state_lock);

	return 1;
}

int transport_check_aborted_status(struct se_cmd *cmd, int send_status)
{
	int ret;

	spin_lock_irq(&cmd->t_state_lock);
	ret = __transport_check_aborted_status(cmd, send_status);
	spin_unlock_irq(&cmd->t_state_lock);

	return ret;
}
EXPORT_SYMBOL(transport_check_aborted_status);

void transport_send_task_abort(struct se_cmd *cmd)
{
	unsigned long flags;
	int ret;

	spin_lock_irqsave(&cmd->t_state_lock, flags);
	if (cmd->se_cmd_flags & (SCF_SENT_CHECK_CONDITION)) {
		spin_unlock_irqrestore(&cmd->t_state_lock, flags);
		return;
	}
	spin_unlock_irqrestore(&cmd->t_state_lock, flags);

	/*
	 * If there are still expected incoming fabric WRITEs, we wait
	 * until until they have completed before sending a TASK_ABORTED
	 * response.  This response with TASK_ABORTED status will be
	 * queued back to fabric module by transport_check_aborted_status().
	 */
	if (cmd->data_direction == DMA_TO_DEVICE) {
		if (cmd->se_tfo->write_pending_status(cmd) != 0) {
			spin_lock_irqsave(&cmd->t_state_lock, flags);
			if (cmd->se_cmd_flags & SCF_SEND_DELAYED_TAS) {
				spin_unlock_irqrestore(&cmd->t_state_lock, flags);
				goto send_abort;
			}
			cmd->se_cmd_flags |= SCF_SEND_DELAYED_TAS;
			spin_unlock_irqrestore(&cmd->t_state_lock, flags);
			return;
		}
	}
send_abort:
	cmd->scsi_status = SAM_STAT_TASK_ABORTED;

	transport_lun_remove_cmd(cmd);

	pr_debug("Setting SAM_STAT_TASK_ABORTED status for CDB: 0x%02x, ITT: 0x%08llx\n",
		 cmd->t_task_cdb[0], cmd->tag);

	trace_target_cmd_complete(cmd);
	ret = cmd->se_tfo->queue_status(cmd);
	if (ret)
		transport_handle_queue_full(cmd, cmd->se_dev, ret, false);
}

static void target_tmr_work(struct work_struct *work)
{
	struct se_cmd *cmd = container_of(work, struct se_cmd, work);
	struct se_device *dev = cmd->se_dev;
	struct se_tmr_req *tmr = cmd->se_tmr_req;
	unsigned long flags;
	int ret;

	spin_lock_irqsave(&cmd->t_state_lock, flags);
	if (cmd->transport_state & CMD_T_ABORTED) {
		tmr->response = TMR_FUNCTION_REJECTED;
		spin_unlock_irqrestore(&cmd->t_state_lock, flags);
		goto check_stop;
	}
	spin_unlock_irqrestore(&cmd->t_state_lock, flags);

	switch (tmr->function) {
	case TMR_ABORT_TASK:
		core_tmr_abort_task(dev, tmr, cmd->se_sess);
		break;
	case TMR_ABORT_TASK_SET:
	case TMR_CLEAR_ACA:
	case TMR_CLEAR_TASK_SET:
		tmr->response = TMR_TASK_MGMT_FUNCTION_NOT_SUPPORTED;
		break;
	case TMR_LUN_RESET:
		ret = core_tmr_lun_reset(dev, tmr, NULL, NULL);
		tmr->response = (!ret) ? TMR_FUNCTION_COMPLETE :
					 TMR_FUNCTION_REJECTED;
		if (tmr->response == TMR_FUNCTION_COMPLETE) {
			target_ua_allocate_lun(cmd->se_sess->se_node_acl,
					       cmd->orig_fe_lun, 0x29,
					       ASCQ_29H_BUS_DEVICE_RESET_FUNCTION_OCCURRED);
		}
		break;
	case TMR_TARGET_WARM_RESET:
		tmr->response = TMR_FUNCTION_REJECTED;
		break;
	case TMR_TARGET_COLD_RESET:
		tmr->response = TMR_FUNCTION_REJECTED;
		break;
	default:
		pr_err("Uknown TMR function: 0x%02x.\n",
				tmr->function);
		tmr->response = TMR_FUNCTION_REJECTED;
		break;
	}

	spin_lock_irqsave(&cmd->t_state_lock, flags);
	if (cmd->transport_state & CMD_T_ABORTED) {
		spin_unlock_irqrestore(&cmd->t_state_lock, flags);
		goto check_stop;
	}
	spin_unlock_irqrestore(&cmd->t_state_lock, flags);

	cmd->se_tfo->queue_tm_rsp(cmd);

check_stop:
	transport_cmd_check_stop_to_fabric(cmd);
}

int transport_generic_handle_tmr(
	struct se_cmd *cmd)
{
	unsigned long flags;
	bool aborted = false;

	spin_lock_irqsave(&cmd->t_state_lock, flags);
	if (cmd->transport_state & CMD_T_ABORTED) {
		aborted = true;
	} else {
		cmd->t_state = TRANSPORT_ISTATE_PROCESSING;
		cmd->transport_state |= CMD_T_ACTIVE;
	}
	spin_unlock_irqrestore(&cmd->t_state_lock, flags);

	if (aborted) {
		pr_warn_ratelimited("handle_tmr caught CMD_T_ABORTED TMR %d"
			"ref_tag: %llu tag: %llu\n", cmd->se_tmr_req->function,
			cmd->se_tmr_req->ref_task_tag, cmd->tag);
		transport_cmd_check_stop_to_fabric(cmd);
		return 0;
	}

	INIT_WORK(&cmd->work, target_tmr_work);
	queue_work(cmd->se_dev->tmr_wq, &cmd->work);
	return 0;
}
EXPORT_SYMBOL(transport_generic_handle_tmr);

bool
target_check_wce(struct se_device *dev)
{
	bool wce = false;

	if (dev->transport->get_write_cache)
		wce = dev->transport->get_write_cache(dev);
	else if (dev->dev_attrib.emulate_write_cache > 0)
		wce = true;

	return wce;
}

bool
target_check_fua(struct se_device *dev)
{
	return target_check_wce(dev) && dev->dev_attrib.emulate_fua_write > 0;
}<|MERGE_RESOLUTION|>--- conflicted
+++ resolved
@@ -1164,14 +1164,8 @@
 			" %u does not match SCSI CDB Length: %u for SAM Opcode:"
 			" 0x%02x\n", cmd->se_tfo->get_fabric_name(),
 				cmd->data_length, size, cmd->t_task_cdb[0]);
-<<<<<<< HEAD
 
 		if (cmd->data_direction == DMA_TO_DEVICE) {
-			if (cmd->se_cmd_flags & SCF_SCSI_DATA_CDB) {
-				pr_err_ratelimited("Rejecting underflow/overflow"
-						   " for WRITE data CDB\n");
-				return TCM_INVALID_CDB_FIELD;
-			}
 			/*
 			 * Some fabric drivers like iscsi-target still expect to
 			 * always reject overflow writes.  Reject this case until
@@ -1184,19 +1178,6 @@
 				return TCM_INVALID_CDB_FIELD;
 			}
 		}
-		/*
-		 * Reject READ_* or WRITE_* with overflow/underflow for
-		 * type SCF_SCSI_DATA_CDB.
-		 */
-		if (dev->dev_attrib.block_size != 512)  {
-			pr_err("Failing OVERFLOW/UNDERFLOW for LBA op"
-				" CDB on non 512-byte sector setup subsystem"
-				" plugin: %s\n", dev->transport->name);
-			/* Returns CHECK_CONDITION + INVALID_CDB_FIELD */
-			return TCM_INVALID_CDB_FIELD;
-		}
-=======
->>>>>>> 97e89d86
 		/*
 		 * For the overflow case keep the existing fabric provided
 		 * ->data_length.  Otherwise for the underflow case, reset
