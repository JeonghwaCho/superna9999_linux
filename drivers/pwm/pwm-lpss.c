/*
 * Intel Low Power Subsystem PWM controller driver
 *
 * Copyright (C) 2014, Intel Corporation
 * Author: Mika Westerberg <mika.westerberg@linux.intel.com>
 * Author: Chew Kean Ho <kean.ho.chew@intel.com>
 * Author: Chang Rebecca Swee Fun <rebecca.swee.fun.chang@intel.com>
 * Author: Chew Chiau Ee <chiau.ee.chew@intel.com>
 * Author: Alan Cox <alan@linux.intel.com>
 *
 * This program is free software; you can redistribute it and/or modify
 * it under the terms of the GNU General Public License version 2 as
 * published by the Free Software Foundation.
 */

#include <linux/delay.h>
#include <linux/io.h>
#include <linux/iopoll.h>
#include <linux/kernel.h>
#include <linux/module.h>
#include <linux/pm_runtime.h>
#include <linux/time.h>

#include "pwm-lpss.h"

#define PWM				0x00000000
#define PWM_ENABLE			BIT(31)
#define PWM_SW_UPDATE			BIT(30)
#define PWM_BASE_UNIT_SHIFT		8
#define PWM_ON_TIME_DIV_MASK		0x000000ff

/* Size of each PWM register space if multiple */
#define PWM_SIZE			0x400

struct pwm_lpss_chip {
	struct pwm_chip chip;
	void __iomem *regs;
	const struct pwm_lpss_boardinfo *info;
};

static inline struct pwm_lpss_chip *to_lpwm(struct pwm_chip *chip)
{
	return container_of(chip, struct pwm_lpss_chip, chip);
}

static inline u32 pwm_lpss_read(const struct pwm_device *pwm)
{
	struct pwm_lpss_chip *lpwm = to_lpwm(pwm->chip);

	return readl(lpwm->regs + pwm->hwpwm * PWM_SIZE + PWM);
}

static inline void pwm_lpss_write(const struct pwm_device *pwm, u32 value)
{
	struct pwm_lpss_chip *lpwm = to_lpwm(pwm->chip);

	writel(value, lpwm->regs + pwm->hwpwm * PWM_SIZE + PWM);
}

<<<<<<< HEAD
static int pwm_lpss_update(struct pwm_device *pwm)
{
	struct pwm_lpss_chip *lpwm = to_lpwm(pwm->chip);
	const void __iomem *addr = lpwm->regs + pwm->hwpwm * PWM_SIZE + PWM;
	const unsigned int ms = 500 * USEC_PER_MSEC;
	u32 val;
	int err;

	pwm_lpss_write(pwm, pwm_lpss_read(pwm) | PWM_SW_UPDATE);

	/*
	 * PWM Configuration register has SW_UPDATE bit that is set when a new
	 * configuration is written to the register. The bit is automatically
	 * cleared at the start of the next output cycle by the IP block.
	 *
	 * If one writes a new configuration to the register while it still has
	 * the bit enabled, PWM may freeze. That is, while one can still write
	 * to the register, it won't have an effect. Thus, we try to sleep long
	 * enough that the bit gets cleared and make sure the bit is not
	 * enabled while we update the configuration.
	 */
	err = readl_poll_timeout(addr, val, !(val & PWM_SW_UPDATE), 40, ms);
	if (err)
		dev_err(pwm->chip->dev, "PWM_SW_UPDATE was not cleared\n");

	return err;
}

static inline int pwm_lpss_is_updating(struct pwm_device *pwm)
{
	return (pwm_lpss_read(pwm) & PWM_SW_UPDATE) ? -EBUSY : 0;
}

=======
static int pwm_lpss_wait_for_update(struct pwm_device *pwm)
{
	struct pwm_lpss_chip *lpwm = to_lpwm(pwm->chip);
	const void __iomem *addr = lpwm->regs + pwm->hwpwm * PWM_SIZE + PWM;
	const unsigned int ms = 500 * USEC_PER_MSEC;
	u32 val;
	int err;

	/*
	 * PWM Configuration register has SW_UPDATE bit that is set when a new
	 * configuration is written to the register. The bit is automatically
	 * cleared at the start of the next output cycle by the IP block.
	 *
	 * If one writes a new configuration to the register while it still has
	 * the bit enabled, PWM may freeze. That is, while one can still write
	 * to the register, it won't have an effect. Thus, we try to sleep long
	 * enough that the bit gets cleared and make sure the bit is not
	 * enabled while we update the configuration.
	 */
	err = readl_poll_timeout(addr, val, !(val & PWM_SW_UPDATE), 40, ms);
	if (err)
		dev_err(pwm->chip->dev, "PWM_SW_UPDATE was not cleared\n");

	return err;
}

static inline int pwm_lpss_is_updating(struct pwm_device *pwm)
{
	return (pwm_lpss_read(pwm) & PWM_SW_UPDATE) ? -EBUSY : 0;
}

>>>>>>> 2ac97f0f
static void pwm_lpss_prepare(struct pwm_lpss_chip *lpwm, struct pwm_device *pwm,
			     int duty_ns, int period_ns)
{
	unsigned long long on_time_div;
	unsigned long c = lpwm->info->clk_rate, base_unit_range;
	unsigned long long base_unit, freq = NSEC_PER_SEC;
	u32 ctrl;

	do_div(freq, period_ns);

	/*
	 * The equation is:
	 * base_unit = round(base_unit_range * freq / c)
	 */
	base_unit_range = BIT(lpwm->info->base_unit_bits) - 1;
	freq *= base_unit_range;

	base_unit = DIV_ROUND_CLOSEST_ULL(freq, c);

	on_time_div = 255ULL * duty_ns;
	do_div(on_time_div, period_ns);
	on_time_div = 255ULL - on_time_div;

	ctrl = pwm_lpss_read(pwm);
	ctrl &= ~PWM_ON_TIME_DIV_MASK;
	ctrl &= ~(base_unit_range << PWM_BASE_UNIT_SHIFT);
	base_unit &= base_unit_range;
	ctrl |= (u32) base_unit << PWM_BASE_UNIT_SHIFT;
	ctrl |= on_time_div;
	pwm_lpss_write(pwm, ctrl);
}

<<<<<<< HEAD
static int pwm_lpss_apply(struct pwm_chip *chip, struct pwm_device *pwm,
			  struct pwm_state *state)
{
	struct pwm_lpss_chip *lpwm = to_lpwm(chip);
	int ret;

	if (state->enabled) {
		if (!pwm_is_enabled(pwm)) {
			pm_runtime_get_sync(chip->dev);
			ret = pwm_lpss_is_updating(pwm);
			if (ret) {
				pm_runtime_put(chip->dev);
				return ret;
			}
			pwm_lpss_prepare(lpwm, pwm, state->duty_cycle, state->period);
			ret = pwm_lpss_update(pwm);
			if (ret) {
				pm_runtime_put(chip->dev);
				return ret;
			}
			pwm_lpss_write(pwm, pwm_lpss_read(pwm) | PWM_ENABLE);
		} else {
			ret = pwm_lpss_is_updating(pwm);
			if (ret)
				return ret;
			pwm_lpss_prepare(lpwm, pwm, state->duty_cycle, state->period);
			return pwm_lpss_update(pwm);
		}
	} else if (pwm_is_enabled(pwm)) {
		pwm_lpss_write(pwm, pwm_lpss_read(pwm) & ~PWM_ENABLE);
		pm_runtime_put(chip->dev);
	}

=======
static inline void pwm_lpss_cond_enable(struct pwm_device *pwm, bool cond)
{
	if (cond)
		pwm_lpss_write(pwm, pwm_lpss_read(pwm) | PWM_ENABLE);
}

static int pwm_lpss_apply(struct pwm_chip *chip, struct pwm_device *pwm,
			  struct pwm_state *state)
{
	struct pwm_lpss_chip *lpwm = to_lpwm(chip);
	int ret;

	if (state->enabled) {
		if (!pwm_is_enabled(pwm)) {
			pm_runtime_get_sync(chip->dev);
			ret = pwm_lpss_is_updating(pwm);
			if (ret) {
				pm_runtime_put(chip->dev);
				return ret;
			}
			pwm_lpss_prepare(lpwm, pwm, state->duty_cycle, state->period);
			pwm_lpss_write(pwm, pwm_lpss_read(pwm) | PWM_SW_UPDATE);
			pwm_lpss_cond_enable(pwm, lpwm->info->bypass == false);
			ret = pwm_lpss_wait_for_update(pwm);
			if (ret) {
				pm_runtime_put(chip->dev);
				return ret;
			}
			pwm_lpss_cond_enable(pwm, lpwm->info->bypass == true);
		} else {
			ret = pwm_lpss_is_updating(pwm);
			if (ret)
				return ret;
			pwm_lpss_prepare(lpwm, pwm, state->duty_cycle, state->period);
			pwm_lpss_write(pwm, pwm_lpss_read(pwm) | PWM_SW_UPDATE);
			return pwm_lpss_wait_for_update(pwm);
		}
	} else if (pwm_is_enabled(pwm)) {
		pwm_lpss_write(pwm, pwm_lpss_read(pwm) & ~PWM_ENABLE);
		pm_runtime_put(chip->dev);
	}

>>>>>>> 2ac97f0f
	return 0;
}

static const struct pwm_ops pwm_lpss_ops = {
	.apply = pwm_lpss_apply,
	.owner = THIS_MODULE,
};

struct pwm_lpss_chip *pwm_lpss_probe(struct device *dev, struct resource *r,
				     const struct pwm_lpss_boardinfo *info)
{
	struct pwm_lpss_chip *lpwm;
	unsigned long c;
	int ret;

	lpwm = devm_kzalloc(dev, sizeof(*lpwm), GFP_KERNEL);
	if (!lpwm)
		return ERR_PTR(-ENOMEM);

	lpwm->regs = devm_ioremap_resource(dev, r);
	if (IS_ERR(lpwm->regs))
		return ERR_CAST(lpwm->regs);

	lpwm->info = info;

	c = lpwm->info->clk_rate;
	if (!c)
		return ERR_PTR(-EINVAL);

	lpwm->chip.dev = dev;
	lpwm->chip.ops = &pwm_lpss_ops;
	lpwm->chip.base = -1;
	lpwm->chip.npwm = info->npwm;

	ret = pwmchip_add(&lpwm->chip);
	if (ret) {
		dev_err(dev, "failed to add PWM chip: %d\n", ret);
		return ERR_PTR(ret);
	}

	return lpwm;
}
EXPORT_SYMBOL_GPL(pwm_lpss_probe);

int pwm_lpss_remove(struct pwm_lpss_chip *lpwm)
{
	return pwmchip_remove(&lpwm->chip);
}
EXPORT_SYMBOL_GPL(pwm_lpss_remove);

MODULE_DESCRIPTION("PWM driver for Intel LPSS");
MODULE_AUTHOR("Mika Westerberg <mika.westerberg@linux.intel.com>");
MODULE_LICENSE("GPL v2");<|MERGE_RESOLUTION|>--- conflicted
+++ resolved
@@ -57,16 +57,13 @@
 	writel(value, lpwm->regs + pwm->hwpwm * PWM_SIZE + PWM);
 }
 
-<<<<<<< HEAD
-static int pwm_lpss_update(struct pwm_device *pwm)
+static int pwm_lpss_wait_for_update(struct pwm_device *pwm)
 {
 	struct pwm_lpss_chip *lpwm = to_lpwm(pwm->chip);
 	const void __iomem *addr = lpwm->regs + pwm->hwpwm * PWM_SIZE + PWM;
 	const unsigned int ms = 500 * USEC_PER_MSEC;
 	u32 val;
 	int err;
-
-	pwm_lpss_write(pwm, pwm_lpss_read(pwm) | PWM_SW_UPDATE);
 
 	/*
 	 * PWM Configuration register has SW_UPDATE bit that is set when a new
@@ -91,39 +88,6 @@
 	return (pwm_lpss_read(pwm) & PWM_SW_UPDATE) ? -EBUSY : 0;
 }
 
-=======
-static int pwm_lpss_wait_for_update(struct pwm_device *pwm)
-{
-	struct pwm_lpss_chip *lpwm = to_lpwm(pwm->chip);
-	const void __iomem *addr = lpwm->regs + pwm->hwpwm * PWM_SIZE + PWM;
-	const unsigned int ms = 500 * USEC_PER_MSEC;
-	u32 val;
-	int err;
-
-	/*
-	 * PWM Configuration register has SW_UPDATE bit that is set when a new
-	 * configuration is written to the register. The bit is automatically
-	 * cleared at the start of the next output cycle by the IP block.
-	 *
-	 * If one writes a new configuration to the register while it still has
-	 * the bit enabled, PWM may freeze. That is, while one can still write
-	 * to the register, it won't have an effect. Thus, we try to sleep long
-	 * enough that the bit gets cleared and make sure the bit is not
-	 * enabled while we update the configuration.
-	 */
-	err = readl_poll_timeout(addr, val, !(val & PWM_SW_UPDATE), 40, ms);
-	if (err)
-		dev_err(pwm->chip->dev, "PWM_SW_UPDATE was not cleared\n");
-
-	return err;
-}
-
-static inline int pwm_lpss_is_updating(struct pwm_device *pwm)
-{
-	return (pwm_lpss_read(pwm) & PWM_SW_UPDATE) ? -EBUSY : 0;
-}
-
->>>>>>> 2ac97f0f
 static void pwm_lpss_prepare(struct pwm_lpss_chip *lpwm, struct pwm_device *pwm,
 			     int duty_ns, int period_ns)
 {
@@ -156,41 +120,6 @@
 	pwm_lpss_write(pwm, ctrl);
 }
 
-<<<<<<< HEAD
-static int pwm_lpss_apply(struct pwm_chip *chip, struct pwm_device *pwm,
-			  struct pwm_state *state)
-{
-	struct pwm_lpss_chip *lpwm = to_lpwm(chip);
-	int ret;
-
-	if (state->enabled) {
-		if (!pwm_is_enabled(pwm)) {
-			pm_runtime_get_sync(chip->dev);
-			ret = pwm_lpss_is_updating(pwm);
-			if (ret) {
-				pm_runtime_put(chip->dev);
-				return ret;
-			}
-			pwm_lpss_prepare(lpwm, pwm, state->duty_cycle, state->period);
-			ret = pwm_lpss_update(pwm);
-			if (ret) {
-				pm_runtime_put(chip->dev);
-				return ret;
-			}
-			pwm_lpss_write(pwm, pwm_lpss_read(pwm) | PWM_ENABLE);
-		} else {
-			ret = pwm_lpss_is_updating(pwm);
-			if (ret)
-				return ret;
-			pwm_lpss_prepare(lpwm, pwm, state->duty_cycle, state->period);
-			return pwm_lpss_update(pwm);
-		}
-	} else if (pwm_is_enabled(pwm)) {
-		pwm_lpss_write(pwm, pwm_lpss_read(pwm) & ~PWM_ENABLE);
-		pm_runtime_put(chip->dev);
-	}
-
-=======
 static inline void pwm_lpss_cond_enable(struct pwm_device *pwm, bool cond)
 {
 	if (cond)
@@ -233,7 +162,6 @@
 		pm_runtime_put(chip->dev);
 	}
 
->>>>>>> 2ac97f0f
 	return 0;
 }
 
