/*
 * Copyright (c) 2013-2015, Mellanox Technologies. All rights reserved.
 *
 * This software is available to you under a choice of one of two
 * licenses.  You may choose to be licensed under the terms of the GNU
 * General Public License (GPL) Version 2, available from the file
 * COPYING in the main directory of this source tree, or the
 * OpenIB.org BSD license below:
 *
 *     Redistribution and use in source and binary forms, with or
 *     without modification, are permitted provided that the following
 *     conditions are met:
 *
 *      - Redistributions of source code must retain the above
 *        copyright notice, this list of conditions and the following
 *        disclaimer.
 *
 *      - Redistributions in binary form must reproduce the above
 *        copyright notice, this list of conditions and the following
 *        disclaimer in the documentation and/or other materials
 *        provided with the distribution.
 *
 * THE SOFTWARE IS PROVIDED "AS IS", WITHOUT WARRANTY OF ANY KIND,
 * EXPRESS OR IMPLIED, INCLUDING BUT NOT LIMITED TO THE WARRANTIES OF
 * MERCHANTABILITY, FITNESS FOR A PARTICULAR PURPOSE AND
 * NONINFRINGEMENT. IN NO EVENT SHALL THE AUTHORS OR COPYRIGHT HOLDERS
 * BE LIABLE FOR ANY CLAIM, DAMAGES OR OTHER LIABILITY, WHETHER IN AN
 * ACTION OF CONTRACT, TORT OR OTHERWISE, ARISING FROM, OUT OF OR IN
 * CONNECTION WITH THE SOFTWARE OR THE USE OR OTHER DEALINGS IN THE
 * SOFTWARE.
 */

#ifndef MLX5_IB_H
#define MLX5_IB_H

#include <linux/kernel.h>
#include <linux/sched.h>
#include <rdma/ib_verbs.h>
#include <rdma/ib_smi.h>
#include <linux/mlx5/driver.h>
#include <linux/mlx5/cq.h>
#include <linux/mlx5/qp.h>
#include <linux/mlx5/srq.h>
#include <linux/types.h>
#include <linux/mlx5/transobj.h>
#include <rdma/ib_user_verbs.h>
#include <rdma/mlx5-abi.h>

#define mlx5_ib_dbg(dev, format, arg...)				\
pr_debug("%s:%s:%d:(pid %d): " format, (dev)->ib_dev.name, __func__,	\
	 __LINE__, current->pid, ##arg)

#define mlx5_ib_err(dev, format, arg...)				\
pr_err("%s:%s:%d:(pid %d): " format, (dev)->ib_dev.name, __func__,	\
	__LINE__, current->pid, ##arg)

#define mlx5_ib_warn(dev, format, arg...)				\
pr_warn("%s:%s:%d:(pid %d): " format, (dev)->ib_dev.name, __func__,	\
	__LINE__, current->pid, ##arg)

#define field_avail(type, fld, sz) (offsetof(type, fld) +		\
				    sizeof(((type *)0)->fld) <= (sz))
#define MLX5_IB_DEFAULT_UIDX 0xffffff
#define MLX5_USER_ASSIGNED_UIDX_MASK __mlx5_mask(qpc, user_index)

#define MLX5_MKEY_PAGE_SHIFT_MASK __mlx5_mask(mkc, log_page_size)

enum {
	MLX5_IB_MMAP_CMD_SHIFT	= 8,
	MLX5_IB_MMAP_CMD_MASK	= 0xff,
};

enum mlx5_ib_mmap_cmd {
	MLX5_IB_MMAP_REGULAR_PAGE		= 0,
	MLX5_IB_MMAP_GET_CONTIGUOUS_PAGES	= 1,
	MLX5_IB_MMAP_WC_PAGE			= 2,
	MLX5_IB_MMAP_NC_PAGE			= 3,
	/* 5 is chosen in order to be compatible with old versions of libmlx5 */
	MLX5_IB_MMAP_CORE_CLOCK			= 5,
};

enum {
	MLX5_RES_SCAT_DATA32_CQE	= 0x1,
	MLX5_RES_SCAT_DATA64_CQE	= 0x2,
	MLX5_REQ_SCAT_DATA32_CQE	= 0x11,
	MLX5_REQ_SCAT_DATA64_CQE	= 0x22,
};

enum mlx5_ib_latency_class {
	MLX5_IB_LATENCY_CLASS_LOW,
	MLX5_IB_LATENCY_CLASS_MEDIUM,
	MLX5_IB_LATENCY_CLASS_HIGH,
};

enum mlx5_ib_mad_ifc_flags {
	MLX5_MAD_IFC_IGNORE_MKEY	= 1,
	MLX5_MAD_IFC_IGNORE_BKEY	= 2,
	MLX5_MAD_IFC_NET_VIEW		= 4,
};

enum {
	MLX5_CROSS_CHANNEL_BFREG         = 0,
};

enum {
	MLX5_CQE_VERSION_V0,
	MLX5_CQE_VERSION_V1,
};

struct mlx5_ib_vma_private_data {
	struct list_head list;
	struct vm_area_struct *vma;
};

struct mlx5_ib_ucontext {
	struct ib_ucontext	ibucontext;
	struct list_head	db_page_list;

	/* protect doorbell record alloc/free
	 */
	struct mutex		db_page_mutex;
	struct mlx5_bfreg_info	bfregi;
	u8			cqe_version;
	/* Transport Domain number */
	u32			tdn;
	struct list_head	vma_private_list;

	unsigned long		upd_xlt_page;
	/* protect ODP/KSM */
	struct mutex		upd_xlt_page_mutex;
	u64			lib_caps;
};

static inline struct mlx5_ib_ucontext *to_mucontext(struct ib_ucontext *ibucontext)
{
	return container_of(ibucontext, struct mlx5_ib_ucontext, ibucontext);
}

struct mlx5_ib_pd {
	struct ib_pd		ibpd;
	u32			pdn;
};

#define MLX5_IB_FLOW_MCAST_PRIO		(MLX5_BY_PASS_NUM_PRIOS - 1)
#define MLX5_IB_FLOW_LAST_PRIO		(MLX5_BY_PASS_NUM_REGULAR_PRIOS - 1)
#if (MLX5_IB_FLOW_LAST_PRIO <= 0)
#error "Invalid number of bypass priorities"
#endif
#define MLX5_IB_FLOW_LEFTOVERS_PRIO	(MLX5_IB_FLOW_MCAST_PRIO + 1)

#define MLX5_IB_NUM_FLOW_FT		(MLX5_IB_FLOW_LEFTOVERS_PRIO + 1)
#define MLX5_IB_NUM_SNIFFER_FTS		2
struct mlx5_ib_flow_prio {
	struct mlx5_flow_table		*flow_table;
	unsigned int			refcount;
};

struct mlx5_ib_flow_handler {
	struct list_head		list;
	struct ib_flow			ibflow;
	struct mlx5_ib_flow_prio	*prio;
	struct mlx5_flow_handle		*rule;
};

struct mlx5_ib_flow_db {
	struct mlx5_ib_flow_prio	prios[MLX5_IB_NUM_FLOW_FT];
	struct mlx5_ib_flow_prio	sniffer[MLX5_IB_NUM_SNIFFER_FTS];
	struct mlx5_flow_table		*lag_demux_ft;
	/* Protect flow steering bypass flow tables
	 * when add/del flow rules.
	 * only single add/removal of flow steering rule could be done
	 * simultaneously.
	 */
	struct mutex			lock;
};

/* Use macros here so that don't have to duplicate
 * enum ib_send_flags and enum ib_qp_type for low-level driver
 */

#define MLX5_IB_SEND_UMR_ENABLE_MR	       (IB_SEND_RESERVED_START << 0)
#define MLX5_IB_SEND_UMR_DISABLE_MR	       (IB_SEND_RESERVED_START << 1)
#define MLX5_IB_SEND_UMR_FAIL_IF_FREE	       (IB_SEND_RESERVED_START << 2)
#define MLX5_IB_SEND_UMR_UPDATE_XLT	       (IB_SEND_RESERVED_START << 3)
#define MLX5_IB_SEND_UMR_UPDATE_TRANSLATION    (IB_SEND_RESERVED_START << 4)
#define MLX5_IB_SEND_UMR_UPDATE_PD_ACCESS       IB_SEND_RESERVED_END

#define MLX5_IB_QPT_REG_UMR	IB_QPT_RESERVED1
/*
 * IB_QPT_GSI creates the software wrapper around GSI, and MLX5_IB_QPT_HW_GSI
 * creates the actual hardware QP.
 */
#define MLX5_IB_QPT_HW_GSI	IB_QPT_RESERVED2
#define MLX5_IB_WR_UMR		IB_WR_RESERVED1

#define MLX5_IB_UMR_OCTOWORD	       16
#define MLX5_IB_UMR_XLT_ALIGNMENT      64

#define MLX5_IB_UPD_XLT_ZAP	      BIT(0)
#define MLX5_IB_UPD_XLT_ENABLE	      BIT(1)
#define MLX5_IB_UPD_XLT_ATOMIC	      BIT(2)
#define MLX5_IB_UPD_XLT_ADDR	      BIT(3)
#define MLX5_IB_UPD_XLT_PD	      BIT(4)
#define MLX5_IB_UPD_XLT_ACCESS	      BIT(5)
<<<<<<< HEAD
=======
#define MLX5_IB_UPD_XLT_INDIRECT      BIT(6)
>>>>>>> 3ac89edc

/* Private QP creation flags to be passed in ib_qp_init_attr.create_flags.
 *
 * These flags are intended for internal use by the mlx5_ib driver, and they
 * rely on the range reserved for that use in the ib_qp_create_flags enum.
 */

/* Create a UD QP whose source QP number is 1 */
static inline enum ib_qp_create_flags mlx5_ib_create_qp_sqpn_qp1(void)
{
	return IB_QP_CREATE_RESERVED_START;
}

struct wr_list {
	u16	opcode;
	u16	next;
};

enum mlx5_ib_rq_flags {
	MLX5_IB_RQ_CVLAN_STRIPPING	= 1 << 0,
};

struct mlx5_ib_wq {
	u64		       *wrid;
	u32		       *wr_data;
	struct wr_list	       *w_list;
	unsigned	       *wqe_head;
	u16		        unsig_count;

	/* serialize post to the work queue
	 */
	spinlock_t		lock;
	int			wqe_cnt;
	int			max_post;
	int			max_gs;
	int			offset;
	int			wqe_shift;
	unsigned		head;
	unsigned		tail;
	u16			cur_post;
	u16			last_poll;
	void		       *qend;
};

struct mlx5_ib_rwq {
	struct ib_wq		ibwq;
	struct mlx5_core_qp	core_qp;
	u32			rq_num_pas;
	u32			log_rq_stride;
	u32			log_rq_size;
	u32			rq_page_offset;
	u32			log_page_size;
	struct ib_umem		*umem;
	size_t			buf_size;
	unsigned int		page_shift;
	int			create_type;
	struct mlx5_db		db;
	u32			user_index;
	u32			wqe_count;
	u32			wqe_shift;
	int			wq_sig;
};

enum {
	MLX5_QP_USER,
	MLX5_QP_KERNEL,
	MLX5_QP_EMPTY
};

enum {
	MLX5_WQ_USER,
	MLX5_WQ_KERNEL
};

struct mlx5_ib_rwq_ind_table {
	struct ib_rwq_ind_table ib_rwq_ind_tbl;
	u32			rqtn;
};

struct mlx5_ib_ubuffer {
	struct ib_umem	       *umem;
	int			buf_size;
	u64			buf_addr;
};

struct mlx5_ib_qp_base {
	struct mlx5_ib_qp	*container_mibqp;
	struct mlx5_core_qp	mqp;
	struct mlx5_ib_ubuffer	ubuffer;
};

struct mlx5_ib_qp_trans {
	struct mlx5_ib_qp_base	base;
	u16			xrcdn;
	u8			alt_port;
	u8			atomic_rd_en;
	u8			resp_depth;
};

struct mlx5_ib_rss_qp {
	u32	tirn;
};

struct mlx5_ib_rq {
	struct mlx5_ib_qp_base base;
	struct mlx5_ib_wq	*rq;
	struct mlx5_ib_ubuffer	ubuffer;
	struct mlx5_db		*doorbell;
	u32			tirn;
	u8			state;
	u32			flags;
};

struct mlx5_ib_sq {
	struct mlx5_ib_qp_base base;
	struct mlx5_ib_wq	*sq;
	struct mlx5_ib_ubuffer  ubuffer;
	struct mlx5_db		*doorbell;
	u32			tisn;
	u8			state;
};

struct mlx5_ib_raw_packet_qp {
	struct mlx5_ib_sq sq;
	struct mlx5_ib_rq rq;
};

struct mlx5_bf {
	int			buf_size;
	unsigned long		offset;
	struct mlx5_sq_bfreg   *bfreg;
};

struct mlx5_ib_qp {
	struct ib_qp		ibqp;
	union {
		struct mlx5_ib_qp_trans trans_qp;
		struct mlx5_ib_raw_packet_qp raw_packet_qp;
		struct mlx5_ib_rss_qp rss_qp;
	};
	struct mlx5_buf		buf;

	struct mlx5_db		db;
	struct mlx5_ib_wq	rq;

	u8			sq_signal_bits;
	u8			fm_cache;
	struct mlx5_ib_wq	sq;

	/* serialize qp state modifications
	 */
	struct mutex		mutex;
	u32			flags;
	u8			port;
	u8			state;
	int			wq_sig;
	int			scat_cqe;
	int			max_inline_data;
	struct mlx5_bf	        bf;
	int			has_rq;

	/* only for user space QPs. For kernel
	 * we have it from the bf object
	 */
	int			bfregn;

	int			create_type;

	/* Store signature errors */
	bool			signature_en;

	struct list_head	qps_list;
	struct list_head	cq_recv_list;
	struct list_head	cq_send_list;
	u32			rate_limit;
};

struct mlx5_ib_cq_buf {
	struct mlx5_buf		buf;
	struct ib_umem		*umem;
	int			cqe_size;
	int			nent;
};

enum mlx5_ib_qp_flags {
	MLX5_IB_QP_LSO                          = IB_QP_CREATE_IPOIB_UD_LSO,
	MLX5_IB_QP_BLOCK_MULTICAST_LOOPBACK     = IB_QP_CREATE_BLOCK_MULTICAST_LOOPBACK,
	MLX5_IB_QP_CROSS_CHANNEL            = IB_QP_CREATE_CROSS_CHANNEL,
	MLX5_IB_QP_MANAGED_SEND             = IB_QP_CREATE_MANAGED_SEND,
	MLX5_IB_QP_MANAGED_RECV             = IB_QP_CREATE_MANAGED_RECV,
	MLX5_IB_QP_SIGNATURE_HANDLING           = 1 << 5,
	/* QP uses 1 as its source QP number */
	MLX5_IB_QP_SQPN_QP1			= 1 << 6,
	MLX5_IB_QP_CAP_SCATTER_FCS		= 1 << 7,
	MLX5_IB_QP_RSS				= 1 << 8,
	MLX5_IB_QP_CVLAN_STRIPPING		= 1 << 9,
};

struct mlx5_umr_wr {
	struct ib_send_wr		wr;
	u64				virt_addr;
	u64				offset;
	struct ib_pd		       *pd;
	unsigned int			page_shift;
	unsigned int			xlt_size;
	u64				length;
	int				access_flags;
	u32				mkey;
};

static inline struct mlx5_umr_wr *umr_wr(struct ib_send_wr *wr)
{
	return container_of(wr, struct mlx5_umr_wr, wr);
}

struct mlx5_shared_mr_info {
	int mr_id;
	struct ib_umem		*umem;
};

struct mlx5_ib_cq {
	struct ib_cq		ibcq;
	struct mlx5_core_cq	mcq;
	struct mlx5_ib_cq_buf	buf;
	struct mlx5_db		db;

	/* serialize access to the CQ
	 */
	spinlock_t		lock;

	/* protect resize cq
	 */
	struct mutex		resize_mutex;
	struct mlx5_ib_cq_buf  *resize_buf;
	struct ib_umem	       *resize_umem;
	int			cqe_size;
	struct list_head	list_send_qp;
	struct list_head	list_recv_qp;
	u32			create_flags;
	struct list_head	wc_list;
	enum ib_cq_notify_flags notify_flags;
	struct work_struct	notify_work;
};

struct mlx5_ib_wc {
	struct ib_wc wc;
	struct list_head list;
};

struct mlx5_ib_srq {
	struct ib_srq		ibsrq;
	struct mlx5_core_srq	msrq;
	struct mlx5_buf		buf;
	struct mlx5_db		db;
	u64		       *wrid;
	/* protect SRQ hanlding
	 */
	spinlock_t		lock;
	int			head;
	int			tail;
	u16			wqe_ctr;
	struct ib_umem	       *umem;
	/* serialize arming a SRQ
	 */
	struct mutex		mutex;
	int			wq_sig;
};

struct mlx5_ib_xrcd {
	struct ib_xrcd		ibxrcd;
	u32			xrcdn;
};

enum mlx5_ib_mtt_access_flags {
	MLX5_IB_MTT_READ  = (1 << 0),
	MLX5_IB_MTT_WRITE = (1 << 1),
};

#define MLX5_IB_MTT_PRESENT (MLX5_IB_MTT_READ | MLX5_IB_MTT_WRITE)

struct mlx5_ib_mr {
	struct ib_mr		ibmr;
	void			*descs;
	dma_addr_t		desc_map;
	int			ndescs;
	int			max_descs;
	int			desc_size;
	int			access_mode;
	struct mlx5_core_mkey	mmkey;
	struct ib_umem	       *umem;
	struct mlx5_shared_mr_info	*smr_info;
	struct list_head	list;
	int			order;
	int			umred;
	int			npages;
	struct mlx5_ib_dev     *dev;
	u32 out[MLX5_ST_SZ_DW(create_mkey_out)];
	struct mlx5_core_sig_ctx    *sig;
	int			live;
	void			*descs_alloc;
	int			access_flags; /* Needed for rereg MR */

	struct mlx5_ib_mr      *parent;
	atomic_t		num_leaf_free;
	wait_queue_head_t       q_leaf_free;
};

struct mlx5_ib_mw {
	struct ib_mw		ibmw;
	struct mlx5_core_mkey	mmkey;
};

struct mlx5_ib_umr_context {
	struct ib_cqe		cqe;
	enum ib_wc_status	status;
	struct completion	done;
};

struct umr_common {
	struct ib_pd	*pd;
	struct ib_cq	*cq;
	struct ib_qp	*qp;
	/* control access to UMR QP
	 */
	struct semaphore	sem;
};

enum {
	MLX5_FMR_INVALID,
	MLX5_FMR_VALID,
	MLX5_FMR_BUSY,
};

struct mlx5_cache_ent {
	struct list_head	head;
	/* sync access to the cahce entry
	 */
	spinlock_t		lock;


	struct dentry	       *dir;
	char                    name[4];
	u32                     order;
	u32			xlt;
	u32			access_mode;
	u32			page;

	u32			size;
	u32                     cur;
	u32                     miss;
	u32			limit;

	struct dentry          *fsize;
	struct dentry          *fcur;
	struct dentry          *fmiss;
	struct dentry          *flimit;

	struct mlx5_ib_dev     *dev;
	struct work_struct	work;
	struct delayed_work	dwork;
	int			pending;
	struct completion	compl;
};

struct mlx5_mr_cache {
	struct workqueue_struct *wq;
	struct mlx5_cache_ent	ent[MAX_MR_CACHE_ENTRIES];
	int			stopped;
	struct dentry		*root;
	unsigned long		last_add;
};

struct mlx5_ib_gsi_qp;

struct mlx5_ib_port_resources {
	struct mlx5_ib_resources *devr;
	struct mlx5_ib_gsi_qp *gsi;
	struct work_struct pkey_change_work;
};

struct mlx5_ib_resources {
	struct ib_cq	*c0;
	struct ib_xrcd	*x0;
	struct ib_xrcd	*x1;
	struct ib_pd	*p0;
	struct ib_srq	*s0;
	struct ib_srq	*s1;
	struct mlx5_ib_port_resources ports[2];
	/* Protects changes to the port resources */
	struct mutex	mutex;
};

struct mlx5_ib_q_counters {
	const char **names;
	size_t *offsets;
	u32 num_counters;
	u16 set_id;
};

struct mlx5_ib_port {
	struct mlx5_ib_q_counters q_cnts;
};

struct mlx5_roce {
	/* Protect mlx5_ib_get_netdev from invoking dev_hold() with a NULL
	 * netdev pointer
	 */
	rwlock_t		netdev_lock;
	struct net_device	*netdev;
	struct notifier_block	nb;
	atomic_t		next_port;
};

struct mlx5_ib_dev {
	struct ib_device		ib_dev;
	struct mlx5_core_dev		*mdev;
	struct mlx5_roce		roce;
	int				num_ports;
	/* serialize update of capability mask
	 */
	struct mutex			cap_mask_mutex;
	bool				ib_active;
	struct umr_common		umrc;
	/* sync used page count stats
	 */
	struct mlx5_ib_resources	devr;
	struct mlx5_mr_cache		cache;
	struct timer_list		delay_timer;
	/* Prevents soft lock on massive reg MRs */
	struct mutex			slow_path_mutex;
	int				fill_delay;
#ifdef CONFIG_INFINIBAND_ON_DEMAND_PAGING
	struct ib_odp_caps	odp_caps;
	u64			odp_max_size;
	/*
	 * Sleepable RCU that prevents destruction of MRs while they are still
	 * being used by a page fault handler.
	 */
	struct srcu_struct      mr_srcu;
	u32			null_mkey;
#endif
	struct mlx5_ib_flow_db	flow_db;
	/* protect resources needed as part of reset flow */
	spinlock_t		reset_flow_resource_lock;
	struct list_head	qp_list;
	/* Array with num_ports elements */
	struct mlx5_ib_port	*port;
	struct mlx5_sq_bfreg     bfreg;
	struct mlx5_sq_bfreg     fp_bfreg;
};

static inline struct mlx5_ib_cq *to_mibcq(struct mlx5_core_cq *mcq)
{
	return container_of(mcq, struct mlx5_ib_cq, mcq);
}

static inline struct mlx5_ib_xrcd *to_mxrcd(struct ib_xrcd *ibxrcd)
{
	return container_of(ibxrcd, struct mlx5_ib_xrcd, ibxrcd);
}

static inline struct mlx5_ib_dev *to_mdev(struct ib_device *ibdev)
{
	return container_of(ibdev, struct mlx5_ib_dev, ib_dev);
}

static inline struct mlx5_ib_cq *to_mcq(struct ib_cq *ibcq)
{
	return container_of(ibcq, struct mlx5_ib_cq, ibcq);
}

static inline struct mlx5_ib_qp *to_mibqp(struct mlx5_core_qp *mqp)
{
	return container_of(mqp, struct mlx5_ib_qp_base, mqp)->container_mibqp;
}

static inline struct mlx5_ib_rwq *to_mibrwq(struct mlx5_core_qp *core_qp)
{
	return container_of(core_qp, struct mlx5_ib_rwq, core_qp);
}

static inline struct mlx5_ib_mr *to_mibmr(struct mlx5_core_mkey *mmkey)
{
	return container_of(mmkey, struct mlx5_ib_mr, mmkey);
}

static inline struct mlx5_ib_pd *to_mpd(struct ib_pd *ibpd)
{
	return container_of(ibpd, struct mlx5_ib_pd, ibpd);
}

static inline struct mlx5_ib_srq *to_msrq(struct ib_srq *ibsrq)
{
	return container_of(ibsrq, struct mlx5_ib_srq, ibsrq);
}

static inline struct mlx5_ib_qp *to_mqp(struct ib_qp *ibqp)
{
	return container_of(ibqp, struct mlx5_ib_qp, ibqp);
}

static inline struct mlx5_ib_rwq *to_mrwq(struct ib_wq *ibwq)
{
	return container_of(ibwq, struct mlx5_ib_rwq, ibwq);
}

static inline struct mlx5_ib_rwq_ind_table *to_mrwq_ind_table(struct ib_rwq_ind_table *ib_rwq_ind_tbl)
{
	return container_of(ib_rwq_ind_tbl, struct mlx5_ib_rwq_ind_table, ib_rwq_ind_tbl);
}

static inline struct mlx5_ib_srq *to_mibsrq(struct mlx5_core_srq *msrq)
{
	return container_of(msrq, struct mlx5_ib_srq, msrq);
}

static inline struct mlx5_ib_mr *to_mmr(struct ib_mr *ibmr)
{
	return container_of(ibmr, struct mlx5_ib_mr, ibmr);
}

static inline struct mlx5_ib_mw *to_mmw(struct ib_mw *ibmw)
{
	return container_of(ibmw, struct mlx5_ib_mw, ibmw);
}

struct mlx5_ib_ah {
	struct ib_ah		ibah;
	struct mlx5_av		av;
};

static inline struct mlx5_ib_ah *to_mah(struct ib_ah *ibah)
{
	return container_of(ibah, struct mlx5_ib_ah, ibah);
}

int mlx5_ib_db_map_user(struct mlx5_ib_ucontext *context, unsigned long virt,
			struct mlx5_db *db);
void mlx5_ib_db_unmap_user(struct mlx5_ib_ucontext *context, struct mlx5_db *db);
void __mlx5_ib_cq_clean(struct mlx5_ib_cq *cq, u32 qpn, struct mlx5_ib_srq *srq);
void mlx5_ib_cq_clean(struct mlx5_ib_cq *cq, u32 qpn, struct mlx5_ib_srq *srq);
void mlx5_ib_free_srq_wqe(struct mlx5_ib_srq *srq, int wqe_index);
int mlx5_MAD_IFC(struct mlx5_ib_dev *dev, int ignore_mkey, int ignore_bkey,
		 u8 port, const struct ib_wc *in_wc, const struct ib_grh *in_grh,
		 const void *in_mad, void *response_mad);
struct ib_ah *mlx5_ib_create_ah(struct ib_pd *pd, struct ib_ah_attr *ah_attr,
				struct ib_udata *udata);
int mlx5_ib_query_ah(struct ib_ah *ibah, struct ib_ah_attr *ah_attr);
int mlx5_ib_destroy_ah(struct ib_ah *ah);
struct ib_srq *mlx5_ib_create_srq(struct ib_pd *pd,
				  struct ib_srq_init_attr *init_attr,
				  struct ib_udata *udata);
int mlx5_ib_modify_srq(struct ib_srq *ibsrq, struct ib_srq_attr *attr,
		       enum ib_srq_attr_mask attr_mask, struct ib_udata *udata);
int mlx5_ib_query_srq(struct ib_srq *ibsrq, struct ib_srq_attr *srq_attr);
int mlx5_ib_destroy_srq(struct ib_srq *srq);
int mlx5_ib_post_srq_recv(struct ib_srq *ibsrq, struct ib_recv_wr *wr,
			  struct ib_recv_wr **bad_wr);
struct ib_qp *mlx5_ib_create_qp(struct ib_pd *pd,
				struct ib_qp_init_attr *init_attr,
				struct ib_udata *udata);
int mlx5_ib_modify_qp(struct ib_qp *ibqp, struct ib_qp_attr *attr,
		      int attr_mask, struct ib_udata *udata);
int mlx5_ib_query_qp(struct ib_qp *ibqp, struct ib_qp_attr *qp_attr, int qp_attr_mask,
		     struct ib_qp_init_attr *qp_init_attr);
int mlx5_ib_destroy_qp(struct ib_qp *qp);
int mlx5_ib_post_send(struct ib_qp *ibqp, struct ib_send_wr *wr,
		      struct ib_send_wr **bad_wr);
int mlx5_ib_post_recv(struct ib_qp *ibqp, struct ib_recv_wr *wr,
		      struct ib_recv_wr **bad_wr);
void *mlx5_get_send_wqe(struct mlx5_ib_qp *qp, int n);
int mlx5_ib_read_user_wqe(struct mlx5_ib_qp *qp, int send, int wqe_index,
			  void *buffer, u32 length,
			  struct mlx5_ib_qp_base *base);
struct ib_cq *mlx5_ib_create_cq(struct ib_device *ibdev,
				const struct ib_cq_init_attr *attr,
				struct ib_ucontext *context,
				struct ib_udata *udata);
int mlx5_ib_destroy_cq(struct ib_cq *cq);
int mlx5_ib_poll_cq(struct ib_cq *ibcq, int num_entries, struct ib_wc *wc);
int mlx5_ib_arm_cq(struct ib_cq *ibcq, enum ib_cq_notify_flags flags);
int mlx5_ib_modify_cq(struct ib_cq *cq, u16 cq_count, u16 cq_period);
int mlx5_ib_resize_cq(struct ib_cq *ibcq, int entries, struct ib_udata *udata);
struct ib_mr *mlx5_ib_get_dma_mr(struct ib_pd *pd, int acc);
struct ib_mr *mlx5_ib_reg_user_mr(struct ib_pd *pd, u64 start, u64 length,
				  u64 virt_addr, int access_flags,
				  struct ib_udata *udata);
struct ib_mw *mlx5_ib_alloc_mw(struct ib_pd *pd, enum ib_mw_type type,
			       struct ib_udata *udata);
int mlx5_ib_dealloc_mw(struct ib_mw *mw);
int mlx5_ib_update_xlt(struct mlx5_ib_mr *mr, u64 idx, int npages,
		       int page_shift, int flags);
<<<<<<< HEAD
=======
struct mlx5_ib_mr *mlx5_ib_alloc_implicit_mr(struct mlx5_ib_pd *pd,
					     int access_flags);
void mlx5_ib_free_implicit_mr(struct mlx5_ib_mr *mr);
>>>>>>> 3ac89edc
int mlx5_ib_rereg_user_mr(struct ib_mr *ib_mr, int flags, u64 start,
			  u64 length, u64 virt_addr, int access_flags,
			  struct ib_pd *pd, struct ib_udata *udata);
int mlx5_ib_dereg_mr(struct ib_mr *ibmr);
struct ib_mr *mlx5_ib_alloc_mr(struct ib_pd *pd,
			       enum ib_mr_type mr_type,
			       u32 max_num_sg);
int mlx5_ib_map_mr_sg(struct ib_mr *ibmr, struct scatterlist *sg, int sg_nents,
		      unsigned int *sg_offset);
int mlx5_ib_process_mad(struct ib_device *ibdev, int mad_flags, u8 port_num,
			const struct ib_wc *in_wc, const struct ib_grh *in_grh,
			const struct ib_mad_hdr *in, size_t in_mad_size,
			struct ib_mad_hdr *out, size_t *out_mad_size,
			u16 *out_mad_pkey_index);
struct ib_xrcd *mlx5_ib_alloc_xrcd(struct ib_device *ibdev,
					  struct ib_ucontext *context,
					  struct ib_udata *udata);
int mlx5_ib_dealloc_xrcd(struct ib_xrcd *xrcd);
int mlx5_ib_get_buf_offset(u64 addr, int page_shift, u32 *offset);
int mlx5_query_ext_port_caps(struct mlx5_ib_dev *dev, u8 port);
int mlx5_query_mad_ifc_smp_attr_node_info(struct ib_device *ibdev,
					  struct ib_smp *out_mad);
int mlx5_query_mad_ifc_system_image_guid(struct ib_device *ibdev,
					 __be64 *sys_image_guid);
int mlx5_query_mad_ifc_max_pkeys(struct ib_device *ibdev,
				 u16 *max_pkeys);
int mlx5_query_mad_ifc_vendor_id(struct ib_device *ibdev,
				 u32 *vendor_id);
int mlx5_query_mad_ifc_node_desc(struct mlx5_ib_dev *dev, char *node_desc);
int mlx5_query_mad_ifc_node_guid(struct mlx5_ib_dev *dev, __be64 *node_guid);
int mlx5_query_mad_ifc_pkey(struct ib_device *ibdev, u8 port, u16 index,
			    u16 *pkey);
int mlx5_query_mad_ifc_gids(struct ib_device *ibdev, u8 port, int index,
			    union ib_gid *gid);
int mlx5_query_mad_ifc_port(struct ib_device *ibdev, u8 port,
			    struct ib_port_attr *props);
int mlx5_ib_query_port(struct ib_device *ibdev, u8 port,
		       struct ib_port_attr *props);
int mlx5_ib_init_fmr(struct mlx5_ib_dev *dev);
void mlx5_ib_cleanup_fmr(struct mlx5_ib_dev *dev);
void mlx5_ib_cont_pages(struct ib_umem *umem, u64 addr,
			unsigned long max_page_shift,
			int *count, int *shift,
			int *ncont, int *order);
void __mlx5_ib_populate_pas(struct mlx5_ib_dev *dev, struct ib_umem *umem,
			    int page_shift, size_t offset, size_t num_pages,
			    __be64 *pas, int access_flags);
void mlx5_ib_populate_pas(struct mlx5_ib_dev *dev, struct ib_umem *umem,
			  int page_shift, __be64 *pas, int access_flags);
void mlx5_ib_copy_pas(u64 *old, u64 *new, int step, int num);
int mlx5_ib_get_cqe_size(struct mlx5_ib_dev *dev, struct ib_cq *ibcq);
int mlx5_mr_cache_init(struct mlx5_ib_dev *dev);
int mlx5_mr_cache_cleanup(struct mlx5_ib_dev *dev);

struct mlx5_ib_mr *mlx5_mr_cache_alloc(struct mlx5_ib_dev *dev, int entry);
void mlx5_mr_cache_free(struct mlx5_ib_dev *dev, struct mlx5_ib_mr *mr);
int mlx5_ib_check_mr_status(struct ib_mr *ibmr, u32 check_mask,
			    struct ib_mr_status *mr_status);
struct ib_wq *mlx5_ib_create_wq(struct ib_pd *pd,
				struct ib_wq_init_attr *init_attr,
				struct ib_udata *udata);
int mlx5_ib_destroy_wq(struct ib_wq *wq);
int mlx5_ib_modify_wq(struct ib_wq *wq, struct ib_wq_attr *wq_attr,
		      u32 wq_attr_mask, struct ib_udata *udata);
struct ib_rwq_ind_table *mlx5_ib_create_rwq_ind_table(struct ib_device *device,
						      struct ib_rwq_ind_table_init_attr *init_attr,
						      struct ib_udata *udata);
int mlx5_ib_destroy_rwq_ind_table(struct ib_rwq_ind_table *wq_ind_table);

#ifdef CONFIG_INFINIBAND_ON_DEMAND_PAGING
void mlx5_ib_internal_fill_odp_caps(struct mlx5_ib_dev *dev);
void mlx5_ib_pfault(struct mlx5_core_dev *mdev, void *context,
		    struct mlx5_pagefault *pfault);
int mlx5_ib_odp_init_one(struct mlx5_ib_dev *ibdev);
void mlx5_ib_odp_remove_one(struct mlx5_ib_dev *ibdev);
int __init mlx5_ib_odp_init(void);
void mlx5_ib_odp_cleanup(void);
void mlx5_ib_invalidate_range(struct ib_umem *umem, unsigned long start,
			      unsigned long end);
void mlx5_odp_init_mr_cache_entry(struct mlx5_cache_ent *ent);
void mlx5_odp_populate_klm(struct mlx5_klm *pklm, size_t offset,
			   size_t nentries, struct mlx5_ib_mr *mr, int flags);
#else /* CONFIG_INFINIBAND_ON_DEMAND_PAGING */
static inline void mlx5_ib_internal_fill_odp_caps(struct mlx5_ib_dev *dev)
{
	return;
}

static inline int mlx5_ib_odp_init_one(struct mlx5_ib_dev *ibdev) { return 0; }
static inline void mlx5_ib_odp_remove_one(struct mlx5_ib_dev *ibdev)	    {}
static inline int mlx5_ib_odp_init(void) { return 0; }
<<<<<<< HEAD
static inline void mlx5_ib_odp_cleanup(void)				{}
=======
static inline void mlx5_ib_odp_cleanup(void)				    {}
static inline void mlx5_odp_init_mr_cache_entry(struct mlx5_cache_ent *ent) {}
static inline void mlx5_odp_populate_klm(struct mlx5_klm *pklm, size_t offset,
					 size_t nentries, struct mlx5_ib_mr *mr,
					 int flags) {}
>>>>>>> 3ac89edc

#endif /* CONFIG_INFINIBAND_ON_DEMAND_PAGING */

int mlx5_ib_get_vf_config(struct ib_device *device, int vf,
			  u8 port, struct ifla_vf_info *info);
int mlx5_ib_set_vf_link_state(struct ib_device *device, int vf,
			      u8 port, int state);
int mlx5_ib_get_vf_stats(struct ib_device *device, int vf,
			 u8 port, struct ifla_vf_stats *stats);
int mlx5_ib_set_vf_guid(struct ib_device *device, int vf, u8 port,
			u64 guid, int type);

__be16 mlx5_get_roce_udp_sport(struct mlx5_ib_dev *dev, u8 port_num,
			       int index);
int mlx5_get_roce_gid_type(struct mlx5_ib_dev *dev, u8 port_num,
			   int index, enum ib_gid_type *gid_type);

/* GSI QP helper functions */
struct ib_qp *mlx5_ib_gsi_create_qp(struct ib_pd *pd,
				    struct ib_qp_init_attr *init_attr);
int mlx5_ib_gsi_destroy_qp(struct ib_qp *qp);
int mlx5_ib_gsi_modify_qp(struct ib_qp *qp, struct ib_qp_attr *attr,
			  int attr_mask);
int mlx5_ib_gsi_query_qp(struct ib_qp *qp, struct ib_qp_attr *qp_attr,
			 int qp_attr_mask,
			 struct ib_qp_init_attr *qp_init_attr);
int mlx5_ib_gsi_post_send(struct ib_qp *qp, struct ib_send_wr *wr,
			  struct ib_send_wr **bad_wr);
int mlx5_ib_gsi_post_recv(struct ib_qp *qp, struct ib_recv_wr *wr,
			  struct ib_recv_wr **bad_wr);
void mlx5_ib_gsi_pkey_change(struct mlx5_ib_gsi_qp *gsi);

int mlx5_ib_generate_wc(struct ib_cq *ibcq, struct ib_wc *wc);

static inline void init_query_mad(struct ib_smp *mad)
{
	mad->base_version  = 1;
	mad->mgmt_class    = IB_MGMT_CLASS_SUBN_LID_ROUTED;
	mad->class_version = 1;
	mad->method	   = IB_MGMT_METHOD_GET;
}

static inline u8 convert_access(int acc)
{
	return (acc & IB_ACCESS_REMOTE_ATOMIC ? MLX5_PERM_ATOMIC       : 0) |
	       (acc & IB_ACCESS_REMOTE_WRITE  ? MLX5_PERM_REMOTE_WRITE : 0) |
	       (acc & IB_ACCESS_REMOTE_READ   ? MLX5_PERM_REMOTE_READ  : 0) |
	       (acc & IB_ACCESS_LOCAL_WRITE   ? MLX5_PERM_LOCAL_WRITE  : 0) |
	       MLX5_PERM_LOCAL_READ;
}

static inline int is_qp1(enum ib_qp_type qp_type)
{
	return qp_type == MLX5_IB_QPT_HW_GSI;
}

#define MLX5_MAX_UMR_SHIFT 16
#define MLX5_MAX_UMR_PAGES (1 << MLX5_MAX_UMR_SHIFT)

static inline u32 check_cq_create_flags(u32 flags)
{
	/*
	 * It returns non-zero value for unsupported CQ
	 * create flags, otherwise it returns zero.
	 */
	return (flags & ~(IB_CQ_FLAGS_IGNORE_OVERRUN |
			  IB_CQ_FLAGS_TIMESTAMP_COMPLETION));
}

static inline int verify_assign_uidx(u8 cqe_version, u32 cmd_uidx,
				     u32 *user_index)
{
	if (cqe_version) {
		if ((cmd_uidx == MLX5_IB_DEFAULT_UIDX) ||
		    (cmd_uidx & ~MLX5_USER_ASSIGNED_UIDX_MASK))
			return -EINVAL;
		*user_index = cmd_uidx;
	} else {
		*user_index = MLX5_IB_DEFAULT_UIDX;
	}

	return 0;
}

static inline int get_qp_user_index(struct mlx5_ib_ucontext *ucontext,
				    struct mlx5_ib_create_qp *ucmd,
				    int inlen,
				    u32 *user_index)
{
	u8 cqe_version = ucontext->cqe_version;

	if (field_avail(struct mlx5_ib_create_qp, uidx, inlen) &&
	    !cqe_version && (ucmd->uidx == MLX5_IB_DEFAULT_UIDX))
		return 0;

	if (!!(field_avail(struct mlx5_ib_create_qp, uidx, inlen) !=
	       !!cqe_version))
		return -EINVAL;

	return verify_assign_uidx(cqe_version, ucmd->uidx, user_index);
}

static inline int get_srq_user_index(struct mlx5_ib_ucontext *ucontext,
				     struct mlx5_ib_create_srq *ucmd,
				     int inlen,
				     u32 *user_index)
{
	u8 cqe_version = ucontext->cqe_version;

	if (field_avail(struct mlx5_ib_create_srq, uidx, inlen) &&
	    !cqe_version && (ucmd->uidx == MLX5_IB_DEFAULT_UIDX))
		return 0;

	if (!!(field_avail(struct mlx5_ib_create_srq, uidx, inlen) !=
	       !!cqe_version))
		return -EINVAL;

	return verify_assign_uidx(cqe_version, ucmd->uidx, user_index);
}

static inline int get_uars_per_sys_page(struct mlx5_ib_dev *dev, bool lib_support)
{
	return lib_support && MLX5_CAP_GEN(dev->mdev, uar_4k) ?
				MLX5_UARS_IN_PAGE : 1;
}

static inline int get_num_uars(struct mlx5_ib_dev *dev,
			       struct mlx5_bfreg_info *bfregi)
{
	return get_uars_per_sys_page(dev, bfregi->lib_uar_4k) * bfregi->num_sys_pages;
}

#endif /* MLX5_IB_H */<|MERGE_RESOLUTION|>--- conflicted
+++ resolved
@@ -202,10 +202,7 @@
 #define MLX5_IB_UPD_XLT_ADDR	      BIT(3)
 #define MLX5_IB_UPD_XLT_PD	      BIT(4)
 #define MLX5_IB_UPD_XLT_ACCESS	      BIT(5)
-<<<<<<< HEAD
-=======
 #define MLX5_IB_UPD_XLT_INDIRECT      BIT(6)
->>>>>>> 3ac89edc
 
 /* Private QP creation flags to be passed in ib_qp_init_attr.create_flags.
  *
@@ -798,12 +795,9 @@
 int mlx5_ib_dealloc_mw(struct ib_mw *mw);
 int mlx5_ib_update_xlt(struct mlx5_ib_mr *mr, u64 idx, int npages,
 		       int page_shift, int flags);
-<<<<<<< HEAD
-=======
 struct mlx5_ib_mr *mlx5_ib_alloc_implicit_mr(struct mlx5_ib_pd *pd,
 					     int access_flags);
 void mlx5_ib_free_implicit_mr(struct mlx5_ib_mr *mr);
->>>>>>> 3ac89edc
 int mlx5_ib_rereg_user_mr(struct ib_mr *ib_mr, int flags, u64 start,
 			  u64 length, u64 virt_addr, int access_flags,
 			  struct ib_pd *pd, struct ib_udata *udata);
@@ -895,15 +889,11 @@
 static inline int mlx5_ib_odp_init_one(struct mlx5_ib_dev *ibdev) { return 0; }
 static inline void mlx5_ib_odp_remove_one(struct mlx5_ib_dev *ibdev)	    {}
 static inline int mlx5_ib_odp_init(void) { return 0; }
-<<<<<<< HEAD
-static inline void mlx5_ib_odp_cleanup(void)				{}
-=======
 static inline void mlx5_ib_odp_cleanup(void)				    {}
 static inline void mlx5_odp_init_mr_cache_entry(struct mlx5_cache_ent *ent) {}
 static inline void mlx5_odp_populate_klm(struct mlx5_klm *pklm, size_t offset,
 					 size_t nentries, struct mlx5_ib_mr *mr,
 					 int flags) {}
->>>>>>> 3ac89edc
 
 #endif /* CONFIG_INFINIBAND_ON_DEMAND_PAGING */
 
