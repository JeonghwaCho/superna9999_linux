--- conflicted
+++ resolved
@@ -1298,19 +1298,15 @@
 		if (ret)
 			return ret;
 	}
-	return qp->device->modify_qp(qp->real_qp, attr, attr_mask, udata);
+	return ib_security_modify_qp(qp->real_qp, attr, attr_mask, udata);
 }
 EXPORT_SYMBOL(ib_modify_qp_with_udata);
 
-<<<<<<< HEAD
-	return ib_security_modify_qp(qp->real_qp, qp_attr, qp_attr_mask, NULL);
-=======
 int ib_modify_qp(struct ib_qp *qp,
 		 struct ib_qp_attr *qp_attr,
 		 int qp_attr_mask)
 {
 	return ib_modify_qp_with_udata(qp, qp_attr, qp_attr_mask, NULL);
->>>>>>> c9d68a4e
 }
 EXPORT_SYMBOL(ib_modify_qp);
 
