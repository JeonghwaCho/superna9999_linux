/*
 * Marvell 37xx SoC pinctrl driver
 *
 * Copyright (C) 2017 Marvell
 *
 * Gregory CLEMENT <gregory.clement@free-electrons.com>
 *
 * This file is licensed under the terms of the GNU General Public
 * License version 2 or later. This program is licensed "as is"
 * without any warranty of any kind, whether express or implied.
 */

#include <linux/gpio/driver.h>
#include <linux/mfd/syscon.h>
#include <linux/of.h>
#include <linux/of_address.h>
#include <linux/of_device.h>
#include <linux/of_irq.h>
#include <linux/pinctrl/pinconf-generic.h>
#include <linux/pinctrl/pinconf.h>
#include <linux/pinctrl/pinctrl.h>
#include <linux/pinctrl/pinmux.h>
#include <linux/platform_device.h>
#include <linux/regmap.h>
#include <linux/slab.h>

#include "../pinctrl-utils.h"

#define OUTPUT_EN	0x0
#define INPUT_VAL	0x10
#define OUTPUT_VAL	0x18
#define OUTPUT_CTL	0x20
#define SELECTION	0x30

#define IRQ_EN		0x0
#define IRQ_POL		0x08
#define IRQ_STATUS	0x10
#define IRQ_WKUP	0x18

#define NB_FUNCS 3
#define GPIO_PER_REG	32

/**
 * struct armada_37xx_pin_group: represents group of pins of a pinmux function.
 * The pins of a pinmux groups are composed of one or two groups of contiguous
 * pins.
 * @name:	Name of the pin group, used to lookup the group.
 * @start_pins:	Index of the first pin of the main range of pins belonging to
 *		the group
 * @npins:	Number of pins included in the first range
 * @reg_mask:	Bit mask matching the group in the selection register
 * @extra_pins:	Index of the first pin of the optional second range of pins
 *		belonging to the group
 * @npins:	Number of pins included in the second optional range
 * @funcs:	A list of pinmux functions that can be selected for this group.
 * @pins:	List of the pins included in the group
 */
struct armada_37xx_pin_group {
	const char	*name;
	unsigned int	start_pin;
	unsigned int	npins;
	u32		reg_mask;
	u32		val[NB_FUNCS];
	unsigned int	extra_pin;
	unsigned int	extra_npins;
	const char	*funcs[NB_FUNCS];
	unsigned int	*pins;
};

struct armada_37xx_pin_data {
	u8				nr_pins;
	char				*name;
	struct armada_37xx_pin_group	*groups;
	int				ngroups;
};

struct armada_37xx_pmx_func {
	const char		*name;
	const char		**groups;
	unsigned int		ngroups;
};

struct armada_37xx_pinctrl {
	struct regmap			*regmap;
	void __iomem			*base;
	const struct armada_37xx_pin_data	*data;
	struct device			*dev;
	struct gpio_chip		gpio_chip;
	struct irq_chip			irq_chip;
	spinlock_t			irq_lock;
	struct pinctrl_desc		pctl;
	struct pinctrl_dev		*pctl_dev;
	struct armada_37xx_pin_group	*groups;
	unsigned int			ngroups;
	struct armada_37xx_pmx_func	*funcs;
	unsigned int			nfuncs;
};

#define PIN_GRP(_name, _start, _nr, _mask, _func1, _func2)	\
	{					\
		.name = _name,			\
		.start_pin = _start,		\
		.npins = _nr,			\
		.reg_mask = _mask,		\
		.val = {0, _mask},		\
		.funcs = {_func1, _func2}	\
	}

#define PIN_GRP_GPIO(_name, _start, _nr, _mask, _func1)	\
	{					\
		.name = _name,			\
		.start_pin = _start,		\
		.npins = _nr,			\
		.reg_mask = _mask,		\
		.val = {0, _mask},		\
		.funcs = {_func1, "gpio"}	\
	}

#define PIN_GRP_GPIO_2(_name, _start, _nr, _mask, _val1, _val2, _func1)   \
	{					\
		.name = _name,			\
		.start_pin = _start,		\
		.npins = _nr,			\
		.reg_mask = _mask,		\
		.val = {_val1, _val2},		\
		.funcs = {_func1, "gpio"}	\
	}

#define PIN_GRP_GPIO_3(_name, _start, _nr, _mask, _v1, _v2, _v3, _f1, _f2) \
	{					\
		.name = _name,			\
		.start_pin = _start,		\
		.npins = _nr,			\
		.reg_mask = _mask,		\
		.val = {_v1, _v2, _v3},	\
		.funcs = {_f1, _f2, "gpio"}	\
	}

#define PIN_GRP_EXTRA(_name, _start, _nr, _mask, _v1, _v2, _start2, _nr2, \
		      _f1, _f2)				\
	{						\
		.name = _name,				\
		.start_pin = _start,			\
		.npins = _nr,				\
		.reg_mask = _mask,			\
		.val = {_v1, _v2},			\
		.extra_pin = _start2,			\
		.extra_npins = _nr2,			\
		.funcs = {_f1, _f2}			\
	}

static struct armada_37xx_pin_group armada_37xx_nb_groups[] = {
	PIN_GRP_GPIO("jtag", 20, 5, BIT(0), "jtag"),
	PIN_GRP_GPIO("sdio0", 8, 3, BIT(1), "sdio"),
	PIN_GRP_GPIO("emmc_nb", 27, 9, BIT(2), "emmc"),
	PIN_GRP_GPIO("pwm0", 11, 1, BIT(3), "pwm"),
	PIN_GRP_GPIO("pwm1", 12, 1, BIT(4), "pwm"),
	PIN_GRP_GPIO("pwm2", 13, 1, BIT(5), "pwm"),
	PIN_GRP_GPIO("pwm3", 14, 1, BIT(6), "pwm"),
	PIN_GRP_GPIO("pmic1", 17, 1, BIT(7), "pmic"),
	PIN_GRP_GPIO("pmic0", 16, 1, BIT(8), "pmic"),
	PIN_GRP_GPIO("i2c2", 2, 2, BIT(9), "i2c"),
	PIN_GRP_GPIO("i2c1", 0, 2, BIT(10), "i2c"),
	PIN_GRP_GPIO("spi_cs1", 17, 1, BIT(12), "spi"),
	PIN_GRP_GPIO_2("spi_cs2", 18, 1, BIT(13) | BIT(19), 0, BIT(13), "spi"),
	PIN_GRP_GPIO_2("spi_cs3", 19, 1, BIT(14) | BIT(19), 0, BIT(14), "spi"),
	PIN_GRP_GPIO("onewire", 4, 1, BIT(16), "onewire"),
	PIN_GRP_GPIO("uart1", 25, 2, BIT(17), "uart"),
	PIN_GRP_GPIO("spi_quad", 15, 2, BIT(18), "spi"),
	PIN_GRP_EXTRA("uart2", 9, 2, BIT(1) | BIT(13) | BIT(14) | BIT(19),
		      BIT(1) | BIT(13) | BIT(14), BIT(1) | BIT(19),
		      18, 2, "gpio", "uart"),
	PIN_GRP_GPIO("led0_od", 11, 1, BIT(20), "led"),
	PIN_GRP_GPIO("led1_od", 12, 1, BIT(21), "led"),
	PIN_GRP_GPIO("led2_od", 13, 1, BIT(22), "led"),
	PIN_GRP_GPIO("led3_od", 14, 1, BIT(23), "led"),

};

static struct armada_37xx_pin_group armada_37xx_sb_groups[] = {
	PIN_GRP_GPIO("usb32_drvvbus0", 0, 1, BIT(0), "drvbus"),
	PIN_GRP_GPIO("usb2_drvvbus1", 1, 1, BIT(1), "drvbus"),
	PIN_GRP_GPIO("sdio_sb", 24, 6, BIT(2), "sdio"),
	PIN_GRP_GPIO("rgmii", 6, 12, BIT(3), "mii"),
	PIN_GRP_GPIO("pcie1", 3, 2, BIT(4), "pcie"),
	PIN_GRP_GPIO("ptp", 20, 3, BIT(5), "ptp"),
	PIN_GRP("ptp_clk", 21, 1, BIT(6), "ptp", "mii"),
	PIN_GRP("ptp_trig", 22, 1, BIT(7), "ptp", "mii"),
	PIN_GRP_GPIO_3("mii_col", 23, 1, BIT(8) | BIT(14), 0, BIT(8), BIT(14),
		       "mii", "mii_err"),
};

static const struct armada_37xx_pin_data armada_37xx_pin_nb = {
	.nr_pins = 36,
	.name = "GPIO1",
	.groups = armada_37xx_nb_groups,
	.ngroups = ARRAY_SIZE(armada_37xx_nb_groups),
};

<<<<<<< HEAD
const struct armada_37xx_pin_data armada_37xx_pin_sb = {
	.nr_pins = 30,
=======
static const struct armada_37xx_pin_data armada_37xx_pin_sb = {
	.nr_pins = 29,
>>>>>>> 87962263
	.name = "GPIO2",
	.groups = armada_37xx_sb_groups,
	.ngroups = ARRAY_SIZE(armada_37xx_sb_groups),
};

static inline void armada_37xx_update_reg(unsigned int *reg,
					  unsigned int offset)
{
	/* We never have more than 2 registers */
	if (offset >= GPIO_PER_REG) {
		offset -= GPIO_PER_REG;
		*reg += sizeof(u32);
	}
}

static int armada_37xx_get_func_reg(struct armada_37xx_pin_group *grp,
				    const char *func)
{
	int f;

	for (f = 0; (f < NB_FUNCS) && grp->funcs[f]; f++)
		if (!strcmp(grp->funcs[f], func))
			return f;

	return -ENOTSUPP;
}

static struct armada_37xx_pin_group *armada_37xx_find_next_grp_by_pin(
	struct armada_37xx_pinctrl *info, int pin, int *grp)
{
	while (*grp < info->ngroups) {
		struct armada_37xx_pin_group *group = &info->groups[*grp];
		int j;

		*grp = *grp + 1;
		for (j = 0; j < (group->npins + group->extra_npins); j++)
			if (group->pins[j] == pin)
				return group;
	}
	return NULL;
}

static int armada_37xx_pin_config_group_get(struct pinctrl_dev *pctldev,
			    unsigned int selector, unsigned long *config)
{
	return -ENOTSUPP;
}

static int armada_37xx_pin_config_group_set(struct pinctrl_dev *pctldev,
			    unsigned int selector, unsigned long *configs,
			    unsigned int num_configs)
{
	return -ENOTSUPP;
}

static struct pinconf_ops armada_37xx_pinconf_ops = {
	.is_generic = true,
	.pin_config_group_get = armada_37xx_pin_config_group_get,
	.pin_config_group_set = armada_37xx_pin_config_group_set,
};

static int armada_37xx_get_groups_count(struct pinctrl_dev *pctldev)
{
	struct armada_37xx_pinctrl *info = pinctrl_dev_get_drvdata(pctldev);

	return info->ngroups;
}

static const char *armada_37xx_get_group_name(struct pinctrl_dev *pctldev,
					      unsigned int group)
{
	struct armada_37xx_pinctrl *info = pinctrl_dev_get_drvdata(pctldev);

	return info->groups[group].name;
}

static int armada_37xx_get_group_pins(struct pinctrl_dev *pctldev,
				      unsigned int selector,
				      const unsigned int **pins,
				      unsigned int *npins)
{
	struct armada_37xx_pinctrl *info = pinctrl_dev_get_drvdata(pctldev);

	if (selector >= info->ngroups)
		return -EINVAL;

	*pins = info->groups[selector].pins;
	*npins = info->groups[selector].npins +
		info->groups[selector].extra_npins;

	return 0;
}

static const struct pinctrl_ops armada_37xx_pctrl_ops = {
	.get_groups_count	= armada_37xx_get_groups_count,
	.get_group_name		= armada_37xx_get_group_name,
	.get_group_pins		= armada_37xx_get_group_pins,
	.dt_node_to_map		= pinconf_generic_dt_node_to_map_group,
	.dt_free_map		= pinctrl_utils_free_map,
};

/*
 * Pinmux_ops handling
 */

static int armada_37xx_pmx_get_funcs_count(struct pinctrl_dev *pctldev)
{
	struct armada_37xx_pinctrl *info = pinctrl_dev_get_drvdata(pctldev);

	return info->nfuncs;
}

static const char *armada_37xx_pmx_get_func_name(struct pinctrl_dev *pctldev,
						 unsigned int selector)
{
	struct armada_37xx_pinctrl *info = pinctrl_dev_get_drvdata(pctldev);

	return info->funcs[selector].name;
}

static int armada_37xx_pmx_get_groups(struct pinctrl_dev *pctldev,
				      unsigned int selector,
				      const char * const **groups,
				      unsigned int * const num_groups)
{
	struct armada_37xx_pinctrl *info = pinctrl_dev_get_drvdata(pctldev);

	*groups = info->funcs[selector].groups;
	*num_groups = info->funcs[selector].ngroups;

	return 0;
}

static int armada_37xx_pmx_set_by_name(struct pinctrl_dev *pctldev,
				       const char *name,
				       struct armada_37xx_pin_group *grp)
{
	struct armada_37xx_pinctrl *info = pinctrl_dev_get_drvdata(pctldev);
	unsigned int reg = SELECTION;
	unsigned int mask = grp->reg_mask;
	int func, val;

	dev_dbg(info->dev, "enable function %s group %s\n",
		name, grp->name);

	func = armada_37xx_get_func_reg(grp, name);

	if (func < 0)
		return func;

	val = grp->val[func];

	regmap_update_bits(info->regmap, reg, mask, val);

	return 0;
}

static int armada_37xx_pmx_set(struct pinctrl_dev *pctldev,
			       unsigned int selector,
			       unsigned int group)
{

	struct armada_37xx_pinctrl *info = pinctrl_dev_get_drvdata(pctldev);
	struct armada_37xx_pin_group *grp = &info->groups[group];
	const char *name = info->funcs[selector].name;

	return armada_37xx_pmx_set_by_name(pctldev, name, grp);
}

static inline void armada_37xx_irq_update_reg(unsigned int *reg,
					  struct irq_data *d)
{
	int offset = irqd_to_hwirq(d);

	armada_37xx_update_reg(reg, offset);
}

static int armada_37xx_gpio_direction_input(struct gpio_chip *chip,
					    unsigned int offset)
{
	struct armada_37xx_pinctrl *info = gpiochip_get_data(chip);
	unsigned int reg = OUTPUT_EN;
	unsigned int mask;

	armada_37xx_update_reg(&reg, offset);
	mask = BIT(offset);

	return regmap_update_bits(info->regmap, reg, mask, 0);
}

static int armada_37xx_gpio_get_direction(struct gpio_chip *chip,
					  unsigned int offset)
{
	struct armada_37xx_pinctrl *info = gpiochip_get_data(chip);
	unsigned int reg = OUTPUT_EN;
	unsigned int val, mask;

	armada_37xx_update_reg(&reg, offset);
	mask = BIT(offset);
	regmap_read(info->regmap, reg, &val);

	return !(val & mask);
}

static int armada_37xx_gpio_direction_output(struct gpio_chip *chip,
					     unsigned int offset, int value)
{
	struct armada_37xx_pinctrl *info = gpiochip_get_data(chip);
	unsigned int reg = OUTPUT_EN;
	unsigned int mask;

	armada_37xx_update_reg(&reg, offset);
	mask = BIT(offset);

	return regmap_update_bits(info->regmap, reg, mask, mask);
}

static int armada_37xx_gpio_get(struct gpio_chip *chip, unsigned int offset)
{
	struct armada_37xx_pinctrl *info = gpiochip_get_data(chip);
	unsigned int reg = INPUT_VAL;
	unsigned int val, mask;

	armada_37xx_update_reg(&reg, offset);
	mask = BIT(offset);

	regmap_read(info->regmap, reg, &val);

	return (val & mask) != 0;
}

static void armada_37xx_gpio_set(struct gpio_chip *chip, unsigned int offset,
				 int value)
{
	struct armada_37xx_pinctrl *info = gpiochip_get_data(chip);
	unsigned int reg = OUTPUT_VAL;
	unsigned int mask, val;

	armada_37xx_update_reg(&reg, offset);
	mask = BIT(offset);
	val = value ? mask : 0;

	regmap_update_bits(info->regmap, reg, mask, val);
}

static int armada_37xx_pmx_gpio_set_direction(struct pinctrl_dev *pctldev,
					      struct pinctrl_gpio_range *range,
					      unsigned int offset, bool input)
{
	struct armada_37xx_pinctrl *info = pinctrl_dev_get_drvdata(pctldev);
	struct gpio_chip *chip = range->gc;

	dev_dbg(info->dev, "gpio_direction for pin %u as %s-%d to %s\n",
		offset, range->name, offset, input ? "input" : "output");

	if (input)
		armada_37xx_gpio_direction_input(chip, offset);
	else
		armada_37xx_gpio_direction_output(chip, offset, 0);

	return 0;
}

static int armada_37xx_gpio_request_enable(struct pinctrl_dev *pctldev,
					   struct pinctrl_gpio_range *range,
					   unsigned int offset)
{
	struct armada_37xx_pinctrl *info = pinctrl_dev_get_drvdata(pctldev);
	struct armada_37xx_pin_group *group;
	int grp = 0;

	dev_dbg(info->dev, "requesting gpio %d\n", offset);

	while ((group = armada_37xx_find_next_grp_by_pin(info, offset, &grp)))
		armada_37xx_pmx_set_by_name(pctldev, "gpio", group);

	return 0;
}

static const struct pinmux_ops armada_37xx_pmx_ops = {
	.get_functions_count	= armada_37xx_pmx_get_funcs_count,
	.get_function_name	= armada_37xx_pmx_get_func_name,
	.get_function_groups	= armada_37xx_pmx_get_groups,
	.set_mux		= armada_37xx_pmx_set,
	.gpio_request_enable	= armada_37xx_gpio_request_enable,
	.gpio_set_direction	= armada_37xx_pmx_gpio_set_direction,
};

static const struct gpio_chip armada_37xx_gpiolib_chip = {
	.request = gpiochip_generic_request,
	.free = gpiochip_generic_free,
	.set = armada_37xx_gpio_set,
	.get = armada_37xx_gpio_get,
	.get_direction	= armada_37xx_gpio_get_direction,
	.direction_input = armada_37xx_gpio_direction_input,
	.direction_output = armada_37xx_gpio_direction_output,
	.owner = THIS_MODULE,
};

static void armada_37xx_irq_ack(struct irq_data *d)
{
	struct gpio_chip *chip = irq_data_get_irq_chip_data(d);
	struct armada_37xx_pinctrl *info = gpiochip_get_data(chip);
	u32 reg = IRQ_STATUS;
	unsigned long flags;

	armada_37xx_irq_update_reg(&reg, d);
	spin_lock_irqsave(&info->irq_lock, flags);
	writel(d->mask, info->base + reg);
	spin_unlock_irqrestore(&info->irq_lock, flags);
}

static void armada_37xx_irq_mask(struct irq_data *d)
{
	struct gpio_chip *chip = irq_data_get_irq_chip_data(d);
	struct armada_37xx_pinctrl *info = gpiochip_get_data(chip);
	u32 val, reg = IRQ_EN;
	unsigned long flags;

	armada_37xx_irq_update_reg(&reg, d);
	spin_lock_irqsave(&info->irq_lock, flags);
	val = readl(info->base + reg);
	writel(val & ~d->mask, info->base + reg);
	spin_unlock_irqrestore(&info->irq_lock, flags);
}

static void armada_37xx_irq_unmask(struct irq_data *d)
{
	struct gpio_chip *chip = irq_data_get_irq_chip_data(d);
	struct armada_37xx_pinctrl *info = gpiochip_get_data(chip);
	u32 val, reg = IRQ_EN;
	unsigned long flags;

	armada_37xx_irq_update_reg(&reg, d);
	spin_lock_irqsave(&info->irq_lock, flags);
	val = readl(info->base + reg);
	writel(val | d->mask, info->base + reg);
	spin_unlock_irqrestore(&info->irq_lock, flags);
}

static int armada_37xx_irq_set_wake(struct irq_data *d, unsigned int on)
{
	struct gpio_chip *chip = irq_data_get_irq_chip_data(d);
	struct armada_37xx_pinctrl *info = gpiochip_get_data(chip);
	u32 val, reg = IRQ_WKUP;
	unsigned long flags;

	armada_37xx_irq_update_reg(&reg, d);
	spin_lock_irqsave(&info->irq_lock, flags);
	val = readl(info->base + reg);
	if (on)
		val |= d->mask;
	else
		val &= ~d->mask;
	writel(val, info->base + reg);
	spin_unlock_irqrestore(&info->irq_lock, flags);

	return 0;
}

static int armada_37xx_irq_set_type(struct irq_data *d, unsigned int type)
{
	struct gpio_chip *chip = irq_data_get_irq_chip_data(d);
	struct armada_37xx_pinctrl *info = gpiochip_get_data(chip);
	u32 val, reg = IRQ_POL;
	unsigned long flags;

	spin_lock_irqsave(&info->irq_lock, flags);
	armada_37xx_irq_update_reg(&reg, d);
	val = readl(info->base + reg);
	switch (type) {
	case IRQ_TYPE_EDGE_RISING:
		val &= ~d->mask;
		break;
	case IRQ_TYPE_EDGE_FALLING:
		val |= d->mask;
		break;
	default:
		spin_unlock_irqrestore(&info->irq_lock, flags);
		return -EINVAL;
	}
	writel(val, info->base + reg);
	spin_unlock_irqrestore(&info->irq_lock, flags);

	return 0;
}


static void armada_37xx_irq_handler(struct irq_desc *desc)
{
	struct gpio_chip *gc = irq_desc_get_handler_data(desc);
	struct irq_chip *chip = irq_desc_get_chip(desc);
	struct armada_37xx_pinctrl *info = gpiochip_get_data(gc);
	struct irq_domain *d = gc->irqdomain;
	int i;

	chained_irq_enter(chip, desc);
	for (i = 0; i <= d->revmap_size / GPIO_PER_REG; i++) {
		u32 status;
		unsigned long flags;

		spin_lock_irqsave(&info->irq_lock, flags);
		status = readl_relaxed(info->base + IRQ_STATUS + 4 * i);
		/* Manage only the interrupt that was enabled */
		status &= readl_relaxed(info->base + IRQ_EN + 4 * i);
		spin_unlock_irqrestore(&info->irq_lock, flags);
		while (status) {
			u32 hwirq = ffs(status) - 1;
			u32 virq = irq_find_mapping(d, hwirq +
						     i * GPIO_PER_REG);

			generic_handle_irq(virq);

			/* Update status in case a new IRQ appears */
			spin_lock_irqsave(&info->irq_lock, flags);
			status = readl_relaxed(info->base +
					       IRQ_STATUS + 4 * i);
			/* Manage only the interrupt that was enabled */
			status &= readl_relaxed(info->base + IRQ_EN + 4 * i);
			spin_unlock_irqrestore(&info->irq_lock, flags);
		}
	}
	chained_irq_exit(chip, desc);
}

static int armada_37xx_irqchip_register(struct platform_device *pdev,
					struct armada_37xx_pinctrl *info)
{
	struct device_node *np = info->dev->of_node;
	int nrirqs = info->data->nr_pins;
	struct gpio_chip *gc = &info->gpio_chip;
	struct irq_chip *irqchip = &info->irq_chip;
	struct resource res;
	int ret = -ENODEV, i, nr_irq_parent;

	/* Check if we have at least one gpio-controller child node */
	for_each_child_of_node(info->dev->of_node, np) {
		if (of_property_read_bool(np, "gpio-controller")) {
			ret = 0;
			break;
		}
	};
	if (ret)
		return ret;

	nr_irq_parent = of_irq_count(np);
	spin_lock_init(&info->irq_lock);

	if (!nr_irq_parent) {
		dev_err(&pdev->dev, "Invalid or no IRQ\n");
		return 0;
	}

	if (of_address_to_resource(info->dev->of_node, 1, &res)) {
		dev_err(info->dev, "cannot find IO resource\n");
		return -ENOENT;
	}

	info->base = devm_ioremap_resource(info->dev, &res);
	if (IS_ERR(info->base))
		return PTR_ERR(info->base);

	irqchip->irq_ack = armada_37xx_irq_ack;
	irqchip->irq_mask = armada_37xx_irq_mask;
	irqchip->irq_unmask = armada_37xx_irq_unmask;
	irqchip->irq_set_wake = armada_37xx_irq_set_wake;
	irqchip->irq_set_type = armada_37xx_irq_set_type;
	irqchip->name = info->data->name;

	ret = gpiochip_irqchip_add(gc, irqchip, 0,
				   handle_edge_irq, IRQ_TYPE_NONE);
	if (ret) {
		dev_info(&pdev->dev, "could not add irqchip\n");
		return ret;
	}

	/*
	 * Many interrupts are connected to the parent interrupt
	 * controller. But we do not take advantage of this and use
	 * the chained irq with all of them.
	 */
	for (i = 0; i < nrirqs; i++) {
		struct irq_data *d = irq_get_irq_data(gc->irq_base + i);

		/*
		 * The mask field is a "precomputed bitmask for
		 * accessing the chip registers" which was introduced
		 * for the generic irqchip framework. As we don't use
		 * this framework, we can reuse this field for our own
		 * usage.
		 */
		d->mask = BIT(i % GPIO_PER_REG);
	}

	for (i = 0; i < nr_irq_parent; i++) {
		int irq = irq_of_parse_and_map(np, i);

		if (irq < 0)
			continue;

		gpiochip_set_chained_irqchip(gc, irqchip, irq,
					     armada_37xx_irq_handler);
	}

	return 0;
}

static int armada_37xx_gpiochip_register(struct platform_device *pdev,
					struct armada_37xx_pinctrl *info)
{
	struct device_node *np;
	struct gpio_chip *gc;
	int ret = -ENODEV;

	for_each_child_of_node(info->dev->of_node, np) {
		if (of_find_property(np, "gpio-controller", NULL)) {
			ret = 0;
			break;
		}
	};
	if (ret)
		return ret;

	info->gpio_chip = armada_37xx_gpiolib_chip;

	gc = &info->gpio_chip;
	gc->ngpio = info->data->nr_pins;
	gc->parent = &pdev->dev;
	gc->base = -1;
	gc->of_node = np;
	gc->label = info->data->name;

	ret = devm_gpiochip_add_data(&pdev->dev, gc, info);
	if (ret)
		return ret;
	ret = armada_37xx_irqchip_register(pdev, info);
	if (ret)
		return ret;

	return 0;
}

/**
 * armada_37xx_add_function() - Add a new function to the list
 * @funcs: array of function to add the new one
 * @funcsize: size of the remaining space for the function
 * @name: name of the function to add
 *
 * If it is a new function then create it by adding its name else
 * increment the number of group associated to this function.
 */
static int armada_37xx_add_function(struct armada_37xx_pmx_func *funcs,
				    int *funcsize, const char *name)
{
	int i = 0;

	if (*funcsize <= 0)
		return -EOVERFLOW;

	while (funcs->ngroups) {
		/* function already there */
		if (strcmp(funcs->name, name) == 0) {
			funcs->ngroups++;

			return -EEXIST;
		}
		funcs++;
		i++;
	}

	/* append new unique function */
	funcs->name = name;
	funcs->ngroups = 1;
	(*funcsize)--;

	return 0;
}

/**
 * armada_37xx_fill_group() - complete the group array
 * @info: info driver instance
 *
 * Based on the data available from the armada_37xx_pin_group array
 * completes the last member of the struct for each function: the list
 * of the groups associated to this function.
 *
 */
static int armada_37xx_fill_group(struct armada_37xx_pinctrl *info)
{
	int n, num = 0, funcsize = info->data->nr_pins;

	for (n = 0; n < info->ngroups; n++) {
		struct armada_37xx_pin_group *grp = &info->groups[n];
		int i, j, f;

		grp->pins = devm_kzalloc(info->dev,
					 (grp->npins + grp->extra_npins) *
					 sizeof(*grp->pins), GFP_KERNEL);
		if (!grp->pins)
			return -ENOMEM;

		for (i = 0; i < grp->npins; i++)
			grp->pins[i] = grp->start_pin + i;

		for (j = 0; j < grp->extra_npins; j++)
			grp->pins[i+j] = grp->extra_pin + j;

		for (f = 0; (f < NB_FUNCS) && grp->funcs[f]; f++) {
			int ret;
			/* check for unique functions and count groups */
			ret = armada_37xx_add_function(info->funcs, &funcsize,
					    grp->funcs[f]);
			if (ret == -EOVERFLOW)
				dev_err(info->dev,
					"More functions than pins(%d)\n",
					info->data->nr_pins);
			if (ret < 0)
				continue;
			num++;
		}
	}

	info->nfuncs = num;

	return 0;
}

/**
 * armada_37xx_fill_funcs() - complete the funcs array
 * @info: info driver instance
 *
 * Based on the data available from the armada_37xx_pin_group array
 * completes the last two member of the struct for each group:
 * - the list of the pins included in the group
 * - the list of pinmux functions that can be selected for this group
 *
 */
static int armada_37xx_fill_func(struct armada_37xx_pinctrl *info)
{
	struct armada_37xx_pmx_func *funcs = info->funcs;
	int n;

	for (n = 0; n < info->nfuncs; n++) {
		const char *name = funcs[n].name;
		const char **groups;
		int g;

		funcs[n].groups = devm_kzalloc(info->dev, funcs[n].ngroups *
					       sizeof(*(funcs[n].groups)),
					       GFP_KERNEL);
		if (!funcs[n].groups)
			return -ENOMEM;

		groups = funcs[n].groups;

		for (g = 0; g < info->ngroups; g++) {
			struct armada_37xx_pin_group *gp = &info->groups[g];
			int f;

			for (f = 0; (f < NB_FUNCS) && gp->funcs[f]; f++) {
				if (strcmp(gp->funcs[f], name) == 0) {
					*groups = gp->name;
					groups++;
				}
			}
		}
	}
	return 0;
}

static int armada_37xx_pinctrl_register(struct platform_device *pdev,
					struct armada_37xx_pinctrl *info)
{
	const struct armada_37xx_pin_data *pin_data = info->data;
	struct pinctrl_desc *ctrldesc = &info->pctl;
	struct pinctrl_pin_desc *pindesc, *pdesc;
	int pin, ret;

	info->groups = pin_data->groups;
	info->ngroups = pin_data->ngroups;

	ctrldesc->name = "armada_37xx-pinctrl";
	ctrldesc->owner = THIS_MODULE;
	ctrldesc->pctlops = &armada_37xx_pctrl_ops;
	ctrldesc->pmxops = &armada_37xx_pmx_ops;
	ctrldesc->confops = &armada_37xx_pinconf_ops;

	pindesc = devm_kzalloc(&pdev->dev, sizeof(*pindesc) *
			       pin_data->nr_pins, GFP_KERNEL);
	if (!pindesc)
		return -ENOMEM;

	ctrldesc->pins = pindesc;
	ctrldesc->npins = pin_data->nr_pins;

	pdesc = pindesc;
	for (pin = 0; pin < pin_data->nr_pins; pin++) {
		pdesc->number = pin;
		pdesc->name = kasprintf(GFP_KERNEL, "%s-%d",
					pin_data->name, pin);
		pdesc++;
	}

	/*
	 * we allocate functions for number of pins and hope there are
	 * fewer unique functions than pins available
	 */
	info->funcs = devm_kzalloc(&pdev->dev, pin_data->nr_pins *
			   sizeof(struct armada_37xx_pmx_func), GFP_KERNEL);
	if (!info->funcs)
		return -ENOMEM;


	ret = armada_37xx_fill_group(info);
	if (ret)
		return ret;

	ret = armada_37xx_fill_func(info);
	if (ret)
		return ret;

	info->pctl_dev = devm_pinctrl_register(&pdev->dev, ctrldesc, info);
	if (IS_ERR(info->pctl_dev)) {
		dev_err(&pdev->dev, "could not register pinctrl driver\n");
		return PTR_ERR(info->pctl_dev);
	}

	return 0;
}

static const struct of_device_id armada_37xx_pinctrl_of_match[] = {
	{
		.compatible = "marvell,armada3710-sb-pinctrl",
		.data = (void *)&armada_37xx_pin_sb,
	},
	{
		.compatible = "marvell,armada3710-nb-pinctrl",
		.data = (void *)&armada_37xx_pin_nb,
	},
	{ },
};

static int __init armada_37xx_pinctrl_probe(struct platform_device *pdev)
{
	struct armada_37xx_pinctrl *info;
	struct device *dev = &pdev->dev;
	struct device_node *np = dev->of_node;
	struct regmap *regmap;
	int ret;

	info = devm_kzalloc(dev, sizeof(struct armada_37xx_pinctrl),
			    GFP_KERNEL);
	if (!info)
		return -ENOMEM;

	info->dev = dev;

	regmap = syscon_node_to_regmap(np);
	if (IS_ERR(regmap)) {
		dev_err(&pdev->dev, "cannot get regmap\n");
		return PTR_ERR(regmap);
	}
	info->regmap = regmap;

	info->data = of_device_get_match_data(dev);

	ret = armada_37xx_pinctrl_register(pdev, info);
	if (ret)
		return ret;

	ret = armada_37xx_gpiochip_register(pdev, info);
	if (ret)
		return ret;

	platform_set_drvdata(pdev, info);

	return 0;
}

static struct platform_driver armada_37xx_pinctrl_driver = {
	.driver = {
		.name = "armada-37xx-pinctrl",
		.of_match_table = armada_37xx_pinctrl_of_match,
	},
};

builtin_platform_driver_probe(armada_37xx_pinctrl_driver,
			      armada_37xx_pinctrl_probe);<|MERGE_RESOLUTION|>--- conflicted
+++ resolved
@@ -197,13 +197,8 @@
 	.ngroups = ARRAY_SIZE(armada_37xx_nb_groups),
 };
 
-<<<<<<< HEAD
-const struct armada_37xx_pin_data armada_37xx_pin_sb = {
+static const struct armada_37xx_pin_data armada_37xx_pin_sb = {
 	.nr_pins = 30,
-=======
-static const struct armada_37xx_pin_data armada_37xx_pin_sb = {
-	.nr_pins = 29,
->>>>>>> 87962263
 	.name = "GPIO2",
 	.groups = armada_37xx_sb_groups,
 	.ngroups = ARRAY_SIZE(armada_37xx_sb_groups),
