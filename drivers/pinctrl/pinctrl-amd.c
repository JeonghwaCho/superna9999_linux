--- conflicted
+++ resolved
@@ -202,10 +202,6 @@
 			i = 128;
 			pin_num = AMD_GPIO_PINS_BANK2 + i;
 			break;
-<<<<<<< HEAD
-		default:
-			return;
-=======
 		case 3:
 			i = 192;
 			pin_num = AMD_GPIO_PINS_BANK3 + i;
@@ -213,7 +209,6 @@
 		default:
 			/* Illegal bank number, ignore */
 			continue;
->>>>>>> 8dca4a41
 		}
 		for (; i < pin_num; i++) {
 			seq_printf(s, "pin%d\t", i);
