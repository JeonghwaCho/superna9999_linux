#
# PINCTRL infrastructure and drivers
#

config PINCTRL
	bool

menu "Pin controllers"
	depends on PINCTRL

config GENERIC_PINCTRL_GROUPS
	bool

config PINMUX
	bool "Support pin multiplexing controllers" if COMPILE_TEST

config GENERIC_PINMUX_FUNCTIONS
	bool
	select PINMUX

config PINCONF
	bool "Support pin configuration controllers" if COMPILE_TEST

config GENERIC_PINCONF
	bool
	select PINCONF

config DEBUG_PINCTRL
	bool "Debug PINCTRL calls"
	depends on DEBUG_KERNEL
	help
	  Say Y here to add some extra checks and diagnostics to PINCTRL calls.

config PINCTRL_ADI2
	bool "ADI pin controller driver"
	depends on BLACKFIN
	select PINMUX
	select IRQ_DOMAIN
	help
	  This is the pin controller and gpio driver for ADI BF54x, BF60x and
	  future processors. This option is selected automatically when specific
	  machine and arch are selected to build.

config PINCTRL_ARTPEC6
        bool "Axis ARTPEC-6 pin controller driver"
        depends on MACH_ARTPEC6
        select PINMUX
        select GENERIC_PINCONF
        help
          This is the driver for the Axis ARTPEC-6 pin controller. This driver
          supports pin function multiplexing as well as pin bias and drive
          strength configuration. Device tree integration instructions can be
          found in Documentation/devicetree/bindings/pinctrl/axis,artpec6-pinctrl.txt

config PINCTRL_AS3722
	tristate "Pinctrl and GPIO driver for ams AS3722 PMIC"
	depends on MFD_AS3722 && GPIOLIB
	select PINMUX
	select GENERIC_PINCONF
	help
	  AS3722 device supports the configuration of GPIO pins for different
	  functionality. This driver supports the pinmux, push-pull and
	  open drain configuration for the GPIO pins of AS3722 devices. It also
	  supports the GPIO functionality through gpiolib.

config PINCTRL_BF54x
	def_bool y if BF54x
	select PINCTRL_ADI2

config PINCTRL_BF60x
	def_bool y if BF60x
	select PINCTRL_ADI2

config PINCTRL_AT91
	bool "AT91 pinctrl driver"
	depends on OF
	depends on ARCH_AT91
	select PINMUX
	select PINCONF
	select GPIOLIB
	select OF_GPIO
	select GPIOLIB_IRQCHIP
	help
	  Say Y here to enable the at91 pinctrl driver

config PINCTRL_AT91PIO4
	bool "AT91 PIO4 pinctrl driver"
	depends on OF
	depends on ARCH_AT91
	select PINMUX
	select GENERIC_PINCONF
	select GPIOLIB
	select GPIOLIB_IRQCHIP
	select OF_GPIO
	help
	  Say Y here to enable the at91 pinctrl/gpio driver for Atmel PIO4
	  controller available on sama5d2 SoC.

config PINCTRL_AMD
	tristate "AMD GPIO pin control"
	depends on GPIOLIB
	select GPIOLIB_IRQCHIP
	select PINCONF
	select GENERIC_PINCONF
	help
	  driver for memory mapped GPIO functionality on AMD platforms
	  (x86 or arm).Most pins are usually muxed to some other
	  functionality by firmware,so only a small amount is available
	  for gpio use.

	  Requires ACPI/FDT device enumeration code to set up a platform
	  device.

config PINCTRL_DA850_PUPD
	tristate "TI DA850/OMAP-L138/AM18XX pullup/pulldown groups"
	depends on OF && (ARCH_DAVINCI_DA850 || COMPILE_TEST)
	select PINCONF
	select GENERIC_PINCONF
	help
	  Driver for TI DA850/OMAP-L138/AM18XX pinconf. Used to control
	  pullup/pulldown pin groups.

config PINCTRL_DIGICOLOR
	bool
	depends on OF && (ARCH_DIGICOLOR || COMPILE_TEST)
	select PINMUX
	select GENERIC_PINCONF

config PINCTRL_LANTIQ
	bool
	depends on LANTIQ
	select PINMUX
	select PINCONF

config PINCTRL_LPC18XX
	bool "NXP LPC18XX/43XX SCU pinctrl driver"
	depends on OF && (ARCH_LPC18XX || COMPILE_TEST)
	default ARCH_LPC18XX
	select PINMUX
	select GENERIC_PINCONF
	help
	  Pinctrl driver for NXP LPC18xx/43xx System Control Unit (SCU).

config PINCTRL_FALCON
	bool
	depends on SOC_FALCON
	depends on PINCTRL_LANTIQ

config PINCTRL_MCP23S08
	tristate "Microchip MCP23xxx I/O expander"
	depends on SPI_MASTER || I2C
<<<<<<< HEAD
=======
	depends on I2C || I2C=n
>>>>>>> 40dadbaf
	select GPIOLIB_IRQCHIP
	select REGMAP_I2C if I2C
	select REGMAP_SPI if SPI_MASTER
	select GENERIC_PINCONF
	help
	  SPI/I2C driver for Microchip MCP23S08/MCP23S17/MCP23008/MCP23017
	  I/O expanders.
	  This provides a GPIO interface supporting inputs and outputs.
	  The I2C versions of the chips can be used as interrupt-controller.

config PINCTRL_MESON
	bool
	depends on OF
	select PINMUX
	select PINCONF
	select GENERIC_PINCONF
	select GPIOLIB
	select OF_GPIO
	select REGMAP_MMIO

config PINCTRL_OXNAS
	bool
	depends on OF
	select PINMUX
	select PINCONF
	select GENERIC_PINCONF
	select GPIOLIB
	select OF_GPIO
	select GPIOLIB_IRQCHIP
	select MFD_SYSCON

config PINCTRL_ROCKCHIP
	bool
	select PINMUX
	select GENERIC_PINCONF
	select GENERIC_IRQ_CHIP
	select MFD_SYSCON

config PINCTRL_SINGLE
	tristate "One-register-per-pin type device tree based pinctrl driver"
	depends on OF
	select GENERIC_PINCTRL_GROUPS
	select GENERIC_PINMUX_FUNCTIONS
	select GENERIC_PINCONF
	help
	  This selects the device tree based generic pinctrl driver.

config PINCTRL_SIRF
	bool "CSR SiRFprimaII pin controller driver"
	depends on ARCH_SIRF
	select PINMUX
	select PINCONF
	select GENERIC_PINCONF
	select GPIOLIB_IRQCHIP

config PINCTRL_SX150X
	bool "Semtech SX150x I2C GPIO expander pinctrl driver"
	depends on GPIOLIB && I2C=y
	select PINMUX
	select PINCONF
	select GENERIC_PINCONF
	select GPIOLIB_IRQCHIP
	select REGMAP
	help
	  Say yes here to provide support for Semtech SX150x-series I2C
	  GPIO expanders as pinctrl module.
	  Compatible models include:
	  - 8 bits:  sx1508q, sx1502q
	  - 16 bits: sx1509q, sx1506q

config PINCTRL_PISTACHIO
	def_bool y if MACH_PISTACHIO
	depends on GPIOLIB
	select PINMUX
	select GENERIC_PINCONF
	select GPIOLIB_IRQCHIP
	select OF_GPIO

config PINCTRL_ST
	bool
	depends on OF
	select PINMUX
	select PINCONF
	select GPIOLIB_IRQCHIP

config PINCTRL_TZ1090
	bool "Toumaz Xenif TZ1090 pin control driver"
	depends on SOC_TZ1090
	select PINMUX
	select GENERIC_PINCONF

config PINCTRL_TZ1090_PDC
	bool "Toumaz Xenif TZ1090 PDC pin control driver"
	depends on SOC_TZ1090
	select PINMUX
	select PINCONF

config PINCTRL_U300
	bool "U300 pin controller driver"
	depends on ARCH_U300
	select PINMUX
	select GENERIC_PINCONF

config PINCTRL_COH901
	bool "ST-Ericsson U300 COH 901 335/571 GPIO"
	depends on GPIOLIB && ARCH_U300 && PINCTRL_U300
	select GPIOLIB_IRQCHIP
	help
	  Say yes here to support GPIO interface on ST-Ericsson U300.
	  The names of the two IP block variants supported are
	  COH 901 335 and COH 901 571/3. They contain 3, 5 or 7
	  ports of 8 GPIO pins each.

config PINCTRL_MAX77620
	tristate "MAX77620/MAX20024 Pincontrol support"
	depends on MFD_MAX77620 && OF
	select PINMUX
	select GENERIC_PINCONF
	help
	  Say Yes here to enable Pin control support for Maxim PMIC MAX77620.
	  This PMIC has 8 GPIO pins that work as GPIO as well as special
	  function in alternate mode. This driver also configure push-pull,
	  open drain, FPS slots etc.

config PINCTRL_PALMAS
	tristate "Pinctrl driver for the PALMAS Series MFD devices"
	depends on OF && MFD_PALMAS
	select PINMUX
	select GENERIC_PINCONF
	help
	  Palmas device supports the configuration of pins for different
	  functionality. This driver supports the pinmux, push-pull and
	  open drain configuration for the Palmas series devices like
	  TPS65913, TPS80036 etc.

config PINCTRL_PIC32
	bool "Microchip PIC32 pin controller driver"
	depends on OF
	depends on MACH_PIC32
	select PINMUX
	select GENERIC_PINCONF
	select GPIOLIB_IRQCHIP
	select OF_GPIO
	help
	  This is the pin controller and gpio driver for Microchip PIC32
	  microcontrollers. This option is selected automatically when specific
	  machine and arch are selected to build.

config PINCTRL_PIC32MZDA
	def_bool y if PIC32MZDA
	select PINCTRL_PIC32

config PINCTRL_ZYNQ
	bool "Pinctrl driver for Xilinx Zynq"
	depends on ARCH_ZYNQ
	select PINMUX
	select GENERIC_PINCONF
	help
	  This selects the pinctrl driver for Xilinx Zynq.

config PINCTRL_INGENIC
	bool "Pinctrl driver for the Ingenic JZ47xx SoCs"
	default y
	depends on OF
	depends on MACH_INGENIC || COMPILE_TEST
	select GENERIC_PINCONF
	select GENERIC_PINCTRL_GROUPS
	select GENERIC_PINMUX_FUNCTIONS
	select REGMAP_MMIO

source "drivers/pinctrl/aspeed/Kconfig"
source "drivers/pinctrl/bcm/Kconfig"
source "drivers/pinctrl/berlin/Kconfig"
source "drivers/pinctrl/freescale/Kconfig"
source "drivers/pinctrl/intel/Kconfig"
source "drivers/pinctrl/mvebu/Kconfig"
source "drivers/pinctrl/nomadik/Kconfig"
source "drivers/pinctrl/pxa/Kconfig"
source "drivers/pinctrl/qcom/Kconfig"
source "drivers/pinctrl/samsung/Kconfig"
source "drivers/pinctrl/sh-pfc/Kconfig"
source "drivers/pinctrl/spear/Kconfig"
source "drivers/pinctrl/stm32/Kconfig"
source "drivers/pinctrl/sunxi/Kconfig"
source "drivers/pinctrl/tegra/Kconfig"
source "drivers/pinctrl/ti/Kconfig"
source "drivers/pinctrl/uniphier/Kconfig"
source "drivers/pinctrl/vt8500/Kconfig"
source "drivers/pinctrl/mediatek/Kconfig"
source "drivers/pinctrl/zte/Kconfig"

config PINCTRL_XWAY
	bool
	depends on SOC_TYPE_XWAY
	depends on PINCTRL_LANTIQ

config PINCTRL_TB10X
	bool
	depends on OF && ARC_PLAT_TB10X
	select GPIOLIB

endmenu<|MERGE_RESOLUTION|>--- conflicted
+++ resolved
@@ -149,10 +149,7 @@
 config PINCTRL_MCP23S08
 	tristate "Microchip MCP23xxx I/O expander"
 	depends on SPI_MASTER || I2C
-<<<<<<< HEAD
-=======
 	depends on I2C || I2C=n
->>>>>>> 40dadbaf
 	select GPIOLIB_IRQCHIP
 	select REGMAP_I2C if I2C
 	select REGMAP_SPI if SPI_MASTER
