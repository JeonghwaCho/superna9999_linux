/*
 * Core driver for the imx pin controller
 *
 * Copyright (C) 2012 Freescale Semiconductor, Inc.
 * Copyright (C) 2012 Linaro Ltd.
 *
 * Author: Dong Aisheng <dong.aisheng@linaro.org>
 *
 * This program is free software; you can redistribute it and/or modify
 * it under the terms of the GNU General Public License as published by
 * the Free Software Foundation; either version 2 of the License, or
 * (at your option) any later version.
 */

#include <linux/err.h>
#include <linux/init.h>
#include <linux/io.h>
#include <linux/mfd/syscon.h>
#include <linux/of.h>
#include <linux/of_device.h>
#include <linux/of_address.h>
#include <linux/pinctrl/machine.h>
#include <linux/pinctrl/pinconf.h>
#include <linux/pinctrl/pinctrl.h>
#include <linux/pinctrl/pinmux.h>
#include <linux/slab.h>
#include <linux/regmap.h>

#include "../core.h"
#include "../pinmux.h"
#include "pinctrl-imx.h"

/* The bits in CONFIG cell defined in binding doc*/
#define IMX_NO_PAD_CTL	0x80000000	/* no pin config need */
#define IMX_PAD_SION 0x40000000		/* set SION */

/**
 * @dev: a pointer back to containing device
 * @base: the offset to the controller in virtual memory
 */
struct imx_pinctrl {
	struct device *dev;
	struct pinctrl_dev *pctl;
	void __iomem *base;
	void __iomem *input_sel_base;
	struct imx_pinctrl_soc_info *info;
};

static inline const struct group_desc *imx_pinctrl_find_group_by_name(
				struct pinctrl_dev *pctldev,
				const char *name)
{
	const struct group_desc *grp = NULL;
	int i;

	for (i = 0; i < pctldev->num_groups; i++) {
		grp = pinctrl_generic_get_group(pctldev, i);
		if (grp && !strcmp(grp->name, name))
			break;
	}

	return grp;
}

static void imx_pin_dbg_show(struct pinctrl_dev *pctldev, struct seq_file *s,
		   unsigned offset)
{
	seq_printf(s, "%s", dev_name(pctldev->dev));
}

static int imx_dt_node_to_map(struct pinctrl_dev *pctldev,
			struct device_node *np,
			struct pinctrl_map **map, unsigned *num_maps)
{
	struct imx_pinctrl *ipctl = pinctrl_dev_get_drvdata(pctldev);
	struct imx_pinctrl_soc_info *info = ipctl->info;
	const struct group_desc *grp;
	struct pinctrl_map *new_map;
	struct device_node *parent;
	int map_num = 1;
	int i, j;

	/*
	 * first find the group of this node and check if we need create
	 * config maps for pins
	 */
	grp = imx_pinctrl_find_group_by_name(pctldev, np->name);
	if (!grp) {
		dev_err(info->dev, "unable to find group for node %s\n",
			np->name);
		return -EINVAL;
	}

	for (i = 0; i < grp->num_pins; i++) {
		struct imx_pin *pin = &((struct imx_pin *)(grp->data))[i];

		if (!(pin->config & IMX_NO_PAD_CTL))
			map_num++;
	}

	new_map = kmalloc(sizeof(struct pinctrl_map) * map_num, GFP_KERNEL);
	if (!new_map)
		return -ENOMEM;

	*map = new_map;
	*num_maps = map_num;

	/* create mux map */
	parent = of_get_parent(np);
	if (!parent) {
		kfree(new_map);
		return -EINVAL;
	}
	new_map[0].type = PIN_MAP_TYPE_MUX_GROUP;
	new_map[0].data.mux.function = parent->name;
	new_map[0].data.mux.group = np->name;
	of_node_put(parent);

	/* create config map */
	new_map++;
	for (i = j = 0; i < grp->num_pins; i++) {
		struct imx_pin *pin = &((struct imx_pin *)(grp->data))[i];

		if (!(pin->config & IMX_NO_PAD_CTL)) {
			new_map[j].type = PIN_MAP_TYPE_CONFIGS_PIN;
			new_map[j].data.configs.group_or_pin =
					pin_get_name(pctldev, pin->pin);
			new_map[j].data.configs.configs = &pin->config;
			new_map[j].data.configs.num_configs = 1;
			j++;
		}
	}

	dev_dbg(pctldev->dev, "maps: function %s group %s num %d\n",
		(*map)->data.mux.function, (*map)->data.mux.group, map_num);

	return 0;
}

static void imx_dt_free_map(struct pinctrl_dev *pctldev,
				struct pinctrl_map *map, unsigned num_maps)
{
	kfree(map);
}

static const struct pinctrl_ops imx_pctrl_ops = {
	.get_groups_count = pinctrl_generic_get_group_count,
	.get_group_name = pinctrl_generic_get_group_name,
	.get_group_pins = pinctrl_generic_get_group_pins,
	.pin_dbg_show = imx_pin_dbg_show,
	.dt_node_to_map = imx_dt_node_to_map,
	.dt_free_map = imx_dt_free_map,

};

static int imx_pmx_set(struct pinctrl_dev *pctldev, unsigned selector,
		       unsigned group)
{
	struct imx_pinctrl *ipctl = pinctrl_dev_get_drvdata(pctldev);
	struct imx_pinctrl_soc_info *info = ipctl->info;
	const struct imx_pin_reg *pin_reg;
	unsigned int npins, pin_id;
	int i;
	struct group_desc *grp = NULL;
	struct function_desc *func = NULL;

	/*
	 * Configure the mux mode for each pin in the group for a specific
	 * function.
	 */
	grp = pinctrl_generic_get_group(pctldev, group);
	if (!grp)
		return -EINVAL;

	func = pinmux_generic_get_function(pctldev, selector);
	if (!func)
		return -EINVAL;

	npins = grp->num_pins;

	dev_dbg(ipctl->dev, "enable function %s group %s\n",
		func->name, grp->name);

	for (i = 0; i < npins; i++) {
		struct imx_pin *pin = &((struct imx_pin *)(grp->data))[i];

		pin_id = pin->pin;
		pin_reg = &info->pin_regs[pin_id];

		if (pin_reg->mux_reg == -1) {
			dev_dbg(ipctl->dev, "Pin(%s) does not support mux function\n",
				info->pins[pin_id].name);
			continue;
		}

		if (info->flags & SHARE_MUX_CONF_REG) {
			u32 reg;
			reg = readl(ipctl->base + pin_reg->mux_reg);
			reg &= ~(0x7 << 20);
			reg |= (pin->mux_mode << 20);
			writel(reg, ipctl->base + pin_reg->mux_reg);
		} else {
			writel(pin->mux_mode, ipctl->base + pin_reg->mux_reg);
		}
		dev_dbg(ipctl->dev, "write: offset 0x%x val 0x%x\n",
			pin_reg->mux_reg, pin->mux_mode);

		/*
		 * If the select input value begins with 0xff, it's a quirky
		 * select input and the value should be interpreted as below.
		 *     31     23      15      7        0
		 *     | 0xff | shift | width | select |
		 * It's used to work around the problem that the select
		 * input for some pin is not implemented in the select
		 * input register but in some general purpose register.
		 * We encode the select input value, width and shift of
		 * the bit field into input_val cell of pin function ID
		 * in device tree, and then decode them here for setting
		 * up the select input bits in general purpose register.
		 */
		if (pin->input_val >> 24 == 0xff) {
			u32 val = pin->input_val;
			u8 select = val & 0xff;
			u8 width = (val >> 8) & 0xff;
			u8 shift = (val >> 16) & 0xff;
			u32 mask = ((1 << width) - 1) << shift;
			/*
			 * The input_reg[i] here is actually some IOMUXC general
			 * purpose register, not regular select input register.
			 */
			val = readl(ipctl->base + pin->input_reg);
			val &= ~mask;
			val |= select << shift;
			writel(val, ipctl->base + pin->input_reg);
		} else if (pin->input_reg) {
			/*
			 * Regular select input register can never be at offset
			 * 0, and we only print register value for regular case.
			 */
			if (ipctl->input_sel_base)
				writel(pin->input_val, ipctl->input_sel_base +
						pin->input_reg);
			else
				writel(pin->input_val, ipctl->base +
						pin->input_reg);
			dev_dbg(ipctl->dev,
				"==>select_input: offset 0x%x val 0x%x\n",
				pin->input_reg, pin->input_val);
		}
	}

	return 0;
}

static int imx_pmx_gpio_request_enable(struct pinctrl_dev *pctldev,
			struct pinctrl_gpio_range *range, unsigned offset)
{
	struct imx_pinctrl *ipctl = pinctrl_dev_get_drvdata(pctldev);
	struct imx_pinctrl_soc_info *info = ipctl->info;
	const struct imx_pin_reg *pin_reg;
	struct group_desc *grp;
	struct imx_pin *imx_pin;
	unsigned int pin, group;
	u32 reg;

	/* Currently implementation only for shared mux/conf register */
	if (!(info->flags & SHARE_MUX_CONF_REG))
		return 0;

	pin_reg = &info->pin_regs[offset];
	if (pin_reg->mux_reg == -1)
		return -EINVAL;

	/* Find the pinctrl config with GPIO mux mode for the requested pin */
	for (group = 0; group < pctldev->num_groups; group++) {
		grp = pinctrl_generic_get_group(pctldev, group);
		if (!grp)
			continue;
		for (pin = 0; pin < grp->num_pins; pin++) {
			imx_pin = &((struct imx_pin *)(grp->data))[pin];
			if (imx_pin->pin == offset && !imx_pin->mux_mode)
				goto mux_pin;
		}
	}

	return -EINVAL;

mux_pin:
	reg = readl(ipctl->base + pin_reg->mux_reg);
	reg &= ~(0x7 << 20);
	reg |= imx_pin->config;
	writel(reg, ipctl->base + pin_reg->mux_reg);

	return 0;
}

static void imx_pmx_gpio_disable_free(struct pinctrl_dev *pctldev,
			struct pinctrl_gpio_range *range, unsigned offset)
{
	struct imx_pinctrl *ipctl = pinctrl_dev_get_drvdata(pctldev);
	struct imx_pinctrl_soc_info *info = ipctl->info;
	const struct imx_pin_reg *pin_reg;
	u32 reg;

	/*
	 * Only Vybrid has the input/output buffer enable flags (IBE/OBE)
	 * They are part of the shared mux/conf register.
	 */
	if (!(info->flags & SHARE_MUX_CONF_REG))
		return;

	pin_reg = &info->pin_regs[offset];
	if (pin_reg->mux_reg == -1)
		return;

	/* Clear IBE/OBE/PUE to disable the pin (Hi-Z) */
	reg = readl(ipctl->base + pin_reg->mux_reg);
	reg &= ~0x7;
	writel(reg, ipctl->base + pin_reg->mux_reg);
}

static int imx_pmx_gpio_set_direction(struct pinctrl_dev *pctldev,
	   struct pinctrl_gpio_range *range, unsigned offset, bool input)
{
	struct imx_pinctrl *ipctl = pinctrl_dev_get_drvdata(pctldev);
	struct imx_pinctrl_soc_info *info = ipctl->info;
	const struct imx_pin_reg *pin_reg;
	u32 reg;

	/*
	 * Only Vybrid has the input/output buffer enable flags (IBE/OBE)
	 * They are part of the shared mux/conf register.
	 */
	if (!(info->flags & SHARE_MUX_CONF_REG))
		return 0;

	pin_reg = &info->pin_regs[offset];
	if (pin_reg->mux_reg == -1)
		return -EINVAL;

	/* IBE always enabled allows us to read the value "on the wire" */
	reg = readl(ipctl->base + pin_reg->mux_reg);
	if (input)
		reg &= ~0x2;
	else
		reg |= 0x2;
	writel(reg, ipctl->base + pin_reg->mux_reg);

	return 0;
}

static const struct pinmux_ops imx_pmx_ops = {
	.get_functions_count = pinmux_generic_get_function_count,
	.get_function_name = pinmux_generic_get_function_name,
	.get_function_groups = pinmux_generic_get_function_groups,
	.set_mux = imx_pmx_set,
	.gpio_request_enable = imx_pmx_gpio_request_enable,
	.gpio_disable_free = imx_pmx_gpio_disable_free,
	.gpio_set_direction = imx_pmx_gpio_set_direction,
};

static int imx_pinconf_get(struct pinctrl_dev *pctldev,
			     unsigned pin_id, unsigned long *config)
{
	struct imx_pinctrl *ipctl = pinctrl_dev_get_drvdata(pctldev);
	struct imx_pinctrl_soc_info *info = ipctl->info;
	const struct imx_pin_reg *pin_reg = &info->pin_regs[pin_id];

	if (pin_reg->conf_reg == -1) {
		dev_err(info->dev, "Pin(%s) does not support config function\n",
			info->pins[pin_id].name);
		return -EINVAL;
	}

	*config = readl(ipctl->base + pin_reg->conf_reg);

	if (info->flags & SHARE_MUX_CONF_REG)
		*config &= 0xffff;

	return 0;
}

static int imx_pinconf_set(struct pinctrl_dev *pctldev,
			     unsigned pin_id, unsigned long *configs,
			     unsigned num_configs)
{
	struct imx_pinctrl *ipctl = pinctrl_dev_get_drvdata(pctldev);
	struct imx_pinctrl_soc_info *info = ipctl->info;
	const struct imx_pin_reg *pin_reg = &info->pin_regs[pin_id];
	int i;

	if (pin_reg->conf_reg == -1) {
		dev_err(info->dev, "Pin(%s) does not support config function\n",
			info->pins[pin_id].name);
		return -EINVAL;
	}

	dev_dbg(ipctl->dev, "pinconf set pin %s\n",
		info->pins[pin_id].name);

	for (i = 0; i < num_configs; i++) {
		if (info->flags & SHARE_MUX_CONF_REG) {
			u32 reg;
			reg = readl(ipctl->base + pin_reg->conf_reg);
			reg &= ~0xffff;
			reg |= configs[i];
			writel(reg, ipctl->base + pin_reg->conf_reg);
		} else {
			writel(configs[i], ipctl->base + pin_reg->conf_reg);
		}
		dev_dbg(ipctl->dev, "write: offset 0x%x val 0x%lx\n",
			pin_reg->conf_reg, configs[i]);
	} /* for each config */

	return 0;
}

static void imx_pinconf_dbg_show(struct pinctrl_dev *pctldev,
				   struct seq_file *s, unsigned pin_id)
{
	struct imx_pinctrl *ipctl = pinctrl_dev_get_drvdata(pctldev);
	struct imx_pinctrl_soc_info *info = ipctl->info;
	const struct imx_pin_reg *pin_reg = &info->pin_regs[pin_id];
	unsigned long config;

	if (!pin_reg || pin_reg->conf_reg == -1) {
		seq_printf(s, "N/A");
		return;
	}

	config = readl(ipctl->base + pin_reg->conf_reg);
	seq_printf(s, "0x%lx", config);
}

static void imx_pinconf_group_dbg_show(struct pinctrl_dev *pctldev,
					 struct seq_file *s, unsigned group)
{
	struct group_desc *grp;
	unsigned long config;
	const char *name;
	int i, ret;

	if (group > pctldev->num_groups)
		return;

	seq_printf(s, "\n");
	grp = pinctrl_generic_get_group(pctldev, group);
	if (!grp)
		return;

	for (i = 0; i < grp->num_pins; i++) {
		struct imx_pin *pin = &((struct imx_pin *)(grp->data))[i];

		name = pin_get_name(pctldev, pin->pin);
		ret = imx_pinconf_get(pctldev, pin->pin, &config);
		if (ret)
			return;
		seq_printf(s, "  %s: 0x%lx\n", name, config);
	}
}

static const struct pinconf_ops imx_pinconf_ops = {
	.pin_config_get = imx_pinconf_get,
	.pin_config_set = imx_pinconf_set,
	.pin_config_dbg_show = imx_pinconf_dbg_show,
	.pin_config_group_dbg_show = imx_pinconf_group_dbg_show,
};

/*
 * Each pin represented in fsl,pins consists of 5 u32 PIN_FUNC_ID and
 * 1 u32 CONFIG, so 24 types in total for each pin.
 */
#define FSL_PIN_SIZE 24
#define SHARE_FSL_PIN_SIZE 20

static int imx_pinctrl_parse_groups(struct device_node *np,
				    struct group_desc *grp,
				    struct imx_pinctrl_soc_info *info,
				    u32 index)
{
	int size, pin_size;
	const __be32 *list;
	int i;
	u32 config;

	dev_dbg(info->dev, "group(%d): %s\n", index, np->name);

	if (info->flags & SHARE_MUX_CONF_REG)
		pin_size = SHARE_FSL_PIN_SIZE;
	else
		pin_size = FSL_PIN_SIZE;
	/* Initialise group */
	grp->name = np->name;

	/*
	 * the binding format is fsl,pins = <PIN_FUNC_ID CONFIG ...>,
	 * do sanity check and calculate pins number
	 */
	list = of_get_property(np, "fsl,pins", &size);
	if (!list) {
		dev_err(info->dev, "no fsl,pins property in node %s\n", np->full_name);
		return -EINVAL;
	}

	/* we do not check return since it's safe node passed down */
	if (!size || size % pin_size) {
		dev_err(info->dev, "Invalid fsl,pins property in node %s\n", np->full_name);
		return -EINVAL;
	}

	grp->num_pins = size / pin_size;
	grp->data = devm_kzalloc(info->dev, grp->num_pins *
				 sizeof(struct imx_pin), GFP_KERNEL);
	grp->pins = devm_kzalloc(info->dev, grp->num_pins *
				 sizeof(unsigned int), GFP_KERNEL);
	if (!grp->pins || !grp->data)
		return -ENOMEM;

	for (i = 0; i < grp->num_pins; i++) {
		u32 mux_reg = be32_to_cpu(*list++);
		u32 conf_reg;
		unsigned int pin_id;
		struct imx_pin_reg *pin_reg;
		struct imx_pin *pin = &((struct imx_pin *)(grp->data))[i];

		if (!(info->flags & ZERO_OFFSET_VALID) && !mux_reg)
			mux_reg = -1;

		if (info->flags & SHARE_MUX_CONF_REG) {
			conf_reg = mux_reg;
		} else {
			conf_reg = be32_to_cpu(*list++);
			if (!conf_reg)
				conf_reg = -1;
		}

		pin_id = (mux_reg != -1) ? mux_reg / 4 : conf_reg / 4;
		pin_reg = &info->pin_regs[pin_id];
		pin->pin = pin_id;
		grp->pins[i] = pin_id;
		pin_reg->mux_reg = mux_reg;
		pin_reg->conf_reg = conf_reg;
		pin->input_reg = be32_to_cpu(*list++);
		pin->mux_mode = be32_to_cpu(*list++);
		pin->input_val = be32_to_cpu(*list++);

		/* SION bit is in mux register */
		config = be32_to_cpu(*list++);
		if (config & IMX_PAD_SION)
			pin->mux_mode |= IOMUXC_CONFIG_SION;
		pin->config = config & ~IMX_PAD_SION;

		dev_dbg(info->dev, "%s: 0x%x 0x%08lx", info->pins[pin_id].name,
				pin->mux_mode, pin->config);
	}

	return 0;
}

static int imx_pinctrl_parse_functions(struct device_node *np,
				       struct imx_pinctrl *ipctl,
				       u32 index)
{
	struct pinctrl_dev *pctl = ipctl->pctl;
	struct imx_pinctrl_soc_info *info = ipctl->info;
	struct device_node *child;
	struct function_desc *func;
	struct group_desc *grp;
	u32 i = 0;

	dev_dbg(info->dev, "parse function(%d): %s\n", index, np->name);

	func = pinmux_generic_get_function(pctl, index);
	if (!func)
		return -EINVAL;

	/* Initialise function */
	func->name = np->name;
	func->num_group_names = of_get_child_count(np);
	if (func->num_group_names == 0) {
		dev_err(info->dev, "no groups defined in %s\n", np->full_name);
		return -EINVAL;
	}
	func->group_names = devm_kzalloc(info->dev,
					 func->num_group_names *
					 sizeof(char *), GFP_KERNEL);

	for_each_child_of_node(np, child) {
		func->group_names[i] = child->name;

		grp = devm_kzalloc(info->dev, sizeof(struct group_desc),
				   GFP_KERNEL);
		if (!grp)
			return -ENOMEM;

		mutex_lock(&info->mutex);
		radix_tree_insert(&pctl->pin_group_tree,
				  info->group_index++, grp);
		mutex_unlock(&info->mutex);

		imx_pinctrl_parse_groups(child, grp, info, i++);
	}

	return 0;
}

/*
 * Check if the DT contains pins in the direct child nodes. This indicates the
 * newer DT format to store pins. This function returns true if the first found
 * fsl,pins property is in a child of np. Otherwise false is returned.
 */
static bool imx_pinctrl_dt_is_flat_functions(struct device_node *np)
{
	struct device_node *function_np;
	struct device_node *pinctrl_np;

	for_each_child_of_node(np, function_np) {
		if (of_property_read_bool(function_np, "fsl,pins"))
			return true;

		for_each_child_of_node(function_np, pinctrl_np) {
			if (of_property_read_bool(pinctrl_np, "fsl,pins"))
				return false;
		}
	}

	return true;
}

static int imx_pinctrl_probe_dt(struct platform_device *pdev,
				struct imx_pinctrl *ipctl)
{
	struct device_node *np = pdev->dev.of_node;
	struct device_node *child;
	struct pinctrl_dev *pctl = ipctl->pctl;
	struct imx_pinctrl_soc_info *info = ipctl->info;
	u32 nfuncs = 0;
	u32 i = 0;
	bool flat_funcs;

	if (!np)
		return -ENODEV;

	flat_funcs = imx_pinctrl_dt_is_flat_functions(np);
	if (flat_funcs) {
		nfuncs = 1;
	} else {
		nfuncs = of_get_child_count(np);
		if (nfuncs <= 0) {
			dev_err(&pdev->dev, "no functions defined\n");
			return -EINVAL;
		}
	}

	for (i = 0; i < nfuncs; i++) {
		struct function_desc *function;

		function = devm_kzalloc(&pdev->dev, sizeof(*function),
					GFP_KERNEL);
		if (!function)
			return -ENOMEM;

		mutex_lock(&info->mutex);
		radix_tree_insert(&pctl->pin_function_tree, i, function);
		mutex_unlock(&info->mutex);
	}
	pctl->num_functions = nfuncs;

	info->group_index = 0;
	if (flat_funcs) {
		pctl->num_groups = of_get_child_count(np);
	} else {
		pctl->num_groups = 0;
		for_each_child_of_node(np, child)
			pctl->num_groups += of_get_child_count(child);
	}

	if (flat_funcs) {
		imx_pinctrl_parse_functions(np, ipctl, 0);
	} else {
		i = 0;
		for_each_child_of_node(np, child)
			imx_pinctrl_parse_functions(child, ipctl, i++);
	}

	return 0;
}

/*
 * imx_free_resources() - free memory used by this driver
 * @info: info driver instance
 */
static void imx_free_resources(struct imx_pinctrl *ipctl)
{
	if (ipctl->pctl)
		pinctrl_unregister(ipctl->pctl);
}

int imx_pinctrl_probe(struct platform_device *pdev,
		      struct imx_pinctrl_soc_info *info)
{
	struct regmap_config config = { .name = "gpr" };
	struct device_node *dev_np = pdev->dev.of_node;
	struct pinctrl_desc *imx_pinctrl_desc;
	struct device_node *np;
	struct imx_pinctrl *ipctl;
	struct resource *res;
	struct regmap *gpr;
	int ret, i;

	if (!info || !info->pins || !info->npins) {
		dev_err(&pdev->dev, "wrong pinctrl info\n");
		return -EINVAL;
	}
	info->dev = &pdev->dev;

	if (info->gpr_compatible) {
		gpr = syscon_regmap_lookup_by_compatible(info->gpr_compatible);
		if (!IS_ERR(gpr))
			regmap_attach_dev(&pdev->dev, gpr, &config);
	}

	/* Create state holders etc for this driver */
	ipctl = devm_kzalloc(&pdev->dev, sizeof(*ipctl), GFP_KERNEL);
	if (!ipctl)
		return -ENOMEM;

	info->pin_regs = devm_kmalloc(&pdev->dev, sizeof(*info->pin_regs) *
				      info->npins, GFP_KERNEL);
	if (!info->pin_regs)
		return -ENOMEM;

	for (i = 0; i < info->npins; i++) {
		info->pin_regs[i].mux_reg = -1;
		info->pin_regs[i].conf_reg = -1;
	}

	res = platform_get_resource(pdev, IORESOURCE_MEM, 0);
	ipctl->base = devm_ioremap_resource(&pdev->dev, res);
	if (IS_ERR(ipctl->base))
		return PTR_ERR(ipctl->base);

	if (of_property_read_bool(dev_np, "fsl,input-sel")) {
		np = of_parse_phandle(dev_np, "fsl,input-sel", 0);
		if (!np) {
			dev_err(&pdev->dev, "iomuxc fsl,input-sel property not found\n");
			return -EINVAL;
		}

		ipctl->input_sel_base = of_iomap(np, 0);
		of_node_put(np);
		if (!ipctl->input_sel_base) {
			dev_err(&pdev->dev,
				"iomuxc input select base address not found\n");
			return -ENOMEM;
		}
	}

	imx_pinctrl_desc = devm_kzalloc(&pdev->dev, sizeof(*imx_pinctrl_desc),
					GFP_KERNEL);
	if (!imx_pinctrl_desc)
		return -ENOMEM;

	imx_pinctrl_desc->name = dev_name(&pdev->dev);
	imx_pinctrl_desc->pins = info->pins;
	imx_pinctrl_desc->npins = info->npins;
	imx_pinctrl_desc->pctlops = &imx_pctrl_ops;
	imx_pinctrl_desc->pmxops = &imx_pmx_ops;
	imx_pinctrl_desc->confops = &imx_pinconf_ops;
	imx_pinctrl_desc->owner = THIS_MODULE;

	mutex_init(&info->mutex);

	ipctl->info = info;
	ipctl->dev = info->dev;
	platform_set_drvdata(pdev, ipctl);
	ret = devm_pinctrl_register_and_init(&pdev->dev,
					     imx_pinctrl_desc, ipctl,
					     &ipctl->pctl);
	if (ret) {
		dev_err(&pdev->dev, "could not register IMX pinctrl driver\n");
		goto free;
	}

	ret = imx_pinctrl_probe_dt(pdev, ipctl);
	if (ret) {
		dev_err(&pdev->dev, "fail to probe dt properties\n");
		goto free;
	}

	dev_info(&pdev->dev, "initialized IMX pinctrl driver\n");

<<<<<<< HEAD
	return 0;
=======
	return pinctrl_enable(ipctl->pctl);
>>>>>>> 2ac97f0f

free:
	imx_free_resources(ipctl);

	return ret;
}<|MERGE_RESOLUTION|>--- conflicted
+++ resolved
@@ -790,11 +790,7 @@
 
 	dev_info(&pdev->dev, "initialized IMX pinctrl driver\n");
 
-<<<<<<< HEAD
-	return 0;
-=======
 	return pinctrl_enable(ipctl->pctl);
->>>>>>> 2ac97f0f
 
 free:
 	imx_free_resources(ipctl);
