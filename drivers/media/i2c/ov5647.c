--- conflicted
+++ resolved
@@ -279,7 +279,6 @@
 
 	ret = ov5647_write(sd, OV5647_REG_MIPI_CTRL00, MIPI_CTRL00_CLOCK_LANE_GATE
 			   | MIPI_CTRL00_BUS_IDLE | MIPI_CTRL00_CLOCK_LANE_DISABLE);
-<<<<<<< HEAD
 	if (ret < 0)
 		return ret;
 
@@ -287,15 +286,6 @@
 	if (ret < 0)
 		return ret;
 
-=======
-	if (ret < 0)
-		return ret;
-
-	ret = ov5647_write(sd, OV5647_REG_FRAME_OFF_NUMBER, 0x0f);
-	if (ret < 0)
-		return ret;
-
->>>>>>> 39051dd8
 	return ov5647_write(sd, OV5640_REG_PAD_OUT, 0x01);
 }
 
