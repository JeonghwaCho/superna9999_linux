/*
 * drivers/media/i2c/smiapp/smiapp-core.c
 *
 * Generic driver for SMIA/SMIA++ compliant camera modules
 *
 * Copyright (C) 2010--2012 Nokia Corporation
 * Contact: Sakari Ailus <sakari.ailus@iki.fi>
 *
 * Based on smiapp driver by Vimarsh Zutshi
 * Based on jt8ev1.c by Vimarsh Zutshi
 * Based on smia-sensor.c by Tuukka Toivonen <tuukkat76@gmail.com>
 *
 * This program is free software; you can redistribute it and/or
 * modify it under the terms of the GNU General Public License
 * version 2 as published by the Free Software Foundation.
 *
 * This program is distributed in the hope that it will be useful, but
 * WITHOUT ANY WARRANTY; without even the implied warranty of
 * MERCHANTABILITY or FITNESS FOR A PARTICULAR PURPOSE.  See the GNU
 * General Public License for more details.
 */

#include <linux/clk.h>
#include <linux/delay.h>
#include <linux/device.h>
#include <linux/gpio.h>
#include <linux/gpio/consumer.h>
#include <linux/module.h>
#include <linux/pm_runtime.h>
#include <linux/regulator/consumer.h>
#include <linux/slab.h>
#include <linux/smiapp.h>
#include <linux/v4l2-mediabus.h>
#include <media/v4l2-device.h>
#include <media/v4l2-of.h>

#include "smiapp.h"

#define SMIAPP_ALIGN_DIM(dim, flags)	\
	((flags) & V4L2_SEL_FLAG_GE	\
	 ? ALIGN((dim), 2)		\
	 : (dim) & ~1)

/*
 * smiapp_module_idents - supported camera modules
 */
static const struct smiapp_module_ident smiapp_module_idents[] = {
	SMIAPP_IDENT_L(0x01, 0x022b, -1, "vs6555"),
	SMIAPP_IDENT_L(0x01, 0x022e, -1, "vw6558"),
	SMIAPP_IDENT_L(0x07, 0x7698, -1, "ovm7698"),
	SMIAPP_IDENT_L(0x0b, 0x4242, -1, "smiapp-003"),
	SMIAPP_IDENT_L(0x0c, 0x208a, -1, "tcm8330md"),
	SMIAPP_IDENT_LQ(0x0c, 0x2134, -1, "tcm8500md", &smiapp_tcm8500md_quirk),
	SMIAPP_IDENT_L(0x0c, 0x213e, -1, "et8en2"),
	SMIAPP_IDENT_L(0x0c, 0x2184, -1, "tcm8580md"),
	SMIAPP_IDENT_LQ(0x0c, 0x560f, -1, "jt8ew9", &smiapp_jt8ew9_quirk),
	SMIAPP_IDENT_LQ(0x10, 0x4141, -1, "jt8ev1", &smiapp_jt8ev1_quirk),
	SMIAPP_IDENT_LQ(0x10, 0x4241, -1, "imx125es", &smiapp_imx125es_quirk),
};

/*
 *
 * Dynamic Capability Identification
 *
 */

static int smiapp_read_frame_fmt(struct smiapp_sensor *sensor)
{
	struct i2c_client *client = v4l2_get_subdevdata(&sensor->src->sd);
	u32 fmt_model_type, fmt_model_subtype, ncol_desc, nrow_desc;
	unsigned int i;
	int pixel_count = 0;
	int line_count = 0;
	int rval;

	rval = smiapp_read(sensor, SMIAPP_REG_U8_FRAME_FORMAT_MODEL_TYPE,
			   &fmt_model_type);
	if (rval)
		return rval;

	rval = smiapp_read(sensor, SMIAPP_REG_U8_FRAME_FORMAT_MODEL_SUBTYPE,
			   &fmt_model_subtype);
	if (rval)
		return rval;

	ncol_desc = (fmt_model_subtype
		     & SMIAPP_FRAME_FORMAT_MODEL_SUBTYPE_NCOLS_MASK)
		>> SMIAPP_FRAME_FORMAT_MODEL_SUBTYPE_NCOLS_SHIFT;
	nrow_desc = fmt_model_subtype
		& SMIAPP_FRAME_FORMAT_MODEL_SUBTYPE_NROWS_MASK;

	dev_dbg(&client->dev, "format_model_type %s\n",
		fmt_model_type == SMIAPP_FRAME_FORMAT_MODEL_TYPE_2BYTE
		? "2 byte" :
		fmt_model_type == SMIAPP_FRAME_FORMAT_MODEL_TYPE_4BYTE
		? "4 byte" : "is simply bad");

	for (i = 0; i < ncol_desc + nrow_desc; i++) {
		u32 desc;
		u32 pixelcode;
		u32 pixels;
		char *which;
		char *what;
		u32 reg;

		if (fmt_model_type == SMIAPP_FRAME_FORMAT_MODEL_TYPE_2BYTE) {
			reg = SMIAPP_REG_U16_FRAME_FORMAT_DESCRIPTOR_2(i);
			rval = smiapp_read(sensor, reg,	&desc);
			if (rval)
				return rval;

			pixelcode =
				(desc
				 & SMIAPP_FRAME_FORMAT_DESC_2_PIXELCODE_MASK)
				>> SMIAPP_FRAME_FORMAT_DESC_2_PIXELCODE_SHIFT;
			pixels = desc & SMIAPP_FRAME_FORMAT_DESC_2_PIXELS_MASK;
		} else if (fmt_model_type
			   == SMIAPP_FRAME_FORMAT_MODEL_TYPE_4BYTE) {
			reg = SMIAPP_REG_U32_FRAME_FORMAT_DESCRIPTOR_4(i);
			rval = smiapp_read(sensor, reg, &desc);
			if (rval)
				return rval;

			pixelcode =
				(desc
				 & SMIAPP_FRAME_FORMAT_DESC_4_PIXELCODE_MASK)
				>> SMIAPP_FRAME_FORMAT_DESC_4_PIXELCODE_SHIFT;
			pixels = desc & SMIAPP_FRAME_FORMAT_DESC_4_PIXELS_MASK;
		} else {
			dev_dbg(&client->dev,
				"invalid frame format model type %d\n",
				fmt_model_type);
			return -EINVAL;
		}

		if (i < ncol_desc)
			which = "columns";
		else
			which = "rows";

		switch (pixelcode) {
		case SMIAPP_FRAME_FORMAT_DESC_PIXELCODE_EMBEDDED:
			what = "embedded";
			break;
		case SMIAPP_FRAME_FORMAT_DESC_PIXELCODE_DUMMY:
			what = "dummy";
			break;
		case SMIAPP_FRAME_FORMAT_DESC_PIXELCODE_BLACK:
			what = "black";
			break;
		case SMIAPP_FRAME_FORMAT_DESC_PIXELCODE_DARK:
			what = "dark";
			break;
		case SMIAPP_FRAME_FORMAT_DESC_PIXELCODE_VISIBLE:
			what = "visible";
			break;
		default:
			what = "invalid";
			break;
		}

		dev_dbg(&client->dev,
			"0x%8.8x %s pixels: %d %s (pixelcode %u)\n", reg,
			what, pixels, which, pixelcode);

		if (i < ncol_desc) {
			if (pixelcode ==
			    SMIAPP_FRAME_FORMAT_DESC_PIXELCODE_VISIBLE)
				sensor->visible_pixel_start = pixel_count;
			pixel_count += pixels;
			continue;
		}

		/* Handle row descriptors */
		switch (pixelcode) {
		case SMIAPP_FRAME_FORMAT_DESC_PIXELCODE_EMBEDDED:
			if (sensor->embedded_end)
				break;
			sensor->embedded_start = line_count;
			sensor->embedded_end = line_count + pixels;
			break;
		case SMIAPP_FRAME_FORMAT_DESC_PIXELCODE_VISIBLE:
			sensor->image_start = line_count;
			break;
		}
		line_count += pixels;
	}

	if (sensor->embedded_end > sensor->image_start) {
		dev_dbg(&client->dev,
			"adjusting image start line to %u (was %u)\n",
			sensor->embedded_end, sensor->image_start);
		sensor->image_start = sensor->embedded_end;
	}

	dev_dbg(&client->dev, "embedded data from lines %d to %d\n",
		sensor->embedded_start, sensor->embedded_end);
	dev_dbg(&client->dev, "image data starts at line %d\n",
		sensor->image_start);

	return 0;
}

static int smiapp_pll_configure(struct smiapp_sensor *sensor)
{
	struct smiapp_pll *pll = &sensor->pll;
	int rval;

	rval = smiapp_write(
		sensor, SMIAPP_REG_U16_VT_PIX_CLK_DIV, pll->vt.pix_clk_div);
	if (rval < 0)
		return rval;

	rval = smiapp_write(
		sensor, SMIAPP_REG_U16_VT_SYS_CLK_DIV, pll->vt.sys_clk_div);
	if (rval < 0)
		return rval;

	rval = smiapp_write(
		sensor, SMIAPP_REG_U16_PRE_PLL_CLK_DIV, pll->pre_pll_clk_div);
	if (rval < 0)
		return rval;

	rval = smiapp_write(
		sensor, SMIAPP_REG_U16_PLL_MULTIPLIER, pll->pll_multiplier);
	if (rval < 0)
		return rval;

	/* Lane op clock ratio does not apply here. */
	rval = smiapp_write(
		sensor, SMIAPP_REG_U32_REQUESTED_LINK_BIT_RATE_MBPS,
		DIV_ROUND_UP(pll->op.sys_clk_freq_hz, 1000000 / 256 / 256));
	if (rval < 0 || sensor->minfo.smiapp_profile == SMIAPP_PROFILE_0)
		return rval;

	rval = smiapp_write(
		sensor, SMIAPP_REG_U16_OP_PIX_CLK_DIV, pll->op.pix_clk_div);
	if (rval < 0)
		return rval;

	return smiapp_write(
		sensor, SMIAPP_REG_U16_OP_SYS_CLK_DIV, pll->op.sys_clk_div);
}

static int smiapp_pll_try(struct smiapp_sensor *sensor,
			  struct smiapp_pll *pll)
{
	struct i2c_client *client = v4l2_get_subdevdata(&sensor->src->sd);
	struct smiapp_pll_limits lim = {
		.min_pre_pll_clk_div = sensor->limits[SMIAPP_LIMIT_MIN_PRE_PLL_CLK_DIV],
		.max_pre_pll_clk_div = sensor->limits[SMIAPP_LIMIT_MAX_PRE_PLL_CLK_DIV],
		.min_pll_ip_freq_hz = sensor->limits[SMIAPP_LIMIT_MIN_PLL_IP_FREQ_HZ],
		.max_pll_ip_freq_hz = sensor->limits[SMIAPP_LIMIT_MAX_PLL_IP_FREQ_HZ],
		.min_pll_multiplier = sensor->limits[SMIAPP_LIMIT_MIN_PLL_MULTIPLIER],
		.max_pll_multiplier = sensor->limits[SMIAPP_LIMIT_MAX_PLL_MULTIPLIER],
		.min_pll_op_freq_hz = sensor->limits[SMIAPP_LIMIT_MIN_PLL_OP_FREQ_HZ],
		.max_pll_op_freq_hz = sensor->limits[SMIAPP_LIMIT_MAX_PLL_OP_FREQ_HZ],

		.op.min_sys_clk_div = sensor->limits[SMIAPP_LIMIT_MIN_OP_SYS_CLK_DIV],
		.op.max_sys_clk_div = sensor->limits[SMIAPP_LIMIT_MAX_OP_SYS_CLK_DIV],
		.op.min_pix_clk_div = sensor->limits[SMIAPP_LIMIT_MIN_OP_PIX_CLK_DIV],
		.op.max_pix_clk_div = sensor->limits[SMIAPP_LIMIT_MAX_OP_PIX_CLK_DIV],
		.op.min_sys_clk_freq_hz = sensor->limits[SMIAPP_LIMIT_MIN_OP_SYS_CLK_FREQ_HZ],
		.op.max_sys_clk_freq_hz = sensor->limits[SMIAPP_LIMIT_MAX_OP_SYS_CLK_FREQ_HZ],
		.op.min_pix_clk_freq_hz = sensor->limits[SMIAPP_LIMIT_MIN_OP_PIX_CLK_FREQ_HZ],
		.op.max_pix_clk_freq_hz = sensor->limits[SMIAPP_LIMIT_MAX_OP_PIX_CLK_FREQ_HZ],

		.vt.min_sys_clk_div = sensor->limits[SMIAPP_LIMIT_MIN_VT_SYS_CLK_DIV],
		.vt.max_sys_clk_div = sensor->limits[SMIAPP_LIMIT_MAX_VT_SYS_CLK_DIV],
		.vt.min_pix_clk_div = sensor->limits[SMIAPP_LIMIT_MIN_VT_PIX_CLK_DIV],
		.vt.max_pix_clk_div = sensor->limits[SMIAPP_LIMIT_MAX_VT_PIX_CLK_DIV],
		.vt.min_sys_clk_freq_hz = sensor->limits[SMIAPP_LIMIT_MIN_VT_SYS_CLK_FREQ_HZ],
		.vt.max_sys_clk_freq_hz = sensor->limits[SMIAPP_LIMIT_MAX_VT_SYS_CLK_FREQ_HZ],
		.vt.min_pix_clk_freq_hz = sensor->limits[SMIAPP_LIMIT_MIN_VT_PIX_CLK_FREQ_HZ],
		.vt.max_pix_clk_freq_hz = sensor->limits[SMIAPP_LIMIT_MAX_VT_PIX_CLK_FREQ_HZ],

		.min_line_length_pck_bin = sensor->limits[SMIAPP_LIMIT_MIN_LINE_LENGTH_PCK_BIN],
		.min_line_length_pck = sensor->limits[SMIAPP_LIMIT_MIN_LINE_LENGTH_PCK],
	};

	return smiapp_pll_calculate(&client->dev, &lim, pll);
}

static int smiapp_pll_update(struct smiapp_sensor *sensor)
{
	struct smiapp_pll *pll = &sensor->pll;
	int rval;

	pll->binning_horizontal = sensor->binning_horizontal;
	pll->binning_vertical = sensor->binning_vertical;
	pll->link_freq =
		sensor->link_freq->qmenu_int[sensor->link_freq->val];
	pll->scale_m = sensor->scale_m;
	pll->bits_per_pixel = sensor->csi_format->compressed;

	rval = smiapp_pll_try(sensor, pll);
	if (rval < 0)
		return rval;

	__v4l2_ctrl_s_ctrl_int64(sensor->pixel_rate_parray,
				 pll->pixel_rate_pixel_array);
	__v4l2_ctrl_s_ctrl_int64(sensor->pixel_rate_csi, pll->pixel_rate_csi);

	return 0;
}


/*
 *
 * V4L2 Controls handling
 *
 */

static void __smiapp_update_exposure_limits(struct smiapp_sensor *sensor)
{
	struct v4l2_ctrl *ctrl = sensor->exposure;
	int max;

	max = sensor->pixel_array->crop[SMIAPP_PA_PAD_SRC].height
		+ sensor->vblank->val
		- sensor->limits[SMIAPP_LIMIT_COARSE_INTEGRATION_TIME_MAX_MARGIN];

	__v4l2_ctrl_modify_range(ctrl, ctrl->minimum, max, ctrl->step, max);
}

/*
 * Order matters.
 *
 * 1. Bits-per-pixel, descending.
 * 2. Bits-per-pixel compressed, descending.
 * 3. Pixel order, same as in pixel_order_str. Formats for all four pixel
 *    orders must be defined.
 */
static const struct smiapp_csi_data_format smiapp_csi_data_formats[] = {
	{ MEDIA_BUS_FMT_SGRBG16_1X16, 16, 16, SMIAPP_PIXEL_ORDER_GRBG, },
	{ MEDIA_BUS_FMT_SRGGB16_1X16, 16, 16, SMIAPP_PIXEL_ORDER_RGGB, },
	{ MEDIA_BUS_FMT_SBGGR16_1X16, 16, 16, SMIAPP_PIXEL_ORDER_BGGR, },
	{ MEDIA_BUS_FMT_SGBRG16_1X16, 16, 16, SMIAPP_PIXEL_ORDER_GBRG, },
	{ MEDIA_BUS_FMT_SGRBG14_1X14, 14, 14, SMIAPP_PIXEL_ORDER_GRBG, },
	{ MEDIA_BUS_FMT_SRGGB14_1X14, 14, 14, SMIAPP_PIXEL_ORDER_RGGB, },
	{ MEDIA_BUS_FMT_SBGGR14_1X14, 14, 14, SMIAPP_PIXEL_ORDER_BGGR, },
	{ MEDIA_BUS_FMT_SGBRG14_1X14, 14, 14, SMIAPP_PIXEL_ORDER_GBRG, },
	{ MEDIA_BUS_FMT_SGRBG12_1X12, 12, 12, SMIAPP_PIXEL_ORDER_GRBG, },
	{ MEDIA_BUS_FMT_SRGGB12_1X12, 12, 12, SMIAPP_PIXEL_ORDER_RGGB, },
	{ MEDIA_BUS_FMT_SBGGR12_1X12, 12, 12, SMIAPP_PIXEL_ORDER_BGGR, },
	{ MEDIA_BUS_FMT_SGBRG12_1X12, 12, 12, SMIAPP_PIXEL_ORDER_GBRG, },
	{ MEDIA_BUS_FMT_SGRBG10_1X10, 10, 10, SMIAPP_PIXEL_ORDER_GRBG, },
	{ MEDIA_BUS_FMT_SRGGB10_1X10, 10, 10, SMIAPP_PIXEL_ORDER_RGGB, },
	{ MEDIA_BUS_FMT_SBGGR10_1X10, 10, 10, SMIAPP_PIXEL_ORDER_BGGR, },
	{ MEDIA_BUS_FMT_SGBRG10_1X10, 10, 10, SMIAPP_PIXEL_ORDER_GBRG, },
	{ MEDIA_BUS_FMT_SGRBG10_DPCM8_1X8, 10, 8, SMIAPP_PIXEL_ORDER_GRBG, },
	{ MEDIA_BUS_FMT_SRGGB10_DPCM8_1X8, 10, 8, SMIAPP_PIXEL_ORDER_RGGB, },
	{ MEDIA_BUS_FMT_SBGGR10_DPCM8_1X8, 10, 8, SMIAPP_PIXEL_ORDER_BGGR, },
	{ MEDIA_BUS_FMT_SGBRG10_DPCM8_1X8, 10, 8, SMIAPP_PIXEL_ORDER_GBRG, },
	{ MEDIA_BUS_FMT_SGRBG8_1X8, 8, 8, SMIAPP_PIXEL_ORDER_GRBG, },
	{ MEDIA_BUS_FMT_SRGGB8_1X8, 8, 8, SMIAPP_PIXEL_ORDER_RGGB, },
	{ MEDIA_BUS_FMT_SBGGR8_1X8, 8, 8, SMIAPP_PIXEL_ORDER_BGGR, },
	{ MEDIA_BUS_FMT_SGBRG8_1X8, 8, 8, SMIAPP_PIXEL_ORDER_GBRG, },
};

static const char *pixel_order_str[] = { "GRBG", "RGGB", "BGGR", "GBRG" };

#define to_csi_format_idx(fmt) (((unsigned long)(fmt)			\
				 - (unsigned long)smiapp_csi_data_formats) \
				/ sizeof(*smiapp_csi_data_formats))

static u32 smiapp_pixel_order(struct smiapp_sensor *sensor)
{
	struct i2c_client *client = v4l2_get_subdevdata(&sensor->src->sd);
	int flip = 0;

	if (sensor->hflip) {
		if (sensor->hflip->val)
			flip |= SMIAPP_IMAGE_ORIENTATION_HFLIP;

		if (sensor->vflip->val)
			flip |= SMIAPP_IMAGE_ORIENTATION_VFLIP;
	}

	flip ^= sensor->hvflip_inv_mask;

	dev_dbg(&client->dev, "flip %d\n", flip);
	return sensor->default_pixel_order ^ flip;
}

static void smiapp_update_mbus_formats(struct smiapp_sensor *sensor)
{
	struct i2c_client *client = v4l2_get_subdevdata(&sensor->src->sd);
	unsigned int csi_format_idx =
		to_csi_format_idx(sensor->csi_format) & ~3;
	unsigned int internal_csi_format_idx =
		to_csi_format_idx(sensor->internal_csi_format) & ~3;
	unsigned int pixel_order = smiapp_pixel_order(sensor);

	sensor->mbus_frame_fmts =
		sensor->default_mbus_frame_fmts << pixel_order;
	sensor->csi_format =
		&smiapp_csi_data_formats[csi_format_idx + pixel_order];
	sensor->internal_csi_format =
		&smiapp_csi_data_formats[internal_csi_format_idx
					 + pixel_order];

	BUG_ON(max(internal_csi_format_idx, csi_format_idx) + pixel_order
	       >= ARRAY_SIZE(smiapp_csi_data_formats));

	dev_dbg(&client->dev, "new pixel order %s\n",
		pixel_order_str[pixel_order]);
}

static const char * const smiapp_test_patterns[] = {
	"Disabled",
	"Solid Colour",
	"Eight Vertical Colour Bars",
	"Colour Bars With Fade to Grey",
	"Pseudorandom Sequence (PN9)",
};

static int smiapp_set_ctrl(struct v4l2_ctrl *ctrl)
{
	struct smiapp_sensor *sensor =
		container_of(ctrl->handler, struct smiapp_subdev, ctrl_handler)
			->sensor;
	u32 orient = 0;
	int exposure;
	int rval;

	switch (ctrl->id) {
	case V4L2_CID_ANALOGUE_GAIN:
		return smiapp_write(
			sensor,
			SMIAPP_REG_U16_ANALOGUE_GAIN_CODE_GLOBAL, ctrl->val);

	case V4L2_CID_EXPOSURE:
		return smiapp_write(
			sensor,
			SMIAPP_REG_U16_COARSE_INTEGRATION_TIME, ctrl->val);

	case V4L2_CID_HFLIP:
	case V4L2_CID_VFLIP:
		if (sensor->streaming)
			return -EBUSY;

		if (sensor->hflip->val)
			orient |= SMIAPP_IMAGE_ORIENTATION_HFLIP;

		if (sensor->vflip->val)
			orient |= SMIAPP_IMAGE_ORIENTATION_VFLIP;

		orient ^= sensor->hvflip_inv_mask;
		rval = smiapp_write(sensor, SMIAPP_REG_U8_IMAGE_ORIENTATION,
				    orient);
		if (rval < 0)
			return rval;

		smiapp_update_mbus_formats(sensor);

		return 0;

	case V4L2_CID_VBLANK:
		exposure = sensor->exposure->val;

		__smiapp_update_exposure_limits(sensor);

		if (exposure > sensor->exposure->maximum) {
			sensor->exposure->val =	sensor->exposure->maximum;
			rval = smiapp_set_ctrl(sensor->exposure);
			if (rval < 0)
				return rval;
		}

		return smiapp_write(
			sensor, SMIAPP_REG_U16_FRAME_LENGTH_LINES,
			sensor->pixel_array->crop[SMIAPP_PA_PAD_SRC].height
			+ ctrl->val);

	case V4L2_CID_HBLANK:
		return smiapp_write(
			sensor, SMIAPP_REG_U16_LINE_LENGTH_PCK,
			sensor->pixel_array->crop[SMIAPP_PA_PAD_SRC].width
			+ ctrl->val);

	case V4L2_CID_LINK_FREQ:
		if (sensor->streaming)
			return -EBUSY;

		return smiapp_pll_update(sensor);

	case V4L2_CID_TEST_PATTERN: {
		unsigned int i;

		for (i = 0; i < ARRAY_SIZE(sensor->test_data); i++)
			v4l2_ctrl_activate(
				sensor->test_data[i],
				ctrl->val ==
				V4L2_SMIAPP_TEST_PATTERN_MODE_SOLID_COLOUR);

		return smiapp_write(
			sensor, SMIAPP_REG_U16_TEST_PATTERN_MODE, ctrl->val);
	}

	case V4L2_CID_TEST_PATTERN_RED:
		return smiapp_write(
			sensor, SMIAPP_REG_U16_TEST_DATA_RED, ctrl->val);

	case V4L2_CID_TEST_PATTERN_GREENR:
		return smiapp_write(
			sensor, SMIAPP_REG_U16_TEST_DATA_GREENR, ctrl->val);

	case V4L2_CID_TEST_PATTERN_BLUE:
		return smiapp_write(
			sensor, SMIAPP_REG_U16_TEST_DATA_BLUE, ctrl->val);

	case V4L2_CID_TEST_PATTERN_GREENB:
		return smiapp_write(
			sensor, SMIAPP_REG_U16_TEST_DATA_GREENB, ctrl->val);

	case V4L2_CID_PIXEL_RATE:
		/* For v4l2_ctrl_s_ctrl_int64() used internally. */
		return 0;

	default:
		return -EINVAL;
	}
}

static const struct v4l2_ctrl_ops smiapp_ctrl_ops = {
	.s_ctrl = smiapp_set_ctrl,
};

static int smiapp_init_controls(struct smiapp_sensor *sensor)
{
	struct i2c_client *client = v4l2_get_subdevdata(&sensor->src->sd);
	int rval;

	rval = v4l2_ctrl_handler_init(&sensor->pixel_array->ctrl_handler, 12);
	if (rval)
		return rval;

	sensor->pixel_array->ctrl_handler.lock = &sensor->mutex;

	sensor->analog_gain = v4l2_ctrl_new_std(
		&sensor->pixel_array->ctrl_handler, &smiapp_ctrl_ops,
		V4L2_CID_ANALOGUE_GAIN,
		sensor->limits[SMIAPP_LIMIT_ANALOGUE_GAIN_CODE_MIN],
		sensor->limits[SMIAPP_LIMIT_ANALOGUE_GAIN_CODE_MAX],
		max(sensor->limits[SMIAPP_LIMIT_ANALOGUE_GAIN_CODE_STEP], 1U),
		sensor->limits[SMIAPP_LIMIT_ANALOGUE_GAIN_CODE_MIN]);

	/* Exposure limits will be updated soon, use just something here. */
	sensor->exposure = v4l2_ctrl_new_std(
		&sensor->pixel_array->ctrl_handler, &smiapp_ctrl_ops,
		V4L2_CID_EXPOSURE, 0, 0, 1, 0);

	sensor->hflip = v4l2_ctrl_new_std(
		&sensor->pixel_array->ctrl_handler, &smiapp_ctrl_ops,
		V4L2_CID_HFLIP, 0, 1, 1, 0);
	sensor->vflip = v4l2_ctrl_new_std(
		&sensor->pixel_array->ctrl_handler, &smiapp_ctrl_ops,
		V4L2_CID_VFLIP, 0, 1, 1, 0);

	sensor->vblank = v4l2_ctrl_new_std(
		&sensor->pixel_array->ctrl_handler, &smiapp_ctrl_ops,
		V4L2_CID_VBLANK, 0, 1, 1, 0);

	if (sensor->vblank)
		sensor->vblank->flags |= V4L2_CTRL_FLAG_UPDATE;

	sensor->hblank = v4l2_ctrl_new_std(
		&sensor->pixel_array->ctrl_handler, &smiapp_ctrl_ops,
		V4L2_CID_HBLANK, 0, 1, 1, 0);

	if (sensor->hblank)
		sensor->hblank->flags |= V4L2_CTRL_FLAG_UPDATE;

	sensor->pixel_rate_parray = v4l2_ctrl_new_std(
		&sensor->pixel_array->ctrl_handler, &smiapp_ctrl_ops,
		V4L2_CID_PIXEL_RATE, 1, INT_MAX, 1, 1);

	v4l2_ctrl_new_std_menu_items(&sensor->pixel_array->ctrl_handler,
				     &smiapp_ctrl_ops, V4L2_CID_TEST_PATTERN,
				     ARRAY_SIZE(smiapp_test_patterns) - 1,
				     0, 0, smiapp_test_patterns);

	if (sensor->pixel_array->ctrl_handler.error) {
		dev_err(&client->dev,
			"pixel array controls initialization failed (%d)\n",
			sensor->pixel_array->ctrl_handler.error);
		return sensor->pixel_array->ctrl_handler.error;
	}

	sensor->pixel_array->sd.ctrl_handler =
		&sensor->pixel_array->ctrl_handler;

	v4l2_ctrl_cluster(2, &sensor->hflip);

	rval = v4l2_ctrl_handler_init(&sensor->src->ctrl_handler, 0);
	if (rval)
		return rval;

	sensor->src->ctrl_handler.lock = &sensor->mutex;

	sensor->pixel_rate_csi = v4l2_ctrl_new_std(
		&sensor->src->ctrl_handler, &smiapp_ctrl_ops,
		V4L2_CID_PIXEL_RATE, 1, INT_MAX, 1, 1);

	if (sensor->src->ctrl_handler.error) {
		dev_err(&client->dev,
			"src controls initialization failed (%d)\n",
			sensor->src->ctrl_handler.error);
		return sensor->src->ctrl_handler.error;
	}

	sensor->src->sd.ctrl_handler = &sensor->src->ctrl_handler;

	return 0;
}

/*
 * For controls that require information on available media bus codes
 * and linke frequencies.
 */
static int smiapp_init_late_controls(struct smiapp_sensor *sensor)
{
	unsigned long *valid_link_freqs = &sensor->valid_link_freqs[
		sensor->csi_format->compressed - sensor->compressed_min_bpp];
	unsigned int max, i;

	for (i = 0; i < ARRAY_SIZE(sensor->test_data); i++) {
		int max_value = (1 << sensor->csi_format->width) - 1;

		sensor->test_data[i] = v4l2_ctrl_new_std(
				&sensor->pixel_array->ctrl_handler,
				&smiapp_ctrl_ops, V4L2_CID_TEST_PATTERN_RED + i,
				0, max_value, 1, max_value);
	}

	for (max = 0; sensor->hwcfg->op_sys_clock[max + 1]; max++);

	sensor->link_freq = v4l2_ctrl_new_int_menu(
		&sensor->src->ctrl_handler, &smiapp_ctrl_ops,
		V4L2_CID_LINK_FREQ, __fls(*valid_link_freqs),
		__ffs(*valid_link_freqs), sensor->hwcfg->op_sys_clock);

	return sensor->src->ctrl_handler.error;
}

static void smiapp_free_controls(struct smiapp_sensor *sensor)
{
	unsigned int i;

	for (i = 0; i < sensor->ssds_used; i++)
		v4l2_ctrl_handler_free(&sensor->ssds[i].ctrl_handler);
}

static int smiapp_get_limits(struct smiapp_sensor *sensor, int const *limit,
			     unsigned int n)
{
	struct i2c_client *client = v4l2_get_subdevdata(&sensor->src->sd);
	unsigned int i;
	u32 val;
	int rval;

	for (i = 0; i < n; i++) {
		rval = smiapp_read(
			sensor, smiapp_reg_limits[limit[i]].addr, &val);
		if (rval)
			return rval;
		sensor->limits[limit[i]] = val;
		dev_dbg(&client->dev, "0x%8.8x \"%s\" = %u, 0x%x\n",
			smiapp_reg_limits[limit[i]].addr,
			smiapp_reg_limits[limit[i]].what, val, val);
	}

	return 0;
}

static int smiapp_get_all_limits(struct smiapp_sensor *sensor)
{
	unsigned int i;
	int rval;

	for (i = 0; i < SMIAPP_LIMIT_LAST; i++) {
		rval = smiapp_get_limits(sensor, &i, 1);
		if (rval < 0)
			return rval;
	}

	if (sensor->limits[SMIAPP_LIMIT_SCALER_N_MIN] == 0)
		smiapp_replace_limit(sensor, SMIAPP_LIMIT_SCALER_N_MIN, 16);

	return 0;
}

static int smiapp_get_limits_binning(struct smiapp_sensor *sensor)
{
	struct i2c_client *client = v4l2_get_subdevdata(&sensor->src->sd);
	static u32 const limits[] = {
		SMIAPP_LIMIT_MIN_FRAME_LENGTH_LINES_BIN,
		SMIAPP_LIMIT_MAX_FRAME_LENGTH_LINES_BIN,
		SMIAPP_LIMIT_MIN_LINE_LENGTH_PCK_BIN,
		SMIAPP_LIMIT_MAX_LINE_LENGTH_PCK_BIN,
		SMIAPP_LIMIT_MIN_LINE_BLANKING_PCK_BIN,
		SMIAPP_LIMIT_FINE_INTEGRATION_TIME_MIN_BIN,
		SMIAPP_LIMIT_FINE_INTEGRATION_TIME_MAX_MARGIN_BIN,
	};
	static u32 const limits_replace[] = {
		SMIAPP_LIMIT_MIN_FRAME_LENGTH_LINES,
		SMIAPP_LIMIT_MAX_FRAME_LENGTH_LINES,
		SMIAPP_LIMIT_MIN_LINE_LENGTH_PCK,
		SMIAPP_LIMIT_MAX_LINE_LENGTH_PCK,
		SMIAPP_LIMIT_MIN_LINE_BLANKING_PCK,
		SMIAPP_LIMIT_FINE_INTEGRATION_TIME_MIN,
		SMIAPP_LIMIT_FINE_INTEGRATION_TIME_MAX_MARGIN,
	};
	unsigned int i;
	int rval;

	if (sensor->limits[SMIAPP_LIMIT_BINNING_CAPABILITY] ==
	    SMIAPP_BINNING_CAPABILITY_NO) {
		for (i = 0; i < ARRAY_SIZE(limits); i++)
			sensor->limits[limits[i]] =
				sensor->limits[limits_replace[i]];

		return 0;
	}

	rval = smiapp_get_limits(sensor, limits, ARRAY_SIZE(limits));
	if (rval < 0)
		return rval;

	/*
	 * Sanity check whether the binning limits are valid. If not,
	 * use the non-binning ones.
	 */
	if (sensor->limits[SMIAPP_LIMIT_MIN_FRAME_LENGTH_LINES_BIN]
	    && sensor->limits[SMIAPP_LIMIT_MIN_LINE_LENGTH_PCK_BIN]
	    && sensor->limits[SMIAPP_LIMIT_MIN_LINE_BLANKING_PCK_BIN])
		return 0;

	for (i = 0; i < ARRAY_SIZE(limits); i++) {
		dev_dbg(&client->dev,
			"replace limit 0x%8.8x \"%s\" = %d, 0x%x\n",
			smiapp_reg_limits[limits[i]].addr,
			smiapp_reg_limits[limits[i]].what,
			sensor->limits[limits_replace[i]],
			sensor->limits[limits_replace[i]]);
		sensor->limits[limits[i]] =
			sensor->limits[limits_replace[i]];
	}

	return 0;
}

static int smiapp_get_mbus_formats(struct smiapp_sensor *sensor)
{
	struct i2c_client *client = v4l2_get_subdevdata(&sensor->src->sd);
	struct smiapp_pll *pll = &sensor->pll;
	u8 compressed_max_bpp = 0;
	unsigned int type, n;
	unsigned int i, pixel_order;
	int rval;

	rval = smiapp_read(
		sensor, SMIAPP_REG_U8_DATA_FORMAT_MODEL_TYPE, &type);
	if (rval)
		return rval;

	dev_dbg(&client->dev, "data_format_model_type %d\n", type);

	rval = smiapp_read(sensor, SMIAPP_REG_U8_PIXEL_ORDER,
			   &pixel_order);
	if (rval)
		return rval;

	if (pixel_order >= ARRAY_SIZE(pixel_order_str)) {
		dev_dbg(&client->dev, "bad pixel order %d\n", pixel_order);
		return -EINVAL;
	}

	dev_dbg(&client->dev, "pixel order %d (%s)\n", pixel_order,
		pixel_order_str[pixel_order]);

	switch (type) {
	case SMIAPP_DATA_FORMAT_MODEL_TYPE_NORMAL:
		n = SMIAPP_DATA_FORMAT_MODEL_TYPE_NORMAL_N;
		break;
	case SMIAPP_DATA_FORMAT_MODEL_TYPE_EXTENDED:
		n = SMIAPP_DATA_FORMAT_MODEL_TYPE_EXTENDED_N;
		break;
	default:
		return -EINVAL;
	}

	sensor->default_pixel_order = pixel_order;
	sensor->mbus_frame_fmts = 0;

	for (i = 0; i < n; i++) {
		unsigned int fmt, j;

		rval = smiapp_read(
			sensor,
			SMIAPP_REG_U16_DATA_FORMAT_DESCRIPTOR(i), &fmt);
		if (rval)
			return rval;

		dev_dbg(&client->dev, "%u: bpp %u, compressed %u\n",
			i, fmt >> 8, (u8)fmt);

		for (j = 0; j < ARRAY_SIZE(smiapp_csi_data_formats); j++) {
			const struct smiapp_csi_data_format *f =
				&smiapp_csi_data_formats[j];

			if (f->pixel_order != SMIAPP_PIXEL_ORDER_GRBG)
				continue;

			if (f->width != fmt >> 8 || f->compressed != (u8)fmt)
				continue;

			dev_dbg(&client->dev, "jolly good! %d\n", j);

			sensor->default_mbus_frame_fmts |= 1 << j;
		}
	}

	/* Figure out which BPP values can be used with which formats. */
	pll->binning_horizontal = 1;
	pll->binning_vertical = 1;
	pll->scale_m = sensor->scale_m;

	for (i = 0; i < ARRAY_SIZE(smiapp_csi_data_formats); i++) {
		sensor->compressed_min_bpp =
			min(smiapp_csi_data_formats[i].compressed,
			    sensor->compressed_min_bpp);
		compressed_max_bpp =
			max(smiapp_csi_data_formats[i].compressed,
			    compressed_max_bpp);
	}

	sensor->valid_link_freqs = devm_kcalloc(
		&client->dev,
		compressed_max_bpp - sensor->compressed_min_bpp + 1,
		sizeof(*sensor->valid_link_freqs), GFP_KERNEL);

	for (i = 0; i < ARRAY_SIZE(smiapp_csi_data_formats); i++) {
		const struct smiapp_csi_data_format *f =
			&smiapp_csi_data_formats[i];
		unsigned long *valid_link_freqs =
			&sensor->valid_link_freqs[
				f->compressed - sensor->compressed_min_bpp];
		unsigned int j;

		if (!(sensor->default_mbus_frame_fmts & 1 << i))
			continue;

		pll->bits_per_pixel = f->compressed;

		for (j = 0; sensor->hwcfg->op_sys_clock[j]; j++) {
			pll->link_freq = sensor->hwcfg->op_sys_clock[j];

			rval = smiapp_pll_try(sensor, pll);
			dev_dbg(&client->dev, "link freq %u Hz, bpp %u %s\n",
				pll->link_freq, pll->bits_per_pixel,
				rval ? "not ok" : "ok");
			if (rval)
				continue;

			set_bit(j, valid_link_freqs);
		}

		if (!*valid_link_freqs) {
			dev_info(&client->dev,
				 "no valid link frequencies for %u bpp\n",
				 f->compressed);
			sensor->default_mbus_frame_fmts &= ~BIT(i);
			continue;
		}

		if (!sensor->csi_format
		    || f->width > sensor->csi_format->width
		    || (f->width == sensor->csi_format->width
			&& f->compressed > sensor->csi_format->compressed)) {
			sensor->csi_format = f;
			sensor->internal_csi_format = f;
		}
	}

	if (!sensor->csi_format) {
		dev_err(&client->dev, "no supported mbus code found\n");
		return -EINVAL;
	}

	smiapp_update_mbus_formats(sensor);

	return 0;
}

static void smiapp_update_blanking(struct smiapp_sensor *sensor)
{
	struct v4l2_ctrl *vblank = sensor->vblank;
	struct v4l2_ctrl *hblank = sensor->hblank;
	int min, max;

	min = max_t(int,
		    sensor->limits[SMIAPP_LIMIT_MIN_FRAME_BLANKING_LINES],
		    sensor->limits[SMIAPP_LIMIT_MIN_FRAME_LENGTH_LINES_BIN] -
		    sensor->pixel_array->crop[SMIAPP_PA_PAD_SRC].height);
	max = sensor->limits[SMIAPP_LIMIT_MAX_FRAME_LENGTH_LINES_BIN] -
		sensor->pixel_array->crop[SMIAPP_PA_PAD_SRC].height;

	__v4l2_ctrl_modify_range(vblank, min, max, vblank->step, min);

	min = max_t(int,
		    sensor->limits[SMIAPP_LIMIT_MIN_LINE_LENGTH_PCK_BIN] -
		    sensor->pixel_array->crop[SMIAPP_PA_PAD_SRC].width,
		    sensor->limits[SMIAPP_LIMIT_MIN_LINE_BLANKING_PCK_BIN]);
	max = sensor->limits[SMIAPP_LIMIT_MAX_LINE_LENGTH_PCK_BIN] -
		sensor->pixel_array->crop[SMIAPP_PA_PAD_SRC].width;

	__v4l2_ctrl_modify_range(hblank, min, max, hblank->step, min);

	__smiapp_update_exposure_limits(sensor);
}

static int smiapp_update_mode(struct smiapp_sensor *sensor)
{
	struct i2c_client *client = v4l2_get_subdevdata(&sensor->src->sd);
	unsigned int binning_mode;
	int rval;

	/* Binning has to be set up here; it affects limits */
	if (sensor->binning_horizontal == 1 &&
	    sensor->binning_vertical == 1) {
		binning_mode = 0;
	} else {
		u8 binning_type =
			(sensor->binning_horizontal << 4)
			| sensor->binning_vertical;

		rval = smiapp_write(
			sensor, SMIAPP_REG_U8_BINNING_TYPE, binning_type);
		if (rval < 0)
			return rval;

		binning_mode = 1;
	}
	rval = smiapp_write(sensor, SMIAPP_REG_U8_BINNING_MODE, binning_mode);
	if (rval < 0)
		return rval;

	/* Get updated limits due to binning */
	rval = smiapp_get_limits_binning(sensor);
	if (rval < 0)
		return rval;

	rval = smiapp_pll_update(sensor);
	if (rval < 0)
		return rval;

	/* Output from pixel array, including blanking */
	smiapp_update_blanking(sensor);

	dev_dbg(&client->dev, "vblank\t\t%d\n", sensor->vblank->val);
	dev_dbg(&client->dev, "hblank\t\t%d\n", sensor->hblank->val);

	dev_dbg(&client->dev, "real timeperframe\t100/%d\n",
		sensor->pll.pixel_rate_pixel_array /
		((sensor->pixel_array->crop[SMIAPP_PA_PAD_SRC].width
		  + sensor->hblank->val) *
		 (sensor->pixel_array->crop[SMIAPP_PA_PAD_SRC].height
		  + sensor->vblank->val) / 100));

	return 0;
}

/*
 *
 * SMIA++ NVM handling
 *
 */
static int smiapp_read_nvm(struct smiapp_sensor *sensor,
			   unsigned char *nvm)
{
	u32 i, s, p, np, v;
	int rval = 0, rval2;

	np = sensor->nvm_size / SMIAPP_NVM_PAGE_SIZE;
	for (p = 0; p < np; p++) {
		rval = smiapp_write(
			sensor,
			SMIAPP_REG_U8_DATA_TRANSFER_IF_1_PAGE_SELECT, p);
		if (rval)
			goto out;

		rval = smiapp_write(sensor,
				    SMIAPP_REG_U8_DATA_TRANSFER_IF_1_CTRL,
				    SMIAPP_DATA_TRANSFER_IF_1_CTRL_EN |
				    SMIAPP_DATA_TRANSFER_IF_1_CTRL_RD_EN);
		if (rval)
			goto out;

		for (i = 0; i < 1000; i++) {
			rval = smiapp_read(
				sensor,
				SMIAPP_REG_U8_DATA_TRANSFER_IF_1_STATUS, &s);

			if (rval)
				goto out;

			if (s & SMIAPP_DATA_TRANSFER_IF_1_STATUS_RD_READY)
				break;

			if (--i == 0) {
				rval = -ETIMEDOUT;
				goto out;
			}

		}

		for (i = 0; i < SMIAPP_NVM_PAGE_SIZE; i++) {
			rval = smiapp_read(
				sensor,
				SMIAPP_REG_U8_DATA_TRANSFER_IF_1_DATA_0 + i,
				&v);
			if (rval)
				goto out;

			*nvm++ = v;
		}
	}

out:
	rval2 = smiapp_write(sensor, SMIAPP_REG_U8_DATA_TRANSFER_IF_1_CTRL, 0);
	if (rval < 0)
		return rval;
	else
		return rval2;
}

/*
 *
 * SMIA++ CCI address control
 *
 */
static int smiapp_change_cci_addr(struct smiapp_sensor *sensor)
{
	struct i2c_client *client = v4l2_get_subdevdata(&sensor->src->sd);
	int rval;
	u32 val;

	client->addr = sensor->hwcfg->i2c_addr_dfl;

	rval = smiapp_write(sensor,
			    SMIAPP_REG_U8_CCI_ADDRESS_CONTROL,
			    sensor->hwcfg->i2c_addr_alt << 1);
	if (rval)
		return rval;

	client->addr = sensor->hwcfg->i2c_addr_alt;

	/* verify addr change went ok */
	rval = smiapp_read(sensor, SMIAPP_REG_U8_CCI_ADDRESS_CONTROL, &val);
	if (rval)
		return rval;

	if (val != sensor->hwcfg->i2c_addr_alt << 1)
		return -ENODEV;

	return 0;
}

/*
 *
 * SMIA++ Mode Control
 *
 */
static int smiapp_setup_flash_strobe(struct smiapp_sensor *sensor)
{
	struct smiapp_flash_strobe_parms *strobe_setup;
	unsigned int ext_freq = sensor->hwcfg->ext_clk;
	u32 tmp;
	u32 strobe_adjustment;
	u32 strobe_width_high_rs;
	int rval;

	strobe_setup = sensor->hwcfg->strobe_setup;

	/*
	 * How to calculate registers related to strobe length. Please
	 * do not change, or if you do at least know what you're
	 * doing. :-)
	 *
	 * Sakari Ailus <sakari.ailus@iki.fi> 2010-10-25
	 *
	 * flash_strobe_length [us] / 10^6 = (tFlash_strobe_width_ctrl
	 *	/ EXTCLK freq [Hz]) * flash_strobe_adjustment
	 *
	 * tFlash_strobe_width_ctrl E N, [1 - 0xffff]
	 * flash_strobe_adjustment E N, [1 - 0xff]
	 *
	 * The formula above is written as below to keep it on one
	 * line:
	 *
	 * l / 10^6 = w / e * a
	 *
	 * Let's mark w * a by x:
	 *
	 * x = w * a
	 *
	 * Thus, we get:
	 *
	 * x = l * e / 10^6
	 *
	 * The strobe width must be at least as long as requested,
	 * thus rounding upwards is needed.
	 *
	 * x = (l * e + 10^6 - 1) / 10^6
	 * -----------------------------
	 *
	 * Maximum possible accuracy is wanted at all times. Thus keep
	 * a as small as possible.
	 *
	 * Calculate a, assuming maximum w, with rounding upwards:
	 *
	 * a = (x + (2^16 - 1) - 1) / (2^16 - 1)
	 * -------------------------------------
	 *
	 * Thus, we also get w, with that a, with rounding upwards:
	 *
	 * w = (x + a - 1) / a
	 * -------------------
	 *
	 * To get limits:
	 *
	 * x E [1, (2^16 - 1) * (2^8 - 1)]
	 *
	 * Substituting maximum x to the original formula (with rounding),
	 * the maximum l is thus
	 *
	 * (2^16 - 1) * (2^8 - 1) * 10^6 = l * e + 10^6 - 1
	 *
	 * l = (10^6 * (2^16 - 1) * (2^8 - 1) - 10^6 + 1) / e
	 * --------------------------------------------------
	 *
	 * flash_strobe_length must be clamped between 1 and
	 * (10^6 * (2^16 - 1) * (2^8 - 1) - 10^6 + 1) / EXTCLK freq.
	 *
	 * Then,
	 *
	 * flash_strobe_adjustment = ((flash_strobe_length *
	 *	EXTCLK freq + 10^6 - 1) / 10^6 + (2^16 - 1) - 1) / (2^16 - 1)
	 *
	 * tFlash_strobe_width_ctrl = ((flash_strobe_length *
	 *	EXTCLK freq + 10^6 - 1) / 10^6 +
	 *	flash_strobe_adjustment - 1) / flash_strobe_adjustment
	 */
	tmp = div_u64(1000000ULL * ((1 << 16) - 1) * ((1 << 8) - 1) -
		      1000000 + 1, ext_freq);
	strobe_setup->strobe_width_high_us =
		clamp_t(u32, strobe_setup->strobe_width_high_us, 1, tmp);

	tmp = div_u64(((u64)strobe_setup->strobe_width_high_us * (u64)ext_freq +
			1000000 - 1), 1000000ULL);
	strobe_adjustment = (tmp + (1 << 16) - 1 - 1) / ((1 << 16) - 1);
	strobe_width_high_rs = (tmp + strobe_adjustment - 1) /
				strobe_adjustment;

	rval = smiapp_write(sensor, SMIAPP_REG_U8_FLASH_MODE_RS,
			    strobe_setup->mode);
	if (rval < 0)
		goto out;

	rval = smiapp_write(sensor, SMIAPP_REG_U8_FLASH_STROBE_ADJUSTMENT,
			    strobe_adjustment);
	if (rval < 0)
		goto out;

	rval = smiapp_write(
		sensor, SMIAPP_REG_U16_TFLASH_STROBE_WIDTH_HIGH_RS_CTRL,
		strobe_width_high_rs);
	if (rval < 0)
		goto out;

	rval = smiapp_write(sensor, SMIAPP_REG_U16_TFLASH_STROBE_DELAY_RS_CTRL,
			    strobe_setup->strobe_delay);
	if (rval < 0)
		goto out;

	rval = smiapp_write(sensor, SMIAPP_REG_U16_FLASH_STROBE_START_POINT,
			    strobe_setup->stobe_start_point);
	if (rval < 0)
		goto out;

	rval = smiapp_write(sensor, SMIAPP_REG_U8_FLASH_TRIGGER_RS,
			    strobe_setup->trigger);

out:
	sensor->hwcfg->strobe_setup->trigger = 0;

	return rval;
}

/* -----------------------------------------------------------------------------
 * Power management
 */

static int smiapp_power_on(struct device *dev)
{
	struct i2c_client *client = to_i2c_client(dev);
	struct v4l2_subdev *subdev = i2c_get_clientdata(client);
	struct smiapp_subdev *ssd = to_smiapp_subdev(subdev);
	/*
	 * The sub-device related to the I2C device is always the
	 * source one, i.e. ssds[0].
	 */
	struct smiapp_sensor *sensor =
		container_of(ssd, struct smiapp_sensor, ssds[0]);
	unsigned int sleep;
	int rval;

	rval = regulator_enable(sensor->vana);
	if (rval) {
		dev_err(&client->dev, "failed to enable vana regulator\n");
		return rval;
	}
	usleep_range(1000, 1000);

	rval = clk_prepare_enable(sensor->ext_clk);
	if (rval < 0) {
		dev_dbg(&client->dev, "failed to enable xclk\n");
		goto out_xclk_fail;
	}
	usleep_range(1000, 1000);

	gpiod_set_value(sensor->xshutdown, 1);

	sleep = SMIAPP_RESET_DELAY(sensor->hwcfg->ext_clk);
	usleep_range(sleep, sleep);

	/*
	 * Failures to respond to the address change command have been noticed.
	 * Those failures seem to be caused by the sensor requiring a longer
	 * boot time than advertised. An additional 10ms delay seems to work
	 * around the issue, but the SMIA++ I2C write retry hack makes the delay
	 * unnecessary. The failures need to be investigated to find a proper
	 * fix, and a delay will likely need to be added here if the I2C write
	 * retry hack is reverted before the root cause of the boot time issue
	 * is found.
	 */

	if (sensor->hwcfg->i2c_addr_alt) {
		rval = smiapp_change_cci_addr(sensor);
		if (rval) {
			dev_err(&client->dev, "cci address change error\n");
			goto out_cci_addr_fail;
		}
	}

	rval = smiapp_write(sensor, SMIAPP_REG_U8_SOFTWARE_RESET,
			    SMIAPP_SOFTWARE_RESET);
	if (rval < 0) {
		dev_err(&client->dev, "software reset failed\n");
		goto out_cci_addr_fail;
	}

	if (sensor->hwcfg->i2c_addr_alt) {
		rval = smiapp_change_cci_addr(sensor);
		if (rval) {
			dev_err(&client->dev, "cci address change error\n");
			goto out_cci_addr_fail;
		}
	}

	rval = smiapp_write(sensor, SMIAPP_REG_U16_COMPRESSION_MODE,
			    SMIAPP_COMPRESSION_MODE_SIMPLE_PREDICTOR);
	if (rval) {
		dev_err(&client->dev, "compression mode set failed\n");
		goto out_cci_addr_fail;
	}

	rval = smiapp_write(
		sensor, SMIAPP_REG_U16_EXTCLK_FREQUENCY_MHZ,
		sensor->hwcfg->ext_clk / (1000000 / (1 << 8)));
	if (rval) {
		dev_err(&client->dev, "extclk frequency set failed\n");
		goto out_cci_addr_fail;
	}

	rval = smiapp_write(sensor, SMIAPP_REG_U8_CSI_LANE_MODE,
			    sensor->hwcfg->lanes - 1);
	if (rval) {
		dev_err(&client->dev, "csi lane mode set failed\n");
		goto out_cci_addr_fail;
	}

	rval = smiapp_write(sensor, SMIAPP_REG_U8_FAST_STANDBY_CTRL,
			    SMIAPP_FAST_STANDBY_CTRL_IMMEDIATE);
	if (rval) {
		dev_err(&client->dev, "fast standby set failed\n");
		goto out_cci_addr_fail;
	}

	rval = smiapp_write(sensor, SMIAPP_REG_U8_CSI_SIGNALLING_MODE,
			    sensor->hwcfg->csi_signalling_mode);
	if (rval) {
		dev_err(&client->dev, "csi signalling mode set failed\n");
		goto out_cci_addr_fail;
	}

	/* DPHY control done by sensor based on requested link rate */
	rval = smiapp_write(sensor, SMIAPP_REG_U8_DPHY_CTRL,
			    SMIAPP_DPHY_CTRL_UI);
	if (rval < 0)
		return rval;

	rval = smiapp_call_quirk(sensor, post_poweron);
	if (rval) {
		dev_err(&client->dev, "post_poweron quirks failed\n");
		goto out_cci_addr_fail;
	}

	/* Are we still initialising...? If yes, return here. */
	if (!sensor->pixel_array)
		return 0;

	rval = v4l2_ctrl_handler_setup(&sensor->pixel_array->ctrl_handler);
	if (rval)
		goto out_cci_addr_fail;

	rval = v4l2_ctrl_handler_setup(&sensor->src->ctrl_handler);
	if (rval)
		goto out_cci_addr_fail;

	mutex_lock(&sensor->mutex);
	rval = smiapp_update_mode(sensor);
	mutex_unlock(&sensor->mutex);
	if (rval < 0)
		goto out_cci_addr_fail;

	return 0;

out_cci_addr_fail:

	gpiod_set_value(sensor->xshutdown, 0);
	clk_disable_unprepare(sensor->ext_clk);

out_xclk_fail:
	regulator_disable(sensor->vana);

	return rval;
}

static int smiapp_power_off(struct device *dev)
{
	struct i2c_client *client = to_i2c_client(dev);
	struct v4l2_subdev *subdev = i2c_get_clientdata(client);
	struct smiapp_subdev *ssd = to_smiapp_subdev(subdev);
	struct smiapp_sensor *sensor =
		container_of(ssd, struct smiapp_sensor, ssds[0]);

	/*
	 * Currently power/clock to lens are enable/disabled separately
	 * but they are essentially the same signals. So if the sensor is
	 * powered off while the lens is powered on the sensor does not
	 * really see a power off and next time the cci address change
	 * will fail. So do a soft reset explicitly here.
	 */
	if (sensor->hwcfg->i2c_addr_alt)
		smiapp_write(sensor,
			     SMIAPP_REG_U8_SOFTWARE_RESET,
			     SMIAPP_SOFTWARE_RESET);

	gpiod_set_value(sensor->xshutdown, 0);
	clk_disable_unprepare(sensor->ext_clk);
	usleep_range(5000, 5000);
	regulator_disable(sensor->vana);
	sensor->streaming = false;

	return 0;
}

static int smiapp_set_power(struct v4l2_subdev *subdev, int on)
{
	int rval;

	if (!on) {
		pm_runtime_mark_last_busy(subdev->dev);
		pm_runtime_put_autosuspend(subdev->dev);

		return 0;
	}

	rval = pm_runtime_get_sync(subdev->dev);
	if (rval >= 0)
		return 0;

	if (rval != -EBUSY && rval != -EAGAIN)
		pm_runtime_set_active(subdev->dev);

	pm_runtime_put(subdev->dev);

	return rval;
}

/* -----------------------------------------------------------------------------
 * Video stream management
 */

static int smiapp_start_streaming(struct smiapp_sensor *sensor)
{
	struct i2c_client *client = v4l2_get_subdevdata(&sensor->src->sd);
	int rval;

	mutex_lock(&sensor->mutex);

	rval = smiapp_write(sensor, SMIAPP_REG_U16_CSI_DATA_FORMAT,
			    (sensor->csi_format->width << 8) |
			    sensor->csi_format->compressed);
	if (rval)
		goto out;

	rval = smiapp_pll_configure(sensor);
	if (rval)
		goto out;

	/* Analog crop start coordinates */
	rval = smiapp_write(sensor, SMIAPP_REG_U16_X_ADDR_START,
			    sensor->pixel_array->crop[SMIAPP_PA_PAD_SRC].left);
	if (rval < 0)
		goto out;

	rval = smiapp_write(sensor, SMIAPP_REG_U16_Y_ADDR_START,
			    sensor->pixel_array->crop[SMIAPP_PA_PAD_SRC].top);
	if (rval < 0)
		goto out;

	/* Analog crop end coordinates */
	rval = smiapp_write(
		sensor, SMIAPP_REG_U16_X_ADDR_END,
		sensor->pixel_array->crop[SMIAPP_PA_PAD_SRC].left
		+ sensor->pixel_array->crop[SMIAPP_PA_PAD_SRC].width - 1);
	if (rval < 0)
		goto out;

	rval = smiapp_write(
		sensor, SMIAPP_REG_U16_Y_ADDR_END,
		sensor->pixel_array->crop[SMIAPP_PA_PAD_SRC].top
		+ sensor->pixel_array->crop[SMIAPP_PA_PAD_SRC].height - 1);
	if (rval < 0)
		goto out;

	/*
	 * Output from pixel array, including blanking, is set using
	 * controls below. No need to set here.
	 */

	/* Digital crop */
	if (sensor->limits[SMIAPP_LIMIT_DIGITAL_CROP_CAPABILITY]
	    == SMIAPP_DIGITAL_CROP_CAPABILITY_INPUT_CROP) {
		rval = smiapp_write(
			sensor, SMIAPP_REG_U16_DIGITAL_CROP_X_OFFSET,
			sensor->scaler->crop[SMIAPP_PAD_SINK].left);
		if (rval < 0)
			goto out;

		rval = smiapp_write(
			sensor, SMIAPP_REG_U16_DIGITAL_CROP_Y_OFFSET,
			sensor->scaler->crop[SMIAPP_PAD_SINK].top);
		if (rval < 0)
			goto out;

		rval = smiapp_write(
			sensor, SMIAPP_REG_U16_DIGITAL_CROP_IMAGE_WIDTH,
			sensor->scaler->crop[SMIAPP_PAD_SINK].width);
		if (rval < 0)
			goto out;

		rval = smiapp_write(
			sensor, SMIAPP_REG_U16_DIGITAL_CROP_IMAGE_HEIGHT,
			sensor->scaler->crop[SMIAPP_PAD_SINK].height);
		if (rval < 0)
			goto out;
	}

	/* Scaling */
	if (sensor->limits[SMIAPP_LIMIT_SCALING_CAPABILITY]
	    != SMIAPP_SCALING_CAPABILITY_NONE) {
		rval = smiapp_write(sensor, SMIAPP_REG_U16_SCALING_MODE,
				    sensor->scaling_mode);
		if (rval < 0)
			goto out;

		rval = smiapp_write(sensor, SMIAPP_REG_U16_SCALE_M,
				    sensor->scale_m);
		if (rval < 0)
			goto out;
	}

	/* Output size from sensor */
	rval = smiapp_write(sensor, SMIAPP_REG_U16_X_OUTPUT_SIZE,
			    sensor->src->crop[SMIAPP_PAD_SRC].width);
	if (rval < 0)
		goto out;
	rval = smiapp_write(sensor, SMIAPP_REG_U16_Y_OUTPUT_SIZE,
			    sensor->src->crop[SMIAPP_PAD_SRC].height);
	if (rval < 0)
		goto out;

	if ((sensor->limits[SMIAPP_LIMIT_FLASH_MODE_CAPABILITY] &
	     (SMIAPP_FLASH_MODE_CAPABILITY_SINGLE_STROBE |
	      SMIAPP_FLASH_MODE_CAPABILITY_MULTIPLE_STROBE)) &&
	    sensor->hwcfg->strobe_setup != NULL &&
	    sensor->hwcfg->strobe_setup->trigger != 0) {
		rval = smiapp_setup_flash_strobe(sensor);
		if (rval)
			goto out;
	}

	rval = smiapp_call_quirk(sensor, pre_streamon);
	if (rval) {
		dev_err(&client->dev, "pre_streamon quirks failed\n");
		goto out;
	}

	rval = smiapp_write(sensor, SMIAPP_REG_U8_MODE_SELECT,
			    SMIAPP_MODE_SELECT_STREAMING);

out:
	mutex_unlock(&sensor->mutex);

	return rval;
}

static int smiapp_stop_streaming(struct smiapp_sensor *sensor)
{
	struct i2c_client *client = v4l2_get_subdevdata(&sensor->src->sd);
	int rval;

	mutex_lock(&sensor->mutex);
	rval = smiapp_write(sensor, SMIAPP_REG_U8_MODE_SELECT,
			    SMIAPP_MODE_SELECT_SOFTWARE_STANDBY);
	if (rval)
		goto out;

	rval = smiapp_call_quirk(sensor, post_streamoff);
	if (rval)
		dev_err(&client->dev, "post_streamoff quirks failed\n");

out:
	mutex_unlock(&sensor->mutex);
	return rval;
}

/* -----------------------------------------------------------------------------
 * V4L2 subdev video operations
 */

static int smiapp_set_stream(struct v4l2_subdev *subdev, int enable)
{
	struct smiapp_sensor *sensor = to_smiapp_sensor(subdev);
	int rval;

	if (sensor->streaming == enable)
		return 0;

	if (enable) {
		sensor->streaming = true;
		rval = smiapp_start_streaming(sensor);
		if (rval < 0)
			sensor->streaming = false;
	} else {
		rval = smiapp_stop_streaming(sensor);
		sensor->streaming = false;
	}

	return rval;
}

static int smiapp_enum_mbus_code(struct v4l2_subdev *subdev,
				 struct v4l2_subdev_pad_config *cfg,
				 struct v4l2_subdev_mbus_code_enum *code)
{
	struct i2c_client *client = v4l2_get_subdevdata(subdev);
	struct smiapp_sensor *sensor = to_smiapp_sensor(subdev);
	unsigned int i;
	int idx = -1;
	int rval = -EINVAL;

	mutex_lock(&sensor->mutex);

	dev_err(&client->dev, "subdev %s, pad %d, index %d\n",
		subdev->name, code->pad, code->index);

	if (subdev != &sensor->src->sd || code->pad != SMIAPP_PAD_SRC) {
		if (code->index)
			goto out;

		code->code = sensor->internal_csi_format->code;
		rval = 0;
		goto out;
	}

	for (i = 0; i < ARRAY_SIZE(smiapp_csi_data_formats); i++) {
		if (sensor->mbus_frame_fmts & (1 << i))
			idx++;

		if (idx == code->index) {
			code->code = smiapp_csi_data_formats[i].code;
			dev_err(&client->dev, "found index %d, i %d, code %x\n",
				code->index, i, code->code);
			rval = 0;
			break;
		}
	}

out:
	mutex_unlock(&sensor->mutex);

	return rval;
}

static u32 __smiapp_get_mbus_code(struct v4l2_subdev *subdev,
				  unsigned int pad)
{
	struct smiapp_sensor *sensor = to_smiapp_sensor(subdev);

	if (subdev == &sensor->src->sd && pad == SMIAPP_PAD_SRC)
		return sensor->csi_format->code;
	else
		return sensor->internal_csi_format->code;
}

static int __smiapp_get_format(struct v4l2_subdev *subdev,
			       struct v4l2_subdev_pad_config *cfg,
			       struct v4l2_subdev_format *fmt)
{
	struct smiapp_subdev *ssd = to_smiapp_subdev(subdev);

	if (fmt->which == V4L2_SUBDEV_FORMAT_TRY) {
		fmt->format = *v4l2_subdev_get_try_format(subdev, cfg,
							  fmt->pad);
	} else {
		struct v4l2_rect *r;

		if (fmt->pad == ssd->source_pad)
			r = &ssd->crop[ssd->source_pad];
		else
			r = &ssd->sink_fmt;

		fmt->format.code = __smiapp_get_mbus_code(subdev, fmt->pad);
		fmt->format.width = r->width;
		fmt->format.height = r->height;
		fmt->format.field = V4L2_FIELD_NONE;
	}

	return 0;
}

static int smiapp_get_format(struct v4l2_subdev *subdev,
			     struct v4l2_subdev_pad_config *cfg,
			     struct v4l2_subdev_format *fmt)
{
	struct smiapp_sensor *sensor = to_smiapp_sensor(subdev);
	int rval;

	mutex_lock(&sensor->mutex);
	rval = __smiapp_get_format(subdev, cfg, fmt);
	mutex_unlock(&sensor->mutex);

	return rval;
}

static void smiapp_get_crop_compose(struct v4l2_subdev *subdev,
				    struct v4l2_subdev_pad_config *cfg,
				    struct v4l2_rect **crops,
				    struct v4l2_rect **comps, int which)
{
	struct smiapp_subdev *ssd = to_smiapp_subdev(subdev);
	unsigned int i;

	if (which == V4L2_SUBDEV_FORMAT_ACTIVE) {
		if (crops)
			for (i = 0; i < subdev->entity.num_pads; i++)
				crops[i] = &ssd->crop[i];
		if (comps)
			*comps = &ssd->compose;
	} else {
		if (crops) {
			for (i = 0; i < subdev->entity.num_pads; i++) {
				crops[i] = v4l2_subdev_get_try_crop(subdev, cfg, i);
				BUG_ON(!crops[i]);
			}
		}
		if (comps) {
			*comps = v4l2_subdev_get_try_compose(subdev, cfg,
							     SMIAPP_PAD_SINK);
			BUG_ON(!*comps);
		}
	}
}

/* Changes require propagation only on sink pad. */
static void smiapp_propagate(struct v4l2_subdev *subdev,
			     struct v4l2_subdev_pad_config *cfg, int which,
			     int target)
{
	struct smiapp_sensor *sensor = to_smiapp_sensor(subdev);
	struct smiapp_subdev *ssd = to_smiapp_subdev(subdev);
	struct v4l2_rect *comp, *crops[SMIAPP_PADS];

	smiapp_get_crop_compose(subdev, cfg, crops, &comp, which);

	switch (target) {
	case V4L2_SEL_TGT_CROP:
		comp->width = crops[SMIAPP_PAD_SINK]->width;
		comp->height = crops[SMIAPP_PAD_SINK]->height;
		if (which == V4L2_SUBDEV_FORMAT_ACTIVE) {
			if (ssd == sensor->scaler) {
				sensor->scale_m =
					sensor->limits[
						SMIAPP_LIMIT_SCALER_N_MIN];
				sensor->scaling_mode =
					SMIAPP_SCALING_MODE_NONE;
			} else if (ssd == sensor->binner) {
				sensor->binning_horizontal = 1;
				sensor->binning_vertical = 1;
			}
		}
		/* Fall through */
	case V4L2_SEL_TGT_COMPOSE:
		*crops[SMIAPP_PAD_SRC] = *comp;
		break;
	default:
		BUG();
	}
}

static const struct smiapp_csi_data_format
*smiapp_validate_csi_data_format(struct smiapp_sensor *sensor, u32 code)
{
	unsigned int i;

	for (i = 0; i < ARRAY_SIZE(smiapp_csi_data_formats); i++) {
		if (sensor->mbus_frame_fmts & (1 << i)
		    && smiapp_csi_data_formats[i].code == code)
			return &smiapp_csi_data_formats[i];
	}

	return sensor->csi_format;
}

static int smiapp_set_format_source(struct v4l2_subdev *subdev,
				    struct v4l2_subdev_pad_config *cfg,
				    struct v4l2_subdev_format *fmt)
{
	struct smiapp_sensor *sensor = to_smiapp_sensor(subdev);
	const struct smiapp_csi_data_format *csi_format,
		*old_csi_format = sensor->csi_format;
	unsigned long *valid_link_freqs;
	u32 code = fmt->format.code;
	unsigned int i;
	int rval;

	rval = __smiapp_get_format(subdev, cfg, fmt);
	if (rval)
		return rval;

	/*
	 * Media bus code is changeable on src subdev's source pad. On
	 * other source pads we just get format here.
	 */
	if (subdev != &sensor->src->sd)
		return 0;

	csi_format = smiapp_validate_csi_data_format(sensor, code);

	fmt->format.code = csi_format->code;

	if (fmt->which != V4L2_SUBDEV_FORMAT_ACTIVE)
		return 0;

	sensor->csi_format = csi_format;

	if (csi_format->width != old_csi_format->width)
		for (i = 0; i < ARRAY_SIZE(sensor->test_data); i++)
			__v4l2_ctrl_modify_range(
				sensor->test_data[i], 0,
				(1 << csi_format->width) - 1, 1, 0);

	if (csi_format->compressed == old_csi_format->compressed)
		return 0;

	valid_link_freqs = 
		&sensor->valid_link_freqs[sensor->csi_format->compressed
					  - sensor->compressed_min_bpp];

	__v4l2_ctrl_modify_range(
		sensor->link_freq, 0,
		__fls(*valid_link_freqs), ~*valid_link_freqs,
		__ffs(*valid_link_freqs));

	return smiapp_pll_update(sensor);
}

static int smiapp_set_format(struct v4l2_subdev *subdev,
			     struct v4l2_subdev_pad_config *cfg,
			     struct v4l2_subdev_format *fmt)
{
	struct smiapp_sensor *sensor = to_smiapp_sensor(subdev);
	struct smiapp_subdev *ssd = to_smiapp_subdev(subdev);
	struct v4l2_rect *crops[SMIAPP_PADS];

	mutex_lock(&sensor->mutex);

	if (fmt->pad == ssd->source_pad) {
		int rval;

		rval = smiapp_set_format_source(subdev, cfg, fmt);

		mutex_unlock(&sensor->mutex);

		return rval;
	}

	/* Sink pad. Width and height are changeable here. */
	fmt->format.code = __smiapp_get_mbus_code(subdev, fmt->pad);
	fmt->format.width &= ~1;
	fmt->format.height &= ~1;
	fmt->format.field = V4L2_FIELD_NONE;

	fmt->format.width =
		clamp(fmt->format.width,
		      sensor->limits[SMIAPP_LIMIT_MIN_X_OUTPUT_SIZE],
		      sensor->limits[SMIAPP_LIMIT_MAX_X_OUTPUT_SIZE]);
	fmt->format.height =
		clamp(fmt->format.height,
		      sensor->limits[SMIAPP_LIMIT_MIN_Y_OUTPUT_SIZE],
		      sensor->limits[SMIAPP_LIMIT_MAX_Y_OUTPUT_SIZE]);

	smiapp_get_crop_compose(subdev, cfg, crops, NULL, fmt->which);

	crops[ssd->sink_pad]->left = 0;
	crops[ssd->sink_pad]->top = 0;
	crops[ssd->sink_pad]->width = fmt->format.width;
	crops[ssd->sink_pad]->height = fmt->format.height;
	if (fmt->which == V4L2_SUBDEV_FORMAT_ACTIVE)
		ssd->sink_fmt = *crops[ssd->sink_pad];
	smiapp_propagate(subdev, cfg, fmt->which,
			 V4L2_SEL_TGT_CROP);

	mutex_unlock(&sensor->mutex);

	return 0;
}

/*
 * Calculate goodness of scaled image size compared to expected image
 * size and flags provided.
 */
#define SCALING_GOODNESS		100000
#define SCALING_GOODNESS_EXTREME	100000000
static int scaling_goodness(struct v4l2_subdev *subdev, int w, int ask_w,
			    int h, int ask_h, u32 flags)
{
	struct smiapp_sensor *sensor = to_smiapp_sensor(subdev);
	struct i2c_client *client = v4l2_get_subdevdata(subdev);
	int val = 0;

	w &= ~1;
	ask_w &= ~1;
	h &= ~1;
	ask_h &= ~1;

	if (flags & V4L2_SEL_FLAG_GE) {
		if (w < ask_w)
			val -= SCALING_GOODNESS;
		if (h < ask_h)
			val -= SCALING_GOODNESS;
	}

	if (flags & V4L2_SEL_FLAG_LE) {
		if (w > ask_w)
			val -= SCALING_GOODNESS;
		if (h > ask_h)
			val -= SCALING_GOODNESS;
	}

	val -= abs(w - ask_w);
	val -= abs(h - ask_h);

	if (w < sensor->limits[SMIAPP_LIMIT_MIN_X_OUTPUT_SIZE])
		val -= SCALING_GOODNESS_EXTREME;

	dev_dbg(&client->dev, "w %d ask_w %d h %d ask_h %d goodness %d\n",
		w, ask_h, h, ask_h, val);

	return val;
}

static void smiapp_set_compose_binner(struct v4l2_subdev *subdev,
				      struct v4l2_subdev_pad_config *cfg,
				      struct v4l2_subdev_selection *sel,
				      struct v4l2_rect **crops,
				      struct v4l2_rect *comp)
{
	struct smiapp_sensor *sensor = to_smiapp_sensor(subdev);
	unsigned int i;
	unsigned int binh = 1, binv = 1;
	int best = scaling_goodness(
		subdev,
		crops[SMIAPP_PAD_SINK]->width, sel->r.width,
		crops[SMIAPP_PAD_SINK]->height, sel->r.height, sel->flags);

	for (i = 0; i < sensor->nbinning_subtypes; i++) {
		int this = scaling_goodness(
			subdev,
			crops[SMIAPP_PAD_SINK]->width
			/ sensor->binning_subtypes[i].horizontal,
			sel->r.width,
			crops[SMIAPP_PAD_SINK]->height
			/ sensor->binning_subtypes[i].vertical,
			sel->r.height, sel->flags);

		if (this > best) {
			binh = sensor->binning_subtypes[i].horizontal;
			binv = sensor->binning_subtypes[i].vertical;
			best = this;
		}
	}
	if (sel->which == V4L2_SUBDEV_FORMAT_ACTIVE) {
		sensor->binning_vertical = binv;
		sensor->binning_horizontal = binh;
	}

	sel->r.width = (crops[SMIAPP_PAD_SINK]->width / binh) & ~1;
	sel->r.height = (crops[SMIAPP_PAD_SINK]->height / binv) & ~1;
}

/*
 * Calculate best scaling ratio and mode for given output resolution.
 *
 * Try all of these: horizontal ratio, vertical ratio and smallest
 * size possible (horizontally).
 *
 * Also try whether horizontal scaler or full scaler gives a better
 * result.
 */
static void smiapp_set_compose_scaler(struct v4l2_subdev *subdev,
				      struct v4l2_subdev_pad_config *cfg,
				      struct v4l2_subdev_selection *sel,
				      struct v4l2_rect **crops,
				      struct v4l2_rect *comp)
{
	struct i2c_client *client = v4l2_get_subdevdata(subdev);
	struct smiapp_sensor *sensor = to_smiapp_sensor(subdev);
	u32 min, max, a, b, max_m;
	u32 scale_m = sensor->limits[SMIAPP_LIMIT_SCALER_N_MIN];
	int mode = SMIAPP_SCALING_MODE_HORIZONTAL;
	u32 try[4];
	u32 ntry = 0;
	unsigned int i;
	int best = INT_MIN;

	sel->r.width = min_t(unsigned int, sel->r.width,
			     crops[SMIAPP_PAD_SINK]->width);
	sel->r.height = min_t(unsigned int, sel->r.height,
			      crops[SMIAPP_PAD_SINK]->height);

	a = crops[SMIAPP_PAD_SINK]->width
		* sensor->limits[SMIAPP_LIMIT_SCALER_N_MIN] / sel->r.width;
	b = crops[SMIAPP_PAD_SINK]->height
		* sensor->limits[SMIAPP_LIMIT_SCALER_N_MIN] / sel->r.height;
	max_m = crops[SMIAPP_PAD_SINK]->width
		* sensor->limits[SMIAPP_LIMIT_SCALER_N_MIN]
		/ sensor->limits[SMIAPP_LIMIT_MIN_X_OUTPUT_SIZE];

	a = clamp(a, sensor->limits[SMIAPP_LIMIT_SCALER_M_MIN],
		  sensor->limits[SMIAPP_LIMIT_SCALER_M_MAX]);
	b = clamp(b, sensor->limits[SMIAPP_LIMIT_SCALER_M_MIN],
		  sensor->limits[SMIAPP_LIMIT_SCALER_M_MAX]);
	max_m = clamp(max_m, sensor->limits[SMIAPP_LIMIT_SCALER_M_MIN],
		      sensor->limits[SMIAPP_LIMIT_SCALER_M_MAX]);

	dev_dbg(&client->dev, "scaling: a %d b %d max_m %d\n", a, b, max_m);

	min = min(max_m, min(a, b));
	max = min(max_m, max(a, b));

	try[ntry] = min;
	ntry++;
	if (min != max) {
		try[ntry] = max;
		ntry++;
	}
	if (max != max_m) {
		try[ntry] = min + 1;
		ntry++;
		if (min != max) {
			try[ntry] = max + 1;
			ntry++;
		}
	}

	for (i = 0; i < ntry; i++) {
		int this = scaling_goodness(
			subdev,
			crops[SMIAPP_PAD_SINK]->width
			/ try[i]
			* sensor->limits[SMIAPP_LIMIT_SCALER_N_MIN],
			sel->r.width,
			crops[SMIAPP_PAD_SINK]->height,
			sel->r.height,
			sel->flags);

		dev_dbg(&client->dev, "trying factor %d (%d)\n", try[i], i);

		if (this > best) {
			scale_m = try[i];
			mode = SMIAPP_SCALING_MODE_HORIZONTAL;
			best = this;
		}

		if (sensor->limits[SMIAPP_LIMIT_SCALING_CAPABILITY]
		    == SMIAPP_SCALING_CAPABILITY_HORIZONTAL)
			continue;

		this = scaling_goodness(
			subdev, crops[SMIAPP_PAD_SINK]->width
			/ try[i]
			* sensor->limits[SMIAPP_LIMIT_SCALER_N_MIN],
			sel->r.width,
			crops[SMIAPP_PAD_SINK]->height
			/ try[i]
			* sensor->limits[SMIAPP_LIMIT_SCALER_N_MIN],
			sel->r.height,
			sel->flags);

		if (this > best) {
			scale_m = try[i];
			mode = SMIAPP_SCALING_MODE_BOTH;
			best = this;
		}
	}

	sel->r.width =
		(crops[SMIAPP_PAD_SINK]->width
		 / scale_m
		 * sensor->limits[SMIAPP_LIMIT_SCALER_N_MIN]) & ~1;
	if (mode == SMIAPP_SCALING_MODE_BOTH)
		sel->r.height =
			(crops[SMIAPP_PAD_SINK]->height
			 / scale_m
			 * sensor->limits[SMIAPP_LIMIT_SCALER_N_MIN])
			& ~1;
	else
		sel->r.height = crops[SMIAPP_PAD_SINK]->height;

	if (sel->which == V4L2_SUBDEV_FORMAT_ACTIVE) {
		sensor->scale_m = scale_m;
		sensor->scaling_mode = mode;
	}
}
/* We're only called on source pads. This function sets scaling. */
static int smiapp_set_compose(struct v4l2_subdev *subdev,
			      struct v4l2_subdev_pad_config *cfg,
			      struct v4l2_subdev_selection *sel)
{
	struct smiapp_sensor *sensor = to_smiapp_sensor(subdev);
	struct smiapp_subdev *ssd = to_smiapp_subdev(subdev);
	struct v4l2_rect *comp, *crops[SMIAPP_PADS];

	smiapp_get_crop_compose(subdev, cfg, crops, &comp, sel->which);

	sel->r.top = 0;
	sel->r.left = 0;

	if (ssd == sensor->binner)
		smiapp_set_compose_binner(subdev, cfg, sel, crops, comp);
	else
		smiapp_set_compose_scaler(subdev, cfg, sel, crops, comp);

	*comp = sel->r;
	smiapp_propagate(subdev, cfg, sel->which, V4L2_SEL_TGT_COMPOSE);

	if (sel->which == V4L2_SUBDEV_FORMAT_ACTIVE)
		return smiapp_update_mode(sensor);

	return 0;
}

static int __smiapp_sel_supported(struct v4l2_subdev *subdev,
				  struct v4l2_subdev_selection *sel)
{
	struct smiapp_sensor *sensor = to_smiapp_sensor(subdev);
	struct smiapp_subdev *ssd = to_smiapp_subdev(subdev);

	/* We only implement crop in three places. */
	switch (sel->target) {
	case V4L2_SEL_TGT_CROP:
	case V4L2_SEL_TGT_CROP_BOUNDS:
		if (ssd == sensor->pixel_array
		    && sel->pad == SMIAPP_PA_PAD_SRC)
			return 0;
		if (ssd == sensor->src
		    && sel->pad == SMIAPP_PAD_SRC)
			return 0;
		if (ssd == sensor->scaler
		    && sel->pad == SMIAPP_PAD_SINK
		    && sensor->limits[SMIAPP_LIMIT_DIGITAL_CROP_CAPABILITY]
		    == SMIAPP_DIGITAL_CROP_CAPABILITY_INPUT_CROP)
			return 0;
		return -EINVAL;
	case V4L2_SEL_TGT_NATIVE_SIZE:
		if (ssd == sensor->pixel_array
		    && sel->pad == SMIAPP_PA_PAD_SRC)
			return 0;
		return -EINVAL;
	case V4L2_SEL_TGT_COMPOSE:
	case V4L2_SEL_TGT_COMPOSE_BOUNDS:
		if (sel->pad == ssd->source_pad)
			return -EINVAL;
		if (ssd == sensor->binner)
			return 0;
		if (ssd == sensor->scaler
		    && sensor->limits[SMIAPP_LIMIT_SCALING_CAPABILITY]
		    != SMIAPP_SCALING_CAPABILITY_NONE)
			return 0;
		/* Fall through */
	default:
		return -EINVAL;
	}
}

static int smiapp_set_crop(struct v4l2_subdev *subdev,
			   struct v4l2_subdev_pad_config *cfg,
			   struct v4l2_subdev_selection *sel)
{
	struct smiapp_sensor *sensor = to_smiapp_sensor(subdev);
	struct smiapp_subdev *ssd = to_smiapp_subdev(subdev);
	struct v4l2_rect *src_size, *crops[SMIAPP_PADS];
	struct v4l2_rect _r;

	smiapp_get_crop_compose(subdev, cfg, crops, NULL, sel->which);

	if (sel->which == V4L2_SUBDEV_FORMAT_ACTIVE) {
		if (sel->pad == ssd->sink_pad)
			src_size = &ssd->sink_fmt;
		else
			src_size = &ssd->compose;
	} else {
		if (sel->pad == ssd->sink_pad) {
			_r.left = 0;
			_r.top = 0;
			_r.width = v4l2_subdev_get_try_format(subdev, cfg, sel->pad)
				->width;
			_r.height = v4l2_subdev_get_try_format(subdev, cfg, sel->pad)
				->height;
			src_size = &_r;
		} else {
			src_size = v4l2_subdev_get_try_compose(
				subdev, cfg, ssd->sink_pad);
		}
	}

	if (ssd == sensor->src && sel->pad == SMIAPP_PAD_SRC) {
		sel->r.left = 0;
		sel->r.top = 0;
	}

	sel->r.width = min(sel->r.width, src_size->width);
	sel->r.height = min(sel->r.height, src_size->height);

	sel->r.left = min_t(int, sel->r.left, src_size->width - sel->r.width);
	sel->r.top = min_t(int, sel->r.top, src_size->height - sel->r.height);

	*crops[sel->pad] = sel->r;

	if (ssd != sensor->pixel_array && sel->pad == SMIAPP_PAD_SINK)
		smiapp_propagate(subdev, cfg, sel->which,
				 V4L2_SEL_TGT_CROP);

	return 0;
}

static void smiapp_get_native_size(struct smiapp_subdev *ssd,
				    struct v4l2_rect *r)
{
	r->top = 0;
	r->left = 0;
	r->width = ssd->sensor->limits[SMIAPP_LIMIT_X_ADDR_MAX] + 1;
	r->height = ssd->sensor->limits[SMIAPP_LIMIT_Y_ADDR_MAX] + 1;
}

static int __smiapp_get_selection(struct v4l2_subdev *subdev,
				  struct v4l2_subdev_pad_config *cfg,
				  struct v4l2_subdev_selection *sel)
{
	struct smiapp_sensor *sensor = to_smiapp_sensor(subdev);
	struct smiapp_subdev *ssd = to_smiapp_subdev(subdev);
	struct v4l2_rect *comp, *crops[SMIAPP_PADS];
	struct v4l2_rect sink_fmt;
	int ret;

	ret = __smiapp_sel_supported(subdev, sel);
	if (ret)
		return ret;

	smiapp_get_crop_compose(subdev, cfg, crops, &comp, sel->which);

	if (sel->which == V4L2_SUBDEV_FORMAT_ACTIVE) {
		sink_fmt = ssd->sink_fmt;
	} else {
		struct v4l2_mbus_framefmt *fmt =
			v4l2_subdev_get_try_format(subdev, cfg, ssd->sink_pad);

		sink_fmt.left = 0;
		sink_fmt.top = 0;
		sink_fmt.width = fmt->width;
		sink_fmt.height = fmt->height;
	}

	switch (sel->target) {
	case V4L2_SEL_TGT_CROP_BOUNDS:
	case V4L2_SEL_TGT_NATIVE_SIZE:
		if (ssd == sensor->pixel_array)
			smiapp_get_native_size(ssd, &sel->r);
		else if (sel->pad == ssd->sink_pad)
			sel->r = sink_fmt;
		else
			sel->r = *comp;
		break;
	case V4L2_SEL_TGT_CROP:
	case V4L2_SEL_TGT_COMPOSE_BOUNDS:
		sel->r = *crops[sel->pad];
		break;
	case V4L2_SEL_TGT_COMPOSE:
		sel->r = *comp;
		break;
	}

	return 0;
}

static int smiapp_get_selection(struct v4l2_subdev *subdev,
				struct v4l2_subdev_pad_config *cfg,
				struct v4l2_subdev_selection *sel)
{
	struct smiapp_sensor *sensor = to_smiapp_sensor(subdev);
	int rval;

	mutex_lock(&sensor->mutex);
	rval = __smiapp_get_selection(subdev, cfg, sel);
	mutex_unlock(&sensor->mutex);

	return rval;
}
static int smiapp_set_selection(struct v4l2_subdev *subdev,
				struct v4l2_subdev_pad_config *cfg,
				struct v4l2_subdev_selection *sel)
{
	struct smiapp_sensor *sensor = to_smiapp_sensor(subdev);
	int ret;

	ret = __smiapp_sel_supported(subdev, sel);
	if (ret)
		return ret;

	mutex_lock(&sensor->mutex);

	sel->r.left = max(0, sel->r.left & ~1);
	sel->r.top = max(0, sel->r.top & ~1);
	sel->r.width = SMIAPP_ALIGN_DIM(sel->r.width, sel->flags);
	sel->r.height =	SMIAPP_ALIGN_DIM(sel->r.height, sel->flags);

	sel->r.width = max_t(unsigned int,
			     sensor->limits[SMIAPP_LIMIT_MIN_X_OUTPUT_SIZE],
			     sel->r.width);
	sel->r.height = max_t(unsigned int,
			      sensor->limits[SMIAPP_LIMIT_MIN_Y_OUTPUT_SIZE],
			      sel->r.height);

	switch (sel->target) {
	case V4L2_SEL_TGT_CROP:
		ret = smiapp_set_crop(subdev, cfg, sel);
		break;
	case V4L2_SEL_TGT_COMPOSE:
		ret = smiapp_set_compose(subdev, cfg, sel);
		break;
	default:
		ret = -EINVAL;
	}

	mutex_unlock(&sensor->mutex);
	return ret;
}

static int smiapp_get_skip_frames(struct v4l2_subdev *subdev, u32 *frames)
{
	struct smiapp_sensor *sensor = to_smiapp_sensor(subdev);

	*frames = sensor->frame_skip;
	return 0;
}

static int smiapp_get_skip_top_lines(struct v4l2_subdev *subdev, u32 *lines)
{
	struct smiapp_sensor *sensor = to_smiapp_sensor(subdev);

	*lines = sensor->image_start;

	return 0;
}

/* -----------------------------------------------------------------------------
 * sysfs attributes
 */

static ssize_t
smiapp_sysfs_nvm_read(struct device *dev, struct device_attribute *attr,
		      char *buf)
{
	struct v4l2_subdev *subdev = i2c_get_clientdata(to_i2c_client(dev));
	struct i2c_client *client = v4l2_get_subdevdata(subdev);
	struct smiapp_sensor *sensor = to_smiapp_sensor(subdev);
	unsigned int nbytes;

	if (!sensor->dev_init_done)
		return -EBUSY;

	if (!sensor->nvm_size) {
		int rval;

		/* NVM not read yet - read it now */
		sensor->nvm_size = sensor->hwcfg->nvm_size;

		rval = pm_runtime_get_sync(&client->dev);
		if (rval < 0) {
			if (rval != -EBUSY && rval != -EAGAIN)
				pm_runtime_set_active(&client->dev);
			pm_runtime_put(&client->dev);
			return -ENODEV;
		}

		if (smiapp_read_nvm(sensor, sensor->nvm)) {
			dev_err(&client->dev, "nvm read failed\n");
			return -ENODEV;
		}

		pm_runtime_mark_last_busy(&client->dev);
		pm_runtime_put_autosuspend(&client->dev);
	}
	/*
	 * NVM is still way below a PAGE_SIZE, so we can safely
	 * assume this for now.
	 */
	nbytes = min_t(unsigned int, sensor->nvm_size, PAGE_SIZE);
	memcpy(buf, sensor->nvm, nbytes);

	return nbytes;
}
static DEVICE_ATTR(nvm, S_IRUGO, smiapp_sysfs_nvm_read, NULL);

static ssize_t
smiapp_sysfs_ident_read(struct device *dev, struct device_attribute *attr,
			char *buf)
{
	struct v4l2_subdev *subdev = i2c_get_clientdata(to_i2c_client(dev));
	struct smiapp_sensor *sensor = to_smiapp_sensor(subdev);
	struct smiapp_module_info *minfo = &sensor->minfo;

	return snprintf(buf, PAGE_SIZE, "%2.2x%4.4x%2.2x\n",
			minfo->manufacturer_id, minfo->model_id,
			minfo->revision_number_major) + 1;
}

static DEVICE_ATTR(ident, S_IRUGO, smiapp_sysfs_ident_read, NULL);

/* -----------------------------------------------------------------------------
 * V4L2 subdev core operations
 */

static int smiapp_identify_module(struct smiapp_sensor *sensor)
{
	struct i2c_client *client = v4l2_get_subdevdata(&sensor->src->sd);
	struct smiapp_module_info *minfo = &sensor->minfo;
	unsigned int i;
	int rval = 0;

	minfo->name = SMIAPP_NAME;

	/* Module info */
	rval = smiapp_read_8only(sensor, SMIAPP_REG_U8_MANUFACTURER_ID,
				 &minfo->manufacturer_id);
	if (!rval)
		rval = smiapp_read_8only(sensor, SMIAPP_REG_U16_MODEL_ID,
					 &minfo->model_id);
	if (!rval)
		rval = smiapp_read_8only(sensor,
					 SMIAPP_REG_U8_REVISION_NUMBER_MAJOR,
					 &minfo->revision_number_major);
	if (!rval)
		rval = smiapp_read_8only(sensor,
					 SMIAPP_REG_U8_REVISION_NUMBER_MINOR,
					 &minfo->revision_number_minor);
	if (!rval)
		rval = smiapp_read_8only(sensor,
					 SMIAPP_REG_U8_MODULE_DATE_YEAR,
					 &minfo->module_year);
	if (!rval)
		rval = smiapp_read_8only(sensor,
					 SMIAPP_REG_U8_MODULE_DATE_MONTH,
					 &minfo->module_month);
	if (!rval)
		rval = smiapp_read_8only(sensor, SMIAPP_REG_U8_MODULE_DATE_DAY,
					 &minfo->module_day);

	/* Sensor info */
	if (!rval)
		rval = smiapp_read_8only(sensor,
					 SMIAPP_REG_U8_SENSOR_MANUFACTURER_ID,
					 &minfo->sensor_manufacturer_id);
	if (!rval)
		rval = smiapp_read_8only(sensor,
					 SMIAPP_REG_U16_SENSOR_MODEL_ID,
					 &minfo->sensor_model_id);
	if (!rval)
		rval = smiapp_read_8only(sensor,
					 SMIAPP_REG_U8_SENSOR_REVISION_NUMBER,
					 &minfo->sensor_revision_number);
	if (!rval)
		rval = smiapp_read_8only(sensor,
					 SMIAPP_REG_U8_SENSOR_FIRMWARE_VERSION,
					 &minfo->sensor_firmware_version);

	/* SMIA */
	if (!rval)
		rval = smiapp_read_8only(sensor, SMIAPP_REG_U8_SMIA_VERSION,
					 &minfo->smia_version);
	if (!rval)
		rval = smiapp_read_8only(sensor, SMIAPP_REG_U8_SMIAPP_VERSION,
					 &minfo->smiapp_version);

	if (rval) {
		dev_err(&client->dev, "sensor detection failed\n");
		return -ENODEV;
	}

	dev_dbg(&client->dev, "module 0x%2.2x-0x%4.4x\n",
		minfo->manufacturer_id, minfo->model_id);

	dev_dbg(&client->dev,
		"module revision 0x%2.2x-0x%2.2x date %2.2d-%2.2d-%2.2d\n",
		minfo->revision_number_major, minfo->revision_number_minor,
		minfo->module_year, minfo->module_month, minfo->module_day);

	dev_dbg(&client->dev, "sensor 0x%2.2x-0x%4.4x\n",
		minfo->sensor_manufacturer_id, minfo->sensor_model_id);

	dev_dbg(&client->dev,
		"sensor revision 0x%2.2x firmware version 0x%2.2x\n",
		minfo->sensor_revision_number, minfo->sensor_firmware_version);

	dev_dbg(&client->dev, "smia version %2.2d smiapp version %2.2d\n",
		minfo->smia_version, minfo->smiapp_version);

	/*
	 * Some modules have bad data in the lvalues below. Hope the
	 * rvalues have better stuff. The lvalues are module
	 * parameters whereas the rvalues are sensor parameters.
	 */
	if (!minfo->manufacturer_id && !minfo->model_id) {
		minfo->manufacturer_id = minfo->sensor_manufacturer_id;
		minfo->model_id = minfo->sensor_model_id;
		minfo->revision_number_major = minfo->sensor_revision_number;
	}

	for (i = 0; i < ARRAY_SIZE(smiapp_module_idents); i++) {
		if (smiapp_module_idents[i].manufacturer_id
		    != minfo->manufacturer_id)
			continue;
		if (smiapp_module_idents[i].model_id != minfo->model_id)
			continue;
		if (smiapp_module_idents[i].flags
		    & SMIAPP_MODULE_IDENT_FLAG_REV_LE) {
			if (smiapp_module_idents[i].revision_number_major
			    < minfo->revision_number_major)
				continue;
		} else {
			if (smiapp_module_idents[i].revision_number_major
			    != minfo->revision_number_major)
				continue;
		}

		minfo->name = smiapp_module_idents[i].name;
		minfo->quirk = smiapp_module_idents[i].quirk;
		break;
	}

	if (i >= ARRAY_SIZE(smiapp_module_idents))
		dev_warn(&client->dev,
			 "no quirks for this module; let's hope it's fully compliant\n");

	dev_dbg(&client->dev, "the sensor is called %s, ident %2.2x%4.4x%2.2x\n",
		minfo->name, minfo->manufacturer_id, minfo->model_id,
		minfo->revision_number_major);

	return 0;
}

static const struct v4l2_subdev_ops smiapp_ops;
static const struct v4l2_subdev_internal_ops smiapp_internal_ops;
static const struct media_entity_operations smiapp_entity_ops;

static int smiapp_register_subdev(struct smiapp_sensor *sensor,
				  struct smiapp_subdev *ssd,
				  struct smiapp_subdev *sink_ssd,
				  u16 source_pad, u16 sink_pad, u32 link_flags)
{
	struct i2c_client *client = v4l2_get_subdevdata(&sensor->src->sd);
	int rval;

	if (!sink_ssd)
		return 0;

	rval = media_entity_pads_init(&ssd->sd.entity,
				      ssd->npads, ssd->pads);
	if (rval) {
		dev_err(&client->dev,
			"media_entity_pads_init failed\n");
		return rval;
	}

	rval = v4l2_device_register_subdev(sensor->src->sd.v4l2_dev,
					   &ssd->sd);
	if (rval) {
		dev_err(&client->dev,
			"v4l2_device_register_subdev failed\n");
		return rval;
	}

	rval = media_create_pad_link(&ssd->sd.entity, source_pad,
				     &sink_ssd->sd.entity, sink_pad,
				     link_flags);
	if (rval) {
		dev_err(&client->dev,
			"media_create_pad_link failed\n");
		v4l2_device_unregister_subdev(&ssd->sd);
		return rval;
	}

	return 0;
}

static void smiapp_unregistered(struct v4l2_subdev *subdev)
{
	struct smiapp_sensor *sensor = to_smiapp_sensor(subdev);
	unsigned int i;

	for (i = 1; i < sensor->ssds_used; i++)
		v4l2_device_unregister_subdev(&sensor->ssds[i].sd);
}

static int smiapp_registered(struct v4l2_subdev *subdev)
{
	struct smiapp_sensor *sensor = to_smiapp_sensor(subdev);
	int rval;

	if (sensor->scaler) {
		rval = smiapp_register_subdev(
			sensor, sensor->binner, sensor->scaler,
			SMIAPP_PAD_SRC, SMIAPP_PAD_SINK,
			MEDIA_LNK_FL_ENABLED | MEDIA_LNK_FL_IMMUTABLE);
		if (rval < 0)
			return rval;
	}

	rval = smiapp_register_subdev(
		sensor, sensor->pixel_array, sensor->binner,
		SMIAPP_PA_PAD_SRC, SMIAPP_PAD_SINK,
		MEDIA_LNK_FL_ENABLED | MEDIA_LNK_FL_IMMUTABLE);
	if (rval)
		goto out_err;

	return 0;

out_err:
	smiapp_unregistered(subdev);

	return rval;
}

static void smiapp_cleanup(struct smiapp_sensor *sensor)
{
	struct i2c_client *client = v4l2_get_subdevdata(&sensor->src->sd);

	device_remove_file(&client->dev, &dev_attr_nvm);
	device_remove_file(&client->dev, &dev_attr_ident);

	smiapp_free_controls(sensor);
}

static void smiapp_create_subdev(struct smiapp_sensor *sensor,
				 struct smiapp_subdev *ssd, const char *name,
				 unsigned short num_pads)
{
	struct i2c_client *client = v4l2_get_subdevdata(&sensor->src->sd);

	if (!ssd)
		return;

	if (ssd != sensor->src)
		v4l2_subdev_init(&ssd->sd, &smiapp_ops);

	ssd->sd.flags |= V4L2_SUBDEV_FL_HAS_DEVNODE;
	ssd->sensor = sensor;

	ssd->npads = num_pads;
	ssd->source_pad = num_pads - 1;

	snprintf(ssd->sd.name,
		 sizeof(ssd->sd.name), "%s %s %d-%4.4x", sensor->minfo.name,
		 name, i2c_adapter_id(client->adapter), client->addr);

	smiapp_get_native_size(ssd, &ssd->sink_fmt);

	ssd->compose.width = ssd->sink_fmt.width;
	ssd->compose.height = ssd->sink_fmt.height;
	ssd->crop[ssd->source_pad] = ssd->compose;
	ssd->pads[ssd->source_pad].flags = MEDIA_PAD_FL_SOURCE;
	if (ssd != sensor->pixel_array) {
		ssd->crop[ssd->sink_pad] = ssd->compose;
		ssd->pads[ssd->sink_pad].flags = MEDIA_PAD_FL_SINK;
	}

	ssd->sd.entity.ops = &smiapp_entity_ops;

	if (ssd == sensor->src)
		return;

	ssd->sd.internal_ops = &smiapp_internal_ops;
	ssd->sd.owner = THIS_MODULE;
	ssd->sd.dev = &client->dev;
	v4l2_set_subdevdata(&ssd->sd, client);
}

static int smiapp_open(struct v4l2_subdev *sd, struct v4l2_subdev_fh *fh)
{
	struct smiapp_subdev *ssd = to_smiapp_subdev(sd);
	struct smiapp_sensor *sensor = ssd->sensor;
	unsigned int i;
	int rval;

	mutex_lock(&sensor->mutex);

	for (i = 0; i < ssd->npads; i++) {
		struct v4l2_mbus_framefmt *try_fmt =
			v4l2_subdev_get_try_format(sd, fh->pad, i);
		struct v4l2_rect *try_crop =
			v4l2_subdev_get_try_crop(sd, fh->pad, i);
		struct v4l2_rect *try_comp;

		smiapp_get_native_size(ssd, try_crop);

		try_fmt->width = try_crop->width;
		try_fmt->height = try_crop->height;
		try_fmt->code = sensor->internal_csi_format->code;
		try_fmt->field = V4L2_FIELD_NONE;

		if (ssd != sensor->pixel_array)
			continue;

		try_comp = v4l2_subdev_get_try_compose(sd, fh->pad, i);
		*try_comp = *try_crop;
	}

	mutex_unlock(&sensor->mutex);

	rval = pm_runtime_get_sync(sd->dev);
	if (rval >= 0)
		return 0;

	if (rval != -EBUSY && rval != -EAGAIN)
		pm_runtime_set_active(sd->dev);
	pm_runtime_put(sd->dev);

	return rval;
}

static int smiapp_close(struct v4l2_subdev *sd, struct v4l2_subdev_fh *fh)
{
	pm_runtime_mark_last_busy(sd->dev);
	pm_runtime_put_autosuspend(sd->dev);

	return 0;
}

static const struct v4l2_subdev_video_ops smiapp_video_ops = {
	.s_stream = smiapp_set_stream,
};

static const struct v4l2_subdev_core_ops smiapp_core_ops = {
	.s_power = smiapp_set_power,
};

static const struct v4l2_subdev_pad_ops smiapp_pad_ops = {
	.enum_mbus_code = smiapp_enum_mbus_code,
	.get_fmt = smiapp_get_format,
	.set_fmt = smiapp_set_format,
	.get_selection = smiapp_get_selection,
	.set_selection = smiapp_set_selection,
};

static const struct v4l2_subdev_sensor_ops smiapp_sensor_ops = {
	.g_skip_frames = smiapp_get_skip_frames,
	.g_skip_top_lines = smiapp_get_skip_top_lines,
};

static const struct v4l2_subdev_ops smiapp_ops = {
	.core = &smiapp_core_ops,
	.video = &smiapp_video_ops,
	.pad = &smiapp_pad_ops,
	.sensor = &smiapp_sensor_ops,
};

static const struct media_entity_operations smiapp_entity_ops = {
	.link_validate = v4l2_subdev_link_validate,
};

static const struct v4l2_subdev_internal_ops smiapp_internal_src_ops = {
	.registered = smiapp_registered,
	.unregistered = smiapp_unregistered,
	.open = smiapp_open,
	.close = smiapp_close,
};

static const struct v4l2_subdev_internal_ops smiapp_internal_ops = {
	.open = smiapp_open,
	.close = smiapp_close,
};

/* -----------------------------------------------------------------------------
 * I2C Driver
 */

static int __maybe_unused smiapp_suspend(struct device *dev)
{
	struct i2c_client *client = to_i2c_client(dev);
	struct v4l2_subdev *subdev = i2c_get_clientdata(client);
	struct smiapp_sensor *sensor = to_smiapp_sensor(subdev);
	bool streaming = sensor->streaming;
	int rval;

	rval = pm_runtime_get_sync(dev);
	if (rval < 0) {
		if (rval != -EBUSY && rval != -EAGAIN)
			pm_runtime_set_active(&client->dev);
		pm_runtime_put(dev);
		return -EAGAIN;
	}

	if (sensor->streaming)
		smiapp_stop_streaming(sensor);

	/* save state for resume */
	sensor->streaming = streaming;

	return 0;
}

static int __maybe_unused smiapp_resume(struct device *dev)
{
	struct i2c_client *client = to_i2c_client(dev);
	struct v4l2_subdev *subdev = i2c_get_clientdata(client);
	struct smiapp_sensor *sensor = to_smiapp_sensor(subdev);
	int rval = 0;

	pm_runtime_put(dev);

	if (sensor->streaming)
		rval = smiapp_start_streaming(sensor);

	return rval;
}

static struct smiapp_hwconfig *smiapp_get_hwconfig(struct device *dev)
{
	struct smiapp_hwconfig *hwcfg;
	struct v4l2_of_endpoint *bus_cfg;
	struct device_node *ep;
	int i;
	int rval;

	if (!dev->of_node)
		return dev->platform_data;

	ep = of_graph_get_next_endpoint(dev->of_node, NULL);
	if (!ep)
		return NULL;

	bus_cfg = v4l2_of_alloc_parse_endpoint(ep);
	if (IS_ERR(bus_cfg))
		goto out_err;

	hwcfg = devm_kzalloc(dev, sizeof(*hwcfg), GFP_KERNEL);
	if (!hwcfg)
		goto out_err;

	switch (bus_cfg->bus_type) {
	case V4L2_MBUS_CSI2:
		hwcfg->csi_signalling_mode = SMIAPP_CSI_SIGNALLING_MODE_CSI2;
		break;
		/* FIXME: add CCP2 support. */
	default:
		goto out_err;
	}

	hwcfg->lanes = bus_cfg->bus.mipi_csi2.num_data_lanes;
	dev_dbg(dev, "lanes %u\n", hwcfg->lanes);

	/* NVM size is not mandatory */
	of_property_read_u32(dev->of_node, "nokia,nvm-size",
				    &hwcfg->nvm_size);

	rval = of_property_read_u32(dev->of_node, "clock-frequency",
				    &hwcfg->ext_clk);
	if (rval) {
		dev_warn(dev, "can't get clock-frequency\n");
		goto out_err;
	}

	dev_dbg(dev, "nvm %d, clk %d, csi %d\n", hwcfg->nvm_size,
		hwcfg->ext_clk, hwcfg->csi_signalling_mode);

	if (!bus_cfg->nr_of_link_frequencies) {
		dev_warn(dev, "no link frequencies defined\n");
		goto out_err;
	}

	hwcfg->op_sys_clock = devm_kcalloc(
		dev, bus_cfg->nr_of_link_frequencies + 1 /* guardian */,
		sizeof(*hwcfg->op_sys_clock), GFP_KERNEL);
	if (!hwcfg->op_sys_clock)
		goto out_err;

	for (i = 0; i < bus_cfg->nr_of_link_frequencies; i++) {
		hwcfg->op_sys_clock[i] = bus_cfg->link_frequencies[i];
		dev_dbg(dev, "freq %d: %lld\n", i, hwcfg->op_sys_clock[i]);
	}

	v4l2_of_free_endpoint(bus_cfg);
	of_node_put(ep);
	return hwcfg;

out_err:
	v4l2_of_free_endpoint(bus_cfg);
	of_node_put(ep);
	return NULL;
}

static int smiapp_probe(struct i2c_client *client,
			const struct i2c_device_id *devid)
{
	struct smiapp_sensor *sensor;
	struct smiapp_hwconfig *hwcfg = smiapp_get_hwconfig(&client->dev);
	unsigned int i;
	int rval;

	if (hwcfg == NULL)
		return -ENODEV;

	sensor = devm_kzalloc(&client->dev, sizeof(*sensor), GFP_KERNEL);
	if (sensor == NULL)
		return -ENOMEM;

	sensor->hwcfg = hwcfg;
	mutex_init(&sensor->mutex);
	sensor->src = &sensor->ssds[sensor->ssds_used];

	v4l2_i2c_subdev_init(&sensor->src->sd, client, &smiapp_ops);
	sensor->src->sd.internal_ops = &smiapp_internal_src_ops;

	sensor->vana = devm_regulator_get(&client->dev, "vana");
	if (IS_ERR(sensor->vana)) {
		dev_err(&client->dev, "could not get regulator for vana\n");
		return PTR_ERR(sensor->vana);
	}

	sensor->ext_clk = devm_clk_get(&client->dev, NULL);
	if (IS_ERR(sensor->ext_clk)) {
		dev_err(&client->dev, "could not get clock (%ld)\n",
			PTR_ERR(sensor->ext_clk));
		return -EPROBE_DEFER;
	}

	rval = clk_set_rate(sensor->ext_clk, sensor->hwcfg->ext_clk);
	if (rval < 0) {
		dev_err(&client->dev,
			"unable to set clock freq to %u\n",
			sensor->hwcfg->ext_clk);
<<<<<<< HEAD
=======
		return rval;
	}

	sensor->xshutdown = devm_gpiod_get_optional(&client->dev, "xshutdown",
						    GPIOD_OUT_LOW);
	if (IS_ERR(sensor->xshutdown))
		return PTR_ERR(sensor->xshutdown);

	rval = smiapp_power_on(&client->dev);
	if (rval < 0)
>>>>>>> 2fa299a9
		return rval;
	}

<<<<<<< HEAD
	sensor->xshutdown = devm_gpiod_get_optional(&client->dev, "xshutdown",
						    GPIOD_OUT_LOW);
	if (IS_ERR(sensor->xshutdown))
		return PTR_ERR(sensor->xshutdown);

	pm_runtime_enable(&client->dev);

	rval = pm_runtime_get_sync(&client->dev);
	if (rval < 0) {
=======
	rval = smiapp_identify_module(sensor);
	if (rval) {
>>>>>>> 2fa299a9
		rval = -ENODEV;
		goto out_power_off;
	}

<<<<<<< HEAD
	rval = smiapp_identify_module(sensor);
=======
	rval = smiapp_get_all_limits(sensor);
>>>>>>> 2fa299a9
	if (rval) {
		rval = -ENODEV;
		goto out_power_off;
	}

<<<<<<< HEAD
	rval = smiapp_get_all_limits(sensor);
	if (rval) {
		rval = -ENODEV;
		goto out_power_off;
	}

	rval = smiapp_read_frame_fmt(sensor);
	if (rval) {
		rval = -ENODEV;
		goto out_power_off;
	}

	/*
	 * Handle Sensor Module orientation on the board.
	 *
	 * The application of H-FLIP and V-FLIP on the sensor is modified by
	 * the sensor orientation on the board.
	 *
	 * For SMIAPP_BOARD_SENSOR_ORIENT_180 the default behaviour is to set
	 * both H-FLIP and V-FLIP for normal operation which also implies
	 * that a set/unset operation for user space HFLIP and VFLIP v4l2
	 * controls will need to be internally inverted.
	 *
	 * Rotation also changes the bayer pattern.
	 */
	if (sensor->hwcfg->module_board_orient ==
	    SMIAPP_MODULE_BOARD_ORIENT_180)
		sensor->hvflip_inv_mask = SMIAPP_IMAGE_ORIENTATION_HFLIP |
					  SMIAPP_IMAGE_ORIENTATION_VFLIP;

	rval = smiapp_call_quirk(sensor, limits);
	if (rval) {
		dev_err(&client->dev, "limits quirks failed\n");
		goto out_power_off;
	}

	if (sensor->limits[SMIAPP_LIMIT_BINNING_CAPABILITY]) {
		u32 val;

		rval = smiapp_read(sensor,
				   SMIAPP_REG_U8_BINNING_SUBTYPES, &val);
		if (rval < 0) {
			rval = -ENODEV;
			goto out_power_off;
		}
		sensor->nbinning_subtypes = min_t(u8, val,
						  SMIAPP_BINNING_SUBTYPES);

		for (i = 0; i < sensor->nbinning_subtypes; i++) {
			rval = smiapp_read(
				sensor, SMIAPP_REG_U8_BINNING_TYPE_n(i), &val);
			if (rval < 0) {
				rval = -ENODEV;
				goto out_power_off;
			}
			sensor->binning_subtypes[i] =
				*(struct smiapp_binning_subtype *)&val;

			dev_dbg(&client->dev, "binning %xx%x\n",
				sensor->binning_subtypes[i].horizontal,
				sensor->binning_subtypes[i].vertical);
		}
	}
	sensor->binning_horizontal = 1;
	sensor->binning_vertical = 1;

	if (device_create_file(&client->dev, &dev_attr_ident) != 0) {
		dev_err(&client->dev, "sysfs ident entry creation failed\n");
		rval = -ENOENT;
		goto out_power_off;
	}
	/* SMIA++ NVM initialization - it will be read from the sensor
	 * when it is first requested by userspace.
	 */
	if (sensor->minfo.smiapp_version && sensor->hwcfg->nvm_size) {
		sensor->nvm = devm_kzalloc(&client->dev,
				sensor->hwcfg->nvm_size, GFP_KERNEL);
		if (sensor->nvm == NULL) {
			rval = -ENOMEM;
			goto out_cleanup;
		}

		if (device_create_file(&client->dev, &dev_attr_nvm) != 0) {
			dev_err(&client->dev, "sysfs nvm entry failed\n");
			rval = -EBUSY;
			goto out_cleanup;
		}
	}

	/* We consider this as profile 0 sensor if any of these are zero. */
	if (!sensor->limits[SMIAPP_LIMIT_MIN_OP_SYS_CLK_DIV] ||
	    !sensor->limits[SMIAPP_LIMIT_MAX_OP_SYS_CLK_DIV] ||
	    !sensor->limits[SMIAPP_LIMIT_MIN_OP_PIX_CLK_DIV] ||
	    !sensor->limits[SMIAPP_LIMIT_MAX_OP_PIX_CLK_DIV]) {
		sensor->minfo.smiapp_profile = SMIAPP_PROFILE_0;
	} else if (sensor->limits[SMIAPP_LIMIT_SCALING_CAPABILITY]
		   != SMIAPP_SCALING_CAPABILITY_NONE) {
		if (sensor->limits[SMIAPP_LIMIT_SCALING_CAPABILITY]
		    == SMIAPP_SCALING_CAPABILITY_HORIZONTAL)
			sensor->minfo.smiapp_profile = SMIAPP_PROFILE_1;
		else
			sensor->minfo.smiapp_profile = SMIAPP_PROFILE_2;
		sensor->scaler = &sensor->ssds[sensor->ssds_used];
		sensor->ssds_used++;
	} else if (sensor->limits[SMIAPP_LIMIT_DIGITAL_CROP_CAPABILITY]
		   == SMIAPP_DIGITAL_CROP_CAPABILITY_INPUT_CROP) {
		sensor->scaler = &sensor->ssds[sensor->ssds_used];
		sensor->ssds_used++;
	}
	sensor->binner = &sensor->ssds[sensor->ssds_used];
	sensor->ssds_used++;
	sensor->pixel_array = &sensor->ssds[sensor->ssds_used];
	sensor->ssds_used++;

	sensor->scale_m = sensor->limits[SMIAPP_LIMIT_SCALER_N_MIN];

	/* prepare PLL configuration input values */
	sensor->pll.bus_type = SMIAPP_PLL_BUS_TYPE_CSI2;
	sensor->pll.csi2.lanes = sensor->hwcfg->lanes;
	sensor->pll.ext_clk_freq_hz = sensor->hwcfg->ext_clk;
	sensor->pll.scale_n = sensor->limits[SMIAPP_LIMIT_SCALER_N_MIN];
	/* Profile 0 sensors have no separate OP clock branch. */
	if (sensor->minfo.smiapp_profile == SMIAPP_PROFILE_0)
		sensor->pll.flags |= SMIAPP_PLL_FLAG_NO_OP_CLOCKS;

	smiapp_create_subdev(sensor, sensor->scaler, "scaler", 2);
	smiapp_create_subdev(sensor, sensor->binner, "binner", 2);
	smiapp_create_subdev(sensor, sensor->pixel_array, "pixel_array", 1);

	dev_dbg(&client->dev, "profile %d\n", sensor->minfo.smiapp_profile);

	sensor->pixel_array->sd.entity.function = MEDIA_ENT_F_CAM_SENSOR;

	rval = smiapp_init_controls(sensor);
	if (rval < 0)
		goto out_cleanup;

	rval = smiapp_call_quirk(sensor, init);
	if (rval)
		goto out_cleanup;

	rval = smiapp_get_mbus_formats(sensor);
	if (rval) {
		rval = -ENODEV;
		goto out_cleanup;
	}

	rval = smiapp_init_late_controls(sensor);
	if (rval) {
		rval = -ENODEV;
		goto out_cleanup;
	}

	mutex_lock(&sensor->mutex);
	rval = smiapp_update_mode(sensor);
	mutex_unlock(&sensor->mutex);
	if (rval) {
		dev_err(&client->dev, "update mode failed\n");
		goto out_cleanup;
	}

=======
	rval = smiapp_read_frame_fmt(sensor);
	if (rval) {
		rval = -ENODEV;
		goto out_power_off;
	}

	/*
	 * Handle Sensor Module orientation on the board.
	 *
	 * The application of H-FLIP and V-FLIP on the sensor is modified by
	 * the sensor orientation on the board.
	 *
	 * For SMIAPP_BOARD_SENSOR_ORIENT_180 the default behaviour is to set
	 * both H-FLIP and V-FLIP for normal operation which also implies
	 * that a set/unset operation for user space HFLIP and VFLIP v4l2
	 * controls will need to be internally inverted.
	 *
	 * Rotation also changes the bayer pattern.
	 */
	if (sensor->hwcfg->module_board_orient ==
	    SMIAPP_MODULE_BOARD_ORIENT_180)
		sensor->hvflip_inv_mask = SMIAPP_IMAGE_ORIENTATION_HFLIP |
					  SMIAPP_IMAGE_ORIENTATION_VFLIP;

	rval = smiapp_call_quirk(sensor, limits);
	if (rval) {
		dev_err(&client->dev, "limits quirks failed\n");
		goto out_power_off;
	}

	if (sensor->limits[SMIAPP_LIMIT_BINNING_CAPABILITY]) {
		u32 val;

		rval = smiapp_read(sensor,
				   SMIAPP_REG_U8_BINNING_SUBTYPES, &val);
		if (rval < 0) {
			rval = -ENODEV;
			goto out_power_off;
		}
		sensor->nbinning_subtypes = min_t(u8, val,
						  SMIAPP_BINNING_SUBTYPES);

		for (i = 0; i < sensor->nbinning_subtypes; i++) {
			rval = smiapp_read(
				sensor, SMIAPP_REG_U8_BINNING_TYPE_n(i), &val);
			if (rval < 0) {
				rval = -ENODEV;
				goto out_power_off;
			}
			sensor->binning_subtypes[i] =
				*(struct smiapp_binning_subtype *)&val;

			dev_dbg(&client->dev, "binning %xx%x\n",
				sensor->binning_subtypes[i].horizontal,
				sensor->binning_subtypes[i].vertical);
		}
	}
	sensor->binning_horizontal = 1;
	sensor->binning_vertical = 1;

	if (device_create_file(&client->dev, &dev_attr_ident) != 0) {
		dev_err(&client->dev, "sysfs ident entry creation failed\n");
		rval = -ENOENT;
		goto out_power_off;
	}
	/* SMIA++ NVM initialization - it will be read from the sensor
	 * when it is first requested by userspace.
	 */
	if (sensor->minfo.smiapp_version && sensor->hwcfg->nvm_size) {
		sensor->nvm = devm_kzalloc(&client->dev,
				sensor->hwcfg->nvm_size, GFP_KERNEL);
		if (sensor->nvm == NULL) {
			rval = -ENOMEM;
			goto out_cleanup;
		}

		if (device_create_file(&client->dev, &dev_attr_nvm) != 0) {
			dev_err(&client->dev, "sysfs nvm entry failed\n");
			rval = -EBUSY;
			goto out_cleanup;
		}
	}

	/* We consider this as profile 0 sensor if any of these are zero. */
	if (!sensor->limits[SMIAPP_LIMIT_MIN_OP_SYS_CLK_DIV] ||
	    !sensor->limits[SMIAPP_LIMIT_MAX_OP_SYS_CLK_DIV] ||
	    !sensor->limits[SMIAPP_LIMIT_MIN_OP_PIX_CLK_DIV] ||
	    !sensor->limits[SMIAPP_LIMIT_MAX_OP_PIX_CLK_DIV]) {
		sensor->minfo.smiapp_profile = SMIAPP_PROFILE_0;
	} else if (sensor->limits[SMIAPP_LIMIT_SCALING_CAPABILITY]
		   != SMIAPP_SCALING_CAPABILITY_NONE) {
		if (sensor->limits[SMIAPP_LIMIT_SCALING_CAPABILITY]
		    == SMIAPP_SCALING_CAPABILITY_HORIZONTAL)
			sensor->minfo.smiapp_profile = SMIAPP_PROFILE_1;
		else
			sensor->minfo.smiapp_profile = SMIAPP_PROFILE_2;
		sensor->scaler = &sensor->ssds[sensor->ssds_used];
		sensor->ssds_used++;
	} else if (sensor->limits[SMIAPP_LIMIT_DIGITAL_CROP_CAPABILITY]
		   == SMIAPP_DIGITAL_CROP_CAPABILITY_INPUT_CROP) {
		sensor->scaler = &sensor->ssds[sensor->ssds_used];
		sensor->ssds_used++;
	}
	sensor->binner = &sensor->ssds[sensor->ssds_used];
	sensor->ssds_used++;
	sensor->pixel_array = &sensor->ssds[sensor->ssds_used];
	sensor->ssds_used++;

	sensor->scale_m = sensor->limits[SMIAPP_LIMIT_SCALER_N_MIN];

	/* prepare PLL configuration input values */
	sensor->pll.bus_type = SMIAPP_PLL_BUS_TYPE_CSI2;
	sensor->pll.csi2.lanes = sensor->hwcfg->lanes;
	sensor->pll.ext_clk_freq_hz = sensor->hwcfg->ext_clk;
	sensor->pll.scale_n = sensor->limits[SMIAPP_LIMIT_SCALER_N_MIN];
	/* Profile 0 sensors have no separate OP clock branch. */
	if (sensor->minfo.smiapp_profile == SMIAPP_PROFILE_0)
		sensor->pll.flags |= SMIAPP_PLL_FLAG_NO_OP_CLOCKS;

	smiapp_create_subdev(sensor, sensor->scaler, "scaler", 2);
	smiapp_create_subdev(sensor, sensor->binner, "binner", 2);
	smiapp_create_subdev(sensor, sensor->pixel_array, "pixel_array", 1);

	dev_dbg(&client->dev, "profile %d\n", sensor->minfo.smiapp_profile);

	sensor->pixel_array->sd.entity.function = MEDIA_ENT_F_CAM_SENSOR;

	rval = smiapp_init_controls(sensor);
	if (rval < 0)
		goto out_cleanup;

	rval = smiapp_call_quirk(sensor, init);
	if (rval)
		goto out_cleanup;

	rval = smiapp_get_mbus_formats(sensor);
	if (rval) {
		rval = -ENODEV;
		goto out_cleanup;
	}

	rval = smiapp_init_late_controls(sensor);
	if (rval) {
		rval = -ENODEV;
		goto out_cleanup;
	}

	mutex_lock(&sensor->mutex);
	rval = smiapp_update_mode(sensor);
	mutex_unlock(&sensor->mutex);
	if (rval) {
		dev_err(&client->dev, "update mode failed\n");
		goto out_cleanup;
	}

>>>>>>> 2fa299a9
	sensor->streaming = false;
	sensor->dev_init_done = true;

	rval = media_entity_pads_init(&sensor->src->sd.entity, 2,
				 sensor->src->pads);
	if (rval < 0)
		goto out_media_entity_cleanup;

	rval = v4l2_async_register_subdev(&sensor->src->sd);
	if (rval < 0)
		goto out_media_entity_cleanup;

<<<<<<< HEAD
=======
	pm_runtime_set_active(&client->dev);
	pm_runtime_get_noresume(&client->dev);
	pm_runtime_enable(&client->dev);
>>>>>>> 2fa299a9
	pm_runtime_set_autosuspend_delay(&client->dev, 1000);
	pm_runtime_use_autosuspend(&client->dev);
	pm_runtime_put_autosuspend(&client->dev);

	return 0;

out_media_entity_cleanup:
	media_entity_cleanup(&sensor->src->sd.entity);

out_cleanup:
	smiapp_cleanup(sensor);

out_power_off:
<<<<<<< HEAD
	pm_runtime_put(&client->dev);
	pm_runtime_disable(&client->dev);
=======
	smiapp_power_off(&client->dev);
>>>>>>> 2fa299a9

	return rval;
}

static int smiapp_remove(struct i2c_client *client)
{
	struct v4l2_subdev *subdev = i2c_get_clientdata(client);
	struct smiapp_sensor *sensor = to_smiapp_sensor(subdev);
	unsigned int i;

	v4l2_async_unregister_subdev(subdev);

<<<<<<< HEAD
	pm_runtime_suspend(&client->dev);
	pm_runtime_disable(&client->dev);
=======
	pm_runtime_disable(&client->dev);
	if (!pm_runtime_status_suspended(&client->dev))
		smiapp_power_off(&client->dev);
	pm_runtime_set_suspended(&client->dev);
>>>>>>> 2fa299a9

	for (i = 0; i < sensor->ssds_used; i++) {
		v4l2_device_unregister_subdev(&sensor->ssds[i].sd);
		media_entity_cleanup(&sensor->ssds[i].sd.entity);
	}
	smiapp_cleanup(sensor);

	return 0;
}

static const struct of_device_id smiapp_of_table[] = {
	{ .compatible = "nokia,smia" },
	{ },
};
MODULE_DEVICE_TABLE(of, smiapp_of_table);

static const struct i2c_device_id smiapp_id_table[] = {
	{ SMIAPP_NAME, 0 },
	{ },
};
MODULE_DEVICE_TABLE(i2c, smiapp_id_table);

static const struct dev_pm_ops smiapp_pm_ops = {
	SET_SYSTEM_SLEEP_PM_OPS(smiapp_suspend, smiapp_resume)
	SET_RUNTIME_PM_OPS(smiapp_power_off, smiapp_power_on, NULL)
};

static struct i2c_driver smiapp_i2c_driver = {
	.driver	= {
		.of_match_table = smiapp_of_table,
		.name = SMIAPP_NAME,
		.pm = &smiapp_pm_ops,
	},
	.probe	= smiapp_probe,
	.remove	= smiapp_remove,
	.id_table = smiapp_id_table,
};

module_i2c_driver(smiapp_i2c_driver);

MODULE_AUTHOR("Sakari Ailus <sakari.ailus@iki.fi>");
MODULE_DESCRIPTION("Generic SMIA/SMIA++ camera module driver");
MODULE_LICENSE("GPL");<|MERGE_RESOLUTION|>--- conflicted
+++ resolved
@@ -2896,8 +2896,6 @@
 		dev_err(&client->dev,
 			"unable to set clock freq to %u\n",
 			sensor->hwcfg->ext_clk);
-<<<<<<< HEAD
-=======
 		return rval;
 	}
 
@@ -2908,39 +2906,14 @@
 
 	rval = smiapp_power_on(&client->dev);
 	if (rval < 0)
->>>>>>> 2fa299a9
 		return rval;
-	}
-
-<<<<<<< HEAD
-	sensor->xshutdown = devm_gpiod_get_optional(&client->dev, "xshutdown",
-						    GPIOD_OUT_LOW);
-	if (IS_ERR(sensor->xshutdown))
-		return PTR_ERR(sensor->xshutdown);
-
-	pm_runtime_enable(&client->dev);
-
-	rval = pm_runtime_get_sync(&client->dev);
-	if (rval < 0) {
-=======
+
 	rval = smiapp_identify_module(sensor);
-	if (rval) {
->>>>>>> 2fa299a9
-		rval = -ENODEV;
-		goto out_power_off;
-	}
-
-<<<<<<< HEAD
-	rval = smiapp_identify_module(sensor);
-=======
-	rval = smiapp_get_all_limits(sensor);
->>>>>>> 2fa299a9
 	if (rval) {
 		rval = -ENODEV;
 		goto out_power_off;
 	}
 
-<<<<<<< HEAD
 	rval = smiapp_get_all_limits(sensor);
 	if (rval) {
 		rval = -ENODEV;
@@ -3102,163 +3075,6 @@
 		goto out_cleanup;
 	}
 
-=======
-	rval = smiapp_read_frame_fmt(sensor);
-	if (rval) {
-		rval = -ENODEV;
-		goto out_power_off;
-	}
-
-	/*
-	 * Handle Sensor Module orientation on the board.
-	 *
-	 * The application of H-FLIP and V-FLIP on the sensor is modified by
-	 * the sensor orientation on the board.
-	 *
-	 * For SMIAPP_BOARD_SENSOR_ORIENT_180 the default behaviour is to set
-	 * both H-FLIP and V-FLIP for normal operation which also implies
-	 * that a set/unset operation for user space HFLIP and VFLIP v4l2
-	 * controls will need to be internally inverted.
-	 *
-	 * Rotation also changes the bayer pattern.
-	 */
-	if (sensor->hwcfg->module_board_orient ==
-	    SMIAPP_MODULE_BOARD_ORIENT_180)
-		sensor->hvflip_inv_mask = SMIAPP_IMAGE_ORIENTATION_HFLIP |
-					  SMIAPP_IMAGE_ORIENTATION_VFLIP;
-
-	rval = smiapp_call_quirk(sensor, limits);
-	if (rval) {
-		dev_err(&client->dev, "limits quirks failed\n");
-		goto out_power_off;
-	}
-
-	if (sensor->limits[SMIAPP_LIMIT_BINNING_CAPABILITY]) {
-		u32 val;
-
-		rval = smiapp_read(sensor,
-				   SMIAPP_REG_U8_BINNING_SUBTYPES, &val);
-		if (rval < 0) {
-			rval = -ENODEV;
-			goto out_power_off;
-		}
-		sensor->nbinning_subtypes = min_t(u8, val,
-						  SMIAPP_BINNING_SUBTYPES);
-
-		for (i = 0; i < sensor->nbinning_subtypes; i++) {
-			rval = smiapp_read(
-				sensor, SMIAPP_REG_U8_BINNING_TYPE_n(i), &val);
-			if (rval < 0) {
-				rval = -ENODEV;
-				goto out_power_off;
-			}
-			sensor->binning_subtypes[i] =
-				*(struct smiapp_binning_subtype *)&val;
-
-			dev_dbg(&client->dev, "binning %xx%x\n",
-				sensor->binning_subtypes[i].horizontal,
-				sensor->binning_subtypes[i].vertical);
-		}
-	}
-	sensor->binning_horizontal = 1;
-	sensor->binning_vertical = 1;
-
-	if (device_create_file(&client->dev, &dev_attr_ident) != 0) {
-		dev_err(&client->dev, "sysfs ident entry creation failed\n");
-		rval = -ENOENT;
-		goto out_power_off;
-	}
-	/* SMIA++ NVM initialization - it will be read from the sensor
-	 * when it is first requested by userspace.
-	 */
-	if (sensor->minfo.smiapp_version && sensor->hwcfg->nvm_size) {
-		sensor->nvm = devm_kzalloc(&client->dev,
-				sensor->hwcfg->nvm_size, GFP_KERNEL);
-		if (sensor->nvm == NULL) {
-			rval = -ENOMEM;
-			goto out_cleanup;
-		}
-
-		if (device_create_file(&client->dev, &dev_attr_nvm) != 0) {
-			dev_err(&client->dev, "sysfs nvm entry failed\n");
-			rval = -EBUSY;
-			goto out_cleanup;
-		}
-	}
-
-	/* We consider this as profile 0 sensor if any of these are zero. */
-	if (!sensor->limits[SMIAPP_LIMIT_MIN_OP_SYS_CLK_DIV] ||
-	    !sensor->limits[SMIAPP_LIMIT_MAX_OP_SYS_CLK_DIV] ||
-	    !sensor->limits[SMIAPP_LIMIT_MIN_OP_PIX_CLK_DIV] ||
-	    !sensor->limits[SMIAPP_LIMIT_MAX_OP_PIX_CLK_DIV]) {
-		sensor->minfo.smiapp_profile = SMIAPP_PROFILE_0;
-	} else if (sensor->limits[SMIAPP_LIMIT_SCALING_CAPABILITY]
-		   != SMIAPP_SCALING_CAPABILITY_NONE) {
-		if (sensor->limits[SMIAPP_LIMIT_SCALING_CAPABILITY]
-		    == SMIAPP_SCALING_CAPABILITY_HORIZONTAL)
-			sensor->minfo.smiapp_profile = SMIAPP_PROFILE_1;
-		else
-			sensor->minfo.smiapp_profile = SMIAPP_PROFILE_2;
-		sensor->scaler = &sensor->ssds[sensor->ssds_used];
-		sensor->ssds_used++;
-	} else if (sensor->limits[SMIAPP_LIMIT_DIGITAL_CROP_CAPABILITY]
-		   == SMIAPP_DIGITAL_CROP_CAPABILITY_INPUT_CROP) {
-		sensor->scaler = &sensor->ssds[sensor->ssds_used];
-		sensor->ssds_used++;
-	}
-	sensor->binner = &sensor->ssds[sensor->ssds_used];
-	sensor->ssds_used++;
-	sensor->pixel_array = &sensor->ssds[sensor->ssds_used];
-	sensor->ssds_used++;
-
-	sensor->scale_m = sensor->limits[SMIAPP_LIMIT_SCALER_N_MIN];
-
-	/* prepare PLL configuration input values */
-	sensor->pll.bus_type = SMIAPP_PLL_BUS_TYPE_CSI2;
-	sensor->pll.csi2.lanes = sensor->hwcfg->lanes;
-	sensor->pll.ext_clk_freq_hz = sensor->hwcfg->ext_clk;
-	sensor->pll.scale_n = sensor->limits[SMIAPP_LIMIT_SCALER_N_MIN];
-	/* Profile 0 sensors have no separate OP clock branch. */
-	if (sensor->minfo.smiapp_profile == SMIAPP_PROFILE_0)
-		sensor->pll.flags |= SMIAPP_PLL_FLAG_NO_OP_CLOCKS;
-
-	smiapp_create_subdev(sensor, sensor->scaler, "scaler", 2);
-	smiapp_create_subdev(sensor, sensor->binner, "binner", 2);
-	smiapp_create_subdev(sensor, sensor->pixel_array, "pixel_array", 1);
-
-	dev_dbg(&client->dev, "profile %d\n", sensor->minfo.smiapp_profile);
-
-	sensor->pixel_array->sd.entity.function = MEDIA_ENT_F_CAM_SENSOR;
-
-	rval = smiapp_init_controls(sensor);
-	if (rval < 0)
-		goto out_cleanup;
-
-	rval = smiapp_call_quirk(sensor, init);
-	if (rval)
-		goto out_cleanup;
-
-	rval = smiapp_get_mbus_formats(sensor);
-	if (rval) {
-		rval = -ENODEV;
-		goto out_cleanup;
-	}
-
-	rval = smiapp_init_late_controls(sensor);
-	if (rval) {
-		rval = -ENODEV;
-		goto out_cleanup;
-	}
-
-	mutex_lock(&sensor->mutex);
-	rval = smiapp_update_mode(sensor);
-	mutex_unlock(&sensor->mutex);
-	if (rval) {
-		dev_err(&client->dev, "update mode failed\n");
-		goto out_cleanup;
-	}
-
->>>>>>> 2fa299a9
 	sensor->streaming = false;
 	sensor->dev_init_done = true;
 
@@ -3271,12 +3087,9 @@
 	if (rval < 0)
 		goto out_media_entity_cleanup;
 
-<<<<<<< HEAD
-=======
 	pm_runtime_set_active(&client->dev);
 	pm_runtime_get_noresume(&client->dev);
 	pm_runtime_enable(&client->dev);
->>>>>>> 2fa299a9
 	pm_runtime_set_autosuspend_delay(&client->dev, 1000);
 	pm_runtime_use_autosuspend(&client->dev);
 	pm_runtime_put_autosuspend(&client->dev);
@@ -3290,12 +3103,7 @@
 	smiapp_cleanup(sensor);
 
 out_power_off:
-<<<<<<< HEAD
-	pm_runtime_put(&client->dev);
-	pm_runtime_disable(&client->dev);
-=======
 	smiapp_power_off(&client->dev);
->>>>>>> 2fa299a9
 
 	return rval;
 }
@@ -3308,15 +3116,10 @@
 
 	v4l2_async_unregister_subdev(subdev);
 
-<<<<<<< HEAD
-	pm_runtime_suspend(&client->dev);
-	pm_runtime_disable(&client->dev);
-=======
 	pm_runtime_disable(&client->dev);
 	if (!pm_runtime_status_suspended(&client->dev))
 		smiapp_power_off(&client->dev);
 	pm_runtime_set_suspended(&client->dev);
->>>>>>> 2fa299a9
 
 	for (i = 0; i < sensor->ssds_used; i++) {
 		v4l2_device_unregister_subdev(&sensor->ssds[i].sd);
