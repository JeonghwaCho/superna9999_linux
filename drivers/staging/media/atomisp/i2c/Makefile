--- conflicted
+++ resolved
@@ -18,11 +18,8 @@
 #
 
 obj-$(CONFIG_VIDEO_LM3554) += lm3554.o
-<<<<<<< HEAD
-=======
 
 # HACK! While this driver is in bad shape, don't enable several warnings
 #       that would be otherwise enabled with W=1
 ccflags-y += -Wno-unused-but-set-variable -Wno-missing-prototypes \
-	     -Wno-unused-const-variable -Wno-missing-declarations
->>>>>>> af3a8480
+	     -Wno-unused-const-variable -Wno-missing-declarations