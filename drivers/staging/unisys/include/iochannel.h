/* Copyright (C) 2010 - 2016 UNISYS CORPORATION */
/* All rights reserved. */
#ifndef __IOCHANNEL_H__
#define __IOCHANNEL_H__

/*
 * Everything needed for IOPart-GuestPart communication is define in
 * this file. Note: Everything is OS-independent because this file is
 * used by Windows, Linux and possible EFI drivers.
 */

/*
 * Communication flow between the IOPart and GuestPart uses the channel headers
 * channel state. The following states are currently being used:
 *       UNINIT(All Zeroes), CHANNEL_ATTACHING, CHANNEL_ATTACHED, CHANNEL_OPENED
 *
 * Additional states will be used later. No locking is needed to switch between
 * states due to the following rules:
 *
 *      1.  IOPart is only the only partition allowed to change from UNIT
 *      2.  IOPart is only the only partition allowed to change from
 *		CHANNEL_ATTACHING
 *      3.  GuestPart is only the only partition allowed to change from
 *		CHANNEL_ATTACHED
 *
 * The state changes are the following: IOPart sees the channel is in UNINIT,
 *        UNINIT -> CHANNEL_ATTACHING (performed only by IOPart)
 *        CHANNEL_ATTACHING -> CHANNEL_ATTACHED (performed only by IOPart)
 *        CHANNEL_ATTACHED -> CHANNEL_OPENED (performed only by GuestPart)
 */

#include <linux/uuid.h>

#include <linux/dma-direction.h>
#include "channel.h"

#define ULTRA_VHBA_CHANNEL_PROTOCOL_SIGNATURE ULTRA_CHANNEL_PROTOCOL_SIGNATURE
#define ULTRA_VNIC_CHANNEL_PROTOCOL_SIGNATURE ULTRA_CHANNEL_PROTOCOL_SIGNATURE
#define ULTRA_VSWITCH_CHANNEL_PROTOCOL_SIGNATURE \
	ULTRA_CHANNEL_PROTOCOL_SIGNATURE

/*
 * Must increment these whenever you insert or delete fields within this channel
 * struct. Also increment whenever you change the meaning of fields within this
 * channel struct so as to break pre-existing software. Note that you can
 * usually add fields to the END of the channel struct without needing to
 * increment this.
 */
#define ULTRA_VHBA_CHANNEL_PROTOCOL_VERSIONID 2
#define ULTRA_VNIC_CHANNEL_PROTOCOL_VERSIONID 2
#define ULTRA_VSWITCH_CHANNEL_PROTOCOL_VERSIONID 1

#define SPAR_VHBA_CHANNEL_OK_CLIENT(ch)			\
	(spar_check_channel_client(ch, spar_vhba_channel_protocol_uuid, \
				   "vhba", MIN_IO_CHANNEL_SIZE,	\
				   ULTRA_VHBA_CHANNEL_PROTOCOL_VERSIONID, \
				   ULTRA_VHBA_CHANNEL_PROTOCOL_SIGNATURE))

#define SPAR_VNIC_CHANNEL_OK_CLIENT(ch)			\
	(spar_check_channel_client(ch, spar_vnic_channel_protocol_uuid, \
				   "vnic", MIN_IO_CHANNEL_SIZE,	\
				   ULTRA_VNIC_CHANNEL_PROTOCOL_VERSIONID, \
				   ULTRA_VNIC_CHANNEL_PROTOCOL_SIGNATURE))

/*
 * Everything necessary to handle SCSI & NIC traffic between Guest Partition and
 * IO Partition is defined below.
 */

/* Defines and enums. */
#define MINNUM(a, b) (((a) < (b)) ? (a) : (b))
#define MAXNUM(a, b) (((a) > (b)) ? (a) : (b))

/* Define the two queues per data channel between iopart and ioguestparts. */
/* Used by ioguestpart to 'insert' signals to iopart. */
#define IOCHAN_TO_IOPART 0
/* Used by ioguestpart to 'remove' signals from iopart, same previous queue. */
#define IOCHAN_FROM_IOPART 1

/* Size of cdb - i.e., SCSI cmnd */
#define MAX_CMND_SIZE 16

#define MAX_SENSE_SIZE 64

#define MAX_PHYS_INFO 64

/* Various types of network packets that can be sent in cmdrsp. */
enum net_types {
	NET_RCV_POST = 0,	/*
				 * Submit buffer to hold receiving
				 * incoming packet
				 */
	/* visornic -> uisnic */
	NET_RCV,		/* incoming packet received */
	/* uisnic -> virtpci */
	NET_XMIT,		/* for outgoing net packets */
	/* visornic -> uisnic */
	NET_XMIT_DONE,		/* outgoing packet xmitted */
	/* uisnic -> virtpci */
	NET_RCV_ENBDIS,		/* enable/disable packet reception */
	/* visornic -> uisnic */
	NET_RCV_ENBDIS_ACK,	/* acknowledge enable/disable packet */
				/* reception */
	/* uisnic -> visornic */
	NET_RCV_PROMISC,	/* enable/disable promiscuous mode */
	/* visornic -> uisnic */
	NET_CONNECT_STATUS,	/*
				 * indicate the loss or restoration of a network
				 * connection
				 */
	/* uisnic -> visornic */
	NET_MACADDR,		/*
				 * Indicates the client has requested to update
				 * it's MAC address
				 */
	NET_MACADDR_ACK,	/* MAC address acknowledge */

};

<<<<<<< HEAD
#define		ETH_MIN_DATA_SIZE 46	/* minimum eth data size */
#define		ETH_MIN_PACKET_SIZE (ETH_HLEN + ETH_MIN_DATA_SIZE)

#define		VISOR_ETH_MAX_MTU 16384	/* maximum data size */
=======
#define ETH_HEADER_SIZE 14	/* size of ethernet header */

#define ETH_MIN_DATA_SIZE 46	/* minimum eth data size */
#define ETH_MIN_PACKET_SIZE (ETH_HEADER_SIZE + ETH_MIN_DATA_SIZE)

#define ETH_MAX_MTU 16384	/* maximum data size */
>>>>>>> 2d2139c5

#ifndef MAX_MACADDR_LEN
#define MAX_MACADDR_LEN 6	/* number of bytes in MAC address */
#endif

/* Various types of scsi task mgmt commands. */
enum task_mgmt_types {
	TASK_MGMT_ABORT_TASK = 1,
	TASK_MGMT_BUS_RESET,
	TASK_MGMT_LUN_RESET,
	TASK_MGMT_TARGET_RESET,
};

/* Various types of vdisk mgmt commands. */
enum vdisk_mgmt_types {
	VDISK_MGMT_ACQUIRE = 1,
	VDISK_MGMT_RELEASE,
};

struct phys_info {
	u64 pi_pfn;
	u16 pi_off;
	u16 pi_len;
} __packed;

#define MIN_NUMSIGNALS 64

/* Structs with pragma pack. */

struct guest_phys_info {
	u64 address;
	u64 length;
} __packed;

#define GPI_ENTRIES_PER_PAGE (PAGE_SIZE / sizeof(struct guest_phys_info))

struct uisscsi_dest {
	u32 channel;	/* channel == bus number */
	u32 id;		/* id == target number */
	u32 lun;	/* lun == logical unit number */
} __packed;

struct vhba_wwnn {
	u32 wwnn1;
	u32 wwnn2;
} __packed;

/*
 * WARNING: Values stired in this structure must contain maximum counts (not
 * maximum values).
 */
struct vhba_config_max {/* 20 bytes */
	u32 max_channel;/* maximum channel for devices attached to this bus */
	u32 max_id;	/* maximum SCSI ID for devices attached to bus */
	u32 max_lun;	/* maximum SCSI LUN for devices attached to bus */
	u32 cmd_per_lun;/* maximum number of outstanding commands per LUN */
	u32 max_io_size;/* maximum io size for devices attached to this bus */
	/* max io size is often determined by the resource of the hba. e.g */
	/* max scatter gather list length * page size / sector size */
} __packed;

struct uiscmdrsp_scsi {
	u64 handle;		/* the handle to the cmd that was received */
				/* send it back as is in the rsp packet.  */
	u8 cmnd[MAX_CMND_SIZE];	/* the cdb for the command */
	u32 bufflen;		/* length of data to be transferred out or in */
	u16 guest_phys_entries;	/* Number of entries in scatter-gather list */
	struct guest_phys_info gpi_list[MAX_PHYS_INFO];	/* physical address
							 * information for each
							 * fragment
							 */
	enum dma_data_direction data_dir; /* direction of the data, if any */
	struct uisscsi_dest vdest;	/* identifies the virtual hba, id, */
					/* channel, lun to which cmd was sent */

	/* Needed to queue the rsp back to cmd originator. */
	int linuxstat;		/* original Linux status used by Linux vdisk */
	u8 scsistat;		/* the scsi status */
	u8 addlstat;		/* non-scsi status */
#define ADDL_SEL_TIMEOUT	4

	/* The following fields are need to determine the result of command. */
	 u8 sensebuf[MAX_SENSE_SIZE];	/* sense info in case cmd failed; */
	/* sensebuf holds the sense_data struct; */
	/* See sense_data struct for more details. */
	void *vdisk; /* Pointer to the vdisk to clean up when IO completes. */
	int no_disk_result;
	/*
	 * Used to return no disk inquiry result
	 * when no_disk_result is set to 1,
	 * scsi.scsistat is SAM_STAT_GOOD
	 * scsi.addlstat is 0
	 * scsi.linuxstat is SAM_STAT_GOOD
	 * That is, there is NO error.
	 */
} __packed;

/*
 * Defines to support sending correct inquiry result when no disk is
 * configured.
 */

/*
 * From SCSI SPC2 -
 *
 * If the target is not capable of supporting a device on this logical unit, the
 * device server shall set this field to 7Fh (PERIPHERAL QUALIFIER set to 011b
 * and PERIPHERAL DEVICE TYPE set to 1Fh).
 *
 * The device server is capable of supporting the specified peripheral device
 * type on this logical unit. However, the physical device is not currently
 * connected to this logical unit.
 */

#define DEV_NOT_CAPABLE 0x7f	/*
				 * peripheral qualifier of 0x3
				 * peripheral type of 0x1f
				 * specifies no device but target present
				 */

#define DEV_DISK_CAPABLE_NOT_PRESENT 0x20	/* peripheral qualifier of 0x1
						 * peripheral type of 0 - disk
						 * Specifies device capable, but
						 * not present
						 */

#define DEV_HISUPPORT 0x10	/*
				 * HiSup = 1; shows support for report luns
				 * must be returned for lun 0.
				 */

/*
 * NOTE: Linux code assumes inquiry contains 36 bytes. Without checking length
 * in buf[4] some Linux code accesses bytes beyond 5 to retrieve vendor, product
 * and revision. Yikes! So let us always send back 36 bytes, the minimum for
 * inquiry result.
 */
#define NO_DISK_INQUIRY_RESULT_LEN 36

#define MIN_INQUIRY_RESULT_LEN 5 /* 5 bytes minimum for inquiry result */

/* SCSI device version for no disk inquiry result */
#define SCSI_SPC2_VER 4	/* indicates SCSI SPC2 (SPC3 is 5) */

/* Struct and Defines to support sense information. */

/*
 * The following struct is returned in sensebuf field in uiscmdrsp_scsi. It is
 * initialized in exactly the manner that is recommended in Windows (hence the
 * odd values).
 * When set, these fields will have the following values:
 * ErrorCode = 0x70		indicates current error
 * Valid = 1			indicates sense info is valid
 * SenseKey			contains sense key as defined by SCSI specs.
 * AdditionalSenseCode		contains sense key as defined by SCSI specs.
 * AdditionalSenseCodeQualifier	contains qualifier to sense code as defined by
 *				scsi docs.
 * AdditionalSenseLength	contains will be sizeof(sense_data)-8=10.
 */
struct sense_data {
	u8 errorcode:7;
	u8 valid:1;
	u8 segment_number;
	u8 sense_key:4;
	u8 reserved:1;
	u8 incorrect_length:1;
	u8 end_of_media:1;
	u8 file_mark:1;
	u8 information[4];
	u8 additional_sense_length;
	u8 command_specific_information[4];
	u8 additional_sense_code;
	u8 additional_sense_code_qualifier;
	u8 fru_code;
	u8 sense_key_specific[3];
} __packed;

struct net_pkt_xmt {
	int len;	/* full length of data in the packet */
	int num_frags;	/* number of fragments in frags containing data */
	struct phys_info frags[MAX_PHYS_INFO];	/* physical page information */
	char ethhdr[ETH_HLEN];	/* the ethernet header  */
	struct {
		/* These are needed for csum at uisnic end */
		u8 valid;	/* 1 = struct is valid - else ignore */
		u8 hrawoffv;	/* 1 = hwrafoff is valid */
		u8 nhrawoffv;	/* 1 = nhwrafoff is valid */
		u16 protocol;	/* specifies packet protocol */
		u32 csum;	/* value used to set skb->csum at IOPart */
		u32 hrawoff;	/* value used to set skb->h.raw at IOPart */
		/* hrawoff points to the start of the TRANSPORT LAYER HEADER */
		u32 nhrawoff;	/* value used to set skb->nh.raw at IOPart */
		/* nhrawoff points to the start of the NETWORK LAYER HEADER */
	} lincsum;

	    /*
	     * NOTE:
	     * The full packet is described in frags but the ethernet header is
	     * separately kept in ethhdr so that uisnic doesn't have "MAP" the
	     * guest memory to get to the header. uisnic needs ethhdr to
	     * determine how to route the packet.
	     */
} __packed;

struct net_pkt_xmtdone {
	u32 xmt_done_result; /* result of NET_XMIT */
} __packed;

/*
 * RCVPOST_BUF_SIZE must be at most page_size(4096) - cache_line_size (64) The
 * reason is because dev_skb_alloc which is used to generate RCV_POST skbs in
 * visornic requires that there is "overhead" in the buffer, and pads 16 bytes.
 * Use 1 full cache line size for "overhead" so that transfers are optimized.
 * IOVM requires that a buffer be represented by 1 phys_info structure
 * which can only cover page_size.
 */
#define RCVPOST_BUF_SIZE 4032
#define MAX_NET_RCV_CHAIN \
	((VISOR_ETH_MAX_MTU + ETH_HLEN + RCVPOST_BUF_SIZE - 1) \
	/ RCVPOST_BUF_SIZE)

/*
 * rcv buf size must be large enough to include ethernet data len + ethernet
 * header len - we are choosing 2K because it is guaranteed to be describable.
 */
struct net_pkt_rcvpost {
	/* Physical page information for the single fragment 2K rcv buf */
	struct phys_info frag;

	/*
	 * Ensures that receive posts are returned to the adapter which we sent
	 * them from originally.
	 */
	u64 unique_num;

} __packed;

/*
 * The number of rcvbuf that can be chained is based on max mtu and size of each
 * rcvbuf.
 */
struct net_pkt_rcv {
	u32 rcv_done_len; /* length of received data */

	/*
	 * numrcvbufs: contain the incoming data; guest side MUST chain these
	 * together.
	 */
	u8 numrcvbufs;

	void *rcvbuf[MAX_NET_RCV_CHAIN]; /* list of chained rcvbufs */

	/* Each entry is a receive buffer provided by NET_RCV_POST. */
	/* NOTE: first rcvbuf in the chain will also be provided in net.buf. */
	u64 unique_num;
	u32 rcvs_dropped_delta;
} __packed;

struct net_pkt_enbdis {
	void *context;
	u16 enable; /* 1 = enable, 0 = disable */
} __packed;

struct net_pkt_macaddr {
	void *context;
	u8 macaddr[MAX_MACADDR_LEN]; /* 6 bytes */
} __packed;

/* cmd rsp packet used for VNIC network traffic  */
struct uiscmdrsp_net {
	enum net_types type;
	void *buf;
	union {
		struct net_pkt_xmt xmt;		/* used for NET_XMIT */
		struct net_pkt_xmtdone xmtdone;	/* used for NET_XMIT_DONE */
		struct net_pkt_rcvpost rcvpost;	/* used for NET_RCV_POST */
		struct net_pkt_rcv rcv;		/* used for NET_RCV */
		struct net_pkt_enbdis enbdis;	/* used for NET_RCV_ENBDIS, */
						/* NET_RCV_ENBDIS_ACK,  */
						/* NET_RCV_PROMSIC, */
						/* and NET_CONNECT_STATUS */
		struct net_pkt_macaddr macaddr;
	};
} __packed;

struct uiscmdrsp_scsitaskmgmt {
	/* The type of task. */
	enum task_mgmt_types tasktype;

	/* The vdisk for which this task mgmt is generated. */
	struct uisscsi_dest vdest;

	/*
	 * This is a handle that the guest has saved off for its own use.
	 * The handle value is preserved by iopart and returned as in task
	 * mgmt rsp.
	 */
	u64 handle;

	/*
	 * For Linux guests, this is a pointer to wait_queue_head that a
	 * thread is waiting on to see if the taskmgmt command has completed.
	 * When the rsp is received by guest, the thread receiving the
	 * response uses this to notify the thread waiting for taskmgmt
	 * command completion. It's value is preserved by iopart and returned
	 * as in the task mgmt rsp.
	 */
	u64 notify_handle;

	/*
	 * This is a handle to the location in the guest where the result of
	 * the taskmgmt command (result field) is saved to when the response
	 * is handled. It's value is preserved by iopart and returned as in
	 * the task mgmt rsp.
	 */
	u64 notifyresult_handle;

	/* Result of taskmgmt command - set by IOPart - values are: */
	char result;

#define TASK_MGMT_FAILED  0
} __packed;

/* Used by uissd to send disk add/remove notifications to Guest. */
/* Note that the vHba pointer is not used by the Client/Guest side. */
struct uiscmdrsp_disknotify {
	u8 add;			/* 0-remove, 1-add */
	void *v_hba;		/* channel info to route msg */
	u32 channel, id, lun;	/* SCSI Path of Disk to added or removed */
} __packed;

/*
 * The following is used by virthba/vSCSI to send the Acquire/Release commands
 * to the IOVM.
 */
struct uiscmdrsp_vdiskmgmt {
	/* The type of task */
	enum vdisk_mgmt_types vdisktype;

	/* The vdisk for which this task mgmt is generated */
	struct uisscsi_dest vdest;

	/*
	 * This is a handle that the guest has saved off for its own use. It's
	 * value is preserved by iopart and returned as in the task mgmt rsp.
	 */
	u64 handle;

	/*
	 * For Linux guests, this is a pointer to wait_queue_head that a
	 * thread is waiting on to see if the tskmgmt command has completed.
	 * When the rsp is received by guest, the thread receiving the
	 * response uses this to notify the thread waiting for taskmgmt
	 * command completion. It's value is preserved by iopart and returned
	 * as in the task mgmt rsp.
	 */
	u64 notify_handle;

	/*
	 * Handle to the location in guest where the result of the
	 * taskmgmt command (result field) is saved to when the response
	 * is handled. It's value is preserved by iopart and returned as in
	 * the task mgmt rsp.
	 */
	u64 notifyresult_handle;

	/* Result of taskmgmt command - set by IOPart - values are: */
	char result;
} __packed;

/* Keeping cmd and rsp info in one structure for now cmd rsp packet for SCSI */
struct uiscmdrsp {
	char cmdtype;

/* Describes what type of information is in the struct */
#define CMD_SCSI_TYPE		1
#define CMD_NET_TYPE		2
#define CMD_SCSITASKMGMT_TYPE	3
#define CMD_NOTIFYGUEST_TYPE	4
#define CMD_VDISKMGMT_TYPE	5
	union {
		struct uiscmdrsp_scsi scsi;
		struct uiscmdrsp_net net;
		struct uiscmdrsp_scsitaskmgmt scsitaskmgmt;
		struct uiscmdrsp_disknotify disknotify;
		struct uiscmdrsp_vdiskmgmt vdiskmgmt;
	};
	/* Send the response when the cmd is done (scsi and scsittaskmgmt). */
	void *private_data;
	struct uiscmdrsp *next;	/* General Purpose Queue Link */
	struct uiscmdrsp *activeQ_next;	/* Pointer to the nextactive commands */
	struct uiscmdrsp *activeQ_prev;	/* Pointer to the prevactive commands */
} __packed;

struct iochannel_vhba {
	struct vhba_wwnn wwnn;		/* 8 bytes */
	struct vhba_config_max max;	/* 20 bytes */
} __packed;				/* total = 28 bytes */
struct iochannel_vnic {
	u8 macaddr[6];			/* 6 bytes */
	u32 num_rcv_bufs;		/* 4 bytes */
	u32 mtu;			/* 4 bytes */
	uuid_le zone_uuid;		/* 16 bytes */
} __packed;
/*
 * This is just the header of the IO channel. It is assumed that directly after
 * this header there is a large region of memory which contains the command and
 * response queues as specified in cmd_q and rsp_q SIGNAL_QUEUE_HEADERS.
 */
struct spar_io_channel_protocol {
	struct channel_header channel_header;
	struct signal_queue_header cmd_q;
	struct signal_queue_header rsp_q;
	union {
		struct iochannel_vhba vhba;
		struct iochannel_vnic vnic;
	} __packed;

#define MAX_CLIENTSTRING_LEN 1024
	/* client_string is NULL termimated so holds max-1 bytes */
	 u8 client_string[MAX_CLIENTSTRING_LEN];
} __packed;

/* INLINE functions for initializing and accessing I/O data channels. */
#define SIZEOF_CMDRSP (COVER(sizeof(struct uiscmdrsp), 64))

/* Use 4K page sizes when passing page info between Guest and IOPartition. */
#define PI_PAGE_SIZE  0x1000
#define PI_PAGE_MASK  0x0FFF

/* Returns next non-zero index on success or 0 on failure (i.e. out of room). */
static inline u16
add_physinfo_entries(u64 inp_pfn, u16 inp_off, u32 inp_len, u16 index,
		     u16 max_pi_arr_entries, struct phys_info pi_arr[])
{
	u32 len;
	u16 i, firstlen;

	firstlen = PI_PAGE_SIZE - inp_off;
	if (inp_len <= firstlen) {
		/* The input entry spans only one page - add as is. */
		if (index >= max_pi_arr_entries)
			return 0;
		pi_arr[index].pi_pfn = inp_pfn;
		pi_arr[index].pi_off = (u16)inp_off;
		pi_arr[index].pi_len = (u16)inp_len;
		return index + 1;
	}

	/* This entry spans multiple pages. */
	for (len = inp_len, i = 0; len;
		len -= pi_arr[index + i].pi_len, i++) {
		if (index + i >= max_pi_arr_entries)
			return 0;
		pi_arr[index + i].pi_pfn = inp_pfn + i;
		if (i == 0) {
			pi_arr[index].pi_off = inp_off;
			pi_arr[index].pi_len = firstlen;
		} else {
			pi_arr[index + i].pi_off = 0;
			pi_arr[index + i].pi_len =
			    (u16)MINNUM(len, (u32)PI_PAGE_SIZE);
		}
	}
	return index + i;
}

#endif /* __IOCHANNEL_H__ */<|MERGE_RESOLUTION|>--- conflicted
+++ resolved
@@ -117,19 +117,10 @@
 
 };
 
-<<<<<<< HEAD
-#define		ETH_MIN_DATA_SIZE 46	/* minimum eth data size */
-#define		ETH_MIN_PACKET_SIZE (ETH_HLEN + ETH_MIN_DATA_SIZE)
-
-#define		VISOR_ETH_MAX_MTU 16384	/* maximum data size */
-=======
-#define ETH_HEADER_SIZE 14	/* size of ethernet header */
-
 #define ETH_MIN_DATA_SIZE 46	/* minimum eth data size */
-#define ETH_MIN_PACKET_SIZE (ETH_HEADER_SIZE + ETH_MIN_DATA_SIZE)
-
-#define ETH_MAX_MTU 16384	/* maximum data size */
->>>>>>> 2d2139c5
+#define ETH_MIN_PACKET_SIZE (ETH_HLEN + ETH_MIN_DATA_SIZE)
+
+#define VISOR_ETH_MAX_MTU 16384	/* maximum data size */
 
 #ifndef MAX_MACADDR_LEN
 #define MAX_MACADDR_LEN 6	/* number of bytes in MAC address */
