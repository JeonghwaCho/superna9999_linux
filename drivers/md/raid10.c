--- conflicted
+++ resolved
@@ -913,12 +913,7 @@
 			bio->bi_next = NULL;
 			bio->bi_bdev = rdev->bdev;
 			if (test_bit(Faulty, &rdev->flags)) {
-<<<<<<< HEAD
-				bio->bi_status = BLK_STS_IOERR;
-				bio_endio(bio);
-=======
 				bio_io_error(bio);
->>>>>>> 95ec77e9
 			} else if (unlikely((bio_op(bio) ==  REQ_OP_DISCARD) &&
 					    !blk_queue_discard(bdev_get_queue(bio->bi_bdev))))
 				/* Just ignore it */
