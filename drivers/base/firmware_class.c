/*
 * firmware_class.c - Multi purpose firmware loading support
 *
 * Copyright (c) 2003 Manuel Estrada Sainz
 *
 * Please see Documentation/firmware_class/ for more information.
 *
 */

#define pr_fmt(fmt) KBUILD_MODNAME ": " fmt

#include <linux/capability.h>
#include <linux/device.h>
#include <linux/module.h>
#include <linux/init.h>
#include <linux/timer.h>
#include <linux/vmalloc.h>
#include <linux/interrupt.h>
#include <linux/bitops.h>
#include <linux/mutex.h>
#include <linux/workqueue.h>
#include <linux/highmem.h>
#include <linux/firmware.h>
#include <linux/slab.h>
#include <linux/sched.h>
#include <linux/file.h>
#include <linux/list.h>
#include <linux/fs.h>
#include <linux/async.h>
#include <linux/pm.h>
#include <linux/suspend.h>
#include <linux/syscore_ops.h>
#include <linux/reboot.h>
#include <linux/security.h>

#include <generated/utsrelease.h>

#include "base.h"

MODULE_AUTHOR("Manuel Estrada Sainz");
MODULE_DESCRIPTION("Multi purpose firmware loading support");
MODULE_LICENSE("GPL");

/* Builtin firmware support */

#ifdef CONFIG_FW_LOADER

extern struct builtin_fw __start_builtin_fw[];
extern struct builtin_fw __end_builtin_fw[];

static bool fw_get_builtin_firmware(struct firmware *fw, const char *name,
				    void *buf, size_t size)
{
	struct builtin_fw *b_fw;

	for (b_fw = __start_builtin_fw; b_fw != __end_builtin_fw; b_fw++) {
		if (strcmp(name, b_fw->name) == 0) {
			fw->size = b_fw->size;
			fw->data = b_fw->data;

			if (buf && fw->size <= size)
				memcpy(buf, fw->data, fw->size);
			return true;
		}
	}

	return false;
}

static bool fw_is_builtin_firmware(const struct firmware *fw)
{
	struct builtin_fw *b_fw;

	for (b_fw = __start_builtin_fw; b_fw != __end_builtin_fw; b_fw++)
		if (fw->data == b_fw->data)
			return true;

	return false;
}

#else /* Module case - no builtin firmware support */

static inline bool fw_get_builtin_firmware(struct firmware *fw,
					   const char *name, void *buf,
					   size_t size)
{
	return false;
}

static inline bool fw_is_builtin_firmware(const struct firmware *fw)
{
	return false;
}
#endif

enum fw_status {
	FW_STATUS_UNKNOWN,
	FW_STATUS_LOADING,
	FW_STATUS_DONE,
	FW_STATUS_ABORTED,
};

static int loading_timeout = 60;	/* In seconds */

static inline long firmware_loading_timeout(void)
{
	return loading_timeout > 0 ? loading_timeout * HZ : MAX_JIFFY_OFFSET;
}

/*
 * Concurrent request_firmware() for the same firmware need to be
 * serialized.  struct fw_state is simple state machine which hold the
 * state of the firmware loading.
 */
struct fw_state {
	struct completion completion;
	enum fw_status status;
};

static void fw_state_init(struct fw_state *fw_st)
{
	init_completion(&fw_st->completion);
	fw_st->status = FW_STATUS_UNKNOWN;
}

static inline bool __fw_state_is_done(enum fw_status status)
{
	return status == FW_STATUS_DONE || status == FW_STATUS_ABORTED;
}

static int __fw_state_wait_common(struct fw_state *fw_st, long timeout)
{
	long ret;

	ret = wait_for_completion_killable_timeout(&fw_st->completion, timeout);
	if (ret != 0 && fw_st->status == FW_STATUS_ABORTED)
		return -ENOENT;
	if (!ret)
		return -ETIMEDOUT;

	return ret < 0 ? ret : 0;
}

static void __fw_state_set(struct fw_state *fw_st,
			   enum fw_status status)
{
	WRITE_ONCE(fw_st->status, status);

	if (status == FW_STATUS_DONE || status == FW_STATUS_ABORTED)
		complete_all(&fw_st->completion);
}

#define fw_state_start(fw_st)					\
	__fw_state_set(fw_st, FW_STATUS_LOADING)
#define fw_state_done(fw_st)					\
	__fw_state_set(fw_st, FW_STATUS_DONE)
#define fw_state_aborted(fw_st)					\
	__fw_state_set(fw_st, FW_STATUS_ABORTED)
#define fw_state_wait(fw_st)					\
	__fw_state_wait_common(fw_st, MAX_SCHEDULE_TIMEOUT)

static int __fw_state_check(struct fw_state *fw_st, enum fw_status status)
{
	return fw_st->status == status;
}

#define fw_state_is_aborted(fw_st)				\
	__fw_state_check(fw_st, FW_STATUS_ABORTED)

#ifdef CONFIG_FW_LOADER_USER_HELPER

#define fw_state_aborted(fw_st)					\
	__fw_state_set(fw_st, FW_STATUS_ABORTED)
#define fw_state_is_done(fw_st)					\
	__fw_state_check(fw_st, FW_STATUS_DONE)
#define fw_state_is_loading(fw_st)				\
	__fw_state_check(fw_st, FW_STATUS_LOADING)
#define fw_state_wait_timeout(fw_st, timeout)			\
	__fw_state_wait_common(fw_st, timeout)

#endif /* CONFIG_FW_LOADER_USER_HELPER */

/* firmware behavior options */
#define FW_OPT_UEVENT	(1U << 0)
#define FW_OPT_NOWAIT	(1U << 1)
#ifdef CONFIG_FW_LOADER_USER_HELPER
#define FW_OPT_USERHELPER	(1U << 2)
#else
#define FW_OPT_USERHELPER	0
#endif
#ifdef CONFIG_FW_LOADER_USER_HELPER_FALLBACK
#define FW_OPT_FALLBACK		FW_OPT_USERHELPER
#else
#define FW_OPT_FALLBACK		0
#endif
#define FW_OPT_NO_WARN	(1U << 3)
#define FW_OPT_NOCACHE	(1U << 4)

struct firmware_cache {
	/* firmware_buf instance will be added into the below list */
	spinlock_t lock;
	struct list_head head;
	int state;

#ifdef CONFIG_PM_SLEEP
	/*
	 * Names of firmware images which have been cached successfully
	 * will be added into the below list so that device uncache
	 * helper can trace which firmware images have been cached
	 * before.
	 */
	spinlock_t name_lock;
	struct list_head fw_names;

	struct delayed_work work;

	struct notifier_block   pm_notify;
#endif
};

struct firmware_buf {
	struct kref ref;
	struct list_head list;
	struct firmware_cache *fwc;
	struct fw_state fw_st;
	void *data;
	size_t size;
	size_t allocated_size;
#ifdef CONFIG_FW_LOADER_USER_HELPER
	bool is_paged_buf;
	bool need_uevent;
	struct page **pages;
	int nr_pages;
	int page_array_size;
	struct list_head pending_list;
#endif
	const char *fw_id;
};

struct fw_cache_entry {
	struct list_head list;
	const char *name;
};

struct fw_name_devm {
	unsigned long magic;
	const char *name;
};

#define to_fwbuf(d) container_of(d, struct firmware_buf, ref)

#define	FW_LOADER_NO_CACHE	0
#define	FW_LOADER_START_CACHE	1

static int fw_cache_piggyback_on_request(const char *name);

/* fw_lock could be moved to 'struct firmware_priv' but since it is just
 * guarding for corner cases a global lock should be OK */
static DEFINE_MUTEX(fw_lock);

static bool __enable_firmware = false;

static void enable_firmware(void)
{
	mutex_lock(&fw_lock);
	__enable_firmware = true;
	mutex_unlock(&fw_lock);
}

static void disable_firmware(void)
{
	mutex_lock(&fw_lock);
	__enable_firmware = false;
	mutex_unlock(&fw_lock);
}

/*
 * When disabled only the built-in firmware and the firmware cache will be
 * used to look for firmware.
 */
static bool firmware_enabled(void)
{
	bool enabled = false;

	mutex_lock(&fw_lock);
	if (__enable_firmware)
		enabled = true;
	mutex_unlock(&fw_lock);

	return enabled;
}

static struct firmware_cache fw_cache;

static struct firmware_buf *__allocate_fw_buf(const char *fw_name,
					      struct firmware_cache *fwc,
					      void *dbuf, size_t size)
{
	struct firmware_buf *buf;

	buf = kzalloc(sizeof(*buf), GFP_ATOMIC);
	if (!buf)
		return NULL;

	buf->fw_id = kstrdup_const(fw_name, GFP_ATOMIC);
	if (!buf->fw_id) {
		kfree(buf);
		return NULL;
	}

	kref_init(&buf->ref);
	buf->fwc = fwc;
	buf->data = dbuf;
	buf->allocated_size = size;
	fw_state_init(&buf->fw_st);
#ifdef CONFIG_FW_LOADER_USER_HELPER
	INIT_LIST_HEAD(&buf->pending_list);
#endif

	pr_debug("%s: fw-%s buf=%p\n", __func__, fw_name, buf);

	return buf;
}

static struct firmware_buf *__fw_lookup_buf(const char *fw_name)
{
	struct firmware_buf *tmp;
	struct firmware_cache *fwc = &fw_cache;

	list_for_each_entry(tmp, &fwc->head, list)
		if (!strcmp(tmp->fw_id, fw_name))
			return tmp;
	return NULL;
}

/* Returns 1 for batching firmware requests with the same name */
static int fw_lookup_and_allocate_buf(const char *fw_name,
				      struct firmware_cache *fwc,
				      struct firmware_buf **buf, void *dbuf,
				      size_t size)
{
	struct firmware_buf *tmp;

	spin_lock(&fwc->lock);
	tmp = __fw_lookup_buf(fw_name);
	if (tmp) {
		kref_get(&tmp->ref);
		spin_unlock(&fwc->lock);
		*buf = tmp;
		pr_debug("batched request - sharing the same struct firmware_buf and lookup for multiple requests\n");
		return 1;
	}
	tmp = __allocate_fw_buf(fw_name, fwc, dbuf, size);
	if (tmp)
		list_add(&tmp->list, &fwc->head);
	spin_unlock(&fwc->lock);

	*buf = tmp;

	return tmp ? 0 : -ENOMEM;
}

static void __fw_free_buf(struct kref *ref)
	__releases(&fwc->lock)
{
	struct firmware_buf *buf = to_fwbuf(ref);
	struct firmware_cache *fwc = buf->fwc;

	pr_debug("%s: fw-%s buf=%p data=%p size=%u\n",
		 __func__, buf->fw_id, buf, buf->data,
		 (unsigned int)buf->size);

	list_del(&buf->list);
	spin_unlock(&fwc->lock);

#ifdef CONFIG_FW_LOADER_USER_HELPER
	if (buf->is_paged_buf) {
		int i;
		vunmap(buf->data);
		for (i = 0; i < buf->nr_pages; i++)
			__free_page(buf->pages[i]);
		vfree(buf->pages);
	} else
#endif
	if (!buf->allocated_size)
		vfree(buf->data);
	kfree_const(buf->fw_id);
	kfree(buf);
}

static void fw_free_buf(struct firmware_buf *buf)
{
	struct firmware_cache *fwc = buf->fwc;
	spin_lock(&fwc->lock);
	if (!kref_put(&buf->ref, __fw_free_buf))
		spin_unlock(&fwc->lock);
}

/* direct firmware loading support */
static char fw_path_para[256];
static const char * const fw_path[] = {
	fw_path_para,
	"/lib/firmware/updates/" UTS_RELEASE,
	"/lib/firmware/updates",
	"/lib/firmware/" UTS_RELEASE,
	"/lib/firmware"
};

/*
 * Typical usage is that passing 'firmware_class.path=$CUSTOMIZED_PATH'
 * from kernel command line because firmware_class is generally built in
 * kernel instead of module.
 */
module_param_string(path, fw_path_para, sizeof(fw_path_para), 0644);
MODULE_PARM_DESC(path, "customized firmware image search path with a higher priority than default path");

static int
fw_get_filesystem_firmware(struct device *device, struct firmware_buf *buf)
{
	loff_t size;
	int i, len;
	int rc = -ENOENT;
	char *path;
	enum kernel_read_file_id id = READING_FIRMWARE;
	size_t msize = INT_MAX;

	/* Already populated data member means we're loading into a buffer */
	if (buf->data) {
		id = READING_FIRMWARE_PREALLOC_BUFFER;
		msize = buf->allocated_size;
	}

	path = __getname();
	if (!path)
		return -ENOMEM;

	for (i = 0; i < ARRAY_SIZE(fw_path); i++) {
		/* skip the unset customized path */
		if (!fw_path[i][0])
			continue;

		len = snprintf(path, PATH_MAX, "%s/%s",
			       fw_path[i], buf->fw_id);
		if (len >= PATH_MAX) {
			rc = -ENAMETOOLONG;
			break;
		}

		buf->size = 0;
		rc = kernel_read_file_from_path(path, &buf->data, &size, msize,
						id);
		if (rc) {
			if (rc == -ENOENT)
				dev_dbg(device, "loading %s failed with error %d\n",
					 path, rc);
			else
				dev_warn(device, "loading %s failed with error %d\n",
					 path, rc);
			continue;
		}
		dev_dbg(device, "direct-loading %s\n", buf->fw_id);
		buf->size = size;
		fw_state_done(&buf->fw_st);
		break;
	}
	__putname(path);

	return rc;
}

/* firmware holds the ownership of pages */
static void firmware_free_data(const struct firmware *fw)
{
	/* Loaded directly? */
	if (!fw->priv) {
		vfree(fw->data);
		return;
	}
	fw_free_buf(fw->priv);
}

/* store the pages buffer info firmware from buf */
static void fw_set_page_data(struct firmware_buf *buf, struct firmware *fw)
{
	fw->priv = buf;
#ifdef CONFIG_FW_LOADER_USER_HELPER
	fw->pages = buf->pages;
#endif
	fw->size = buf->size;
	fw->data = buf->data;

	pr_debug("%s: fw-%s buf=%p data=%p size=%u\n",
		 __func__, buf->fw_id, buf, buf->data,
		 (unsigned int)buf->size);
}

#ifdef CONFIG_PM_SLEEP
static void fw_name_devm_release(struct device *dev, void *res)
{
	struct fw_name_devm *fwn = res;

	if (fwn->magic == (unsigned long)&fw_cache)
		pr_debug("%s: fw_name-%s devm-%p released\n",
				__func__, fwn->name, res);
	kfree_const(fwn->name);
}

static int fw_devm_match(struct device *dev, void *res,
		void *match_data)
{
	struct fw_name_devm *fwn = res;

	return (fwn->magic == (unsigned long)&fw_cache) &&
		!strcmp(fwn->name, match_data);
}

static struct fw_name_devm *fw_find_devm_name(struct device *dev,
		const char *name)
{
	struct fw_name_devm *fwn;

	fwn = devres_find(dev, fw_name_devm_release,
			  fw_devm_match, (void *)name);
	return fwn;
}

/* add firmware name into devres list */
static int fw_add_devm_name(struct device *dev, const char *name)
{
	struct fw_name_devm *fwn;

	fwn = fw_find_devm_name(dev, name);
	if (fwn)
		return 1;

	fwn = devres_alloc(fw_name_devm_release, sizeof(struct fw_name_devm),
			   GFP_KERNEL);
	if (!fwn)
		return -ENOMEM;
	fwn->name = kstrdup_const(name, GFP_KERNEL);
	if (!fwn->name) {
		devres_free(fwn);
		return -ENOMEM;
	}

	fwn->magic = (unsigned long)&fw_cache;
	devres_add(dev, fwn);

	return 0;
}
#else
static int fw_add_devm_name(struct device *dev, const char *name)
{
	return 0;
}
#endif

static int assign_firmware_buf(struct firmware *fw, struct device *device,
			       unsigned int opt_flags)
{
	struct firmware_buf *buf = fw->priv;

	mutex_lock(&fw_lock);
	if (!buf->size || fw_state_is_aborted(&buf->fw_st)) {
		mutex_unlock(&fw_lock);
		return -ENOENT;
	}

	/*
	 * add firmware name into devres list so that we can auto cache
	 * and uncache firmware for device.
	 *
	 * device may has been deleted already, but the problem
	 * should be fixed in devres or driver core.
	 */
	/* don't cache firmware handled without uevent */
	if (device && (opt_flags & FW_OPT_UEVENT) &&
	    !(opt_flags & FW_OPT_NOCACHE))
		fw_add_devm_name(device, buf->fw_id);

	/*
	 * After caching firmware image is started, let it piggyback
	 * on request firmware.
	 */
	if (!(opt_flags & FW_OPT_NOCACHE) &&
	    buf->fwc->state == FW_LOADER_START_CACHE) {
		if (fw_cache_piggyback_on_request(buf->fw_id))
			kref_get(&buf->ref);
	}

	/* pass the pages buffer to driver at the last minute */
	fw_set_page_data(buf, fw);
	mutex_unlock(&fw_lock);
	return 0;
}

/*
 * user-mode helper code
 */
#ifdef CONFIG_FW_LOADER_USER_HELPER
struct firmware_priv {
	bool nowait;
	struct device dev;
	struct firmware_buf *buf;
	struct firmware *fw;
};

static struct firmware_priv *to_firmware_priv(struct device *dev)
{
	return container_of(dev, struct firmware_priv, dev);
}

static void __fw_load_abort(struct firmware_buf *buf)
{
	/*
	 * There is a small window in which user can write to 'loading'
	 * between loading done and disappearance of 'loading'
	 */
	if (fw_state_is_done(&buf->fw_st))
		return;

	list_del_init(&buf->pending_list);
	fw_state_aborted(&buf->fw_st);
}

static void fw_load_abort(struct firmware_priv *fw_priv)
{
	struct firmware_buf *buf = fw_priv->buf;

	__fw_load_abort(buf);
}

static LIST_HEAD(pending_fw_head);

static void kill_pending_fw_fallback_reqs(bool only_kill_custom)
{
	struct firmware_buf *buf;
	struct firmware_buf *next;

	mutex_lock(&fw_lock);
	list_for_each_entry_safe(buf, next, &pending_fw_head, pending_list) {
		if (!buf->need_uevent || !only_kill_custom)
			 __fw_load_abort(buf);
	}
	mutex_unlock(&fw_lock);
}

static ssize_t timeout_show(struct class *class, struct class_attribute *attr,
			    char *buf)
{
	return sprintf(buf, "%d\n", loading_timeout);
}

/**
 * firmware_timeout_store - set number of seconds to wait for firmware
 * @class: device class pointer
 * @attr: device attribute pointer
 * @buf: buffer to scan for timeout value
 * @count: number of bytes in @buf
 *
 *	Sets the number of seconds to wait for the firmware.  Once
 *	this expires an error will be returned to the driver and no
 *	firmware will be provided.
 *
 *	Note: zero means 'wait forever'.
 **/
static ssize_t timeout_store(struct class *class, struct class_attribute *attr,
			     const char *buf, size_t count)
{
	loading_timeout = simple_strtol(buf, NULL, 10);
	if (loading_timeout < 0)
		loading_timeout = 0;

	return count;
}
static CLASS_ATTR_RW(timeout);

static struct attribute *firmware_class_attrs[] = {
	&class_attr_timeout.attr,
	NULL,
};
ATTRIBUTE_GROUPS(firmware_class);

static void fw_dev_release(struct device *dev)
{
	struct firmware_priv *fw_priv = to_firmware_priv(dev);

	kfree(fw_priv);
}

static int do_firmware_uevent(struct firmware_priv *fw_priv, struct kobj_uevent_env *env)
{
	if (add_uevent_var(env, "FIRMWARE=%s", fw_priv->buf->fw_id))
		return -ENOMEM;
	if (add_uevent_var(env, "TIMEOUT=%i", loading_timeout))
		return -ENOMEM;
	if (add_uevent_var(env, "ASYNC=%d", fw_priv->nowait))
		return -ENOMEM;

	return 0;
}

static int firmware_uevent(struct device *dev, struct kobj_uevent_env *env)
{
	struct firmware_priv *fw_priv = to_firmware_priv(dev);
	int err = 0;

	mutex_lock(&fw_lock);
	if (fw_priv->buf)
		err = do_firmware_uevent(fw_priv, env);
	mutex_unlock(&fw_lock);
	return err;
}

static struct class firmware_class = {
	.name		= "firmware",
	.class_groups	= firmware_class_groups,
	.dev_uevent	= firmware_uevent,
	.dev_release	= fw_dev_release,
};

static ssize_t firmware_loading_show(struct device *dev,
				     struct device_attribute *attr, char *buf)
{
	struct firmware_priv *fw_priv = to_firmware_priv(dev);
	int loading = 0;

	mutex_lock(&fw_lock);
	if (fw_priv->buf)
		loading = fw_state_is_loading(&fw_priv->buf->fw_st);
	mutex_unlock(&fw_lock);

	return sprintf(buf, "%d\n", loading);
}

/* Some architectures don't have PAGE_KERNEL_RO */
#ifndef PAGE_KERNEL_RO
#define PAGE_KERNEL_RO PAGE_KERNEL
#endif

/* one pages buffer should be mapped/unmapped only once */
static int fw_map_pages_buf(struct firmware_buf *buf)
{
	if (!buf->is_paged_buf)
		return 0;

	vunmap(buf->data);
	buf->data = vmap(buf->pages, buf->nr_pages, 0, PAGE_KERNEL_RO);
	if (!buf->data)
		return -ENOMEM;
	return 0;
}

/**
 * firmware_loading_store - set value in the 'loading' control file
 * @dev: device pointer
 * @attr: device attribute pointer
 * @buf: buffer to scan for loading control value
 * @count: number of bytes in @buf
 *
 *	The relevant values are:
 *
 *	 1: Start a load, discarding any previous partial load.
 *	 0: Conclude the load and hand the data to the driver code.
 *	-1: Conclude the load with an error and discard any written data.
 **/
static ssize_t firmware_loading_store(struct device *dev,
				      struct device_attribute *attr,
				      const char *buf, size_t count)
{
	struct firmware_priv *fw_priv = to_firmware_priv(dev);
	struct firmware_buf *fw_buf;
	ssize_t written = count;
	int loading = simple_strtol(buf, NULL, 10);
	int i;

	mutex_lock(&fw_lock);
	fw_buf = fw_priv->buf;
	if (fw_state_is_aborted(&fw_buf->fw_st))
		goto out;

	switch (loading) {
	case 1:
		/* discarding any previous partial load */
		if (!fw_state_is_done(&fw_buf->fw_st)) {
			for (i = 0; i < fw_buf->nr_pages; i++)
				__free_page(fw_buf->pages[i]);
			vfree(fw_buf->pages);
			fw_buf->pages = NULL;
			fw_buf->page_array_size = 0;
			fw_buf->nr_pages = 0;
			fw_state_start(&fw_buf->fw_st);
		}
		break;
	case 0:
		if (fw_state_is_loading(&fw_buf->fw_st)) {
			int rc;

			/*
			 * Several loading requests may be pending on
			 * one same firmware buf, so let all requests
			 * see the mapped 'buf->data' once the loading
			 * is completed.
			 * */
			rc = fw_map_pages_buf(fw_buf);
			if (rc)
				dev_err(dev, "%s: map pages failed\n",
					__func__);
			else
				rc = security_kernel_post_read_file(NULL,
						fw_buf->data, fw_buf->size,
						READING_FIRMWARE);

			/*
			 * Same logic as fw_load_abort, only the DONE bit
			 * is ignored and we set ABORT only on failure.
			 */
			list_del_init(&fw_buf->pending_list);
			if (rc) {
				fw_state_aborted(&fw_buf->fw_st);
				written = rc;
			} else {
				fw_state_done(&fw_buf->fw_st);
			}
			break;
		}
		/* fallthrough */
	default:
		dev_err(dev, "%s: unexpected value (%d)\n", __func__, loading);
		/* fallthrough */
	case -1:
		fw_load_abort(fw_priv);
		break;
	}
out:
	mutex_unlock(&fw_lock);
	return written;
}

static DEVICE_ATTR(loading, 0644, firmware_loading_show, firmware_loading_store);

static void firmware_rw_buf(struct firmware_buf *buf, char *buffer,
			   loff_t offset, size_t count, bool read)
{
	if (read)
		memcpy(buffer, buf->data + offset, count);
	else
		memcpy(buf->data + offset, buffer, count);
}

static void firmware_rw(struct firmware_buf *buf, char *buffer,
			loff_t offset, size_t count, bool read)
{
	while (count) {
		void *page_data;
		int page_nr = offset >> PAGE_SHIFT;
		int page_ofs = offset & (PAGE_SIZE-1);
		int page_cnt = min_t(size_t, PAGE_SIZE - page_ofs, count);

		page_data = kmap(buf->pages[page_nr]);

		if (read)
			memcpy(buffer, page_data + page_ofs, page_cnt);
		else
			memcpy(page_data + page_ofs, buffer, page_cnt);

		kunmap(buf->pages[page_nr]);
		buffer += page_cnt;
		offset += page_cnt;
		count -= page_cnt;
	}
}

static ssize_t firmware_data_read(struct file *filp, struct kobject *kobj,
				  struct bin_attribute *bin_attr,
				  char *buffer, loff_t offset, size_t count)
{
	struct device *dev = kobj_to_dev(kobj);
	struct firmware_priv *fw_priv = to_firmware_priv(dev);
	struct firmware_buf *buf;
	ssize_t ret_count;

	mutex_lock(&fw_lock);
	buf = fw_priv->buf;
	if (!buf || fw_state_is_done(&buf->fw_st)) {
		ret_count = -ENODEV;
		goto out;
	}
	if (offset > buf->size) {
		ret_count = 0;
		goto out;
	}
	if (count > buf->size - offset)
		count = buf->size - offset;

	ret_count = count;

	if (buf->data)
		firmware_rw_buf(buf, buffer, offset, count, true);
	else
		firmware_rw(buf, buffer, offset, count, true);

out:
	mutex_unlock(&fw_lock);
	return ret_count;
}

static int fw_realloc_buffer(struct firmware_priv *fw_priv, int min_size)
{
	struct firmware_buf *buf = fw_priv->buf;
	int pages_needed = PAGE_ALIGN(min_size) >> PAGE_SHIFT;

	/* If the array of pages is too small, grow it... */
	if (buf->page_array_size < pages_needed) {
		int new_array_size = max(pages_needed,
					 buf->page_array_size * 2);
		struct page **new_pages;

		new_pages = vmalloc(new_array_size * sizeof(void *));
		if (!new_pages) {
			fw_load_abort(fw_priv);
			return -ENOMEM;
		}
		memcpy(new_pages, buf->pages,
		       buf->page_array_size * sizeof(void *));
		memset(&new_pages[buf->page_array_size], 0, sizeof(void *) *
		       (new_array_size - buf->page_array_size));
		vfree(buf->pages);
		buf->pages = new_pages;
		buf->page_array_size = new_array_size;
	}

	while (buf->nr_pages < pages_needed) {
		buf->pages[buf->nr_pages] =
			alloc_page(GFP_KERNEL | __GFP_HIGHMEM);

		if (!buf->pages[buf->nr_pages]) {
			fw_load_abort(fw_priv);
			return -ENOMEM;
		}
		buf->nr_pages++;
	}
	return 0;
}

/**
 * firmware_data_write - write method for firmware
 * @filp: open sysfs file
 * @kobj: kobject for the device
 * @bin_attr: bin_attr structure
 * @buffer: buffer being written
 * @offset: buffer offset for write in total data store area
 * @count: buffer size
 *
 *	Data written to the 'data' attribute will be later handed to
 *	the driver as a firmware image.
 **/
static ssize_t firmware_data_write(struct file *filp, struct kobject *kobj,
				   struct bin_attribute *bin_attr,
				   char *buffer, loff_t offset, size_t count)
{
	struct device *dev = kobj_to_dev(kobj);
	struct firmware_priv *fw_priv = to_firmware_priv(dev);
	struct firmware_buf *buf;
	ssize_t retval;

	if (!capable(CAP_SYS_RAWIO))
		return -EPERM;

	mutex_lock(&fw_lock);
	buf = fw_priv->buf;
	if (!buf || fw_state_is_done(&buf->fw_st)) {
		retval = -ENODEV;
		goto out;
	}

	if (buf->data) {
		if (offset + count > buf->allocated_size) {
			retval = -ENOMEM;
			goto out;
		}
		firmware_rw_buf(buf, buffer, offset, count, false);
		retval = count;
	} else {
		retval = fw_realloc_buffer(fw_priv, offset + count);
		if (retval)
			goto out;

		retval = count;
		firmware_rw(buf, buffer, offset, count, false);
	}

	buf->size = max_t(size_t, offset + count, buf->size);
out:
	mutex_unlock(&fw_lock);
	return retval;
}

static struct bin_attribute firmware_attr_data = {
	.attr = { .name = "data", .mode = 0644 },
	.size = 0,
	.read = firmware_data_read,
	.write = firmware_data_write,
};

static struct attribute *fw_dev_attrs[] = {
	&dev_attr_loading.attr,
	NULL
};

static struct bin_attribute *fw_dev_bin_attrs[] = {
	&firmware_attr_data,
	NULL
};

static const struct attribute_group fw_dev_attr_group = {
	.attrs = fw_dev_attrs,
	.bin_attrs = fw_dev_bin_attrs,
};

static const struct attribute_group *fw_dev_attr_groups[] = {
	&fw_dev_attr_group,
	NULL
};

static struct firmware_priv *
fw_create_instance(struct firmware *firmware, const char *fw_name,
		   struct device *device, unsigned int opt_flags)
{
	struct firmware_priv *fw_priv;
	struct device *f_dev;

	fw_priv = kzalloc(sizeof(*fw_priv), GFP_KERNEL);
	if (!fw_priv) {
		fw_priv = ERR_PTR(-ENOMEM);
		goto exit;
	}

	fw_priv->nowait = !!(opt_flags & FW_OPT_NOWAIT);
	fw_priv->fw = firmware;
	f_dev = &fw_priv->dev;

	device_initialize(f_dev);
	dev_set_name(f_dev, "%s", fw_name);
	f_dev->parent = device;
	f_dev->class = &firmware_class;
	f_dev->groups = fw_dev_attr_groups;
exit:
	return fw_priv;
}

/* load a firmware via user helper */
static int _request_firmware_load(struct firmware_priv *fw_priv,
				  unsigned int opt_flags, long timeout)
{
	int retval = 0;
	struct device *f_dev = &fw_priv->dev;
	struct firmware_buf *buf = fw_priv->buf;

	/* fall back on userspace loading */
	if (!buf->data)
		buf->is_paged_buf = true;

	dev_set_uevent_suppress(f_dev, true);

	retval = device_add(f_dev);
	if (retval) {
		dev_err(f_dev, "%s: device_register failed\n", __func__);
		goto err_put_dev;
	}

	mutex_lock(&fw_lock);
	list_add(&buf->pending_list, &pending_fw_head);
	mutex_unlock(&fw_lock);

	if (opt_flags & FW_OPT_UEVENT) {
		buf->need_uevent = true;
		dev_set_uevent_suppress(f_dev, false);
		dev_dbg(f_dev, "firmware: requesting %s\n", buf->fw_id);
		kobject_uevent(&fw_priv->dev.kobj, KOBJ_ADD);
	} else {
		timeout = MAX_JIFFY_OFFSET;
	}

	retval = fw_state_wait_timeout(&buf->fw_st, timeout);
	if (retval < 0) {
		mutex_lock(&fw_lock);
		fw_load_abort(fw_priv);
		mutex_unlock(&fw_lock);
	}

	if (fw_state_is_aborted(&buf->fw_st)) {
		if (retval == -ERESTARTSYS)
			retval = -EINTR;
		else
			retval = -EAGAIN;
	} else if (buf->is_paged_buf && !buf->data)
		retval = -ENOMEM;

	device_del(f_dev);
err_put_dev:
	put_device(f_dev);
	return retval;
}

static int fw_load_from_user_helper(struct firmware *firmware,
				    const char *name, struct device *device,
				    unsigned int opt_flags)
{
	struct firmware_priv *fw_priv;
	long timeout;
	int ret;

	timeout = firmware_loading_timeout();
	if (opt_flags & FW_OPT_NOWAIT) {
		timeout = usermodehelper_read_lock_wait(timeout);
		if (!timeout) {
			dev_dbg(device, "firmware: %s loading timed out\n",
				name);
			return -EBUSY;
		}
	} else {
		ret = usermodehelper_read_trylock();
		if (WARN_ON(ret)) {
			dev_err(device, "firmware: %s will not be loaded\n",
				name);
			return ret;
		}
	}

	fw_priv = fw_create_instance(firmware, name, device, opt_flags);
	if (IS_ERR(fw_priv)) {
		ret = PTR_ERR(fw_priv);
		goto out_unlock;
	}

	fw_priv->buf = firmware->priv;
	ret = _request_firmware_load(fw_priv, opt_flags, timeout);

	if (!ret)
		ret = assign_firmware_buf(firmware, device, opt_flags);

out_unlock:
	usermodehelper_read_unlock();

	return ret;
}

#else /* CONFIG_FW_LOADER_USER_HELPER */
static inline int
fw_load_from_user_helper(struct firmware *firmware, const char *name,
			 struct device *device, unsigned int opt_flags)
{
	return -ENOENT;
}

static inline void kill_pending_fw_fallback_reqs(bool only_kill_custom) { }

#endif /* CONFIG_FW_LOADER_USER_HELPER */

/* prepare firmware and firmware_buf structs;
 * return 0 if a firmware is already assigned, 1 if need to load one,
 * or a negative error code
 */
static int
_request_firmware_prepare(struct firmware **firmware_p, const char *name,
			  struct device *device, void *dbuf, size_t size)
{
	struct firmware *firmware;
	struct firmware_buf *buf;
	int ret;

	*firmware_p = firmware = kzalloc(sizeof(*firmware), GFP_KERNEL);
	if (!firmware) {
		dev_err(device, "%s: kmalloc(struct firmware) failed\n",
			__func__);
		return -ENOMEM;
	}

	if (fw_get_builtin_firmware(firmware, name, dbuf, size)) {
		dev_dbg(device, "using built-in %s\n", name);
		return 0; /* assigned */
	}

	ret = fw_lookup_and_allocate_buf(name, &fw_cache, &buf, dbuf, size);

	/*
	 * bind with 'buf' now to avoid warning in failure path
	 * of requesting firmware.
	 */
	firmware->priv = buf;

	if (ret > 0) {
		ret = fw_state_wait(&buf->fw_st);
		if (!ret) {
			fw_set_page_data(buf, firmware);
			return 0; /* assigned */
		}
	}

	if (ret < 0)
		return ret;
	return 1; /* need to load */
}

<<<<<<< HEAD
/*
 * Batched requests need only one wake, we need to do this step last due to the
 * fallback mechanism. The buf is protected with kref_get(), and it won't be
 * released until the last user calls release_firmware().
 *
 * Failed batched requests are possible as well, in such cases we just share
 * the struct firmware_buf and won't release it until all requests are woken
 * and have gone through this same path.
 */
static void fw_abort_batch_reqs(struct firmware *fw)
{
	struct firmware_buf *buf;

	/* Loaded directly? */
	if (!fw || !fw->priv)
		return;

	buf = fw->priv;
	if (!fw_state_is_aborted(&buf->fw_st))
		fw_state_aborted(&buf->fw_st);
}

=======
>>>>>>> c92316bf
/* called from request_firmware() and request_firmware_work_func() */
static int
_request_firmware(const struct firmware **firmware_p, const char *name,
		  struct device *device, void *buf, size_t size,
		  unsigned int opt_flags)
{
	struct firmware *fw = NULL;
	int ret;

	if (!firmware_p)
		return -EINVAL;

	if (!name || name[0] == '\0') {
		ret = -EINVAL;
		goto out;
	}

	ret = _request_firmware_prepare(&fw, name, device, buf, size);
	if (ret <= 0) /* error or already assigned */
		goto out;

	if (!firmware_enabled()) {
		WARN(1, "firmware request while host is not available\n");
		ret = -EHOSTDOWN;
		goto out;
	}

	ret = fw_get_filesystem_firmware(device, fw->priv);
	if (ret) {
		if (!(opt_flags & FW_OPT_NO_WARN))
			dev_warn(device,
				 "Direct firmware load for %s failed with error %d\n",
				 name, ret);
		if (opt_flags & FW_OPT_USERHELPER) {
			dev_warn(device, "Falling back to user helper\n");
			ret = fw_load_from_user_helper(fw, name, device,
						       opt_flags);
		}
	} else
		ret = assign_firmware_buf(fw, device, opt_flags);

 out:
	if (ret < 0) {
		fw_abort_batch_reqs(fw);
		release_firmware(fw);
		fw = NULL;
	}

	*firmware_p = fw;
	return ret;
}

/**
 * request_firmware: - send firmware request and wait for it
 * @firmware_p: pointer to firmware image
 * @name: name of firmware file
 * @device: device for which firmware is being loaded
 *
 *      @firmware_p will be used to return a firmware image by the name
 *      of @name for device @device.
 *
 *      Should be called from user context where sleeping is allowed.
 *
 *      @name will be used as $FIRMWARE in the uevent environment and
 *      should be distinctive enough not to be confused with any other
 *      firmware image for this or any other device.
 *
 *	Caller must hold the reference count of @device.
 *
 *	The function can be called safely inside device's suspend and
 *	resume callback.
 **/
int
request_firmware(const struct firmware **firmware_p, const char *name,
		 struct device *device)
{
	int ret;

	/* Need to pin this module until return */
	__module_get(THIS_MODULE);
	ret = _request_firmware(firmware_p, name, device, NULL, 0,
				FW_OPT_UEVENT | FW_OPT_FALLBACK);
	module_put(THIS_MODULE);
	return ret;
}
EXPORT_SYMBOL(request_firmware);

/**
 * request_firmware_direct: - load firmware directly without usermode helper
 * @firmware_p: pointer to firmware image
 * @name: name of firmware file
 * @device: device for which firmware is being loaded
 *
 * This function works pretty much like request_firmware(), but this doesn't
 * fall back to usermode helper even if the firmware couldn't be loaded
 * directly from fs.  Hence it's useful for loading optional firmwares, which
 * aren't always present, without extra long timeouts of udev.
 **/
int request_firmware_direct(const struct firmware **firmware_p,
			    const char *name, struct device *device)
{
	int ret;

	__module_get(THIS_MODULE);
	ret = _request_firmware(firmware_p, name, device, NULL, 0,
				FW_OPT_UEVENT | FW_OPT_NO_WARN);
	module_put(THIS_MODULE);
	return ret;
}
EXPORT_SYMBOL_GPL(request_firmware_direct);

/**
 * request_firmware_into_buf - load firmware into a previously allocated buffer
 * @firmware_p: pointer to firmware image
 * @name: name of firmware file
 * @device: device for which firmware is being loaded and DMA region allocated
 * @buf: address of buffer to load firmware into
 * @size: size of buffer
 *
 * This function works pretty much like request_firmware(), but it doesn't
 * allocate a buffer to hold the firmware data. Instead, the firmware
 * is loaded directly into the buffer pointed to by @buf and the @firmware_p
 * data member is pointed at @buf.
 *
 * This function doesn't cache firmware either.
 */
int
request_firmware_into_buf(const struct firmware **firmware_p, const char *name,
			  struct device *device, void *buf, size_t size)
{
	int ret;

	__module_get(THIS_MODULE);
	ret = _request_firmware(firmware_p, name, device, buf, size,
				FW_OPT_UEVENT | FW_OPT_FALLBACK |
				FW_OPT_NOCACHE);
	module_put(THIS_MODULE);
	return ret;
}
EXPORT_SYMBOL(request_firmware_into_buf);

/**
 * release_firmware: - release the resource associated with a firmware image
 * @fw: firmware resource to release
 **/
void release_firmware(const struct firmware *fw)
{
	if (fw) {
		if (!fw_is_builtin_firmware(fw))
			firmware_free_data(fw);
		kfree(fw);
	}
}
EXPORT_SYMBOL(release_firmware);

/* Async support */
struct firmware_work {
	struct work_struct work;
	struct module *module;
	const char *name;
	struct device *device;
	void *context;
	void (*cont)(const struct firmware *fw, void *context);
	unsigned int opt_flags;
};

static void request_firmware_work_func(struct work_struct *work)
{
	struct firmware_work *fw_work;
	const struct firmware *fw;

	fw_work = container_of(work, struct firmware_work, work);

	_request_firmware(&fw, fw_work->name, fw_work->device, NULL, 0,
			  fw_work->opt_flags);
	fw_work->cont(fw, fw_work->context);
	put_device(fw_work->device); /* taken in request_firmware_nowait() */

	module_put(fw_work->module);
	kfree_const(fw_work->name);
	kfree(fw_work);
}

/**
 * request_firmware_nowait - asynchronous version of request_firmware
 * @module: module requesting the firmware
 * @uevent: sends uevent to copy the firmware image if this flag
 *	is non-zero else the firmware copy must be done manually.
 * @name: name of firmware file
 * @device: device for which firmware is being loaded
 * @gfp: allocation flags
 * @context: will be passed over to @cont, and
 *	@fw may be %NULL if firmware request fails.
 * @cont: function will be called asynchronously when the firmware
 *	request is over.
 *
 *	Caller must hold the reference count of @device.
 *
 *	Asynchronous variant of request_firmware() for user contexts:
 *		- sleep for as small periods as possible since it may
 *		  increase kernel boot time of built-in device drivers
 *		  requesting firmware in their ->probe() methods, if
 *		  @gfp is GFP_KERNEL.
 *
 *		- can't sleep at all if @gfp is GFP_ATOMIC.
 **/
int
request_firmware_nowait(
	struct module *module, bool uevent,
	const char *name, struct device *device, gfp_t gfp, void *context,
	void (*cont)(const struct firmware *fw, void *context))
{
	struct firmware_work *fw_work;

	fw_work = kzalloc(sizeof(struct firmware_work), gfp);
	if (!fw_work)
		return -ENOMEM;

	fw_work->module = module;
	fw_work->name = kstrdup_const(name, gfp);
	if (!fw_work->name) {
		kfree(fw_work);
		return -ENOMEM;
	}
	fw_work->device = device;
	fw_work->context = context;
	fw_work->cont = cont;
	fw_work->opt_flags = FW_OPT_NOWAIT | FW_OPT_FALLBACK |
		(uevent ? FW_OPT_UEVENT : FW_OPT_USERHELPER);

	if (!try_module_get(module)) {
		kfree_const(fw_work->name);
		kfree(fw_work);
		return -EFAULT;
	}

	get_device(fw_work->device);
	INIT_WORK(&fw_work->work, request_firmware_work_func);
	schedule_work(&fw_work->work);
	return 0;
}
EXPORT_SYMBOL(request_firmware_nowait);

#ifdef CONFIG_PM_SLEEP
static ASYNC_DOMAIN_EXCLUSIVE(fw_cache_domain);

/**
 * cache_firmware - cache one firmware image in kernel memory space
 * @fw_name: the firmware image name
 *
 * Cache firmware in kernel memory so that drivers can use it when
 * system isn't ready for them to request firmware image from userspace.
 * Once it returns successfully, driver can use request_firmware or its
 * nowait version to get the cached firmware without any interacting
 * with userspace
 *
 * Return 0 if the firmware image has been cached successfully
 * Return !0 otherwise
 *
 */
static int cache_firmware(const char *fw_name)
{
	int ret;
	const struct firmware *fw;

	pr_debug("%s: %s\n", __func__, fw_name);

	ret = request_firmware(&fw, fw_name, NULL);
	if (!ret)
		kfree(fw);

	pr_debug("%s: %s ret=%d\n", __func__, fw_name, ret);

	return ret;
}

static struct firmware_buf *fw_lookup_buf(const char *fw_name)
{
	struct firmware_buf *tmp;
	struct firmware_cache *fwc = &fw_cache;

	spin_lock(&fwc->lock);
	tmp = __fw_lookup_buf(fw_name);
	spin_unlock(&fwc->lock);

	return tmp;
}

/**
 * uncache_firmware - remove one cached firmware image
 * @fw_name: the firmware image name
 *
 * Uncache one firmware image which has been cached successfully
 * before.
 *
 * Return 0 if the firmware cache has been removed successfully
 * Return !0 otherwise
 *
 */
static int uncache_firmware(const char *fw_name)
{
	struct firmware_buf *buf;
	struct firmware fw;

	pr_debug("%s: %s\n", __func__, fw_name);

	if (fw_get_builtin_firmware(&fw, fw_name, NULL, 0))
		return 0;

	buf = fw_lookup_buf(fw_name);
	if (buf) {
		fw_free_buf(buf);
		return 0;
	}

	return -EINVAL;
}

static struct fw_cache_entry *alloc_fw_cache_entry(const char *name)
{
	struct fw_cache_entry *fce;

	fce = kzalloc(sizeof(*fce), GFP_ATOMIC);
	if (!fce)
		goto exit;

	fce->name = kstrdup_const(name, GFP_ATOMIC);
	if (!fce->name) {
		kfree(fce);
		fce = NULL;
		goto exit;
	}
exit:
	return fce;
}

static int __fw_entry_found(const char *name)
{
	struct firmware_cache *fwc = &fw_cache;
	struct fw_cache_entry *fce;

	list_for_each_entry(fce, &fwc->fw_names, list) {
		if (!strcmp(fce->name, name))
			return 1;
	}
	return 0;
}

static int fw_cache_piggyback_on_request(const char *name)
{
	struct firmware_cache *fwc = &fw_cache;
	struct fw_cache_entry *fce;
	int ret = 0;

	spin_lock(&fwc->name_lock);
	if (__fw_entry_found(name))
		goto found;

	fce = alloc_fw_cache_entry(name);
	if (fce) {
		ret = 1;
		list_add(&fce->list, &fwc->fw_names);
		pr_debug("%s: fw: %s\n", __func__, name);
	}
found:
	spin_unlock(&fwc->name_lock);
	return ret;
}

static void free_fw_cache_entry(struct fw_cache_entry *fce)
{
	kfree_const(fce->name);
	kfree(fce);
}

static void __async_dev_cache_fw_image(void *fw_entry,
				       async_cookie_t cookie)
{
	struct fw_cache_entry *fce = fw_entry;
	struct firmware_cache *fwc = &fw_cache;
	int ret;

	ret = cache_firmware(fce->name);
	if (ret) {
		spin_lock(&fwc->name_lock);
		list_del(&fce->list);
		spin_unlock(&fwc->name_lock);

		free_fw_cache_entry(fce);
	}
}

/* called with dev->devres_lock held */
static void dev_create_fw_entry(struct device *dev, void *res,
				void *data)
{
	struct fw_name_devm *fwn = res;
	const char *fw_name = fwn->name;
	struct list_head *head = data;
	struct fw_cache_entry *fce;

	fce = alloc_fw_cache_entry(fw_name);
	if (fce)
		list_add(&fce->list, head);
}

static int devm_name_match(struct device *dev, void *res,
			   void *match_data)
{
	struct fw_name_devm *fwn = res;
	return (fwn->magic == (unsigned long)match_data);
}

static void dev_cache_fw_image(struct device *dev, void *data)
{
	LIST_HEAD(todo);
	struct fw_cache_entry *fce;
	struct fw_cache_entry *fce_next;
	struct firmware_cache *fwc = &fw_cache;

	devres_for_each_res(dev, fw_name_devm_release,
			    devm_name_match, &fw_cache,
			    dev_create_fw_entry, &todo);

	list_for_each_entry_safe(fce, fce_next, &todo, list) {
		list_del(&fce->list);

		spin_lock(&fwc->name_lock);
		/* only one cache entry for one firmware */
		if (!__fw_entry_found(fce->name)) {
			list_add(&fce->list, &fwc->fw_names);
		} else {
			free_fw_cache_entry(fce);
			fce = NULL;
		}
		spin_unlock(&fwc->name_lock);

		if (fce)
			async_schedule_domain(__async_dev_cache_fw_image,
					      (void *)fce,
					      &fw_cache_domain);
	}
}

static void __device_uncache_fw_images(void)
{
	struct firmware_cache *fwc = &fw_cache;
	struct fw_cache_entry *fce;

	spin_lock(&fwc->name_lock);
	while (!list_empty(&fwc->fw_names)) {
		fce = list_entry(fwc->fw_names.next,
				struct fw_cache_entry, list);
		list_del(&fce->list);
		spin_unlock(&fwc->name_lock);

		uncache_firmware(fce->name);
		free_fw_cache_entry(fce);

		spin_lock(&fwc->name_lock);
	}
	spin_unlock(&fwc->name_lock);
}

/**
 * device_cache_fw_images - cache devices' firmware
 *
 * If one device called request_firmware or its nowait version
 * successfully before, the firmware names are recored into the
 * device's devres link list, so device_cache_fw_images can call
 * cache_firmware() to cache these firmwares for the device,
 * then the device driver can load its firmwares easily at
 * time when system is not ready to complete loading firmware.
 */
static void device_cache_fw_images(void)
{
	struct firmware_cache *fwc = &fw_cache;
	int old_timeout;
	DEFINE_WAIT(wait);

	pr_debug("%s\n", __func__);

	/* cancel uncache work */
	cancel_delayed_work_sync(&fwc->work);

	/*
	 * use small loading timeout for caching devices' firmware
	 * because all these firmware images have been loaded
	 * successfully at lease once, also system is ready for
	 * completing firmware loading now. The maximum size of
	 * firmware in current distributions is about 2M bytes,
	 * so 10 secs should be enough.
	 */
	old_timeout = loading_timeout;
	loading_timeout = 10;

	mutex_lock(&fw_lock);
	fwc->state = FW_LOADER_START_CACHE;
	dpm_for_each_dev(NULL, dev_cache_fw_image);
	mutex_unlock(&fw_lock);

	/* wait for completion of caching firmware for all devices */
	async_synchronize_full_domain(&fw_cache_domain);

	loading_timeout = old_timeout;
}

/**
 * device_uncache_fw_images - uncache devices' firmware
 *
 * uncache all firmwares which have been cached successfully
 * by device_uncache_fw_images earlier
 */
static void device_uncache_fw_images(void)
{
	pr_debug("%s\n", __func__);
	__device_uncache_fw_images();
}

static void device_uncache_fw_images_work(struct work_struct *work)
{
	device_uncache_fw_images();
}

/**
 * device_uncache_fw_images_delay - uncache devices firmwares
 * @delay: number of milliseconds to delay uncache device firmwares
 *
 * uncache all devices's firmwares which has been cached successfully
 * by device_cache_fw_images after @delay milliseconds.
 */
static void device_uncache_fw_images_delay(unsigned long delay)
{
	queue_delayed_work(system_power_efficient_wq, &fw_cache.work,
			   msecs_to_jiffies(delay));
}

/**
 * fw_pm_notify - notifier for suspend/resume
 * @notify_block: unused
 * @mode: mode we are switching to
 * @unused: unused
 *
 * Used to modify the firmware_class state as we move in between states.
 * The firmware_class implements a firmware cache to enable device driver
 * to fetch firmware upon resume before the root filesystem is ready. We
 * disable API calls which do not use the built-in firmware or the firmware
 * cache when we know these calls will not work.
 *
 * The inner logic behind all this is a bit complex so it is worth summarizing
 * the kernel's own suspend/resume process with context and focus on how this
 * can impact the firmware API.
 *
 * First a review on how we go to suspend::
 *
 *	pm_suspend() --> enter_state() -->
 *	sys_sync()
 *	suspend_prepare() -->
 *		__pm_notifier_call_chain(PM_SUSPEND_PREPARE, ...);
 *		suspend_freeze_processes() -->
 *			freeze_processes() -->
 *				__usermodehelper_set_disable_depth(UMH_DISABLED);
 *				freeze all tasks ...
 *			freeze_kernel_threads()
 *	suspend_devices_and_enter() -->
 *		dpm_suspend_start() -->
 *				dpm_prepare()
 *				dpm_suspend()
 *		suspend_enter()  -->
 *			platform_suspend_prepare()
 *			dpm_suspend_late()
 *			freeze_enter()
 *			syscore_suspend()
 *
 * When we resume we bail out of a loop from suspend_devices_and_enter() and
 * unwind back out to the caller enter_state() where we were before as follows::
 *
 * 	enter_state() -->
 *	suspend_devices_and_enter() --> (bail from loop)
 *		dpm_resume_end() -->
 *			dpm_resume()
 *			dpm_complete()
 *	suspend_finish() -->
 *		suspend_thaw_processes() -->
 *			thaw_processes() -->
 *				__usermodehelper_set_disable_depth(UMH_FREEZING);
 *				thaw_workqueues();
 *				thaw all processes ...
 *				usermodehelper_enable();
 *		pm_notifier_call_chain(PM_POST_SUSPEND);
 *
 * fw_pm_notify() works through pm_notifier_call_chain().
 */
static int fw_pm_notify(struct notifier_block *notify_block,
			unsigned long mode, void *unused)
{
	switch (mode) {
	case PM_HIBERNATION_PREPARE:
	case PM_SUSPEND_PREPARE:
	case PM_RESTORE_PREPARE:
		/*
		 * kill pending fallback requests with a custom fallback
		 * to avoid stalling suspend.
		 */
		kill_pending_fw_fallback_reqs(true);
		device_cache_fw_images();
		disable_firmware();
		break;

	case PM_POST_SUSPEND:
	case PM_POST_HIBERNATION:
	case PM_POST_RESTORE:
		/*
		 * In case that system sleep failed and syscore_suspend is
		 * not called.
		 */
		mutex_lock(&fw_lock);
		fw_cache.state = FW_LOADER_NO_CACHE;
		mutex_unlock(&fw_lock);
		enable_firmware();

		device_uncache_fw_images_delay(10 * MSEC_PER_SEC);
		break;
	}

	return 0;
}

/* stop caching firmware once syscore_suspend is reached */
static int fw_suspend(void)
{
	fw_cache.state = FW_LOADER_NO_CACHE;
	return 0;
}

static struct syscore_ops fw_syscore_ops = {
	.suspend = fw_suspend,
};
#else
static int fw_cache_piggyback_on_request(const char *name)
{
	return 0;
}
#endif

static void __init fw_cache_init(void)
{
	spin_lock_init(&fw_cache.lock);
	INIT_LIST_HEAD(&fw_cache.head);
	fw_cache.state = FW_LOADER_NO_CACHE;

#ifdef CONFIG_PM_SLEEP
	spin_lock_init(&fw_cache.name_lock);
	INIT_LIST_HEAD(&fw_cache.fw_names);

	INIT_DELAYED_WORK(&fw_cache.work,
			  device_uncache_fw_images_work);

	fw_cache.pm_notify.notifier_call = fw_pm_notify;
	register_pm_notifier(&fw_cache.pm_notify);

	register_syscore_ops(&fw_syscore_ops);
#endif
}

static int fw_shutdown_notify(struct notifier_block *unused1,
			      unsigned long unused2, void *unused3)
{
	disable_firmware();
	/*
	 * Kill all pending fallback requests to avoid both stalling shutdown,
	 * and avoid a deadlock with the usermode_lock.
	 */
	kill_pending_fw_fallback_reqs(false);

	return NOTIFY_DONE;
}

static struct notifier_block fw_shutdown_nb = {
	.notifier_call = fw_shutdown_notify,
};

static int __init firmware_class_init(void)
{
	enable_firmware();
	fw_cache_init();
	register_reboot_notifier(&fw_shutdown_nb);
#ifdef CONFIG_FW_LOADER_USER_HELPER
	return class_register(&firmware_class);
#else
	return 0;
#endif
}

static void __exit firmware_class_exit(void)
{
	disable_firmware();
#ifdef CONFIG_PM_SLEEP
	unregister_syscore_ops(&fw_syscore_ops);
	unregister_pm_notifier(&fw_cache.pm_notify);
#endif
	unregister_reboot_notifier(&fw_shutdown_nb);
#ifdef CONFIG_FW_LOADER_USER_HELPER
	class_unregister(&firmware_class);
#endif
}

fs_initcall(firmware_class_init);
module_exit(firmware_class_exit);<|MERGE_RESOLUTION|>--- conflicted
+++ resolved
@@ -1203,7 +1203,6 @@
 	return 1; /* need to load */
 }
 
-<<<<<<< HEAD
 /*
  * Batched requests need only one wake, we need to do this step last due to the
  * fallback mechanism. The buf is protected with kref_get(), and it won't be
@@ -1226,8 +1225,6 @@
 		fw_state_aborted(&buf->fw_st);
 }
 
-=======
->>>>>>> c92316bf
 /* called from request_firmware() and request_firmware_work_func() */
 static int
 _request_firmware(const struct firmware **firmware_p, const char *name,
