/*
 * property.c - Unified device property interface.
 *
 * Copyright (C) 2014, Intel Corporation
 * Authors: Rafael J. Wysocki <rafael.j.wysocki@intel.com>
 *          Mika Westerberg <mika.westerberg@linux.intel.com>
 *
 * This program is free software; you can redistribute it and/or modify
 * it under the terms of the GNU General Public License version 2 as
 * published by the Free Software Foundation.
 */

#include <linux/acpi.h>
#include <linux/export.h>
#include <linux/kernel.h>
#include <linux/of.h>
#include <linux/of_address.h>
#include <linux/of_graph.h>
#include <linux/property.h>
#include <linux/etherdevice.h>
#include <linux/phy.h>

struct property_set {
	struct fwnode_handle fwnode;
	const struct property_entry *properties;
};

static inline bool is_pset_node(struct fwnode_handle *fwnode)
{
	return !IS_ERR_OR_NULL(fwnode) && fwnode->type == FWNODE_PDATA;
}

static inline struct property_set *to_pset_node(struct fwnode_handle *fwnode)
{
	return is_pset_node(fwnode) ?
		container_of(fwnode, struct property_set, fwnode) : NULL;
}

static const struct property_entry *pset_prop_get(struct property_set *pset,
						  const char *name)
{
	const struct property_entry *prop;

	if (!pset || !pset->properties)
		return NULL;

	for (prop = pset->properties; prop->name; prop++)
		if (!strcmp(name, prop->name))
			return prop;

	return NULL;
}

static const void *pset_prop_find(struct property_set *pset,
				  const char *propname, size_t length)
{
	const struct property_entry *prop;
	const void *pointer;

	prop = pset_prop_get(pset, propname);
	if (!prop)
		return ERR_PTR(-EINVAL);
	if (prop->is_array)
		pointer = prop->pointer.raw_data;
	else
		pointer = &prop->value.raw_data;
	if (!pointer)
		return ERR_PTR(-ENODATA);
	if (length > prop->length)
		return ERR_PTR(-EOVERFLOW);
	return pointer;
}

static int pset_prop_read_u8_array(struct property_set *pset,
				   const char *propname,
				   u8 *values, size_t nval)
{
	const void *pointer;
	size_t length = nval * sizeof(*values);

	pointer = pset_prop_find(pset, propname, length);
	if (IS_ERR(pointer))
		return PTR_ERR(pointer);

	memcpy(values, pointer, length);
	return 0;
}

static int pset_prop_read_u16_array(struct property_set *pset,
				    const char *propname,
				    u16 *values, size_t nval)
{
	const void *pointer;
	size_t length = nval * sizeof(*values);

	pointer = pset_prop_find(pset, propname, length);
	if (IS_ERR(pointer))
		return PTR_ERR(pointer);

	memcpy(values, pointer, length);
	return 0;
}

static int pset_prop_read_u32_array(struct property_set *pset,
				    const char *propname,
				    u32 *values, size_t nval)
{
	const void *pointer;
	size_t length = nval * sizeof(*values);

	pointer = pset_prop_find(pset, propname, length);
	if (IS_ERR(pointer))
		return PTR_ERR(pointer);

	memcpy(values, pointer, length);
	return 0;
}

static int pset_prop_read_u64_array(struct property_set *pset,
				    const char *propname,
				    u64 *values, size_t nval)
{
	const void *pointer;
	size_t length = nval * sizeof(*values);

	pointer = pset_prop_find(pset, propname, length);
	if (IS_ERR(pointer))
		return PTR_ERR(pointer);

	memcpy(values, pointer, length);
	return 0;
}

static int pset_prop_count_elems_of_size(struct property_set *pset,
					 const char *propname, size_t length)
{
	const struct property_entry *prop;

	prop = pset_prop_get(pset, propname);
	if (!prop)
		return -EINVAL;

	return prop->length / length;
}

static int pset_prop_read_string_array(struct property_set *pset,
				       const char *propname,
				       const char **strings, size_t nval)
{
<<<<<<< HEAD
	const void *pointer;
	size_t length = nval * sizeof(*strings);
=======
	const struct property_entry *prop;
	const void *pointer;
	size_t array_len, length;

	/* Find out the array length. */
	prop = pset_prop_get(pset, propname);
	if (!prop)
		return -EINVAL;

	if (!prop->is_array)
		/* The array length for a non-array string property is 1. */
		array_len = 1;
	else
		/* Find the length of an array. */
		array_len = pset_prop_count_elems_of_size(pset, propname,
							  sizeof(const char *));

	/* Return how many there are if strings is NULL. */
	if (!strings)
		return array_len;

	array_len = min(nval, array_len);
	length = array_len * sizeof(*strings);
>>>>>>> 2ac97f0f

	pointer = pset_prop_find(pset, propname, length);
	if (IS_ERR(pointer))
		return PTR_ERR(pointer);

	memcpy(strings, pointer, length);
<<<<<<< HEAD
	return 0;
}

static int pset_prop_read_string(struct property_set *pset,
				 const char *propname, const char **strings)
{
	const struct property_entry *prop;
	const char * const *pointer;

	prop = pset_prop_get(pset, propname);
	if (!prop)
		return -EINVAL;
	if (!prop->is_string)
		return -EILSEQ;
	if (prop->is_array) {
		pointer = prop->pointer.str;
		if (!pointer)
			return -ENODATA;
	} else {
		pointer = &prop->value.str;
		if (*pointer && strnlen(*pointer, prop->length) >= prop->length)
			return -EILSEQ;
	}
=======
>>>>>>> 2ac97f0f

	return array_len;
}

struct fwnode_handle *dev_fwnode(struct device *dev)
{
	return IS_ENABLED(CONFIG_OF) && dev->of_node ?
		&dev->of_node->fwnode : dev->fwnode;
}
EXPORT_SYMBOL_GPL(dev_fwnode);

/**
 * device_property_present - check if a property of a device is present
 * @dev: Device whose property is being checked
 * @propname: Name of the property
 *
 * Check if property @propname is present in the device firmware description.
 */
bool device_property_present(struct device *dev, const char *propname)
{
	return fwnode_property_present(dev_fwnode(dev), propname);
}
EXPORT_SYMBOL_GPL(device_property_present);

static bool __fwnode_property_present(struct fwnode_handle *fwnode,
				      const char *propname)
{
	if (is_of_node(fwnode))
		return of_property_read_bool(to_of_node(fwnode), propname);
	else if (is_acpi_node(fwnode))
		return !acpi_node_prop_get(fwnode, propname, NULL);
	else if (is_pset_node(fwnode))
		return !!pset_prop_get(to_pset_node(fwnode), propname);
	return false;
}

/**
 * fwnode_property_present - check if a property of a firmware node is present
 * @fwnode: Firmware node whose property to check
 * @propname: Name of the property
 */
bool fwnode_property_present(struct fwnode_handle *fwnode, const char *propname)
{
	bool ret;

	ret = __fwnode_property_present(fwnode, propname);
	if (ret == false && !IS_ERR_OR_NULL(fwnode) &&
	    !IS_ERR_OR_NULL(fwnode->secondary))
		ret = __fwnode_property_present(fwnode->secondary, propname);
	return ret;
}
EXPORT_SYMBOL_GPL(fwnode_property_present);

/**
 * device_property_read_u8_array - return a u8 array property of a device
 * @dev: Device to get the property of
 * @propname: Name of the property
 * @val: The values are stored here or %NULL to return the number of values
 * @nval: Size of the @val array
 *
 * Function reads an array of u8 properties with @propname from the device
 * firmware description and stores them to @val if found.
 *
 * Return: number of values if @val was %NULL,
 *         %0 if the property was found (success),
 *	   %-EINVAL if given arguments are not valid,
 *	   %-ENODATA if the property does not have a value,
 *	   %-EPROTO if the property is not an array of numbers,
 *	   %-EOVERFLOW if the size of the property is not as expected.
 *	   %-ENXIO if no suitable firmware interface is present.
 */
int device_property_read_u8_array(struct device *dev, const char *propname,
				  u8 *val, size_t nval)
{
	return fwnode_property_read_u8_array(dev_fwnode(dev), propname, val, nval);
}
EXPORT_SYMBOL_GPL(device_property_read_u8_array);

/**
 * device_property_read_u16_array - return a u16 array property of a device
 * @dev: Device to get the property of
 * @propname: Name of the property
 * @val: The values are stored here or %NULL to return the number of values
 * @nval: Size of the @val array
 *
 * Function reads an array of u16 properties with @propname from the device
 * firmware description and stores them to @val if found.
 *
 * Return: number of values if @val was %NULL,
 *         %0 if the property was found (success),
 *	   %-EINVAL if given arguments are not valid,
 *	   %-ENODATA if the property does not have a value,
 *	   %-EPROTO if the property is not an array of numbers,
 *	   %-EOVERFLOW if the size of the property is not as expected.
 *	   %-ENXIO if no suitable firmware interface is present.
 */
int device_property_read_u16_array(struct device *dev, const char *propname,
				   u16 *val, size_t nval)
{
	return fwnode_property_read_u16_array(dev_fwnode(dev), propname, val, nval);
}
EXPORT_SYMBOL_GPL(device_property_read_u16_array);

/**
 * device_property_read_u32_array - return a u32 array property of a device
 * @dev: Device to get the property of
 * @propname: Name of the property
 * @val: The values are stored here or %NULL to return the number of values
 * @nval: Size of the @val array
 *
 * Function reads an array of u32 properties with @propname from the device
 * firmware description and stores them to @val if found.
 *
 * Return: number of values if @val was %NULL,
 *         %0 if the property was found (success),
 *	   %-EINVAL if given arguments are not valid,
 *	   %-ENODATA if the property does not have a value,
 *	   %-EPROTO if the property is not an array of numbers,
 *	   %-EOVERFLOW if the size of the property is not as expected.
 *	   %-ENXIO if no suitable firmware interface is present.
 */
int device_property_read_u32_array(struct device *dev, const char *propname,
				   u32 *val, size_t nval)
{
	return fwnode_property_read_u32_array(dev_fwnode(dev), propname, val, nval);
}
EXPORT_SYMBOL_GPL(device_property_read_u32_array);

/**
 * device_property_read_u64_array - return a u64 array property of a device
 * @dev: Device to get the property of
 * @propname: Name of the property
 * @val: The values are stored here or %NULL to return the number of values
 * @nval: Size of the @val array
 *
 * Function reads an array of u64 properties with @propname from the device
 * firmware description and stores them to @val if found.
 *
 * Return: number of values if @val was %NULL,
 *         %0 if the property was found (success),
 *	   %-EINVAL if given arguments are not valid,
 *	   %-ENODATA if the property does not have a value,
 *	   %-EPROTO if the property is not an array of numbers,
 *	   %-EOVERFLOW if the size of the property is not as expected.
 *	   %-ENXIO if no suitable firmware interface is present.
 */
int device_property_read_u64_array(struct device *dev, const char *propname,
				   u64 *val, size_t nval)
{
	return fwnode_property_read_u64_array(dev_fwnode(dev), propname, val, nval);
}
EXPORT_SYMBOL_GPL(device_property_read_u64_array);

/**
 * device_property_read_string_array - return a string array property of device
 * @dev: Device to get the property of
 * @propname: Name of the property
 * @val: The values are stored here or %NULL to return the number of values
 * @nval: Size of the @val array
 *
 * Function reads an array of string properties with @propname from the device
 * firmware description and stores them to @val if found.
 *
 * Return: number of values read on success if @val is non-NULL,
 *	   number of values available on success if @val is NULL,
 *	   %-EINVAL if given arguments are not valid,
 *	   %-ENODATA if the property does not have a value,
 *	   %-EPROTO or %-EILSEQ if the property is not an array of strings,
 *	   %-EOVERFLOW if the size of the property is not as expected.
 *	   %-ENXIO if no suitable firmware interface is present.
 */
int device_property_read_string_array(struct device *dev, const char *propname,
				      const char **val, size_t nval)
{
	return fwnode_property_read_string_array(dev_fwnode(dev), propname, val, nval);
}
EXPORT_SYMBOL_GPL(device_property_read_string_array);

/**
 * device_property_read_string - return a string property of a device
 * @dev: Device to get the property of
 * @propname: Name of the property
 * @val: The value is stored here
 *
 * Function reads property @propname from the device firmware description and
 * stores the value into @val if found. The value is checked to be a string.
 *
 * Return: %0 if the property was found (success),
 *	   %-EINVAL if given arguments are not valid,
 *	   %-ENODATA if the property does not have a value,
 *	   %-EPROTO or %-EILSEQ if the property type is not a string.
 *	   %-ENXIO if no suitable firmware interface is present.
 */
int device_property_read_string(struct device *dev, const char *propname,
				const char **val)
{
	return fwnode_property_read_string(dev_fwnode(dev), propname, val);
}
EXPORT_SYMBOL_GPL(device_property_read_string);

/**
 * device_property_match_string - find a string in an array and return index
 * @dev: Device to get the property of
 * @propname: Name of the property holding the array
 * @string: String to look for
 *
 * Find a given string in a string array and if it is found return the
 * index back.
 *
 * Return: %0 if the property was found (success),
 *	   %-EINVAL if given arguments are not valid,
 *	   %-ENODATA if the property does not have a value,
 *	   %-EPROTO if the property is not an array of strings,
 *	   %-ENXIO if no suitable firmware interface is present.
 */
int device_property_match_string(struct device *dev, const char *propname,
				 const char *string)
{
	return fwnode_property_match_string(dev_fwnode(dev), propname, string);
}
EXPORT_SYMBOL_GPL(device_property_match_string);

#define OF_DEV_PROP_READ_ARRAY(node, propname, type, val, nval)				\
	(val) ? of_property_read_##type##_array((node), (propname), (val), (nval))	\
	      : of_property_count_elems_of_size((node), (propname), sizeof(type))

#define PSET_PROP_READ_ARRAY(node, propname, type, val, nval)				\
	(val) ? pset_prop_read_##type##_array((node), (propname), (val), (nval))	\
	      : pset_prop_count_elems_of_size((node), (propname), sizeof(type))

#define FWNODE_PROP_READ(_fwnode_, _propname_, _type_, _proptype_, _val_, _nval_)	\
({											\
	int _ret_;									\
	if (is_of_node(_fwnode_))							\
		_ret_ = OF_DEV_PROP_READ_ARRAY(to_of_node(_fwnode_), _propname_,	\
					       _type_, _val_, _nval_);			\
	else if (is_acpi_node(_fwnode_))						\
		_ret_ = acpi_node_prop_read(_fwnode_, _propname_, _proptype_,		\
					    _val_, _nval_);				\
	else if (is_pset_node(_fwnode_)) 						\
		_ret_ = PSET_PROP_READ_ARRAY(to_pset_node(_fwnode_), _propname_,	\
					     _type_, _val_, _nval_);			\
	else										\
		_ret_ = -ENXIO;								\
	_ret_;										\
})

#define FWNODE_PROP_READ_ARRAY(_fwnode_, _propname_, _type_, _proptype_, _val_, _nval_)	\
({											\
	int _ret_;									\
	_ret_ = FWNODE_PROP_READ(_fwnode_, _propname_, _type_, _proptype_,		\
				 _val_, _nval_);					\
	if (_ret_ == -EINVAL && !IS_ERR_OR_NULL(_fwnode_) &&				\
	    !IS_ERR_OR_NULL(_fwnode_->secondary))					\
		_ret_ = FWNODE_PROP_READ(_fwnode_->secondary, _propname_, _type_,	\
				_proptype_, _val_, _nval_);				\
	_ret_;										\
})

/**
 * fwnode_property_read_u8_array - return a u8 array property of firmware node
 * @fwnode: Firmware node to get the property of
 * @propname: Name of the property
 * @val: The values are stored here or %NULL to return the number of values
 * @nval: Size of the @val array
 *
 * Read an array of u8 properties with @propname from @fwnode and stores them to
 * @val if found.
 *
 * Return: number of values if @val was %NULL,
 *         %0 if the property was found (success),
 *	   %-EINVAL if given arguments are not valid,
 *	   %-ENODATA if the property does not have a value,
 *	   %-EPROTO if the property is not an array of numbers,
 *	   %-EOVERFLOW if the size of the property is not as expected,
 *	   %-ENXIO if no suitable firmware interface is present.
 */
int fwnode_property_read_u8_array(struct fwnode_handle *fwnode,
				  const char *propname, u8 *val, size_t nval)
{
	return FWNODE_PROP_READ_ARRAY(fwnode, propname, u8, DEV_PROP_U8,
				      val, nval);
}
EXPORT_SYMBOL_GPL(fwnode_property_read_u8_array);

/**
 * fwnode_property_read_u16_array - return a u16 array property of firmware node
 * @fwnode: Firmware node to get the property of
 * @propname: Name of the property
 * @val: The values are stored here or %NULL to return the number of values
 * @nval: Size of the @val array
 *
 * Read an array of u16 properties with @propname from @fwnode and store them to
 * @val if found.
 *
 * Return: number of values if @val was %NULL,
 *         %0 if the property was found (success),
 *	   %-EINVAL if given arguments are not valid,
 *	   %-ENODATA if the property does not have a value,
 *	   %-EPROTO if the property is not an array of numbers,
 *	   %-EOVERFLOW if the size of the property is not as expected,
 *	   %-ENXIO if no suitable firmware interface is present.
 */
int fwnode_property_read_u16_array(struct fwnode_handle *fwnode,
				   const char *propname, u16 *val, size_t nval)
{
	return FWNODE_PROP_READ_ARRAY(fwnode, propname, u16, DEV_PROP_U16,
				      val, nval);
}
EXPORT_SYMBOL_GPL(fwnode_property_read_u16_array);

/**
 * fwnode_property_read_u32_array - return a u32 array property of firmware node
 * @fwnode: Firmware node to get the property of
 * @propname: Name of the property
 * @val: The values are stored here or %NULL to return the number of values
 * @nval: Size of the @val array
 *
 * Read an array of u32 properties with @propname from @fwnode store them to
 * @val if found.
 *
 * Return: number of values if @val was %NULL,
 *         %0 if the property was found (success),
 *	   %-EINVAL if given arguments are not valid,
 *	   %-ENODATA if the property does not have a value,
 *	   %-EPROTO if the property is not an array of numbers,
 *	   %-EOVERFLOW if the size of the property is not as expected,
 *	   %-ENXIO if no suitable firmware interface is present.
 */
int fwnode_property_read_u32_array(struct fwnode_handle *fwnode,
				   const char *propname, u32 *val, size_t nval)
{
	return FWNODE_PROP_READ_ARRAY(fwnode, propname, u32, DEV_PROP_U32,
				      val, nval);
}
EXPORT_SYMBOL_GPL(fwnode_property_read_u32_array);

/**
 * fwnode_property_read_u64_array - return a u64 array property firmware node
 * @fwnode: Firmware node to get the property of
 * @propname: Name of the property
 * @val: The values are stored here or %NULL to return the number of values
 * @nval: Size of the @val array
 *
 * Read an array of u64 properties with @propname from @fwnode and store them to
 * @val if found.
 *
 * Return: number of values if @val was %NULL,
 *         %0 if the property was found (success),
 *	   %-EINVAL if given arguments are not valid,
 *	   %-ENODATA if the property does not have a value,
 *	   %-EPROTO if the property is not an array of numbers,
 *	   %-EOVERFLOW if the size of the property is not as expected,
 *	   %-ENXIO if no suitable firmware interface is present.
 */
int fwnode_property_read_u64_array(struct fwnode_handle *fwnode,
				   const char *propname, u64 *val, size_t nval)
{
	return FWNODE_PROP_READ_ARRAY(fwnode, propname, u64, DEV_PROP_U64,
				      val, nval);
}
EXPORT_SYMBOL_GPL(fwnode_property_read_u64_array);

static int __fwnode_property_read_string_array(struct fwnode_handle *fwnode,
					       const char *propname,
					       const char **val, size_t nval)
{
	if (is_of_node(fwnode))
		return val ?
			of_property_read_string_array(to_of_node(fwnode),
						      propname, val, nval) :
			of_property_count_strings(to_of_node(fwnode), propname);
	else if (is_acpi_node(fwnode))
		return acpi_node_prop_read(fwnode, propname, DEV_PROP_STRING,
					   val, nval);
	else if (is_pset_node(fwnode))
		return pset_prop_read_string_array(to_pset_node(fwnode),
						   propname, val, nval);
	return -ENXIO;
}

/**
 * fwnode_property_read_string_array - return string array property of a node
 * @fwnode: Firmware node to get the property of
 * @propname: Name of the property
 * @val: The values are stored here or %NULL to return the number of values
 * @nval: Size of the @val array
 *
 * Read an string list property @propname from the given firmware node and store
 * them to @val if found.
 *
 * Return: number of values read on success if @val is non-NULL,
 *	   number of values available on success if @val is NULL,
 *	   %-EINVAL if given arguments are not valid,
 *	   %-ENODATA if the property does not have a value,
 *	   %-EPROTO or %-EILSEQ if the property is not an array of strings,
 *	   %-EOVERFLOW if the size of the property is not as expected,
 *	   %-ENXIO if no suitable firmware interface is present.
 */
int fwnode_property_read_string_array(struct fwnode_handle *fwnode,
				      const char *propname, const char **val,
				      size_t nval)
{
	int ret;

	ret = __fwnode_property_read_string_array(fwnode, propname, val, nval);
	if (ret == -EINVAL && !IS_ERR_OR_NULL(fwnode) &&
	    !IS_ERR_OR_NULL(fwnode->secondary))
		ret = __fwnode_property_read_string_array(fwnode->secondary,
							  propname, val, nval);
	return ret;
}
EXPORT_SYMBOL_GPL(fwnode_property_read_string_array);

/**
 * fwnode_property_read_string - return a string property of a firmware node
 * @fwnode: Firmware node to get the property of
 * @propname: Name of the property
 * @val: The value is stored here
 *
 * Read property @propname from the given firmware node and store the value into
 * @val if found.  The value is checked to be a string.
 *
 * Return: %0 if the property was found (success),
 *	   %-EINVAL if given arguments are not valid,
 *	   %-ENODATA if the property does not have a value,
 *	   %-EPROTO or %-EILSEQ if the property is not a string,
 *	   %-ENXIO if no suitable firmware interface is present.
 */
int fwnode_property_read_string(struct fwnode_handle *fwnode,
				const char *propname, const char **val)
{
	int ret = fwnode_property_read_string_array(fwnode, propname, val, 1);

	return ret < 0 ? ret : 0;
}
EXPORT_SYMBOL_GPL(fwnode_property_read_string);

/**
 * fwnode_property_match_string - find a string in an array and return index
 * @fwnode: Firmware node to get the property of
 * @propname: Name of the property holding the array
 * @string: String to look for
 *
 * Find a given string in a string array and if it is found return the
 * index back.
 *
 * Return: %0 if the property was found (success),
 *	   %-EINVAL if given arguments are not valid,
 *	   %-ENODATA if the property does not have a value,
 *	   %-EPROTO if the property is not an array of strings,
 *	   %-ENXIO if no suitable firmware interface is present.
 */
int fwnode_property_match_string(struct fwnode_handle *fwnode,
	const char *propname, const char *string)
{
	const char **values;
	int nval, ret;

	nval = fwnode_property_read_string_array(fwnode, propname, NULL, 0);
	if (nval < 0)
		return nval;

	if (nval == 0)
		return -ENODATA;

	values = kcalloc(nval, sizeof(*values), GFP_KERNEL);
	if (!values)
		return -ENOMEM;

	ret = fwnode_property_read_string_array(fwnode, propname, values, nval);
	if (ret < 0)
		goto out;

	ret = match_string(values, nval, string);
	if (ret < 0)
		ret = -ENODATA;
out:
	kfree(values);
	return ret;
}
EXPORT_SYMBOL_GPL(fwnode_property_match_string);

static int property_copy_string_array(struct property_entry *dst,
				      const struct property_entry *src)
{
	char **d;
	size_t nval = src->length / sizeof(*d);
	int i;

	d = kcalloc(nval, sizeof(*d), GFP_KERNEL);
	if (!d)
		return -ENOMEM;

	for (i = 0; i < nval; i++) {
		d[i] = kstrdup(src->pointer.str[i], GFP_KERNEL);
		if (!d[i] && src->pointer.str[i]) {
			while (--i >= 0)
				kfree(d[i]);
			kfree(d);
			return -ENOMEM;
		}
	}

	dst->pointer.raw_data = d;
	return 0;
}

static int property_entry_copy_data(struct property_entry *dst,
				    const struct property_entry *src)
{
	int error;

	dst->name = kstrdup(src->name, GFP_KERNEL);
	if (!dst->name)
		return -ENOMEM;

	if (src->is_array) {
		if (!src->length) {
			error = -ENODATA;
			goto out_free_name;
		}

		if (src->is_string) {
			error = property_copy_string_array(dst, src);
			if (error)
				goto out_free_name;
		} else {
			dst->pointer.raw_data = kmemdup(src->pointer.raw_data,
							src->length, GFP_KERNEL);
			if (!dst->pointer.raw_data) {
				error = -ENOMEM;
				goto out_free_name;
			}
		}
	} else if (src->is_string) {
		dst->value.str = kstrdup(src->value.str, GFP_KERNEL);
		if (!dst->value.str && src->value.str) {
			error = -ENOMEM;
			goto out_free_name;
		}
	} else {
		dst->value.raw_data = src->value.raw_data;
	}

	dst->length = src->length;
	dst->is_array = src->is_array;
	dst->is_string = src->is_string;

	return 0;

out_free_name:
	kfree(dst->name);
	return error;
}

static void property_entry_free_data(const struct property_entry *p)
{
	size_t i, nval;

	if (p->is_array) {
		if (p->is_string && p->pointer.str) {
			nval = p->length / sizeof(const char *);
			for (i = 0; i < nval; i++)
				kfree(p->pointer.str[i]);
		}
		kfree(p->pointer.raw_data);
	} else if (p->is_string) {
		kfree(p->value.str);
	}
	kfree(p->name);
}

/**
 * property_entries_dup - duplicate array of properties
 * @properties: array of properties to copy
 *
 * This function creates a deep copy of the given NULL-terminated array
 * of property entries.
 */
struct property_entry *
property_entries_dup(const struct property_entry *properties)
{
	struct property_entry *p;
	int i, n = 0;

	while (properties[n].name)
		n++;

	p = kcalloc(n + 1, sizeof(*p), GFP_KERNEL);
	if (!p)
		return ERR_PTR(-ENOMEM);

	for (i = 0; i < n; i++) {
		int ret = property_entry_copy_data(&p[i], &properties[i]);
		if (ret) {
			while (--i >= 0)
				property_entry_free_data(&p[i]);
			kfree(p);
			return ERR_PTR(ret);
		}
	}

	return p;
}
EXPORT_SYMBOL_GPL(property_entries_dup);

/**
 * property_entries_free - free previously allocated array of properties
 * @properties: array of properties to destroy
 *
 * This function frees given NULL-terminated array of property entries,
 * along with their data.
 */
void property_entries_free(const struct property_entry *properties)
{
	const struct property_entry *p;

	for (p = properties; p->name; p++)
		property_entry_free_data(p);

	kfree(properties);
}
EXPORT_SYMBOL_GPL(property_entries_free);

/**
 * pset_free_set - releases memory allocated for copied property set
 * @pset: Property set to release
 *
 * Function takes previously copied property set and releases all the
 * memory allocated to it.
 */
static void pset_free_set(struct property_set *pset)
{
	if (!pset)
		return;

	property_entries_free(pset->properties);
	kfree(pset);
}

/**
 * pset_copy_set - copies property set
 * @pset: Property set to copy
 *
 * This function takes a deep copy of the given property set and returns
 * pointer to the copy. Call device_free_property_set() to free resources
 * allocated in this function.
 *
 * Return: Pointer to the new property set or error pointer.
 */
static struct property_set *pset_copy_set(const struct property_set *pset)
{
	struct property_entry *properties;
	struct property_set *p;

	p = kzalloc(sizeof(*p), GFP_KERNEL);
	if (!p)
		return ERR_PTR(-ENOMEM);

	properties = property_entries_dup(pset->properties);
	if (IS_ERR(properties)) {
		kfree(p);
		return ERR_CAST(properties);
	}

	p->properties = properties;
	return p;
}

/**
 * device_remove_properties - Remove properties from a device object.
 * @dev: Device whose properties to remove.
 *
 * The function removes properties previously associated to the device
 * secondary firmware node with device_add_properties(). Memory allocated
 * to the properties will also be released.
 */
void device_remove_properties(struct device *dev)
{
	struct fwnode_handle *fwnode;

	fwnode = dev_fwnode(dev);
	if (!fwnode)
		return;
	/*
	 * Pick either primary or secondary node depending which one holds
	 * the pset. If there is no real firmware node (ACPI/DT) primary
	 * will hold the pset.
	 */
	if (is_pset_node(fwnode)) {
		set_primary_fwnode(dev, NULL);
		pset_free_set(to_pset_node(fwnode));
	} else {
		fwnode = fwnode->secondary;
		if (!IS_ERR(fwnode) && is_pset_node(fwnode)) {
			set_secondary_fwnode(dev, NULL);
			pset_free_set(to_pset_node(fwnode));
		}
	}
}
EXPORT_SYMBOL_GPL(device_remove_properties);

/**
 * device_add_properties - Add a collection of properties to a device object.
 * @dev: Device to add properties to.
 * @properties: Collection of properties to add.
 *
 * Associate a collection of device properties represented by @properties with
 * @dev as its secondary firmware node. The function takes a copy of
 * @properties.
 */
int device_add_properties(struct device *dev,
			  const struct property_entry *properties)
{
	struct property_set *p, pset;

	if (!properties)
		return -EINVAL;

	pset.properties = properties;

	p = pset_copy_set(&pset);
	if (IS_ERR(p))
		return PTR_ERR(p);

	p->fwnode.type = FWNODE_PDATA;
	set_secondary_fwnode(dev, &p->fwnode);
	return 0;
}
EXPORT_SYMBOL_GPL(device_add_properties);

/**
 * fwnode_get_next_parent - Iterate to the node's parent
 * @fwnode: Firmware whose parent is retrieved
 *
 * This is like fwnode_get_parent() except that it drops the refcount
 * on the passed node, making it suitable for iterating through a
 * node's parents.
 *
 * Returns a node pointer with refcount incremented, use
 * fwnode_handle_node() on it when done.
 */
struct fwnode_handle *fwnode_get_next_parent(struct fwnode_handle *fwnode)
{
	struct fwnode_handle *parent = fwnode_get_parent(fwnode);

	fwnode_handle_put(fwnode);

	return parent;
}
EXPORT_SYMBOL_GPL(fwnode_get_next_parent);

/**
 * fwnode_get_parent - Return parent firwmare node
 * @fwnode: Firmware whose parent is retrieved
 *
 * Return parent firmware node of the given node if possible or %NULL if no
 * parent was available.
 */
struct fwnode_handle *fwnode_get_parent(struct fwnode_handle *fwnode)
{
	struct fwnode_handle *parent = NULL;

	if (is_of_node(fwnode)) {
		struct device_node *node;

		node = of_get_parent(to_of_node(fwnode));
		if (node)
			parent = &node->fwnode;
	} else if (is_acpi_node(fwnode)) {
		parent = acpi_node_get_parent(fwnode);
	}

	return parent;
}
EXPORT_SYMBOL_GPL(fwnode_get_parent);

/**
 * fwnode_get_next_child_node - Return the next child node handle for a node
 * @fwnode: Firmware node to find the next child node for.
 * @child: Handle to one of the node's child nodes or a %NULL handle.
 */
struct fwnode_handle *fwnode_get_next_child_node(struct fwnode_handle *fwnode,
						 struct fwnode_handle *child)
{
	if (is_of_node(fwnode)) {
		struct device_node *node;

		node = of_get_next_available_child(to_of_node(fwnode),
						   to_of_node(child));
		if (node)
			return &node->fwnode;
	} else if (is_acpi_node(fwnode)) {
		return acpi_get_next_subnode(fwnode, child);
	}

	return NULL;
}
EXPORT_SYMBOL_GPL(fwnode_get_next_child_node);

/**
 * device_get_next_child_node - Return the next child node handle for a device
 * @dev: Device to find the next child node for.
 * @child: Handle to one of the device's child nodes or a null handle.
 */
struct fwnode_handle *device_get_next_child_node(struct device *dev,
						 struct fwnode_handle *child)
{
	struct acpi_device *adev = ACPI_COMPANION(dev);
	struct fwnode_handle *fwnode = NULL;

	if (dev->of_node)
		fwnode = &dev->of_node->fwnode;
	else if (adev)
		fwnode = acpi_fwnode_handle(adev);

	return fwnode_get_next_child_node(fwnode, child);
}
EXPORT_SYMBOL_GPL(device_get_next_child_node);

/**
 * fwnode_get_named_child_node - Return first matching named child node handle
 * @fwnode: Firmware node to find the named child node for.
 * @childname: String to match child node name against.
 */
struct fwnode_handle *fwnode_get_named_child_node(struct fwnode_handle *fwnode,
						  const char *childname)
{
	struct fwnode_handle *child;

	/*
	 * Find first matching named child node of this fwnode.
	 * For ACPI this will be a data only sub-node.
	 */
	fwnode_for_each_child_node(fwnode, child) {
		if (is_of_node(child)) {
			if (!of_node_cmp(to_of_node(child)->name, childname))
				return child;
		} else if (is_acpi_data_node(child)) {
			if (acpi_data_node_match(child, childname))
				return child;
		}
	}

	return NULL;
}
EXPORT_SYMBOL_GPL(fwnode_get_named_child_node);

/**
 * device_get_named_child_node - Return first matching named child node handle
 * @dev: Device to find the named child node for.
 * @childname: String to match child node name against.
 */
struct fwnode_handle *device_get_named_child_node(struct device *dev,
						  const char *childname)
{
	return fwnode_get_named_child_node(dev_fwnode(dev), childname);
}
EXPORT_SYMBOL_GPL(device_get_named_child_node);

/**
 * fwnode_handle_get - Obtain a reference to a device node
 * @fwnode: Pointer to the device node to obtain the reference to.
 */
void fwnode_handle_get(struct fwnode_handle *fwnode)
{
	if (is_of_node(fwnode))
		of_node_get(to_of_node(fwnode));
}
EXPORT_SYMBOL_GPL(fwnode_handle_get);

/**
 * fwnode_handle_put - Drop reference to a device node
 * @fwnode: Pointer to the device node to drop the reference to.
 *
 * This has to be used when terminating device_for_each_child_node() iteration
 * with break or return to prevent stale device node references from being left
 * behind.
 */
void fwnode_handle_put(struct fwnode_handle *fwnode)
{
	if (is_of_node(fwnode))
		of_node_put(to_of_node(fwnode));
}
EXPORT_SYMBOL_GPL(fwnode_handle_put);

/**
 * device_get_child_node_count - return the number of child nodes for device
 * @dev: Device to cound the child nodes for
 */
unsigned int device_get_child_node_count(struct device *dev)
{
	struct fwnode_handle *child;
	unsigned int count = 0;

	device_for_each_child_node(dev, child)
		count++;

	return count;
}
EXPORT_SYMBOL_GPL(device_get_child_node_count);

bool device_dma_supported(struct device *dev)
{
	/* For DT, this is always supported.
	 * For ACPI, this depends on CCA, which
	 * is determined by the acpi_dma_supported().
	 */
	if (IS_ENABLED(CONFIG_OF) && dev->of_node)
		return true;

	return acpi_dma_supported(ACPI_COMPANION(dev));
}
EXPORT_SYMBOL_GPL(device_dma_supported);

enum dev_dma_attr device_get_dma_attr(struct device *dev)
{
	enum dev_dma_attr attr = DEV_DMA_NOT_SUPPORTED;

	if (IS_ENABLED(CONFIG_OF) && dev->of_node) {
		if (of_dma_is_coherent(dev->of_node))
			attr = DEV_DMA_COHERENT;
		else
			attr = DEV_DMA_NON_COHERENT;
	} else
		attr = acpi_get_dma_attr(ACPI_COMPANION(dev));

	return attr;
}
EXPORT_SYMBOL_GPL(device_get_dma_attr);

/**
 * device_get_phy_mode - Get phy mode for given device
 * @dev:	Pointer to the given device
 *
 * The function gets phy interface string from property 'phy-mode' or
 * 'phy-connection-type', and return its index in phy_modes table, or errno in
 * error case.
 */
int device_get_phy_mode(struct device *dev)
{
	const char *pm;
	int err, i;

	err = device_property_read_string(dev, "phy-mode", &pm);
	if (err < 0)
		err = device_property_read_string(dev,
						  "phy-connection-type", &pm);
	if (err < 0)
		return err;

	for (i = 0; i < PHY_INTERFACE_MODE_MAX; i++)
		if (!strcasecmp(pm, phy_modes(i)))
			return i;

	return -ENODEV;
}
EXPORT_SYMBOL_GPL(device_get_phy_mode);

static void *device_get_mac_addr(struct device *dev,
				 const char *name, char *addr,
				 int alen)
{
	int ret = device_property_read_u8_array(dev, name, addr, alen);

	if (ret == 0 && alen == ETH_ALEN && is_valid_ether_addr(addr))
		return addr;
	return NULL;
}

/**
 * device_get_mac_address - Get the MAC for a given device
 * @dev:	Pointer to the device
 * @addr:	Address of buffer to store the MAC in
 * @alen:	Length of the buffer pointed to by addr, should be ETH_ALEN
 *
 * Search the firmware node for the best MAC address to use.  'mac-address' is
 * checked first, because that is supposed to contain to "most recent" MAC
 * address. If that isn't set, then 'local-mac-address' is checked next,
 * because that is the default address.  If that isn't set, then the obsolete
 * 'address' is checked, just in case we're using an old device tree.
 *
 * Note that the 'address' property is supposed to contain a virtual address of
 * the register set, but some DTS files have redefined that property to be the
 * MAC address.
 *
 * All-zero MAC addresses are rejected, because those could be properties that
 * exist in the firmware tables, but were not updated by the firmware.  For
 * example, the DTS could define 'mac-address' and 'local-mac-address', with
 * zero MAC addresses.  Some older U-Boots only initialized 'local-mac-address'.
 * In this case, the real MAC is in 'local-mac-address', and 'mac-address'
 * exists but is all zeros.
*/
void *device_get_mac_address(struct device *dev, char *addr, int alen)
{
	char *res;

	res = device_get_mac_addr(dev, "mac-address", addr, alen);
	if (res)
		return res;

	res = device_get_mac_addr(dev, "local-mac-address", addr, alen);
	if (res)
		return res;

	return device_get_mac_addr(dev, "address", addr, alen);
}
EXPORT_SYMBOL(device_get_mac_address);

/**
 * device_graph_get_next_endpoint - Get next endpoint firmware node
 * @fwnode: Pointer to the parent firmware node
 * @prev: Previous endpoint node or %NULL to get the first
 *
 * Returns an endpoint firmware node pointer or %NULL if no more endpoints
 * are available.
 */
struct fwnode_handle *
fwnode_graph_get_next_endpoint(struct fwnode_handle *fwnode,
			       struct fwnode_handle *prev)
{
	struct fwnode_handle *endpoint = NULL;

	if (is_of_node(fwnode)) {
		struct device_node *node;

		node = of_graph_get_next_endpoint(to_of_node(fwnode),
						  to_of_node(prev));

		if (node)
			endpoint = &node->fwnode;
	} else if (is_acpi_node(fwnode)) {
		endpoint = acpi_graph_get_next_endpoint(fwnode, prev);
		if (IS_ERR(endpoint))
			endpoint = NULL;
	}

	return endpoint;

}
EXPORT_SYMBOL_GPL(fwnode_graph_get_next_endpoint);

/**
 * fwnode_graph_get_remote_port_parent - Return fwnode of a remote device
 * @fwnode: Endpoint firmware node pointing to the remote endpoint
 *
 * Extracts firmware node of a remote device the @fwnode points to.
 */
struct fwnode_handle *
fwnode_graph_get_remote_port_parent(struct fwnode_handle *fwnode)
{
	struct fwnode_handle *parent = NULL;

	if (is_of_node(fwnode)) {
		struct device_node *node;

		node = of_graph_get_remote_port_parent(to_of_node(fwnode));
		if (node)
			parent = &node->fwnode;
	} else if (is_acpi_node(fwnode)) {
		int ret;

		ret = acpi_graph_get_remote_endpoint(fwnode, &parent, NULL,
						     NULL);
		if (ret)
			return NULL;
	}

	return parent;
}
EXPORT_SYMBOL_GPL(fwnode_graph_get_remote_port_parent);

/**
 * fwnode_graph_get_remote_port - Return fwnode of a remote port
 * @fwnode: Endpoint firmware node pointing to the remote endpoint
 *
 * Extracts firmware node of a remote port the @fwnode points to.
 */
struct fwnode_handle *fwnode_graph_get_remote_port(struct fwnode_handle *fwnode)
{
	struct fwnode_handle *port = NULL;

	if (is_of_node(fwnode)) {
		struct device_node *node;

		node = of_graph_get_remote_port(to_of_node(fwnode));
		if (node)
			port = &node->fwnode;
	} else if (is_acpi_node(fwnode)) {
		int ret;

		ret = acpi_graph_get_remote_endpoint(fwnode, NULL, &port, NULL);
		if (ret)
			return NULL;
	}

	return port;
}
EXPORT_SYMBOL_GPL(fwnode_graph_get_remote_port);

/**
 * fwnode_graph_get_remote_endpoint - Return fwnode of a remote endpoint
 * @fwnode: Endpoint firmware node pointing to the remote endpoint
 *
 * Extracts firmware node of a remote endpoint the @fwnode points to.
 */
struct fwnode_handle *
fwnode_graph_get_remote_endpoint(struct fwnode_handle *fwnode)
{
	struct fwnode_handle *endpoint = NULL;

	if (is_of_node(fwnode)) {
		struct device_node *node;

		node = of_parse_phandle(to_of_node(fwnode), "remote-endpoint",
					0);
		if (node)
			endpoint = &node->fwnode;
	} else if (is_acpi_node(fwnode)) {
		int ret;

		ret = acpi_graph_get_remote_endpoint(fwnode, NULL, NULL,
						     &endpoint);
		if (ret)
			return NULL;
	}

	return endpoint;
}
EXPORT_SYMBOL_GPL(fwnode_graph_get_remote_endpoint);

/**
 * fwnode_graph_parse_endpoint - parse common endpoint node properties
 * @fwnode: pointer to endpoint fwnode_handle
 * @endpoint: pointer to the fwnode endpoint data structure
 *
 * Parse @fwnode representing a graph endpoint node and store the
 * information in @endpoint. The caller must hold a reference to
 * @fwnode.
 */
int fwnode_graph_parse_endpoint(struct fwnode_handle *fwnode,
				struct fwnode_endpoint *endpoint)
{
	struct fwnode_handle *port_fwnode = fwnode_get_parent(fwnode);

	memset(endpoint, 0, sizeof(*endpoint));

	endpoint->local_fwnode = fwnode;

	if (is_acpi_node(port_fwnode)) {
		fwnode_property_read_u32(port_fwnode, "port", &endpoint->port);
		fwnode_property_read_u32(fwnode, "endpoint", &endpoint->id);
	} else {
		fwnode_property_read_u32(port_fwnode, "reg", &endpoint->port);
		fwnode_property_read_u32(fwnode, "reg", &endpoint->id);
	}

	fwnode_handle_put(port_fwnode);

	return 0;
}
EXPORT_SYMBOL(fwnode_graph_parse_endpoint);<|MERGE_RESOLUTION|>--- conflicted
+++ resolved
@@ -147,10 +147,6 @@
 				       const char *propname,
 				       const char **strings, size_t nval)
 {
-<<<<<<< HEAD
-	const void *pointer;
-	size_t length = nval * sizeof(*strings);
-=======
 	const struct property_entry *prop;
 	const void *pointer;
 	size_t array_len, length;
@@ -174,39 +170,12 @@
 
 	array_len = min(nval, array_len);
 	length = array_len * sizeof(*strings);
->>>>>>> 2ac97f0f
 
 	pointer = pset_prop_find(pset, propname, length);
 	if (IS_ERR(pointer))
 		return PTR_ERR(pointer);
 
 	memcpy(strings, pointer, length);
-<<<<<<< HEAD
-	return 0;
-}
-
-static int pset_prop_read_string(struct property_set *pset,
-				 const char *propname, const char **strings)
-{
-	const struct property_entry *prop;
-	const char * const *pointer;
-
-	prop = pset_prop_get(pset, propname);
-	if (!prop)
-		return -EINVAL;
-	if (!prop->is_string)
-		return -EILSEQ;
-	if (prop->is_array) {
-		pointer = prop->pointer.str;
-		if (!pointer)
-			return -ENODATA;
-	} else {
-		pointer = &prop->value.str;
-		if (*pointer && strnlen(*pointer, prop->length) >= prop->length)
-			return -EILSEQ;
-	}
-=======
->>>>>>> 2ac97f0f
 
 	return array_len;
 }
