/*
 * drivers/base/power/domain.c - Common code related to device power domains.
 *
 * Copyright (C) 2011 Rafael J. Wysocki <rjw@sisk.pl>, Renesas Electronics Corp.
 *
 * This file is released under the GPLv2.
 */

#include <linux/delay.h>
#include <linux/kernel.h>
#include <linux/io.h>
#include <linux/platform_device.h>
#include <linux/pm_runtime.h>
#include <linux/pm_domain.h>
#include <linux/pm_qos.h>
#include <linux/pm_clock.h>
#include <linux/slab.h>
#include <linux/err.h>
#include <linux/sched.h>
#include <linux/suspend.h>
#include <linux/export.h>

#include "power.h"

#define GENPD_RETRY_MAX_MS	250		/* Approximate */

#define GENPD_DEV_CALLBACK(genpd, type, callback, dev)		\
({								\
	type (*__routine)(struct device *__d); 			\
	type __ret = (type)0;					\
								\
	__routine = genpd->dev_ops.callback; 			\
	if (__routine) {					\
		__ret = __routine(dev); 			\
	}							\
	__ret;							\
})

static LIST_HEAD(gpd_list);
static DEFINE_MUTEX(gpd_list_lock);

struct genpd_lock_ops {
	void (*lock)(struct generic_pm_domain *genpd);
	void (*lock_nested)(struct generic_pm_domain *genpd, int depth);
	int (*lock_interruptible)(struct generic_pm_domain *genpd);
	void (*unlock)(struct generic_pm_domain *genpd);
};

static void genpd_lock_mtx(struct generic_pm_domain *genpd)
{
	mutex_lock(&genpd->mlock);
}

static void genpd_lock_nested_mtx(struct generic_pm_domain *genpd,
					int depth)
{
	mutex_lock_nested(&genpd->mlock, depth);
}

static int genpd_lock_interruptible_mtx(struct generic_pm_domain *genpd)
{
	return mutex_lock_interruptible(&genpd->mlock);
}

static void genpd_unlock_mtx(struct generic_pm_domain *genpd)
{
	return mutex_unlock(&genpd->mlock);
}

static const struct genpd_lock_ops genpd_mtx_ops = {
	.lock = genpd_lock_mtx,
	.lock_nested = genpd_lock_nested_mtx,
	.lock_interruptible = genpd_lock_interruptible_mtx,
	.unlock = genpd_unlock_mtx,
};

static void genpd_lock_spin(struct generic_pm_domain *genpd)
	__acquires(&genpd->slock)
{
	unsigned long flags;

	spin_lock_irqsave(&genpd->slock, flags);
	genpd->lock_flags = flags;
}

static void genpd_lock_nested_spin(struct generic_pm_domain *genpd,
					int depth)
	__acquires(&genpd->slock)
{
	unsigned long flags;

	spin_lock_irqsave_nested(&genpd->slock, flags, depth);
	genpd->lock_flags = flags;
}

static int genpd_lock_interruptible_spin(struct generic_pm_domain *genpd)
	__acquires(&genpd->slock)
{
	unsigned long flags;

	spin_lock_irqsave(&genpd->slock, flags);
	genpd->lock_flags = flags;
	return 0;
}

static void genpd_unlock_spin(struct generic_pm_domain *genpd)
	__releases(&genpd->slock)
{
	spin_unlock_irqrestore(&genpd->slock, genpd->lock_flags);
}

static const struct genpd_lock_ops genpd_spin_ops = {
	.lock = genpd_lock_spin,
	.lock_nested = genpd_lock_nested_spin,
	.lock_interruptible = genpd_lock_interruptible_spin,
	.unlock = genpd_unlock_spin,
};

#define genpd_lock(p)			p->lock_ops->lock(p)
#define genpd_lock_nested(p, d)		p->lock_ops->lock_nested(p, d)
#define genpd_lock_interruptible(p)	p->lock_ops->lock_interruptible(p)
#define genpd_unlock(p)			p->lock_ops->unlock(p)

#define genpd_is_irq_safe(genpd)	(genpd->flags & GENPD_FLAG_IRQ_SAFE)

static inline bool irq_safe_dev_in_no_sleep_domain(struct device *dev,
		struct generic_pm_domain *genpd)
{
	bool ret;

	ret = pm_runtime_is_irq_safe(dev) && !genpd_is_irq_safe(genpd);

	/* Warn once for each IRQ safe dev in no sleep domain */
	if (ret)
		dev_warn_once(dev, "PM domain %s will not be powered off\n",
				genpd->name);

	return ret;
}

/*
 * Get the generic PM domain for a particular struct device.
 * This validates the struct device pointer, the PM domain pointer,
 * and checks that the PM domain pointer is a real generic PM domain.
 * Any failure results in NULL being returned.
 */
static struct generic_pm_domain *genpd_lookup_dev(struct device *dev)
{
	struct generic_pm_domain *genpd = NULL, *gpd;

	if (IS_ERR_OR_NULL(dev) || IS_ERR_OR_NULL(dev->pm_domain))
		return NULL;

	mutex_lock(&gpd_list_lock);
	list_for_each_entry(gpd, &gpd_list, gpd_list_node) {
		if (&gpd->domain == dev->pm_domain) {
			genpd = gpd;
			break;
		}
	}
	mutex_unlock(&gpd_list_lock);

	return genpd;
}

/*
 * This should only be used where we are certain that the pm_domain
 * attached to the device is a genpd domain.
 */
static struct generic_pm_domain *dev_to_genpd(struct device *dev)
{
	if (IS_ERR_OR_NULL(dev->pm_domain))
		return ERR_PTR(-EINVAL);

	return pd_to_genpd(dev->pm_domain);
}

static int genpd_stop_dev(struct generic_pm_domain *genpd, struct device *dev)
{
	return GENPD_DEV_CALLBACK(genpd, int, stop, dev);
}

static int genpd_start_dev(struct generic_pm_domain *genpd, struct device *dev)
{
	return GENPD_DEV_CALLBACK(genpd, int, start, dev);
}

static bool genpd_sd_counter_dec(struct generic_pm_domain *genpd)
{
	bool ret = false;

	if (!WARN_ON(atomic_read(&genpd->sd_count) == 0))
		ret = !!atomic_dec_and_test(&genpd->sd_count);

	return ret;
}

static void genpd_sd_counter_inc(struct generic_pm_domain *genpd)
{
	atomic_inc(&genpd->sd_count);
	smp_mb__after_atomic();
}

static int genpd_power_on(struct generic_pm_domain *genpd, bool timed)
{
	unsigned int state_idx = genpd->state_idx;
	ktime_t time_start;
	s64 elapsed_ns;
	int ret;

	if (!genpd->power_on)
		return 0;

	if (!timed)
		return genpd->power_on(genpd);

	time_start = ktime_get();
	ret = genpd->power_on(genpd);
	if (ret)
		return ret;

	elapsed_ns = ktime_to_ns(ktime_sub(ktime_get(), time_start));
	if (elapsed_ns <= genpd->states[state_idx].power_on_latency_ns)
		return ret;

	genpd->states[state_idx].power_on_latency_ns = elapsed_ns;
	genpd->max_off_time_changed = true;
	pr_debug("%s: Power-%s latency exceeded, new value %lld ns\n",
		 genpd->name, "on", elapsed_ns);

	return ret;
}

static int genpd_power_off(struct generic_pm_domain *genpd, bool timed)
{
	unsigned int state_idx = genpd->state_idx;
	ktime_t time_start;
	s64 elapsed_ns;
	int ret;

	if (!genpd->power_off)
		return 0;

	if (!timed)
		return genpd->power_off(genpd);

	time_start = ktime_get();
	ret = genpd->power_off(genpd);
	if (ret == -EBUSY)
		return ret;

	elapsed_ns = ktime_to_ns(ktime_sub(ktime_get(), time_start));
	if (elapsed_ns <= genpd->states[state_idx].power_off_latency_ns)
		return ret;

	genpd->states[state_idx].power_off_latency_ns = elapsed_ns;
	genpd->max_off_time_changed = true;
	pr_debug("%s: Power-%s latency exceeded, new value %lld ns\n",
		 genpd->name, "off", elapsed_ns);

	return ret;
}

/**
 * genpd_queue_power_off_work - Queue up the execution of genpd_poweroff().
 * @genpd: PM domain to power off.
 *
 * Queue up the execution of genpd_poweroff() unless it's already been done
 * before.
 */
static void genpd_queue_power_off_work(struct generic_pm_domain *genpd)
{
	queue_work(pm_wq, &genpd->power_off_work);
}

/**
 * genpd_poweron - Restore power to a given PM domain and its masters.
 * @genpd: PM domain to power up.
 * @depth: nesting count for lockdep.
 *
 * Restore power to @genpd and all of its masters so that it is possible to
 * resume a device belonging to it.
 */
static int genpd_poweron(struct generic_pm_domain *genpd, unsigned int depth)
{
	struct gpd_link *link;
	int ret = 0;

	if (genpd->status == GPD_STATE_ACTIVE)
		return 0;

	/*
	 * The list is guaranteed not to change while the loop below is being
	 * executed, unless one of the masters' .power_on() callbacks fiddles
	 * with it.
	 */
	list_for_each_entry(link, &genpd->slave_links, slave_node) {
		struct generic_pm_domain *master = link->master;

		genpd_sd_counter_inc(master);

		genpd_lock_nested(master, depth + 1);
		ret = genpd_poweron(master, depth + 1);
		genpd_unlock(master);

		if (ret) {
			genpd_sd_counter_dec(master);
			goto err;
		}
	}

	ret = genpd_power_on(genpd, true);
	if (ret)
		goto err;

	genpd->status = GPD_STATE_ACTIVE;
	return 0;

 err:
	list_for_each_entry_continue_reverse(link,
					&genpd->slave_links,
					slave_node) {
		genpd_sd_counter_dec(link->master);
		genpd_queue_power_off_work(link->master);
	}

	return ret;
}

static int genpd_dev_pm_qos_notifier(struct notifier_block *nb,
				     unsigned long val, void *ptr)
{
	struct generic_pm_domain_data *gpd_data;
	struct device *dev;

	gpd_data = container_of(nb, struct generic_pm_domain_data, nb);
	dev = gpd_data->base.dev;

	for (;;) {
		struct generic_pm_domain *genpd;
		struct pm_domain_data *pdd;

		spin_lock_irq(&dev->power.lock);

		pdd = dev->power.subsys_data ?
				dev->power.subsys_data->domain_data : NULL;
		if (pdd && pdd->dev) {
			to_gpd_data(pdd)->td.constraint_changed = true;
			genpd = dev_to_genpd(dev);
		} else {
			genpd = ERR_PTR(-ENODATA);
		}

		spin_unlock_irq(&dev->power.lock);

		if (!IS_ERR(genpd)) {
			genpd_lock(genpd);
			genpd->max_off_time_changed = true;
			genpd_unlock(genpd);
		}

		dev = dev->parent;
		if (!dev || dev->power.ignore_children)
			break;
	}

	return NOTIFY_DONE;
}

/**
 * genpd_poweroff - Remove power from a given PM domain.
 * @genpd: PM domain to power down.
 * @is_async: PM domain is powered down from a scheduled work
 *
 * If all of the @genpd's devices have been suspended and all of its subdomains
 * have been powered down, remove power from @genpd.
 */
static int genpd_poweroff(struct generic_pm_domain *genpd, bool is_async)
{
	struct pm_domain_data *pdd;
	struct gpd_link *link;
	unsigned int not_suspended = 0;

	/*
	 * Do not try to power off the domain in the following situations:
	 * (1) The domain is already in the "power off" state.
	 * (2) System suspend is in progress.
	 */
	if (genpd->status == GPD_STATE_POWER_OFF
	    || genpd->prepared_count > 0)
		return 0;

	if (atomic_read(&genpd->sd_count) > 0)
		return -EBUSY;

	list_for_each_entry(pdd, &genpd->dev_list, list_node) {
		enum pm_qos_flags_status stat;

		stat = dev_pm_qos_flags(pdd->dev,
					PM_QOS_FLAG_NO_POWER_OFF
						| PM_QOS_FLAG_REMOTE_WAKEUP);
		if (stat > PM_QOS_FLAGS_NONE)
			return -EBUSY;

		/*
		 * Do not allow PM domain to be powered off, when an IRQ safe
		 * device is part of a non-IRQ safe domain.
		 */
		if (!pm_runtime_suspended(pdd->dev) ||
			irq_safe_dev_in_no_sleep_domain(pdd->dev, genpd))
			not_suspended++;
	}

	if (not_suspended > 1 || (not_suspended == 1 && is_async))
		return -EBUSY;

	if (genpd->gov && genpd->gov->power_down_ok) {
		if (!genpd->gov->power_down_ok(&genpd->domain))
			return -EAGAIN;
	}

	if (genpd->power_off) {
		int ret;

		if (atomic_read(&genpd->sd_count) > 0)
			return -EBUSY;

		/*
		 * If sd_count > 0 at this point, one of the subdomains hasn't
		 * managed to call genpd_poweron() for the master yet after
		 * incrementing it.  In that case genpd_poweron() will wait
		 * for us to drop the lock, so we can call .power_off() and let
		 * the genpd_poweron() restore power for us (this shouldn't
		 * happen very often).
		 */
		ret = genpd_power_off(genpd, true);
		if (ret)
			return ret;
	}

	genpd->status = GPD_STATE_POWER_OFF;

	list_for_each_entry(link, &genpd->slave_links, slave_node) {
		genpd_sd_counter_dec(link->master);
		genpd_queue_power_off_work(link->master);
	}

	return 0;
}

/**
 * genpd_power_off_work_fn - Power off PM domain whose subdomain count is 0.
 * @work: Work structure used for scheduling the execution of this function.
 */
static void genpd_power_off_work_fn(struct work_struct *work)
{
	struct generic_pm_domain *genpd;

	genpd = container_of(work, struct generic_pm_domain, power_off_work);

	genpd_lock(genpd);
	genpd_poweroff(genpd, true);
	genpd_unlock(genpd);
}

/**
 * __genpd_runtime_suspend - walk the hierarchy of ->runtime_suspend() callbacks
 * @dev: Device to handle.
 */
static int __genpd_runtime_suspend(struct device *dev)
{
	int (*cb)(struct device *__dev);

	if (dev->type && dev->type->pm)
		cb = dev->type->pm->runtime_suspend;
	else if (dev->class && dev->class->pm)
		cb = dev->class->pm->runtime_suspend;
	else if (dev->bus && dev->bus->pm)
		cb = dev->bus->pm->runtime_suspend;
	else
		cb = NULL;

	if (!cb && dev->driver && dev->driver->pm)
		cb = dev->driver->pm->runtime_suspend;

	return cb ? cb(dev) : 0;
}

/**
 * __genpd_runtime_resume - walk the hierarchy of ->runtime_resume() callbacks
 * @dev: Device to handle.
 */
static int __genpd_runtime_resume(struct device *dev)
{
	int (*cb)(struct device *__dev);

	if (dev->type && dev->type->pm)
		cb = dev->type->pm->runtime_resume;
	else if (dev->class && dev->class->pm)
		cb = dev->class->pm->runtime_resume;
	else if (dev->bus && dev->bus->pm)
		cb = dev->bus->pm->runtime_resume;
	else
		cb = NULL;

	if (!cb && dev->driver && dev->driver->pm)
		cb = dev->driver->pm->runtime_resume;

	return cb ? cb(dev) : 0;
}

/**
 * genpd_runtime_suspend - Suspend a device belonging to I/O PM domain.
 * @dev: Device to suspend.
 *
 * Carry out a runtime suspend of a device under the assumption that its
 * pm_domain field points to the domain member of an object of type
 * struct generic_pm_domain representing a PM domain consisting of I/O devices.
 */
static int genpd_runtime_suspend(struct device *dev)
{
	struct generic_pm_domain *genpd;
	bool (*suspend_ok)(struct device *__dev);
	struct gpd_timing_data *td = &dev_gpd_data(dev)->td;
	bool runtime_pm = pm_runtime_enabled(dev);
	ktime_t time_start;
	s64 elapsed_ns;
	int ret;

	dev_dbg(dev, "%s()\n", __func__);

	genpd = dev_to_genpd(dev);
	if (IS_ERR(genpd))
		return -EINVAL;

	/*
	 * A runtime PM centric subsystem/driver may re-use the runtime PM
	 * callbacks for other purposes than runtime PM. In those scenarios
	 * runtime PM is disabled. Under these circumstances, we shall skip
	 * validating/measuring the PM QoS latency.
	 */
	suspend_ok = genpd->gov ? genpd->gov->suspend_ok : NULL;
	if (runtime_pm && suspend_ok && !suspend_ok(dev))
		return -EBUSY;

	/* Measure suspend latency. */
	if (runtime_pm)
		time_start = ktime_get();

	ret = __genpd_runtime_suspend(dev);
	if (ret)
		return ret;

	ret = genpd_stop_dev(genpd, dev);
	if (ret) {
		__genpd_runtime_resume(dev);
		return ret;
	}

	/* Update suspend latency value if the measured time exceeds it. */
	if (runtime_pm) {
		elapsed_ns = ktime_to_ns(ktime_sub(ktime_get(), time_start));
		if (elapsed_ns > td->suspend_latency_ns) {
			td->suspend_latency_ns = elapsed_ns;
			dev_dbg(dev, "suspend latency exceeded, %lld ns\n",
				elapsed_ns);
			genpd->max_off_time_changed = true;
			td->constraint_changed = true;
		}
	}

	/*
	 * If power.irq_safe is set, this routine may be run with
	 * IRQs disabled, so suspend only if the PM domain also is irq_safe.
	 */
	if (irq_safe_dev_in_no_sleep_domain(dev, genpd))
		return 0;

	genpd_lock(genpd);
	genpd_poweroff(genpd, false);
	genpd_unlock(genpd);

	return 0;
}

/**
 * genpd_runtime_resume - Resume a device belonging to I/O PM domain.
 * @dev: Device to resume.
 *
 * Carry out a runtime resume of a device under the assumption that its
 * pm_domain field points to the domain member of an object of type
 * struct generic_pm_domain representing a PM domain consisting of I/O devices.
 */
static int genpd_runtime_resume(struct device *dev)
{
	struct generic_pm_domain *genpd;
	struct gpd_timing_data *td = &dev_gpd_data(dev)->td;
	bool runtime_pm = pm_runtime_enabled(dev);
	ktime_t time_start;
	s64 elapsed_ns;
	int ret;
	bool timed = true;

	dev_dbg(dev, "%s()\n", __func__);

	genpd = dev_to_genpd(dev);
	if (IS_ERR(genpd))
		return -EINVAL;

	/*
	 * As we don't power off a non IRQ safe domain, which holds
	 * an IRQ safe device, we don't need to restore power to it.
	 */
	if (irq_safe_dev_in_no_sleep_domain(dev, genpd)) {
		timed = false;
		goto out;
	}

	genpd_lock(genpd);
	ret = genpd_poweron(genpd, 0);
	genpd_unlock(genpd);

	if (ret)
		return ret;

 out:
	/* Measure resume latency. */
	if (timed && runtime_pm)
		time_start = ktime_get();

	ret = genpd_start_dev(genpd, dev);
	if (ret)
		goto err_poweroff;

	ret = __genpd_runtime_resume(dev);
	if (ret)
		goto err_stop;

	/* Update resume latency value if the measured time exceeds it. */
	if (timed && runtime_pm) {
		elapsed_ns = ktime_to_ns(ktime_sub(ktime_get(), time_start));
		if (elapsed_ns > td->resume_latency_ns) {
			td->resume_latency_ns = elapsed_ns;
			dev_dbg(dev, "resume latency exceeded, %lld ns\n",
				elapsed_ns);
			genpd->max_off_time_changed = true;
			td->constraint_changed = true;
		}
	}

	return 0;

err_stop:
	genpd_stop_dev(genpd, dev);
err_poweroff:
	if (!pm_runtime_is_irq_safe(dev) ||
		(pm_runtime_is_irq_safe(dev) && genpd_is_irq_safe(genpd))) {
		genpd_lock(genpd);
		genpd_poweroff(genpd, 0);
		genpd_unlock(genpd);
	}

	return ret;
}

static bool pd_ignore_unused;
static int __init pd_ignore_unused_setup(char *__unused)
{
	pd_ignore_unused = true;
	return 1;
}
__setup("pd_ignore_unused", pd_ignore_unused_setup);

/**
 * genpd_poweroff_unused - Power off all PM domains with no devices in use.
 */
static int __init genpd_poweroff_unused(void)
{
	struct generic_pm_domain *genpd;

	if (pd_ignore_unused) {
		pr_warn("genpd: Not disabling unused power domains\n");
		return 0;
	}

	mutex_lock(&gpd_list_lock);

	list_for_each_entry(genpd, &gpd_list, gpd_list_node)
		genpd_queue_power_off_work(genpd);

	mutex_unlock(&gpd_list_lock);

	return 0;
}
late_initcall(genpd_poweroff_unused);

#if defined(CONFIG_PM_SLEEP) || defined(CONFIG_PM_GENERIC_DOMAINS_OF)

/**
 * pm_genpd_present - Check if the given PM domain has been initialized.
 * @genpd: PM domain to check.
 */
static bool pm_genpd_present(const struct generic_pm_domain *genpd)
{
	const struct generic_pm_domain *gpd;

	if (IS_ERR_OR_NULL(genpd))
		return false;

	list_for_each_entry(gpd, &gpd_list, gpd_list_node)
		if (gpd == genpd)
			return true;

	return false;
}

#endif

#ifdef CONFIG_PM_SLEEP

static bool genpd_dev_active_wakeup(struct generic_pm_domain *genpd,
				    struct device *dev)
{
	return GENPD_DEV_CALLBACK(genpd, bool, active_wakeup, dev);
}

/**
 * genpd_sync_poweroff - Synchronously power off a PM domain and its masters.
 * @genpd: PM domain to power off, if possible.
 *
 * Check if the given PM domain can be powered off (during system suspend or
 * hibernation) and do that if so.  Also, in that case propagate to its masters.
 *
 * This function is only called in "noirq" and "syscore" stages of system power
 * transitions, so it need not acquire locks (all of the "noirq" callbacks are
 * executed sequentially, so it is guaranteed that it will never run twice in
 * parallel).
 */
static void genpd_sync_poweroff(struct generic_pm_domain *genpd)
{
	struct gpd_link *link;

	if (genpd->status == GPD_STATE_POWER_OFF)
		return;

	if (genpd->suspended_count != genpd->device_count
	    || atomic_read(&genpd->sd_count) > 0)
		return;

	/* Choose the deepest state when suspending */
	genpd->state_idx = genpd->state_count - 1;
	genpd_power_off(genpd, false);

	genpd->status = GPD_STATE_POWER_OFF;

	list_for_each_entry(link, &genpd->slave_links, slave_node) {
		genpd_sd_counter_dec(link->master);
		genpd_sync_poweroff(link->master);
	}
}

/**
 * genpd_sync_poweron - Synchronously power on a PM domain and its masters.
 * @genpd: PM domain to power on.
 *
 * This function is only called in "noirq" and "syscore" stages of system power
 * transitions, so it need not acquire locks (all of the "noirq" callbacks are
 * executed sequentially, so it is guaranteed that it will never run twice in
 * parallel).
 */
static void genpd_sync_poweron(struct generic_pm_domain *genpd)
{
	struct gpd_link *link;

	if (genpd->status == GPD_STATE_ACTIVE)
		return;

	list_for_each_entry(link, &genpd->slave_links, slave_node) {
		genpd_sync_poweron(link->master);
		genpd_sd_counter_inc(link->master);
	}

	genpd_power_on(genpd, false);

	genpd->status = GPD_STATE_ACTIVE;
}

/**
 * resume_needed - Check whether to resume a device before system suspend.
 * @dev: Device to check.
 * @genpd: PM domain the device belongs to.
 *
 * There are two cases in which a device that can wake up the system from sleep
 * states should be resumed by pm_genpd_prepare(): (1) if the device is enabled
 * to wake up the system and it has to remain active for this purpose while the
 * system is in the sleep state and (2) if the device is not enabled to wake up
 * the system from sleep states and it generally doesn't generate wakeup signals
 * by itself (those signals are generated on its behalf by other parts of the
 * system).  In the latter case it may be necessary to reconfigure the device's
 * wakeup settings during system suspend, because it may have been set up to
 * signal remote wakeup from the system's working state as needed by runtime PM.
 * Return 'true' in either of the above cases.
 */
static bool resume_needed(struct device *dev, struct generic_pm_domain *genpd)
{
	bool active_wakeup;

	if (!device_can_wakeup(dev))
		return false;

	active_wakeup = genpd_dev_active_wakeup(genpd, dev);
	return device_may_wakeup(dev) ? active_wakeup : !active_wakeup;
}

/**
 * pm_genpd_prepare - Start power transition of a device in a PM domain.
 * @dev: Device to start the transition of.
 *
 * Start a power transition of a device (during a system-wide power transition)
 * under the assumption that its pm_domain field points to the domain member of
 * an object of type struct generic_pm_domain representing a PM domain
 * consisting of I/O devices.
 */
static int pm_genpd_prepare(struct device *dev)
{
	struct generic_pm_domain *genpd;
	int ret;

	dev_dbg(dev, "%s()\n", __func__);

	genpd = dev_to_genpd(dev);
	if (IS_ERR(genpd))
		return -EINVAL;

	/*
	 * If a wakeup request is pending for the device, it should be woken up
	 * at this point and a system wakeup event should be reported if it's
	 * set up to wake up the system from sleep states.
	 */
	if (resume_needed(dev, genpd))
		pm_runtime_resume(dev);

	genpd_lock(genpd);

	if (genpd->prepared_count++ == 0)
		genpd->suspended_count = 0;

	genpd_unlock(genpd);

	ret = pm_generic_prepare(dev);
	if (ret) {
		genpd_lock(genpd);

		genpd->prepared_count--;

		genpd_unlock(genpd);
	}

	return ret;
}

/**
 * pm_genpd_suspend_noirq - Completion of suspend of device in an I/O PM domain.
 * @dev: Device to suspend.
 *
 * Stop the device and remove power from the domain if all devices in it have
 * been stopped.
 */
static int pm_genpd_suspend_noirq(struct device *dev)
{
	struct generic_pm_domain *genpd;
	int ret;

	dev_dbg(dev, "%s()\n", __func__);

	genpd = dev_to_genpd(dev);
	if (IS_ERR(genpd))
		return -EINVAL;

	if (dev->power.wakeup_path && genpd_dev_active_wakeup(genpd, dev))
		return 0;

	if (genpd->dev_ops.stop && genpd->dev_ops.start) {
		ret = pm_runtime_force_suspend(dev);
		if (ret)
			return ret;
	}

	/*
	 * Since all of the "noirq" callbacks are executed sequentially, it is
	 * guaranteed that this function will never run twice in parallel for
	 * the same PM domain, so it is not necessary to use locking here.
	 */
	genpd->suspended_count++;
	genpd_sync_poweroff(genpd);

	return 0;
}

/**
 * pm_genpd_resume_noirq - Start of resume of device in an I/O PM domain.
 * @dev: Device to resume.
 *
 * Restore power to the device's PM domain, if necessary, and start the device.
 */
static int pm_genpd_resume_noirq(struct device *dev)
{
	struct generic_pm_domain *genpd;
	int ret = 0;

	dev_dbg(dev, "%s()\n", __func__);

	genpd = dev_to_genpd(dev);
	if (IS_ERR(genpd))
		return -EINVAL;

	if (dev->power.wakeup_path && genpd_dev_active_wakeup(genpd, dev))
		return 0;

	/*
	 * Since all of the "noirq" callbacks are executed sequentially, it is
	 * guaranteed that this function will never run twice in parallel for
	 * the same PM domain, so it is not necessary to use locking here.
	 */
	genpd_sync_poweron(genpd);
	genpd->suspended_count--;

	if (genpd->dev_ops.stop && genpd->dev_ops.start)
		ret = pm_runtime_force_resume(dev);

	return ret;
}

/**
 * pm_genpd_freeze_noirq - Completion of freezing a device in an I/O PM domain.
 * @dev: Device to freeze.
 *
 * Carry out a late freeze of a device under the assumption that its
 * pm_domain field points to the domain member of an object of type
 * struct generic_pm_domain representing a power domain consisting of I/O
 * devices.
 */
static int pm_genpd_freeze_noirq(struct device *dev)
{
	struct generic_pm_domain *genpd;
	int ret = 0;

	dev_dbg(dev, "%s()\n", __func__);

	genpd = dev_to_genpd(dev);
	if (IS_ERR(genpd))
		return -EINVAL;

	if (genpd->dev_ops.stop && genpd->dev_ops.start)
		ret = pm_runtime_force_suspend(dev);

	return ret;
}

/**
 * pm_genpd_thaw_noirq - Early thaw of device in an I/O PM domain.
 * @dev: Device to thaw.
 *
 * Start the device, unless power has been removed from the domain already
 * before the system transition.
 */
static int pm_genpd_thaw_noirq(struct device *dev)
{
	struct generic_pm_domain *genpd;
	int ret = 0;

	dev_dbg(dev, "%s()\n", __func__);

	genpd = dev_to_genpd(dev);
	if (IS_ERR(genpd))
		return -EINVAL;

	if (genpd->dev_ops.stop && genpd->dev_ops.start)
		ret = pm_runtime_force_resume(dev);

	return ret;
}

/**
 * pm_genpd_restore_noirq - Start of restore of device in an I/O PM domain.
 * @dev: Device to resume.
 *
 * Make sure the domain will be in the same power state as before the
 * hibernation the system is resuming from and start the device if necessary.
 */
static int pm_genpd_restore_noirq(struct device *dev)
{
	struct generic_pm_domain *genpd;
	int ret = 0;

	dev_dbg(dev, "%s()\n", __func__);

	genpd = dev_to_genpd(dev);
	if (IS_ERR(genpd))
		return -EINVAL;

	/*
	 * Since all of the "noirq" callbacks are executed sequentially, it is
	 * guaranteed that this function will never run twice in parallel for
	 * the same PM domain, so it is not necessary to use locking here.
	 *
	 * At this point suspended_count == 0 means we are being run for the
	 * first time for the given domain in the present cycle.
	 */
	if (genpd->suspended_count++ == 0)
		/*
		 * The boot kernel might put the domain into arbitrary state,
		 * so make it appear as powered off to genpd_sync_poweron(),
		 * so that it tries to power it on in case it was really off.
		 */
		genpd->status = GPD_STATE_POWER_OFF;

	genpd_sync_poweron(genpd);

	if (genpd->dev_ops.stop && genpd->dev_ops.start)
		ret = pm_runtime_force_resume(dev);

	return ret;
}

/**
 * pm_genpd_complete - Complete power transition of a device in a power domain.
 * @dev: Device to complete the transition of.
 *
 * Complete a power transition of a device (during a system-wide power
 * transition) under the assumption that its pm_domain field points to the
 * domain member of an object of type struct generic_pm_domain representing
 * a power domain consisting of I/O devices.
 */
static void pm_genpd_complete(struct device *dev)
{
	struct generic_pm_domain *genpd;

	dev_dbg(dev, "%s()\n", __func__);

	genpd = dev_to_genpd(dev);
	if (IS_ERR(genpd))
		return;

	pm_generic_complete(dev);

	genpd_lock(genpd);

	genpd->prepared_count--;
	if (!genpd->prepared_count)
		genpd_queue_power_off_work(genpd);

	genpd_unlock(genpd);
}

/**
 * genpd_syscore_switch - Switch power during system core suspend or resume.
 * @dev: Device that normally is marked as "always on" to switch power for.
 *
 * This routine may only be called during the system core (syscore) suspend or
 * resume phase for devices whose "always on" flags are set.
 */
static void genpd_syscore_switch(struct device *dev, bool suspend)
{
	struct generic_pm_domain *genpd;

	genpd = dev_to_genpd(dev);
	if (!pm_genpd_present(genpd))
		return;

	if (suspend) {
		genpd->suspended_count++;
		genpd_sync_poweroff(genpd);
	} else {
		genpd_sync_poweron(genpd);
		genpd->suspended_count--;
	}
}

void pm_genpd_syscore_poweroff(struct device *dev)
{
	genpd_syscore_switch(dev, true);
}
EXPORT_SYMBOL_GPL(pm_genpd_syscore_poweroff);

void pm_genpd_syscore_poweron(struct device *dev)
{
	genpd_syscore_switch(dev, false);
}
EXPORT_SYMBOL_GPL(pm_genpd_syscore_poweron);

#else /* !CONFIG_PM_SLEEP */

#define pm_genpd_prepare		NULL
#define pm_genpd_suspend_noirq		NULL
#define pm_genpd_resume_noirq		NULL
#define pm_genpd_freeze_noirq		NULL
#define pm_genpd_thaw_noirq		NULL
#define pm_genpd_restore_noirq		NULL
#define pm_genpd_complete		NULL

#endif /* CONFIG_PM_SLEEP */

static struct generic_pm_domain_data *genpd_alloc_dev_data(struct device *dev,
					struct generic_pm_domain *genpd,
					struct gpd_timing_data *td)
{
	struct generic_pm_domain_data *gpd_data;
	int ret;

	ret = dev_pm_get_subsys_data(dev);
	if (ret)
		return ERR_PTR(ret);

	gpd_data = kzalloc(sizeof(*gpd_data), GFP_KERNEL);
	if (!gpd_data) {
		ret = -ENOMEM;
		goto err_put;
	}

	if (td)
		gpd_data->td = *td;

	gpd_data->base.dev = dev;
	gpd_data->td.constraint_changed = true;
	gpd_data->td.effective_constraint_ns = -1;
	gpd_data->nb.notifier_call = genpd_dev_pm_qos_notifier;

	spin_lock_irq(&dev->power.lock);

	if (dev->power.subsys_data->domain_data) {
		ret = -EINVAL;
		goto err_free;
	}

	dev->power.subsys_data->domain_data = &gpd_data->base;

	spin_unlock_irq(&dev->power.lock);

	dev_pm_domain_set(dev, &genpd->domain);

	return gpd_data;

 err_free:
	spin_unlock_irq(&dev->power.lock);
	kfree(gpd_data);
 err_put:
	dev_pm_put_subsys_data(dev);
	return ERR_PTR(ret);
}

static void genpd_free_dev_data(struct device *dev,
				struct generic_pm_domain_data *gpd_data)
{
	dev_pm_domain_set(dev, NULL);

	spin_lock_irq(&dev->power.lock);

	dev->power.subsys_data->domain_data = NULL;

	spin_unlock_irq(&dev->power.lock);

	kfree(gpd_data);
	dev_pm_put_subsys_data(dev);
}

static int genpd_add_device(struct generic_pm_domain *genpd, struct device *dev,
			    struct gpd_timing_data *td)
{
	struct generic_pm_domain_data *gpd_data;
	int ret = 0;

	dev_dbg(dev, "%s()\n", __func__);

	if (IS_ERR_OR_NULL(genpd) || IS_ERR_OR_NULL(dev))
		return -EINVAL;

	gpd_data = genpd_alloc_dev_data(dev, genpd, td);
	if (IS_ERR(gpd_data))
		return PTR_ERR(gpd_data);

	genpd_lock(genpd);

	if (genpd->prepared_count > 0) {
		ret = -EAGAIN;
		goto out;
	}

	ret = genpd->attach_dev ? genpd->attach_dev(genpd, dev) : 0;
	if (ret)
		goto out;

	genpd->device_count++;
	genpd->max_off_time_changed = true;

	list_add_tail(&gpd_data->base.list_node, &genpd->dev_list);

 out:
	genpd_unlock(genpd);

	if (ret)
		genpd_free_dev_data(dev, gpd_data);
	else
		dev_pm_qos_add_notifier(dev, &gpd_data->nb);

	return ret;
}

/**
 * __pm_genpd_add_device - Add a device to an I/O PM domain.
 * @genpd: PM domain to add the device to.
 * @dev: Device to be added.
 * @td: Set of PM QoS timing parameters to attach to the device.
 */
int __pm_genpd_add_device(struct generic_pm_domain *genpd, struct device *dev,
			  struct gpd_timing_data *td)
{
	int ret;

	mutex_lock(&gpd_list_lock);
	ret = genpd_add_device(genpd, dev, td);
	mutex_unlock(&gpd_list_lock);

	return ret;
}
EXPORT_SYMBOL_GPL(__pm_genpd_add_device);

static int genpd_remove_device(struct generic_pm_domain *genpd,
			       struct device *dev)
{
	struct generic_pm_domain_data *gpd_data;
	struct pm_domain_data *pdd;
	int ret = 0;

	dev_dbg(dev, "%s()\n", __func__);

	pdd = dev->power.subsys_data->domain_data;
	gpd_data = to_gpd_data(pdd);
	dev_pm_qos_remove_notifier(dev, &gpd_data->nb);

	genpd_lock(genpd);

	if (genpd->prepared_count > 0) {
		ret = -EAGAIN;
		goto out;
	}

	genpd->device_count--;
	genpd->max_off_time_changed = true;

	if (genpd->detach_dev)
		genpd->detach_dev(genpd, dev);

	list_del_init(&pdd->list_node);

	genpd_unlock(genpd);

	genpd_free_dev_data(dev, gpd_data);

	return 0;

 out:
	genpd_unlock(genpd);
	dev_pm_qos_add_notifier(dev, &gpd_data->nb);

	return ret;
}

/**
 * pm_genpd_remove_device - Remove a device from an I/O PM domain.
 * @genpd: PM domain to remove the device from.
 * @dev: Device to be removed.
 */
int pm_genpd_remove_device(struct generic_pm_domain *genpd,
			   struct device *dev)
{
	if (!genpd || genpd != genpd_lookup_dev(dev))
		return -EINVAL;

	return genpd_remove_device(genpd, dev);
}
EXPORT_SYMBOL_GPL(pm_genpd_remove_device);

static int genpd_add_subdomain(struct generic_pm_domain *genpd,
			       struct generic_pm_domain *subdomain)
{
	struct gpd_link *link, *itr;
	int ret = 0;

	if (IS_ERR_OR_NULL(genpd) || IS_ERR_OR_NULL(subdomain)
	    || genpd == subdomain)
		return -EINVAL;

	/*
	 * If the domain can be powered on/off in an IRQ safe
	 * context, ensure that the subdomain can also be
	 * powered on/off in that context.
	 */
	if (!genpd_is_irq_safe(genpd) && genpd_is_irq_safe(subdomain)) {
		WARN(1, "Parent %s of subdomain %s must be IRQ safe\n",
				genpd->name, subdomain->name);
		return -EINVAL;
	}

	link = kzalloc(sizeof(*link), GFP_KERNEL);
	if (!link)
		return -ENOMEM;

	genpd_lock(subdomain);
	genpd_lock_nested(genpd, SINGLE_DEPTH_NESTING);

	if (genpd->status == GPD_STATE_POWER_OFF
	    &&  subdomain->status != GPD_STATE_POWER_OFF) {
		ret = -EINVAL;
		goto out;
	}

	list_for_each_entry(itr, &genpd->master_links, master_node) {
		if (itr->slave == subdomain && itr->master == genpd) {
			ret = -EINVAL;
			goto out;
		}
	}

	link->master = genpd;
	list_add_tail(&link->master_node, &genpd->master_links);
	link->slave = subdomain;
	list_add_tail(&link->slave_node, &subdomain->slave_links);
	if (subdomain->status != GPD_STATE_POWER_OFF)
		genpd_sd_counter_inc(genpd);

 out:
	genpd_unlock(genpd);
	genpd_unlock(subdomain);
	if (ret)
		kfree(link);
	return ret;
}

/**
 * pm_genpd_add_subdomain - Add a subdomain to an I/O PM domain.
 * @genpd: Master PM domain to add the subdomain to.
 * @subdomain: Subdomain to be added.
 */
int pm_genpd_add_subdomain(struct generic_pm_domain *genpd,
			   struct generic_pm_domain *subdomain)
{
	int ret;

	mutex_lock(&gpd_list_lock);
	ret = genpd_add_subdomain(genpd, subdomain);
	mutex_unlock(&gpd_list_lock);

	return ret;
}
EXPORT_SYMBOL_GPL(pm_genpd_add_subdomain);

/**
 * pm_genpd_remove_subdomain - Remove a subdomain from an I/O PM domain.
 * @genpd: Master PM domain to remove the subdomain from.
 * @subdomain: Subdomain to be removed.
 */
int pm_genpd_remove_subdomain(struct generic_pm_domain *genpd,
			      struct generic_pm_domain *subdomain)
{
	struct gpd_link *link;
	int ret = -EINVAL;

	if (IS_ERR_OR_NULL(genpd) || IS_ERR_OR_NULL(subdomain))
		return -EINVAL;

	genpd_lock(subdomain);
	genpd_lock_nested(genpd, SINGLE_DEPTH_NESTING);

	if (!list_empty(&subdomain->master_links) || subdomain->device_count) {
		pr_warn("%s: unable to remove subdomain %s\n", genpd->name,
			subdomain->name);
		ret = -EBUSY;
		goto out;
	}

	list_for_each_entry(link, &genpd->master_links, master_node) {
		if (link->slave != subdomain)
			continue;

		list_del(&link->master_node);
		list_del(&link->slave_node);
		kfree(link);
		if (subdomain->status != GPD_STATE_POWER_OFF)
			genpd_sd_counter_dec(genpd);

		ret = 0;
		break;
	}

out:
	genpd_unlock(genpd);
	genpd_unlock(subdomain);

	return ret;
}
EXPORT_SYMBOL_GPL(pm_genpd_remove_subdomain);

static int genpd_set_default_power_state(struct generic_pm_domain *genpd)
{
	struct genpd_power_state *state;

	state = kzalloc(sizeof(*state), GFP_KERNEL);
	if (!state)
		return -ENOMEM;

	genpd->states = state;
	genpd->state_count = 1;
	genpd->free = state;

	return 0;
}

static void genpd_lock_init(struct generic_pm_domain *genpd)
{
	if (genpd->flags & GENPD_FLAG_IRQ_SAFE) {
		spin_lock_init(&genpd->slock);
		genpd->lock_ops = &genpd_spin_ops;
	} else {
		mutex_init(&genpd->mlock);
		genpd->lock_ops = &genpd_mtx_ops;
	}
}

/**
 * pm_genpd_init - Initialize a generic I/O PM domain object.
 * @genpd: PM domain object to initialize.
 * @gov: PM domain governor to associate with the domain (may be NULL).
 * @is_off: Initial value of the domain's power_is_off field.
 *
 * Returns 0 on successful initialization, else a negative error code.
 */
int pm_genpd_init(struct generic_pm_domain *genpd,
		  struct dev_power_governor *gov, bool is_off)
{
	int ret;

	if (IS_ERR_OR_NULL(genpd))
		return -EINVAL;

	INIT_LIST_HEAD(&genpd->master_links);
	INIT_LIST_HEAD(&genpd->slave_links);
	INIT_LIST_HEAD(&genpd->dev_list);
	genpd_lock_init(genpd);
	genpd->gov = gov;
	INIT_WORK(&genpd->power_off_work, genpd_power_off_work_fn);
	atomic_set(&genpd->sd_count, 0);
	genpd->status = is_off ? GPD_STATE_POWER_OFF : GPD_STATE_ACTIVE;
	genpd->device_count = 0;
	genpd->max_off_time_ns = -1;
	genpd->max_off_time_changed = true;
	genpd->provider = NULL;
	genpd->has_provider = false;
	genpd->domain.ops.runtime_suspend = genpd_runtime_suspend;
	genpd->domain.ops.runtime_resume = genpd_runtime_resume;
	genpd->domain.ops.prepare = pm_genpd_prepare;
	genpd->domain.ops.suspend_noirq = pm_genpd_suspend_noirq;
	genpd->domain.ops.resume_noirq = pm_genpd_resume_noirq;
	genpd->domain.ops.freeze_noirq = pm_genpd_freeze_noirq;
	genpd->domain.ops.thaw_noirq = pm_genpd_thaw_noirq;
	genpd->domain.ops.poweroff_noirq = pm_genpd_suspend_noirq;
	genpd->domain.ops.restore_noirq = pm_genpd_restore_noirq;
	genpd->domain.ops.complete = pm_genpd_complete;

	if (genpd->flags & GENPD_FLAG_PM_CLK) {
		genpd->dev_ops.stop = pm_clk_suspend;
		genpd->dev_ops.start = pm_clk_resume;
	}

	/* Use only one "off" state if there were no states declared */
	if (genpd->state_count == 0) {
		ret = genpd_set_default_power_state(genpd);
		if (ret)
			return ret;
	}

	mutex_lock(&gpd_list_lock);
	list_add(&genpd->gpd_list_node, &gpd_list);
	mutex_unlock(&gpd_list_lock);

	return 0;
}
EXPORT_SYMBOL_GPL(pm_genpd_init);

static int genpd_remove(struct generic_pm_domain *genpd)
{
	struct gpd_link *l, *link;

	if (IS_ERR_OR_NULL(genpd))
		return -EINVAL;

<<<<<<< HEAD
	mutex_lock(&genpd->lock);

	if (genpd->has_provider) {
		mutex_unlock(&genpd->lock);
=======
	genpd_lock(genpd);

	if (genpd->has_provider) {
		genpd_unlock(genpd);
>>>>>>> 2462edc5
		pr_err("Provider present, unable to remove %s\n", genpd->name);
		return -EBUSY;
	}

	if (!list_empty(&genpd->master_links) || genpd->device_count) {
<<<<<<< HEAD
		mutex_unlock(&genpd->lock);
=======
		genpd_unlock(genpd);
>>>>>>> 2462edc5
		pr_err("%s: unable to remove %s\n", __func__, genpd->name);
		return -EBUSY;
	}

	list_for_each_entry_safe(link, l, &genpd->slave_links, slave_node) {
		list_del(&link->master_node);
		list_del(&link->slave_node);
		kfree(link);
	}

	list_del(&genpd->gpd_list_node);
<<<<<<< HEAD
	mutex_unlock(&genpd->lock);
	cancel_work_sync(&genpd->power_off_work);
=======
	genpd_unlock(genpd);
	cancel_work_sync(&genpd->power_off_work);
	kfree(genpd->free);
>>>>>>> 2462edc5
	pr_debug("%s: removed %s\n", __func__, genpd->name);

	return 0;
}

/**
 * pm_genpd_remove - Remove a generic I/O PM domain
 * @genpd: Pointer to PM domain that is to be removed.
 *
 * To remove the PM domain, this function:
 *  - Removes the PM domain as a subdomain to any parent domains,
 *    if it was added.
 *  - Removes the PM domain from the list of registered PM domains.
 *
 * The PM domain will only be removed, if the associated provider has
 * been removed, it is not a parent to any other PM domain and has no
 * devices associated with it.
 */
int pm_genpd_remove(struct generic_pm_domain *genpd)
{
	int ret;

	mutex_lock(&gpd_list_lock);
	ret = genpd_remove(genpd);
	mutex_unlock(&gpd_list_lock);

	return ret;
}
EXPORT_SYMBOL_GPL(pm_genpd_remove);

#ifdef CONFIG_PM_GENERIC_DOMAINS_OF

typedef struct generic_pm_domain *(*genpd_xlate_t)(struct of_phandle_args *args,
						   void *data);

/*
 * Device Tree based PM domain providers.
 *
 * The code below implements generic device tree based PM domain providers that
 * bind device tree nodes with generic PM domains registered in the system.
 *
 * Any driver that registers generic PM domains and needs to support binding of
 * devices to these domains is supposed to register a PM domain provider, which
 * maps a PM domain specifier retrieved from the device tree to a PM domain.
 *
 * Two simple mapping functions have been provided for convenience:
 *  - genpd_xlate_simple() for 1:1 device tree node to PM domain mapping.
 *  - genpd_xlate_onecell() for mapping of multiple PM domains per node by
 *    index.
 */

/**
 * struct of_genpd_provider - PM domain provider registration structure
 * @link: Entry in global list of PM domain providers
 * @node: Pointer to device tree node of PM domain provider
 * @xlate: Provider-specific xlate callback mapping a set of specifier cells
 *         into a PM domain.
 * @data: context pointer to be passed into @xlate callback
 */
struct of_genpd_provider {
	struct list_head link;
	struct device_node *node;
	genpd_xlate_t xlate;
	void *data;
};

/* List of registered PM domain providers. */
static LIST_HEAD(of_genpd_providers);
/* Mutex to protect the list above. */
static DEFINE_MUTEX(of_genpd_mutex);

/**
 * genpd_xlate_simple() - Xlate function for direct node-domain mapping
 * @genpdspec: OF phandle args to map into a PM domain
 * @data: xlate function private data - pointer to struct generic_pm_domain
 *
 * This is a generic xlate function that can be used to model PM domains that
 * have their own device tree nodes. The private data of xlate function needs
 * to be a valid pointer to struct generic_pm_domain.
 */
static struct generic_pm_domain *genpd_xlate_simple(
					struct of_phandle_args *genpdspec,
					void *data)
{
	if (genpdspec->args_count != 0)
		return ERR_PTR(-EINVAL);
	return data;
}

/**
 * genpd_xlate_onecell() - Xlate function using a single index.
 * @genpdspec: OF phandle args to map into a PM domain
 * @data: xlate function private data - pointer to struct genpd_onecell_data
 *
 * This is a generic xlate function that can be used to model simple PM domain
 * controllers that have one device tree node and provide multiple PM domains.
 * A single cell is used as an index into an array of PM domains specified in
 * the genpd_onecell_data struct when registering the provider.
 */
static struct generic_pm_domain *genpd_xlate_onecell(
					struct of_phandle_args *genpdspec,
					void *data)
{
	struct genpd_onecell_data *genpd_data = data;
	unsigned int idx = genpdspec->args[0];

	if (genpdspec->args_count != 1)
		return ERR_PTR(-EINVAL);

	if (idx >= genpd_data->num_domains) {
		pr_err("%s: invalid domain index %u\n", __func__, idx);
		return ERR_PTR(-EINVAL);
	}

	if (!genpd_data->domains[idx])
		return ERR_PTR(-ENOENT);

	return genpd_data->domains[idx];
}

/**
 * genpd_add_provider() - Register a PM domain provider for a node
 * @np: Device node pointer associated with the PM domain provider.
 * @xlate: Callback for decoding PM domain from phandle arguments.
 * @data: Context pointer for @xlate callback.
 */
static int genpd_add_provider(struct device_node *np, genpd_xlate_t xlate,
			      void *data)
{
	struct of_genpd_provider *cp;

	cp = kzalloc(sizeof(*cp), GFP_KERNEL);
	if (!cp)
		return -ENOMEM;

	cp->node = of_node_get(np);
	cp->data = data;
	cp->xlate = xlate;

	mutex_lock(&of_genpd_mutex);
	list_add(&cp->link, &of_genpd_providers);
	mutex_unlock(&of_genpd_mutex);
	pr_debug("Added domain provider from %s\n", np->full_name);

	return 0;
}

/**
 * of_genpd_add_provider_simple() - Register a simple PM domain provider
 * @np: Device node pointer associated with the PM domain provider.
 * @genpd: Pointer to PM domain associated with the PM domain provider.
 */
int of_genpd_add_provider_simple(struct device_node *np,
				 struct generic_pm_domain *genpd)
{
	int ret = -EINVAL;

	if (!np || !genpd)
		return -EINVAL;

	mutex_lock(&gpd_list_lock);

	if (pm_genpd_present(genpd))
		ret = genpd_add_provider(np, genpd_xlate_simple, genpd);

	if (!ret) {
		genpd->provider = &np->fwnode;
		genpd->has_provider = true;
	}

	mutex_unlock(&gpd_list_lock);

	return ret;
}
EXPORT_SYMBOL_GPL(of_genpd_add_provider_simple);

/**
 * of_genpd_add_provider_onecell() - Register a onecell PM domain provider
 * @np: Device node pointer associated with the PM domain provider.
 * @data: Pointer to the data associated with the PM domain provider.
 */
int of_genpd_add_provider_onecell(struct device_node *np,
				  struct genpd_onecell_data *data)
{
	unsigned int i;
	int ret = -EINVAL;

	if (!np || !data)
		return -EINVAL;

	mutex_lock(&gpd_list_lock);

	for (i = 0; i < data->num_domains; i++) {
		if (!data->domains[i])
			continue;
		if (!pm_genpd_present(data->domains[i]))
			goto error;

		data->domains[i]->provider = &np->fwnode;
		data->domains[i]->has_provider = true;
	}

	ret = genpd_add_provider(np, genpd_xlate_onecell, data);
	if (ret < 0)
		goto error;

	mutex_unlock(&gpd_list_lock);

	return 0;

error:
	while (i--) {
		if (!data->domains[i])
			continue;
		data->domains[i]->provider = NULL;
		data->domains[i]->has_provider = false;
	}

	mutex_unlock(&gpd_list_lock);

	return ret;
}
EXPORT_SYMBOL_GPL(of_genpd_add_provider_onecell);

/**
 * of_genpd_del_provider() - Remove a previously registered PM domain provider
 * @np: Device node pointer associated with the PM domain provider
 */
void of_genpd_del_provider(struct device_node *np)
{
	struct of_genpd_provider *cp;
	struct generic_pm_domain *gpd;

	mutex_lock(&gpd_list_lock);
	mutex_lock(&of_genpd_mutex);
	list_for_each_entry(cp, &of_genpd_providers, link) {
		if (cp->node == np) {
			/*
			 * For each PM domain associated with the
			 * provider, set the 'has_provider' to false
			 * so that the PM domain can be safely removed.
			 */
			list_for_each_entry(gpd, &gpd_list, gpd_list_node)
				if (gpd->provider == &np->fwnode)
					gpd->has_provider = false;

			list_del(&cp->link);
			of_node_put(cp->node);
			kfree(cp);
			break;
		}
	}
	mutex_unlock(&of_genpd_mutex);
	mutex_unlock(&gpd_list_lock);
}
EXPORT_SYMBOL_GPL(of_genpd_del_provider);

/**
 * genpd_get_from_provider() - Look-up PM domain
 * @genpdspec: OF phandle args to use for look-up
 *
 * Looks for a PM domain provider under the node specified by @genpdspec and if
 * found, uses xlate function of the provider to map phandle args to a PM
 * domain.
 *
 * Returns a valid pointer to struct generic_pm_domain on success or ERR_PTR()
 * on failure.
 */
static struct generic_pm_domain *genpd_get_from_provider(
					struct of_phandle_args *genpdspec)
{
	struct generic_pm_domain *genpd = ERR_PTR(-ENOENT);
	struct of_genpd_provider *provider;

	if (!genpdspec)
		return ERR_PTR(-EINVAL);

	mutex_lock(&of_genpd_mutex);

	/* Check if we have such a provider in our array */
	list_for_each_entry(provider, &of_genpd_providers, link) {
		if (provider->node == genpdspec->np)
			genpd = provider->xlate(genpdspec, provider->data);
		if (!IS_ERR(genpd))
			break;
	}

	mutex_unlock(&of_genpd_mutex);

	return genpd;
}

/**
 * of_genpd_add_device() - Add a device to an I/O PM domain
 * @genpdspec: OF phandle args to use for look-up PM domain
 * @dev: Device to be added.
 *
 * Looks-up an I/O PM domain based upon phandle args provided and adds
 * the device to the PM domain. Returns a negative error code on failure.
 */
int of_genpd_add_device(struct of_phandle_args *genpdspec, struct device *dev)
{
	struct generic_pm_domain *genpd;
	int ret;

	mutex_lock(&gpd_list_lock);

	genpd = genpd_get_from_provider(genpdspec);
	if (IS_ERR(genpd)) {
		ret = PTR_ERR(genpd);
		goto out;
	}

	ret = genpd_add_device(genpd, dev, NULL);

out:
	mutex_unlock(&gpd_list_lock);

	return ret;
}
EXPORT_SYMBOL_GPL(of_genpd_add_device);

/**
 * of_genpd_add_subdomain - Add a subdomain to an I/O PM domain.
 * @parent_spec: OF phandle args to use for parent PM domain look-up
 * @subdomain_spec: OF phandle args to use for subdomain look-up
 *
 * Looks-up a parent PM domain and subdomain based upon phandle args
 * provided and adds the subdomain to the parent PM domain. Returns a
 * negative error code on failure.
 */
int of_genpd_add_subdomain(struct of_phandle_args *parent_spec,
			   struct of_phandle_args *subdomain_spec)
{
	struct generic_pm_domain *parent, *subdomain;
	int ret;

	mutex_lock(&gpd_list_lock);

	parent = genpd_get_from_provider(parent_spec);
	if (IS_ERR(parent)) {
		ret = PTR_ERR(parent);
		goto out;
	}

	subdomain = genpd_get_from_provider(subdomain_spec);
	if (IS_ERR(subdomain)) {
		ret = PTR_ERR(subdomain);
		goto out;
	}

	ret = genpd_add_subdomain(parent, subdomain);

out:
	mutex_unlock(&gpd_list_lock);

	return ret;
}
EXPORT_SYMBOL_GPL(of_genpd_add_subdomain);

/**
 * of_genpd_remove_last - Remove the last PM domain registered for a provider
 * @provider: Pointer to device structure associated with provider
 *
 * Find the last PM domain that was added by a particular provider and
 * remove this PM domain from the list of PM domains. The provider is
 * identified by the 'provider' device structure that is passed. The PM
 * domain will only be removed, if the provider associated with domain
 * has been removed.
 *
 * Returns a valid pointer to struct generic_pm_domain on success or
 * ERR_PTR() on failure.
 */
struct generic_pm_domain *of_genpd_remove_last(struct device_node *np)
{
	struct generic_pm_domain *gpd, *genpd = ERR_PTR(-ENOENT);
	int ret;

	if (IS_ERR_OR_NULL(np))
		return ERR_PTR(-EINVAL);

	mutex_lock(&gpd_list_lock);
	list_for_each_entry(gpd, &gpd_list, gpd_list_node) {
		if (gpd->provider == &np->fwnode) {
			ret = genpd_remove(gpd);
			genpd = ret ? ERR_PTR(ret) : gpd;
			break;
		}
	}
	mutex_unlock(&gpd_list_lock);

	return genpd;
}
EXPORT_SYMBOL_GPL(of_genpd_remove_last);

/**
 * genpd_dev_pm_detach - Detach a device from its PM domain.
 * @dev: Device to detach.
 * @power_off: Currently not used
 *
 * Try to locate a corresponding generic PM domain, which the device was
 * attached to previously. If such is found, the device is detached from it.
 */
static void genpd_dev_pm_detach(struct device *dev, bool power_off)
{
	struct generic_pm_domain *pd;
	unsigned int i;
	int ret = 0;

	pd = dev_to_genpd(dev);
	if (IS_ERR(pd))
		return;

	dev_dbg(dev, "removing from PM domain %s\n", pd->name);

	for (i = 1; i < GENPD_RETRY_MAX_MS; i <<= 1) {
		ret = genpd_remove_device(pd, dev);
		if (ret != -EAGAIN)
			break;

		mdelay(i);
		cond_resched();
	}

	if (ret < 0) {
		dev_err(dev, "failed to remove from PM domain %s: %d",
			pd->name, ret);
		return;
	}

	/* Check if PM domain can be powered off after removing this device. */
	genpd_queue_power_off_work(pd);
}

static void genpd_dev_pm_sync(struct device *dev)
{
	struct generic_pm_domain *pd;

	pd = dev_to_genpd(dev);
	if (IS_ERR(pd))
		return;

	genpd_queue_power_off_work(pd);
}

/**
 * genpd_dev_pm_attach - Attach a device to its PM domain using DT.
 * @dev: Device to attach.
 *
 * Parse device's OF node to find a PM domain specifier. If such is found,
 * attaches the device to retrieved pm_domain ops.
 *
 * Both generic and legacy Samsung-specific DT bindings are supported to keep
 * backwards compatibility with existing DTBs.
 *
 * Returns 0 on successfully attached PM domain or negative error code. Note
 * that if a power-domain exists for the device, but it cannot be found or
 * turned on, then return -EPROBE_DEFER to ensure that the device is not
 * probed and to re-try again later.
 */
int genpd_dev_pm_attach(struct device *dev)
{
	struct of_phandle_args pd_args;
	struct generic_pm_domain *pd;
	unsigned int i;
	int ret;

	if (!dev->of_node)
		return -ENODEV;

	if (dev->pm_domain)
		return -EEXIST;

	ret = of_parse_phandle_with_args(dev->of_node, "power-domains",
					"#power-domain-cells", 0, &pd_args);
	if (ret < 0) {
		if (ret != -ENOENT)
			return ret;

		/*
		 * Try legacy Samsung-specific bindings
		 * (for backwards compatibility of DT ABI)
		 */
		pd_args.args_count = 0;
		pd_args.np = of_parse_phandle(dev->of_node,
						"samsung,power-domain", 0);
		if (!pd_args.np)
			return -ENOENT;
	}

	mutex_lock(&gpd_list_lock);
	pd = genpd_get_from_provider(&pd_args);
	of_node_put(pd_args.np);
	if (IS_ERR(pd)) {
		mutex_unlock(&gpd_list_lock);
		dev_dbg(dev, "%s() failed to find PM domain: %ld\n",
			__func__, PTR_ERR(pd));
		return -EPROBE_DEFER;
	}

	dev_dbg(dev, "adding to PM domain %s\n", pd->name);

	for (i = 1; i < GENPD_RETRY_MAX_MS; i <<= 1) {
		ret = genpd_add_device(pd, dev, NULL);
		if (ret != -EAGAIN)
			break;

		mdelay(i);
		cond_resched();
	}
	mutex_unlock(&gpd_list_lock);

	if (ret < 0) {
		dev_err(dev, "failed to add to PM domain %s: %d",
			pd->name, ret);
		goto out;
	}

	dev->pm_domain->detach = genpd_dev_pm_detach;
	dev->pm_domain->sync = genpd_dev_pm_sync;

	genpd_lock(pd);
	ret = genpd_poweron(pd, 0);
	genpd_unlock(pd);
out:
	return ret ? -EPROBE_DEFER : 0;
}
EXPORT_SYMBOL_GPL(genpd_dev_pm_attach);

static const struct of_device_id idle_state_match[] = {
	{ .compatible = "arm,idle-state", },
	{ }
};

static int genpd_parse_state(struct genpd_power_state *genpd_state,
				    struct device_node *state_node)
{
	int err;
	u32 residency;
	u32 entry_latency, exit_latency;
	const struct of_device_id *match_id;

	match_id = of_match_node(idle_state_match, state_node);
	if (!match_id)
		return -EINVAL;

	err = of_property_read_u32(state_node, "entry-latency-us",
						&entry_latency);
	if (err) {
		pr_debug(" * %s missing entry-latency-us property\n",
						state_node->full_name);
		return -EINVAL;
	}

	err = of_property_read_u32(state_node, "exit-latency-us",
						&exit_latency);
	if (err) {
		pr_debug(" * %s missing exit-latency-us property\n",
						state_node->full_name);
		return -EINVAL;
	}

	err = of_property_read_u32(state_node, "min-residency-us", &residency);
	if (!err)
		genpd_state->residency_ns = 1000 * residency;

	genpd_state->power_on_latency_ns = 1000 * exit_latency;
	genpd_state->power_off_latency_ns = 1000 * entry_latency;
	genpd_state->fwnode = &state_node->fwnode;

	return 0;
}

/**
 * of_genpd_parse_idle_states: Return array of idle states for the genpd.
 *
 * @dn: The genpd device node
 * @states: The pointer to which the state array will be saved.
 * @n: The count of elements in the array returned from this function.
 *
 * Returns the device states parsed from the OF node. The memory for the states
 * is allocated by this function and is the responsibility of the caller to
 * free the memory after use.
 */
int of_genpd_parse_idle_states(struct device_node *dn,
			struct genpd_power_state **states, int *n)
{
	struct genpd_power_state *st;
	struct device_node *np;
	int i = 0;
	int err, ret;
	int count;
	struct of_phandle_iterator it;

	count = of_count_phandle_with_args(dn, "domain-idle-states", NULL);
	if (count <= 0)
		return -EINVAL;

	st = kcalloc(count, sizeof(*st), GFP_KERNEL);
	if (!st)
		return -ENOMEM;

	/* Loop over the phandles until all the requested entry is found */
	of_for_each_phandle(&it, err, dn, "domain-idle-states", NULL, 0) {
		np = it.node;
		ret = genpd_parse_state(&st[i++], np);
		if (ret) {
			pr_err
			("Parsing idle state node %s failed with err %d\n",
							np->full_name, ret);
			of_node_put(np);
			kfree(st);
			return ret;
		}
	}

	*n = count;
	*states = st;

	return 0;
}
EXPORT_SYMBOL_GPL(of_genpd_parse_idle_states);

#endif /* CONFIG_PM_GENERIC_DOMAINS_OF */


/***        debugfs support        ***/

#ifdef CONFIG_DEBUG_FS
#include <linux/pm.h>
#include <linux/device.h>
#include <linux/debugfs.h>
#include <linux/seq_file.h>
#include <linux/init.h>
#include <linux/kobject.h>
static struct dentry *pm_genpd_debugfs_dir;

/*
 * TODO: This function is a slightly modified version of rtpm_status_show
 * from sysfs.c, so generalize it.
 */
static void rtpm_status_str(struct seq_file *s, struct device *dev)
{
	static const char * const status_lookup[] = {
		[RPM_ACTIVE] = "active",
		[RPM_RESUMING] = "resuming",
		[RPM_SUSPENDED] = "suspended",
		[RPM_SUSPENDING] = "suspending"
	};
	const char *p = "";

	if (dev->power.runtime_error)
		p = "error";
	else if (dev->power.disable_depth)
		p = "unsupported";
	else if (dev->power.runtime_status < ARRAY_SIZE(status_lookup))
		p = status_lookup[dev->power.runtime_status];
	else
		WARN_ON(1);

	seq_puts(s, p);
}

static int pm_genpd_summary_one(struct seq_file *s,
				struct generic_pm_domain *genpd)
{
	static const char * const status_lookup[] = {
		[GPD_STATE_ACTIVE] = "on",
		[GPD_STATE_POWER_OFF] = "off"
	};
	struct pm_domain_data *pm_data;
	const char *kobj_path;
	struct gpd_link *link;
	char state[16];
	int ret;

	ret = genpd_lock_interruptible(genpd);
	if (ret)
		return -ERESTARTSYS;

	if (WARN_ON(genpd->status >= ARRAY_SIZE(status_lookup)))
		goto exit;
	if (genpd->status == GPD_STATE_POWER_OFF)
		snprintf(state, sizeof(state), "%s-%u",
			 status_lookup[genpd->status], genpd->state_idx);
	else
		snprintf(state, sizeof(state), "%s",
			 status_lookup[genpd->status]);
	seq_printf(s, "%-30s  %-15s ", genpd->name, state);

	/*
	 * Modifications on the list require holding locks on both
	 * master and slave, so we are safe.
	 * Also genpd->name is immutable.
	 */
	list_for_each_entry(link, &genpd->master_links, master_node) {
		seq_printf(s, "%s", link->slave->name);
		if (!list_is_last(&link->master_node, &genpd->master_links))
			seq_puts(s, ", ");
	}

	list_for_each_entry(pm_data, &genpd->dev_list, list_node) {
		kobj_path = kobject_get_path(&pm_data->dev->kobj,
				genpd_is_irq_safe(genpd) ?
				GFP_ATOMIC : GFP_KERNEL);
		if (kobj_path == NULL)
			continue;

		seq_printf(s, "\n    %-50s  ", kobj_path);
		rtpm_status_str(s, pm_data->dev);
		kfree(kobj_path);
	}

	seq_puts(s, "\n");
exit:
	genpd_unlock(genpd);

	return 0;
}

static int pm_genpd_summary_show(struct seq_file *s, void *data)
{
	struct generic_pm_domain *genpd;
	int ret = 0;

	seq_puts(s, "domain                          status          slaves\n");
	seq_puts(s, "    /device                                             runtime status\n");
	seq_puts(s, "----------------------------------------------------------------------\n");

	ret = mutex_lock_interruptible(&gpd_list_lock);
	if (ret)
		return -ERESTARTSYS;

	list_for_each_entry(genpd, &gpd_list, gpd_list_node) {
		ret = pm_genpd_summary_one(s, genpd);
		if (ret)
			break;
	}
	mutex_unlock(&gpd_list_lock);

	return ret;
}

static int pm_genpd_summary_open(struct inode *inode, struct file *file)
{
	return single_open(file, pm_genpd_summary_show, NULL);
}

static const struct file_operations pm_genpd_summary_fops = {
	.open = pm_genpd_summary_open,
	.read = seq_read,
	.llseek = seq_lseek,
	.release = single_release,
};

static int __init pm_genpd_debug_init(void)
{
	struct dentry *d;

	pm_genpd_debugfs_dir = debugfs_create_dir("pm_genpd", NULL);

	if (!pm_genpd_debugfs_dir)
		return -ENOMEM;

	d = debugfs_create_file("pm_genpd_summary", S_IRUGO,
			pm_genpd_debugfs_dir, NULL, &pm_genpd_summary_fops);
	if (!d)
		return -ENOMEM;

	return 0;
}
late_initcall(pm_genpd_debug_init);

static void __exit pm_genpd_debug_exit(void)
{
	debugfs_remove_recursive(pm_genpd_debugfs_dir);
}
__exitcall(pm_genpd_debug_exit);
#endif /* CONFIG_DEBUG_FS */<|MERGE_RESOLUTION|>--- conflicted
+++ resolved
@@ -1494,27 +1494,16 @@
 	if (IS_ERR_OR_NULL(genpd))
 		return -EINVAL;
 
-<<<<<<< HEAD
-	mutex_lock(&genpd->lock);
-
-	if (genpd->has_provider) {
-		mutex_unlock(&genpd->lock);
-=======
 	genpd_lock(genpd);
 
 	if (genpd->has_provider) {
 		genpd_unlock(genpd);
->>>>>>> 2462edc5
 		pr_err("Provider present, unable to remove %s\n", genpd->name);
 		return -EBUSY;
 	}
 
 	if (!list_empty(&genpd->master_links) || genpd->device_count) {
-<<<<<<< HEAD
-		mutex_unlock(&genpd->lock);
-=======
 		genpd_unlock(genpd);
->>>>>>> 2462edc5
 		pr_err("%s: unable to remove %s\n", __func__, genpd->name);
 		return -EBUSY;
 	}
@@ -1526,14 +1515,9 @@
 	}
 
 	list_del(&genpd->gpd_list_node);
-<<<<<<< HEAD
-	mutex_unlock(&genpd->lock);
-	cancel_work_sync(&genpd->power_off_work);
-=======
 	genpd_unlock(genpd);
 	cancel_work_sync(&genpd->power_off_work);
 	kfree(genpd->free);
->>>>>>> 2462edc5
 	pr_debug("%s: removed %s\n", __func__, genpd->name);
 
 	return 0;
