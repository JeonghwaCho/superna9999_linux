--- conflicted
+++ resolved
@@ -132,17 +132,12 @@
 
 	ret = pm_runtime_is_irq_safe(dev) && !genpd_is_irq_safe(genpd);
 
-<<<<<<< HEAD
-	/* Warn once if IRQ safe dev in no sleep domain */
-	if (ret)
-=======
 	/*
 	 * Warn once if an IRQ safe device is attached to a no sleep domain, as
 	 * to indicate a suboptimal configuration for PM. For an always on
 	 * domain this isn't case, thus don't warn.
 	 */
 	if (ret && !genpd_is_always_on(genpd))
->>>>>>> 2ac97f0f
 		dev_warn_once(dev, "PM domain %s will not be powered off\n",
 				genpd->name);
 
@@ -307,13 +302,6 @@
 	 * (1) The domain is already in the "power off" state.
 	 * (2) System suspend is in progress.
 	 */
-<<<<<<< HEAD
-	if (genpd->status == GPD_STATE_POWER_OFF
-	    || genpd->prepared_count > 0)
-		return 0;
-
-	if (atomic_read(&genpd->sd_count) > 0)
-=======
 	if (!genpd_status_on(genpd) || genpd->prepared_count > 0)
 		return 0;
 
@@ -323,7 +311,6 @@
 	 * (2) When the domain has a subdomain being powered on.
 	 */
 	if (genpd_is_always_on(genpd) || atomic_read(&genpd->sd_count) > 0)
->>>>>>> 2ac97f0f
 		return -EBUSY;
 
 	list_for_each_entry(pdd, &genpd->dev_list, list_node) {
@@ -784,12 +771,8 @@
 
 	/* Choose the deepest state when suspending */
 	genpd->state_idx = genpd->state_count - 1;
-<<<<<<< HEAD
-	_genpd_power_off(genpd, false);
-=======
 	if (_genpd_power_off(genpd, false))
 		return;
->>>>>>> 2ac97f0f
 
 	genpd->status = GPD_STATE_POWER_OFF;
 
