/*
 * Generic OPP Interface
 *
 * Copyright (C) 2009-2010 Texas Instruments Incorporated.
 *	Nishanth Menon
 *	Romit Dasgupta
 *	Kevin Hilman
 *
 * This program is free software; you can redistribute it and/or modify
 * it under the terms of the GNU General Public License version 2 as
 * published by the Free Software Foundation.
 */

#define pr_fmt(fmt) KBUILD_MODNAME ": " fmt

#include <linux/clk.h>
#include <linux/errno.h>
#include <linux/err.h>
#include <linux/slab.h>
#include <linux/device.h>
#include <linux/export.h>
#include <linux/regulator/consumer.h>

#include "opp.h"

/*
 * The root of the list of all opp-tables. All opp_table structures branch off
 * from here, with each opp_table containing the list of opps it supports in
 * various states of availability.
 */
LIST_HEAD(opp_tables);
/* Lock to allow exclusive modification to the device and opp lists */
DEFINE_MUTEX(opp_table_lock);

#define opp_rcu_lockdep_assert()					\
do {									\
	RCU_LOCKDEP_WARN(!rcu_read_lock_held() &&			\
			 !lockdep_is_held(&opp_table_lock),		\
			 "Missing rcu_read_lock() or "			\
			 "opp_table_lock protection");			\
} while (0)

static struct opp_device *_find_opp_dev(const struct device *dev,
					struct opp_table *opp_table)
{
	struct opp_device *opp_dev;

	list_for_each_entry(opp_dev, &opp_table->dev_list, node)
		if (opp_dev->dev == dev)
			return opp_dev;

	return NULL;
}

/**
 * _find_opp_table() - find opp_table struct using device pointer
 * @dev:	device pointer used to lookup OPP table
 *
 * Search OPP table for one containing matching device. Does a RCU reader
 * operation to grab the pointer needed.
 *
 * Return: pointer to 'struct opp_table' if found, otherwise -ENODEV or
 * -EINVAL based on type of error.
 *
 * Locking: For readers, this function must be called under rcu_read_lock().
 * opp_table is a RCU protected pointer, which means that opp_table is valid
 * as long as we are under RCU lock.
 *
 * For Writers, this function must be called with opp_table_lock held.
 */
struct opp_table *_find_opp_table(struct device *dev)
{
	struct opp_table *opp_table;

	opp_rcu_lockdep_assert();

	if (IS_ERR_OR_NULL(dev)) {
		pr_err("%s: Invalid parameters\n", __func__);
		return ERR_PTR(-EINVAL);
	}

	list_for_each_entry_rcu(opp_table, &opp_tables, node)
		if (_find_opp_dev(dev, opp_table))
			return opp_table;

	return ERR_PTR(-ENODEV);
}

/**
 * dev_pm_opp_get_voltage() - Gets the voltage corresponding to an opp
 * @opp:	opp for which voltage has to be returned for
 *
 * Return: voltage in micro volt corresponding to the opp, else
 * return 0
 *
 * This is useful only for devices with single power supply.
 *
 * Locking: This function must be called under rcu_read_lock(). opp is a rcu
 * protected pointer. This means that opp which could have been fetched by
 * opp_find_freq_{exact,ceil,floor} functions is valid as long as we are
 * under RCU lock. The pointer returned by the opp_find_freq family must be
 * used in the same section as the usage of this function with the pointer
 * prior to unlocking with rcu_read_unlock() to maintain the integrity of the
 * pointer.
 */
unsigned long dev_pm_opp_get_voltage(struct dev_pm_opp *opp)
{
	struct dev_pm_opp *tmp_opp;
	unsigned long v = 0;

	opp_rcu_lockdep_assert();

	tmp_opp = rcu_dereference(opp);
	if (IS_ERR_OR_NULL(tmp_opp))
		pr_err("%s: Invalid parameters\n", __func__);
	else
		v = tmp_opp->supplies[0].u_volt;

	return v;
}
EXPORT_SYMBOL_GPL(dev_pm_opp_get_voltage);

/**
 * dev_pm_opp_get_freq() - Gets the frequency corresponding to an available opp
 * @opp:	opp for which frequency has to be returned for
 *
 * Return: frequency in hertz corresponding to the opp, else
 * return 0
 *
 * Locking: This function must be called under rcu_read_lock(). opp is a rcu
 * protected pointer. This means that opp which could have been fetched by
 * opp_find_freq_{exact,ceil,floor} functions is valid as long as we are
 * under RCU lock. The pointer returned by the opp_find_freq family must be
 * used in the same section as the usage of this function with the pointer
 * prior to unlocking with rcu_read_unlock() to maintain the integrity of the
 * pointer.
 */
unsigned long dev_pm_opp_get_freq(struct dev_pm_opp *opp)
{
	struct dev_pm_opp *tmp_opp;
	unsigned long f = 0;

	opp_rcu_lockdep_assert();

	tmp_opp = rcu_dereference(opp);
	if (IS_ERR_OR_NULL(tmp_opp) || !tmp_opp->available)
		pr_err("%s: Invalid parameters\n", __func__);
	else
		f = tmp_opp->rate;

	return f;
}
EXPORT_SYMBOL_GPL(dev_pm_opp_get_freq);

/**
 * dev_pm_opp_is_turbo() - Returns if opp is turbo OPP or not
 * @opp: opp for which turbo mode is being verified
 *
 * Turbo OPPs are not for normal use, and can be enabled (under certain
 * conditions) for short duration of times to finish high throughput work
 * quickly. Running on them for longer times may overheat the chip.
 *
 * Return: true if opp is turbo opp, else false.
 *
 * Locking: This function must be called under rcu_read_lock(). opp is a rcu
 * protected pointer. This means that opp which could have been fetched by
 * opp_find_freq_{exact,ceil,floor} functions is valid as long as we are
 * under RCU lock. The pointer returned by the opp_find_freq family must be
 * used in the same section as the usage of this function with the pointer
 * prior to unlocking with rcu_read_unlock() to maintain the integrity of the
 * pointer.
 */
bool dev_pm_opp_is_turbo(struct dev_pm_opp *opp)
{
	struct dev_pm_opp *tmp_opp;

	opp_rcu_lockdep_assert();

	tmp_opp = rcu_dereference(opp);
	if (IS_ERR_OR_NULL(tmp_opp) || !tmp_opp->available) {
		pr_err("%s: Invalid parameters\n", __func__);
		return false;
	}

	return tmp_opp->turbo;
}
EXPORT_SYMBOL_GPL(dev_pm_opp_is_turbo);

/**
 * dev_pm_opp_get_max_clock_latency() - Get max clock latency in nanoseconds
 * @dev:	device for which we do this operation
 *
 * Return: This function returns the max clock latency in nanoseconds.
 *
 * Locking: This function takes rcu_read_lock().
 */
unsigned long dev_pm_opp_get_max_clock_latency(struct device *dev)
{
	struct opp_table *opp_table;
	unsigned long clock_latency_ns;

	rcu_read_lock();

	opp_table = _find_opp_table(dev);
	if (IS_ERR(opp_table))
		clock_latency_ns = 0;
	else
		clock_latency_ns = opp_table->clock_latency_ns_max;

	rcu_read_unlock();
	return clock_latency_ns;
}
EXPORT_SYMBOL_GPL(dev_pm_opp_get_max_clock_latency);

static int _get_regulator_count(struct device *dev)
{
	struct opp_table *opp_table;
	int count;

	rcu_read_lock();

	opp_table = _find_opp_table(dev);
	if (!IS_ERR(opp_table))
		count = opp_table->regulator_count;
	else
		count = 0;

	rcu_read_unlock();

	return count;
}

/**
 * dev_pm_opp_get_max_volt_latency() - Get max voltage latency in nanoseconds
 * @dev: device for which we do this operation
 *
 * Return: This function returns the max voltage latency in nanoseconds.
 *
 * Locking: This function takes rcu_read_lock().
 */
unsigned long dev_pm_opp_get_max_volt_latency(struct device *dev)
{
	struct opp_table *opp_table;
	struct dev_pm_opp *opp;
	struct regulator *reg, **regulators;
	unsigned long latency_ns = 0;
	int ret, i, count;
	struct {
		unsigned long min;
		unsigned long max;
	} *uV;

	count = _get_regulator_count(dev);

	/* Regulator may not be required for the device */
	if (!count)
		return 0;

	regulators = kmalloc_array(count, sizeof(*regulators), GFP_KERNEL);
	if (!regulators)
		return 0;

	uV = kmalloc_array(count, sizeof(*uV), GFP_KERNEL);
	if (!uV)
		goto free_regulators;

	rcu_read_lock();

	opp_table = _find_opp_table(dev);
	if (IS_ERR(opp_table)) {
		rcu_read_unlock();
		goto free_uV;
	}

	memcpy(regulators, opp_table->regulators, count * sizeof(*regulators));

	for (i = 0; i < count; i++) {
		uV[i].min = ~0;
		uV[i].max = 0;
<<<<<<< HEAD

		list_for_each_entry_rcu(opp, &opp_table->opp_list, node) {
			if (!opp->available)
				continue;

=======

		list_for_each_entry_rcu(opp, &opp_table->opp_list, node) {
			if (!opp->available)
				continue;

>>>>>>> 7a72b877
			if (opp->supplies[i].u_volt_min < uV[i].min)
				uV[i].min = opp->supplies[i].u_volt_min;
			if (opp->supplies[i].u_volt_max > uV[i].max)
				uV[i].max = opp->supplies[i].u_volt_max;
		}
	}

	rcu_read_unlock();

	/*
	 * The caller needs to ensure that opp_table (and hence the regulator)
	 * isn't freed, while we are executing this routine.
	 */
	for (i = 0; reg = regulators[i], i < count; i++) {
		ret = regulator_set_voltage_time(reg, uV[i].min, uV[i].max);
		if (ret > 0)
			latency_ns += ret * 1000;
	}

free_uV:
	kfree(uV);
free_regulators:
	kfree(regulators);

	return latency_ns;
}
EXPORT_SYMBOL_GPL(dev_pm_opp_get_max_volt_latency);

/**
 * dev_pm_opp_get_max_transition_latency() - Get max transition latency in
 *					     nanoseconds
 * @dev: device for which we do this operation
 *
 * Return: This function returns the max transition latency, in nanoseconds, to
 * switch from one OPP to other.
 *
 * Locking: This function takes rcu_read_lock().
 */
unsigned long dev_pm_opp_get_max_transition_latency(struct device *dev)
{
	return dev_pm_opp_get_max_volt_latency(dev) +
		dev_pm_opp_get_max_clock_latency(dev);
}
EXPORT_SYMBOL_GPL(dev_pm_opp_get_max_transition_latency);

/**
 * dev_pm_opp_get_suspend_opp_freq() - Get frequency of suspend opp in Hz
 * @dev:	device for which we do this operation
 *
 * Return: This function returns the frequency of the OPP marked as suspend_opp
 * if one is available, else returns 0;
 */
unsigned long dev_pm_opp_get_suspend_opp_freq(struct device *dev)
{
	struct opp_table *opp_table;
	unsigned long freq = 0;

	rcu_read_lock();

	opp_table = _find_opp_table(dev);
	if (IS_ERR(opp_table) || !opp_table->suspend_opp ||
	    !opp_table->suspend_opp->available)
		goto unlock;

	freq = dev_pm_opp_get_freq(opp_table->suspend_opp);

unlock:
	rcu_read_unlock();
	return freq;
}
EXPORT_SYMBOL_GPL(dev_pm_opp_get_suspend_opp_freq);

/**
 * dev_pm_opp_get_opp_count() - Get number of opps available in the opp table
 * @dev:	device for which we do this operation
 *
 * Return: This function returns the number of available opps if there are any,
 * else returns 0 if none or the corresponding error value.
 *
 * Locking: This function takes rcu_read_lock().
 */
int dev_pm_opp_get_opp_count(struct device *dev)
{
	struct opp_table *opp_table;
	struct dev_pm_opp *temp_opp;
	int count = 0;

	rcu_read_lock();

	opp_table = _find_opp_table(dev);
	if (IS_ERR(opp_table)) {
		count = PTR_ERR(opp_table);
		dev_err(dev, "%s: OPP table not found (%d)\n",
			__func__, count);
		goto out_unlock;
	}

	list_for_each_entry_rcu(temp_opp, &opp_table->opp_list, node) {
		if (temp_opp->available)
			count++;
	}

out_unlock:
	rcu_read_unlock();
	return count;
}
EXPORT_SYMBOL_GPL(dev_pm_opp_get_opp_count);

/**
 * dev_pm_opp_find_freq_exact() - search for an exact frequency
 * @dev:		device for which we do this operation
 * @freq:		frequency to search for
 * @available:		true/false - match for available opp
 *
 * Return: Searches for exact match in the opp table and returns pointer to the
 * matching opp if found, else returns ERR_PTR in case of error and should
 * be handled using IS_ERR. Error return values can be:
 * EINVAL:	for bad pointer
 * ERANGE:	no match found for search
 * ENODEV:	if device not found in list of registered devices
 *
 * Note: available is a modifier for the search. if available=true, then the
 * match is for exact matching frequency and is available in the stored OPP
 * table. if false, the match is for exact frequency which is not available.
 *
 * This provides a mechanism to enable an opp which is not available currently
 * or the opposite as well.
 *
 * Locking: This function must be called under rcu_read_lock(). opp is a rcu
 * protected pointer. The reason for the same is that the opp pointer which is
 * returned will remain valid for use with opp_get_{voltage, freq} only while
 * under the locked area. The pointer returned must be used prior to unlocking
 * with rcu_read_unlock() to maintain the integrity of the pointer.
 */
struct dev_pm_opp *dev_pm_opp_find_freq_exact(struct device *dev,
					      unsigned long freq,
					      bool available)
{
	struct opp_table *opp_table;
	struct dev_pm_opp *temp_opp, *opp = ERR_PTR(-ERANGE);

	opp_rcu_lockdep_assert();

	opp_table = _find_opp_table(dev);
	if (IS_ERR(opp_table)) {
		int r = PTR_ERR(opp_table);

		dev_err(dev, "%s: OPP table not found (%d)\n", __func__, r);
		return ERR_PTR(r);
	}

	list_for_each_entry_rcu(temp_opp, &opp_table->opp_list, node) {
		if (temp_opp->available == available &&
				temp_opp->rate == freq) {
			opp = temp_opp;
			break;
		}
	}

	return opp;
}
EXPORT_SYMBOL_GPL(dev_pm_opp_find_freq_exact);

static noinline struct dev_pm_opp *_find_freq_ceil(struct opp_table *opp_table,
						   unsigned long *freq)
{
	struct dev_pm_opp *temp_opp, *opp = ERR_PTR(-ERANGE);

	list_for_each_entry_rcu(temp_opp, &opp_table->opp_list, node) {
		if (temp_opp->available && temp_opp->rate >= *freq) {
			opp = temp_opp;
			*freq = opp->rate;
			break;
		}
	}

	return opp;
}

/**
 * dev_pm_opp_find_freq_ceil() - Search for an rounded ceil freq
 * @dev:	device for which we do this operation
 * @freq:	Start frequency
 *
 * Search for the matching ceil *available* OPP from a starting freq
 * for a device.
 *
 * Return: matching *opp and refreshes *freq accordingly, else returns
 * ERR_PTR in case of error and should be handled using IS_ERR. Error return
 * values can be:
 * EINVAL:	for bad pointer
 * ERANGE:	no match found for search
 * ENODEV:	if device not found in list of registered devices
 *
 * Locking: This function must be called under rcu_read_lock(). opp is a rcu
 * protected pointer. The reason for the same is that the opp pointer which is
 * returned will remain valid for use with opp_get_{voltage, freq} only while
 * under the locked area. The pointer returned must be used prior to unlocking
 * with rcu_read_unlock() to maintain the integrity of the pointer.
 */
struct dev_pm_opp *dev_pm_opp_find_freq_ceil(struct device *dev,
					     unsigned long *freq)
{
	struct opp_table *opp_table;

	opp_rcu_lockdep_assert();

	if (!dev || !freq) {
		dev_err(dev, "%s: Invalid argument freq=%p\n", __func__, freq);
		return ERR_PTR(-EINVAL);
	}

	opp_table = _find_opp_table(dev);
	if (IS_ERR(opp_table))
		return ERR_CAST(opp_table);

	return _find_freq_ceil(opp_table, freq);
}
EXPORT_SYMBOL_GPL(dev_pm_opp_find_freq_ceil);

/**
 * dev_pm_opp_find_freq_floor() - Search for a rounded floor freq
 * @dev:	device for which we do this operation
 * @freq:	Start frequency
 *
 * Search for the matching floor *available* OPP from a starting freq
 * for a device.
 *
 * Return: matching *opp and refreshes *freq accordingly, else returns
 * ERR_PTR in case of error and should be handled using IS_ERR. Error return
 * values can be:
 * EINVAL:	for bad pointer
 * ERANGE:	no match found for search
 * ENODEV:	if device not found in list of registered devices
 *
 * Locking: This function must be called under rcu_read_lock(). opp is a rcu
 * protected pointer. The reason for the same is that the opp pointer which is
 * returned will remain valid for use with opp_get_{voltage, freq} only while
 * under the locked area. The pointer returned must be used prior to unlocking
 * with rcu_read_unlock() to maintain the integrity of the pointer.
 */
struct dev_pm_opp *dev_pm_opp_find_freq_floor(struct device *dev,
					      unsigned long *freq)
{
	struct opp_table *opp_table;
	struct dev_pm_opp *temp_opp, *opp = ERR_PTR(-ERANGE);

	opp_rcu_lockdep_assert();

	if (!dev || !freq) {
		dev_err(dev, "%s: Invalid argument freq=%p\n", __func__, freq);
		return ERR_PTR(-EINVAL);
	}

	opp_table = _find_opp_table(dev);
	if (IS_ERR(opp_table))
		return ERR_CAST(opp_table);

	list_for_each_entry_rcu(temp_opp, &opp_table->opp_list, node) {
		if (temp_opp->available) {
			/* go to the next node, before choosing prev */
			if (temp_opp->rate > *freq)
				break;
			else
				opp = temp_opp;
		}
	}
	if (!IS_ERR(opp))
		*freq = opp->rate;

	return opp;
}
EXPORT_SYMBOL_GPL(dev_pm_opp_find_freq_floor);

/*
 * The caller needs to ensure that opp_table (and hence the clk) isn't freed,
 * while clk returned here is used.
 */
static struct clk *_get_opp_clk(struct device *dev)
{
	struct opp_table *opp_table;
	struct clk *clk;

	rcu_read_lock();

	opp_table = _find_opp_table(dev);
	if (IS_ERR(opp_table)) {
		dev_err(dev, "%s: device opp doesn't exist\n", __func__);
		clk = ERR_CAST(opp_table);
		goto unlock;
	}

	clk = opp_table->clk;
	if (IS_ERR(clk))
		dev_err(dev, "%s: No clock available for the device\n",
			__func__);

unlock:
	rcu_read_unlock();
	return clk;
}

static int _set_opp_voltage(struct device *dev, struct regulator *reg,
			    struct dev_pm_opp_supply *supply)
{
	int ret;

	/* Regulator not available for device */
	if (IS_ERR(reg)) {
		dev_dbg(dev, "%s: regulator not available: %ld\n", __func__,
			PTR_ERR(reg));
		return 0;
	}

	dev_dbg(dev, "%s: voltages (mV): %lu %lu %lu\n", __func__,
		supply->u_volt_min, supply->u_volt, supply->u_volt_max);

	ret = regulator_set_voltage_triplet(reg, supply->u_volt_min,
					    supply->u_volt, supply->u_volt_max);
	if (ret)
		dev_err(dev, "%s: failed to set voltage (%lu %lu %lu mV): %d\n",
			__func__, supply->u_volt_min, supply->u_volt,
			supply->u_volt_max, ret);

	return ret;
}

static inline int
_generic_set_opp_clk_only(struct device *dev, struct clk *clk,
			  unsigned long old_freq, unsigned long freq)
{
	int ret;

	ret = clk_set_rate(clk, freq);
	if (ret) {
		dev_err(dev, "%s: failed to set clock rate: %d\n", __func__,
			ret);
	}

	return ret;
}

static int _generic_set_opp(struct dev_pm_set_opp_data *data)
{
	struct dev_pm_opp_supply *old_supply = data->old_opp.supplies;
	struct dev_pm_opp_supply *new_supply = data->new_opp.supplies;
	unsigned long old_freq = data->old_opp.rate, freq = data->new_opp.rate;
	struct regulator *reg = data->regulators[0];
	struct device *dev= data->dev;
	int ret;

	/* This function only supports single regulator per device */
	if (WARN_ON(data->regulator_count > 1)) {
		dev_err(dev, "multiple regulators are not supported\n");
		return -EINVAL;
	}

	/* Scaling up? Scale voltage before frequency */
	if (freq > old_freq) {
		ret = _set_opp_voltage(dev, reg, new_supply);
		if (ret)
			goto restore_voltage;
	}

	/* Change frequency */
	ret = _generic_set_opp_clk_only(dev, data->clk, old_freq, freq);
	if (ret)
		goto restore_voltage;

	/* Scaling down? Scale voltage after frequency */
	if (freq < old_freq) {
		ret = _set_opp_voltage(dev, reg, new_supply);
		if (ret)
			goto restore_freq;
	}

	return 0;

restore_freq:
	if (_generic_set_opp_clk_only(dev, data->clk, freq, old_freq))
		dev_err(dev, "%s: failed to restore old-freq (%lu Hz)\n",
			__func__, old_freq);
restore_voltage:
	/* This shouldn't harm even if the voltages weren't updated earlier */
	if (old_supply->u_volt)
		_set_opp_voltage(dev, reg, old_supply);

	return ret;
}

/**
 * dev_pm_opp_set_rate() - Configure new OPP based on frequency
 * @dev:	 device for which we do this operation
 * @target_freq: frequency to achieve
 *
 * This configures the power-supplies and clock source to the levels specified
 * by the OPP corresponding to the target_freq.
 *
 * Locking: This function takes rcu_read_lock().
 */
int dev_pm_opp_set_rate(struct device *dev, unsigned long target_freq)
{
	struct opp_table *opp_table;
	unsigned long freq, old_freq;
	int (*set_opp)(struct dev_pm_set_opp_data *data);
	struct dev_pm_opp *old_opp, *opp;
	struct regulator **regulators;
	struct dev_pm_set_opp_data *data;
	struct clk *clk;
	int ret, size;

	if (unlikely(!target_freq)) {
		dev_err(dev, "%s: Invalid target frequency %lu\n", __func__,
			target_freq);
		return -EINVAL;
	}

	clk = _get_opp_clk(dev);
	if (IS_ERR(clk))
		return PTR_ERR(clk);

	freq = clk_round_rate(clk, target_freq);
	if ((long)freq <= 0)
		freq = target_freq;

	old_freq = clk_get_rate(clk);

	/* Return early if nothing to do */
	if (old_freq == freq) {
		dev_dbg(dev, "%s: old/new frequencies (%lu Hz) are same, nothing to do\n",
			__func__, freq);
		return 0;
	}

	rcu_read_lock();

	opp_table = _find_opp_table(dev);
	if (IS_ERR(opp_table)) {
		dev_err(dev, "%s: device opp doesn't exist\n", __func__);
		rcu_read_unlock();
		return PTR_ERR(opp_table);
	}

	old_opp = _find_freq_ceil(opp_table, &old_freq);
	if (IS_ERR(old_opp)) {
		dev_err(dev, "%s: failed to find current OPP for freq %lu (%ld)\n",
			__func__, old_freq, PTR_ERR(old_opp));
	}

	opp = _find_freq_ceil(opp_table, &freq);
	if (IS_ERR(opp)) {
		ret = PTR_ERR(opp);
		dev_err(dev, "%s: failed to find OPP for freq %lu (%d)\n",
			__func__, freq, ret);
		rcu_read_unlock();
		return ret;
	}

	dev_dbg(dev, "%s: switching OPP: %lu Hz --> %lu Hz\n", __func__,
		old_freq, freq);

	regulators = opp_table->regulators;

	/* Only frequency scaling */
	if (!regulators) {
		rcu_read_unlock();
		return _generic_set_opp_clk_only(dev, clk, old_freq, freq);
	}

	if (opp_table->set_opp)
		set_opp = opp_table->set_opp;
	else
		set_opp = _generic_set_opp;

	data = opp_table->set_opp_data;
	data->regulators = regulators;
	data->regulator_count = opp_table->regulator_count;
	data->clk = clk;
	data->dev = dev;

	data->old_opp.rate = old_freq;
	size = sizeof(*opp->supplies) * opp_table->regulator_count;
	if (IS_ERR(old_opp))
		memset(data->old_opp.supplies, 0, size);
	else
		memcpy(data->old_opp.supplies, old_opp->supplies, size);

	data->new_opp.rate = freq;
	memcpy(data->new_opp.supplies, opp->supplies, size);

	rcu_read_unlock();

	return set_opp(data);
}
EXPORT_SYMBOL_GPL(dev_pm_opp_set_rate);

/* OPP-dev Helpers */
static void _kfree_opp_dev_rcu(struct rcu_head *head)
{
	struct opp_device *opp_dev;

	opp_dev = container_of(head, struct opp_device, rcu_head);
	kfree_rcu(opp_dev, rcu_head);
}

static void _remove_opp_dev(struct opp_device *opp_dev,
			    struct opp_table *opp_table)
{
	opp_debug_unregister(opp_dev, opp_table);
	list_del(&opp_dev->node);
	call_srcu(&opp_table->srcu_head.srcu, &opp_dev->rcu_head,
		  _kfree_opp_dev_rcu);
}

struct opp_device *_add_opp_dev(const struct device *dev,
				struct opp_table *opp_table)
{
	struct opp_device *opp_dev;
	int ret;

	opp_dev = kzalloc(sizeof(*opp_dev), GFP_KERNEL);
	if (!opp_dev)
		return NULL;

	/* Initialize opp-dev */
	opp_dev->dev = dev;
	list_add_rcu(&opp_dev->node, &opp_table->dev_list);

	/* Create debugfs entries for the opp_table */
	ret = opp_debug_register(opp_dev, opp_table);
	if (ret)
		dev_err(dev, "%s: Failed to register opp debugfs (%d)\n",
			__func__, ret);

	return opp_dev;
}

static struct opp_table *_allocate_opp_table(struct device *dev)
{
	struct opp_table *opp_table;
	struct opp_device *opp_dev;
	int ret;

	/*
	 * Allocate a new OPP table. In the infrequent case where a new
	 * device is needed to be added, we pay this penalty.
	 */
	opp_table = kzalloc(sizeof(*opp_table), GFP_KERNEL);
	if (!opp_table)
		return NULL;

	INIT_LIST_HEAD(&opp_table->dev_list);

	opp_dev = _add_opp_dev(dev, opp_table);
	if (!opp_dev) {
		kfree(opp_table);
		return NULL;
	}

	_of_init_opp_table(opp_table, dev);

	/* Find clk for the device */
	opp_table->clk = clk_get(dev, NULL);
	if (IS_ERR(opp_table->clk)) {
		ret = PTR_ERR(opp_table->clk);
		if (ret != -EPROBE_DEFER)
			dev_dbg(dev, "%s: Couldn't find clock: %d\n", __func__,
				ret);
	}

	srcu_init_notifier_head(&opp_table->srcu_head);
	INIT_LIST_HEAD(&opp_table->opp_list);

	/* Secure the device table modification */
	list_add_rcu(&opp_table->node, &opp_tables);
	return opp_table;
}

/**
 * _add_opp_table() - Find OPP table or allocate a new one
 * @dev:	device for which we do this operation
 *
 * It tries to find an existing table first, if it couldn't find one, it
 * allocates a new OPP table and returns that.
 *
 * Return: valid opp_table pointer if success, else NULL.
 */
struct opp_table *_add_opp_table(struct device *dev)
{
	struct opp_table *opp_table;

	/* Check for existing table for 'dev' first */
	opp_table = _find_opp_table(dev);
	if (!IS_ERR(opp_table))
		return opp_table;

	return _allocate_opp_table(dev);
}

/**
 * _kfree_device_rcu() - Free opp_table RCU handler
 * @head:	RCU head
 */
static void _kfree_device_rcu(struct rcu_head *head)
{
	struct opp_table *opp_table = container_of(head, struct opp_table,
						   rcu_head);

	kfree_rcu(opp_table, rcu_head);
}

static void _free_opp_table(struct opp_table *opp_table)
{
	struct opp_device *opp_dev;

	/* Release clk */
	if (!IS_ERR(opp_table->clk))
		clk_put(opp_table->clk);

	opp_dev = list_first_entry(&opp_table->dev_list, struct opp_device,
				   node);

	_remove_opp_dev(opp_dev, opp_table);

	/* dev_list must be empty now */
	WARN_ON(!list_empty(&opp_table->dev_list));

	list_del_rcu(&opp_table->node);
	call_srcu(&opp_table->srcu_head.srcu, &opp_table->rcu_head,
		  _kfree_device_rcu);
}

/**
 * _remove_opp_table() - Removes a OPP table
 * @opp_table: OPP table to be removed.
 *
 * Removes/frees OPP table if it doesn't contain any OPPs.
 */
static void _remove_opp_table(struct opp_table *opp_table)
{
	if (!list_empty(&opp_table->opp_list))
		return;

	if (opp_table->supported_hw)
		return;

	if (opp_table->prop_name)
		return;

	if (opp_table->regulators)
<<<<<<< HEAD
		return;

	if (opp_table->set_opp)
=======
>>>>>>> 7a72b877
		return;

	if (opp_table->set_opp)
		return;

	_free_opp_table(opp_table);
}

void _opp_free(struct dev_pm_opp *opp)
{
	kfree(opp);
}

/**
 * _kfree_opp_rcu() - Free OPP RCU handler
 * @head:	RCU head
 */
static void _kfree_opp_rcu(struct rcu_head *head)
{
	struct dev_pm_opp *opp = container_of(head, struct dev_pm_opp, rcu_head);

	kfree_rcu(opp, rcu_head);
}

/**
 * _opp_remove()  - Remove an OPP from a table definition
 * @opp_table:	points back to the opp_table struct this opp belongs to
 * @opp:	pointer to the OPP to remove
 *
 * This function removes an opp definition from the opp table.
 *
 * Locking: The internal opp_table and opp structures are RCU protected.
 * It is assumed that the caller holds required mutex for an RCU updater
 * strategy.
 */
static void _opp_remove(struct opp_table *opp_table, struct dev_pm_opp *opp)
{
	/*
	 * Notify the changes in the availability of the operable
	 * frequency/voltage list.
	 */
	srcu_notifier_call_chain(&opp_table->srcu_head, OPP_EVENT_REMOVE, opp);
	opp_debug_remove_one(opp);
	list_del_rcu(&opp->node);
	call_srcu(&opp_table->srcu_head.srcu, &opp->rcu_head, _kfree_opp_rcu);

	_remove_opp_table(opp_table);
}

/**
 * dev_pm_opp_remove()  - Remove an OPP from OPP table
 * @dev:	device for which we do this operation
 * @freq:	OPP to remove with matching 'freq'
 *
 * This function removes an opp from the opp table.
 *
 * Locking: The internal opp_table and opp structures are RCU protected.
 * Hence this function internally uses RCU updater strategy with mutex locks
 * to keep the integrity of the internal data structures. Callers should ensure
 * that this function is *NOT* called under RCU protection or in contexts where
 * mutex cannot be locked.
 */
void dev_pm_opp_remove(struct device *dev, unsigned long freq)
{
	struct dev_pm_opp *opp;
	struct opp_table *opp_table;
	bool found = false;

	/* Hold our table modification lock here */
	mutex_lock(&opp_table_lock);

	opp_table = _find_opp_table(dev);
	if (IS_ERR(opp_table))
		goto unlock;

	list_for_each_entry(opp, &opp_table->opp_list, node) {
		if (opp->rate == freq) {
			found = true;
			break;
		}
	}

	if (!found) {
		dev_warn(dev, "%s: Couldn't find OPP with freq: %lu\n",
			 __func__, freq);
		goto unlock;
	}

	_opp_remove(opp_table, opp);
unlock:
	mutex_unlock(&opp_table_lock);
}
EXPORT_SYMBOL_GPL(dev_pm_opp_remove);

struct dev_pm_opp *_opp_allocate(struct opp_table *table)
{
	struct dev_pm_opp *opp;
	int count, supply_size;
<<<<<<< HEAD
	struct opp_table *table;

	table = _add_opp_table(dev);
	if (!table)
		return NULL;

	/* Allocate space for at least one supply */
	count = table->regulator_count ? table->regulator_count : 1;
	supply_size = sizeof(*opp->supplies) * count;

	/* allocate new OPP node and supplies structures */
	opp = kzalloc(sizeof(*opp) + supply_size, GFP_KERNEL);
	if (!opp) {
		kfree(table);
		return NULL;
	}

	/* Put the supplies at the end of the OPP structure as an empty array */
	opp->supplies = (struct dev_pm_opp_supply *)(opp + 1);
	INIT_LIST_HEAD(&opp->node);

	*opp_table = table;

=======

	/* Allocate space for at least one supply */
	count = table->regulator_count ? table->regulator_count : 1;
	supply_size = sizeof(*opp->supplies) * count;

	/* allocate new OPP node and supplies structures */
	opp = kzalloc(sizeof(*opp) + supply_size, GFP_KERNEL);
	if (!opp)
		return NULL;

	/* Put the supplies at the end of the OPP structure as an empty array */
	opp->supplies = (struct dev_pm_opp_supply *)(opp + 1);
	INIT_LIST_HEAD(&opp->node);

>>>>>>> 7a72b877
	return opp;
}

static bool _opp_supported_by_regulators(struct dev_pm_opp *opp,
					 struct opp_table *opp_table)
{
	struct regulator *reg;
	int i;

	for (i = 0; i < opp_table->regulator_count; i++) {
		reg = opp_table->regulators[i];

		if (!regulator_is_supported_voltage(reg,
					opp->supplies[i].u_volt_min,
					opp->supplies[i].u_volt_max)) {
			pr_warn("%s: OPP minuV: %lu maxuV: %lu, not supported by regulator\n",
				__func__, opp->supplies[i].u_volt_min,
				opp->supplies[i].u_volt_max);
			return false;
		}
	}

	return true;
}

/*
 * Returns:
 * 0: On success. And appropriate error message for duplicate OPPs.
 * -EBUSY: For OPP with same freq/volt and is available. The callers of
 *  _opp_add() must return 0 if they receive -EBUSY from it. This is to make
 *  sure we don't print error messages unnecessarily if different parts of
 *  kernel try to initialize the OPP table.
 * -EEXIST: For OPP with same freq but different volt or is unavailable. This
 *  should be considered an error by the callers of _opp_add().
 */
int _opp_add(struct device *dev, struct dev_pm_opp *new_opp,
	     struct opp_table *opp_table)
{
	struct dev_pm_opp *opp;
	struct list_head *head = &opp_table->opp_list;
	int ret;

	/*
	 * Insert new OPP in order of increasing frequency and discard if
	 * already present.
	 *
	 * Need to use &opp_table->opp_list in the condition part of the 'for'
	 * loop, don't replace it with head otherwise it will become an infinite
	 * loop.
	 */
	list_for_each_entry_rcu(opp, &opp_table->opp_list, node) {
		if (new_opp->rate > opp->rate) {
			head = &opp->node;
			continue;
		}

		if (new_opp->rate < opp->rate)
			break;

		/* Duplicate OPPs */
		dev_warn(dev, "%s: duplicate OPPs detected. Existing: freq: %lu, volt: %lu, enabled: %d. New: freq: %lu, volt: %lu, enabled: %d\n",
			 __func__, opp->rate, opp->supplies[0].u_volt,
			 opp->available, new_opp->rate,
			 new_opp->supplies[0].u_volt, new_opp->available);

		/* Should we compare voltages for all regulators here ? */
		return opp->available &&
<<<<<<< HEAD
		       new_opp->supplies[0].u_volt == opp->supplies[0].u_volt ? 0 : -EEXIST;
=======
		       new_opp->supplies[0].u_volt == opp->supplies[0].u_volt ? -EBUSY : -EEXIST;
>>>>>>> 7a72b877
	}

	new_opp->opp_table = opp_table;
	list_add_rcu(&new_opp->node, head);

	ret = opp_debug_create_one(new_opp, opp_table);
	if (ret)
		dev_err(dev, "%s: Failed to register opp to debugfs (%d)\n",
			__func__, ret);

	if (!_opp_supported_by_regulators(new_opp, opp_table)) {
		new_opp->available = false;
		dev_warn(dev, "%s: OPP not supported by regulators (%lu)\n",
			 __func__, new_opp->rate);
	}

	return 0;
}

/**
 * _opp_add_v1() - Allocate a OPP based on v1 bindings.
 * @opp_table:	OPP table
 * @dev:	device for which we do this operation
 * @freq:	Frequency in Hz for this OPP
 * @u_volt:	Voltage in uVolts for this OPP
 * @dynamic:	Dynamically added OPPs.
 *
 * This function adds an opp definition to the opp table and returns status.
 * The opp is made available by default and it can be controlled using
 * dev_pm_opp_enable/disable functions and may be removed by dev_pm_opp_remove.
 *
 * NOTE: "dynamic" parameter impacts OPPs added by the dev_pm_opp_of_add_table
 * and freed by dev_pm_opp_of_remove_table.
 *
 * Locking: The internal opp_table and opp structures are RCU protected.
 * Hence this function internally uses RCU updater strategy with mutex locks
 * to keep the integrity of the internal data structures. Callers should ensure
 * that this function is *NOT* called under RCU protection or in contexts where
 * mutex cannot be locked.
 *
 * Return:
 * 0		On success OR
 *		Duplicate OPPs (both freq and volt are same) and opp->available
 * -EEXIST	Freq are same and volt are different OR
 *		Duplicate OPPs (both freq and volt are same) and !opp->available
 * -ENOMEM	Memory allocation failure
 */
int _opp_add_v1(struct opp_table *opp_table, struct device *dev,
		unsigned long freq, long u_volt, bool dynamic)
{
	struct dev_pm_opp *new_opp;
	unsigned long tol;
	int ret;

	opp_rcu_lockdep_assert();

	new_opp = _opp_allocate(opp_table);
	if (!new_opp)
		return -ENOMEM;

	/* populate the opp table */
	new_opp->rate = freq;
	tol = u_volt * opp_table->voltage_tolerance_v1 / 100;
	new_opp->supplies[0].u_volt = u_volt;
	new_opp->supplies[0].u_volt_min = u_volt - tol;
	new_opp->supplies[0].u_volt_max = u_volt + tol;
	new_opp->available = true;
	new_opp->dynamic = dynamic;

	ret = _opp_add(dev, new_opp, opp_table);
	if (ret) {
		/* Don't return error for duplicate OPPs */
		if (ret == -EBUSY)
			ret = 0;
		goto free_opp;
	}

	/*
	 * Notify the changes in the availability of the operable
	 * frequency/voltage list.
	 */
	srcu_notifier_call_chain(&opp_table->srcu_head, OPP_EVENT_ADD, new_opp);
	return 0;

free_opp:
	_opp_free(new_opp);

	return ret;
}

/**
 * dev_pm_opp_set_supported_hw() - Set supported platforms
 * @dev: Device for which supported-hw has to be set.
 * @versions: Array of hierarchy of versions to match.
 * @count: Number of elements in the array.
 *
 * This is required only for the V2 bindings, and it enables a platform to
 * specify the hierarchy of versions it supports. OPP layer will then enable
 * OPPs, which are available for those versions, based on its 'opp-supported-hw'
 * property.
 *
 * Locking: The internal opp_table and opp structures are RCU protected.
 * Hence this function internally uses RCU updater strategy with mutex locks
 * to keep the integrity of the internal data structures. Callers should ensure
 * that this function is *NOT* called under RCU protection or in contexts where
 * mutex cannot be locked.
 */
int dev_pm_opp_set_supported_hw(struct device *dev, const u32 *versions,
				unsigned int count)
{
	struct opp_table *opp_table;
	int ret = 0;

	/* Hold our table modification lock here */
	mutex_lock(&opp_table_lock);

	opp_table = _add_opp_table(dev);
	if (!opp_table) {
		ret = -ENOMEM;
		goto unlock;
	}

	/* Make sure there are no concurrent readers while updating opp_table */
	WARN_ON(!list_empty(&opp_table->opp_list));

	/* Do we already have a version hierarchy associated with opp_table? */
	if (opp_table->supported_hw) {
		dev_err(dev, "%s: Already have supported hardware list\n",
			__func__);
		ret = -EBUSY;
		goto err;
	}

	opp_table->supported_hw = kmemdup(versions, count * sizeof(*versions),
					GFP_KERNEL);
	if (!opp_table->supported_hw) {
		ret = -ENOMEM;
		goto err;
	}

	opp_table->supported_hw_count = count;
	mutex_unlock(&opp_table_lock);
	return 0;

err:
	_remove_opp_table(opp_table);
unlock:
	mutex_unlock(&opp_table_lock);

	return ret;
}
EXPORT_SYMBOL_GPL(dev_pm_opp_set_supported_hw);

/**
 * dev_pm_opp_put_supported_hw() - Releases resources blocked for supported hw
 * @dev: Device for which supported-hw has to be put.
 *
 * This is required only for the V2 bindings, and is called for a matching
 * dev_pm_opp_set_supported_hw(). Until this is called, the opp_table structure
 * will not be freed.
 *
 * Locking: The internal opp_table and opp structures are RCU protected.
 * Hence this function internally uses RCU updater strategy with mutex locks
 * to keep the integrity of the internal data structures. Callers should ensure
 * that this function is *NOT* called under RCU protection or in contexts where
 * mutex cannot be locked.
 */
void dev_pm_opp_put_supported_hw(struct device *dev)
{
	struct opp_table *opp_table;

	/* Hold our table modification lock here */
	mutex_lock(&opp_table_lock);

	/* Check for existing table for 'dev' first */
	opp_table = _find_opp_table(dev);
	if (IS_ERR(opp_table)) {
		dev_err(dev, "Failed to find opp_table: %ld\n",
			PTR_ERR(opp_table));
		goto unlock;
	}

	/* Make sure there are no concurrent readers while updating opp_table */
	WARN_ON(!list_empty(&opp_table->opp_list));

	if (!opp_table->supported_hw) {
		dev_err(dev, "%s: Doesn't have supported hardware list\n",
			__func__);
		goto unlock;
	}

	kfree(opp_table->supported_hw);
	opp_table->supported_hw = NULL;
	opp_table->supported_hw_count = 0;

	/* Try freeing opp_table if this was the last blocking resource */
	_remove_opp_table(opp_table);

unlock:
	mutex_unlock(&opp_table_lock);
}
EXPORT_SYMBOL_GPL(dev_pm_opp_put_supported_hw);

/**
 * dev_pm_opp_set_prop_name() - Set prop-extn name
 * @dev: Device for which the prop-name has to be set.
 * @name: name to postfix to properties.
 *
 * This is required only for the V2 bindings, and it enables a platform to
 * specify the extn to be used for certain property names. The properties to
 * which the extension will apply are opp-microvolt and opp-microamp. OPP core
 * should postfix the property name with -<name> while looking for them.
 *
 * Locking: The internal opp_table and opp structures are RCU protected.
 * Hence this function internally uses RCU updater strategy with mutex locks
 * to keep the integrity of the internal data structures. Callers should ensure
 * that this function is *NOT* called under RCU protection or in contexts where
 * mutex cannot be locked.
 */
int dev_pm_opp_set_prop_name(struct device *dev, const char *name)
{
	struct opp_table *opp_table;
	int ret = 0;

	/* Hold our table modification lock here */
	mutex_lock(&opp_table_lock);

	opp_table = _add_opp_table(dev);
	if (!opp_table) {
		ret = -ENOMEM;
		goto unlock;
	}

	/* Make sure there are no concurrent readers while updating opp_table */
	WARN_ON(!list_empty(&opp_table->opp_list));

	/* Do we already have a prop-name associated with opp_table? */
	if (opp_table->prop_name) {
		dev_err(dev, "%s: Already have prop-name %s\n", __func__,
			opp_table->prop_name);
		ret = -EBUSY;
		goto err;
	}

	opp_table->prop_name = kstrdup(name, GFP_KERNEL);
	if (!opp_table->prop_name) {
		ret = -ENOMEM;
		goto err;
	}

	mutex_unlock(&opp_table_lock);
	return 0;

err:
	_remove_opp_table(opp_table);
unlock:
	mutex_unlock(&opp_table_lock);

	return ret;
}
EXPORT_SYMBOL_GPL(dev_pm_opp_set_prop_name);

/**
 * dev_pm_opp_put_prop_name() - Releases resources blocked for prop-name
 * @dev: Device for which the prop-name has to be put.
 *
 * This is required only for the V2 bindings, and is called for a matching
 * dev_pm_opp_set_prop_name(). Until this is called, the opp_table structure
 * will not be freed.
 *
 * Locking: The internal opp_table and opp structures are RCU protected.
 * Hence this function internally uses RCU updater strategy with mutex locks
 * to keep the integrity of the internal data structures. Callers should ensure
 * that this function is *NOT* called under RCU protection or in contexts where
 * mutex cannot be locked.
 */
void dev_pm_opp_put_prop_name(struct device *dev)
{
	struct opp_table *opp_table;

	/* Hold our table modification lock here */
	mutex_lock(&opp_table_lock);

	/* Check for existing table for 'dev' first */
	opp_table = _find_opp_table(dev);
	if (IS_ERR(opp_table)) {
		dev_err(dev, "Failed to find opp_table: %ld\n",
			PTR_ERR(opp_table));
		goto unlock;
	}

	/* Make sure there are no concurrent readers while updating opp_table */
	WARN_ON(!list_empty(&opp_table->opp_list));

	if (!opp_table->prop_name) {
		dev_err(dev, "%s: Doesn't have a prop-name\n", __func__);
		goto unlock;
	}

	kfree(opp_table->prop_name);
	opp_table->prop_name = NULL;

	/* Try freeing opp_table if this was the last blocking resource */
	_remove_opp_table(opp_table);

unlock:
	mutex_unlock(&opp_table_lock);
}
EXPORT_SYMBOL_GPL(dev_pm_opp_put_prop_name);

static int _allocate_set_opp_data(struct opp_table *opp_table)
{
	struct dev_pm_set_opp_data *data;
	int len, count = opp_table->regulator_count;

	if (WARN_ON(!count))
		return -EINVAL;

	/* space for set_opp_data */
	len = sizeof(*data);

	/* space for old_opp.supplies and new_opp.supplies */
	len += 2 * sizeof(struct dev_pm_opp_supply) * count;

	data = kzalloc(len, GFP_KERNEL);
	if (!data)
		return -ENOMEM;

	data->old_opp.supplies = (void *)(data + 1);
	data->new_opp.supplies = data->old_opp.supplies + count;

	opp_table->set_opp_data = data;

	return 0;
}

static void _free_set_opp_data(struct opp_table *opp_table)
{
	kfree(opp_table->set_opp_data);
	opp_table->set_opp_data = NULL;
}

/**
 * dev_pm_opp_set_regulators() - Set regulator names for the device
 * @dev: Device for which regulator name is being set.
 * @names: Array of pointers to the names of the regulator.
 * @count: Number of regulators.
 *
 * In order to support OPP switching, OPP layer needs to know the name of the
 * device's regulators, as the core would be required to switch voltages as
 * well.
 *
 * This must be called before any OPPs are initialized for the device.
 *
 * Locking: The internal opp_table and opp structures are RCU protected.
 * Hence this function internally uses RCU updater strategy with mutex locks
 * to keep the integrity of the internal data structures. Callers should ensure
 * that this function is *NOT* called under RCU protection or in contexts where
 * mutex cannot be locked.
 */
struct opp_table *dev_pm_opp_set_regulators(struct device *dev,
					    const char * const names[],
					    unsigned int count)
{
	struct opp_table *opp_table;
	struct regulator *reg;
	int ret, i;

	mutex_lock(&opp_table_lock);

	opp_table = _add_opp_table(dev);
	if (!opp_table) {
		ret = -ENOMEM;
		goto unlock;
	}

	/* This should be called before OPPs are initialized */
	if (WARN_ON(!list_empty(&opp_table->opp_list))) {
		ret = -EBUSY;
		goto err;
	}

	/* Already have regulators set */
	if (opp_table->regulators) {
		ret = -EBUSY;
		goto err;
	}

	opp_table->regulators = kmalloc_array(count,
					      sizeof(*opp_table->regulators),
					      GFP_KERNEL);
	if (!opp_table->regulators) {
		ret = -ENOMEM;
<<<<<<< HEAD
		goto err;
	}

	for (i = 0; i < count; i++) {
		reg = regulator_get_optional(dev, names[i]);
		if (IS_ERR(reg)) {
			ret = PTR_ERR(reg);
			if (ret != -EPROBE_DEFER)
				dev_err(dev, "%s: no regulator (%s) found: %d\n",
					__func__, names[i], ret);
			goto free_regulators;
		}

		opp_table->regulators[i] = reg;
	}

	opp_table->regulator_count = count;

	/* Allocate block only once to pass to set_opp() routines */
	ret = _allocate_set_opp_data(opp_table);
	if (ret)
		goto free_regulators;

	mutex_unlock(&opp_table_lock);
	return opp_table;

free_regulators:
	while (i != 0)
		regulator_put(opp_table->regulators[--i]);

	kfree(opp_table->regulators);
	opp_table->regulators = NULL;
	opp_table->regulator_count = 0;
err:
	_remove_opp_table(opp_table);
unlock:
	mutex_unlock(&opp_table_lock);

	return ERR_PTR(ret);
}
EXPORT_SYMBOL_GPL(dev_pm_opp_set_regulators);

/**
 * dev_pm_opp_put_regulators() - Releases resources blocked for regulator
 * @opp_table: OPP table returned from dev_pm_opp_set_regulators().
 *
 * Locking: The internal opp_table and opp structures are RCU protected.
 * Hence this function internally uses RCU updater strategy with mutex locks
 * to keep the integrity of the internal data structures. Callers should ensure
 * that this function is *NOT* called under RCU protection or in contexts where
 * mutex cannot be locked.
 */
void dev_pm_opp_put_regulators(struct opp_table *opp_table)
{
	int i;

	mutex_lock(&opp_table_lock);

	if (!opp_table->regulators) {
		pr_err("%s: Doesn't have regulators set\n", __func__);
		goto unlock;
	}

	/* Make sure there are no concurrent readers while updating opp_table */
	WARN_ON(!list_empty(&opp_table->opp_list));

	for (i = opp_table->regulator_count - 1; i >= 0; i--)
		regulator_put(opp_table->regulators[i]);

	_free_set_opp_data(opp_table);

	kfree(opp_table->regulators);
	opp_table->regulators = NULL;
	opp_table->regulator_count = 0;

	/* Try freeing opp_table if this was the last blocking resource */
	_remove_opp_table(opp_table);

unlock:
	mutex_unlock(&opp_table_lock);
}
EXPORT_SYMBOL_GPL(dev_pm_opp_put_regulators);

/**
 * dev_pm_opp_register_set_opp_helper() - Register custom set OPP helper
 * @dev: Device for which the helper is getting registered.
 * @set_opp: Custom set OPP helper.
 *
 * This is useful to support complex platforms (like platforms with multiple
 * regulators per device), instead of the generic OPP set rate helper.
 *
 * This must be called before any OPPs are initialized for the device.
 *
 * Locking: The internal opp_table and opp structures are RCU protected.
 * Hence this function internally uses RCU updater strategy with mutex locks
 * to keep the integrity of the internal data structures. Callers should ensure
 * that this function is *NOT* called under RCU protection or in contexts where
 * mutex cannot be locked.
 */
int dev_pm_opp_register_set_opp_helper(struct device *dev,
			int (*set_opp)(struct dev_pm_set_opp_data *data))
{
	struct opp_table *opp_table;
	int ret;

	if (!set_opp)
		return -EINVAL;

	mutex_lock(&opp_table_lock);

	opp_table = _add_opp_table(dev);
	if (!opp_table) {
		ret = -ENOMEM;
		goto unlock;
	}

	/* This should be called before OPPs are initialized */
	if (WARN_ON(!list_empty(&opp_table->opp_list))) {
		ret = -EBUSY;
		goto err;
	}

=======
		goto err;
	}

	for (i = 0; i < count; i++) {
		reg = regulator_get_optional(dev, names[i]);
		if (IS_ERR(reg)) {
			ret = PTR_ERR(reg);
			if (ret != -EPROBE_DEFER)
				dev_err(dev, "%s: no regulator (%s) found: %d\n",
					__func__, names[i], ret);
			goto free_regulators;
		}

		opp_table->regulators[i] = reg;
	}

	opp_table->regulator_count = count;

	/* Allocate block only once to pass to set_opp() routines */
	ret = _allocate_set_opp_data(opp_table);
	if (ret)
		goto free_regulators;

	mutex_unlock(&opp_table_lock);
	return opp_table;

free_regulators:
	while (i != 0)
		regulator_put(opp_table->regulators[--i]);

	kfree(opp_table->regulators);
	opp_table->regulators = NULL;
	opp_table->regulator_count = 0;
err:
	_remove_opp_table(opp_table);
unlock:
	mutex_unlock(&opp_table_lock);

	return ERR_PTR(ret);
}
EXPORT_SYMBOL_GPL(dev_pm_opp_set_regulators);

/**
 * dev_pm_opp_put_regulators() - Releases resources blocked for regulator
 * @opp_table: OPP table returned from dev_pm_opp_set_regulators().
 *
 * Locking: The internal opp_table and opp structures are RCU protected.
 * Hence this function internally uses RCU updater strategy with mutex locks
 * to keep the integrity of the internal data structures. Callers should ensure
 * that this function is *NOT* called under RCU protection or in contexts where
 * mutex cannot be locked.
 */
void dev_pm_opp_put_regulators(struct opp_table *opp_table)
{
	int i;

	mutex_lock(&opp_table_lock);

	if (!opp_table->regulators) {
		pr_err("%s: Doesn't have regulators set\n", __func__);
		goto unlock;
	}

	/* Make sure there are no concurrent readers while updating opp_table */
	WARN_ON(!list_empty(&opp_table->opp_list));

	for (i = opp_table->regulator_count - 1; i >= 0; i--)
		regulator_put(opp_table->regulators[i]);

	_free_set_opp_data(opp_table);

	kfree(opp_table->regulators);
	opp_table->regulators = NULL;
	opp_table->regulator_count = 0;

	/* Try freeing opp_table if this was the last blocking resource */
	_remove_opp_table(opp_table);

unlock:
	mutex_unlock(&opp_table_lock);
}
EXPORT_SYMBOL_GPL(dev_pm_opp_put_regulators);

/**
 * dev_pm_opp_register_set_opp_helper() - Register custom set OPP helper
 * @dev: Device for which the helper is getting registered.
 * @set_opp: Custom set OPP helper.
 *
 * This is useful to support complex platforms (like platforms with multiple
 * regulators per device), instead of the generic OPP set rate helper.
 *
 * This must be called before any OPPs are initialized for the device.
 *
 * Locking: The internal opp_table and opp structures are RCU protected.
 * Hence this function internally uses RCU updater strategy with mutex locks
 * to keep the integrity of the internal data structures. Callers should ensure
 * that this function is *NOT* called under RCU protection or in contexts where
 * mutex cannot be locked.
 */
int dev_pm_opp_register_set_opp_helper(struct device *dev,
			int (*set_opp)(struct dev_pm_set_opp_data *data))
{
	struct opp_table *opp_table;
	int ret;

	if (!set_opp)
		return -EINVAL;

	mutex_lock(&opp_table_lock);

	opp_table = _add_opp_table(dev);
	if (!opp_table) {
		ret = -ENOMEM;
		goto unlock;
	}

	/* This should be called before OPPs are initialized */
	if (WARN_ON(!list_empty(&opp_table->opp_list))) {
		ret = -EBUSY;
		goto err;
	}

>>>>>>> 7a72b877
	/* Already have custom set_opp helper */
	if (WARN_ON(opp_table->set_opp)) {
		ret = -EBUSY;
		goto err;
	}

	opp_table->set_opp = set_opp;

	mutex_unlock(&opp_table_lock);
	return 0;

err:
	_remove_opp_table(opp_table);
unlock:
	mutex_unlock(&opp_table_lock);

	return ret;
}
EXPORT_SYMBOL_GPL(dev_pm_opp_register_set_opp_helper);

/**
 * dev_pm_opp_register_put_opp_helper() - Releases resources blocked for
 *					   set_opp helper
 * @dev: Device for which custom set_opp helper has to be cleared.
 *
 * Locking: The internal opp_table and opp structures are RCU protected.
 * Hence this function internally uses RCU updater strategy with mutex locks
 * to keep the integrity of the internal data structures. Callers should ensure
 * that this function is *NOT* called under RCU protection or in contexts where
 * mutex cannot be locked.
 */
void dev_pm_opp_register_put_opp_helper(struct device *dev)
{
	struct opp_table *opp_table;

	mutex_lock(&opp_table_lock);

	/* Check for existing table for 'dev' first */
	opp_table = _find_opp_table(dev);
	if (IS_ERR(opp_table)) {
		dev_err(dev, "Failed to find opp_table: %ld\n",
			PTR_ERR(opp_table));
		goto unlock;
	}

	if (!opp_table->set_opp) {
		dev_err(dev, "%s: Doesn't have custom set_opp helper set\n",
			__func__);
		goto unlock;
	}

	/* Make sure there are no concurrent readers while updating opp_table */
	WARN_ON(!list_empty(&opp_table->opp_list));

	opp_table->set_opp = NULL;

	/* Try freeing opp_table if this was the last blocking resource */
	_remove_opp_table(opp_table);

unlock:
	mutex_unlock(&opp_table_lock);
}
EXPORT_SYMBOL_GPL(dev_pm_opp_register_put_opp_helper);

/**
 * dev_pm_opp_add()  - Add an OPP table from a table definitions
 * @dev:	device for which we do this operation
 * @freq:	Frequency in Hz for this OPP
 * @u_volt:	Voltage in uVolts for this OPP
 *
 * This function adds an opp definition to the opp table and returns status.
 * The opp is made available by default and it can be controlled using
 * dev_pm_opp_enable/disable functions.
 *
 * Locking: The internal opp_table and opp structures are RCU protected.
 * Hence this function internally uses RCU updater strategy with mutex locks
 * to keep the integrity of the internal data structures. Callers should ensure
 * that this function is *NOT* called under RCU protection or in contexts where
 * mutex cannot be locked.
 *
 * Return:
 * 0		On success OR
 *		Duplicate OPPs (both freq and volt are same) and opp->available
 * -EEXIST	Freq are same and volt are different OR
 *		Duplicate OPPs (both freq and volt are same) and !opp->available
 * -ENOMEM	Memory allocation failure
 */
int dev_pm_opp_add(struct device *dev, unsigned long freq, unsigned long u_volt)
{
	struct opp_table *opp_table;
	int ret;

	/* Hold our table modification lock here */
	mutex_lock(&opp_table_lock);

	opp_table = _add_opp_table(dev);
	if (!opp_table) {
		ret = -ENOMEM;
		goto unlock;
	}

	ret = _opp_add_v1(opp_table, dev, freq, u_volt, true);
	if (ret)
		_remove_opp_table(opp_table);

unlock:
	mutex_unlock(&opp_table_lock);
	return ret;
}
EXPORT_SYMBOL_GPL(dev_pm_opp_add);

/**
 * _opp_set_availability() - helper to set the availability of an opp
 * @dev:		device for which we do this operation
 * @freq:		OPP frequency to modify availability
 * @availability_req:	availability status requested for this opp
 *
 * Set the availability of an OPP with an RCU operation, opp_{enable,disable}
 * share a common logic which is isolated here.
 *
 * Return: -EINVAL for bad pointers, -ENOMEM if no memory available for the
 * copy operation, returns 0 if no modification was done OR modification was
 * successful.
 *
 * Locking: The internal opp_table and opp structures are RCU protected.
 * Hence this function internally uses RCU updater strategy with mutex locks to
 * keep the integrity of the internal data structures. Callers should ensure
 * that this function is *NOT* called under RCU protection or in contexts where
 * mutex locking or synchronize_rcu() blocking calls cannot be used.
 */
static int _opp_set_availability(struct device *dev, unsigned long freq,
				 bool availability_req)
{
	struct opp_table *opp_table;
	struct dev_pm_opp *new_opp, *tmp_opp, *opp = ERR_PTR(-ENODEV);
	int r = 0;

	/* keep the node allocated */
	new_opp = kmalloc(sizeof(*new_opp), GFP_KERNEL);
	if (!new_opp)
		return -ENOMEM;

	mutex_lock(&opp_table_lock);

	/* Find the opp_table */
	opp_table = _find_opp_table(dev);
	if (IS_ERR(opp_table)) {
		r = PTR_ERR(opp_table);
		dev_warn(dev, "%s: Device OPP not found (%d)\n", __func__, r);
		goto unlock;
	}

	/* Do we have the frequency? */
	list_for_each_entry(tmp_opp, &opp_table->opp_list, node) {
		if (tmp_opp->rate == freq) {
			opp = tmp_opp;
			break;
		}
	}
	if (IS_ERR(opp)) {
		r = PTR_ERR(opp);
		goto unlock;
	}

	/* Is update really needed? */
	if (opp->available == availability_req)
		goto unlock;
	/* copy the old data over */
	*new_opp = *opp;

	/* plug in new node */
	new_opp->available = availability_req;

	list_replace_rcu(&opp->node, &new_opp->node);
	mutex_unlock(&opp_table_lock);
	call_srcu(&opp_table->srcu_head.srcu, &opp->rcu_head, _kfree_opp_rcu);

	/* Notify the change of the OPP availability */
	if (availability_req)
		srcu_notifier_call_chain(&opp_table->srcu_head,
					 OPP_EVENT_ENABLE, new_opp);
	else
		srcu_notifier_call_chain(&opp_table->srcu_head,
					 OPP_EVENT_DISABLE, new_opp);

	return 0;

unlock:
	mutex_unlock(&opp_table_lock);
	kfree(new_opp);
	return r;
}

/**
 * dev_pm_opp_enable() - Enable a specific OPP
 * @dev:	device for which we do this operation
 * @freq:	OPP frequency to enable
 *
 * Enables a provided opp. If the operation is valid, this returns 0, else the
 * corresponding error value. It is meant to be used for users an OPP available
 * after being temporarily made unavailable with dev_pm_opp_disable.
 *
 * Locking: The internal opp_table and opp structures are RCU protected.
 * Hence this function indirectly uses RCU and mutex locks to keep the
 * integrity of the internal data structures. Callers should ensure that
 * this function is *NOT* called under RCU protection or in contexts where
 * mutex locking or synchronize_rcu() blocking calls cannot be used.
 *
 * Return: -EINVAL for bad pointers, -ENOMEM if no memory available for the
 * copy operation, returns 0 if no modification was done OR modification was
 * successful.
 */
int dev_pm_opp_enable(struct device *dev, unsigned long freq)
{
	return _opp_set_availability(dev, freq, true);
}
EXPORT_SYMBOL_GPL(dev_pm_opp_enable);

/**
 * dev_pm_opp_disable() - Disable a specific OPP
 * @dev:	device for which we do this operation
 * @freq:	OPP frequency to disable
 *
 * Disables a provided opp. If the operation is valid, this returns
 * 0, else the corresponding error value. It is meant to be a temporary
 * control by users to make this OPP not available until the circumstances are
 * right to make it available again (with a call to dev_pm_opp_enable).
 *
 * Locking: The internal opp_table and opp structures are RCU protected.
 * Hence this function indirectly uses RCU and mutex locks to keep the
 * integrity of the internal data structures. Callers should ensure that
 * this function is *NOT* called under RCU protection or in contexts where
 * mutex locking or synchronize_rcu() blocking calls cannot be used.
 *
 * Return: -EINVAL for bad pointers, -ENOMEM if no memory available for the
 * copy operation, returns 0 if no modification was done OR modification was
 * successful.
 */
int dev_pm_opp_disable(struct device *dev, unsigned long freq)
{
	return _opp_set_availability(dev, freq, false);
}
EXPORT_SYMBOL_GPL(dev_pm_opp_disable);

/**
 * dev_pm_opp_register_notifier() - Register OPP notifier for the device
 * @dev:	Device for which notifier needs to be registered
 * @nb:		Notifier block to be registered
 *
 * Return: 0 on success or a negative error value.
 */
int dev_pm_opp_register_notifier(struct device *dev, struct notifier_block *nb)
{
	struct opp_table *opp_table;
	int ret;

	rcu_read_lock();

	opp_table = _find_opp_table(dev);
	if (IS_ERR(opp_table)) {
		ret = PTR_ERR(opp_table);
		goto unlock;
	}

	ret = srcu_notifier_chain_register(&opp_table->srcu_head, nb);

unlock:
	rcu_read_unlock();

	return ret;
}
EXPORT_SYMBOL(dev_pm_opp_register_notifier);

/**
 * dev_pm_opp_unregister_notifier() - Unregister OPP notifier for the device
 * @dev:	Device for which notifier needs to be unregistered
 * @nb:		Notifier block to be unregistered
 *
 * Return: 0 on success or a negative error value.
 */
int dev_pm_opp_unregister_notifier(struct device *dev,
				   struct notifier_block *nb)
{
	struct opp_table *opp_table;
	int ret;

	rcu_read_lock();

	opp_table = _find_opp_table(dev);
	if (IS_ERR(opp_table)) {
		ret = PTR_ERR(opp_table);
		goto unlock;
	}

	ret = srcu_notifier_chain_unregister(&opp_table->srcu_head, nb);

unlock:
	rcu_read_unlock();

	return ret;
}
EXPORT_SYMBOL(dev_pm_opp_unregister_notifier);

/*
 * Free OPPs either created using static entries present in DT or even the
 * dynamically added entries based on remove_all param.
 */
void _dev_pm_opp_remove_table(struct opp_table *opp_table, struct device *dev,
			      bool remove_all)
{
	struct dev_pm_opp *opp, *tmp;

	opp_rcu_lockdep_assert();

	/* Find if opp_table manages a single device */
	if (list_is_singular(&opp_table->dev_list)) {
		/* Free static OPPs */
		list_for_each_entry_safe(opp, tmp, &opp_table->opp_list, node) {
			if (remove_all || !opp->dynamic)
				_opp_remove(opp_table, opp);
		}
	} else {
		_remove_opp_dev(_find_opp_dev(dev, opp_table), opp_table);
	}
}

void _dev_pm_opp_find_and_remove_table(struct device *dev, bool remove_all)
{
	struct opp_table *opp_table;

	/* Hold our table modification lock here */
	mutex_lock(&opp_table_lock);

	/* Check for existing table for 'dev' */
	opp_table = _find_opp_table(dev);
	if (IS_ERR(opp_table)) {
		int error = PTR_ERR(opp_table);

		if (error != -ENODEV)
			WARN(1, "%s: opp_table: %d\n",
			     IS_ERR_OR_NULL(dev) ?
					"Invalid device" : dev_name(dev),
			     error);
		goto unlock;
	}

	_dev_pm_opp_remove_table(opp_table, dev, remove_all);

unlock:
	mutex_unlock(&opp_table_lock);
}

/**
 * dev_pm_opp_remove_table() - Free all OPPs associated with the device
 * @dev:	device pointer used to lookup OPP table.
 *
 * Free both OPPs created using static entries present in DT and the
 * dynamically added entries.
 *
 * Locking: The internal opp_table and opp structures are RCU protected.
 * Hence this function indirectly uses RCU updater strategy with mutex locks
 * to keep the integrity of the internal data structures. Callers should ensure
 * that this function is *NOT* called under RCU protection or in contexts where
 * mutex cannot be locked.
 */
void dev_pm_opp_remove_table(struct device *dev)
{
	_dev_pm_opp_find_and_remove_table(dev, true);
}
EXPORT_SYMBOL_GPL(dev_pm_opp_remove_table);<|MERGE_RESOLUTION|>--- conflicted
+++ resolved
@@ -277,19 +277,11 @@
 	for (i = 0; i < count; i++) {
 		uV[i].min = ~0;
 		uV[i].max = 0;
-<<<<<<< HEAD
 
 		list_for_each_entry_rcu(opp, &opp_table->opp_list, node) {
 			if (!opp->available)
 				continue;
 
-=======
-
-		list_for_each_entry_rcu(opp, &opp_table->opp_list, node) {
-			if (!opp->available)
-				continue;
-
->>>>>>> 7a72b877
 			if (opp->supplies[i].u_volt_min < uV[i].min)
 				uV[i].min = opp->supplies[i].u_volt_min;
 			if (opp->supplies[i].u_volt_max > uV[i].max)
@@ -940,12 +932,6 @@
 		return;
 
 	if (opp_table->regulators)
-<<<<<<< HEAD
-		return;
-
-	if (opp_table->set_opp)
-=======
->>>>>>> 7a72b877
 		return;
 
 	if (opp_table->set_opp)
@@ -1044,31 +1030,6 @@
 {
 	struct dev_pm_opp *opp;
 	int count, supply_size;
-<<<<<<< HEAD
-	struct opp_table *table;
-
-	table = _add_opp_table(dev);
-	if (!table)
-		return NULL;
-
-	/* Allocate space for at least one supply */
-	count = table->regulator_count ? table->regulator_count : 1;
-	supply_size = sizeof(*opp->supplies) * count;
-
-	/* allocate new OPP node and supplies structures */
-	opp = kzalloc(sizeof(*opp) + supply_size, GFP_KERNEL);
-	if (!opp) {
-		kfree(table);
-		return NULL;
-	}
-
-	/* Put the supplies at the end of the OPP structure as an empty array */
-	opp->supplies = (struct dev_pm_opp_supply *)(opp + 1);
-	INIT_LIST_HEAD(&opp->node);
-
-	*opp_table = table;
-
-=======
 
 	/* Allocate space for at least one supply */
 	count = table->regulator_count ? table->regulator_count : 1;
@@ -1083,7 +1044,6 @@
 	opp->supplies = (struct dev_pm_opp_supply *)(opp + 1);
 	INIT_LIST_HEAD(&opp->node);
 
->>>>>>> 7a72b877
 	return opp;
 }
 
@@ -1151,11 +1111,7 @@
 
 		/* Should we compare voltages for all regulators here ? */
 		return opp->available &&
-<<<<<<< HEAD
-		       new_opp->supplies[0].u_volt == opp->supplies[0].u_volt ? 0 : -EEXIST;
-=======
 		       new_opp->supplies[0].u_volt == opp->supplies[0].u_volt ? -EBUSY : -EEXIST;
->>>>>>> 7a72b877
 	}
 
 	new_opp->opp_table = opp_table;
@@ -1549,7 +1505,6 @@
 					      GFP_KERNEL);
 	if (!opp_table->regulators) {
 		ret = -ENOMEM;
-<<<<<<< HEAD
 		goto err;
 	}
 
@@ -1672,130 +1627,6 @@
 		goto err;
 	}
 
-=======
-		goto err;
-	}
-
-	for (i = 0; i < count; i++) {
-		reg = regulator_get_optional(dev, names[i]);
-		if (IS_ERR(reg)) {
-			ret = PTR_ERR(reg);
-			if (ret != -EPROBE_DEFER)
-				dev_err(dev, "%s: no regulator (%s) found: %d\n",
-					__func__, names[i], ret);
-			goto free_regulators;
-		}
-
-		opp_table->regulators[i] = reg;
-	}
-
-	opp_table->regulator_count = count;
-
-	/* Allocate block only once to pass to set_opp() routines */
-	ret = _allocate_set_opp_data(opp_table);
-	if (ret)
-		goto free_regulators;
-
-	mutex_unlock(&opp_table_lock);
-	return opp_table;
-
-free_regulators:
-	while (i != 0)
-		regulator_put(opp_table->regulators[--i]);
-
-	kfree(opp_table->regulators);
-	opp_table->regulators = NULL;
-	opp_table->regulator_count = 0;
-err:
-	_remove_opp_table(opp_table);
-unlock:
-	mutex_unlock(&opp_table_lock);
-
-	return ERR_PTR(ret);
-}
-EXPORT_SYMBOL_GPL(dev_pm_opp_set_regulators);
-
-/**
- * dev_pm_opp_put_regulators() - Releases resources blocked for regulator
- * @opp_table: OPP table returned from dev_pm_opp_set_regulators().
- *
- * Locking: The internal opp_table and opp structures are RCU protected.
- * Hence this function internally uses RCU updater strategy with mutex locks
- * to keep the integrity of the internal data structures. Callers should ensure
- * that this function is *NOT* called under RCU protection or in contexts where
- * mutex cannot be locked.
- */
-void dev_pm_opp_put_regulators(struct opp_table *opp_table)
-{
-	int i;
-
-	mutex_lock(&opp_table_lock);
-
-	if (!opp_table->regulators) {
-		pr_err("%s: Doesn't have regulators set\n", __func__);
-		goto unlock;
-	}
-
-	/* Make sure there are no concurrent readers while updating opp_table */
-	WARN_ON(!list_empty(&opp_table->opp_list));
-
-	for (i = opp_table->regulator_count - 1; i >= 0; i--)
-		regulator_put(opp_table->regulators[i]);
-
-	_free_set_opp_data(opp_table);
-
-	kfree(opp_table->regulators);
-	opp_table->regulators = NULL;
-	opp_table->regulator_count = 0;
-
-	/* Try freeing opp_table if this was the last blocking resource */
-	_remove_opp_table(opp_table);
-
-unlock:
-	mutex_unlock(&opp_table_lock);
-}
-EXPORT_SYMBOL_GPL(dev_pm_opp_put_regulators);
-
-/**
- * dev_pm_opp_register_set_opp_helper() - Register custom set OPP helper
- * @dev: Device for which the helper is getting registered.
- * @set_opp: Custom set OPP helper.
- *
- * This is useful to support complex platforms (like platforms with multiple
- * regulators per device), instead of the generic OPP set rate helper.
- *
- * This must be called before any OPPs are initialized for the device.
- *
- * Locking: The internal opp_table and opp structures are RCU protected.
- * Hence this function internally uses RCU updater strategy with mutex locks
- * to keep the integrity of the internal data structures. Callers should ensure
- * that this function is *NOT* called under RCU protection or in contexts where
- * mutex cannot be locked.
- */
-int dev_pm_opp_register_set_opp_helper(struct device *dev,
-			int (*set_opp)(struct dev_pm_set_opp_data *data))
-{
-	struct opp_table *opp_table;
-	int ret;
-
-	if (!set_opp)
-		return -EINVAL;
-
-	mutex_lock(&opp_table_lock);
-
-	opp_table = _add_opp_table(dev);
-	if (!opp_table) {
-		ret = -ENOMEM;
-		goto unlock;
-	}
-
-	/* This should be called before OPPs are initialized */
-	if (WARN_ON(!list_empty(&opp_table->opp_list))) {
-		ret = -EBUSY;
-		goto err;
-	}
-
->>>>>>> 7a72b877
 	/* Already have custom set_opp helper */
 	if (WARN_ON(opp_table->set_opp)) {
 		ret = -EBUSY;
