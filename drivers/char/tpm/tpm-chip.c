--- conflicted
+++ resolved
@@ -216,10 +216,7 @@
 	cdev_init(&chip->cdev, &tpm_fops);
 	cdev_init(&chip->cdevs, &tpmrm_fops);
 	chip->cdev.owner = THIS_MODULE;
-<<<<<<< HEAD
 	chip->cdevs.owner = THIS_MODULE;
-	chip->cdev.kobj.parent = &chip->dev.kobj;
-	chip->cdevs.kobj.parent = &chip->devs.kobj;
 
 	chip->work_space.context_buf = kzalloc(PAGE_SIZE, GFP_KERNEL);
 	if (!chip->work_space.context_buf) {
@@ -231,8 +228,6 @@
 		rc = -ENOMEM;
 		goto out;
 	}
-=======
->>>>>>> ac1ddc58
 
 	return chip;
 
@@ -272,17 +267,14 @@
 }
 EXPORT_SYMBOL_GPL(tpmm_chip_alloc);
 
-static void tpm_del_char_device(struct tpm_chip *chip, bool with_device)
-{
-	cdev_del(&chip->cdev);
-	if (with_device) {
-		device_del(&chip->dev);
-
-		/* Make the chip unavailable. */
-		mutex_lock(&idr_lock);
-		idr_replace(&dev_nums_idr, NULL, chip->dev_num);
-		mutex_unlock(&idr_lock);
-	}
+static void tpm_del_char_device(struct tpm_chip *chip)
+{
+	cdev_device_del(&chip->cdev, &chip->dev);
+
+	/* Make the chip unavailable. */
+	mutex_lock(&idr_lock);
+	idr_replace(&dev_nums_idr, NULL, chip->dev_num);
+	mutex_unlock(&idr_lock);
 
 	/* Make the driver uncallable. */
 	down_write(&chip->ops_sem);
@@ -305,42 +297,17 @@
 		return rc;
 	}
 
-<<<<<<< HEAD
-	rc = device_add(&chip->dev);
+	if (chip->flags & TPM_CHIP_FLAG_TPM2)
+		rc = cdev_device_add(&chip->cdevs, &chip->devs);
 	if (rc) {
 		dev_err(&chip->dev,
-			"unable to device_register() %s, major %d, minor %d, err=%d\n",
-			dev_name(&chip->dev), MAJOR(chip->dev.devt),
-			MINOR(chip->dev.devt), rc);
-		tpm_del_char_device(chip, false);
-		return rc;
-	}
-
-	if (chip->flags & TPM_CHIP_FLAG_TPM2)
-		rc = cdev_add(&chip->cdevs, chip->devs.devt, 1);
-	if (rc) {
-		dev_err(&chip->dev,
-			"unable to cdev_add() %s, major %d, minor %d, err=%d\n",
+			"unable to cdev_device_add() %s, major %d, minor %d, err=%d\n",
 			dev_name(&chip->devs), MAJOR(chip->devs.devt),
 			MINOR(chip->devs.devt), rc);
-		tpm_del_char_device(chip, true);
-		return rc;
-	}
-
-	if (chip->flags & TPM_CHIP_FLAG_TPM2)
-		rc = device_add(&chip->devs);
-	if (rc) {
-		dev_err(&chip->dev,
-			"unable to device_register() %s, major %d, minor %d, err=%d\n",
-			dev_name(&chip->devs), MAJOR(chip->devs.devt),
-			MINOR(chip->devs.devt), rc);
-		cdev_del(&chip->cdevs);
-		tpm_del_char_device(chip, true);
-		return rc;
-	}
-
-=======
->>>>>>> ac1ddc58
+		tpm_del_char_device(chip);
+		return rc;
+	}
+
 	/* Make the chip available. */
 	mutex_lock(&idr_lock);
 	idr_replace(&dev_nums_idr, chip, chip->dev_num);
@@ -349,26 +316,6 @@
 	return rc;
 }
 
-<<<<<<< HEAD
-=======
-static void tpm_del_char_device(struct tpm_chip *chip)
-{
-	cdev_device_del(&chip->cdev, &chip->dev);
-
-	/* Make the chip unavailable. */
-	mutex_lock(&idr_lock);
-	idr_replace(&dev_nums_idr, NULL, chip->dev_num);
-	mutex_unlock(&idr_lock);
-
-	/* Make the driver uncallable. */
-	down_write(&chip->ops_sem);
-	if (chip->flags & TPM_CHIP_FLAG_TPM2)
-		tpm2_shutdown(chip, TPM2_SU_CLEAR);
-	chip->ops = NULL;
-	up_write(&chip->ops_sem);
-}
-
->>>>>>> ac1ddc58
 static void tpm_del_legacy_sysfs(struct tpm_chip *chip)
 {
 	struct attribute **i;
@@ -476,10 +423,8 @@
 {
 	tpm_del_legacy_sysfs(chip);
 	tpm_bios_log_teardown(chip);
-	if (chip->flags & TPM_CHIP_FLAG_TPM2) {
-		cdev_del(&chip->cdevs);
-		device_del(&chip->devs);
-	}
-	tpm_del_char_device(chip, true);
+	if (chip->flags & TPM_CHIP_FLAG_TPM2)
+		cdev_device_del(&chip->cdevs, &chip->devs);
+	tpm_del_char_device(chip);
 }
 EXPORT_SYMBOL_GPL(tpm_chip_unregister);