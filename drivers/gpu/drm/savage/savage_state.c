/* savage_state.c -- State and drawing support for Savage
 *
 * Copyright 2004  Felix Kuehling
 * All Rights Reserved.
 *
 * Permission is hereby granted, free of charge, to any person obtaining a
 * copy of this software and associated documentation files (the "Software"),
 * to deal in the Software without restriction, including without limitation
 * the rights to use, copy, modify, merge, publish, distribute, sub license,
 * and/or sell copies of the Software, and to permit persons to whom the
 * Software is furnished to do so, subject to the following conditions:
 *
 * The above copyright notice and this permission notice (including the
 * next paragraph) shall be included in all copies or substantial portions
 * of the Software.
 *
 * THE SOFTWARE IS PROVIDED "AS IS", WITHOUT WARRANTY OF ANY KIND,
 * EXPRESS OR IMPLIED, INCLUDING BUT NOT LIMITED TO THE WARRANTIES OF
 * MERCHANTABILITY, FITNESS FOR A PARTICULAR PURPOSE AND
 * NON-INFRINGEMENT. IN NO EVENT SHALL FELIX KUEHLING BE LIABLE FOR
 * ANY CLAIM, DAMAGES OR OTHER LIABILITY, WHETHER IN AN ACTION OF
 * CONTRACT, TORT OR OTHERWISE, ARISING FROM, OUT OF OR IN CONNECTION
 * WITH THE SOFTWARE OR THE USE OR OTHER DEALINGS IN THE SOFTWARE.
 */
#include <drm/drmP.h>
#include <drm/savage_drm.h>
#include "savage_drv.h"

void savage_emit_clip_rect_s3d(drm_savage_private_t * dev_priv,
			       const struct drm_clip_rect * pbox)
{
	uint32_t scstart = dev_priv->state.s3d.new_scstart;
	uint32_t scend = dev_priv->state.s3d.new_scend;
	scstart = (scstart & ~SAVAGE_SCISSOR_MASK_S3D) |
	    ((uint32_t) pbox->x1 & 0x000007ff) |
	    (((uint32_t) pbox->y1 << 16) & 0x07ff0000);
	scend = (scend & ~SAVAGE_SCISSOR_MASK_S3D) |
	    (((uint32_t) pbox->x2 - 1) & 0x000007ff) |
	    ((((uint32_t) pbox->y2 - 1) << 16) & 0x07ff0000);
	if (scstart != dev_priv->state.s3d.scstart ||
	    scend != dev_priv->state.s3d.scend) {
		DMA_LOCALS;
		BEGIN_DMA(4);
		DMA_WRITE(BCI_CMD_WAIT | BCI_CMD_WAIT_3D);
		DMA_SET_REGISTERS(SAVAGE_SCSTART_S3D, 2);
		DMA_WRITE(scstart);
		DMA_WRITE(scend);
		dev_priv->state.s3d.scstart = scstart;
		dev_priv->state.s3d.scend = scend;
		dev_priv->waiting = 1;
		DMA_COMMIT();
	}
}

void savage_emit_clip_rect_s4(drm_savage_private_t * dev_priv,
			      const struct drm_clip_rect * pbox)
{
	uint32_t drawctrl0 = dev_priv->state.s4.new_drawctrl0;
	uint32_t drawctrl1 = dev_priv->state.s4.new_drawctrl1;
	drawctrl0 = (drawctrl0 & ~SAVAGE_SCISSOR_MASK_S4) |
	    ((uint32_t) pbox->x1 & 0x000007ff) |
	    (((uint32_t) pbox->y1 << 12) & 0x00fff000);
	drawctrl1 = (drawctrl1 & ~SAVAGE_SCISSOR_MASK_S4) |
	    (((uint32_t) pbox->x2 - 1) & 0x000007ff) |
	    ((((uint32_t) pbox->y2 - 1) << 12) & 0x00fff000);
	if (drawctrl0 != dev_priv->state.s4.drawctrl0 ||
	    drawctrl1 != dev_priv->state.s4.drawctrl1) {
		DMA_LOCALS;
		BEGIN_DMA(4);
		DMA_WRITE(BCI_CMD_WAIT | BCI_CMD_WAIT_3D);
		DMA_SET_REGISTERS(SAVAGE_DRAWCTRL0_S4, 2);
		DMA_WRITE(drawctrl0);
		DMA_WRITE(drawctrl1);
		dev_priv->state.s4.drawctrl0 = drawctrl0;
		dev_priv->state.s4.drawctrl1 = drawctrl1;
		dev_priv->waiting = 1;
		DMA_COMMIT();
	}
}

static int savage_verify_texaddr(drm_savage_private_t * dev_priv, int unit,
				 uint32_t addr)
{
	if ((addr & 6) != 2) {	/* reserved bits */
		DRM_ERROR("bad texAddr%d %08x (reserved bits)\n", unit, addr);
		return -EINVAL;
	}
	if (!(addr & 1)) {	/* local */
		addr &= ~7;
		if (addr < dev_priv->texture_offset ||
		    addr >= dev_priv->texture_offset + dev_priv->texture_size) {
			DRM_ERROR
			    ("bad texAddr%d %08x (local addr out of range)\n",
			     unit, addr);
			return -EINVAL;
		}
	} else {		/* AGP */
		if (!dev_priv->agp_textures) {
			DRM_ERROR("bad texAddr%d %08x (AGP not available)\n",
				  unit, addr);
			return -EINVAL;
		}
		addr &= ~7;
		if (addr < dev_priv->agp_textures->offset ||
		    addr >= (dev_priv->agp_textures->offset +
			     dev_priv->agp_textures->size)) {
			DRM_ERROR
			    ("bad texAddr%d %08x (AGP addr out of range)\n",
			     unit, addr);
			return -EINVAL;
		}
	}
	return 0;
}

#define SAVE_STATE(reg,where)			\
	if(start <= reg && start+count > reg)	\
		dev_priv->state.where = regs[reg - start]
#define SAVE_STATE_MASK(reg,where,mask) do {			\
	if(start <= reg && start+count > reg) {			\
		uint32_t tmp;					\
		tmp = regs[reg - start];			\
		dev_priv->state.where = (tmp & (mask)) |	\
			(dev_priv->state.where & ~(mask));	\
	}							\
} while (0)

static int savage_verify_state_s3d(drm_savage_private_t * dev_priv,
				   unsigned int start, unsigned int count,
				   const uint32_t *regs)
{
	if (start < SAVAGE_TEXPALADDR_S3D ||
	    start + count - 1 > SAVAGE_DESTTEXRWWATERMARK_S3D) {
		DRM_ERROR("invalid register range (0x%04x-0x%04x)\n",
			  start, start + count - 1);
		return -EINVAL;
	}

	SAVE_STATE_MASK(SAVAGE_SCSTART_S3D, s3d.new_scstart,
			~SAVAGE_SCISSOR_MASK_S3D);
	SAVE_STATE_MASK(SAVAGE_SCEND_S3D, s3d.new_scend,
			~SAVAGE_SCISSOR_MASK_S3D);

	/* if any texture regs were changed ... */
	if (start <= SAVAGE_TEXCTRL_S3D &&
	    start + count > SAVAGE_TEXPALADDR_S3D) {
		/* ... check texture state */
		SAVE_STATE(SAVAGE_TEXCTRL_S3D, s3d.texctrl);
		SAVE_STATE(SAVAGE_TEXADDR_S3D, s3d.texaddr);
		if (dev_priv->state.s3d.texctrl & SAVAGE_TEXCTRL_TEXEN_MASK)
			return savage_verify_texaddr(dev_priv, 0,
						dev_priv->state.s3d.texaddr);
	}

	return 0;
}

static int savage_verify_state_s4(drm_savage_private_t * dev_priv,
				  unsigned int start, unsigned int count,
				  const uint32_t *regs)
{
	int ret = 0;

	if (start < SAVAGE_DRAWLOCALCTRL_S4 ||
	    start + count - 1 > SAVAGE_TEXBLENDCOLOR_S4) {
		DRM_ERROR("invalid register range (0x%04x-0x%04x)\n",
			  start, start + count - 1);
		return -EINVAL;
	}

	SAVE_STATE_MASK(SAVAGE_DRAWCTRL0_S4, s4.new_drawctrl0,
			~SAVAGE_SCISSOR_MASK_S4);
	SAVE_STATE_MASK(SAVAGE_DRAWCTRL1_S4, s4.new_drawctrl1,
			~SAVAGE_SCISSOR_MASK_S4);

	/* if any texture regs were changed ... */
	if (start <= SAVAGE_TEXDESCR_S4 &&
	    start + count > SAVAGE_TEXPALADDR_S4) {
		/* ... check texture state */
		SAVE_STATE(SAVAGE_TEXDESCR_S4, s4.texdescr);
		SAVE_STATE(SAVAGE_TEXADDR0_S4, s4.texaddr0);
		SAVE_STATE(SAVAGE_TEXADDR1_S4, s4.texaddr1);
		if (dev_priv->state.s4.texdescr & SAVAGE_TEXDESCR_TEX0EN_MASK)
			ret |= savage_verify_texaddr(dev_priv, 0,
						dev_priv->state.s4.texaddr0);
		if (dev_priv->state.s4.texdescr & SAVAGE_TEXDESCR_TEX1EN_MASK)
			ret |= savage_verify_texaddr(dev_priv, 1,
						dev_priv->state.s4.texaddr1);
	}

	return ret;
}

#undef SAVE_STATE
#undef SAVE_STATE_MASK

static int savage_dispatch_state(drm_savage_private_t * dev_priv,
				 const drm_savage_cmd_header_t * cmd_header,
				 const uint32_t *regs)
{
	unsigned int count = cmd_header->state.count;
	unsigned int start = cmd_header->state.start;
	unsigned int count2 = 0;
	unsigned int bci_size;
	int ret;
	DMA_LOCALS;

	if (!count)
		return 0;

	if (S3_SAVAGE3D_SERIES(dev_priv->chipset)) {
		ret = savage_verify_state_s3d(dev_priv, start, count, regs);
		if (ret != 0)
			return ret;
		/* scissor regs are emitted in savage_dispatch_draw */
		if (start < SAVAGE_SCSTART_S3D) {
			if (start + count > SAVAGE_SCEND_S3D + 1)
				count2 = count - (SAVAGE_SCEND_S3D + 1 - start);
			if (start + count > SAVAGE_SCSTART_S3D)
				count = SAVAGE_SCSTART_S3D - start;
		} else if (start <= SAVAGE_SCEND_S3D) {
			if (start + count > SAVAGE_SCEND_S3D + 1) {
				count -= SAVAGE_SCEND_S3D + 1 - start;
				start = SAVAGE_SCEND_S3D + 1;
			} else
				return 0;
		}
	} else {
		ret = savage_verify_state_s4(dev_priv, start, count, regs);
		if (ret != 0)
			return ret;
		/* scissor regs are emitted in savage_dispatch_draw */
		if (start < SAVAGE_DRAWCTRL0_S4) {
			if (start + count > SAVAGE_DRAWCTRL1_S4 + 1)
				count2 = count -
					 (SAVAGE_DRAWCTRL1_S4 + 1 - start);
			if (start + count > SAVAGE_DRAWCTRL0_S4)
				count = SAVAGE_DRAWCTRL0_S4 - start;
		} else if (start <= SAVAGE_DRAWCTRL1_S4) {
			if (start + count > SAVAGE_DRAWCTRL1_S4 + 1) {
				count -= SAVAGE_DRAWCTRL1_S4 + 1 - start;
				start = SAVAGE_DRAWCTRL1_S4 + 1;
			} else
				return 0;
		}
	}

	bci_size = count + (count + 254) / 255 + count2 + (count2 + 254) / 255;

	if (cmd_header->state.global) {
		BEGIN_DMA(bci_size + 1);
		DMA_WRITE(BCI_CMD_WAIT | BCI_CMD_WAIT_3D);
		dev_priv->waiting = 1;
	} else {
		BEGIN_DMA(bci_size);
	}

	do {
		while (count > 0) {
			unsigned int n = count < 255 ? count : 255;
			DMA_SET_REGISTERS(start, n);
			DMA_COPY(regs, n);
			count -= n;
			start += n;
			regs += n;
		}
		start += 2;
		regs += 2;
		count = count2;
		count2 = 0;
	} while (count);

	DMA_COMMIT();

	return 0;
}

static int savage_dispatch_dma_prim(drm_savage_private_t * dev_priv,
				    const drm_savage_cmd_header_t * cmd_header,
				    const struct drm_buf * dmabuf)
{
	unsigned char reorder = 0;
	unsigned int prim = cmd_header->prim.prim;
	unsigned int skip = cmd_header->prim.skip;
	unsigned int n = cmd_header->prim.count;
	unsigned int start = cmd_header->prim.start;
	unsigned int i;
	BCI_LOCALS;

	if (!dmabuf) {
		DRM_ERROR("called without dma buffers!\n");
		return -EINVAL;
	}

	if (!n)
		return 0;

	switch (prim) {
	case SAVAGE_PRIM_TRILIST_201:
		reorder = 1;
		prim = SAVAGE_PRIM_TRILIST;
	case SAVAGE_PRIM_TRILIST:
		if (n % 3 != 0) {
			DRM_ERROR("wrong number of vertices %u in TRILIST\n",
				  n);
			return -EINVAL;
		}
		break;
	case SAVAGE_PRIM_TRISTRIP:
	case SAVAGE_PRIM_TRIFAN:
		if (n < 3) {
			DRM_ERROR
			    ("wrong number of vertices %u in TRIFAN/STRIP\n",
			     n);
			return -EINVAL;
		}
		break;
	default:
		DRM_ERROR("invalid primitive type %u\n", prim);
		return -EINVAL;
	}

	if (S3_SAVAGE3D_SERIES(dev_priv->chipset)) {
		if (skip != 0) {
			DRM_ERROR("invalid skip flags 0x%04x for DMA\n", skip);
			return -EINVAL;
		}
	} else {
		unsigned int size = 10 - (skip & 1) - (skip >> 1 & 1) -
		    (skip >> 2 & 1) - (skip >> 3 & 1) - (skip >> 4 & 1) -
		    (skip >> 5 & 1) - (skip >> 6 & 1) - (skip >> 7 & 1);
		if (skip > SAVAGE_SKIP_ALL_S4 || size != 8) {
			DRM_ERROR("invalid skip flags 0x%04x for DMA\n", skip);
			return -EINVAL;
		}
		if (reorder) {
			DRM_ERROR("TRILIST_201 used on Savage4 hardware\n");
			return -EINVAL;
		}
	}

	if (start + n > dmabuf->total / 32) {
		DRM_ERROR("vertex indices (%u-%u) out of range (0-%u)\n",
			  start, start + n - 1, dmabuf->total / 32);
		return -EINVAL;
	}

	/* Vertex DMA doesn't work with command DMA at the same time,
	 * so we use BCI_... to submit commands here. Flush buffered
	 * faked DMA first. */
	DMA_FLUSH();

	if (dmabuf->bus_address != dev_priv->state.common.vbaddr) {
		BEGIN_BCI(2);
		BCI_SET_REGISTERS(SAVAGE_VERTBUFADDR, 1);
		BCI_WRITE(dmabuf->bus_address | dev_priv->dma_type);
		dev_priv->state.common.vbaddr = dmabuf->bus_address;
	}
	if (S3_SAVAGE3D_SERIES(dev_priv->chipset) && dev_priv->waiting) {
		/* Workaround for what looks like a hardware bug. If a
		 * WAIT_3D_IDLE was emitted some time before the
		 * indexed drawing command then the engine will lock
		 * up. There are two known workarounds:
		 * WAIT_IDLE_EMPTY or emit at least 63 NOPs. */
		BEGIN_BCI(63);
		for (i = 0; i < 63; ++i)
			BCI_WRITE(BCI_CMD_WAIT);
		dev_priv->waiting = 0;
	}

	prim <<= 25;
	while (n != 0) {
		/* Can emit up to 255 indices (85 triangles) at once. */
		unsigned int count = n > 255 ? 255 : n;
		if (reorder) {
			/* Need to reorder indices for correct flat
			 * shading while preserving the clock sense
			 * for correct culling. Only on Savage3D. */
			int reorder[3] = { -1, -1, -1 };
			reorder[start % 3] = 2;

			BEGIN_BCI((count + 1 + 1) / 2);
			BCI_DRAW_INDICES_S3D(count, prim, start + 2);

			for (i = start + 1; i + 1 < start + count; i += 2)
				BCI_WRITE((i + reorder[i % 3]) |
					  ((i + 1 +
					    reorder[(i + 1) % 3]) << 16));
			if (i < start + count)
				BCI_WRITE(i + reorder[i % 3]);
		} else if (S3_SAVAGE3D_SERIES(dev_priv->chipset)) {
			BEGIN_BCI((count + 1 + 1) / 2);
			BCI_DRAW_INDICES_S3D(count, prim, start);

			for (i = start + 1; i + 1 < start + count; i += 2)
				BCI_WRITE(i | ((i + 1) << 16));
			if (i < start + count)
				BCI_WRITE(i);
		} else {
			BEGIN_BCI((count + 2 + 1) / 2);
			BCI_DRAW_INDICES_S4(count, prim, skip);

			for (i = start; i + 1 < start + count; i += 2)
				BCI_WRITE(i | ((i + 1) << 16));
			if (i < start + count)
				BCI_WRITE(i);
		}

		start += count;
		n -= count;

		prim |= BCI_CMD_DRAW_CONT;
	}

	return 0;
}

static int savage_dispatch_vb_prim(drm_savage_private_t * dev_priv,
				   const drm_savage_cmd_header_t * cmd_header,
				   const uint32_t *vtxbuf, unsigned int vb_size,
				   unsigned int vb_stride)
{
	unsigned char reorder = 0;
	unsigned int prim = cmd_header->prim.prim;
	unsigned int skip = cmd_header->prim.skip;
	unsigned int n = cmd_header->prim.count;
	unsigned int start = cmd_header->prim.start;
	unsigned int vtx_size;
	unsigned int i;
	DMA_LOCALS;

	if (!n)
		return 0;

	switch (prim) {
	case SAVAGE_PRIM_TRILIST_201:
		reorder = 1;
		prim = SAVAGE_PRIM_TRILIST;
	case SAVAGE_PRIM_TRILIST:
		if (n % 3 != 0) {
			DRM_ERROR("wrong number of vertices %u in TRILIST\n",
				  n);
			return -EINVAL;
		}
		break;
	case SAVAGE_PRIM_TRISTRIP:
	case SAVAGE_PRIM_TRIFAN:
		if (n < 3) {
			DRM_ERROR
			    ("wrong number of vertices %u in TRIFAN/STRIP\n",
			     n);
			return -EINVAL;
		}
		break;
	default:
		DRM_ERROR("invalid primitive type %u\n", prim);
		return -EINVAL;
	}

	if (S3_SAVAGE3D_SERIES(dev_priv->chipset)) {
		if (skip > SAVAGE_SKIP_ALL_S3D) {
			DRM_ERROR("invalid skip flags 0x%04x\n", skip);
			return -EINVAL;
		}
		vtx_size = 8;	/* full vertex */
	} else {
		if (skip > SAVAGE_SKIP_ALL_S4) {
			DRM_ERROR("invalid skip flags 0x%04x\n", skip);
			return -EINVAL;
		}
		vtx_size = 10;	/* full vertex */
	}

	vtx_size -= (skip & 1) + (skip >> 1 & 1) +
	    (skip >> 2 & 1) + (skip >> 3 & 1) + (skip >> 4 & 1) +
	    (skip >> 5 & 1) + (skip >> 6 & 1) + (skip >> 7 & 1);

	if (vtx_size > vb_stride) {
		DRM_ERROR("vertex size greater than vb stride (%u > %u)\n",
			  vtx_size, vb_stride);
		return -EINVAL;
	}

	if (start + n > vb_size / (vb_stride * 4)) {
		DRM_ERROR("vertex indices (%u-%u) out of range (0-%u)\n",
			  start, start + n - 1, vb_size / (vb_stride * 4));
		return -EINVAL;
	}

	prim <<= 25;
	while (n != 0) {
		/* Can emit up to 255 vertices (85 triangles) at once. */
		unsigned int count = n > 255 ? 255 : n;
		if (reorder) {
			/* Need to reorder vertices for correct flat
			 * shading while preserving the clock sense
			 * for correct culling. Only on Savage3D. */
			int reorder[3] = { -1, -1, -1 };
			reorder[start % 3] = 2;

			BEGIN_DMA(count * vtx_size + 1);
			DMA_DRAW_PRIMITIVE(count, prim, skip);

			for (i = start; i < start + count; ++i) {
				unsigned int j = i + reorder[i % 3];
				DMA_COPY(&vtxbuf[vb_stride * j], vtx_size);
			}

			DMA_COMMIT();
		} else {
			BEGIN_DMA(count * vtx_size + 1);
			DMA_DRAW_PRIMITIVE(count, prim, skip);

			if (vb_stride == vtx_size) {
				DMA_COPY(&vtxbuf[vb_stride * start],
					 vtx_size * count);
			} else {
				for (i = start; i < start + count; ++i) {
					DMA_COPY(&vtxbuf [vb_stride * i],
						 vtx_size);
				}
			}

			DMA_COMMIT();
		}

		start += count;
		n -= count;

		prim |= BCI_CMD_DRAW_CONT;
	}

	return 0;
}

static int savage_dispatch_dma_idx(drm_savage_private_t * dev_priv,
				   const drm_savage_cmd_header_t * cmd_header,
				   const uint16_t *idx,
				   const struct drm_buf * dmabuf)
{
	unsigned char reorder = 0;
	unsigned int prim = cmd_header->idx.prim;
	unsigned int skip = cmd_header->idx.skip;
	unsigned int n = cmd_header->idx.count;
	unsigned int i;
	BCI_LOCALS;

	if (!dmabuf) {
		DRM_ERROR("called without dma buffers!\n");
		return -EINVAL;
	}

	if (!n)
		return 0;

	switch (prim) {
	case SAVAGE_PRIM_TRILIST_201:
		reorder = 1;
		prim = SAVAGE_PRIM_TRILIST;
	case SAVAGE_PRIM_TRILIST:
		if (n % 3 != 0) {
			DRM_ERROR("wrong number of indices %u in TRILIST\n", n);
			return -EINVAL;
		}
		break;
	case SAVAGE_PRIM_TRISTRIP:
	case SAVAGE_PRIM_TRIFAN:
		if (n < 3) {
			DRM_ERROR
			    ("wrong number of indices %u in TRIFAN/STRIP\n", n);
			return -EINVAL;
		}
		break;
	default:
		DRM_ERROR("invalid primitive type %u\n", prim);
		return -EINVAL;
	}

	if (S3_SAVAGE3D_SERIES(dev_priv->chipset)) {
		if (skip != 0) {
			DRM_ERROR("invalid skip flags 0x%04x for DMA\n", skip);
			return -EINVAL;
		}
	} else {
		unsigned int size = 10 - (skip & 1) - (skip >> 1 & 1) -
		    (skip >> 2 & 1) - (skip >> 3 & 1) - (skip >> 4 & 1) -
		    (skip >> 5 & 1) - (skip >> 6 & 1) - (skip >> 7 & 1);
		if (skip > SAVAGE_SKIP_ALL_S4 || size != 8) {
			DRM_ERROR("invalid skip flags 0x%04x for DMA\n", skip);
			return -EINVAL;
		}
		if (reorder) {
			DRM_ERROR("TRILIST_201 used on Savage4 hardware\n");
			return -EINVAL;
		}
	}

	/* Vertex DMA doesn't work with command DMA at the same time,
	 * so we use BCI_... to submit commands here. Flush buffered
	 * faked DMA first. */
	DMA_FLUSH();

	if (dmabuf->bus_address != dev_priv->state.common.vbaddr) {
		BEGIN_BCI(2);
		BCI_SET_REGISTERS(SAVAGE_VERTBUFADDR, 1);
		BCI_WRITE(dmabuf->bus_address | dev_priv->dma_type);
		dev_priv->state.common.vbaddr = dmabuf->bus_address;
	}
	if (S3_SAVAGE3D_SERIES(dev_priv->chipset) && dev_priv->waiting) {
		/* Workaround for what looks like a hardware bug. If a
		 * WAIT_3D_IDLE was emitted some time before the
		 * indexed drawing command then the engine will lock
		 * up. There are two known workarounds:
		 * WAIT_IDLE_EMPTY or emit at least 63 NOPs. */
		BEGIN_BCI(63);
		for (i = 0; i < 63; ++i)
			BCI_WRITE(BCI_CMD_WAIT);
		dev_priv->waiting = 0;
	}

	prim <<= 25;
	while (n != 0) {
		/* Can emit up to 255 indices (85 triangles) at once. */
		unsigned int count = n > 255 ? 255 : n;

		/* check indices */
		for (i = 0; i < count; ++i) {
			if (idx[i] > dmabuf->total / 32) {
				DRM_ERROR("idx[%u]=%u out of range (0-%u)\n",
					  i, idx[i], dmabuf->total / 32);
				return -EINVAL;
			}
		}

		if (reorder) {
			/* Need to reorder indices for correct flat
			 * shading while preserving the clock sense
			 * for correct culling. Only on Savage3D. */
			int reorder[3] = { 2, -1, -1 };

			BEGIN_BCI((count + 1 + 1) / 2);
			BCI_DRAW_INDICES_S3D(count, prim, idx[2]);

			for (i = 1; i + 1 < count; i += 2)
				BCI_WRITE(idx[i + reorder[i % 3]] |
					  (idx[i + 1 +
					   reorder[(i + 1) % 3]] << 16));
			if (i < count)
				BCI_WRITE(idx[i + reorder[i % 3]]);
		} else if (S3_SAVAGE3D_SERIES(dev_priv->chipset)) {
			BEGIN_BCI((count + 1 + 1) / 2);
			BCI_DRAW_INDICES_S3D(count, prim, idx[0]);

			for (i = 1; i + 1 < count; i += 2)
				BCI_WRITE(idx[i] | (idx[i + 1] << 16));
			if (i < count)
				BCI_WRITE(idx[i]);
		} else {
			BEGIN_BCI((count + 2 + 1) / 2);
			BCI_DRAW_INDICES_S4(count, prim, skip);

			for (i = 0; i + 1 < count; i += 2)
				BCI_WRITE(idx[i] | (idx[i + 1] << 16));
			if (i < count)
				BCI_WRITE(idx[i]);
		}

		idx += count;
		n -= count;

		prim |= BCI_CMD_DRAW_CONT;
	}

	return 0;
}

static int savage_dispatch_vb_idx(drm_savage_private_t * dev_priv,
				  const drm_savage_cmd_header_t * cmd_header,
				  const uint16_t *idx,
				  const uint32_t *vtxbuf,
				  unsigned int vb_size, unsigned int vb_stride)
{
	unsigned char reorder = 0;
	unsigned int prim = cmd_header->idx.prim;
	unsigned int skip = cmd_header->idx.skip;
	unsigned int n = cmd_header->idx.count;
	unsigned int vtx_size;
	unsigned int i;
	DMA_LOCALS;

	if (!n)
		return 0;

	switch (prim) {
	case SAVAGE_PRIM_TRILIST_201:
		reorder = 1;
		prim = SAVAGE_PRIM_TRILIST;
	case SAVAGE_PRIM_TRILIST:
		if (n % 3 != 0) {
			DRM_ERROR("wrong number of indices %u in TRILIST\n", n);
			return -EINVAL;
		}
		break;
	case SAVAGE_PRIM_TRISTRIP:
	case SAVAGE_PRIM_TRIFAN:
		if (n < 3) {
			DRM_ERROR
			    ("wrong number of indices %u in TRIFAN/STRIP\n", n);
			return -EINVAL;
		}
		break;
	default:
		DRM_ERROR("invalid primitive type %u\n", prim);
		return -EINVAL;
	}

	if (S3_SAVAGE3D_SERIES(dev_priv->chipset)) {
		if (skip > SAVAGE_SKIP_ALL_S3D) {
			DRM_ERROR("invalid skip flags 0x%04x\n", skip);
			return -EINVAL;
		}
		vtx_size = 8;	/* full vertex */
	} else {
		if (skip > SAVAGE_SKIP_ALL_S4) {
			DRM_ERROR("invalid skip flags 0x%04x\n", skip);
			return -EINVAL;
		}
		vtx_size = 10;	/* full vertex */
	}

	vtx_size -= (skip & 1) + (skip >> 1 & 1) +
	    (skip >> 2 & 1) + (skip >> 3 & 1) + (skip >> 4 & 1) +
	    (skip >> 5 & 1) + (skip >> 6 & 1) + (skip >> 7 & 1);

	if (vtx_size > vb_stride) {
		DRM_ERROR("vertex size greater than vb stride (%u > %u)\n",
			  vtx_size, vb_stride);
		return -EINVAL;
	}

	prim <<= 25;
	while (n != 0) {
		/* Can emit up to 255 vertices (85 triangles) at once. */
		unsigned int count = n > 255 ? 255 : n;

		/* Check indices */
		for (i = 0; i < count; ++i) {
			if (idx[i] > vb_size / (vb_stride * 4)) {
				DRM_ERROR("idx[%u]=%u out of range (0-%u)\n",
					  i, idx[i], vb_size / (vb_stride * 4));
				return -EINVAL;
			}
		}

		if (reorder) {
			/* Need to reorder vertices for correct flat
			 * shading while preserving the clock sense
			 * for correct culling. Only on Savage3D. */
			int reorder[3] = { 2, -1, -1 };

			BEGIN_DMA(count * vtx_size + 1);
			DMA_DRAW_PRIMITIVE(count, prim, skip);

			for (i = 0; i < count; ++i) {
				unsigned int j = idx[i + reorder[i % 3]];
				DMA_COPY(&vtxbuf[vb_stride * j], vtx_size);
			}

			DMA_COMMIT();
		} else {
			BEGIN_DMA(count * vtx_size + 1);
			DMA_DRAW_PRIMITIVE(count, prim, skip);

			for (i = 0; i < count; ++i) {
				unsigned int j = idx[i];
				DMA_COPY(&vtxbuf[vb_stride * j], vtx_size);
			}

			DMA_COMMIT();
		}

		idx += count;
		n -= count;

		prim |= BCI_CMD_DRAW_CONT;
	}

	return 0;
}

static int savage_dispatch_clear(drm_savage_private_t * dev_priv,
				 const drm_savage_cmd_header_t * cmd_header,
				 const drm_savage_cmd_header_t *data,
				 unsigned int nbox,
				 const struct drm_clip_rect *boxes)
{
	unsigned int flags = cmd_header->clear0.flags;
	unsigned int clear_cmd;
	unsigned int i, nbufs;
	DMA_LOCALS;

	if (nbox == 0)
		return 0;

	clear_cmd = BCI_CMD_RECT | BCI_CMD_RECT_XP | BCI_CMD_RECT_YP |
	    BCI_CMD_SEND_COLOR | BCI_CMD_DEST_PBD_NEW;
	BCI_CMD_SET_ROP(clear_cmd, 0xCC);

	nbufs = ((flags & SAVAGE_FRONT) ? 1 : 0) +
	    ((flags & SAVAGE_BACK) ? 1 : 0) + ((flags & SAVAGE_DEPTH) ? 1 : 0);
	if (nbufs == 0)
		return 0;

	if (data->clear1.mask != 0xffffffff) {
		/* set mask */
		BEGIN_DMA(2);
		DMA_SET_REGISTERS(SAVAGE_BITPLANEWTMASK, 1);
		DMA_WRITE(data->clear1.mask);
		DMA_COMMIT();
	}
	for (i = 0; i < nbox; ++i) {
		unsigned int x, y, w, h;
		unsigned int buf;
		x = boxes[i].x1, y = boxes[i].y1;
		w = boxes[i].x2 - boxes[i].x1;
		h = boxes[i].y2 - boxes[i].y1;
		BEGIN_DMA(nbufs * 6);
		for (buf = SAVAGE_FRONT; buf <= SAVAGE_DEPTH; buf <<= 1) {
			if (!(flags & buf))
				continue;
			DMA_WRITE(clear_cmd);
			switch (buf) {
			case SAVAGE_FRONT:
				DMA_WRITE(dev_priv->front_offset);
				DMA_WRITE(dev_priv->front_bd);
				break;
			case SAVAGE_BACK:
				DMA_WRITE(dev_priv->back_offset);
				DMA_WRITE(dev_priv->back_bd);
				break;
			case SAVAGE_DEPTH:
				DMA_WRITE(dev_priv->depth_offset);
				DMA_WRITE(dev_priv->depth_bd);
				break;
			}
			DMA_WRITE(data->clear1.value);
			DMA_WRITE(BCI_X_Y(x, y));
			DMA_WRITE(BCI_W_H(w, h));
		}
		DMA_COMMIT();
	}
	if (data->clear1.mask != 0xffffffff) {
		/* reset mask */
		BEGIN_DMA(2);
		DMA_SET_REGISTERS(SAVAGE_BITPLANEWTMASK, 1);
		DMA_WRITE(0xffffffff);
		DMA_COMMIT();
	}

	return 0;
}

static int savage_dispatch_swap(drm_savage_private_t * dev_priv,
				unsigned int nbox, const struct drm_clip_rect *boxes)
{
	unsigned int swap_cmd;
	unsigned int i;
	DMA_LOCALS;

	if (nbox == 0)
		return 0;

	swap_cmd = BCI_CMD_RECT | BCI_CMD_RECT_XP | BCI_CMD_RECT_YP |
	    BCI_CMD_SRC_PBD_COLOR_NEW | BCI_CMD_DEST_GBD;
	BCI_CMD_SET_ROP(swap_cmd, 0xCC);

	for (i = 0; i < nbox; ++i) {
		BEGIN_DMA(6);
		DMA_WRITE(swap_cmd);
		DMA_WRITE(dev_priv->back_offset);
		DMA_WRITE(dev_priv->back_bd);
		DMA_WRITE(BCI_X_Y(boxes[i].x1, boxes[i].y1));
		DMA_WRITE(BCI_X_Y(boxes[i].x1, boxes[i].y1));
		DMA_WRITE(BCI_W_H(boxes[i].x2 - boxes[i].x1,
				  boxes[i].y2 - boxes[i].y1));
		DMA_COMMIT();
	}

	return 0;
}

static int savage_dispatch_draw(drm_savage_private_t * dev_priv,
				const drm_savage_cmd_header_t *start,
				const drm_savage_cmd_header_t *end,
				const struct drm_buf * dmabuf,
				const unsigned int *vtxbuf,
				unsigned int vb_size, unsigned int vb_stride,
				unsigned int nbox,
				const struct drm_clip_rect *boxes)
{
	unsigned int i, j;
	int ret;

	for (i = 0; i < nbox; ++i) {
		const drm_savage_cmd_header_t *cmdbuf;
		dev_priv->emit_clip_rect(dev_priv, &boxes[i]);

		cmdbuf = start;
		while (cmdbuf < end) {
			drm_savage_cmd_header_t cmd_header;
			cmd_header = *cmdbuf;
			cmdbuf++;
			switch (cmd_header.cmd.cmd) {
			case SAVAGE_CMD_DMA_PRIM:
				ret = savage_dispatch_dma_prim(
					dev_priv, &cmd_header, dmabuf);
				break;
			case SAVAGE_CMD_VB_PRIM:
				ret = savage_dispatch_vb_prim(
					dev_priv, &cmd_header,
					vtxbuf, vb_size, vb_stride);
				break;
			case SAVAGE_CMD_DMA_IDX:
				j = (cmd_header.idx.count + 3) / 4;
				/* j was check in savage_bci_cmdbuf */
				ret = savage_dispatch_dma_idx(dev_priv,
					&cmd_header, (const uint16_t *)cmdbuf,
					dmabuf);
				cmdbuf += j;
				break;
			case SAVAGE_CMD_VB_IDX:
				j = (cmd_header.idx.count + 3) / 4;
				/* j was check in savage_bci_cmdbuf */
				ret = savage_dispatch_vb_idx(dev_priv,
					&cmd_header, (const uint16_t *)cmdbuf,
					(const uint32_t *)vtxbuf, vb_size,
					vb_stride);
				cmdbuf += j;
				break;
			default:
				/* What's the best return code? EFAULT? */
				DRM_ERROR("IMPLEMENTATION ERROR: "
					  "non-drawing-command %d\n",
					  cmd_header.cmd.cmd);
				return -EINVAL;
			}

			if (ret != 0)
				return ret;
		}
	}

	return 0;
}

int savage_bci_cmdbuf(struct drm_device *dev, void *data, struct drm_file *file_priv)
{
	drm_savage_private_t *dev_priv = dev->dev_private;
	struct drm_device_dma *dma = dev->dma;
	struct drm_buf *dmabuf;
	drm_savage_cmdbuf_t *cmdbuf = data;
	drm_savage_cmd_header_t *kcmd_addr = NULL;
	drm_savage_cmd_header_t *first_draw_cmd;
	unsigned int *kvb_addr = NULL;
	struct drm_clip_rect *kbox_addr = NULL;
	unsigned int i, j;
	int ret = 0;

	DRM_DEBUG("\n");

	LOCK_TEST_WITH_RETURN(dev, file_priv);

	if (dma && dma->buflist) {
		if (cmdbuf->dma_idx > dma->buf_count) {
			DRM_ERROR
			    ("vertex buffer index %u out of range (0-%u)\n",
			     cmdbuf->dma_idx, dma->buf_count - 1);
			return -EINVAL;
		}
		dmabuf = dma->buflist[cmdbuf->dma_idx];
	} else {
		dmabuf = NULL;
	}

	/* Copy the user buffers into kernel temporary areas.  This hasn't been
	 * a performance loss compared to VERIFYAREA_READ/
	 * COPY_FROM_USER_UNCHECKED when done in other drivers, and is correct
	 * for locking on FreeBSD.
	 */
	if (cmdbuf->size) {
		kcmd_addr = kmalloc_array(cmdbuf->size, 8, GFP_KERNEL);
		if (kcmd_addr == NULL)
			return -ENOMEM;

		if (copy_from_user(kcmd_addr, cmdbuf->cmd_addr,
				       cmdbuf->size * 8))
		{
			kfree(kcmd_addr);
			return -EFAULT;
		}
		cmdbuf->cmd_addr = kcmd_addr;
	}
	if (cmdbuf->vb_size) {
		kvb_addr = memdup_user(cmdbuf->vb_addr, cmdbuf->vb_size);
		if (IS_ERR(kvb_addr)) {
			ret = PTR_ERR(kvb_addr);
<<<<<<< HEAD
=======
			kvb_addr = NULL;
>>>>>>> 7625e052
			goto done;
		}
		cmdbuf->vb_addr = kvb_addr;
	}
	if (cmdbuf->nbox) {
		kbox_addr = kmalloc_array(cmdbuf->nbox, sizeof(struct drm_clip_rect),
					  GFP_KERNEL);
		if (kbox_addr == NULL) {
			ret = -ENOMEM;
			goto done;
		}

		if (copy_from_user(kbox_addr, cmdbuf->box_addr,
				       cmdbuf->nbox * sizeof(struct drm_clip_rect))) {
			ret = -EFAULT;
			goto done;
		}
	cmdbuf->box_addr = kbox_addr;
	}

	/* Make sure writes to DMA buffers are finished before sending
	 * DMA commands to the graphics hardware. */
	mb();

	/* Coming from user space. Don't know if the Xserver has
	 * emitted wait commands. Assuming the worst. */
	dev_priv->waiting = 1;

	i = 0;
	first_draw_cmd = NULL;
	while (i < cmdbuf->size) {
		drm_savage_cmd_header_t cmd_header;
		cmd_header = *(drm_savage_cmd_header_t *)cmdbuf->cmd_addr;
		cmdbuf->cmd_addr++;
		i++;

		/* Group drawing commands with same state to minimize
		 * iterations over clip rects. */
		j = 0;
		switch (cmd_header.cmd.cmd) {
		case SAVAGE_CMD_DMA_IDX:
		case SAVAGE_CMD_VB_IDX:
			j = (cmd_header.idx.count + 3) / 4;
			if (i + j > cmdbuf->size) {
				DRM_ERROR("indexed drawing command extends "
					  "beyond end of command buffer\n");
				DMA_FLUSH();
				ret = -EINVAL;
				goto done;
			}
			/* fall through */
		case SAVAGE_CMD_DMA_PRIM:
		case SAVAGE_CMD_VB_PRIM:
			if (!first_draw_cmd)
				first_draw_cmd = cmdbuf->cmd_addr - 1;
			cmdbuf->cmd_addr += j;
			i += j;
			break;
		default:
			if (first_draw_cmd) {
				ret = savage_dispatch_draw(
				      dev_priv, first_draw_cmd,
				      cmdbuf->cmd_addr - 1,
				      dmabuf, cmdbuf->vb_addr, cmdbuf->vb_size,
				      cmdbuf->vb_stride,
				      cmdbuf->nbox, cmdbuf->box_addr);
				if (ret != 0)
					goto done;
				first_draw_cmd = NULL;
			}
		}
		if (first_draw_cmd)
			continue;

		switch (cmd_header.cmd.cmd) {
		case SAVAGE_CMD_STATE:
			j = (cmd_header.state.count + 1) / 2;
			if (i + j > cmdbuf->size) {
				DRM_ERROR("command SAVAGE_CMD_STATE extends "
					  "beyond end of command buffer\n");
				DMA_FLUSH();
				ret = -EINVAL;
				goto done;
			}
			ret = savage_dispatch_state(dev_priv, &cmd_header,
				(const uint32_t *)cmdbuf->cmd_addr);
			cmdbuf->cmd_addr += j;
			i += j;
			break;
		case SAVAGE_CMD_CLEAR:
			if (i + 1 > cmdbuf->size) {
				DRM_ERROR("command SAVAGE_CMD_CLEAR extends "
					  "beyond end of command buffer\n");
				DMA_FLUSH();
				ret = -EINVAL;
				goto done;
			}
			ret = savage_dispatch_clear(dev_priv, &cmd_header,
						    cmdbuf->cmd_addr,
						    cmdbuf->nbox,
						    cmdbuf->box_addr);
			cmdbuf->cmd_addr++;
			i++;
			break;
		case SAVAGE_CMD_SWAP:
			ret = savage_dispatch_swap(dev_priv, cmdbuf->nbox,
						   cmdbuf->box_addr);
			break;
		default:
			DRM_ERROR("invalid command 0x%x\n",
				  cmd_header.cmd.cmd);
			DMA_FLUSH();
			ret = -EINVAL;
			goto done;
		}

		if (ret != 0) {
			DMA_FLUSH();
			goto done;
		}
	}

	if (first_draw_cmd) {
		ret = savage_dispatch_draw (
			dev_priv, first_draw_cmd, cmdbuf->cmd_addr, dmabuf,
			cmdbuf->vb_addr, cmdbuf->vb_size, cmdbuf->vb_stride,
			cmdbuf->nbox, cmdbuf->box_addr);
		if (ret != 0) {
			DMA_FLUSH();
			goto done;
		}
	}

	DMA_FLUSH();

	if (dmabuf && cmdbuf->discard) {
		drm_savage_buf_priv_t *buf_priv = dmabuf->dev_private;
		uint16_t event;
		event = savage_bci_emit_event(dev_priv, SAVAGE_WAIT_3D);
		SET_AGE(&buf_priv->age, event, dev_priv->event_wrap);
		savage_freelist_put(dev, dmabuf);
	}

done:
	/* If we didn't need to allocate them, these'll be NULL */
	kfree(kcmd_addr);
	kfree(kvb_addr);
	kfree(kbox_addr);

	return ret;
}<|MERGE_RESOLUTION|>--- conflicted
+++ resolved
@@ -1004,10 +1004,7 @@
 		kvb_addr = memdup_user(cmdbuf->vb_addr, cmdbuf->vb_size);
 		if (IS_ERR(kvb_addr)) {
 			ret = PTR_ERR(kvb_addr);
-<<<<<<< HEAD
-=======
 			kvb_addr = NULL;
->>>>>>> 7625e052
 			goto done;
 		}
 		cmdbuf->vb_addr = kvb_addr;
