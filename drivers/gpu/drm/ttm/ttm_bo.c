/**************************************************************************
 *
 * Copyright (c) 2006-2009 VMware, Inc., Palo Alto, CA., USA
 * All Rights Reserved.
 *
 * Permission is hereby granted, free of charge, to any person obtaining a
 * copy of this software and associated documentation files (the
 * "Software"), to deal in the Software without restriction, including
 * without limitation the rights to use, copy, modify, merge, publish,
 * distribute, sub license, and/or sell copies of the Software, and to
 * permit persons to whom the Software is furnished to do so, subject to
 * the following conditions:
 *
 * The above copyright notice and this permission notice (including the
 * next paragraph) shall be included in all copies or substantial portions
 * of the Software.
 *
 * THE SOFTWARE IS PROVIDED "AS IS", WITHOUT WARRANTY OF ANY KIND, EXPRESS OR
 * IMPLIED, INCLUDING BUT NOT LIMITED TO THE WARRANTIES OF MERCHANTABILITY,
 * FITNESS FOR A PARTICULAR PURPOSE AND NON-INFRINGEMENT. IN NO EVENT SHALL
 * THE COPYRIGHT HOLDERS, AUTHORS AND/OR ITS SUPPLIERS BE LIABLE FOR ANY CLAIM,
 * DAMAGES OR OTHER LIABILITY, WHETHER IN AN ACTION OF CONTRACT, TORT OR
 * OTHERWISE, ARISING FROM, OUT OF OR IN CONNECTION WITH THE SOFTWARE OR THE
 * USE OR OTHER DEALINGS IN THE SOFTWARE.
 *
 **************************************************************************/
/*
 * Authors: Thomas Hellstrom <thellstrom-at-vmware-dot-com>
 */

#define pr_fmt(fmt) "[TTM] " fmt

#include <drm/ttm/ttm_module.h>
#include <drm/ttm/ttm_bo_driver.h>
#include <drm/ttm/ttm_placement.h>
#include <linux/jiffies.h>
#include <linux/slab.h>
#include <linux/sched.h>
#include <linux/mm.h>
#include <linux/file.h>
#include <linux/module.h>
#include <linux/atomic.h>
#include <linux/reservation.h>

#define TTM_ASSERT_LOCKED(param)
#define TTM_DEBUG(fmt, arg...)
#define TTM_BO_HASH_ORDER 13

static int ttm_bo_swapout(struct ttm_mem_shrink *shrink);
static void ttm_bo_global_kobj_release(struct kobject *kobj);

static struct attribute ttm_bo_count = {
	.name = "bo_count",
	.mode = S_IRUGO
};

static inline int ttm_mem_type_from_place(const struct ttm_place *place,
					  uint32_t *mem_type)
{
	int pos;

	pos = ffs(place->flags & TTM_PL_MASK_MEM);
	if (unlikely(!pos))
		return -EINVAL;

	*mem_type = pos - 1;
	return 0;
}

static void ttm_mem_type_debug(struct ttm_bo_device *bdev, int mem_type)
{
	struct ttm_mem_type_manager *man = &bdev->man[mem_type];

	pr_err("    has_type: %d\n", man->has_type);
	pr_err("    use_type: %d\n", man->use_type);
	pr_err("    flags: 0x%08X\n", man->flags);
	pr_err("    gpu_offset: 0x%08llX\n", man->gpu_offset);
	pr_err("    size: %llu\n", man->size);
	pr_err("    available_caching: 0x%08X\n", man->available_caching);
	pr_err("    default_caching: 0x%08X\n", man->default_caching);
	if (mem_type != TTM_PL_SYSTEM)
		(*man->func->debug)(man, TTM_PFX);
}

static void ttm_bo_mem_space_debug(struct ttm_buffer_object *bo,
					struct ttm_placement *placement)
{
	int i, ret, mem_type;

	pr_err("No space for %p (%lu pages, %luK, %luM)\n",
	       bo, bo->mem.num_pages, bo->mem.size >> 10,
	       bo->mem.size >> 20);
	for (i = 0; i < placement->num_placement; i++) {
		ret = ttm_mem_type_from_place(&placement->placement[i],
						&mem_type);
		if (ret)
			return;
		pr_err("  placement[%d]=0x%08X (%d)\n",
		       i, placement->placement[i].flags, mem_type);
		ttm_mem_type_debug(bo->bdev, mem_type);
	}
}

static ssize_t ttm_bo_global_show(struct kobject *kobj,
				  struct attribute *attr,
				  char *buffer)
{
	struct ttm_bo_global *glob =
		container_of(kobj, struct ttm_bo_global, kobj);

	return snprintf(buffer, PAGE_SIZE, "%lu\n",
			(unsigned long) atomic_read(&glob->bo_count));
}

static struct attribute *ttm_bo_global_attrs[] = {
	&ttm_bo_count,
	NULL
};

static const struct sysfs_ops ttm_bo_global_ops = {
	.show = &ttm_bo_global_show
};

static struct kobj_type ttm_bo_glob_kobj_type  = {
	.release = &ttm_bo_global_kobj_release,
	.sysfs_ops = &ttm_bo_global_ops,
	.default_attrs = ttm_bo_global_attrs
};


static inline uint32_t ttm_bo_type_flags(unsigned type)
{
	return 1 << (type);
}

static void ttm_bo_release_list(struct kref *list_kref)
{
	struct ttm_buffer_object *bo =
	    container_of(list_kref, struct ttm_buffer_object, list_kref);
	struct ttm_bo_device *bdev = bo->bdev;
	size_t acc_size = bo->acc_size;

	BUG_ON(kref_read(&bo->list_kref));
	BUG_ON(kref_read(&bo->kref));
	BUG_ON(atomic_read(&bo->cpu_writers));
	BUG_ON(bo->mem.mm_node != NULL);
	BUG_ON(!list_empty(&bo->lru));
	BUG_ON(!list_empty(&bo->ddestroy));
	ttm_tt_destroy(bo->ttm);
	atomic_dec(&bo->glob->bo_count);
	dma_fence_put(bo->moving);
	if (bo->resv == &bo->ttm_resv)
		reservation_object_fini(&bo->ttm_resv);
	mutex_destroy(&bo->wu_mutex);
	if (bo->destroy)
		bo->destroy(bo);
	else {
		kfree(bo);
	}
	ttm_mem_global_free(bdev->glob->mem_glob, acc_size);
}

void ttm_bo_add_to_lru(struct ttm_buffer_object *bo)
{
	struct ttm_bo_device *bdev = bo->bdev;

	lockdep_assert_held(&bo->resv->lock.base);

	if (!(bo->mem.placement & TTM_PL_FLAG_NO_EVICT)) {

		BUG_ON(!list_empty(&bo->lru));

		list_add(&bo->lru, bdev->driver->lru_tail(bo));
		kref_get(&bo->list_kref);

		if (bo->ttm && !(bo->ttm->page_flags & TTM_PAGE_FLAG_SG)) {
			list_add(&bo->swap, bdev->driver->swap_lru_tail(bo));
			kref_get(&bo->list_kref);
		}
	}
}
EXPORT_SYMBOL(ttm_bo_add_to_lru);

static void ttm_bo_ref_bug(struct kref *list_kref)
{
	BUG();
}

void ttm_bo_del_from_lru(struct ttm_buffer_object *bo)
{
	struct ttm_bo_device *bdev = bo->bdev;

	if (bdev->driver->lru_removal)
		bdev->driver->lru_removal(bo);

	if (!list_empty(&bo->swap)) {
		list_del_init(&bo->swap);
		kref_put(&bo->list_kref, ttm_bo_ref_bug);
	}
	if (!list_empty(&bo->lru)) {
		list_del_init(&bo->lru);
		kref_put(&bo->list_kref, ttm_bo_ref_bug);
	}
}

void ttm_bo_del_sub_from_lru(struct ttm_buffer_object *bo)
{
	spin_lock(&bo->glob->lru_lock);
	ttm_bo_del_from_lru(bo);
	spin_unlock(&bo->glob->lru_lock);
}
EXPORT_SYMBOL(ttm_bo_del_sub_from_lru);

void ttm_bo_move_to_lru_tail(struct ttm_buffer_object *bo)
{
	struct ttm_bo_device *bdev = bo->bdev;

	lockdep_assert_held(&bo->resv->lock.base);

	if (bdev->driver->lru_removal)
		bdev->driver->lru_removal(bo);

	ttm_bo_del_from_lru(bo);
	ttm_bo_add_to_lru(bo);
}
EXPORT_SYMBOL(ttm_bo_move_to_lru_tail);

struct list_head *ttm_bo_default_lru_tail(struct ttm_buffer_object *bo)
{
	return bo->bdev->man[bo->mem.mem_type].lru.prev;
}
EXPORT_SYMBOL(ttm_bo_default_lru_tail);

struct list_head *ttm_bo_default_swap_lru_tail(struct ttm_buffer_object *bo)
{
	return bo->glob->swap_lru.prev;
}
EXPORT_SYMBOL(ttm_bo_default_swap_lru_tail);

/*
 * Call bo->mutex locked.
 */
static int ttm_bo_add_ttm(struct ttm_buffer_object *bo, bool zero_alloc)
{
	struct ttm_bo_device *bdev = bo->bdev;
	struct ttm_bo_global *glob = bo->glob;
	int ret = 0;
	uint32_t page_flags = 0;

	TTM_ASSERT_LOCKED(&bo->mutex);
	bo->ttm = NULL;

	if (bdev->need_dma32)
		page_flags |= TTM_PAGE_FLAG_DMA32;

	switch (bo->type) {
	case ttm_bo_type_device:
		if (zero_alloc)
			page_flags |= TTM_PAGE_FLAG_ZERO_ALLOC;
	case ttm_bo_type_kernel:
		bo->ttm = bdev->driver->ttm_tt_create(bdev, bo->num_pages << PAGE_SHIFT,
						      page_flags, glob->dummy_read_page);
		if (unlikely(bo->ttm == NULL))
			ret = -ENOMEM;
		break;
	case ttm_bo_type_sg:
		bo->ttm = bdev->driver->ttm_tt_create(bdev, bo->num_pages << PAGE_SHIFT,
						      page_flags | TTM_PAGE_FLAG_SG,
						      glob->dummy_read_page);
		if (unlikely(bo->ttm == NULL)) {
			ret = -ENOMEM;
			break;
		}
		bo->ttm->sg = bo->sg;
		break;
	default:
		pr_err("Illegal buffer object type\n");
		ret = -EINVAL;
		break;
	}

	return ret;
}

static int ttm_bo_handle_move_mem(struct ttm_buffer_object *bo,
				  struct ttm_mem_reg *mem,
				  bool evict, bool interruptible,
				  bool no_wait_gpu)
{
	struct ttm_bo_device *bdev = bo->bdev;
	bool old_is_pci = ttm_mem_reg_is_pci(bdev, &bo->mem);
	bool new_is_pci = ttm_mem_reg_is_pci(bdev, mem);
	struct ttm_mem_type_manager *old_man = &bdev->man[bo->mem.mem_type];
	struct ttm_mem_type_manager *new_man = &bdev->man[mem->mem_type];
	int ret = 0;

	if (old_is_pci || new_is_pci ||
	    ((mem->placement & bo->mem.placement & TTM_PL_MASK_CACHING) == 0)) {
		ret = ttm_mem_io_lock(old_man, true);
		if (unlikely(ret != 0))
			goto out_err;
		ttm_bo_unmap_virtual_locked(bo);
		ttm_mem_io_unlock(old_man);
	}

	/*
	 * Create and bind a ttm if required.
	 */

	if (!(new_man->flags & TTM_MEMTYPE_FLAG_FIXED)) {
		if (bo->ttm == NULL) {
			bool zero = !(old_man->flags & TTM_MEMTYPE_FLAG_FIXED);
			ret = ttm_bo_add_ttm(bo, zero);
			if (ret)
				goto out_err;
		}

		ret = ttm_tt_set_placement_caching(bo->ttm, mem->placement);
		if (ret)
			goto out_err;

		if (mem->mem_type != TTM_PL_SYSTEM) {
			ret = ttm_tt_bind(bo->ttm, mem);
			if (ret)
				goto out_err;
		}

		if (bo->mem.mem_type == TTM_PL_SYSTEM) {
			if (bdev->driver->move_notify)
				bdev->driver->move_notify(bo, mem);
			bo->mem = *mem;
			mem->mm_node = NULL;
			goto moved;
		}
	}

	if (bdev->driver->move_notify)
		bdev->driver->move_notify(bo, mem);

	if (!(old_man->flags & TTM_MEMTYPE_FLAG_FIXED) &&
	    !(new_man->flags & TTM_MEMTYPE_FLAG_FIXED))
		ret = ttm_bo_move_ttm(bo, interruptible, no_wait_gpu, mem);
	else if (bdev->driver->move)
		ret = bdev->driver->move(bo, evict, interruptible,
					 no_wait_gpu, mem);
	else
		ret = ttm_bo_move_memcpy(bo, interruptible, no_wait_gpu, mem);

	if (ret) {
		if (bdev->driver->move_notify) {
			struct ttm_mem_reg tmp_mem = *mem;
			*mem = bo->mem;
			bo->mem = tmp_mem;
			bdev->driver->move_notify(bo, mem);
			bo->mem = *mem;
			*mem = tmp_mem;
		}

		goto out_err;
	}

moved:
	if (bo->evicted) {
		if (bdev->driver->invalidate_caches) {
			ret = bdev->driver->invalidate_caches(bdev, bo->mem.placement);
			if (ret)
				pr_err("Can not flush read caches\n");
		}
		bo->evicted = false;
	}

	if (bo->mem.mm_node) {
		bo->offset = (bo->mem.start << PAGE_SHIFT) +
		    bdev->man[bo->mem.mem_type].gpu_offset;
		bo->cur_placement = bo->mem.placement;
	} else
		bo->offset = 0;

	return 0;

out_err:
	new_man = &bdev->man[bo->mem.mem_type];
	if (new_man->flags & TTM_MEMTYPE_FLAG_FIXED) {
		ttm_tt_destroy(bo->ttm);
		bo->ttm = NULL;
	}

	return ret;
}

/**
 * Call bo::reserved.
 * Will release GPU memory type usage on destruction.
 * This is the place to put in driver specific hooks to release
 * driver private resources.
 * Will release the bo::reserved lock.
 */

static void ttm_bo_cleanup_memtype_use(struct ttm_buffer_object *bo)
{
	if (bo->bdev->driver->move_notify)
		bo->bdev->driver->move_notify(bo, NULL);

	ttm_tt_destroy(bo->ttm);
	bo->ttm = NULL;
	ttm_bo_mem_put(bo, &bo->mem);

	ww_mutex_unlock (&bo->resv->lock);
}

static void ttm_bo_flush_all_fences(struct ttm_buffer_object *bo)
{
	struct reservation_object_list *fobj;
	struct dma_fence *fence;
	int i;

	fobj = reservation_object_get_list(bo->resv);
	fence = reservation_object_get_excl(bo->resv);
	if (fence && !fence->ops->signaled)
		dma_fence_enable_sw_signaling(fence);

	for (i = 0; fobj && i < fobj->shared_count; ++i) {
		fence = rcu_dereference_protected(fobj->shared[i],
					reservation_object_held(bo->resv));

		if (!fence->ops->signaled)
			dma_fence_enable_sw_signaling(fence);
	}
}

static void ttm_bo_cleanup_refs_or_queue(struct ttm_buffer_object *bo)
{
	struct ttm_bo_device *bdev = bo->bdev;
	struct ttm_bo_global *glob = bo->glob;
	int ret;

	spin_lock(&glob->lru_lock);
	ret = __ttm_bo_reserve(bo, false, true, NULL);

	if (!ret) {
		if (!ttm_bo_wait(bo, false, true)) {
			ttm_bo_del_from_lru(bo);
			spin_unlock(&glob->lru_lock);
			ttm_bo_cleanup_memtype_use(bo);

			return;
		} else
			ttm_bo_flush_all_fences(bo);

		/*
		 * Make NO_EVICT bos immediately available to
		 * shrinkers, now that they are queued for
		 * destruction.
		 */
		if (bo->mem.placement & TTM_PL_FLAG_NO_EVICT) {
			bo->mem.placement &= ~TTM_PL_FLAG_NO_EVICT;
			ttm_bo_add_to_lru(bo);
		}

		__ttm_bo_unreserve(bo);
	}

	kref_get(&bo->list_kref);
	list_add_tail(&bo->ddestroy, &bdev->ddestroy);
	spin_unlock(&glob->lru_lock);

	schedule_delayed_work(&bdev->wq,
			      ((HZ / 100) < 1) ? 1 : HZ / 100);
}

/**
 * function ttm_bo_cleanup_refs_and_unlock
 * If bo idle, remove from delayed- and lru lists, and unref.
 * If not idle, do nothing.
 *
 * Must be called with lru_lock and reservation held, this function
 * will drop both before returning.
 *
 * @interruptible         Any sleeps should occur interruptibly.
 * @no_wait_gpu           Never wait for gpu. Return -EBUSY instead.
 */

static int ttm_bo_cleanup_refs_and_unlock(struct ttm_buffer_object *bo,
					  bool interruptible,
					  bool no_wait_gpu)
{
	struct ttm_bo_global *glob = bo->glob;
	int ret;

	ret = ttm_bo_wait(bo, false, true);

	if (ret && !no_wait_gpu) {
		long lret;
		ww_mutex_unlock(&bo->resv->lock);
		spin_unlock(&glob->lru_lock);

		lret = reservation_object_wait_timeout_rcu(bo->resv,
							   true,
							   interruptible,
							   30 * HZ);

		if (lret < 0)
			return lret;
		else if (lret == 0)
			return -EBUSY;

		spin_lock(&glob->lru_lock);
		ret = __ttm_bo_reserve(bo, false, true, NULL);

		/*
		 * We raced, and lost, someone else holds the reservation now,
		 * and is probably busy in ttm_bo_cleanup_memtype_use.
		 *
		 * Even if it's not the case, because we finished waiting any
		 * delayed destruction would succeed, so just return success
		 * here.
		 */
		if (ret) {
			spin_unlock(&glob->lru_lock);
			return 0;
		}

		/*
		 * remove sync_obj with ttm_bo_wait, the wait should be
		 * finished, and no new wait object should have been added.
		 */
		ret = ttm_bo_wait(bo, false, true);
		WARN_ON(ret);
	}

	if (ret || unlikely(list_empty(&bo->ddestroy))) {
		__ttm_bo_unreserve(bo);
		spin_unlock(&glob->lru_lock);
		return ret;
	}

	ttm_bo_del_from_lru(bo);
	list_del_init(&bo->ddestroy);
	kref_put(&bo->list_kref, ttm_bo_ref_bug);

	spin_unlock(&glob->lru_lock);
	ttm_bo_cleanup_memtype_use(bo);

	return 0;
}

/**
 * Traverse the delayed list, and call ttm_bo_cleanup_refs on all
 * encountered buffers.
 */

static int ttm_bo_delayed_delete(struct ttm_bo_device *bdev, bool remove_all)
{
	struct ttm_bo_global *glob = bdev->glob;
	struct ttm_buffer_object *entry = NULL;
	int ret = 0;

	spin_lock(&glob->lru_lock);
	if (list_empty(&bdev->ddestroy))
		goto out_unlock;

	entry = list_first_entry(&bdev->ddestroy,
		struct ttm_buffer_object, ddestroy);
	kref_get(&entry->list_kref);

	for (;;) {
		struct ttm_buffer_object *nentry = NULL;

		if (entry->ddestroy.next != &bdev->ddestroy) {
			nentry = list_first_entry(&entry->ddestroy,
				struct ttm_buffer_object, ddestroy);
			kref_get(&nentry->list_kref);
		}

		ret = __ttm_bo_reserve(entry, false, true, NULL);
		if (remove_all && ret) {
			spin_unlock(&glob->lru_lock);
			ret = __ttm_bo_reserve(entry, false, false, NULL);
			spin_lock(&glob->lru_lock);
		}

		if (!ret)
			ret = ttm_bo_cleanup_refs_and_unlock(entry, false,
							     !remove_all);
		else
			spin_unlock(&glob->lru_lock);

		kref_put(&entry->list_kref, ttm_bo_release_list);
		entry = nentry;

		if (ret || !entry)
			goto out;

		spin_lock(&glob->lru_lock);
		if (list_empty(&entry->ddestroy))
			break;
	}

out_unlock:
	spin_unlock(&glob->lru_lock);
out:
	if (entry)
		kref_put(&entry->list_kref, ttm_bo_release_list);
	return ret;
}

static void ttm_bo_delayed_workqueue(struct work_struct *work)
{
	struct ttm_bo_device *bdev =
	    container_of(work, struct ttm_bo_device, wq.work);

	if (ttm_bo_delayed_delete(bdev, false)) {
		schedule_delayed_work(&bdev->wq,
				      ((HZ / 100) < 1) ? 1 : HZ / 100);
	}
}

static void ttm_bo_release(struct kref *kref)
{
	struct ttm_buffer_object *bo =
	    container_of(kref, struct ttm_buffer_object, kref);
	struct ttm_bo_device *bdev = bo->bdev;
	struct ttm_mem_type_manager *man = &bdev->man[bo->mem.mem_type];

	drm_vma_offset_remove(&bdev->vma_manager, &bo->vma_node);
	ttm_mem_io_lock(man, false);
	ttm_mem_io_free_vm(bo);
	ttm_mem_io_unlock(man);
	ttm_bo_cleanup_refs_or_queue(bo);
	kref_put(&bo->list_kref, ttm_bo_release_list);
}

void ttm_bo_unref(struct ttm_buffer_object **p_bo)
{
	struct ttm_buffer_object *bo = *p_bo;

	*p_bo = NULL;
	kref_put(&bo->kref, ttm_bo_release);
}
EXPORT_SYMBOL(ttm_bo_unref);

int ttm_bo_lock_delayed_workqueue(struct ttm_bo_device *bdev)
{
	return cancel_delayed_work_sync(&bdev->wq);
}
EXPORT_SYMBOL(ttm_bo_lock_delayed_workqueue);

void ttm_bo_unlock_delayed_workqueue(struct ttm_bo_device *bdev, int resched)
{
	if (resched)
		schedule_delayed_work(&bdev->wq,
				      ((HZ / 100) < 1) ? 1 : HZ / 100);
}
EXPORT_SYMBOL(ttm_bo_unlock_delayed_workqueue);

static int ttm_bo_evict(struct ttm_buffer_object *bo, bool interruptible,
			bool no_wait_gpu)
{
	struct ttm_bo_device *bdev = bo->bdev;
	struct ttm_mem_reg evict_mem;
	struct ttm_placement placement;
	int ret = 0;

	lockdep_assert_held(&bo->resv->lock.base);

	evict_mem = bo->mem;
	evict_mem.mm_node = NULL;
	evict_mem.bus.io_reserved_vm = false;
	evict_mem.bus.io_reserved_count = 0;

	placement.num_placement = 0;
	placement.num_busy_placement = 0;
	bdev->driver->evict_flags(bo, &placement);
	ret = ttm_bo_mem_space(bo, &placement, &evict_mem, interruptible,
				no_wait_gpu);
	if (ret) {
		if (ret != -ERESTARTSYS) {
			pr_err("Failed to find memory space for buffer 0x%p eviction\n",
			       bo);
			ttm_bo_mem_space_debug(bo, &placement);
		}
		goto out;
	}

	ret = ttm_bo_handle_move_mem(bo, &evict_mem, true, interruptible,
				     no_wait_gpu);
	if (unlikely(ret)) {
		if (ret != -ERESTARTSYS)
			pr_err("Buffer eviction failed\n");
		ttm_bo_mem_put(bo, &evict_mem);
		goto out;
	}
	bo->evicted = true;
out:
	return ret;
}

bool ttm_bo_eviction_valuable(struct ttm_buffer_object *bo,
			      const struct ttm_place *place)
{
	/* Don't evict this BO if it's outside of the
	 * requested placement range
	 */
	if (place->fpfn >= (bo->mem.start + bo->mem.size) ||
	    (place->lpfn && place->lpfn <= bo->mem.start))
		return false;

	return true;
}
EXPORT_SYMBOL(ttm_bo_eviction_valuable);

static int ttm_mem_evict_first(struct ttm_bo_device *bdev,
				uint32_t mem_type,
				const struct ttm_place *place,
				bool interruptible,
				bool no_wait_gpu)
{
	struct ttm_bo_global *glob = bdev->glob;
	struct ttm_mem_type_manager *man = &bdev->man[mem_type];
	struct ttm_buffer_object *bo;
	int ret = -EBUSY;

	spin_lock(&glob->lru_lock);
	list_for_each_entry(bo, &man->lru, lru) {
		ret = __ttm_bo_reserve(bo, false, true, NULL);
		if (ret)
			continue;

		if (place && !bdev->driver->eviction_valuable(bo, place)) {
			__ttm_bo_unreserve(bo);
			ret = -EBUSY;
			continue;
		}

		break;
	}

	if (ret) {
		spin_unlock(&glob->lru_lock);
		return ret;
	}

	kref_get(&bo->list_kref);

	if (!list_empty(&bo->ddestroy)) {
		ret = ttm_bo_cleanup_refs_and_unlock(bo, interruptible,
						     no_wait_gpu);
		kref_put(&bo->list_kref, ttm_bo_release_list);
		return ret;
	}

	ttm_bo_del_from_lru(bo);
	spin_unlock(&glob->lru_lock);

	BUG_ON(ret != 0);

	ret = ttm_bo_evict(bo, interruptible, no_wait_gpu);
	ttm_bo_unreserve(bo);

	kref_put(&bo->list_kref, ttm_bo_release_list);
	return ret;
}

void ttm_bo_mem_put(struct ttm_buffer_object *bo, struct ttm_mem_reg *mem)
{
	struct ttm_mem_type_manager *man = &bo->bdev->man[mem->mem_type];

	if (mem->mm_node)
		(*man->func->put_node)(man, mem);
}
EXPORT_SYMBOL(ttm_bo_mem_put);

/**
 * Add the last move fence to the BO and reserve a new shared slot.
 */
static int ttm_bo_add_move_fence(struct ttm_buffer_object *bo,
				 struct ttm_mem_type_manager *man,
				 struct ttm_mem_reg *mem)
{
	struct dma_fence *fence;
	int ret;

	spin_lock(&man->move_lock);
	fence = dma_fence_get(man->move);
	spin_unlock(&man->move_lock);

	if (fence) {
		reservation_object_add_shared_fence(bo->resv, fence);

		ret = reservation_object_reserve_shared(bo->resv);
		if (unlikely(ret))
			return ret;

		dma_fence_put(bo->moving);
		bo->moving = fence;
	}

	return 0;
}

/**
 * Repeatedly evict memory from the LRU for @mem_type until we create enough
 * space, or we've evicted everything and there isn't enough space.
 */
static int ttm_bo_mem_force_space(struct ttm_buffer_object *bo,
					uint32_t mem_type,
					const struct ttm_place *place,
					struct ttm_mem_reg *mem,
					bool interruptible,
					bool no_wait_gpu)
{
	struct ttm_bo_device *bdev = bo->bdev;
	struct ttm_mem_type_manager *man = &bdev->man[mem_type];
	int ret;

	do {
		ret = (*man->func->get_node)(man, bo, place, mem);
		if (unlikely(ret != 0))
			return ret;
		if (mem->mm_node)
			break;
		ret = ttm_mem_evict_first(bdev, mem_type, place,
					  interruptible, no_wait_gpu);
		if (unlikely(ret != 0))
			return ret;
	} while (1);
	mem->mem_type = mem_type;
	return ttm_bo_add_move_fence(bo, man, mem);
}

static uint32_t ttm_bo_select_caching(struct ttm_mem_type_manager *man,
				      uint32_t cur_placement,
				      uint32_t proposed_placement)
{
	uint32_t caching = proposed_placement & TTM_PL_MASK_CACHING;
	uint32_t result = proposed_placement & ~TTM_PL_MASK_CACHING;

	/**
	 * Keep current caching if possible.
	 */

	if ((cur_placement & caching) != 0)
		result |= (cur_placement & caching);
	else if ((man->default_caching & caching) != 0)
		result |= man->default_caching;
	else if ((TTM_PL_FLAG_CACHED & caching) != 0)
		result |= TTM_PL_FLAG_CACHED;
	else if ((TTM_PL_FLAG_WC & caching) != 0)
		result |= TTM_PL_FLAG_WC;
	else if ((TTM_PL_FLAG_UNCACHED & caching) != 0)
		result |= TTM_PL_FLAG_UNCACHED;

	return result;
}

static bool ttm_bo_mt_compatible(struct ttm_mem_type_manager *man,
				 uint32_t mem_type,
				 const struct ttm_place *place,
				 uint32_t *masked_placement)
{
	uint32_t cur_flags = ttm_bo_type_flags(mem_type);

	if ((cur_flags & place->flags & TTM_PL_MASK_MEM) == 0)
		return false;

	if ((place->flags & man->available_caching) == 0)
		return false;

	cur_flags |= (place->flags & man->available_caching);

	*masked_placement = cur_flags;
	return true;
}

/**
 * Creates space for memory region @mem according to its type.
 *
 * This function first searches for free space in compatible memory types in
 * the priority order defined by the driver.  If free space isn't found, then
 * ttm_bo_mem_force_space is attempted in priority order to evict and find
 * space.
 */
int ttm_bo_mem_space(struct ttm_buffer_object *bo,
			struct ttm_placement *placement,
			struct ttm_mem_reg *mem,
			bool interruptible,
			bool no_wait_gpu)
{
	struct ttm_bo_device *bdev = bo->bdev;
	struct ttm_mem_type_manager *man;
	uint32_t mem_type = TTM_PL_SYSTEM;
	uint32_t cur_flags = 0;
	bool type_found = false;
	bool type_ok = false;
	bool has_erestartsys = false;
	int i, ret;

	ret = reservation_object_reserve_shared(bo->resv);
	if (unlikely(ret))
		return ret;

	mem->mm_node = NULL;
	for (i = 0; i < placement->num_placement; ++i) {
		const struct ttm_place *place = &placement->placement[i];

		ret = ttm_mem_type_from_place(place, &mem_type);
		if (ret)
			return ret;
		man = &bdev->man[mem_type];
		if (!man->has_type || !man->use_type)
			continue;

		type_ok = ttm_bo_mt_compatible(man, mem_type, place,
						&cur_flags);

		if (!type_ok)
			continue;

		type_found = true;
		cur_flags = ttm_bo_select_caching(man, bo->mem.placement,
						  cur_flags);
		/*
		 * Use the access and other non-mapping-related flag bits from
		 * the memory placement flags to the current flags
		 */
		ttm_flag_masked(&cur_flags, place->flags,
				~TTM_PL_MASK_MEMTYPE);

		if (mem_type == TTM_PL_SYSTEM)
			break;

		ret = (*man->func->get_node)(man, bo, place, mem);
		if (unlikely(ret))
			return ret;

		if (mem->mm_node) {
			ret = ttm_bo_add_move_fence(bo, man, mem);
			if (unlikely(ret)) {
				(*man->func->put_node)(man, mem);
				return ret;
			}
			break;
		}
	}

	if ((type_ok && (mem_type == TTM_PL_SYSTEM)) || mem->mm_node) {
		mem->mem_type = mem_type;
		mem->placement = cur_flags;
		return 0;
	}

	for (i = 0; i < placement->num_busy_placement; ++i) {
		const struct ttm_place *place = &placement->busy_placement[i];

		ret = ttm_mem_type_from_place(place, &mem_type);
		if (ret)
			return ret;
		man = &bdev->man[mem_type];
		if (!man->has_type || !man->use_type)
			continue;
		if (!ttm_bo_mt_compatible(man, mem_type, place, &cur_flags))
			continue;

		type_found = true;
		cur_flags = ttm_bo_select_caching(man, bo->mem.placement,
						  cur_flags);
		/*
		 * Use the access and other non-mapping-related flag bits from
		 * the memory placement flags to the current flags
		 */
		ttm_flag_masked(&cur_flags, place->flags,
				~TTM_PL_MASK_MEMTYPE);

		if (mem_type == TTM_PL_SYSTEM) {
			mem->mem_type = mem_type;
			mem->placement = cur_flags;
			mem->mm_node = NULL;
			return 0;
		}

		ret = ttm_bo_mem_force_space(bo, mem_type, place, mem,
						interruptible, no_wait_gpu);
		if (ret == 0 && mem->mm_node) {
			mem->placement = cur_flags;
			return 0;
		}
		if (ret == -ERESTARTSYS)
			has_erestartsys = true;
	}

	if (!type_found) {
		printk(KERN_ERR TTM_PFX "No compatible memory type found.\n");
		return -EINVAL;
	}

	return (has_erestartsys) ? -ERESTARTSYS : -ENOMEM;
}
EXPORT_SYMBOL(ttm_bo_mem_space);

static int ttm_bo_move_buffer(struct ttm_buffer_object *bo,
			struct ttm_placement *placement,
			bool interruptible,
			bool no_wait_gpu)
{
	int ret = 0;
	struct ttm_mem_reg mem;

	lockdep_assert_held(&bo->resv->lock.base);

	mem.num_pages = bo->num_pages;
	mem.size = mem.num_pages << PAGE_SHIFT;
	mem.page_alignment = bo->mem.page_alignment;
	mem.bus.io_reserved_vm = false;
	mem.bus.io_reserved_count = 0;
	/*
	 * Determine where to move the buffer.
	 */
	ret = ttm_bo_mem_space(bo, placement, &mem,
			       interruptible, no_wait_gpu);
	if (ret)
		goto out_unlock;
	ret = ttm_bo_handle_move_mem(bo, &mem, false,
				     interruptible, no_wait_gpu);
out_unlock:
	if (ret && mem.mm_node)
		ttm_bo_mem_put(bo, &mem);
	return ret;
}

bool ttm_bo_mem_compat(struct ttm_placement *placement,
		       struct ttm_mem_reg *mem,
		       uint32_t *new_flags)
{
	int i;

	for (i = 0; i < placement->num_placement; i++) {
		const struct ttm_place *heap = &placement->placement[i];
		if (mem->mm_node &&
		    (mem->start < heap->fpfn ||
		     (heap->lpfn != 0 && (mem->start + mem->num_pages) > heap->lpfn)))
			continue;

		*new_flags = heap->flags;
		if ((*new_flags & mem->placement & TTM_PL_MASK_CACHING) &&
		    (*new_flags & mem->placement & TTM_PL_MASK_MEM))
			return true;
	}

	for (i = 0; i < placement->num_busy_placement; i++) {
		const struct ttm_place *heap = &placement->busy_placement[i];
		if (mem->mm_node &&
		    (mem->start < heap->fpfn ||
		     (heap->lpfn != 0 && (mem->start + mem->num_pages) > heap->lpfn)))
			continue;

		*new_flags = heap->flags;
		if ((*new_flags & mem->placement & TTM_PL_MASK_CACHING) &&
		    (*new_flags & mem->placement & TTM_PL_MASK_MEM))
			return true;
	}

	return false;
}
EXPORT_SYMBOL(ttm_bo_mem_compat);

int ttm_bo_validate(struct ttm_buffer_object *bo,
			struct ttm_placement *placement,
			bool interruptible,
			bool no_wait_gpu)
{
	int ret;
	uint32_t new_flags;

	lockdep_assert_held(&bo->resv->lock.base);
	/*
	 * Check whether we need to move buffer.
	 */
	if (!ttm_bo_mem_compat(placement, &bo->mem, &new_flags)) {
		ret = ttm_bo_move_buffer(bo, placement, interruptible,
					 no_wait_gpu);
		if (ret)
			return ret;
	} else {
		/*
		 * Use the access and other non-mapping-related flag bits from
		 * the compatible memory placement flags to the active flags
		 */
		ttm_flag_masked(&bo->mem.placement, new_flags,
				~TTM_PL_MASK_MEMTYPE);
	}
	/*
	 * We might need to add a TTM.
	 */
	if (bo->mem.mem_type == TTM_PL_SYSTEM && bo->ttm == NULL) {
		ret = ttm_bo_add_ttm(bo, true);
		if (ret)
			return ret;
	}
	return 0;
}
EXPORT_SYMBOL(ttm_bo_validate);

int ttm_bo_init(struct ttm_bo_device *bdev,
		struct ttm_buffer_object *bo,
		unsigned long size,
		enum ttm_bo_type type,
		struct ttm_placement *placement,
		uint32_t page_alignment,
		bool interruptible,
		struct file *persistent_swap_storage,
		size_t acc_size,
		struct sg_table *sg,
		struct reservation_object *resv,
		void (*destroy) (struct ttm_buffer_object *))
{
	int ret = 0;
	unsigned long num_pages;
	struct ttm_mem_global *mem_glob = bdev->glob->mem_glob;
	bool locked;

	ret = ttm_mem_global_alloc(mem_glob, acc_size, false, false);
	if (ret) {
		pr_err("Out of kernel memory\n");
		if (destroy)
			(*destroy)(bo);
		else
			kfree(bo);
		return -ENOMEM;
	}

	num_pages = (size + PAGE_SIZE - 1) >> PAGE_SHIFT;
	if (num_pages == 0) {
		pr_err("Illegal buffer object size\n");
		if (destroy)
			(*destroy)(bo);
		else
			kfree(bo);
		ttm_mem_global_free(mem_glob, acc_size);
		return -EINVAL;
	}
	bo->destroy = destroy;

	kref_init(&bo->kref);
	kref_init(&bo->list_kref);
	atomic_set(&bo->cpu_writers, 0);
	INIT_LIST_HEAD(&bo->lru);
	INIT_LIST_HEAD(&bo->ddestroy);
	INIT_LIST_HEAD(&bo->swap);
	INIT_LIST_HEAD(&bo->io_reserve_lru);
	mutex_init(&bo->wu_mutex);
	bo->bdev = bdev;
	bo->glob = bdev->glob;
	bo->type = type;
	bo->num_pages = num_pages;
	bo->mem.size = num_pages << PAGE_SHIFT;
	bo->mem.mem_type = TTM_PL_SYSTEM;
	bo->mem.num_pages = bo->num_pages;
	bo->mem.mm_node = NULL;
	bo->mem.page_alignment = page_alignment;
	bo->mem.bus.io_reserved_vm = false;
	bo->mem.bus.io_reserved_count = 0;
	bo->moving = NULL;
	bo->mem.placement = (TTM_PL_FLAG_SYSTEM | TTM_PL_FLAG_CACHED);
	bo->persistent_swap_storage = persistent_swap_storage;
	bo->acc_size = acc_size;
	bo->sg = sg;
	if (resv) {
		bo->resv = resv;
		lockdep_assert_held(&bo->resv->lock.base);
	} else {
		bo->resv = &bo->ttm_resv;
		reservation_object_init(&bo->ttm_resv);
	}
	atomic_inc(&bo->glob->bo_count);
	drm_vma_node_reset(&bo->vma_node);

	/*
	 * For ttm_bo_type_device buffers, allocate
	 * address space from the device.
	 */
	if (bo->type == ttm_bo_type_device ||
	    bo->type == ttm_bo_type_sg)
		ret = drm_vma_offset_add(&bdev->vma_manager, &bo->vma_node,
					 bo->mem.num_pages);

	/* passed reservation objects should already be locked,
	 * since otherwise lockdep will be angered in radeon.
	 */
	if (!resv) {
		locked = ww_mutex_trylock(&bo->resv->lock);
		WARN_ON(!locked);
	}

	if (likely(!ret))
		ret = ttm_bo_validate(bo, placement, interruptible, false);

	if (!resv) {
		ttm_bo_unreserve(bo);

	} else if (!(bo->mem.placement & TTM_PL_FLAG_NO_EVICT)) {
		spin_lock(&bo->glob->lru_lock);
		ttm_bo_add_to_lru(bo);
		spin_unlock(&bo->glob->lru_lock);
	}

	if (unlikely(ret))
		ttm_bo_unref(&bo);

	return ret;
}
EXPORT_SYMBOL(ttm_bo_init);

size_t ttm_bo_acc_size(struct ttm_bo_device *bdev,
		       unsigned long bo_size,
		       unsigned struct_size)
{
	unsigned npages = (PAGE_ALIGN(bo_size)) >> PAGE_SHIFT;
	size_t size = 0;

	size += ttm_round_pot(struct_size);
	size += ttm_round_pot(npages * sizeof(void *));
	size += ttm_round_pot(sizeof(struct ttm_tt));
	return size;
}
EXPORT_SYMBOL(ttm_bo_acc_size);

size_t ttm_bo_dma_acc_size(struct ttm_bo_device *bdev,
			   unsigned long bo_size,
			   unsigned struct_size)
{
	unsigned npages = (PAGE_ALIGN(bo_size)) >> PAGE_SHIFT;
	size_t size = 0;

	size += ttm_round_pot(struct_size);
	size += ttm_round_pot(npages * (2*sizeof(void *) + sizeof(dma_addr_t)));
	size += ttm_round_pot(sizeof(struct ttm_dma_tt));
	return size;
}
EXPORT_SYMBOL(ttm_bo_dma_acc_size);

int ttm_bo_create(struct ttm_bo_device *bdev,
			unsigned long size,
			enum ttm_bo_type type,
			struct ttm_placement *placement,
			uint32_t page_alignment,
			bool interruptible,
			struct file *persistent_swap_storage,
			struct ttm_buffer_object **p_bo)
{
	struct ttm_buffer_object *bo;
	size_t acc_size;
	int ret;

	bo = kzalloc(sizeof(*bo), GFP_KERNEL);
	if (unlikely(bo == NULL))
		return -ENOMEM;

	acc_size = ttm_bo_acc_size(bdev, size, sizeof(struct ttm_buffer_object));
	ret = ttm_bo_init(bdev, bo, size, type, placement, page_alignment,
			  interruptible, persistent_swap_storage, acc_size,
			  NULL, NULL, NULL);
	if (likely(ret == 0))
		*p_bo = bo;

	return ret;
}
EXPORT_SYMBOL(ttm_bo_create);

static int ttm_bo_force_list_clean(struct ttm_bo_device *bdev,
					unsigned mem_type, bool allow_errors)
{
	struct ttm_mem_type_manager *man = &bdev->man[mem_type];
	struct ttm_bo_global *glob = bdev->glob;
	struct dma_fence *fence;
	int ret;

	/*
	 * Can't use standard list traversal since we're unlocking.
	 */

	spin_lock(&glob->lru_lock);
	while (!list_empty(&man->lru)) {
		spin_unlock(&glob->lru_lock);
		ret = ttm_mem_evict_first(bdev, mem_type, NULL, false, false);
		if (ret) {
			if (allow_errors) {
				return ret;
			} else {
				pr_err("Cleanup eviction failed\n");
			}
		}
		spin_lock(&glob->lru_lock);
	}
	spin_unlock(&glob->lru_lock);

	spin_lock(&man->move_lock);
	fence = dma_fence_get(man->move);
	spin_unlock(&man->move_lock);

	if (fence) {
		ret = dma_fence_wait(fence, false);
		dma_fence_put(fence);
		if (ret) {
			if (allow_errors) {
				return ret;
			} else {
				pr_err("Cleanup eviction failed\n");
			}
		}
	}

	return 0;
}

int ttm_bo_clean_mm(struct ttm_bo_device *bdev, unsigned mem_type)
{
	struct ttm_mem_type_manager *man;
	int ret = -EINVAL;

	if (mem_type >= TTM_NUM_MEM_TYPES) {
		pr_err("Illegal memory type %d\n", mem_type);
		return ret;
	}
	man = &bdev->man[mem_type];

	if (!man->has_type) {
		pr_err("Trying to take down uninitialized memory manager type %u\n",
		       mem_type);
		return ret;
	}
	dma_fence_put(man->move);

	man->use_type = false;
	man->has_type = false;

	ret = 0;
	if (mem_type > 0) {
		ttm_bo_force_list_clean(bdev, mem_type, false);

		ret = (*man->func->takedown)(man);
	}

	return ret;
}
EXPORT_SYMBOL(ttm_bo_clean_mm);

int ttm_bo_evict_mm(struct ttm_bo_device *bdev, unsigned mem_type)
{
	struct ttm_mem_type_manager *man = &bdev->man[mem_type];

	if (mem_type == 0 || mem_type >= TTM_NUM_MEM_TYPES) {
		pr_err("Illegal memory manager memory type %u\n", mem_type);
		return -EINVAL;
	}

	if (!man->has_type) {
		pr_err("Memory type %u has not been initialized\n", mem_type);
		return 0;
	}

	return ttm_bo_force_list_clean(bdev, mem_type, true);
}
EXPORT_SYMBOL(ttm_bo_evict_mm);

int ttm_bo_init_mm(struct ttm_bo_device *bdev, unsigned type,
			unsigned long p_size)
{
	int ret = -EINVAL;
	struct ttm_mem_type_manager *man;

	BUG_ON(type >= TTM_NUM_MEM_TYPES);
	man = &bdev->man[type];
	BUG_ON(man->has_type);
	man->io_reserve_fastpath = true;
	man->use_io_reserve_lru = false;
	mutex_init(&man->io_reserve_mutex);
	spin_lock_init(&man->move_lock);
	INIT_LIST_HEAD(&man->io_reserve_lru);

	ret = bdev->driver->init_mem_type(bdev, type, man);
	if (ret)
		return ret;
	man->bdev = bdev;

	ret = 0;
	if (type != TTM_PL_SYSTEM) {
		ret = (*man->func->init)(man, p_size);
		if (ret)
			return ret;
	}
	man->has_type = true;
	man->use_type = true;
	man->size = p_size;

	INIT_LIST_HEAD(&man->lru);
	man->move = NULL;

	return 0;
}
EXPORT_SYMBOL(ttm_bo_init_mm);

static void ttm_bo_global_kobj_release(struct kobject *kobj)
{
	struct ttm_bo_global *glob =
		container_of(kobj, struct ttm_bo_global, kobj);

	ttm_mem_unregister_shrink(glob->mem_glob, &glob->shrink);
	__free_page(glob->dummy_read_page);
	kfree(glob);
}

void ttm_bo_global_release(struct drm_global_reference *ref)
{
	struct ttm_bo_global *glob = ref->object;

	kobject_del(&glob->kobj);
	kobject_put(&glob->kobj);
}
EXPORT_SYMBOL(ttm_bo_global_release);

int ttm_bo_global_init(struct drm_global_reference *ref)
{
	struct ttm_bo_global_ref *bo_ref =
		container_of(ref, struct ttm_bo_global_ref, ref);
	struct ttm_bo_global *glob = ref->object;
	int ret;

	mutex_init(&glob->device_list_mutex);
	spin_lock_init(&glob->lru_lock);
	glob->mem_glob = bo_ref->mem_glob;
	glob->dummy_read_page = alloc_page(__GFP_ZERO | GFP_DMA32);

	if (unlikely(glob->dummy_read_page == NULL)) {
		ret = -ENOMEM;
		goto out_no_drp;
	}

	INIT_LIST_HEAD(&glob->swap_lru);
	INIT_LIST_HEAD(&glob->device_list);

	ttm_mem_init_shrink(&glob->shrink, ttm_bo_swapout);
	ret = ttm_mem_register_shrink(glob->mem_glob, &glob->shrink);
	if (unlikely(ret != 0)) {
		pr_err("Could not register buffer object swapout\n");
		goto out_no_shrink;
	}

	atomic_set(&glob->bo_count, 0);

	ret = kobject_init_and_add(
		&glob->kobj, &ttm_bo_glob_kobj_type, ttm_get_kobj(), "buffer_objects");
	if (unlikely(ret != 0))
		kobject_put(&glob->kobj);
	return ret;
out_no_shrink:
	__free_page(glob->dummy_read_page);
out_no_drp:
	kfree(glob);
	return ret;
}
EXPORT_SYMBOL(ttm_bo_global_init);


int ttm_bo_device_release(struct ttm_bo_device *bdev)
{
	int ret = 0;
	unsigned i = TTM_NUM_MEM_TYPES;
	struct ttm_mem_type_manager *man;
	struct ttm_bo_global *glob = bdev->glob;

	while (i--) {
		man = &bdev->man[i];
		if (man->has_type) {
			man->use_type = false;
			if ((i != TTM_PL_SYSTEM) && ttm_bo_clean_mm(bdev, i)) {
				ret = -EBUSY;
				pr_err("DRM memory manager type %d is not clean\n",
				       i);
			}
			man->has_type = false;
		}
	}

	mutex_lock(&glob->device_list_mutex);
	list_del(&bdev->device_list);
	mutex_unlock(&glob->device_list_mutex);

	cancel_delayed_work_sync(&bdev->wq);

	while (ttm_bo_delayed_delete(bdev, true))
		;

	spin_lock(&glob->lru_lock);
	if (list_empty(&bdev->ddestroy))
		TTM_DEBUG("Delayed destroy list was clean\n");

	if (list_empty(&bdev->man[0].lru))
		TTM_DEBUG("Swap list was clean\n");
	spin_unlock(&glob->lru_lock);

	drm_vma_offset_manager_destroy(&bdev->vma_manager);

	return ret;
}
EXPORT_SYMBOL(ttm_bo_device_release);

int ttm_bo_device_init(struct ttm_bo_device *bdev,
		       struct ttm_bo_global *glob,
		       struct ttm_bo_driver *driver,
		       struct address_space *mapping,
		       uint64_t file_page_offset,
		       bool need_dma32)
{
	int ret = -EINVAL;

	bdev->driver = driver;

	memset(bdev->man, 0, sizeof(bdev->man));

	/*
	 * Initialize the system memory buffer type.
	 * Other types need to be driver / IOCTL initialized.
	 */
	ret = ttm_bo_init_mm(bdev, TTM_PL_SYSTEM, 0);
	if (unlikely(ret != 0))
		goto out_no_sys;

	drm_vma_offset_manager_init(&bdev->vma_manager, file_page_offset,
				    0x10000000);
	INIT_DELAYED_WORK(&bdev->wq, ttm_bo_delayed_workqueue);
	INIT_LIST_HEAD(&bdev->ddestroy);
	bdev->dev_mapping = mapping;
	bdev->glob = glob;
	bdev->need_dma32 = need_dma32;
	mutex_lock(&glob->device_list_mutex);
	list_add_tail(&bdev->device_list, &glob->device_list);
	mutex_unlock(&glob->device_list_mutex);

	return 0;
out_no_sys:
	return ret;
}
EXPORT_SYMBOL(ttm_bo_device_init);

/*
 * buffer object vm functions.
 */

bool ttm_mem_reg_is_pci(struct ttm_bo_device *bdev, struct ttm_mem_reg *mem)
{
	struct ttm_mem_type_manager *man = &bdev->man[mem->mem_type];

	if (!(man->flags & TTM_MEMTYPE_FLAG_FIXED)) {
		if (mem->mem_type == TTM_PL_SYSTEM)
			return false;

		if (man->flags & TTM_MEMTYPE_FLAG_CMA)
			return false;

		if (mem->placement & TTM_PL_FLAG_CACHED)
			return false;
	}
	return true;
}

void ttm_bo_unmap_virtual_locked(struct ttm_buffer_object *bo)
{
	struct ttm_bo_device *bdev = bo->bdev;

	drm_vma_node_unmap(&bo->vma_node, bdev->dev_mapping);
	ttm_mem_io_free_vm(bo);
}

void ttm_bo_unmap_virtual(struct ttm_buffer_object *bo)
{
	struct ttm_bo_device *bdev = bo->bdev;
	struct ttm_mem_type_manager *man = &bdev->man[bo->mem.mem_type];

	ttm_mem_io_lock(man, false);
	ttm_bo_unmap_virtual_locked(bo);
	ttm_mem_io_unlock(man);
}


EXPORT_SYMBOL(ttm_bo_unmap_virtual);

int ttm_bo_wait(struct ttm_buffer_object *bo,
		bool interruptible, bool no_wait)
{
	long timeout = 15 * HZ;

	if (no_wait) {
		if (reservation_object_test_signaled_rcu(bo->resv, true))
			return 0;
		else
			return -EBUSY;
	}

	timeout = reservation_object_wait_timeout_rcu(bo->resv, true,
						      interruptible, timeout);
	if (timeout < 0)
		return timeout;

	if (timeout == 0)
		return -EBUSY;

	reservation_object_add_excl_fence(bo->resv, NULL);
	return 0;
}
EXPORT_SYMBOL(ttm_bo_wait);

int ttm_bo_synccpu_write_grab(struct ttm_buffer_object *bo, bool no_wait)
{
	int ret = 0;

	/*
	 * Using ttm_bo_reserve makes sure the lru lists are updated.
	 */

	ret = ttm_bo_reserve(bo, true, no_wait, NULL);
	if (unlikely(ret != 0))
		return ret;
	ret = ttm_bo_wait(bo, true, no_wait);
	if (likely(ret == 0))
		atomic_inc(&bo->cpu_writers);
	ttm_bo_unreserve(bo);
	return ret;
}
EXPORT_SYMBOL(ttm_bo_synccpu_write_grab);

void ttm_bo_synccpu_write_release(struct ttm_buffer_object *bo)
{
	atomic_dec(&bo->cpu_writers);
}
EXPORT_SYMBOL(ttm_bo_synccpu_write_release);

/**
 * A buffer object shrink method that tries to swap out the first
 * buffer object on the bo_global::swap_lru list.
 */

static int ttm_bo_swapout(struct ttm_mem_shrink *shrink)
{
	struct ttm_bo_global *glob =
	    container_of(shrink, struct ttm_bo_global, shrink);
	struct ttm_buffer_object *bo;
	int ret = -EBUSY;
<<<<<<< HEAD
	int put_count;
=======
	uint32_t swap_placement = (TTM_PL_FLAG_CACHED | TTM_PL_FLAG_SYSTEM);
>>>>>>> f38c1a47

	spin_lock(&glob->lru_lock);
	list_for_each_entry(bo, &glob->swap_lru, swap) {
		ret = __ttm_bo_reserve(bo, false, true, NULL);
		if (!ret)
			break;
	}

	if (ret) {
		spin_unlock(&glob->lru_lock);
		return ret;
	}

	kref_get(&bo->list_kref);

	if (!list_empty(&bo->ddestroy)) {
		ret = ttm_bo_cleanup_refs_and_unlock(bo, false, false);
		kref_put(&bo->list_kref, ttm_bo_release_list);
		return ret;
	}

	ttm_bo_del_from_lru(bo);
	spin_unlock(&glob->lru_lock);

	/**
	 * Move to system cached
	 */

	if (bo->mem.mem_type != TTM_PL_SYSTEM ||
	    bo->ttm->caching_state != tt_cached) {
		struct ttm_mem_reg evict_mem;

		evict_mem = bo->mem;
		evict_mem.mm_node = NULL;
		evict_mem.placement = TTM_PL_FLAG_SYSTEM | TTM_PL_FLAG_CACHED;
		evict_mem.mem_type = TTM_PL_SYSTEM;

		ret = ttm_bo_handle_move_mem(bo, &evict_mem, true,
					     false, false);
		if (unlikely(ret != 0))
			goto out;
	}

	/**
	 * Make sure BO is idle.
	 */

	ret = ttm_bo_wait(bo, false, false);
	if (unlikely(ret != 0))
		goto out;

	ttm_bo_unmap_virtual(bo);

	/**
	 * Swap out. Buffer will be swapped in again as soon as
	 * anyone tries to access a ttm page.
	 */

	if (bo->bdev->driver->swap_notify)
		bo->bdev->driver->swap_notify(bo);

	ret = ttm_tt_swapout(bo->ttm, bo->persistent_swap_storage);
out:

	/**
	 *
	 * Unreserve without putting on LRU to avoid swapping out an
	 * already swapped buffer.
	 */

	__ttm_bo_unreserve(bo);
	kref_put(&bo->list_kref, ttm_bo_release_list);
	return ret;
}

void ttm_bo_swapout_all(struct ttm_bo_device *bdev)
{
	while (ttm_bo_swapout(&bdev->glob->shrink) == 0)
		;
}
EXPORT_SYMBOL(ttm_bo_swapout_all);

/**
 * ttm_bo_wait_unreserved - interruptible wait for a buffer object to become
 * unreserved
 *
 * @bo: Pointer to buffer
 */
int ttm_bo_wait_unreserved(struct ttm_buffer_object *bo)
{
	int ret;

	/*
	 * In the absense of a wait_unlocked API,
	 * Use the bo::wu_mutex to avoid triggering livelocks due to
	 * concurrent use of this function. Note that this use of
	 * bo::wu_mutex can go away if we change locking order to
	 * mmap_sem -> bo::reserve.
	 */
	ret = mutex_lock_interruptible(&bo->wu_mutex);
	if (unlikely(ret != 0))
		return -ERESTARTSYS;
	if (!ww_mutex_is_locked(&bo->resv->lock))
		goto out_unlock;
	ret = __ttm_bo_reserve(bo, true, false, NULL);
	if (unlikely(ret != 0))
		goto out_unlock;
	__ttm_bo_unreserve(bo);

out_unlock:
	mutex_unlock(&bo->wu_mutex);
	return ret;
}<|MERGE_RESOLUTION|>--- conflicted
+++ resolved
@@ -1645,11 +1645,6 @@
 	    container_of(shrink, struct ttm_bo_global, shrink);
 	struct ttm_buffer_object *bo;
 	int ret = -EBUSY;
-<<<<<<< HEAD
-	int put_count;
-=======
-	uint32_t swap_placement = (TTM_PL_FLAG_CACHED | TTM_PL_FLAG_SYSTEM);
->>>>>>> f38c1a47
 
 	spin_lock(&glob->lru_lock);
 	list_for_each_entry(bo, &glob->swap_lru, swap) {
