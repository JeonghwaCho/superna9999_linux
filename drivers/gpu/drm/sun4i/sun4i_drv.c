/*
 * Copyright (C) 2015 Free Electrons
 * Copyright (C) 2015 NextThing Co
 *
 * Maxime Ripard <maxime.ripard@free-electrons.com>
 *
 * This program is free software; you can redistribute it and/or
 * modify it under the terms of the GNU General Public License as
 * published by the Free Software Foundation; either version 2 of
 * the License, or (at your option) any later version.
 */

#include <linux/component.h>
#include <linux/of_graph.h>
#include <linux/of_reserved_mem.h>

#include <drm/drmP.h>
#include <drm/drm_crtc_helper.h>
#include <drm/drm_fb_cma_helper.h>
#include <drm/drm_gem_cma_helper.h>
#include <drm/drm_fb_helper.h>
#include <drm/drm_of.h>

#include "sun4i_drv.h"
#include "sun4i_framebuffer.h"
<<<<<<< HEAD
#include "sun4i_layer.h"

DEFINE_DRM_GEM_CMA_FOPS(sun4i_drv_fops);
=======
#include "sun4i_tcon.h"

static const struct file_operations sun4i_drv_fops = {
	.owner		= THIS_MODULE,
	.open		= drm_open,
	.release	= drm_release,
	.unlocked_ioctl	= drm_ioctl,
	.compat_ioctl	= drm_compat_ioctl,
	.poll		= drm_poll,
	.read		= drm_read,
	.llseek		= no_llseek,
	.mmap		= drm_gem_cma_mmap,
};
>>>>>>> 99d98d1b

static struct drm_driver sun4i_drv_driver = {
	.driver_features	= DRIVER_GEM | DRIVER_MODESET | DRIVER_PRIME | DRIVER_ATOMIC,

	/* Generic Operations */
	.fops			= &sun4i_drv_fops,
	.name			= "sun4i-drm",
	.desc			= "Allwinner sun4i Display Engine",
	.date			= "20150629",
	.major			= 1,
	.minor			= 0,

	/* GEM Operations */
	.dumb_create		= drm_gem_cma_dumb_create,
	.dumb_destroy		= drm_gem_dumb_destroy,
	.dumb_map_offset	= drm_gem_cma_dumb_map_offset,
	.gem_free_object_unlocked = drm_gem_cma_free_object,
	.gem_vm_ops		= &drm_gem_cma_vm_ops,

	/* PRIME Operations */
	.prime_handle_to_fd	= drm_gem_prime_handle_to_fd,
	.prime_fd_to_handle	= drm_gem_prime_fd_to_handle,
	.gem_prime_import	= drm_gem_prime_import,
	.gem_prime_export	= drm_gem_prime_export,
	.gem_prime_get_sg_table	= drm_gem_cma_prime_get_sg_table,
	.gem_prime_import_sg_table = drm_gem_cma_prime_import_sg_table,
	.gem_prime_vmap		= drm_gem_cma_prime_vmap,
	.gem_prime_vunmap	= drm_gem_cma_prime_vunmap,
	.gem_prime_mmap		= drm_gem_cma_prime_mmap,

	/* Frame Buffer Operations */
};

static void sun4i_remove_framebuffers(void)
{
	struct apertures_struct *ap;

	ap = alloc_apertures(1);
	if (!ap)
		return;

	/* The framebuffer can be located anywhere in RAM */
	ap->ranges[0].base = 0;
	ap->ranges[0].size = ~0;

	drm_fb_helper_remove_conflicting_framebuffers(ap, "sun4i-drm-fb", false);
	kfree(ap);
}

static int sun4i_drv_bind(struct device *dev)
{
	struct drm_device *drm;
	struct sun4i_drv *drv;
	int ret;

	drm = drm_dev_alloc(&sun4i_drv_driver, dev);
	if (IS_ERR(drm))
		return PTR_ERR(drm);

	drv = devm_kzalloc(dev, sizeof(*drv), GFP_KERNEL);
	if (!drv) {
		ret = -ENOMEM;
		goto free_drm;
	}
	drm->dev_private = drv;

	ret = of_reserved_mem_device_init(dev);
	if (ret && ret != -ENODEV) {
		dev_err(drm->dev, "Couldn't claim our memory region\n");
		goto free_drm;
	}

	/* drm_vblank_init calls kcalloc, which can fail */
	ret = drm_vblank_init(drm, 1);
	if (ret)
		goto free_mem_region;

	drm_mode_config_init(drm);

	ret = component_bind_all(drm->dev, drm);
	if (ret) {
		dev_err(drm->dev, "Couldn't bind all pipelines components\n");
		goto cleanup_mode_config;
	}

	drm->irq_enabled = true;

	/* Remove early framebuffers (ie. simplefb) */
	sun4i_remove_framebuffers();

	/* Create our framebuffer */
	drv->fbdev = sun4i_framebuffer_init(drm);
	if (IS_ERR(drv->fbdev)) {
		dev_err(drm->dev, "Couldn't create our framebuffer\n");
		ret = PTR_ERR(drv->fbdev);
		goto cleanup_mode_config;
	}

	/* Enable connectors polling */
	drm_kms_helper_poll_init(drm);

	ret = drm_dev_register(drm, 0);
	if (ret)
		goto finish_poll;

	return 0;

finish_poll:
	drm_kms_helper_poll_fini(drm);
	sun4i_framebuffer_free(drm);
cleanup_mode_config:
	drm_mode_config_cleanup(drm);
	drm_vblank_cleanup(drm);
free_mem_region:
	of_reserved_mem_device_release(dev);
free_drm:
	drm_dev_unref(drm);
	return ret;
}

static void sun4i_drv_unbind(struct device *dev)
{
	struct drm_device *drm = dev_get_drvdata(dev);

	drm_dev_unregister(drm);
	drm_kms_helper_poll_fini(drm);
	sun4i_framebuffer_free(drm);
	drm_mode_config_cleanup(drm);
	drm_vblank_cleanup(drm);
	of_reserved_mem_device_release(dev);
	drm_dev_unref(drm);
}

static const struct component_master_ops sun4i_drv_master_ops = {
	.bind	= sun4i_drv_bind,
	.unbind	= sun4i_drv_unbind,
};

static bool sun4i_drv_node_is_frontend(struct device_node *node)
{
	return of_device_is_compatible(node, "allwinner,sun5i-a13-display-frontend") ||
		of_device_is_compatible(node, "allwinner,sun6i-a31-display-frontend") ||
		of_device_is_compatible(node, "allwinner,sun8i-a33-display-frontend");
}

static bool sun4i_drv_node_is_tcon(struct device_node *node)
{
	return of_device_is_compatible(node, "allwinner,sun5i-a13-tcon") ||
		of_device_is_compatible(node, "allwinner,sun6i-a31-tcon") ||
		of_device_is_compatible(node, "allwinner,sun6i-a31s-tcon") ||
		of_device_is_compatible(node, "allwinner,sun8i-a33-tcon");
}

static int compare_of(struct device *dev, void *data)
{
	DRM_DEBUG_DRIVER("Comparing of node %s with %s\n",
			 of_node_full_name(dev->of_node),
			 of_node_full_name(data));

	return dev->of_node == data;
}

static int sun4i_drv_add_endpoints(struct device *dev,
				   struct component_match **match,
				   struct device_node *node)
{
	struct device_node *port, *ep, *remote;
	int count = 0;

	/*
	 * We don't support the frontend for now, so we will never
	 * have a device bound. Just skip over it, but we still want
	 * the rest our pipeline to be added.
	 */
	if (!sun4i_drv_node_is_frontend(node) &&
	    !of_device_is_available(node))
		return 0;

	if (!sun4i_drv_node_is_frontend(node)) {
		/* Add current component */
		DRM_DEBUG_DRIVER("Adding component %s\n",
				 of_node_full_name(node));
		drm_of_component_match_add(dev, match, compare_of, node);
		count++;
	}

	/* Inputs are listed first, then outputs */
	port = of_graph_get_port_by_id(node, 1);
	if (!port) {
		DRM_DEBUG_DRIVER("No output to bind\n");
		return count;
	}

	for_each_available_child_of_node(port, ep) {
		remote = of_graph_get_remote_port_parent(ep);
		if (!remote) {
			DRM_DEBUG_DRIVER("Error retrieving the output node\n");
			of_node_put(remote);
			continue;
		}

		/*
		 * If the node is our TCON, the first port is used for
		 * panel or bridges, and will not be part of the
		 * component framework.
		 */
		if (sun4i_drv_node_is_tcon(node)) {
			struct of_endpoint endpoint;

			if (of_graph_parse_endpoint(ep, &endpoint)) {
				DRM_DEBUG_DRIVER("Couldn't parse endpoint\n");
				continue;
			}

			if (!endpoint.id) {
				DRM_DEBUG_DRIVER("Endpoint is our panel... skipping\n");
				continue;
			}
		}

		/* Walk down our tree */
		count += sun4i_drv_add_endpoints(dev, match, remote);

		of_node_put(remote);
	}

	return count;
}

static int sun4i_drv_probe(struct platform_device *pdev)
{
	struct component_match *match = NULL;
	struct device_node *np = pdev->dev.of_node;
	int i, count = 0;

	for (i = 0;; i++) {
		struct device_node *pipeline = of_parse_phandle(np,
								"allwinner,pipelines",
								i);
		if (!pipeline)
			break;

		count += sun4i_drv_add_endpoints(&pdev->dev, &match,
						pipeline);
		of_node_put(pipeline);

		DRM_DEBUG_DRIVER("Queued %d outputs on pipeline %d\n",
				 count, i);
	}

	if (count)
		return component_master_add_with_match(&pdev->dev,
						       &sun4i_drv_master_ops,
						       match);
	else
		return 0;
}

static int sun4i_drv_remove(struct platform_device *pdev)
{
	return 0;
}

static const struct of_device_id sun4i_drv_of_table[] = {
	{ .compatible = "allwinner,sun5i-a13-display-engine" },
	{ .compatible = "allwinner,sun6i-a31-display-engine" },
	{ .compatible = "allwinner,sun6i-a31s-display-engine" },
	{ .compatible = "allwinner,sun8i-a33-display-engine" },
	{ }
};
MODULE_DEVICE_TABLE(of, sun4i_drv_of_table);

static struct platform_driver sun4i_drv_platform_driver = {
	.probe		= sun4i_drv_probe,
	.remove		= sun4i_drv_remove,
	.driver		= {
		.name		= "sun4i-drm",
		.of_match_table	= sun4i_drv_of_table,
	},
};
module_platform_driver(sun4i_drv_platform_driver);

MODULE_AUTHOR("Boris Brezillon <boris.brezillon@free-electrons.com>");
MODULE_AUTHOR("Maxime Ripard <maxime.ripard@free-electrons.com>");
MODULE_DESCRIPTION("Allwinner A10 Display Engine DRM/KMS Driver");
MODULE_LICENSE("GPL");<|MERGE_RESOLUTION|>--- conflicted
+++ resolved
@@ -23,25 +23,9 @@
 
 #include "sun4i_drv.h"
 #include "sun4i_framebuffer.h"
-<<<<<<< HEAD
-#include "sun4i_layer.h"
+#include "sun4i_tcon.h"
 
 DEFINE_DRM_GEM_CMA_FOPS(sun4i_drv_fops);
-=======
-#include "sun4i_tcon.h"
-
-static const struct file_operations sun4i_drv_fops = {
-	.owner		= THIS_MODULE,
-	.open		= drm_open,
-	.release	= drm_release,
-	.unlocked_ioctl	= drm_ioctl,
-	.compat_ioctl	= drm_compat_ioctl,
-	.poll		= drm_poll,
-	.read		= drm_read,
-	.llseek		= no_llseek,
-	.mmap		= drm_gem_cma_mmap,
-};
->>>>>>> 99d98d1b
 
 static struct drm_driver sun4i_drv_driver = {
 	.driver_features	= DRIVER_GEM | DRIVER_MODESET | DRIVER_PRIME | DRIVER_ATOMIC,
