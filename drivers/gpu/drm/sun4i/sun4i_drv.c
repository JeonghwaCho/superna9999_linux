/*
 * Copyright (C) 2015 Free Electrons
 * Copyright (C) 2015 NextThing Co
 *
 * Maxime Ripard <maxime.ripard@free-electrons.com>
 *
 * This program is free software; you can redistribute it and/or
 * modify it under the terms of the GNU General Public License as
 * published by the Free Software Foundation; either version 2 of
 * the License, or (at your option) any later version.
 */

#include <linux/component.h>
#include <linux/of_graph.h>
#include <linux/of_reserved_mem.h>

#include <drm/drmP.h>
#include <drm/drm_crtc_helper.h>
#include <drm/drm_fb_cma_helper.h>
#include <drm/drm_gem_cma_helper.h>
#include <drm/drm_fb_helper.h>
#include <drm/drm_of.h>

#include "sun4i_drv.h"
#include "sun4i_framebuffer.h"
<<<<<<< HEAD
#include "sun4i_layer.h"
=======
#include "sun4i_tcon.h"

static int sun4i_drv_enable_vblank(struct drm_device *drm, unsigned int pipe)
{
	struct sun4i_drv *drv = drm->dev_private;
	struct sun4i_tcon *tcon = drv->tcon;

	DRM_DEBUG_DRIVER("Enabling VBLANK on pipe %d\n", pipe);

	sun4i_tcon_enable_vblank(tcon, true);

	return 0;
}

static void sun4i_drv_disable_vblank(struct drm_device *drm, unsigned int pipe)
{
	struct sun4i_drv *drv = drm->dev_private;
	struct sun4i_tcon *tcon = drv->tcon;

	DRM_DEBUG_DRIVER("Disabling VBLANK on pipe %d\n", pipe);

	sun4i_tcon_enable_vblank(tcon, false);
}
>>>>>>> d1bee31b

static const struct file_operations sun4i_drv_fops = {
	.owner		= THIS_MODULE,
	.open		= drm_open,
	.release	= drm_release,
	.unlocked_ioctl	= drm_ioctl,
	.compat_ioctl	= drm_compat_ioctl,
	.poll		= drm_poll,
	.read		= drm_read,
	.llseek		= no_llseek,
	.mmap		= drm_gem_cma_mmap,
};

static struct drm_driver sun4i_drv_driver = {
	.driver_features	= DRIVER_GEM | DRIVER_MODESET | DRIVER_PRIME | DRIVER_ATOMIC,

	/* Generic Operations */
	.fops			= &sun4i_drv_fops,
	.name			= "sun4i-drm",
	.desc			= "Allwinner sun4i Display Engine",
	.date			= "20150629",
	.major			= 1,
	.minor			= 0,

	/* GEM Operations */
	.dumb_create		= drm_gem_cma_dumb_create,
	.dumb_destroy		= drm_gem_dumb_destroy,
	.dumb_map_offset	= drm_gem_cma_dumb_map_offset,
	.gem_free_object_unlocked = drm_gem_cma_free_object,
	.gem_vm_ops		= &drm_gem_cma_vm_ops,

	/* PRIME Operations */
	.prime_handle_to_fd	= drm_gem_prime_handle_to_fd,
	.prime_fd_to_handle	= drm_gem_prime_fd_to_handle,
	.gem_prime_import	= drm_gem_prime_import,
	.gem_prime_export	= drm_gem_prime_export,
	.gem_prime_get_sg_table	= drm_gem_cma_prime_get_sg_table,
	.gem_prime_import_sg_table = drm_gem_cma_prime_import_sg_table,
	.gem_prime_vmap		= drm_gem_cma_prime_vmap,
	.gem_prime_vunmap	= drm_gem_cma_prime_vunmap,
	.gem_prime_mmap		= drm_gem_cma_prime_mmap,

	/* Frame Buffer Operations */
};

static void sun4i_remove_framebuffers(void)
{
	struct apertures_struct *ap;

	ap = alloc_apertures(1);
	if (!ap)
		return;

	/* The framebuffer can be located anywhere in RAM */
	ap->ranges[0].base = 0;
	ap->ranges[0].size = ~0;

	drm_fb_helper_remove_conflicting_framebuffers(ap, "sun4i-drm-fb", false);
	kfree(ap);
}

static int sun4i_drv_bind(struct device *dev)
{
	struct drm_device *drm;
	struct sun4i_drv *drv;
	int ret;

	drm = drm_dev_alloc(&sun4i_drv_driver, dev);
	if (IS_ERR(drm))
		return PTR_ERR(drm);

	drv = devm_kzalloc(dev, sizeof(*drv), GFP_KERNEL);
	if (!drv) {
		ret = -ENOMEM;
		goto free_drm;
	}
	drm->dev_private = drv;

	ret = of_reserved_mem_device_init(dev);
	if (ret && ret != -ENODEV) {
		dev_err(drm->dev, "Couldn't claim our memory region\n");
		goto free_drm;
	}

	/* drm_vblank_init calls kcalloc, which can fail */
	ret = drm_vblank_init(drm, 1);
	if (ret)
		goto free_mem_region;

	drm_mode_config_init(drm);

	ret = component_bind_all(drm->dev, drm);
	if (ret) {
		dev_err(drm->dev, "Couldn't bind all pipelines components\n");
		goto cleanup_mode_config;
	}

	drm->irq_enabled = true;

	/* Remove early framebuffers (ie. simplefb) */
	sun4i_remove_framebuffers();

	/* Create our framebuffer */
	drv->fbdev = sun4i_framebuffer_init(drm);
	if (IS_ERR(drv->fbdev)) {
		dev_err(drm->dev, "Couldn't create our framebuffer\n");
		ret = PTR_ERR(drv->fbdev);
		goto cleanup_mode_config;
	}

	/* Enable connectors polling */
	drm_kms_helper_poll_init(drm);

	ret = drm_dev_register(drm, 0);
	if (ret)
		goto finish_poll;

	return 0;

finish_poll:
	drm_kms_helper_poll_fini(drm);
	sun4i_framebuffer_free(drm);
cleanup_mode_config:
	drm_mode_config_cleanup(drm);
	drm_vblank_cleanup(drm);
free_mem_region:
	of_reserved_mem_device_release(dev);
free_drm:
	drm_dev_unref(drm);
	return ret;
}

static void sun4i_drv_unbind(struct device *dev)
{
	struct drm_device *drm = dev_get_drvdata(dev);

	drm_dev_unregister(drm);
	drm_kms_helper_poll_fini(drm);
	sun4i_framebuffer_free(drm);
	drm_mode_config_cleanup(drm);
	drm_vblank_cleanup(drm);
	of_reserved_mem_device_release(dev);
	drm_dev_unref(drm);
}

static const struct component_master_ops sun4i_drv_master_ops = {
	.bind	= sun4i_drv_bind,
	.unbind	= sun4i_drv_unbind,
};

static bool sun4i_drv_node_is_frontend(struct device_node *node)
{
	return of_device_is_compatible(node, "allwinner,sun5i-a13-display-frontend") ||
		of_device_is_compatible(node, "allwinner,sun6i-a31-display-frontend") ||
		of_device_is_compatible(node, "allwinner,sun8i-a33-display-frontend");
}

static bool sun4i_drv_node_is_tcon(struct device_node *node)
{
	return of_device_is_compatible(node, "allwinner,sun5i-a13-tcon") ||
		of_device_is_compatible(node, "allwinner,sun6i-a31-tcon") ||
		of_device_is_compatible(node, "allwinner,sun6i-a31s-tcon") ||
		of_device_is_compatible(node, "allwinner,sun8i-a33-tcon");
}

static int compare_of(struct device *dev, void *data)
{
	DRM_DEBUG_DRIVER("Comparing of node %s with %s\n",
			 of_node_full_name(dev->of_node),
			 of_node_full_name(data));

	return dev->of_node == data;
}

static int sun4i_drv_add_endpoints(struct device *dev,
				   struct component_match **match,
				   struct device_node *node)
{
	struct device_node *port, *ep, *remote;
	int count = 0;

	/*
	 * We don't support the frontend for now, so we will never
	 * have a device bound. Just skip over it, but we still want
	 * the rest our pipeline to be added.
	 */
	if (!sun4i_drv_node_is_frontend(node) &&
	    !of_device_is_available(node))
		return 0;

	if (!sun4i_drv_node_is_frontend(node)) {
		/* Add current component */
		DRM_DEBUG_DRIVER("Adding component %s\n",
				 of_node_full_name(node));
		drm_of_component_match_add(dev, match, compare_of, node);
		count++;
	}

	/* Inputs are listed first, then outputs */
	port = of_graph_get_port_by_id(node, 1);
	if (!port) {
		DRM_DEBUG_DRIVER("No output to bind\n");
		return count;
	}

	for_each_available_child_of_node(port, ep) {
		remote = of_graph_get_remote_port_parent(ep);
		if (!remote) {
			DRM_DEBUG_DRIVER("Error retrieving the output node\n");
			of_node_put(remote);
			continue;
		}

		/*
		 * If the node is our TCON, the first port is used for
		 * panel or bridges, and will not be part of the
		 * component framework.
		 */
		if (sun4i_drv_node_is_tcon(node)) {
			struct of_endpoint endpoint;

			if (of_graph_parse_endpoint(ep, &endpoint)) {
				DRM_DEBUG_DRIVER("Couldn't parse endpoint\n");
				continue;
			}

			if (!endpoint.id) {
				DRM_DEBUG_DRIVER("Endpoint is our panel... skipping\n");
				continue;
			}
		}

		/* Walk down our tree */
		count += sun4i_drv_add_endpoints(dev, match, remote);

		of_node_put(remote);
	}

	return count;
}

static int sun4i_drv_probe(struct platform_device *pdev)
{
	struct component_match *match = NULL;
	struct device_node *np = pdev->dev.of_node;
	int i, count = 0;

	for (i = 0;; i++) {
		struct device_node *pipeline = of_parse_phandle(np,
								"allwinner,pipelines",
								i);
		if (!pipeline)
			break;

		count += sun4i_drv_add_endpoints(&pdev->dev, &match,
						pipeline);
		of_node_put(pipeline);

		DRM_DEBUG_DRIVER("Queued %d outputs on pipeline %d\n",
				 count, i);
	}

	if (count)
		return component_master_add_with_match(&pdev->dev,
						       &sun4i_drv_master_ops,
						       match);
	else
		return 0;
}

static int sun4i_drv_remove(struct platform_device *pdev)
{
	return 0;
}

static const struct of_device_id sun4i_drv_of_table[] = {
	{ .compatible = "allwinner,sun5i-a13-display-engine" },
	{ .compatible = "allwinner,sun6i-a31-display-engine" },
	{ .compatible = "allwinner,sun6i-a31s-display-engine" },
	{ .compatible = "allwinner,sun8i-a33-display-engine" },
	{ }
};
MODULE_DEVICE_TABLE(of, sun4i_drv_of_table);

static struct platform_driver sun4i_drv_platform_driver = {
	.probe		= sun4i_drv_probe,
	.remove		= sun4i_drv_remove,
	.driver		= {
		.name		= "sun4i-drm",
		.of_match_table	= sun4i_drv_of_table,
	},
};
module_platform_driver(sun4i_drv_platform_driver);

MODULE_AUTHOR("Boris Brezillon <boris.brezillon@free-electrons.com>");
MODULE_AUTHOR("Maxime Ripard <maxime.ripard@free-electrons.com>");
MODULE_DESCRIPTION("Allwinner A10 Display Engine DRM/KMS Driver");
MODULE_LICENSE("GPL");<|MERGE_RESOLUTION|>--- conflicted
+++ resolved
@@ -23,33 +23,6 @@
 
 #include "sun4i_drv.h"
 #include "sun4i_framebuffer.h"
-<<<<<<< HEAD
-#include "sun4i_layer.h"
-=======
-#include "sun4i_tcon.h"
-
-static int sun4i_drv_enable_vblank(struct drm_device *drm, unsigned int pipe)
-{
-	struct sun4i_drv *drv = drm->dev_private;
-	struct sun4i_tcon *tcon = drv->tcon;
-
-	DRM_DEBUG_DRIVER("Enabling VBLANK on pipe %d\n", pipe);
-
-	sun4i_tcon_enable_vblank(tcon, true);
-
-	return 0;
-}
-
-static void sun4i_drv_disable_vblank(struct drm_device *drm, unsigned int pipe)
-{
-	struct sun4i_drv *drv = drm->dev_private;
-	struct sun4i_tcon *tcon = drv->tcon;
-
-	DRM_DEBUG_DRIVER("Disabling VBLANK on pipe %d\n", pipe);
-
-	sun4i_tcon_enable_vblank(tcon, false);
-}
->>>>>>> d1bee31b
 
 static const struct file_operations sun4i_drv_fops = {
 	.owner		= THIS_MODULE,
