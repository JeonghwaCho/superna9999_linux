/*
 * Copyright (C) 2015 Free Electrons
 * Copyright (C) 2015 NextThing Co
 *
 * Maxime Ripard <maxime.ripard@free-electrons.com>
 *
 * This program is free software; you can redistribute it and/or
 * modify it under the terms of the GNU General Public License as
 * published by the Free Software Foundation; either version 2 of
 * the License, or (at your option) any later version.
 */

#include <drm/drmP.h>
#include <drm/drm_atomic_helper.h>
#include <drm/drm_crtc.h>
#include <drm/drm_crtc_helper.h>
#include <drm/drm_modes.h>

#include <linux/clk-provider.h>
#include <linux/ioport.h>
#include <linux/of_address.h>
#include <linux/of_graph.h>
#include <linux/of_irq.h>
#include <linux/regmap.h>

#include <video/videomode.h>

#include "sun4i_backend.h"
#include "sun4i_crtc.h"
#include "sun4i_drv.h"
#include "sun4i_layer.h"
#include "sun4i_tcon.h"

static void sun4i_crtc_atomic_begin(struct drm_crtc *crtc,
				    struct drm_crtc_state *old_state)
{
	struct sun4i_crtc *scrtc = drm_crtc_to_sun4i_crtc(crtc);
	struct drm_device *dev = crtc->dev;
	unsigned long flags;

	if (crtc->state->event) {
		WARN_ON(drm_crtc_vblank_get(crtc) != 0);

		spin_lock_irqsave(&dev->event_lock, flags);
		scrtc->event = crtc->state->event;
		spin_unlock_irqrestore(&dev->event_lock, flags);
		crtc->state->event = NULL;
	 }
}

static void sun4i_crtc_atomic_flush(struct drm_crtc *crtc,
				    struct drm_crtc_state *old_state)
{
	struct sun4i_crtc *scrtc = drm_crtc_to_sun4i_crtc(crtc);
	struct drm_pending_vblank_event *event = crtc->state->event;

	DRM_DEBUG_DRIVER("Committing plane changes\n");

	sun4i_backend_commit(scrtc->backend);

	if (event) {
		crtc->state->event = NULL;

		spin_lock_irq(&crtc->dev->event_lock);
		if (drm_crtc_vblank_get(crtc) == 0)
			drm_crtc_arm_vblank_event(crtc, event);
		else
			drm_crtc_send_vblank_event(crtc, event);
		spin_unlock_irq(&crtc->dev->event_lock);
	}
}

static void sun4i_crtc_disable(struct drm_crtc *crtc)
{
	struct sun4i_crtc *scrtc = drm_crtc_to_sun4i_crtc(crtc);

	DRM_DEBUG_DRIVER("Disabling the CRTC\n");

	sun4i_tcon_disable(scrtc->tcon);

	if (crtc->state->event && !crtc->state->active) {
		spin_lock_irq(&crtc->dev->event_lock);
		drm_crtc_send_vblank_event(crtc, crtc->state->event);
		spin_unlock_irq(&crtc->dev->event_lock);

		crtc->state->event = NULL;
	}
}

static void sun4i_crtc_enable(struct drm_crtc *crtc)
{
	struct sun4i_crtc *scrtc = drm_crtc_to_sun4i_crtc(crtc);

	DRM_DEBUG_DRIVER("Enabling the CRTC\n");

	sun4i_tcon_enable(scrtc->tcon);
}

static const struct drm_crtc_helper_funcs sun4i_crtc_helper_funcs = {
	.atomic_begin	= sun4i_crtc_atomic_begin,
	.atomic_flush	= sun4i_crtc_atomic_flush,
	.disable	= sun4i_crtc_disable,
	.enable		= sun4i_crtc_enable,
};

static int sun4i_crtc_enable_vblank(struct drm_crtc *crtc)
{
	struct sun4i_crtc *scrtc = drm_crtc_to_sun4i_crtc(crtc);
<<<<<<< HEAD
	struct sun4i_drv *drv = scrtc->drv;

	DRM_DEBUG_DRIVER("Enabling VBLANK on crtc %p\n", crtc);

	sun4i_tcon_enable_vblank(drv->tcon, true);
=======

	DRM_DEBUG_DRIVER("Enabling VBLANK on crtc %p\n", crtc);

	sun4i_tcon_enable_vblank(scrtc->tcon, true);
>>>>>>> af4b3168

	return 0;
}

static void sun4i_crtc_disable_vblank(struct drm_crtc *crtc)
{
	struct sun4i_crtc *scrtc = drm_crtc_to_sun4i_crtc(crtc);
<<<<<<< HEAD
	struct sun4i_drv *drv = scrtc->drv;

	DRM_DEBUG_DRIVER("Disabling VBLANK on crtc %p\n", crtc);

	sun4i_tcon_enable_vblank(drv->tcon, false);
=======

	DRM_DEBUG_DRIVER("Disabling VBLANK on crtc %p\n", crtc);

	sun4i_tcon_enable_vblank(scrtc->tcon, false);
>>>>>>> af4b3168
}

static const struct drm_crtc_funcs sun4i_crtc_funcs = {
	.atomic_destroy_state	= drm_atomic_helper_crtc_destroy_state,
	.atomic_duplicate_state	= drm_atomic_helper_crtc_duplicate_state,
	.destroy		= drm_crtc_cleanup,
	.page_flip		= drm_atomic_helper_page_flip,
	.reset			= drm_atomic_helper_crtc_reset,
	.set_config		= drm_atomic_helper_set_config,
	.enable_vblank		= sun4i_crtc_enable_vblank,
	.disable_vblank		= sun4i_crtc_disable_vblank,
};

struct sun4i_crtc *sun4i_crtc_init(struct drm_device *drm,
				   struct sun4i_backend *backend,
				   struct sun4i_tcon *tcon)
{
	struct sun4i_crtc *scrtc;
	struct drm_plane *primary = NULL, *cursor = NULL;
	int ret, i;

	scrtc = devm_kzalloc(drm->dev, sizeof(*scrtc), GFP_KERNEL);
	if (!scrtc)
		return ERR_PTR(-ENOMEM);
	scrtc->backend = backend;
	scrtc->tcon = tcon;

	/* Create our layers */
	scrtc->layers = sun4i_layers_init(drm, scrtc->backend);
	if (IS_ERR(scrtc->layers)) {
		dev_err(drm->dev, "Couldn't create the planes\n");
		return NULL;
	}

	/* find primary and cursor planes for drm_crtc_init_with_planes */
	for (i = 0; scrtc->layers[i]; i++) {
		struct sun4i_layer *layer = scrtc->layers[i];

		switch (layer->plane.type) {
		case DRM_PLANE_TYPE_PRIMARY:
			primary = &layer->plane;
			break;
		case DRM_PLANE_TYPE_CURSOR:
			cursor = &layer->plane;
			break;
		default:
			break;
		}
	}

	ret = drm_crtc_init_with_planes(drm, &scrtc->crtc,
					primary,
					cursor,
					&sun4i_crtc_funcs,
					NULL);
	if (ret) {
		dev_err(drm->dev, "Couldn't init DRM CRTC\n");
		return ERR_PTR(ret);
	}

	drm_crtc_helper_add(&scrtc->crtc, &sun4i_crtc_helper_funcs);

	/* Set crtc.port to output port node of the tcon */
	scrtc->crtc.port = of_graph_get_port_by_id(scrtc->tcon->dev->of_node,
						   1);

	/* Set possible_crtcs to this crtc for overlay planes */
	for (i = 0; scrtc->layers[i]; i++) {
		uint32_t possible_crtcs = BIT(drm_crtc_index(&scrtc->crtc));
		struct sun4i_layer *layer = scrtc->layers[i];

		if (layer->plane.type == DRM_PLANE_TYPE_OVERLAY)
			layer->plane.possible_crtcs = possible_crtcs;
	}

	return scrtc;
}<|MERGE_RESOLUTION|>--- conflicted
+++ resolved
@@ -106,18 +106,10 @@
 static int sun4i_crtc_enable_vblank(struct drm_crtc *crtc)
 {
 	struct sun4i_crtc *scrtc = drm_crtc_to_sun4i_crtc(crtc);
-<<<<<<< HEAD
-	struct sun4i_drv *drv = scrtc->drv;
 
 	DRM_DEBUG_DRIVER("Enabling VBLANK on crtc %p\n", crtc);
 
-	sun4i_tcon_enable_vblank(drv->tcon, true);
-=======
-
-	DRM_DEBUG_DRIVER("Enabling VBLANK on crtc %p\n", crtc);
-
 	sun4i_tcon_enable_vblank(scrtc->tcon, true);
->>>>>>> af4b3168
 
 	return 0;
 }
@@ -125,18 +117,10 @@
 static void sun4i_crtc_disable_vblank(struct drm_crtc *crtc)
 {
 	struct sun4i_crtc *scrtc = drm_crtc_to_sun4i_crtc(crtc);
-<<<<<<< HEAD
-	struct sun4i_drv *drv = scrtc->drv;
 
 	DRM_DEBUG_DRIVER("Disabling VBLANK on crtc %p\n", crtc);
 
-	sun4i_tcon_enable_vblank(drv->tcon, false);
-=======
-
-	DRM_DEBUG_DRIVER("Disabling VBLANK on crtc %p\n", crtc);
-
 	sun4i_tcon_enable_vblank(scrtc->tcon, false);
->>>>>>> af4b3168
 }
 
 static const struct drm_crtc_funcs sun4i_crtc_funcs = {
