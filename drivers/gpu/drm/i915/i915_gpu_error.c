/*
 * Copyright (c) 2008 Intel Corporation
 *
 * Permission is hereby granted, free of charge, to any person obtaining a
 * copy of this software and associated documentation files (the "Software"),
 * to deal in the Software without restriction, including without limitation
 * the rights to use, copy, modify, merge, publish, distribute, sublicense,
 * and/or sell copies of the Software, and to permit persons to whom the
 * Software is furnished to do so, subject to the following conditions:
 *
 * The above copyright notice and this permission notice (including the next
 * paragraph) shall be included in all copies or substantial portions of the
 * Software.
 *
 * THE SOFTWARE IS PROVIDED "AS IS", WITHOUT WARRANTY OF ANY KIND, EXPRESS OR
 * IMPLIED, INCLUDING BUT NOT LIMITED TO THE WARRANTIES OF MERCHANTABILITY,
 * FITNESS FOR A PARTICULAR PURPOSE AND NONINFRINGEMENT.  IN NO EVENT SHALL
 * THE AUTHORS OR COPYRIGHT HOLDERS BE LIABLE FOR ANY CLAIM, DAMAGES OR OTHER
 * LIABILITY, WHETHER IN AN ACTION OF CONTRACT, TORT OR OTHERWISE, ARISING
 * FROM, OUT OF OR IN CONNECTION WITH THE SOFTWARE OR THE USE OR OTHER DEALINGS
 * IN THE SOFTWARE.
 *
 * Authors:
 *    Eric Anholt <eric@anholt.net>
 *    Keith Packard <keithp@keithp.com>
 *    Mika Kuoppala <mika.kuoppala@intel.com>
 *
 */

#include <generated/utsrelease.h>
#include <linux/stop_machine.h>
#include <linux/zlib.h>
#include "i915_drv.h"

static const char *engine_str(int engine)
{
	switch (engine) {
	case RCS: return "render";
	case VCS: return "bsd";
	case BCS: return "blt";
	case VECS: return "vebox";
	case VCS2: return "bsd2";
	default: return "";
	}
}

static const char *tiling_flag(int tiling)
{
	switch (tiling) {
	default:
	case I915_TILING_NONE: return "";
	case I915_TILING_X: return " X";
	case I915_TILING_Y: return " Y";
	}
}

static const char *dirty_flag(int dirty)
{
	return dirty ? " dirty" : "";
}

static const char *purgeable_flag(int purgeable)
{
	return purgeable ? " purgeable" : "";
}

static bool __i915_error_ok(struct drm_i915_error_state_buf *e)
{

	if (!e->err && WARN(e->bytes > (e->size - 1), "overflow")) {
		e->err = -ENOSPC;
		return false;
	}

	if (e->bytes == e->size - 1 || e->err)
		return false;

	return true;
}

static bool __i915_error_seek(struct drm_i915_error_state_buf *e,
			      unsigned len)
{
	if (e->pos + len <= e->start) {
		e->pos += len;
		return false;
	}

	/* First vsnprintf needs to fit in its entirety for memmove */
	if (len >= e->size) {
		e->err = -EIO;
		return false;
	}

	return true;
}

static void __i915_error_advance(struct drm_i915_error_state_buf *e,
				 unsigned len)
{
	/* If this is first printf in this window, adjust it so that
	 * start position matches start of the buffer
	 */

	if (e->pos < e->start) {
		const size_t off = e->start - e->pos;

		/* Should not happen but be paranoid */
		if (off > len || e->bytes) {
			e->err = -EIO;
			return;
		}

		memmove(e->buf, e->buf + off, len - off);
		e->bytes = len - off;
		e->pos = e->start;
		return;
	}

	e->bytes += len;
	e->pos += len;
}

static void i915_error_vprintf(struct drm_i915_error_state_buf *e,
			       const char *f, va_list args)
{
	unsigned len;

	if (!__i915_error_ok(e))
		return;

	/* Seek the first printf which is hits start position */
	if (e->pos < e->start) {
		va_list tmp;

		va_copy(tmp, args);
		len = vsnprintf(NULL, 0, f, tmp);
		va_end(tmp);

		if (!__i915_error_seek(e, len))
			return;
	}

	len = vsnprintf(e->buf + e->bytes, e->size - e->bytes, f, args);
	if (len >= e->size - e->bytes)
		len = e->size - e->bytes - 1;

	__i915_error_advance(e, len);
}

static void i915_error_puts(struct drm_i915_error_state_buf *e,
			    const char *str)
{
	unsigned len;

	if (!__i915_error_ok(e))
		return;

	len = strlen(str);

	/* Seek the first printf which is hits start position */
	if (e->pos < e->start) {
		if (!__i915_error_seek(e, len))
			return;
	}

	if (len >= e->size - e->bytes)
		len = e->size - e->bytes - 1;
	memcpy(e->buf + e->bytes, str, len);

	__i915_error_advance(e, len);
}

#define err_printf(e, ...) i915_error_printf(e, __VA_ARGS__)
#define err_puts(e, s) i915_error_puts(e, s)

#ifdef CONFIG_DRM_I915_COMPRESS_ERROR

static bool compress_init(struct z_stream_s *zstream)
{
	memset(zstream, 0, sizeof(*zstream));

	zstream->workspace =
		kmalloc(zlib_deflate_workspacesize(MAX_WBITS, MAX_MEM_LEVEL),
			GFP_ATOMIC | __GFP_NOWARN);
	if (!zstream->workspace)
		return false;

	if (zlib_deflateInit(zstream, Z_DEFAULT_COMPRESSION) != Z_OK) {
		kfree(zstream->workspace);
		return false;
	}

	return true;
}

static int compress_page(struct z_stream_s *zstream,
			 void *src,
			 struct drm_i915_error_object *dst)
{
	zstream->next_in = src;
	zstream->avail_in = PAGE_SIZE;

	do {
		if (zstream->avail_out == 0) {
			unsigned long page;

			page = __get_free_page(GFP_ATOMIC | __GFP_NOWARN);
			if (!page)
				return -ENOMEM;

			dst->pages[dst->page_count++] = (void *)page;

			zstream->next_out = (void *)page;
			zstream->avail_out = PAGE_SIZE;
		}

		if (zlib_deflate(zstream, Z_SYNC_FLUSH) != Z_OK)
			return -EIO;
	} while (zstream->avail_in);

	/* Fallback to uncompressed if we increase size? */
	if (0 && zstream->total_out > zstream->total_in)
		return -E2BIG;

	return 0;
}

static void compress_fini(struct z_stream_s *zstream,
			  struct drm_i915_error_object *dst)
{
	if (dst) {
		zlib_deflate(zstream, Z_FINISH);
		dst->unused = zstream->avail_out;
	}

	zlib_deflateEnd(zstream);
	kfree(zstream->workspace);
}

static void err_compression_marker(struct drm_i915_error_state_buf *m)
{
	err_puts(m, ":");
}

#else

static bool compress_init(struct z_stream_s *zstream)
{
	return true;
}

static int compress_page(struct z_stream_s *zstream,
			 void *src,
			 struct drm_i915_error_object *dst)
{
	unsigned long page;

	page = __get_free_page(GFP_ATOMIC | __GFP_NOWARN);
	if (!page)
		return -ENOMEM;

	dst->pages[dst->page_count++] =
		memcpy((void *)page, src, PAGE_SIZE);

	return 0;
}

static void compress_fini(struct z_stream_s *zstream,
			  struct drm_i915_error_object *dst)
{
}

static void err_compression_marker(struct drm_i915_error_state_buf *m)
{
	err_puts(m, "~");
}

#endif

static void print_error_buffers(struct drm_i915_error_state_buf *m,
				const char *name,
				struct drm_i915_error_buffer *err,
				int count)
{
	int i;

	err_printf(m, "%s [%d]:\n", name, count);

	while (count--) {
		err_printf(m, "    %08x_%08x %8u %02x %02x [ ",
			   upper_32_bits(err->gtt_offset),
			   lower_32_bits(err->gtt_offset),
			   err->size,
			   err->read_domains,
			   err->write_domain);
		for (i = 0; i < I915_NUM_ENGINES; i++)
			err_printf(m, "%02x ", err->rseqno[i]);

		err_printf(m, "] %02x", err->wseqno);
		err_puts(m, tiling_flag(err->tiling));
		err_puts(m, dirty_flag(err->dirty));
		err_puts(m, purgeable_flag(err->purgeable));
		err_puts(m, err->userptr ? " userptr" : "");
		err_puts(m, err->engine != -1 ? " " : "");
		err_puts(m, engine_str(err->engine));
		err_puts(m, i915_cache_level_str(m->i915, err->cache_level));

		if (err->name)
			err_printf(m, " (name: %d)", err->name);
		if (err->fence_reg != I915_FENCE_REG_NONE)
			err_printf(m, " (fence: %d)", err->fence_reg);

		err_puts(m, "\n");
		err++;
	}
}

static const char *hangcheck_action_to_str(enum intel_engine_hangcheck_action a)
{
	switch (a) {
	case HANGCHECK_IDLE:
		return "idle";
	case HANGCHECK_WAIT:
		return "wait";
	case HANGCHECK_ACTIVE:
		return "active";
	case HANGCHECK_KICK:
		return "kick";
	case HANGCHECK_HUNG:
		return "hung";
	}

	return "unknown";
}

<<<<<<< HEAD
static void error_print_engine(struct drm_i915_error_state_buf *m,
			       struct drm_i915_error_engine *ee)
{
	err_printf(m, "%s command stream:\n", engine_str(ee->engine_id));
	err_printf(m, "  START: 0x%08x\n", ee->start);
	err_printf(m, "  HEAD:  0x%08x\n", ee->head);
	err_printf(m, "  TAIL:  0x%08x\n", ee->tail);
=======
static void error_print_instdone(struct drm_i915_error_state_buf *m,
				 struct drm_i915_error_engine *ee)
{
	int slice;
	int subslice;

	err_printf(m, "  INSTDONE: 0x%08x\n",
		   ee->instdone.instdone);

	if (ee->engine_id != RCS || INTEL_GEN(m->i915) <= 3)
		return;

	err_printf(m, "  SC_INSTDONE: 0x%08x\n",
		   ee->instdone.slice_common);

	if (INTEL_GEN(m->i915) <= 6)
		return;

	for_each_instdone_slice_subslice(m->i915, slice, subslice)
		err_printf(m, "  SAMPLER_INSTDONE[%d][%d]: 0x%08x\n",
			   slice, subslice,
			   ee->instdone.sampler[slice][subslice]);

	for_each_instdone_slice_subslice(m->i915, slice, subslice)
		err_printf(m, "  ROW_INSTDONE[%d][%d]: 0x%08x\n",
			   slice, subslice,
			   ee->instdone.row[slice][subslice]);
}

static void error_print_request(struct drm_i915_error_state_buf *m,
				const char *prefix,
				struct drm_i915_error_request *erq)
{
	if (!erq->seqno)
		return;

	err_printf(m, "%s pid %d, seqno %8x:%08x, emitted %dms ago, head %08x, tail %08x\n",
		   prefix, erq->pid,
		   erq->context, erq->seqno,
		   jiffies_to_msecs(jiffies - erq->jiffies),
		   erq->head, erq->tail);
}

static void error_print_engine(struct drm_i915_error_state_buf *m,
			       struct drm_i915_error_engine *ee)
{
	err_printf(m, "%s command stream:\n", engine_str(ee->engine_id));
	err_printf(m, "  START: 0x%08x\n", ee->start);
	err_printf(m, "  HEAD:  0x%08x [0x%08x]\n", ee->head, ee->rq_head);
	err_printf(m, "  TAIL:  0x%08x [0x%08x, 0x%08x]\n",
		   ee->tail, ee->rq_post, ee->rq_tail);
>>>>>>> 7625e052
	err_printf(m, "  CTL:   0x%08x\n", ee->ctl);
	err_printf(m, "  MODE:  0x%08x\n", ee->mode);
	err_printf(m, "  HWS:   0x%08x\n", ee->hws);
	err_printf(m, "  ACTHD: 0x%08x %08x\n",
		   (u32)(ee->acthd>>32), (u32)ee->acthd);
	err_printf(m, "  IPEIR: 0x%08x\n", ee->ipeir);
	err_printf(m, "  IPEHR: 0x%08x\n", ee->ipehr);
<<<<<<< HEAD
	err_printf(m, "  INSTDONE: 0x%08x\n", ee->instdone);
=======

	error_print_instdone(m, ee);

>>>>>>> 7625e052
	if (ee->batchbuffer) {
		u64 start = ee->batchbuffer->gtt_offset;
		u64 end = start + ee->batchbuffer->gtt_size;

		err_printf(m, "  batch: [0x%08x_%08x, 0x%08x_%08x]\n",
			   upper_32_bits(start), lower_32_bits(start),
			   upper_32_bits(end), lower_32_bits(end));
	}
	if (INTEL_GEN(m->i915) >= 4) {
		err_printf(m, "  BBADDR: 0x%08x_%08x\n",
			   (u32)(ee->bbaddr>>32), (u32)ee->bbaddr);
		err_printf(m, "  BB_STATE: 0x%08x\n", ee->bbstate);
		err_printf(m, "  INSTPS: 0x%08x\n", ee->instps);
<<<<<<< HEAD
	}
	err_printf(m, "  INSTPM: 0x%08x\n", ee->instpm);
	err_printf(m, "  FADDR: 0x%08x %08x\n", upper_32_bits(ee->faddr),
		   lower_32_bits(ee->faddr));
	if (INTEL_GEN(m->i915) >= 6) {
		err_printf(m, "  RC PSMI: 0x%08x\n", ee->rc_psmi);
		err_printf(m, "  FAULT_REG: 0x%08x\n", ee->fault_reg);
		err_printf(m, "  SYNC_0: 0x%08x [last synced 0x%08x]\n",
			   ee->semaphore_mboxes[0],
			   ee->semaphore_seqno[0]);
		err_printf(m, "  SYNC_1: 0x%08x [last synced 0x%08x]\n",
			   ee->semaphore_mboxes[1],
			   ee->semaphore_seqno[1]);
		if (HAS_VEBOX(m->i915)) {
			err_printf(m, "  SYNC_2: 0x%08x [last synced 0x%08x]\n",
				   ee->semaphore_mboxes[2],
				   ee->semaphore_seqno[2]);
		}
	}
=======
	}
	err_printf(m, "  INSTPM: 0x%08x\n", ee->instpm);
	err_printf(m, "  FADDR: 0x%08x %08x\n", upper_32_bits(ee->faddr),
		   lower_32_bits(ee->faddr));
	if (INTEL_GEN(m->i915) >= 6) {
		err_printf(m, "  RC PSMI: 0x%08x\n", ee->rc_psmi);
		err_printf(m, "  FAULT_REG: 0x%08x\n", ee->fault_reg);
		err_printf(m, "  SYNC_0: 0x%08x\n",
			   ee->semaphore_mboxes[0]);
		err_printf(m, "  SYNC_1: 0x%08x\n",
			   ee->semaphore_mboxes[1]);
		if (HAS_VEBOX(m->i915))
			err_printf(m, "  SYNC_2: 0x%08x\n",
				   ee->semaphore_mboxes[2]);
	}
>>>>>>> 7625e052
	if (USES_PPGTT(m->i915)) {
		err_printf(m, "  GFX_MODE: 0x%08x\n", ee->vm_info.gfx_mode);

		if (INTEL_GEN(m->i915) >= 8) {
			int i;
			for (i = 0; i < 4; i++)
				err_printf(m, "  PDP%d: 0x%016llx\n",
					   i, ee->vm_info.pdp[i]);
		} else {
			err_printf(m, "  PP_DIR_BASE: 0x%08x\n",
				   ee->vm_info.pp_dir_base);
		}
	}
	err_printf(m, "  seqno: 0x%08x\n", ee->seqno);
	err_printf(m, "  last_seqno: 0x%08x\n", ee->last_seqno);
	err_printf(m, "  waiting: %s\n", yesno(ee->waiting));
	err_printf(m, "  ring->head: 0x%08x\n", ee->cpu_ring_head);
	err_printf(m, "  ring->tail: 0x%08x\n", ee->cpu_ring_tail);
	err_printf(m, "  hangcheck: %s [%d]\n",
		   hangcheck_action_to_str(ee->hangcheck_action),
		   ee->hangcheck_score);
<<<<<<< HEAD
=======
	error_print_request(m, "  ELSP[0]: ", &ee->execlist[0]);
	error_print_request(m, "  ELSP[1]: ", &ee->execlist[1]);
>>>>>>> 7625e052
}

void i915_error_printf(struct drm_i915_error_state_buf *e, const char *f, ...)
{
	va_list args;

	va_start(args, f);
	i915_error_vprintf(e, f, args);
	va_end(args);
}

static int
ascii85_encode_len(int len)
{
	return DIV_ROUND_UP(len, 4);
}

static bool
ascii85_encode(u32 in, char *out)
{
	int i;

	if (in == 0)
		return false;

	out[5] = '\0';
	for (i = 5; i--; ) {
		out[i] = '!' + in % 85;
		in /= 85;
	}

	return true;
}

static void print_error_obj(struct drm_i915_error_state_buf *m,
			    struct intel_engine_cs *engine,
			    const char *name,
			    struct drm_i915_error_object *obj)
{
	char out[6];
	int page;

	if (!obj)
		return;

	if (name) {
		err_printf(m, "%s --- %s = 0x%08x %08x\n",
			   engine ? engine->name : "global", name,
			   upper_32_bits(obj->gtt_offset),
			   lower_32_bits(obj->gtt_offset));
	}

	err_compression_marker(m);
	for (page = 0; page < obj->page_count; page++) {
		int i, len;

		len = PAGE_SIZE;
		if (page == obj->page_count - 1)
			len -= obj->unused;
		len = ascii85_encode_len(len);

		for (i = 0; i < len; i++) {
			if (ascii85_encode(obj->pages[page][i], out))
				err_puts(m, out);
			else
				err_puts(m, "z");
		}
	}
	err_puts(m, "\n");
}

static void err_print_capabilities(struct drm_i915_error_state_buf *m,
				   const struct intel_device_info *info)
{
#define PRINT_FLAG(x)  err_printf(m, #x ": %s\n", yesno(info->x))
	DEV_INFO_FOR_EACH_FLAG(PRINT_FLAG);
#undef PRINT_FLAG
}

static void err_print_capabilities(struct drm_i915_error_state_buf *m,
				   const struct intel_device_info *info)
{
#define PRINT_FLAG(x)  err_printf(m, #x ": %s\n", yesno(info->x))
#define SEP_SEMICOLON ;
	DEV_INFO_FOR_EACH_FLAG(PRINT_FLAG, SEP_SEMICOLON);
#undef PRINT_FLAG
#undef SEP_SEMICOLON
}

int i915_error_state_to_str(struct drm_i915_error_state_buf *m,
			    const struct i915_error_state_file_priv *error_priv)
{
	struct drm_device *dev = error_priv->dev;
	struct drm_i915_private *dev_priv = to_i915(dev);
	struct pci_dev *pdev = dev_priv->drm.pdev;
	struct drm_i915_error_state *error = error_priv->error;
	struct drm_i915_error_object *obj;
	int max_hangcheck_score;
	int i, j;

	if (!error) {
		err_printf(m, "no error state collected\n");
		goto out;
	}

	err_printf(m, "%s\n", error->error_msg);
	err_printf(m, "Kernel: " UTS_RELEASE "\n");
<<<<<<< HEAD
=======
	err_printf(m, "Time: %ld s %ld us\n",
		   error->time.tv_sec, error->time.tv_usec);
	err_printf(m, "Boottime: %ld s %ld us\n",
		   error->boottime.tv_sec, error->boottime.tv_usec);
	err_printf(m, "Uptime: %ld s %ld us\n",
		   error->uptime.tv_sec, error->uptime.tv_usec);
>>>>>>> 7625e052
	err_print_capabilities(m, &error->device_info);
	max_hangcheck_score = 0;
	for (i = 0; i < ARRAY_SIZE(error->engine); i++) {
		if (error->engine[i].hangcheck_score > max_hangcheck_score)
			max_hangcheck_score = error->engine[i].hangcheck_score;
	}
	for (i = 0; i < ARRAY_SIZE(error->engine); i++) {
		if (error->engine[i].hangcheck_score == max_hangcheck_score &&
		    error->engine[i].pid != -1) {
			err_printf(m, "Active process (on ring %s): %s [%d]\n",
				   engine_str(i),
				   error->engine[i].comm,
				   error->engine[i].pid);
		}
	}
	err_printf(m, "Reset count: %u\n", error->reset_count);
	err_printf(m, "Suspend count: %u\n", error->suspend_count);
	err_printf(m, "PCI ID: 0x%04x\n", pdev->device);
	err_printf(m, "PCI Revision: 0x%02x\n", pdev->revision);
	err_printf(m, "PCI Subsystem: %04x:%04x\n",
		   pdev->subsystem_vendor,
		   pdev->subsystem_device);
	err_printf(m, "IOMMU enabled?: %d\n", error->iommu);

	if (HAS_CSR(dev)) {
		struct intel_csr *csr = &dev_priv->csr;

		err_printf(m, "DMC loaded: %s\n",
			   yesno(csr->dmc_payload != NULL));
		err_printf(m, "DMC fw version: %d.%d\n",
			   CSR_VERSION_MAJOR(csr->version),
			   CSR_VERSION_MINOR(csr->version));
	}

	err_printf(m, "EIR: 0x%08x\n", error->eir);
	err_printf(m, "IER: 0x%08x\n", error->ier);
	if (INTEL_INFO(dev)->gen >= 8) {
		for (i = 0; i < 4; i++)
			err_printf(m, "GTIER gt %d: 0x%08x\n", i,
				   error->gtier[i]);
	} else if (HAS_PCH_SPLIT(dev_priv) || IS_VALLEYVIEW(dev_priv))
		err_printf(m, "GTIER: 0x%08x\n", error->gtier[0]);
	err_printf(m, "PGTBL_ER: 0x%08x\n", error->pgtbl_er);
	err_printf(m, "FORCEWAKE: 0x%08x\n", error->forcewake);
	err_printf(m, "DERRMR: 0x%08x\n", error->derrmr);
	err_printf(m, "CCID: 0x%08x\n", error->ccid);
	err_printf(m, "Missed interrupts: 0x%08lx\n", dev_priv->gpu_error.missed_irq_rings);

	for (i = 0; i < dev_priv->num_fence_regs; i++)
		err_printf(m, "  fence[%d] = %08llx\n", i, error->fence[i]);

	if (INTEL_INFO(dev)->gen >= 6) {
		err_printf(m, "ERROR: 0x%08x\n", error->error);

		if (INTEL_INFO(dev)->gen >= 8)
			err_printf(m, "FAULT_TLB_DATA: 0x%08x 0x%08x\n",
				   error->fault_data1, error->fault_data0);

		err_printf(m, "DONE_REG: 0x%08x\n", error->done_reg);
	}

	if (IS_GEN7(dev_priv))
		err_printf(m, "ERR_INT: 0x%08x\n", error->err_int);

	for (i = 0; i < ARRAY_SIZE(error->engine); i++) {
		if (error->engine[i].engine_id != -1)
			error_print_engine(m, &error->engine[i]);
	}

	for (i = 0; i < ARRAY_SIZE(error->active_vm); i++) {
		char buf[128];
		int len, first = 1;

		if (!error->active_vm[i])
			break;

		len = scnprintf(buf, sizeof(buf), "Active (");
		for (j = 0; j < ARRAY_SIZE(error->engine); j++) {
			if (error->engine[j].vm != error->active_vm[i])
				continue;

			len += scnprintf(buf + len, sizeof(buf), "%s%s",
					 first ? "" : ", ",
<<<<<<< HEAD
					 dev_priv->engine[j].name);
=======
					 dev_priv->engine[j]->name);
>>>>>>> 7625e052
			first = 0;
		}
		scnprintf(buf + len, sizeof(buf), ")");
		print_error_buffers(m, buf,
				    error->active_bo[i],
				    error->active_bo_count[i]);
	}

	print_error_buffers(m, "Pinned (global)",
			    error->pinned_bo,
			    error->pinned_bo_count);

	for (i = 0; i < ARRAY_SIZE(error->engine); i++) {
		struct drm_i915_error_engine *ee = &error->engine[i];

		obj = ee->batchbuffer;
		if (obj) {
<<<<<<< HEAD
			err_puts(m, dev_priv->engine[i].name);
=======
			err_puts(m, dev_priv->engine[i]->name);
>>>>>>> 7625e052
			if (ee->pid != -1)
				err_printf(m, " (submitted by %s [%d])",
					   ee->comm,
					   ee->pid);
			err_printf(m, " --- gtt_offset = 0x%08x %08x\n",
				   upper_32_bits(obj->gtt_offset),
				   lower_32_bits(obj->gtt_offset));
			print_error_obj(m, dev_priv->engine[i], NULL, obj);
		}

<<<<<<< HEAD
		obj = ee->wa_batchbuffer;
		if (obj) {
			err_printf(m, "%s (w/a) --- gtt_offset = 0x%08x\n",
				   dev_priv->engine[i].name,
				   lower_32_bits(obj->gtt_offset));
			print_error_obj(m, obj);
		}

		if (ee->num_requests) {
			err_printf(m, "%s --- %d requests\n",
				   dev_priv->engine[i].name,
				   ee->num_requests);
			for (j = 0; j < ee->num_requests; j++) {
				err_printf(m, "  pid %d, seqno 0x%08x, emitted %ld, head 0x%08x, tail 0x%08x\n",
					   ee->requests[j].pid,
					   ee->requests[j].seqno,
					   ee->requests[j].jiffies,
					   ee->requests[j].head,
					   ee->requests[j].tail);
			}
=======
		if (ee->num_requests) {
			err_printf(m, "%s --- %d requests\n",
				   dev_priv->engine[i]->name,
				   ee->num_requests);
			for (j = 0; j < ee->num_requests; j++)
				error_print_request(m, " ", &ee->requests[j]);
>>>>>>> 7625e052
		}

		if (IS_ERR(ee->waiters)) {
			err_printf(m, "%s --- ? waiters [unable to acquire spinlock]\n",
<<<<<<< HEAD
				   dev_priv->engine[i].name);
		} else if (ee->num_waiters) {
			err_printf(m, "%s --- %d waiters\n",
				   dev_priv->engine[i].name,
=======
				   dev_priv->engine[i]->name);
		} else if (ee->num_waiters) {
			err_printf(m, "%s --- %d waiters\n",
				   dev_priv->engine[i]->name,
>>>>>>> 7625e052
				   ee->num_waiters);
			for (j = 0; j < ee->num_waiters; j++) {
				err_printf(m, " seqno 0x%08x for %s [%d]\n",
					   ee->waiters[j].seqno,
					   ee->waiters[j].comm,
					   ee->waiters[j].pid);
			}
		}

<<<<<<< HEAD
		if ((obj = ee->ringbuffer)) {
			err_printf(m, "%s --- ringbuffer = 0x%08x\n",
				   dev_priv->engine[i].name,
				   lower_32_bits(obj->gtt_offset));
			print_error_obj(m, obj);
		}

		if ((obj = ee->hws_page)) {
			u64 hws_offset = obj->gtt_offset;
			u32 *hws_page = &obj->pages[0][0];
=======
		print_error_obj(m, dev_priv->engine[i],
				"ringbuffer", ee->ringbuffer);

		print_error_obj(m, dev_priv->engine[i],
				"HW Status", ee->hws_page);
>>>>>>> 7625e052

		print_error_obj(m, dev_priv->engine[i],
				"HW context", ee->ctx);

<<<<<<< HEAD
		obj = ee->wa_ctx;
		if (obj) {
			u64 wa_ctx_offset = obj->gtt_offset;
			u32 *wa_ctx_page = &obj->pages[0][0];
			struct intel_engine_cs *engine = &dev_priv->engine[RCS];
			u32 wa_ctx_size = (engine->wa_ctx.indirect_ctx.size +
					   engine->wa_ctx.per_ctx.size);

			err_printf(m, "%s --- WA ctx batch buffer = 0x%08llx\n",
				   dev_priv->engine[i].name, wa_ctx_offset);
			offset = 0;
			for (elt = 0; elt < wa_ctx_size; elt += 4) {
				err_printf(m, "[%04x] %08x %08x %08x %08x\n",
					   offset,
					   wa_ctx_page[elt + 0],
					   wa_ctx_page[elt + 1],
					   wa_ctx_page[elt + 2],
					   wa_ctx_page[elt + 3]);
				offset += 16;
			}
		}

		if ((obj = ee->ctx)) {
			err_printf(m, "%s --- HW Context = 0x%08x\n",
				   dev_priv->engine[i].name,
				   lower_32_bits(obj->gtt_offset));
			print_error_obj(m, obj);
		}
	}

	if ((obj = error->semaphore)) {
		err_printf(m, "Semaphore page = 0x%08x\n",
			   lower_32_bits(obj->gtt_offset));
		for (elt = 0; elt < PAGE_SIZE/16; elt += 4) {
			err_printf(m, "[%04x] %08x %08x %08x %08x\n",
				   elt * 4,
				   obj->pages[0][elt],
				   obj->pages[0][elt+1],
				   obj->pages[0][elt+2],
				   obj->pages[0][elt+3]);
		}
	}
=======
		print_error_obj(m, dev_priv->engine[i],
				"WA context", ee->wa_ctx);

		print_error_obj(m, dev_priv->engine[i],
				"WA batchbuffer", ee->wa_batchbuffer);
	}

	print_error_obj(m, NULL, "Semaphores", error->semaphore);

	print_error_obj(m, NULL, "GuC log buffer", error->guc_log);
>>>>>>> 7625e052

	if (error->overlay)
		intel_overlay_print_error_state(m, error->overlay);

	if (error->display)
		intel_display_print_error_state(m, dev, error->display);

out:
	if (m->bytes == 0 && m->err)
		return m->err;

	return 0;
}

int i915_error_state_buf_init(struct drm_i915_error_state_buf *ebuf,
			      struct drm_i915_private *i915,
			      size_t count, loff_t pos)
{
	memset(ebuf, 0, sizeof(*ebuf));
	ebuf->i915 = i915;

	/* We need to have enough room to store any i915_error_state printf
	 * so that we can move it to start position.
	 */
	ebuf->size = count + 1 > PAGE_SIZE ? count + 1 : PAGE_SIZE;
	ebuf->buf = kmalloc(ebuf->size,
				GFP_TEMPORARY | __GFP_NORETRY | __GFP_NOWARN);

	if (ebuf->buf == NULL) {
		ebuf->size = PAGE_SIZE;
		ebuf->buf = kmalloc(ebuf->size, GFP_TEMPORARY);
	}

	if (ebuf->buf == NULL) {
		ebuf->size = 128;
		ebuf->buf = kmalloc(ebuf->size, GFP_TEMPORARY);
	}

	if (ebuf->buf == NULL)
		return -ENOMEM;

	ebuf->start = pos;

	return 0;
}

static void i915_error_object_free(struct drm_i915_error_object *obj)
{
	int page;

	if (obj == NULL)
		return;

	for (page = 0; page < obj->page_count; page++)
		free_page((unsigned long)obj->pages[page]);

	kfree(obj);
}

static void i915_error_state_free(struct kref *error_ref)
{
	struct drm_i915_error_state *error = container_of(error_ref,
							  typeof(*error), ref);
	int i;

	for (i = 0; i < ARRAY_SIZE(error->engine); i++) {
		struct drm_i915_error_engine *ee = &error->engine[i];

		i915_error_object_free(ee->batchbuffer);
		i915_error_object_free(ee->wa_batchbuffer);
		i915_error_object_free(ee->ringbuffer);
		i915_error_object_free(ee->hws_page);
		i915_error_object_free(ee->ctx);
		i915_error_object_free(ee->wa_ctx);

		kfree(ee->requests);
		if (!IS_ERR_OR_NULL(ee->waiters))
			kfree(ee->waiters);
	}

	i915_error_object_free(error->semaphore);
<<<<<<< HEAD
=======
	i915_error_object_free(error->guc_log);
>>>>>>> 7625e052

	for (i = 0; i < ARRAY_SIZE(error->active_bo); i++)
		kfree(error->active_bo[i]);
	kfree(error->pinned_bo);

	kfree(error->overlay);
	kfree(error->display);
	kfree(error);
}

static struct drm_i915_error_object *
<<<<<<< HEAD
i915_error_object_create(struct drm_i915_private *dev_priv,
			 struct i915_vma *vma)
{
	struct i915_ggtt *ggtt = &dev_priv->ggtt;
	struct drm_i915_gem_object *src;
	struct drm_i915_error_object *dst;
	int num_pages;
	bool use_ggtt;
	int i = 0;
	u64 reloc_offset;

	if (!vma)
		return NULL;

	src = vma->obj;
	if (!src->pages)
		return NULL;

	num_pages = src->base.size >> PAGE_SHIFT;

	dst = kmalloc(sizeof(*dst) + num_pages * sizeof(u32 *), GFP_ATOMIC);
=======
i915_error_object_create(struct drm_i915_private *i915,
			 struct i915_vma *vma)
{
	struct i915_ggtt *ggtt = &i915->ggtt;
	const u64 slot = ggtt->error_capture.start;
	struct drm_i915_error_object *dst;
	struct z_stream_s zstream;
	unsigned long num_pages;
	struct sgt_iter iter;
	dma_addr_t dma;

	if (!vma)
		return NULL;

	num_pages = min_t(u64, vma->size, vma->obj->base.size) >> PAGE_SHIFT;
	num_pages = DIV_ROUND_UP(10 * num_pages, 8); /* worstcase zlib growth */
	dst = kmalloc(sizeof(*dst) + num_pages * sizeof(u32 *),
		      GFP_ATOMIC | __GFP_NOWARN);
>>>>>>> 7625e052
	if (!dst)
		return NULL;

	dst->gtt_offset = vma->node.start;
	dst->gtt_size = vma->node.size;
<<<<<<< HEAD

	reloc_offset = dst->gtt_offset;
	use_ggtt = (src->cache_level == I915_CACHE_NONE &&
		   (vma->flags & I915_VMA_GLOBAL_BIND) &&
		   reloc_offset + num_pages * PAGE_SIZE <= ggtt->mappable_end);

	/* Cannot access stolen address directly, try to use the aperture */
	if (src->stolen) {
		use_ggtt = true;

		if (!(vma->flags & I915_VMA_GLOBAL_BIND))
			goto unwind;

		reloc_offset = vma->node.start;
		if (reloc_offset + num_pages * PAGE_SIZE > ggtt->mappable_end)
			goto unwind;
=======
	dst->page_count = 0;
	dst->unused = 0;

	if (!compress_init(&zstream)) {
		kfree(dst);
		return NULL;
>>>>>>> 7625e052
	}

	for_each_sgt_dma(dma, iter, vma->pages) {
		void __iomem *s;
		int ret;

<<<<<<< HEAD
			/* Simply ignore tiling or any overlapping fence.
			 * It's part of the error state, and this hopefully
			 * captures what the GPU read.
			 */

			s = io_mapping_map_atomic_wc(&ggtt->mappable,
						     reloc_offset);
			memcpy_fromio(d, s, PAGE_SIZE);
			io_mapping_unmap_atomic(s);
		} else {
			struct page *page;
			void *s;
=======
		ggtt->base.insert_page(&ggtt->base, dma, slot,
				       I915_CACHE_NONE, 0);
>>>>>>> 7625e052

		s = io_mapping_map_atomic_wc(&ggtt->mappable, slot);
		ret = compress_page(&zstream, (void  __force *)s, dst);
		io_mapping_unmap_atomic(s);

		if (ret)
			goto unwind;
	}
	goto out;

unwind:
	while (dst->page_count--)
		free_page((unsigned long)dst->pages[dst->page_count]);
	kfree(dst);
	dst = NULL;

out:
	compress_fini(&zstream, dst);
	ggtt->base.clear_range(&ggtt->base, slot, PAGE_SIZE);
	return dst;
}

/* The error capture is special as tries to run underneath the normal
 * locking rules - so we use the raw version of the i915_gem_active lookup.
 */
static inline uint32_t
__active_get_seqno(struct i915_gem_active *active)
{
	return i915_gem_request_get_seqno(__i915_gem_active_peek(active));
}

static inline int
__active_get_engine_id(struct i915_gem_active *active)
{
	struct intel_engine_cs *engine;

	engine = i915_gem_request_get_engine(__i915_gem_active_peek(active));
	return engine ? engine->id : -1;
}
<<<<<<< HEAD

/* The error capture is special as tries to run underneath the normal
 * locking rules - so we use the raw version of the i915_gem_active lookup.
 */
static inline uint32_t
__active_get_seqno(struct i915_gem_active *active)
{
	return i915_gem_request_get_seqno(__i915_gem_active_peek(active));
}

static inline int
__active_get_engine_id(struct i915_gem_active *active)
{
	struct intel_engine_cs *engine;

	engine = i915_gem_request_get_engine(__i915_gem_active_peek(active));
	return engine ? engine->id : -1;
}
=======
>>>>>>> 7625e052

static void capture_bo(struct drm_i915_error_buffer *err,
		       struct i915_vma *vma)
{
	struct drm_i915_gem_object *obj = vma->obj;
	int i;

	err->size = obj->base.size;
	err->name = obj->base.name;

	for (i = 0; i < I915_NUM_ENGINES; i++)
<<<<<<< HEAD
		err->rseqno[i] = __active_get_seqno(&obj->last_read[i]);
	err->wseqno = __active_get_seqno(&obj->last_write);
	err->engine = __active_get_engine_id(&obj->last_write);
=======
		err->rseqno[i] = __active_get_seqno(&vma->last_read[i]);
	err->wseqno = __active_get_seqno(&vma->last_write);
	err->engine = __active_get_engine_id(&vma->last_write);
>>>>>>> 7625e052

	err->gtt_offset = vma->node.start;
	err->read_domains = obj->base.read_domains;
	err->write_domain = obj->base.write_domain;
	err->fence_reg = vma->fence ? vma->fence->id : -1;
	err->tiling = i915_gem_object_get_tiling(obj);
<<<<<<< HEAD
	err->dirty = obj->dirty;
	err->purgeable = obj->madv != I915_MADV_WILLNEED;
=======
	err->dirty = obj->mm.dirty;
	err->purgeable = obj->mm.madv != I915_MADV_WILLNEED;
>>>>>>> 7625e052
	err->userptr = obj->userptr.mm != NULL;
	err->cache_level = obj->cache_level;
}

static u32 capture_error_bo(struct drm_i915_error_buffer *err,
			    int count, struct list_head *head,
			    bool pinned_only)
{
	struct i915_vma *vma;
	int i = 0;

	list_for_each_entry(vma, head, vm_link) {
		if (pinned_only && !i915_vma_is_pinned(vma))
			continue;

		capture_bo(err++, vma);
		if (++i == count)
			break;
	}

	return i;
}

/* Generate a semi-unique error code. The code is not meant to have meaning, The
 * code's only purpose is to try to prevent false duplicated bug reports by
 * grossly estimating a GPU error state.
 *
 * TODO Ideally, hashing the batchbuffer would be a very nice way to determine
 * the hang if we could strip the GTT offset information from it.
 *
 * It's only a small step better than a random number in its current form.
 */
static uint32_t i915_error_generate_code(struct drm_i915_private *dev_priv,
					 struct drm_i915_error_state *error,
					 int *engine_id)
{
	uint32_t error_code = 0;
	int i;

	/* IPEHR would be an ideal way to detect errors, as it's the gross
	 * measure of "the command that hung." However, has some very common
	 * synchronization commands which almost always appear in the case
	 * strictly a client bug. Use instdone to differentiate those some.
	 */
	for (i = 0; i < I915_NUM_ENGINES; i++) {
		if (error->engine[i].hangcheck_action == HANGCHECK_HUNG) {
			if (engine_id)
				*engine_id = i;

<<<<<<< HEAD
			return error->engine[i].ipehr ^ error->engine[i].instdone;
=======
			return error->engine[i].ipehr ^
			       error->engine[i].instdone.instdone;
>>>>>>> 7625e052
		}
	}

	return error_code;
}

static void i915_gem_record_fences(struct drm_i915_private *dev_priv,
				   struct drm_i915_error_state *error)
{
	int i;

	if (IS_GEN3(dev_priv) || IS_GEN2(dev_priv)) {
		for (i = 0; i < dev_priv->num_fence_regs; i++)
			error->fence[i] = I915_READ(FENCE_REG(i));
	} else if (IS_GEN5(dev_priv) || IS_GEN4(dev_priv)) {
		for (i = 0; i < dev_priv->num_fence_regs; i++)
			error->fence[i] = I915_READ64(FENCE_REG_965_LO(i));
	} else if (INTEL_GEN(dev_priv) >= 6) {
		for (i = 0; i < dev_priv->num_fence_regs; i++)
			error->fence[i] = I915_READ64(FENCE_REG_GEN6_LO(i));
	}
}

static inline u32
gen8_engine_sync_index(struct intel_engine_cs *engine,
		       struct intel_engine_cs *other)
{
	int idx;

	/*
	 * rcs -> 0 = vcs, 1 = bcs, 2 = vecs, 3 = vcs2;
	 * vcs -> 0 = bcs, 1 = vecs, 2 = vcs2, 3 = rcs;
	 * bcs -> 0 = vecs, 1 = vcs2. 2 = rcs, 3 = vcs;
	 * vecs -> 0 = vcs2, 1 = rcs, 2 = vcs, 3 = bcs;
	 * vcs2 -> 0 = rcs, 1 = vcs, 2 = bcs, 3 = vecs;
	 */

<<<<<<< HEAD
=======
	idx = (other - engine) - 1;
	if (idx < 0)
		idx += I915_NUM_ENGINES;

	return idx;
}

>>>>>>> 7625e052
static void gen8_record_semaphore_state(struct drm_i915_error_state *error,
					struct intel_engine_cs *engine,
					struct drm_i915_error_engine *ee)
{
	struct drm_i915_private *dev_priv = engine->i915;
	struct intel_engine_cs *to;
	enum intel_engine_id id;

	if (!error->semaphore)
		return;

<<<<<<< HEAD
	for_each_engine_id(to, dev_priv, id) {
=======
	for_each_engine(to, dev_priv, id) {
>>>>>>> 7625e052
		int idx;
		u16 signal_offset;
		u32 *tmp;

		if (engine == to)
			continue;

		signal_offset =
			(GEN8_SIGNAL_OFFSET(engine, id) & (PAGE_SIZE - 1)) / 4;
		tmp = error->semaphore->pages[0];
<<<<<<< HEAD
		idx = intel_engine_sync_index(engine, to);

		ee->semaphore_mboxes[idx] = tmp[signal_offset];
		ee->semaphore_seqno[idx] = engine->semaphore.sync_seqno[idx];
=======
		idx = gen8_engine_sync_index(engine, to);

		ee->semaphore_mboxes[idx] = tmp[signal_offset];
>>>>>>> 7625e052
	}
}

static void gen6_record_semaphore_state(struct intel_engine_cs *engine,
					struct drm_i915_error_engine *ee)
{
	struct drm_i915_private *dev_priv = engine->i915;
<<<<<<< HEAD

	ee->semaphore_mboxes[0] = I915_READ(RING_SYNC_0(engine->mmio_base));
	ee->semaphore_mboxes[1] = I915_READ(RING_SYNC_1(engine->mmio_base));
	ee->semaphore_seqno[0] = engine->semaphore.sync_seqno[0];
	ee->semaphore_seqno[1] = engine->semaphore.sync_seqno[1];

	if (HAS_VEBOX(dev_priv)) {
		ee->semaphore_mboxes[2] =
			I915_READ(RING_SYNC_2(engine->mmio_base));
		ee->semaphore_seqno[2] = engine->semaphore.sync_seqno[2];
	}
=======

	ee->semaphore_mboxes[0] = I915_READ(RING_SYNC_0(engine->mmio_base));
	ee->semaphore_mboxes[1] = I915_READ(RING_SYNC_1(engine->mmio_base));
	if (HAS_VEBOX(dev_priv))
		ee->semaphore_mboxes[2] =
			I915_READ(RING_SYNC_2(engine->mmio_base));
>>>>>>> 7625e052
}

static void error_record_engine_waiters(struct intel_engine_cs *engine,
					struct drm_i915_error_engine *ee)
{
	struct intel_breadcrumbs *b = &engine->breadcrumbs;
	struct drm_i915_error_waiter *waiter;
	struct rb_node *rb;
	int count;

	ee->num_waiters = 0;
	ee->waiters = NULL;

	if (RB_EMPTY_ROOT(&b->waiters))
		return;

<<<<<<< HEAD
	if (!spin_trylock(&b->lock)) {
=======
	if (!spin_trylock_irq(&b->lock)) {
>>>>>>> 7625e052
		ee->waiters = ERR_PTR(-EDEADLK);
		return;
	}

	count = 0;
	for (rb = rb_first(&b->waiters); rb != NULL; rb = rb_next(rb))
		count++;
	spin_unlock_irq(&b->lock);

	waiter = NULL;
	if (count)
		waiter = kmalloc_array(count,
				       sizeof(struct drm_i915_error_waiter),
				       GFP_ATOMIC);
	if (!waiter)
		return;

<<<<<<< HEAD
	if (!spin_trylock(&b->lock)) {
=======
	if (!spin_trylock_irq(&b->lock)) {
>>>>>>> 7625e052
		kfree(waiter);
		ee->waiters = ERR_PTR(-EDEADLK);
		return;
	}

	ee->waiters = waiter;
	for (rb = rb_first(&b->waiters); rb; rb = rb_next(rb)) {
		struct intel_wait *w = container_of(rb, typeof(*w), node);

		strcpy(waiter->comm, w->tsk->comm);
		waiter->pid = w->tsk->pid;
		waiter->seqno = w->seqno;
		waiter++;

		if (++ee->num_waiters == count)
			break;
	}
	spin_unlock_irq(&b->lock);
}

static void error_record_engine_registers(struct drm_i915_error_state *error,
					  struct intel_engine_cs *engine,
					  struct drm_i915_error_engine *ee)
{
	struct drm_i915_private *dev_priv = engine->i915;

	if (INTEL_GEN(dev_priv) >= 6) {
		ee->rc_psmi = I915_READ(RING_PSMI_CTL(engine->mmio_base));
		ee->fault_reg = I915_READ(RING_FAULT_REG(engine));
		if (INTEL_GEN(dev_priv) >= 8)
			gen8_record_semaphore_state(error, engine, ee);
		else
			gen6_record_semaphore_state(engine, ee);
	}

	if (INTEL_GEN(dev_priv) >= 4) {
		ee->faddr = I915_READ(RING_DMA_FADD(engine->mmio_base));
		ee->ipeir = I915_READ(RING_IPEIR(engine->mmio_base));
		ee->ipehr = I915_READ(RING_IPEHR(engine->mmio_base));
<<<<<<< HEAD
		ee->instdone = I915_READ(RING_INSTDONE(engine->mmio_base));
=======
>>>>>>> 7625e052
		ee->instps = I915_READ(RING_INSTPS(engine->mmio_base));
		ee->bbaddr = I915_READ(RING_BBADDR(engine->mmio_base));
		if (INTEL_GEN(dev_priv) >= 8) {
			ee->faddr |= (u64) I915_READ(RING_DMA_FADD_UDW(engine->mmio_base)) << 32;
			ee->bbaddr |= (u64) I915_READ(RING_BBADDR_UDW(engine->mmio_base)) << 32;
		}
		ee->bbstate = I915_READ(RING_BBSTATE(engine->mmio_base));
	} else {
		ee->faddr = I915_READ(DMA_FADD_I8XX);
		ee->ipeir = I915_READ(IPEIR);
		ee->ipehr = I915_READ(IPEHR);
<<<<<<< HEAD
		ee->instdone = I915_READ(GEN2_INSTDONE);
	}

=======
	}

	intel_engine_get_instdone(engine, &ee->instdone);

>>>>>>> 7625e052
	ee->waiting = intel_engine_has_waiter(engine);
	ee->instpm = I915_READ(RING_INSTPM(engine->mmio_base));
	ee->acthd = intel_engine_get_active_head(engine);
	ee->seqno = intel_engine_get_seqno(engine);
<<<<<<< HEAD
	ee->last_seqno = engine->last_submitted_seqno;
=======
	ee->last_seqno = intel_engine_last_submit(engine);
>>>>>>> 7625e052
	ee->start = I915_READ_START(engine);
	ee->head = I915_READ_HEAD(engine);
	ee->tail = I915_READ_TAIL(engine);
	ee->ctl = I915_READ_CTL(engine);
	if (INTEL_GEN(dev_priv) > 2)
		ee->mode = I915_READ_MODE(engine);

	if (!HWS_NEEDS_PHYSICAL(dev_priv)) {
		i915_reg_t mmio;

		if (IS_GEN7(dev_priv)) {
			switch (engine->id) {
			default:
			case RCS:
				mmio = RENDER_HWS_PGA_GEN7;
				break;
			case BCS:
				mmio = BLT_HWS_PGA_GEN7;
				break;
			case VCS:
				mmio = BSD_HWS_PGA_GEN7;
				break;
			case VECS:
				mmio = VEBOX_HWS_PGA_GEN7;
				break;
			}
		} else if (IS_GEN6(engine->i915)) {
			mmio = RING_HWS_PGA_GEN6(engine->mmio_base);
		} else {
			/* XXX: gen8 returns to sanity */
			mmio = RING_HWS_PGA(engine->mmio_base);
		}

		ee->hws = I915_READ(mmio);
	}

	ee->hangcheck_score = engine->hangcheck.score;
	ee->hangcheck_action = engine->hangcheck.action;

	if (USES_PPGTT(dev_priv)) {
		int i;

		ee->vm_info.gfx_mode = I915_READ(RING_MODE_GEN7(engine));

		if (IS_GEN6(dev_priv))
			ee->vm_info.pp_dir_base =
				I915_READ(RING_PP_DIR_BASE_READ(engine));
		else if (IS_GEN7(dev_priv))
			ee->vm_info.pp_dir_base =
				I915_READ(RING_PP_DIR_BASE(engine));
		else if (INTEL_GEN(dev_priv) >= 8)
			for (i = 0; i < 4; i++) {
				ee->vm_info.pdp[i] =
					I915_READ(GEN8_RING_PDP_UDW(engine, i));
				ee->vm_info.pdp[i] <<= 32;
				ee->vm_info.pdp[i] |=
					I915_READ(GEN8_RING_PDP_LDW(engine, i));
			}
	}
}

<<<<<<< HEAD
=======
static void record_request(struct drm_i915_gem_request *request,
			   struct drm_i915_error_request *erq)
{
	erq->context = request->ctx->hw_id;
	erq->seqno = request->global_seqno;
	erq->jiffies = request->emitted_jiffies;
	erq->head = request->head;
	erq->tail = request->tail;

	rcu_read_lock();
	erq->pid = request->ctx->pid ? pid_nr(request->ctx->pid) : 0;
	rcu_read_unlock();
}

>>>>>>> 7625e052
static void engine_record_requests(struct intel_engine_cs *engine,
				   struct drm_i915_gem_request *first,
				   struct drm_i915_error_engine *ee)
{
	struct drm_i915_gem_request *request;
	int count;

	count = 0;
	request = first;
<<<<<<< HEAD
	list_for_each_entry_from(request, &engine->request_list, link)
=======
	list_for_each_entry_from(request, &engine->timeline->requests, link)
>>>>>>> 7625e052
		count++;
	if (!count)
		return;

	ee->requests = kcalloc(count, sizeof(*ee->requests), GFP_ATOMIC);
	if (!ee->requests)
		return;

	ee->num_requests = count;

	count = 0;
	request = first;
<<<<<<< HEAD
	list_for_each_entry_from(request, &engine->request_list, link) {
		struct drm_i915_error_request *erq;

=======
	list_for_each_entry_from(request, &engine->timeline->requests, link) {
>>>>>>> 7625e052
		if (count >= ee->num_requests) {
			/*
			 * If the ring request list was changed in
			 * between the point where the error request
			 * list was created and dimensioned and this
			 * point then just exit early to avoid crashes.
			 *
			 * We don't need to communicate that the
			 * request list changed state during error
			 * state capture and that the error state is
			 * slightly incorrect as a consequence since we
			 * are typically only interested in the request
			 * list state at the point of error state
			 * capture, not in any changes happening during
			 * the capture.
			 */
			break;
		}

<<<<<<< HEAD
		erq = &ee->requests[count++];
		erq->seqno = request->fence.seqno;
		erq->jiffies = request->emitted_jiffies;
		erq->head = request->head;
		erq->tail = request->tail;

		rcu_read_lock();
		erq->pid = request->ctx->pid ? pid_nr(request->ctx->pid) : 0;
		rcu_read_unlock();
	}
	ee->num_requests = count;
=======
		record_request(request, &ee->requests[count++]);
	}
	ee->num_requests = count;
}

static void error_record_engine_execlists(struct intel_engine_cs *engine,
					  struct drm_i915_error_engine *ee)
{
	unsigned int n;

	for (n = 0; n < ARRAY_SIZE(engine->execlist_port); n++)
		if (engine->execlist_port[n].request)
			record_request(engine->execlist_port[n].request,
				       &ee->execlist[n]);
>>>>>>> 7625e052
}

static void i915_gem_record_rings(struct drm_i915_private *dev_priv,
				  struct drm_i915_error_state *error)
{
	struct i915_ggtt *ggtt = &dev_priv->ggtt;
	int i;

	error->semaphore =
		i915_error_object_create(dev_priv, dev_priv->semaphore);

	for (i = 0; i < I915_NUM_ENGINES; i++) {
<<<<<<< HEAD
		struct intel_engine_cs *engine = &dev_priv->engine[i];
=======
		struct intel_engine_cs *engine = dev_priv->engine[i];
>>>>>>> 7625e052
		struct drm_i915_error_engine *ee = &error->engine[i];
		struct drm_i915_gem_request *request;

		ee->pid = -1;
		ee->engine_id = -1;

		if (!engine)
			continue;

		ee->engine_id = i;

		error_record_engine_registers(error, engine, ee);
		error_record_engine_waiters(engine, ee);
<<<<<<< HEAD
=======
		error_record_engine_execlists(engine, ee);
>>>>>>> 7625e052

		request = i915_gem_find_active_request(engine);
		if (request) {
			struct intel_ring *ring;
			struct pid *pid;

			ee->vm = request->ctx->ppgtt ?
				&request->ctx->ppgtt->base : &ggtt->base;

			/* We need to copy these to an anonymous buffer
			 * as the simplest method to avoid being overwritten
			 * by userspace.
			 */
			ee->batchbuffer =
				i915_error_object_create(dev_priv,
							 request->batch);

			if (HAS_BROKEN_CS_TLB(dev_priv))
				ee->wa_batchbuffer =
					i915_error_object_create(dev_priv,
								 engine->scratch);

			ee->ctx =
				i915_error_object_create(dev_priv,
							 request->ctx->engine[i].state);

			pid = request->ctx->pid;
			if (pid) {
				struct task_struct *task;

				rcu_read_lock();
				task = pid_task(pid, PIDTYPE_PID);
				if (task) {
					strcpy(ee->comm, task->comm);
					ee->pid = task->pid;
				}
				rcu_read_unlock();
			}

			error->simulated |=
				request->ctx->flags & CONTEXT_NO_ERROR_CAPTURE;

<<<<<<< HEAD
=======
			ee->rq_head = request->head;
			ee->rq_post = request->postfix;
			ee->rq_tail = request->tail;

>>>>>>> 7625e052
			ring = request->ring;
			ee->cpu_ring_head = ring->head;
			ee->cpu_ring_tail = ring->tail;
			ee->ringbuffer =
				i915_error_object_create(dev_priv, ring->vma);

			engine_record_requests(engine, request, ee);
		}

		ee->hws_page =
			i915_error_object_create(dev_priv,
						 engine->status_page.vma);

		ee->wa_ctx =
			i915_error_object_create(dev_priv, engine->wa_ctx.vma);
	}
}

static void i915_gem_capture_vm(struct drm_i915_private *dev_priv,
				struct drm_i915_error_state *error,
				struct i915_address_space *vm,
				int idx)
{
	struct drm_i915_error_buffer *active_bo;
	struct i915_vma *vma;
	int count;

	count = 0;
	list_for_each_entry(vma, &vm->active_list, vm_link)
		count++;
<<<<<<< HEAD

	active_bo = NULL;
	if (count)
		active_bo = kcalloc(count, sizeof(*active_bo), GFP_ATOMIC);
	if (active_bo)
		count = capture_error_bo(active_bo, count, &vm->active_list, false);
	else
		count = 0;

	error->active_vm[idx] = vm;
	error->active_bo[idx] = active_bo;
	error->active_bo_count[idx] = count;
}

static void i915_capture_active_buffers(struct drm_i915_private *dev_priv,
					struct drm_i915_error_state *error)
{
	int cnt = 0, i, j;

	BUILD_BUG_ON(ARRAY_SIZE(error->engine) > ARRAY_SIZE(error->active_bo));
	BUILD_BUG_ON(ARRAY_SIZE(error->active_bo) != ARRAY_SIZE(error->active_vm));
	BUILD_BUG_ON(ARRAY_SIZE(error->active_bo) != ARRAY_SIZE(error->active_bo_count));

	/* Scan each engine looking for unique active contexts/vm */
	for (i = 0; i < ARRAY_SIZE(error->engine); i++) {
		struct drm_i915_error_engine *ee = &error->engine[i];
		bool found;

		if (!ee->vm)
			continue;

		found = false;
		for (j = 0; j < i && !found; j++)
			found = error->engine[j].vm == ee->vm;
		if (!found)
			i915_gem_capture_vm(dev_priv, error, ee->vm, cnt++);
	}
=======

	active_bo = NULL;
	if (count)
		active_bo = kcalloc(count, sizeof(*active_bo), GFP_ATOMIC);
	if (active_bo)
		count = capture_error_bo(active_bo, count, &vm->active_list, false);
	else
		count = 0;

	error->active_vm[idx] = vm;
	error->active_bo[idx] = active_bo;
	error->active_bo_count[idx] = count;
}

static void i915_capture_active_buffers(struct drm_i915_private *dev_priv,
					struct drm_i915_error_state *error)
{
	int cnt = 0, i, j;

	BUILD_BUG_ON(ARRAY_SIZE(error->engine) > ARRAY_SIZE(error->active_bo));
	BUILD_BUG_ON(ARRAY_SIZE(error->active_bo) != ARRAY_SIZE(error->active_vm));
	BUILD_BUG_ON(ARRAY_SIZE(error->active_bo) != ARRAY_SIZE(error->active_bo_count));

	/* Scan each engine looking for unique active contexts/vm */
	for (i = 0; i < ARRAY_SIZE(error->engine); i++) {
		struct drm_i915_error_engine *ee = &error->engine[i];
		bool found;

		if (!ee->vm)
			continue;

		found = false;
		for (j = 0; j < i && !found; j++)
			found = error->engine[j].vm == ee->vm;
		if (!found)
			i915_gem_capture_vm(dev_priv, error, ee->vm, cnt++);
	}
}

static void i915_capture_pinned_buffers(struct drm_i915_private *dev_priv,
					struct drm_i915_error_state *error)
{
	struct i915_address_space *vm = &dev_priv->ggtt.base;
	struct drm_i915_error_buffer *bo;
	struct i915_vma *vma;
	int count_inactive, count_active;

	count_inactive = 0;
	list_for_each_entry(vma, &vm->active_list, vm_link)
		count_inactive++;

	count_active = 0;
	list_for_each_entry(vma, &vm->inactive_list, vm_link)
		count_active++;

	bo = NULL;
	if (count_inactive + count_active)
		bo = kcalloc(count_inactive + count_active,
			     sizeof(*bo), GFP_ATOMIC);
	if (!bo)
		return;

	count_inactive = capture_error_bo(bo, count_inactive,
					  &vm->active_list, true);
	count_active = capture_error_bo(bo + count_inactive, count_active,
					&vm->inactive_list, true);
	error->pinned_bo_count = count_inactive + count_active;
	error->pinned_bo = bo;
}

static void i915_gem_capture_guc_log_buffer(struct drm_i915_private *dev_priv,
					    struct drm_i915_error_state *error)
{
	/* Capturing log buf contents won't be useful if logging was disabled */
	if (!dev_priv->guc.log.vma || (i915.guc_log_level < 0))
		return;

	error->guc_log = i915_error_object_create(dev_priv,
						  dev_priv->guc.log.vma);
>>>>>>> 7625e052
}

static void i915_capture_pinned_buffers(struct drm_i915_private *dev_priv,
					struct drm_i915_error_state *error)
{
	struct i915_address_space *vm = &dev_priv->ggtt.base;
	struct drm_i915_error_buffer *bo;
	struct i915_vma *vma;
	int count_inactive, count_active;

	count_inactive = 0;
	list_for_each_entry(vma, &vm->active_list, vm_link)
		count_inactive++;

	count_active = 0;
	list_for_each_entry(vma, &vm->inactive_list, vm_link)
		count_active++;

	bo = NULL;
	if (count_inactive + count_active)
		bo = kcalloc(count_inactive + count_active,
			     sizeof(*bo), GFP_ATOMIC);
	if (!bo)
		return;

	count_inactive = capture_error_bo(bo, count_inactive,
					  &vm->active_list, true);
	count_active = capture_error_bo(bo + count_inactive, count_active,
					&vm->inactive_list, true);
	error->pinned_bo_count = count_inactive + count_active;
	error->pinned_bo = bo;
}

/* Capture all registers which don't fit into another category. */
static void i915_capture_reg_state(struct drm_i915_private *dev_priv,
				   struct drm_i915_error_state *error)
{
	struct drm_device *dev = &dev_priv->drm;
	int i;

	/* General organization
	 * 1. Registers specific to a single generation
	 * 2. Registers which belong to multiple generations
	 * 3. Feature specific registers.
	 * 4. Everything else
	 * Please try to follow the order.
	 */

	/* 1: Registers specific to a single generation */
	if (IS_VALLEYVIEW(dev_priv)) {
		error->gtier[0] = I915_READ(GTIER);
		error->ier = I915_READ(VLV_IER);
		error->forcewake = I915_READ_FW(FORCEWAKE_VLV);
	}

	if (IS_GEN7(dev_priv))
		error->err_int = I915_READ(GEN7_ERR_INT);

	if (INTEL_INFO(dev)->gen >= 8) {
		error->fault_data0 = I915_READ(GEN8_FAULT_TLB_DATA0);
		error->fault_data1 = I915_READ(GEN8_FAULT_TLB_DATA1);
	}

	if (IS_GEN6(dev_priv)) {
		error->forcewake = I915_READ_FW(FORCEWAKE);
		error->gab_ctl = I915_READ(GAB_CTL);
		error->gfx_mode = I915_READ(GFX_MODE);
	}

	/* 2: Registers which belong to multiple generations */
	if (INTEL_INFO(dev)->gen >= 7)
		error->forcewake = I915_READ_FW(FORCEWAKE_MT);

	if (INTEL_INFO(dev)->gen >= 6) {
		error->derrmr = I915_READ(DERRMR);
		error->error = I915_READ(ERROR_GEN6);
		error->done_reg = I915_READ(DONE_REG);
	}

	/* 3: Feature specific registers */
	if (IS_GEN6(dev_priv) || IS_GEN7(dev_priv)) {
		error->gam_ecochk = I915_READ(GAM_ECOCHK);
		error->gac_eco = I915_READ(GAC_ECO_BITS);
	}

	/* 4: Everything else */
	if (HAS_HW_CONTEXTS(dev))
		error->ccid = I915_READ(CCID);

	if (INTEL_INFO(dev)->gen >= 8) {
		error->ier = I915_READ(GEN8_DE_MISC_IER);
		for (i = 0; i < 4; i++)
			error->gtier[i] = I915_READ(GEN8_GT_IER(i));
	} else if (HAS_PCH_SPLIT(dev_priv)) {
		error->ier = I915_READ(DEIER);
		error->gtier[0] = I915_READ(GTIER);
	} else if (IS_GEN2(dev_priv)) {
		error->ier = I915_READ16(IER);
	} else if (!IS_VALLEYVIEW(dev_priv)) {
		error->ier = I915_READ(IER);
	}
	error->eir = I915_READ(EIR);
	error->pgtbl_er = I915_READ(PGTBL_ER);
}

static void i915_error_capture_msg(struct drm_i915_private *dev_priv,
				   struct drm_i915_error_state *error,
				   u32 engine_mask,
				   const char *error_msg)
{
	u32 ecode;
	int engine_id = -1, len;

	ecode = i915_error_generate_code(dev_priv, error, &engine_id);

	len = scnprintf(error->error_msg, sizeof(error->error_msg),
			"GPU HANG: ecode %d:%d:0x%08x",
			INTEL_GEN(dev_priv), engine_id, ecode);

	if (engine_id != -1 && error->engine[engine_id].pid != -1)
		len += scnprintf(error->error_msg + len,
				 sizeof(error->error_msg) - len,
				 ", in %s [%d]",
				 error->engine[engine_id].comm,
				 error->engine[engine_id].pid);

	scnprintf(error->error_msg + len, sizeof(error->error_msg) - len,
		  ", reason: %s, action: %s",
		  error_msg,
		  engine_mask ? "reset" : "continue");
}

static void i915_capture_gen_state(struct drm_i915_private *dev_priv,
				   struct drm_i915_error_state *error)
{
	error->iommu = -1;
#ifdef CONFIG_INTEL_IOMMU
	error->iommu = intel_iommu_gfx_mapped;
#endif
	error->reset_count = i915_reset_count(&dev_priv->gpu_error);
	error->suspend_count = dev_priv->suspend_count;

	memcpy(&error->device_info,
	       INTEL_INFO(dev_priv),
	       sizeof(error->device_info));
}

static int capture(void *data)
{
	struct drm_i915_error_state *error = data;

	i915_capture_gen_state(error->i915, error);
	i915_capture_reg_state(error->i915, error);
	i915_gem_record_fences(error->i915, error);
	i915_gem_record_rings(error->i915, error);
	i915_capture_active_buffers(error->i915, error);
	i915_capture_pinned_buffers(error->i915, error);
	i915_gem_capture_guc_log_buffer(error->i915, error);

	do_gettimeofday(&error->time);
	error->boottime = ktime_to_timeval(ktime_get_boottime());
	error->uptime =
		ktime_to_timeval(ktime_sub(ktime_get(),
					   error->i915->gt.last_init_time));

	error->overlay = intel_overlay_capture_error_state(error->i915);
	error->display = intel_display_capture_error_state(error->i915);

	return 0;
}

#define DAY_AS_SECONDS(x) (24 * 60 * 60 * (x))

/**
 * i915_capture_error_state - capture an error record for later analysis
 * @dev: drm device
 *
 * Should be called when an error is detected (either a hang or an error
 * interrupt) to capture error state from the time of the error.  Fills
 * out a structure which becomes available in debugfs for user level tools
 * to pick up.
 */
void i915_capture_error_state(struct drm_i915_private *dev_priv,
			      u32 engine_mask,
			      const char *error_msg)
{
	static bool warned;
	struct drm_i915_error_state *error;
	unsigned long flags;

	if (!i915.error_capture)
		return;

	if (READ_ONCE(dev_priv->gpu_error.first_error))
		return;

	/* Account for pipe specific data like PIPE*STAT */
	error = kzalloc(sizeof(*error), GFP_ATOMIC);
	if (!error) {
		DRM_DEBUG_DRIVER("out of memory, not capturing error state\n");
		return;
	}

	kref_init(&error->ref);
	error->i915 = dev_priv;

<<<<<<< HEAD
	i915_capture_gen_state(dev_priv, error);
	i915_capture_reg_state(dev_priv, error);
	i915_gem_record_fences(dev_priv, error);
	i915_gem_record_rings(dev_priv, error);
	i915_capture_active_buffers(dev_priv, error);
	i915_capture_pinned_buffers(dev_priv, error);

	do_gettimeofday(&error->time);

	error->overlay = intel_overlay_capture_error_state(dev_priv);
	error->display = intel_display_capture_error_state(dev_priv);
=======
	stop_machine(capture, error, NULL);
>>>>>>> 7625e052

	i915_error_capture_msg(dev_priv, error, engine_mask, error_msg);
	DRM_INFO("%s\n", error->error_msg);

	if (!error->simulated) {
		spin_lock_irqsave(&dev_priv->gpu_error.lock, flags);
		if (!dev_priv->gpu_error.first_error) {
			dev_priv->gpu_error.first_error = error;
			error = NULL;
		}
		spin_unlock_irqrestore(&dev_priv->gpu_error.lock, flags);
	}

	if (error) {
		i915_error_state_free(&error->ref);
		return;
	}

	if (!warned &&
	    ktime_get_real_seconds() - DRIVER_TIMESTAMP < DAY_AS_SECONDS(180)) {
		DRM_INFO("GPU hangs can indicate a bug anywhere in the entire gfx stack, including userspace.\n");
		DRM_INFO("Please file a _new_ bug report on bugs.freedesktop.org against DRI -> DRM/Intel\n");
		DRM_INFO("drm/i915 developers can then reassign to the right component if it's not a kernel issue.\n");
		DRM_INFO("The gpu crash dump is required to analyze gpu hangs, so please always attach it.\n");
		DRM_INFO("GPU crash dump saved to /sys/class/drm/card%d/error\n",
			 dev_priv->drm.primary->index);
		warned = true;
	}
}

void i915_error_state_get(struct drm_device *dev,
			  struct i915_error_state_file_priv *error_priv)
{
	struct drm_i915_private *dev_priv = to_i915(dev);

	spin_lock_irq(&dev_priv->gpu_error.lock);
	error_priv->error = dev_priv->gpu_error.first_error;
	if (error_priv->error)
		kref_get(&error_priv->error->ref);
	spin_unlock_irq(&dev_priv->gpu_error.lock);
}

void i915_error_state_put(struct i915_error_state_file_priv *error_priv)
{
	if (error_priv->error)
		kref_put(&error_priv->error->ref, i915_error_state_free);
}

void i915_destroy_error_state(struct drm_device *dev)
{
	struct drm_i915_private *dev_priv = to_i915(dev);
	struct drm_i915_error_state *error;

	spin_lock_irq(&dev_priv->gpu_error.lock);
	error = dev_priv->gpu_error.first_error;
	dev_priv->gpu_error.first_error = NULL;
	spin_unlock_irq(&dev_priv->gpu_error.lock);

	if (error)
		kref_put(&error->ref, i915_error_state_free);
}<|MERGE_RESOLUTION|>--- conflicted
+++ resolved
@@ -334,15 +334,6 @@
 	return "unknown";
 }
 
-<<<<<<< HEAD
-static void error_print_engine(struct drm_i915_error_state_buf *m,
-			       struct drm_i915_error_engine *ee)
-{
-	err_printf(m, "%s command stream:\n", engine_str(ee->engine_id));
-	err_printf(m, "  START: 0x%08x\n", ee->start);
-	err_printf(m, "  HEAD:  0x%08x\n", ee->head);
-	err_printf(m, "  TAIL:  0x%08x\n", ee->tail);
-=======
 static void error_print_instdone(struct drm_i915_error_state_buf *m,
 				 struct drm_i915_error_engine *ee)
 {
@@ -394,7 +385,6 @@
 	err_printf(m, "  HEAD:  0x%08x [0x%08x]\n", ee->head, ee->rq_head);
 	err_printf(m, "  TAIL:  0x%08x [0x%08x, 0x%08x]\n",
 		   ee->tail, ee->rq_post, ee->rq_tail);
->>>>>>> 7625e052
 	err_printf(m, "  CTL:   0x%08x\n", ee->ctl);
 	err_printf(m, "  MODE:  0x%08x\n", ee->mode);
 	err_printf(m, "  HWS:   0x%08x\n", ee->hws);
@@ -402,13 +392,9 @@
 		   (u32)(ee->acthd>>32), (u32)ee->acthd);
 	err_printf(m, "  IPEIR: 0x%08x\n", ee->ipeir);
 	err_printf(m, "  IPEHR: 0x%08x\n", ee->ipehr);
-<<<<<<< HEAD
-	err_printf(m, "  INSTDONE: 0x%08x\n", ee->instdone);
-=======
 
 	error_print_instdone(m, ee);
 
->>>>>>> 7625e052
 	if (ee->batchbuffer) {
 		u64 start = ee->batchbuffer->gtt_offset;
 		u64 end = start + ee->batchbuffer->gtt_size;
@@ -422,27 +408,6 @@
 			   (u32)(ee->bbaddr>>32), (u32)ee->bbaddr);
 		err_printf(m, "  BB_STATE: 0x%08x\n", ee->bbstate);
 		err_printf(m, "  INSTPS: 0x%08x\n", ee->instps);
-<<<<<<< HEAD
-	}
-	err_printf(m, "  INSTPM: 0x%08x\n", ee->instpm);
-	err_printf(m, "  FADDR: 0x%08x %08x\n", upper_32_bits(ee->faddr),
-		   lower_32_bits(ee->faddr));
-	if (INTEL_GEN(m->i915) >= 6) {
-		err_printf(m, "  RC PSMI: 0x%08x\n", ee->rc_psmi);
-		err_printf(m, "  FAULT_REG: 0x%08x\n", ee->fault_reg);
-		err_printf(m, "  SYNC_0: 0x%08x [last synced 0x%08x]\n",
-			   ee->semaphore_mboxes[0],
-			   ee->semaphore_seqno[0]);
-		err_printf(m, "  SYNC_1: 0x%08x [last synced 0x%08x]\n",
-			   ee->semaphore_mboxes[1],
-			   ee->semaphore_seqno[1]);
-		if (HAS_VEBOX(m->i915)) {
-			err_printf(m, "  SYNC_2: 0x%08x [last synced 0x%08x]\n",
-				   ee->semaphore_mboxes[2],
-				   ee->semaphore_seqno[2]);
-		}
-	}
-=======
 	}
 	err_printf(m, "  INSTPM: 0x%08x\n", ee->instpm);
 	err_printf(m, "  FADDR: 0x%08x %08x\n", upper_32_bits(ee->faddr),
@@ -458,7 +423,6 @@
 			err_printf(m, "  SYNC_2: 0x%08x\n",
 				   ee->semaphore_mboxes[2]);
 	}
->>>>>>> 7625e052
 	if (USES_PPGTT(m->i915)) {
 		err_printf(m, "  GFX_MODE: 0x%08x\n", ee->vm_info.gfx_mode);
 
@@ -480,11 +444,8 @@
 	err_printf(m, "  hangcheck: %s [%d]\n",
 		   hangcheck_action_to_str(ee->hangcheck_action),
 		   ee->hangcheck_score);
-<<<<<<< HEAD
-=======
 	error_print_request(m, "  ELSP[0]: ", &ee->execlist[0]);
 	error_print_request(m, "  ELSP[1]: ", &ee->execlist[1]);
->>>>>>> 7625e052
 }
 
 void i915_error_printf(struct drm_i915_error_state_buf *e, const char *f, ...)
@@ -562,16 +523,6 @@
 #define PRINT_FLAG(x)  err_printf(m, #x ": %s\n", yesno(info->x))
 	DEV_INFO_FOR_EACH_FLAG(PRINT_FLAG);
 #undef PRINT_FLAG
-}
-
-static void err_print_capabilities(struct drm_i915_error_state_buf *m,
-				   const struct intel_device_info *info)
-{
-#define PRINT_FLAG(x)  err_printf(m, #x ": %s\n", yesno(info->x))
-#define SEP_SEMICOLON ;
-	DEV_INFO_FOR_EACH_FLAG(PRINT_FLAG, SEP_SEMICOLON);
-#undef PRINT_FLAG
-#undef SEP_SEMICOLON
 }
 
 int i915_error_state_to_str(struct drm_i915_error_state_buf *m,
@@ -592,15 +543,12 @@
 
 	err_printf(m, "%s\n", error->error_msg);
 	err_printf(m, "Kernel: " UTS_RELEASE "\n");
-<<<<<<< HEAD
-=======
 	err_printf(m, "Time: %ld s %ld us\n",
 		   error->time.tv_sec, error->time.tv_usec);
 	err_printf(m, "Boottime: %ld s %ld us\n",
 		   error->boottime.tv_sec, error->boottime.tv_usec);
 	err_printf(m, "Uptime: %ld s %ld us\n",
 		   error->uptime.tv_sec, error->uptime.tv_usec);
->>>>>>> 7625e052
 	err_print_capabilities(m, &error->device_info);
 	max_hangcheck_score = 0;
 	for (i = 0; i < ARRAY_SIZE(error->engine); i++) {
@@ -684,11 +632,7 @@
 
 			len += scnprintf(buf + len, sizeof(buf), "%s%s",
 					 first ? "" : ", ",
-<<<<<<< HEAD
-					 dev_priv->engine[j].name);
-=======
 					 dev_priv->engine[j]->name);
->>>>>>> 7625e052
 			first = 0;
 		}
 		scnprintf(buf + len, sizeof(buf), ")");
@@ -706,11 +650,7 @@
 
 		obj = ee->batchbuffer;
 		if (obj) {
-<<<<<<< HEAD
-			err_puts(m, dev_priv->engine[i].name);
-=======
 			err_puts(m, dev_priv->engine[i]->name);
->>>>>>> 7625e052
 			if (ee->pid != -1)
 				err_printf(m, " (submitted by %s [%d])",
 					   ee->comm,
@@ -721,50 +661,20 @@
 			print_error_obj(m, dev_priv->engine[i], NULL, obj);
 		}
 
-<<<<<<< HEAD
-		obj = ee->wa_batchbuffer;
-		if (obj) {
-			err_printf(m, "%s (w/a) --- gtt_offset = 0x%08x\n",
-				   dev_priv->engine[i].name,
-				   lower_32_bits(obj->gtt_offset));
-			print_error_obj(m, obj);
-		}
-
-		if (ee->num_requests) {
-			err_printf(m, "%s --- %d requests\n",
-				   dev_priv->engine[i].name,
-				   ee->num_requests);
-			for (j = 0; j < ee->num_requests; j++) {
-				err_printf(m, "  pid %d, seqno 0x%08x, emitted %ld, head 0x%08x, tail 0x%08x\n",
-					   ee->requests[j].pid,
-					   ee->requests[j].seqno,
-					   ee->requests[j].jiffies,
-					   ee->requests[j].head,
-					   ee->requests[j].tail);
-			}
-=======
 		if (ee->num_requests) {
 			err_printf(m, "%s --- %d requests\n",
 				   dev_priv->engine[i]->name,
 				   ee->num_requests);
 			for (j = 0; j < ee->num_requests; j++)
 				error_print_request(m, " ", &ee->requests[j]);
->>>>>>> 7625e052
 		}
 
 		if (IS_ERR(ee->waiters)) {
 			err_printf(m, "%s --- ? waiters [unable to acquire spinlock]\n",
-<<<<<<< HEAD
-				   dev_priv->engine[i].name);
-		} else if (ee->num_waiters) {
-			err_printf(m, "%s --- %d waiters\n",
-				   dev_priv->engine[i].name,
-=======
 				   dev_priv->engine[i]->name);
 		} else if (ee->num_waiters) {
 			err_printf(m, "%s --- %d waiters\n",
 				   dev_priv->engine[i]->name,
->>>>>>> 7625e052
 				   ee->num_waiters);
 			for (j = 0; j < ee->num_waiters; j++) {
 				err_printf(m, " seqno 0x%08x for %s [%d]\n",
@@ -774,72 +684,15 @@
 			}
 		}
 
-<<<<<<< HEAD
-		if ((obj = ee->ringbuffer)) {
-			err_printf(m, "%s --- ringbuffer = 0x%08x\n",
-				   dev_priv->engine[i].name,
-				   lower_32_bits(obj->gtt_offset));
-			print_error_obj(m, obj);
-		}
-
-		if ((obj = ee->hws_page)) {
-			u64 hws_offset = obj->gtt_offset;
-			u32 *hws_page = &obj->pages[0][0];
-=======
 		print_error_obj(m, dev_priv->engine[i],
 				"ringbuffer", ee->ringbuffer);
 
 		print_error_obj(m, dev_priv->engine[i],
 				"HW Status", ee->hws_page);
->>>>>>> 7625e052
 
 		print_error_obj(m, dev_priv->engine[i],
 				"HW context", ee->ctx);
 
-<<<<<<< HEAD
-		obj = ee->wa_ctx;
-		if (obj) {
-			u64 wa_ctx_offset = obj->gtt_offset;
-			u32 *wa_ctx_page = &obj->pages[0][0];
-			struct intel_engine_cs *engine = &dev_priv->engine[RCS];
-			u32 wa_ctx_size = (engine->wa_ctx.indirect_ctx.size +
-					   engine->wa_ctx.per_ctx.size);
-
-			err_printf(m, "%s --- WA ctx batch buffer = 0x%08llx\n",
-				   dev_priv->engine[i].name, wa_ctx_offset);
-			offset = 0;
-			for (elt = 0; elt < wa_ctx_size; elt += 4) {
-				err_printf(m, "[%04x] %08x %08x %08x %08x\n",
-					   offset,
-					   wa_ctx_page[elt + 0],
-					   wa_ctx_page[elt + 1],
-					   wa_ctx_page[elt + 2],
-					   wa_ctx_page[elt + 3]);
-				offset += 16;
-			}
-		}
-
-		if ((obj = ee->ctx)) {
-			err_printf(m, "%s --- HW Context = 0x%08x\n",
-				   dev_priv->engine[i].name,
-				   lower_32_bits(obj->gtt_offset));
-			print_error_obj(m, obj);
-		}
-	}
-
-	if ((obj = error->semaphore)) {
-		err_printf(m, "Semaphore page = 0x%08x\n",
-			   lower_32_bits(obj->gtt_offset));
-		for (elt = 0; elt < PAGE_SIZE/16; elt += 4) {
-			err_printf(m, "[%04x] %08x %08x %08x %08x\n",
-				   elt * 4,
-				   obj->pages[0][elt],
-				   obj->pages[0][elt+1],
-				   obj->pages[0][elt+2],
-				   obj->pages[0][elt+3]);
-		}
-	}
-=======
 		print_error_obj(m, dev_priv->engine[i],
 				"WA context", ee->wa_ctx);
 
@@ -850,7 +703,6 @@
 	print_error_obj(m, NULL, "Semaphores", error->semaphore);
 
 	print_error_obj(m, NULL, "GuC log buffer", error->guc_log);
->>>>>>> 7625e052
 
 	if (error->overlay)
 		intel_overlay_print_error_state(m, error->overlay);
@@ -932,10 +784,7 @@
 	}
 
 	i915_error_object_free(error->semaphore);
-<<<<<<< HEAD
-=======
 	i915_error_object_free(error->guc_log);
->>>>>>> 7625e052
 
 	for (i = 0; i < ARRAY_SIZE(error->active_bo); i++)
 		kfree(error->active_bo[i]);
@@ -947,29 +796,6 @@
 }
 
 static struct drm_i915_error_object *
-<<<<<<< HEAD
-i915_error_object_create(struct drm_i915_private *dev_priv,
-			 struct i915_vma *vma)
-{
-	struct i915_ggtt *ggtt = &dev_priv->ggtt;
-	struct drm_i915_gem_object *src;
-	struct drm_i915_error_object *dst;
-	int num_pages;
-	bool use_ggtt;
-	int i = 0;
-	u64 reloc_offset;
-
-	if (!vma)
-		return NULL;
-
-	src = vma->obj;
-	if (!src->pages)
-		return NULL;
-
-	num_pages = src->base.size >> PAGE_SHIFT;
-
-	dst = kmalloc(sizeof(*dst) + num_pages * sizeof(u32 *), GFP_ATOMIC);
-=======
 i915_error_object_create(struct drm_i915_private *i915,
 			 struct i915_vma *vma)
 {
@@ -988,60 +814,25 @@
 	num_pages = DIV_ROUND_UP(10 * num_pages, 8); /* worstcase zlib growth */
 	dst = kmalloc(sizeof(*dst) + num_pages * sizeof(u32 *),
 		      GFP_ATOMIC | __GFP_NOWARN);
->>>>>>> 7625e052
 	if (!dst)
 		return NULL;
 
 	dst->gtt_offset = vma->node.start;
 	dst->gtt_size = vma->node.size;
-<<<<<<< HEAD
-
-	reloc_offset = dst->gtt_offset;
-	use_ggtt = (src->cache_level == I915_CACHE_NONE &&
-		   (vma->flags & I915_VMA_GLOBAL_BIND) &&
-		   reloc_offset + num_pages * PAGE_SIZE <= ggtt->mappable_end);
-
-	/* Cannot access stolen address directly, try to use the aperture */
-	if (src->stolen) {
-		use_ggtt = true;
-
-		if (!(vma->flags & I915_VMA_GLOBAL_BIND))
-			goto unwind;
-
-		reloc_offset = vma->node.start;
-		if (reloc_offset + num_pages * PAGE_SIZE > ggtt->mappable_end)
-			goto unwind;
-=======
 	dst->page_count = 0;
 	dst->unused = 0;
 
 	if (!compress_init(&zstream)) {
 		kfree(dst);
 		return NULL;
->>>>>>> 7625e052
 	}
 
 	for_each_sgt_dma(dma, iter, vma->pages) {
 		void __iomem *s;
 		int ret;
 
-<<<<<<< HEAD
-			/* Simply ignore tiling or any overlapping fence.
-			 * It's part of the error state, and this hopefully
-			 * captures what the GPU read.
-			 */
-
-			s = io_mapping_map_atomic_wc(&ggtt->mappable,
-						     reloc_offset);
-			memcpy_fromio(d, s, PAGE_SIZE);
-			io_mapping_unmap_atomic(s);
-		} else {
-			struct page *page;
-			void *s;
-=======
 		ggtt->base.insert_page(&ggtt->base, dma, slot,
 				       I915_CACHE_NONE, 0);
->>>>>>> 7625e052
 
 		s = io_mapping_map_atomic_wc(&ggtt->mappable, slot);
 		ret = compress_page(&zstream, (void  __force *)s, dst);
@@ -1081,27 +872,6 @@
 	engine = i915_gem_request_get_engine(__i915_gem_active_peek(active));
 	return engine ? engine->id : -1;
 }
-<<<<<<< HEAD
-
-/* The error capture is special as tries to run underneath the normal
- * locking rules - so we use the raw version of the i915_gem_active lookup.
- */
-static inline uint32_t
-__active_get_seqno(struct i915_gem_active *active)
-{
-	return i915_gem_request_get_seqno(__i915_gem_active_peek(active));
-}
-
-static inline int
-__active_get_engine_id(struct i915_gem_active *active)
-{
-	struct intel_engine_cs *engine;
-
-	engine = i915_gem_request_get_engine(__i915_gem_active_peek(active));
-	return engine ? engine->id : -1;
-}
-=======
->>>>>>> 7625e052
 
 static void capture_bo(struct drm_i915_error_buffer *err,
 		       struct i915_vma *vma)
@@ -1113,28 +883,17 @@
 	err->name = obj->base.name;
 
 	for (i = 0; i < I915_NUM_ENGINES; i++)
-<<<<<<< HEAD
-		err->rseqno[i] = __active_get_seqno(&obj->last_read[i]);
-	err->wseqno = __active_get_seqno(&obj->last_write);
-	err->engine = __active_get_engine_id(&obj->last_write);
-=======
 		err->rseqno[i] = __active_get_seqno(&vma->last_read[i]);
 	err->wseqno = __active_get_seqno(&vma->last_write);
 	err->engine = __active_get_engine_id(&vma->last_write);
->>>>>>> 7625e052
 
 	err->gtt_offset = vma->node.start;
 	err->read_domains = obj->base.read_domains;
 	err->write_domain = obj->base.write_domain;
 	err->fence_reg = vma->fence ? vma->fence->id : -1;
 	err->tiling = i915_gem_object_get_tiling(obj);
-<<<<<<< HEAD
-	err->dirty = obj->dirty;
-	err->purgeable = obj->madv != I915_MADV_WILLNEED;
-=======
 	err->dirty = obj->mm.dirty;
 	err->purgeable = obj->mm.madv != I915_MADV_WILLNEED;
->>>>>>> 7625e052
 	err->userptr = obj->userptr.mm != NULL;
 	err->cache_level = obj->cache_level;
 }
@@ -1184,12 +943,8 @@
 			if (engine_id)
 				*engine_id = i;
 
-<<<<<<< HEAD
-			return error->engine[i].ipehr ^ error->engine[i].instdone;
-=======
 			return error->engine[i].ipehr ^
 			       error->engine[i].instdone.instdone;
->>>>>>> 7625e052
 		}
 	}
 
@@ -1227,8 +982,6 @@
 	 * vcs2 -> 0 = rcs, 1 = vcs, 2 = bcs, 3 = vecs;
 	 */
 
-<<<<<<< HEAD
-=======
 	idx = (other - engine) - 1;
 	if (idx < 0)
 		idx += I915_NUM_ENGINES;
@@ -1236,7 +989,6 @@
 	return idx;
 }
 
->>>>>>> 7625e052
 static void gen8_record_semaphore_state(struct drm_i915_error_state *error,
 					struct intel_engine_cs *engine,
 					struct drm_i915_error_engine *ee)
@@ -1248,11 +1000,7 @@
 	if (!error->semaphore)
 		return;
 
-<<<<<<< HEAD
-	for_each_engine_id(to, dev_priv, id) {
-=======
 	for_each_engine(to, dev_priv, id) {
->>>>>>> 7625e052
 		int idx;
 		u16 signal_offset;
 		u32 *tmp;
@@ -1263,16 +1011,9 @@
 		signal_offset =
 			(GEN8_SIGNAL_OFFSET(engine, id) & (PAGE_SIZE - 1)) / 4;
 		tmp = error->semaphore->pages[0];
-<<<<<<< HEAD
-		idx = intel_engine_sync_index(engine, to);
+		idx = gen8_engine_sync_index(engine, to);
 
 		ee->semaphore_mboxes[idx] = tmp[signal_offset];
-		ee->semaphore_seqno[idx] = engine->semaphore.sync_seqno[idx];
-=======
-		idx = gen8_engine_sync_index(engine, to);
-
-		ee->semaphore_mboxes[idx] = tmp[signal_offset];
->>>>>>> 7625e052
 	}
 }
 
@@ -1280,26 +1021,12 @@
 					struct drm_i915_error_engine *ee)
 {
 	struct drm_i915_private *dev_priv = engine->i915;
-<<<<<<< HEAD
-
-	ee->semaphore_mboxes[0] = I915_READ(RING_SYNC_0(engine->mmio_base));
-	ee->semaphore_mboxes[1] = I915_READ(RING_SYNC_1(engine->mmio_base));
-	ee->semaphore_seqno[0] = engine->semaphore.sync_seqno[0];
-	ee->semaphore_seqno[1] = engine->semaphore.sync_seqno[1];
-
-	if (HAS_VEBOX(dev_priv)) {
-		ee->semaphore_mboxes[2] =
-			I915_READ(RING_SYNC_2(engine->mmio_base));
-		ee->semaphore_seqno[2] = engine->semaphore.sync_seqno[2];
-	}
-=======
 
 	ee->semaphore_mboxes[0] = I915_READ(RING_SYNC_0(engine->mmio_base));
 	ee->semaphore_mboxes[1] = I915_READ(RING_SYNC_1(engine->mmio_base));
 	if (HAS_VEBOX(dev_priv))
 		ee->semaphore_mboxes[2] =
 			I915_READ(RING_SYNC_2(engine->mmio_base));
->>>>>>> 7625e052
 }
 
 static void error_record_engine_waiters(struct intel_engine_cs *engine,
@@ -1316,11 +1043,7 @@
 	if (RB_EMPTY_ROOT(&b->waiters))
 		return;
 
-<<<<<<< HEAD
-	if (!spin_trylock(&b->lock)) {
-=======
 	if (!spin_trylock_irq(&b->lock)) {
->>>>>>> 7625e052
 		ee->waiters = ERR_PTR(-EDEADLK);
 		return;
 	}
@@ -1338,11 +1061,7 @@
 	if (!waiter)
 		return;
 
-<<<<<<< HEAD
-	if (!spin_trylock(&b->lock)) {
-=======
 	if (!spin_trylock_irq(&b->lock)) {
->>>>>>> 7625e052
 		kfree(waiter);
 		ee->waiters = ERR_PTR(-EDEADLK);
 		return;
@@ -1382,10 +1101,6 @@
 		ee->faddr = I915_READ(RING_DMA_FADD(engine->mmio_base));
 		ee->ipeir = I915_READ(RING_IPEIR(engine->mmio_base));
 		ee->ipehr = I915_READ(RING_IPEHR(engine->mmio_base));
-<<<<<<< HEAD
-		ee->instdone = I915_READ(RING_INSTDONE(engine->mmio_base));
-=======
->>>>>>> 7625e052
 		ee->instps = I915_READ(RING_INSTPS(engine->mmio_base));
 		ee->bbaddr = I915_READ(RING_BBADDR(engine->mmio_base));
 		if (INTEL_GEN(dev_priv) >= 8) {
@@ -1397,25 +1112,15 @@
 		ee->faddr = I915_READ(DMA_FADD_I8XX);
 		ee->ipeir = I915_READ(IPEIR);
 		ee->ipehr = I915_READ(IPEHR);
-<<<<<<< HEAD
-		ee->instdone = I915_READ(GEN2_INSTDONE);
-	}
-
-=======
 	}
 
 	intel_engine_get_instdone(engine, &ee->instdone);
 
->>>>>>> 7625e052
 	ee->waiting = intel_engine_has_waiter(engine);
 	ee->instpm = I915_READ(RING_INSTPM(engine->mmio_base));
 	ee->acthd = intel_engine_get_active_head(engine);
 	ee->seqno = intel_engine_get_seqno(engine);
-<<<<<<< HEAD
-	ee->last_seqno = engine->last_submitted_seqno;
-=======
 	ee->last_seqno = intel_engine_last_submit(engine);
->>>>>>> 7625e052
 	ee->start = I915_READ_START(engine);
 	ee->head = I915_READ_HEAD(engine);
 	ee->tail = I915_READ_TAIL(engine);
@@ -1477,8 +1182,6 @@
 	}
 }
 
-<<<<<<< HEAD
-=======
 static void record_request(struct drm_i915_gem_request *request,
 			   struct drm_i915_error_request *erq)
 {
@@ -1493,7 +1196,6 @@
 	rcu_read_unlock();
 }
 
->>>>>>> 7625e052
 static void engine_record_requests(struct intel_engine_cs *engine,
 				   struct drm_i915_gem_request *first,
 				   struct drm_i915_error_engine *ee)
@@ -1503,11 +1205,7 @@
 
 	count = 0;
 	request = first;
-<<<<<<< HEAD
-	list_for_each_entry_from(request, &engine->request_list, link)
-=======
 	list_for_each_entry_from(request, &engine->timeline->requests, link)
->>>>>>> 7625e052
 		count++;
 	if (!count)
 		return;
@@ -1520,13 +1218,7 @@
 
 	count = 0;
 	request = first;
-<<<<<<< HEAD
-	list_for_each_entry_from(request, &engine->request_list, link) {
-		struct drm_i915_error_request *erq;
-
-=======
 	list_for_each_entry_from(request, &engine->timeline->requests, link) {
->>>>>>> 7625e052
 		if (count >= ee->num_requests) {
 			/*
 			 * If the ring request list was changed in
@@ -1546,19 +1238,6 @@
 			break;
 		}
 
-<<<<<<< HEAD
-		erq = &ee->requests[count++];
-		erq->seqno = request->fence.seqno;
-		erq->jiffies = request->emitted_jiffies;
-		erq->head = request->head;
-		erq->tail = request->tail;
-
-		rcu_read_lock();
-		erq->pid = request->ctx->pid ? pid_nr(request->ctx->pid) : 0;
-		rcu_read_unlock();
-	}
-	ee->num_requests = count;
-=======
 		record_request(request, &ee->requests[count++]);
 	}
 	ee->num_requests = count;
@@ -1573,7 +1252,6 @@
 		if (engine->execlist_port[n].request)
 			record_request(engine->execlist_port[n].request,
 				       &ee->execlist[n]);
->>>>>>> 7625e052
 }
 
 static void i915_gem_record_rings(struct drm_i915_private *dev_priv,
@@ -1586,11 +1264,7 @@
 		i915_error_object_create(dev_priv, dev_priv->semaphore);
 
 	for (i = 0; i < I915_NUM_ENGINES; i++) {
-<<<<<<< HEAD
-		struct intel_engine_cs *engine = &dev_priv->engine[i];
-=======
 		struct intel_engine_cs *engine = dev_priv->engine[i];
->>>>>>> 7625e052
 		struct drm_i915_error_engine *ee = &error->engine[i];
 		struct drm_i915_gem_request *request;
 
@@ -1604,10 +1278,7 @@
 
 		error_record_engine_registers(error, engine, ee);
 		error_record_engine_waiters(engine, ee);
-<<<<<<< HEAD
-=======
 		error_record_engine_execlists(engine, ee);
->>>>>>> 7625e052
 
 		request = i915_gem_find_active_request(engine);
 		if (request) {
@@ -1650,13 +1321,10 @@
 			error->simulated |=
 				request->ctx->flags & CONTEXT_NO_ERROR_CAPTURE;
 
-<<<<<<< HEAD
-=======
 			ee->rq_head = request->head;
 			ee->rq_post = request->postfix;
 			ee->rq_tail = request->tail;
 
->>>>>>> 7625e052
 			ring = request->ring;
 			ee->cpu_ring_head = ring->head;
 			ee->cpu_ring_tail = ring->tail;
@@ -1687,7 +1355,6 @@
 	count = 0;
 	list_for_each_entry(vma, &vm->active_list, vm_link)
 		count++;
-<<<<<<< HEAD
 
 	active_bo = NULL;
 	if (count)
@@ -1725,44 +1392,6 @@
 		if (!found)
 			i915_gem_capture_vm(dev_priv, error, ee->vm, cnt++);
 	}
-=======
-
-	active_bo = NULL;
-	if (count)
-		active_bo = kcalloc(count, sizeof(*active_bo), GFP_ATOMIC);
-	if (active_bo)
-		count = capture_error_bo(active_bo, count, &vm->active_list, false);
-	else
-		count = 0;
-
-	error->active_vm[idx] = vm;
-	error->active_bo[idx] = active_bo;
-	error->active_bo_count[idx] = count;
-}
-
-static void i915_capture_active_buffers(struct drm_i915_private *dev_priv,
-					struct drm_i915_error_state *error)
-{
-	int cnt = 0, i, j;
-
-	BUILD_BUG_ON(ARRAY_SIZE(error->engine) > ARRAY_SIZE(error->active_bo));
-	BUILD_BUG_ON(ARRAY_SIZE(error->active_bo) != ARRAY_SIZE(error->active_vm));
-	BUILD_BUG_ON(ARRAY_SIZE(error->active_bo) != ARRAY_SIZE(error->active_bo_count));
-
-	/* Scan each engine looking for unique active contexts/vm */
-	for (i = 0; i < ARRAY_SIZE(error->engine); i++) {
-		struct drm_i915_error_engine *ee = &error->engine[i];
-		bool found;
-
-		if (!ee->vm)
-			continue;
-
-		found = false;
-		for (j = 0; j < i && !found; j++)
-			found = error->engine[j].vm == ee->vm;
-		if (!found)
-			i915_gem_capture_vm(dev_priv, error, ee->vm, cnt++);
-	}
 }
 
 static void i915_capture_pinned_buffers(struct drm_i915_private *dev_priv,
@@ -1805,38 +1434,6 @@
 
 	error->guc_log = i915_error_object_create(dev_priv,
 						  dev_priv->guc.log.vma);
->>>>>>> 7625e052
-}
-
-static void i915_capture_pinned_buffers(struct drm_i915_private *dev_priv,
-					struct drm_i915_error_state *error)
-{
-	struct i915_address_space *vm = &dev_priv->ggtt.base;
-	struct drm_i915_error_buffer *bo;
-	struct i915_vma *vma;
-	int count_inactive, count_active;
-
-	count_inactive = 0;
-	list_for_each_entry(vma, &vm->active_list, vm_link)
-		count_inactive++;
-
-	count_active = 0;
-	list_for_each_entry(vma, &vm->inactive_list, vm_link)
-		count_active++;
-
-	bo = NULL;
-	if (count_inactive + count_active)
-		bo = kcalloc(count_inactive + count_active,
-			     sizeof(*bo), GFP_ATOMIC);
-	if (!bo)
-		return;
-
-	count_inactive = capture_error_bo(bo, count_inactive,
-					  &vm->active_list, true);
-	count_active = capture_error_bo(bo + count_inactive, count_active,
-					&vm->inactive_list, true);
-	error->pinned_bo_count = count_inactive + count_active;
-	error->pinned_bo = bo;
 }
 
 /* Capture all registers which don't fit into another category. */
@@ -2012,21 +1609,7 @@
 	kref_init(&error->ref);
 	error->i915 = dev_priv;
 
-<<<<<<< HEAD
-	i915_capture_gen_state(dev_priv, error);
-	i915_capture_reg_state(dev_priv, error);
-	i915_gem_record_fences(dev_priv, error);
-	i915_gem_record_rings(dev_priv, error);
-	i915_capture_active_buffers(dev_priv, error);
-	i915_capture_pinned_buffers(dev_priv, error);
-
-	do_gettimeofday(&error->time);
-
-	error->overlay = intel_overlay_capture_error_state(dev_priv);
-	error->display = intel_display_capture_error_state(dev_priv);
-=======
 	stop_machine(capture, error, NULL);
->>>>>>> 7625e052
 
 	i915_error_capture_msg(dev_priv, error, engine_mask, error_msg);
 	DRM_INFO("%s\n", error->error_msg);
