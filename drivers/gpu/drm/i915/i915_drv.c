/* i915_drv.c -- i830,i845,i855,i865,i915 driver -*- linux-c -*-
 */
/*
 *
 * Copyright 2003 Tungsten Graphics, Inc., Cedar Park, Texas.
 * All Rights Reserved.
 *
 * Permission is hereby granted, free of charge, to any person obtaining a
 * copy of this software and associated documentation files (the
 * "Software"), to deal in the Software without restriction, including
 * without limitation the rights to use, copy, modify, merge, publish,
 * distribute, sub license, and/or sell copies of the Software, and to
 * permit persons to whom the Software is furnished to do so, subject to
 * the following conditions:
 *
 * The above copyright notice and this permission notice (including the
 * next paragraph) shall be included in all copies or substantial portions
 * of the Software.
 *
 * THE SOFTWARE IS PROVIDED "AS IS", WITHOUT WARRANTY OF ANY KIND, EXPRESS
 * OR IMPLIED, INCLUDING BUT NOT LIMITED TO THE WARRANTIES OF
 * MERCHANTABILITY, FITNESS FOR A PARTICULAR PURPOSE AND NON-INFRINGEMENT.
 * IN NO EVENT SHALL TUNGSTEN GRAPHICS AND/OR ITS SUPPLIERS BE LIABLE FOR
 * ANY CLAIM, DAMAGES OR OTHER LIABILITY, WHETHER IN AN ACTION OF CONTRACT,
 * TORT OR OTHERWISE, ARISING FROM, OUT OF OR IN CONNECTION WITH THE
 * SOFTWARE OR THE USE OR OTHER DEALINGS IN THE SOFTWARE.
 *
 */

#include <linux/acpi.h>
#include <linux/device.h>
#include <linux/oom.h>
#include <linux/module.h>
#include <linux/pci.h>
#include <linux/pm.h>
#include <linux/pm_runtime.h>
#include <linux/pnp.h>
#include <linux/slab.h>
#include <linux/vgaarb.h>
#include <linux/vga_switcheroo.h>
#include <linux/vt.h>
#include <acpi/video.h>

#include <drm/drmP.h>
#include <drm/drm_crtc_helper.h>
#include <drm/drm_atomic_helper.h>
#include <drm/i915_drm.h>

#include "i915_drv.h"
#include "i915_trace.h"
#include "i915_vgpu.h"
#include "intel_drv.h"
#include "intel_uc.h"

static struct drm_driver driver;

static unsigned int i915_load_fail_count;

bool __i915_inject_load_failure(const char *func, int line)
{
	if (i915_load_fail_count >= i915.inject_load_failure)
		return false;

	if (++i915_load_fail_count == i915.inject_load_failure) {
		DRM_INFO("Injecting failure at checkpoint %u [%s:%d]\n",
			 i915.inject_load_failure, func, line);
		return true;
	}

	return false;
}

#define FDO_BUG_URL "https://bugs.freedesktop.org/enter_bug.cgi?product=DRI"
#define FDO_BUG_MSG "Please file a bug at " FDO_BUG_URL " against DRM/Intel " \
		    "providing the dmesg log by booting with drm.debug=0xf"

void
__i915_printk(struct drm_i915_private *dev_priv, const char *level,
	      const char *fmt, ...)
{
	static bool shown_bug_once;
	struct device *kdev = dev_priv->drm.dev;
	bool is_error = level[1] <= KERN_ERR[1];
	bool is_debug = level[1] == KERN_DEBUG[1];
	struct va_format vaf;
	va_list args;

	if (is_debug && !(drm_debug & DRM_UT_DRIVER))
		return;

	va_start(args, fmt);

	vaf.fmt = fmt;
	vaf.va = &args;

	dev_printk(level, kdev, "[" DRM_NAME ":%ps] %pV",
		   __builtin_return_address(0), &vaf);

	if (is_error && !shown_bug_once) {
		dev_notice(kdev, "%s", FDO_BUG_MSG);
		shown_bug_once = true;
	}

	va_end(args);
}

static bool i915_error_injected(struct drm_i915_private *dev_priv)
{
	return i915.inject_load_failure &&
	       i915_load_fail_count == i915.inject_load_failure;
}

#define i915_load_error(dev_priv, fmt, ...)				     \
	__i915_printk(dev_priv,						     \
		      i915_error_injected(dev_priv) ? KERN_DEBUG : KERN_ERR, \
		      fmt, ##__VA_ARGS__)


static enum intel_pch intel_virt_detect_pch(struct drm_i915_private *dev_priv)
{
	enum intel_pch ret = PCH_NOP;

	/*
	 * In a virtualized passthrough environment we can be in a
	 * setup where the ISA bridge is not able to be passed through.
	 * In this case, a south bridge can be emulated and we have to
	 * make an educated guess as to which PCH is really there.
	 */

	if (IS_GEN5(dev_priv)) {
		ret = PCH_IBX;
		DRM_DEBUG_KMS("Assuming Ibex Peak PCH\n");
	} else if (IS_GEN6(dev_priv) || IS_IVYBRIDGE(dev_priv)) {
		ret = PCH_CPT;
		DRM_DEBUG_KMS("Assuming CougarPoint PCH\n");
	} else if (IS_HASWELL(dev_priv) || IS_BROADWELL(dev_priv)) {
		ret = PCH_LPT;
		if (IS_HSW_ULT(dev_priv) || IS_BDW_ULT(dev_priv))
			dev_priv->pch_id = INTEL_PCH_LPT_LP_DEVICE_ID_TYPE;
		else
			dev_priv->pch_id = INTEL_PCH_LPT_DEVICE_ID_TYPE;
		DRM_DEBUG_KMS("Assuming LynxPoint PCH\n");
	} else if (IS_SKYLAKE(dev_priv) || IS_KABYLAKE(dev_priv)) {
		ret = PCH_SPT;
		DRM_DEBUG_KMS("Assuming SunrisePoint PCH\n");
	} else if (IS_COFFEELAKE(dev_priv) || IS_CANNONLAKE(dev_priv)) {
		ret = PCH_CNP;
		DRM_DEBUG_KMS("Assuming CannonPoint PCH\n");
	}

	return ret;
}

static void intel_detect_pch(struct drm_i915_private *dev_priv)
{
	struct pci_dev *pch = NULL;

	/* In all current cases, num_pipes is equivalent to the PCH_NOP setting
	 * (which really amounts to a PCH but no South Display).
	 */
	if (INTEL_INFO(dev_priv)->num_pipes == 0) {
		dev_priv->pch_type = PCH_NOP;
		return;
	}

	/*
	 * The reason to probe ISA bridge instead of Dev31:Fun0 is to
	 * make graphics device passthrough work easy for VMM, that only
	 * need to expose ISA bridge to let driver know the real hardware
	 * underneath. This is a requirement from virtualization team.
	 *
	 * In some virtualized environments (e.g. XEN), there is irrelevant
	 * ISA bridge in the system. To work reliably, we should scan trhough
	 * all the ISA bridge devices and check for the first match, instead
	 * of only checking the first one.
	 */
	while ((pch = pci_get_class(PCI_CLASS_BRIDGE_ISA << 8, pch))) {
		if (pch->vendor == PCI_VENDOR_ID_INTEL) {
			unsigned short id = pch->device & INTEL_PCH_DEVICE_ID_MASK;

			dev_priv->pch_id = id;

			if (id == INTEL_PCH_IBX_DEVICE_ID_TYPE) {
				dev_priv->pch_type = PCH_IBX;
				DRM_DEBUG_KMS("Found Ibex Peak PCH\n");
				WARN_ON(!IS_GEN5(dev_priv));
			} else if (id == INTEL_PCH_CPT_DEVICE_ID_TYPE) {
				dev_priv->pch_type = PCH_CPT;
				DRM_DEBUG_KMS("Found CougarPoint PCH\n");
				WARN_ON(!IS_GEN6(dev_priv) &&
					!IS_IVYBRIDGE(dev_priv));
			} else if (id == INTEL_PCH_PPT_DEVICE_ID_TYPE) {
				/* PantherPoint is CPT compatible */
				dev_priv->pch_type = PCH_CPT;
				DRM_DEBUG_KMS("Found PantherPoint PCH\n");
				WARN_ON(!IS_GEN6(dev_priv) &&
					!IS_IVYBRIDGE(dev_priv));
			} else if (id == INTEL_PCH_LPT_DEVICE_ID_TYPE) {
				dev_priv->pch_type = PCH_LPT;
				DRM_DEBUG_KMS("Found LynxPoint PCH\n");
				WARN_ON(!IS_HASWELL(dev_priv) &&
					!IS_BROADWELL(dev_priv));
				WARN_ON(IS_HSW_ULT(dev_priv) ||
					IS_BDW_ULT(dev_priv));
			} else if (id == INTEL_PCH_LPT_LP_DEVICE_ID_TYPE) {
				dev_priv->pch_type = PCH_LPT;
				DRM_DEBUG_KMS("Found LynxPoint LP PCH\n");
				WARN_ON(!IS_HASWELL(dev_priv) &&
					!IS_BROADWELL(dev_priv));
				WARN_ON(!IS_HSW_ULT(dev_priv) &&
					!IS_BDW_ULT(dev_priv));
			} else if (id == INTEL_PCH_WPT_DEVICE_ID_TYPE) {
				/* WildcatPoint is LPT compatible */
				dev_priv->pch_type = PCH_LPT;
				DRM_DEBUG_KMS("Found WildcatPoint PCH\n");
				WARN_ON(!IS_HASWELL(dev_priv) &&
					!IS_BROADWELL(dev_priv));
				WARN_ON(IS_HSW_ULT(dev_priv) ||
					IS_BDW_ULT(dev_priv));
			} else if (id == INTEL_PCH_WPT_LP_DEVICE_ID_TYPE) {
				/* WildcatPoint is LPT compatible */
				dev_priv->pch_type = PCH_LPT;
				DRM_DEBUG_KMS("Found WildcatPoint LP PCH\n");
				WARN_ON(!IS_HASWELL(dev_priv) &&
					!IS_BROADWELL(dev_priv));
				WARN_ON(!IS_HSW_ULT(dev_priv) &&
					!IS_BDW_ULT(dev_priv));
			} else if (id == INTEL_PCH_SPT_DEVICE_ID_TYPE) {
				dev_priv->pch_type = PCH_SPT;
				DRM_DEBUG_KMS("Found SunrisePoint PCH\n");
				WARN_ON(!IS_SKYLAKE(dev_priv) &&
					!IS_KABYLAKE(dev_priv));
			} else if (id == INTEL_PCH_SPT_LP_DEVICE_ID_TYPE) {
				dev_priv->pch_type = PCH_SPT;
				DRM_DEBUG_KMS("Found SunrisePoint LP PCH\n");
				WARN_ON(!IS_SKYLAKE(dev_priv) &&
					!IS_KABYLAKE(dev_priv));
			} else if (id == INTEL_PCH_KBP_DEVICE_ID_TYPE) {
				dev_priv->pch_type = PCH_KBP;
				DRM_DEBUG_KMS("Found KabyPoint PCH\n");
				WARN_ON(!IS_SKYLAKE(dev_priv) &&
					!IS_KABYLAKE(dev_priv));
			} else if (id == INTEL_PCH_CNP_DEVICE_ID_TYPE) {
				dev_priv->pch_type = PCH_CNP;
				DRM_DEBUG_KMS("Found CannonPoint PCH\n");
				WARN_ON(!IS_CANNONLAKE(dev_priv) &&
					!IS_COFFEELAKE(dev_priv));
			} else if (id == INTEL_PCH_CNP_LP_DEVICE_ID_TYPE) {
				dev_priv->pch_type = PCH_CNP;
				DRM_DEBUG_KMS("Found CannonPoint LP PCH\n");
				WARN_ON(!IS_CANNONLAKE(dev_priv) &&
					!IS_COFFEELAKE(dev_priv));
			} else if (id == INTEL_PCH_P2X_DEVICE_ID_TYPE ||
				   id == INTEL_PCH_P3X_DEVICE_ID_TYPE ||
				   (id == INTEL_PCH_QEMU_DEVICE_ID_TYPE &&
				    pch->subsystem_vendor ==
					    PCI_SUBVENDOR_ID_REDHAT_QUMRANET &&
				    pch->subsystem_device ==
					    PCI_SUBDEVICE_ID_QEMU)) {
				dev_priv->pch_type =
					intel_virt_detect_pch(dev_priv);
			} else
				continue;

			break;
		}
	}
	if (!pch)
		DRM_DEBUG_KMS("No PCH found.\n");

	pci_dev_put(pch);
}

static int i915_getparam(struct drm_device *dev, void *data,
			 struct drm_file *file_priv)
{
	struct drm_i915_private *dev_priv = to_i915(dev);
	struct pci_dev *pdev = dev_priv->drm.pdev;
	drm_i915_getparam_t *param = data;
	int value;

	switch (param->param) {
	case I915_PARAM_IRQ_ACTIVE:
	case I915_PARAM_ALLOW_BATCHBUFFER:
	case I915_PARAM_LAST_DISPATCH:
	case I915_PARAM_HAS_EXEC_CONSTANTS:
		/* Reject all old ums/dri params. */
		return -ENODEV;
	case I915_PARAM_CHIPSET_ID:
		value = pdev->device;
		break;
	case I915_PARAM_REVISION:
		value = pdev->revision;
		break;
	case I915_PARAM_NUM_FENCES_AVAIL:
		value = dev_priv->num_fence_regs;
		break;
	case I915_PARAM_HAS_OVERLAY:
		value = dev_priv->overlay ? 1 : 0;
		break;
	case I915_PARAM_HAS_BSD:
		value = !!dev_priv->engine[VCS];
		break;
	case I915_PARAM_HAS_BLT:
		value = !!dev_priv->engine[BCS];
		break;
	case I915_PARAM_HAS_VEBOX:
		value = !!dev_priv->engine[VECS];
		break;
	case I915_PARAM_HAS_BSD2:
		value = !!dev_priv->engine[VCS2];
		break;
	case I915_PARAM_HAS_LLC:
		value = HAS_LLC(dev_priv);
		break;
	case I915_PARAM_HAS_WT:
		value = HAS_WT(dev_priv);
		break;
	case I915_PARAM_HAS_ALIASING_PPGTT:
		value = USES_PPGTT(dev_priv);
		break;
	case I915_PARAM_HAS_SEMAPHORES:
		value = i915.semaphores;
		break;
	case I915_PARAM_HAS_SECURE_BATCHES:
		value = capable(CAP_SYS_ADMIN);
		break;
	case I915_PARAM_CMD_PARSER_VERSION:
		value = i915_cmd_parser_get_version(dev_priv);
		break;
	case I915_PARAM_SUBSLICE_TOTAL:
		value = sseu_subslice_total(&INTEL_INFO(dev_priv)->sseu);
		if (!value)
			return -ENODEV;
		break;
	case I915_PARAM_EU_TOTAL:
		value = INTEL_INFO(dev_priv)->sseu.eu_total;
		if (!value)
			return -ENODEV;
		break;
	case I915_PARAM_HAS_GPU_RESET:
		value = i915.enable_hangcheck && intel_has_gpu_reset(dev_priv);
		if (value && intel_has_reset_engine(dev_priv))
			value = 2;
		break;
	case I915_PARAM_HAS_RESOURCE_STREAMER:
		value = HAS_RESOURCE_STREAMER(dev_priv);
		break;
	case I915_PARAM_HAS_POOLED_EU:
		value = HAS_POOLED_EU(dev_priv);
		break;
	case I915_PARAM_MIN_EU_IN_POOL:
		value = INTEL_INFO(dev_priv)->sseu.min_eu_in_pool;
		break;
	case I915_PARAM_HUC_STATUS:
		intel_runtime_pm_get(dev_priv);
		value = I915_READ(HUC_STATUS2) & HUC_FW_VERIFIED;
		intel_runtime_pm_put(dev_priv);
		break;
	case I915_PARAM_MMAP_GTT_VERSION:
		/* Though we've started our numbering from 1, and so class all
		 * earlier versions as 0, in effect their value is undefined as
		 * the ioctl will report EINVAL for the unknown param!
		 */
		value = i915_gem_mmap_gtt_version();
		break;
	case I915_PARAM_HAS_SCHEDULER:
		value = dev_priv->engine[RCS] &&
			dev_priv->engine[RCS]->schedule;
		break;
	case I915_PARAM_MMAP_VERSION:
		/* Remember to bump this if the version changes! */
	case I915_PARAM_HAS_GEM:
	case I915_PARAM_HAS_PAGEFLIPPING:
	case I915_PARAM_HAS_EXECBUF2: /* depends on GEM */
	case I915_PARAM_HAS_RELAXED_FENCING:
	case I915_PARAM_HAS_COHERENT_RINGS:
	case I915_PARAM_HAS_RELAXED_DELTA:
	case I915_PARAM_HAS_GEN7_SOL_RESET:
	case I915_PARAM_HAS_WAIT_TIMEOUT:
	case I915_PARAM_HAS_PRIME_VMAP_FLUSH:
	case I915_PARAM_HAS_PINNED_BATCHES:
	case I915_PARAM_HAS_EXEC_NO_RELOC:
	case I915_PARAM_HAS_EXEC_HANDLE_LUT:
	case I915_PARAM_HAS_COHERENT_PHYS_GTT:
	case I915_PARAM_HAS_EXEC_SOFTPIN:
	case I915_PARAM_HAS_EXEC_ASYNC:
	case I915_PARAM_HAS_EXEC_FENCE:
	case I915_PARAM_HAS_EXEC_CAPTURE:
	case I915_PARAM_HAS_EXEC_BATCH_FIRST:
		/* For the time being all of these are always true;
		 * if some supported hardware does not have one of these
		 * features this value needs to be provided from
		 * INTEL_INFO(), a feature macro, or similar.
		 */
		value = 1;
		break;
	case I915_PARAM_SLICE_MASK:
		value = INTEL_INFO(dev_priv)->sseu.slice_mask;
		if (!value)
			return -ENODEV;
		break;
	case I915_PARAM_SUBSLICE_MASK:
		value = INTEL_INFO(dev_priv)->sseu.subslice_mask;
		if (!value)
			return -ENODEV;
		break;
	default:
		DRM_DEBUG("Unknown parameter %d\n", param->param);
		return -EINVAL;
	}

	if (put_user(value, param->value))
		return -EFAULT;

	return 0;
}

static int i915_get_bridge_dev(struct drm_i915_private *dev_priv)
{
	dev_priv->bridge_dev = pci_get_bus_and_slot(0, PCI_DEVFN(0, 0));
	if (!dev_priv->bridge_dev) {
		DRM_ERROR("bridge device not found\n");
		return -1;
	}
	return 0;
}

/* Allocate space for the MCH regs if needed, return nonzero on error */
static int
intel_alloc_mchbar_resource(struct drm_i915_private *dev_priv)
{
	int reg = INTEL_GEN(dev_priv) >= 4 ? MCHBAR_I965 : MCHBAR_I915;
	u32 temp_lo, temp_hi = 0;
	u64 mchbar_addr;
	int ret;

	if (INTEL_GEN(dev_priv) >= 4)
		pci_read_config_dword(dev_priv->bridge_dev, reg + 4, &temp_hi);
	pci_read_config_dword(dev_priv->bridge_dev, reg, &temp_lo);
	mchbar_addr = ((u64)temp_hi << 32) | temp_lo;

	/* If ACPI doesn't have it, assume we need to allocate it ourselves */
#ifdef CONFIG_PNP
	if (mchbar_addr &&
	    pnp_range_reserved(mchbar_addr, mchbar_addr + MCHBAR_SIZE))
		return 0;
#endif

	/* Get some space for it */
	dev_priv->mch_res.name = "i915 MCHBAR";
	dev_priv->mch_res.flags = IORESOURCE_MEM;
	ret = pci_bus_alloc_resource(dev_priv->bridge_dev->bus,
				     &dev_priv->mch_res,
				     MCHBAR_SIZE, MCHBAR_SIZE,
				     PCIBIOS_MIN_MEM,
				     0, pcibios_align_resource,
				     dev_priv->bridge_dev);
	if (ret) {
		DRM_DEBUG_DRIVER("failed bus alloc: %d\n", ret);
		dev_priv->mch_res.start = 0;
		return ret;
	}

	if (INTEL_GEN(dev_priv) >= 4)
		pci_write_config_dword(dev_priv->bridge_dev, reg + 4,
				       upper_32_bits(dev_priv->mch_res.start));

	pci_write_config_dword(dev_priv->bridge_dev, reg,
			       lower_32_bits(dev_priv->mch_res.start));
	return 0;
}

/* Setup MCHBAR if possible, return true if we should disable it again */
static void
intel_setup_mchbar(struct drm_i915_private *dev_priv)
{
	int mchbar_reg = INTEL_GEN(dev_priv) >= 4 ? MCHBAR_I965 : MCHBAR_I915;
	u32 temp;
	bool enabled;

	if (IS_VALLEYVIEW(dev_priv) || IS_CHERRYVIEW(dev_priv))
		return;

	dev_priv->mchbar_need_disable = false;

	if (IS_I915G(dev_priv) || IS_I915GM(dev_priv)) {
		pci_read_config_dword(dev_priv->bridge_dev, DEVEN, &temp);
		enabled = !!(temp & DEVEN_MCHBAR_EN);
	} else {
		pci_read_config_dword(dev_priv->bridge_dev, mchbar_reg, &temp);
		enabled = temp & 1;
	}

	/* If it's already enabled, don't have to do anything */
	if (enabled)
		return;

	if (intel_alloc_mchbar_resource(dev_priv))
		return;

	dev_priv->mchbar_need_disable = true;

	/* Space is allocated or reserved, so enable it. */
	if (IS_I915G(dev_priv) || IS_I915GM(dev_priv)) {
		pci_write_config_dword(dev_priv->bridge_dev, DEVEN,
				       temp | DEVEN_MCHBAR_EN);
	} else {
		pci_read_config_dword(dev_priv->bridge_dev, mchbar_reg, &temp);
		pci_write_config_dword(dev_priv->bridge_dev, mchbar_reg, temp | 1);
	}
}

static void
intel_teardown_mchbar(struct drm_i915_private *dev_priv)
{
	int mchbar_reg = INTEL_GEN(dev_priv) >= 4 ? MCHBAR_I965 : MCHBAR_I915;

	if (dev_priv->mchbar_need_disable) {
		if (IS_I915G(dev_priv) || IS_I915GM(dev_priv)) {
			u32 deven_val;

			pci_read_config_dword(dev_priv->bridge_dev, DEVEN,
					      &deven_val);
			deven_val &= ~DEVEN_MCHBAR_EN;
			pci_write_config_dword(dev_priv->bridge_dev, DEVEN,
					       deven_val);
		} else {
			u32 mchbar_val;

			pci_read_config_dword(dev_priv->bridge_dev, mchbar_reg,
					      &mchbar_val);
			mchbar_val &= ~1;
			pci_write_config_dword(dev_priv->bridge_dev, mchbar_reg,
					       mchbar_val);
		}
	}

	if (dev_priv->mch_res.start)
		release_resource(&dev_priv->mch_res);
}

/* true = enable decode, false = disable decoder */
static unsigned int i915_vga_set_decode(void *cookie, bool state)
{
	struct drm_i915_private *dev_priv = cookie;

	intel_modeset_vga_set_state(dev_priv, state);
	if (state)
		return VGA_RSRC_LEGACY_IO | VGA_RSRC_LEGACY_MEM |
		       VGA_RSRC_NORMAL_IO | VGA_RSRC_NORMAL_MEM;
	else
		return VGA_RSRC_NORMAL_IO | VGA_RSRC_NORMAL_MEM;
}

static int i915_resume_switcheroo(struct drm_device *dev);
static int i915_suspend_switcheroo(struct drm_device *dev, pm_message_t state);

static void i915_switcheroo_set_state(struct pci_dev *pdev, enum vga_switcheroo_state state)
{
	struct drm_device *dev = pci_get_drvdata(pdev);
	pm_message_t pmm = { .event = PM_EVENT_SUSPEND };

	if (state == VGA_SWITCHEROO_ON) {
		pr_info("switched on\n");
		dev->switch_power_state = DRM_SWITCH_POWER_CHANGING;
		/* i915 resume handler doesn't set to D0 */
		pci_set_power_state(pdev, PCI_D0);
		i915_resume_switcheroo(dev);
		dev->switch_power_state = DRM_SWITCH_POWER_ON;
	} else {
		pr_info("switched off\n");
		dev->switch_power_state = DRM_SWITCH_POWER_CHANGING;
		i915_suspend_switcheroo(dev, pmm);
		dev->switch_power_state = DRM_SWITCH_POWER_OFF;
	}
}

static bool i915_switcheroo_can_switch(struct pci_dev *pdev)
{
	struct drm_device *dev = pci_get_drvdata(pdev);

	/*
	 * FIXME: open_count is protected by drm_global_mutex but that would lead to
	 * locking inversion with the driver load path. And the access here is
	 * completely racy anyway. So don't bother with locking for now.
	 */
	return dev->open_count == 0;
}

static const struct vga_switcheroo_client_ops i915_switcheroo_ops = {
	.set_gpu_state = i915_switcheroo_set_state,
	.reprobe = NULL,
	.can_switch = i915_switcheroo_can_switch,
};

static void i915_gem_fini(struct drm_i915_private *dev_priv)
{
	/* Flush any outstanding unpin_work. */
	i915_gem_drain_workqueue(dev_priv);

	mutex_lock(&dev_priv->drm.struct_mutex);
	intel_uc_fini_hw(dev_priv);
	i915_gem_cleanup_engines(dev_priv);
	i915_gem_contexts_fini(dev_priv);
	i915_gem_cleanup_userptr(dev_priv);
	mutex_unlock(&dev_priv->drm.struct_mutex);

	i915_gem_drain_freed_objects(dev_priv);

	WARN_ON(!list_empty(&dev_priv->contexts.list));
}

static int i915_load_modeset_init(struct drm_device *dev)
{
	struct drm_i915_private *dev_priv = to_i915(dev);
	struct pci_dev *pdev = dev_priv->drm.pdev;
	int ret;

	if (i915_inject_load_failure())
		return -ENODEV;

	intel_bios_init(dev_priv);

	/* If we have > 1 VGA cards, then we need to arbitrate access
	 * to the common VGA resources.
	 *
	 * If we are a secondary display controller (!PCI_DISPLAY_CLASS_VGA),
	 * then we do not take part in VGA arbitration and the
	 * vga_client_register() fails with -ENODEV.
	 */
	ret = vga_client_register(pdev, dev_priv, NULL, i915_vga_set_decode);
	if (ret && ret != -ENODEV)
		goto out;

	intel_register_dsm_handler();

	ret = vga_switcheroo_register_client(pdev, &i915_switcheroo_ops, false);
	if (ret)
		goto cleanup_vga_client;

	/* must happen before intel_power_domains_init_hw() on VLV/CHV */
	intel_update_rawclk(dev_priv);

	intel_power_domains_init_hw(dev_priv, false);

	intel_csr_ucode_init(dev_priv);

	ret = intel_irq_install(dev_priv);
	if (ret)
		goto cleanup_csr;

	intel_setup_gmbus(dev_priv);

	/* Important: The output setup functions called by modeset_init need
	 * working irqs for e.g. gmbus and dp aux transfers. */
	ret = intel_modeset_init(dev);
	if (ret)
		goto cleanup_irq;

	intel_uc_init_fw(dev_priv);

	ret = i915_gem_init(dev_priv);
	if (ret)
		goto cleanup_uc;

	intel_modeset_gem_init(dev);

	if (INTEL_INFO(dev_priv)->num_pipes == 0)
		return 0;

	ret = intel_fbdev_init(dev);
	if (ret)
		goto cleanup_gem;

	/* Only enable hotplug handling once the fbdev is fully set up. */
	intel_hpd_init(dev_priv);

	drm_kms_helper_poll_init(dev);

	return 0;

cleanup_gem:
	if (i915_gem_suspend(dev_priv))
		DRM_ERROR("failed to idle hardware; continuing to unload!\n");
	i915_gem_fini(dev_priv);
cleanup_uc:
	intel_uc_fini_fw(dev_priv);
cleanup_irq:
	drm_irq_uninstall(dev);
	intel_teardown_gmbus(dev_priv);
cleanup_csr:
	intel_csr_ucode_fini(dev_priv);
	intel_power_domains_fini(dev_priv);
	vga_switcheroo_unregister_client(pdev);
cleanup_vga_client:
	vga_client_register(pdev, NULL, NULL, NULL);
out:
	return ret;
}

static int i915_kick_out_firmware_fb(struct drm_i915_private *dev_priv)
{
	struct apertures_struct *ap;
	struct pci_dev *pdev = dev_priv->drm.pdev;
	struct i915_ggtt *ggtt = &dev_priv->ggtt;
	bool primary;
	int ret;

	ap = alloc_apertures(1);
	if (!ap)
		return -ENOMEM;

	ap->ranges[0].base = ggtt->mappable_base;
	ap->ranges[0].size = ggtt->mappable_end;

	primary =
		pdev->resource[PCI_ROM_RESOURCE].flags & IORESOURCE_ROM_SHADOW;

	ret = drm_fb_helper_remove_conflicting_framebuffers(ap, "inteldrmfb", primary);

	kfree(ap);

	return ret;
}

#if !defined(CONFIG_VGA_CONSOLE)
static int i915_kick_out_vgacon(struct drm_i915_private *dev_priv)
{
	return 0;
}
#elif !defined(CONFIG_DUMMY_CONSOLE)
static int i915_kick_out_vgacon(struct drm_i915_private *dev_priv)
{
	return -ENODEV;
}
#else
static int i915_kick_out_vgacon(struct drm_i915_private *dev_priv)
{
	int ret = 0;

	DRM_INFO("Replacing VGA console driver\n");

	console_lock();
	if (con_is_bound(&vga_con))
		ret = do_take_over_console(&dummy_con, 0, MAX_NR_CONSOLES - 1, 1);
	if (ret == 0) {
		ret = do_unregister_con_driver(&vga_con);

		/* Ignore "already unregistered". */
		if (ret == -ENODEV)
			ret = 0;
	}
	console_unlock();

	return ret;
}
#endif

static void intel_init_dpio(struct drm_i915_private *dev_priv)
{
	/*
	 * IOSF_PORT_DPIO is used for VLV x2 PHY (DP/HDMI B and C),
	 * CHV x1 PHY (DP/HDMI D)
	 * IOSF_PORT_DPIO_2 is used for CHV x2 PHY (DP/HDMI B and C)
	 */
	if (IS_CHERRYVIEW(dev_priv)) {
		DPIO_PHY_IOSF_PORT(DPIO_PHY0) = IOSF_PORT_DPIO_2;
		DPIO_PHY_IOSF_PORT(DPIO_PHY1) = IOSF_PORT_DPIO;
	} else if (IS_VALLEYVIEW(dev_priv)) {
		DPIO_PHY_IOSF_PORT(DPIO_PHY0) = IOSF_PORT_DPIO;
	}
}

static int i915_workqueues_init(struct drm_i915_private *dev_priv)
{
	/*
	 * The i915 workqueue is primarily used for batched retirement of
	 * requests (and thus managing bo) once the task has been completed
	 * by the GPU. i915_gem_retire_requests() is called directly when we
	 * need high-priority retirement, such as waiting for an explicit
	 * bo.
	 *
	 * It is also used for periodic low-priority events, such as
	 * idle-timers and recording error state.
	 *
	 * All tasks on the workqueue are expected to acquire the dev mutex
	 * so there is no point in running more than one instance of the
	 * workqueue at any time.  Use an ordered one.
	 */
	dev_priv->wq = alloc_ordered_workqueue("i915", 0);
	if (dev_priv->wq == NULL)
		goto out_err;

	dev_priv->hotplug.dp_wq = alloc_ordered_workqueue("i915-dp", 0);
	if (dev_priv->hotplug.dp_wq == NULL)
		goto out_free_wq;

	return 0;

out_free_wq:
	destroy_workqueue(dev_priv->wq);
out_err:
	DRM_ERROR("Failed to allocate workqueues.\n");

	return -ENOMEM;
}

static void i915_engines_cleanup(struct drm_i915_private *i915)
{
	struct intel_engine_cs *engine;
	enum intel_engine_id id;

	for_each_engine(engine, i915, id)
		kfree(engine);
}

static void i915_workqueues_cleanup(struct drm_i915_private *dev_priv)
{
	destroy_workqueue(dev_priv->hotplug.dp_wq);
	destroy_workqueue(dev_priv->wq);
}

/*
 * We don't keep the workarounds for pre-production hardware, so we expect our
 * driver to fail on these machines in one way or another. A little warning on
 * dmesg may help both the user and the bug triagers.
 */
static void intel_detect_preproduction_hw(struct drm_i915_private *dev_priv)
{
	bool pre = false;

	pre |= IS_HSW_EARLY_SDV(dev_priv);
	pre |= IS_SKL_REVID(dev_priv, 0, SKL_REVID_F0);
	pre |= IS_BXT_REVID(dev_priv, 0, BXT_REVID_B_LAST);

	if (pre) {
		DRM_ERROR("This is a pre-production stepping. "
			  "It may not be fully functional.\n");
		add_taint(TAINT_MACHINE_CHECK, LOCKDEP_STILL_OK);
	}
}

/**
 * i915_driver_init_early - setup state not requiring device access
 * @dev_priv: device private
 *
 * Initialize everything that is a "SW-only" state, that is state not
 * requiring accessing the device or exposing the driver via kernel internal
 * or userspace interfaces. Example steps belonging here: lock initialization,
 * system memory allocation, setting up device specific attributes and
 * function hooks not requiring accessing the device.
 */
static int i915_driver_init_early(struct drm_i915_private *dev_priv,
				  const struct pci_device_id *ent)
{
	const struct intel_device_info *match_info =
		(struct intel_device_info *)ent->driver_data;
	struct intel_device_info *device_info;
	int ret = 0;

	if (i915_inject_load_failure())
		return -ENODEV;

	/* Setup the write-once "constant" device info */
	device_info = mkwrite_device_info(dev_priv);
	memcpy(device_info, match_info, sizeof(*device_info));
	device_info->device_id = dev_priv->drm.pdev->device;

	BUG_ON(device_info->gen > sizeof(device_info->gen_mask) * BITS_PER_BYTE);
	device_info->gen_mask = BIT(device_info->gen - 1);

	spin_lock_init(&dev_priv->irq_lock);
	spin_lock_init(&dev_priv->gpu_error.lock);
	mutex_init(&dev_priv->backlight_lock);
	spin_lock_init(&dev_priv->uncore.lock);

	spin_lock_init(&dev_priv->mm.object_stat_lock);
	mutex_init(&dev_priv->sb_lock);
	mutex_init(&dev_priv->modeset_restore_lock);
	mutex_init(&dev_priv->av_mutex);
	mutex_init(&dev_priv->wm.wm_mutex);
	mutex_init(&dev_priv->pps_mutex);

	intel_uc_init_early(dev_priv);
	i915_memcpy_init_early(dev_priv);

	ret = i915_workqueues_init(dev_priv);
	if (ret < 0)
		goto err_engines;

	/* This must be called before any calls to HAS_PCH_* */
	intel_detect_pch(dev_priv);

	intel_pm_setup(dev_priv);
	intel_init_dpio(dev_priv);
	intel_power_domains_init(dev_priv);
	intel_irq_init(dev_priv);
	intel_hangcheck_init(dev_priv);
	intel_init_display_hooks(dev_priv);
	intel_init_clock_gating_hooks(dev_priv);
	intel_init_audio_hooks(dev_priv);
	ret = i915_gem_load_init(dev_priv);
	if (ret < 0)
		goto err_irq;

	intel_display_crc_init(dev_priv);

	intel_device_info_dump(dev_priv);

	intel_detect_preproduction_hw(dev_priv);

	i915_perf_init(dev_priv);

	return 0;

err_irq:
	intel_irq_fini(dev_priv);
	i915_workqueues_cleanup(dev_priv);
err_engines:
	i915_engines_cleanup(dev_priv);
	return ret;
}

/**
 * i915_driver_cleanup_early - cleanup the setup done in i915_driver_init_early()
 * @dev_priv: device private
 */
static void i915_driver_cleanup_early(struct drm_i915_private *dev_priv)
{
	i915_perf_fini(dev_priv);
	i915_gem_load_cleanup(dev_priv);
	intel_irq_fini(dev_priv);
	i915_workqueues_cleanup(dev_priv);
	i915_engines_cleanup(dev_priv);
}

static int i915_mmio_setup(struct drm_i915_private *dev_priv)
{
	struct pci_dev *pdev = dev_priv->drm.pdev;
	int mmio_bar;
	int mmio_size;

	mmio_bar = IS_GEN2(dev_priv) ? 1 : 0;
	/*
	 * Before gen4, the registers and the GTT are behind different BARs.
	 * However, from gen4 onwards, the registers and the GTT are shared
	 * in the same BAR, so we want to restrict this ioremap from
	 * clobbering the GTT which we want ioremap_wc instead. Fortunately,
	 * the register BAR remains the same size for all the earlier
	 * generations up to Ironlake.
	 */
	if (INTEL_GEN(dev_priv) < 5)
		mmio_size = 512 * 1024;
	else
		mmio_size = 2 * 1024 * 1024;
	dev_priv->regs = pci_iomap(pdev, mmio_bar, mmio_size);
	if (dev_priv->regs == NULL) {
		DRM_ERROR("failed to map registers\n");

		return -EIO;
	}

	/* Try to make sure MCHBAR is enabled before poking at it */
	intel_setup_mchbar(dev_priv);

	return 0;
}

static void i915_mmio_cleanup(struct drm_i915_private *dev_priv)
{
	struct pci_dev *pdev = dev_priv->drm.pdev;

	intel_teardown_mchbar(dev_priv);
	pci_iounmap(pdev, dev_priv->regs);
}

/**
 * i915_driver_init_mmio - setup device MMIO
 * @dev_priv: device private
 *
 * Setup minimal device state necessary for MMIO accesses later in the
 * initialization sequence. The setup here should avoid any other device-wide
 * side effects or exposing the driver via kernel internal or user space
 * interfaces.
 */
static int i915_driver_init_mmio(struct drm_i915_private *dev_priv)
{
	int ret;

	if (i915_inject_load_failure())
		return -ENODEV;

	if (i915_get_bridge_dev(dev_priv))
		return -EIO;

	ret = i915_mmio_setup(dev_priv);
	if (ret < 0)
		goto err_bridge;

	intel_uncore_init(dev_priv);

	ret = intel_engines_init_mmio(dev_priv);
	if (ret)
		goto err_uncore;

	i915_gem_init_mmio(dev_priv);

	return 0;

err_uncore:
	intel_uncore_fini(dev_priv);
err_bridge:
	pci_dev_put(dev_priv->bridge_dev);

	return ret;
}

/**
 * i915_driver_cleanup_mmio - cleanup the setup done in i915_driver_init_mmio()
 * @dev_priv: device private
 */
static void i915_driver_cleanup_mmio(struct drm_i915_private *dev_priv)
{
	intel_uncore_fini(dev_priv);
	i915_mmio_cleanup(dev_priv);
	pci_dev_put(dev_priv->bridge_dev);
}

static void intel_sanitize_options(struct drm_i915_private *dev_priv)
{
	i915.enable_execlists =
		intel_sanitize_enable_execlists(dev_priv,
						i915.enable_execlists);

	/*
	 * i915.enable_ppgtt is read-only, so do an early pass to validate the
	 * user's requested state against the hardware/driver capabilities.  We
	 * do this now so that we can print out any log messages once rather
	 * than every time we check intel_enable_ppgtt().
	 */
	i915.enable_ppgtt =
		intel_sanitize_enable_ppgtt(dev_priv, i915.enable_ppgtt);
	DRM_DEBUG_DRIVER("ppgtt mode: %i\n", i915.enable_ppgtt);

	i915.semaphores = intel_sanitize_semaphores(dev_priv, i915.semaphores);
	DRM_DEBUG_DRIVER("use GPU semaphores? %s\n", yesno(i915.semaphores));

	intel_uc_sanitize_options(dev_priv);

	intel_gvt_sanitize_options(dev_priv);
}

/**
 * i915_driver_init_hw - setup state requiring device access
 * @dev_priv: device private
 *
 * Setup state that requires accessing the device, but doesn't require
 * exposing the driver via kernel internal or userspace interfaces.
 */
static int i915_driver_init_hw(struct drm_i915_private *dev_priv)
{
	struct pci_dev *pdev = dev_priv->drm.pdev;
	int ret;

	if (i915_inject_load_failure())
		return -ENODEV;

	intel_device_info_runtime_init(dev_priv);

	intel_sanitize_options(dev_priv);

	ret = i915_ggtt_probe_hw(dev_priv);
	if (ret)
		return ret;

	/* WARNING: Apparently we must kick fbdev drivers before vgacon,
	 * otherwise the vga fbdev driver falls over. */
	ret = i915_kick_out_firmware_fb(dev_priv);
	if (ret) {
		DRM_ERROR("failed to remove conflicting framebuffer drivers\n");
		goto out_ggtt;
	}

	ret = i915_kick_out_vgacon(dev_priv);
	if (ret) {
		DRM_ERROR("failed to remove conflicting VGA console\n");
		goto out_ggtt;
	}

	ret = i915_ggtt_init_hw(dev_priv);
	if (ret)
		return ret;

	ret = i915_ggtt_enable_hw(dev_priv);
	if (ret) {
		DRM_ERROR("failed to enable GGTT\n");
		goto out_ggtt;
	}

	pci_set_master(pdev);

	/* overlay on gen2 is broken and can't address above 1G */
	if (IS_GEN2(dev_priv)) {
		ret = dma_set_coherent_mask(&pdev->dev, DMA_BIT_MASK(30));
		if (ret) {
			DRM_ERROR("failed to set DMA mask\n");

			goto out_ggtt;
		}
	}

	/* 965GM sometimes incorrectly writes to hardware status page (HWS)
	 * using 32bit addressing, overwriting memory if HWS is located
	 * above 4GB.
	 *
	 * The documentation also mentions an issue with undefined
	 * behaviour if any general state is accessed within a page above 4GB,
	 * which also needs to be handled carefully.
	 */
	if (IS_I965G(dev_priv) || IS_I965GM(dev_priv)) {
		ret = dma_set_coherent_mask(&pdev->dev, DMA_BIT_MASK(32));

		if (ret) {
			DRM_ERROR("failed to set DMA mask\n");

			goto out_ggtt;
		}
	}

	pm_qos_add_request(&dev_priv->pm_qos, PM_QOS_CPU_DMA_LATENCY,
			   PM_QOS_DEFAULT_VALUE);

	intel_uncore_sanitize(dev_priv);

	intel_opregion_setup(dev_priv);

	i915_gem_load_init_fences(dev_priv);

	/* On the 945G/GM, the chipset reports the MSI capability on the
	 * integrated graphics even though the support isn't actually there
	 * according to the published specs.  It doesn't appear to function
	 * correctly in testing on 945G.
	 * This may be a side effect of MSI having been made available for PEG
	 * and the registers being closely associated.
	 *
	 * According to chipset errata, on the 965GM, MSI interrupts may
	 * be lost or delayed, and was defeatured. MSI interrupts seem to
	 * get lost on g4x as well, and interrupt delivery seems to stay
	 * properly dead afterwards. So we'll just disable them for all
	 * pre-gen5 chipsets.
	 */
	if (INTEL_GEN(dev_priv) >= 5) {
		if (pci_enable_msi(pdev) < 0)
			DRM_DEBUG_DRIVER("can't enable MSI");
	}

	ret = intel_gvt_init(dev_priv);
	if (ret)
		goto out_ggtt;

	return 0;

out_ggtt:
	i915_ggtt_cleanup_hw(dev_priv);

	return ret;
}

/**
 * i915_driver_cleanup_hw - cleanup the setup done in i915_driver_init_hw()
 * @dev_priv: device private
 */
static void i915_driver_cleanup_hw(struct drm_i915_private *dev_priv)
{
	struct pci_dev *pdev = dev_priv->drm.pdev;

	if (pdev->msi_enabled)
		pci_disable_msi(pdev);

	pm_qos_remove_request(&dev_priv->pm_qos);
	i915_ggtt_cleanup_hw(dev_priv);
}

/**
 * i915_driver_register - register the driver with the rest of the system
 * @dev_priv: device private
 *
 * Perform any steps necessary to make the driver available via kernel
 * internal or userspace interfaces.
 */
static void i915_driver_register(struct drm_i915_private *dev_priv)
{
	struct drm_device *dev = &dev_priv->drm;

	i915_gem_shrinker_init(dev_priv);

	/*
	 * Notify a valid surface after modesetting,
	 * when running inside a VM.
	 */
	if (intel_vgpu_active(dev_priv))
		I915_WRITE(vgtif_reg(display_ready), VGT_DRV_DISPLAY_READY);

	/* Reveal our presence to userspace */
	if (drm_dev_register(dev, 0) == 0) {
		i915_debugfs_register(dev_priv);
		i915_guc_log_register(dev_priv);
		i915_setup_sysfs(dev_priv);

		/* Depends on sysfs having been initialized */
		i915_perf_register(dev_priv);
	} else
		DRM_ERROR("Failed to register driver for userspace access!\n");

	if (INTEL_INFO(dev_priv)->num_pipes) {
		/* Must be done after probing outputs */
		intel_opregion_register(dev_priv);
		acpi_video_register();
	}

	if (IS_GEN5(dev_priv))
		intel_gpu_ips_init(dev_priv);

	intel_audio_init(dev_priv);

	/*
	 * Some ports require correctly set-up hpd registers for detection to
	 * work properly (leading to ghost connected connector status), e.g. VGA
	 * on gm45.  Hence we can only set up the initial fbdev config after hpd
	 * irqs are fully enabled. We do it last so that the async config
	 * cannot run before the connectors are registered.
	 */
	intel_fbdev_initial_config_async(dev);
}

/**
 * i915_driver_unregister - cleanup the registration done in i915_driver_regiser()
 * @dev_priv: device private
 */
static void i915_driver_unregister(struct drm_i915_private *dev_priv)
{
	intel_fbdev_unregister(dev_priv);
	intel_audio_deinit(dev_priv);

	intel_gpu_ips_teardown();
	acpi_video_unregister();
	intel_opregion_unregister(dev_priv);

	i915_perf_unregister(dev_priv);

	i915_teardown_sysfs(dev_priv);
	i915_guc_log_unregister(dev_priv);
	drm_dev_unregister(&dev_priv->drm);

	i915_gem_shrinker_cleanup(dev_priv);
}

/**
 * i915_driver_load - setup chip and create an initial config
 * @pdev: PCI device
 * @ent: matching PCI ID entry
 *
 * The driver load routine has to do several things:
 *   - drive output discovery via intel_modeset_init()
 *   - initialize the memory manager
 *   - allocate initial config memory
 *   - setup the DRM framebuffer with the allocated memory
 */
int i915_driver_load(struct pci_dev *pdev, const struct pci_device_id *ent)
{
	const struct intel_device_info *match_info =
		(struct intel_device_info *)ent->driver_data;
	struct drm_i915_private *dev_priv;
	int ret;

	/* Enable nuclear pageflip on ILK+ */
	if (!i915.nuclear_pageflip && match_info->gen < 5)
		driver.driver_features &= ~DRIVER_ATOMIC;

	ret = -ENOMEM;
	dev_priv = kzalloc(sizeof(*dev_priv), GFP_KERNEL);
	if (dev_priv)
		ret = drm_dev_init(&dev_priv->drm, &driver, &pdev->dev);
	if (ret) {
		DRM_DEV_ERROR(&pdev->dev, "allocation failed\n");
		goto out_free;
	}

	dev_priv->drm.pdev = pdev;
	dev_priv->drm.dev_private = dev_priv;

	ret = pci_enable_device(pdev);
	if (ret)
		goto out_fini;

	pci_set_drvdata(pdev, &dev_priv->drm);
	/*
	 * Disable the system suspend direct complete optimization, which can
	 * leave the device suspended skipping the driver's suspend handlers
	 * if the device was already runtime suspended. This is needed due to
	 * the difference in our runtime and system suspend sequence and
	 * becaue the HDA driver may require us to enable the audio power
	 * domain during system suspend.
	 */
	pdev->dev_flags |= PCI_DEV_FLAGS_NEEDS_RESUME;

	ret = i915_driver_init_early(dev_priv, ent);
	if (ret < 0)
		goto out_pci_disable;

	intel_runtime_pm_get(dev_priv);

	ret = i915_driver_init_mmio(dev_priv);
	if (ret < 0)
		goto out_runtime_pm_put;

	ret = i915_driver_init_hw(dev_priv);
	if (ret < 0)
		goto out_cleanup_mmio;

	/*
	 * TODO: move the vblank init and parts of modeset init steps into one
	 * of the i915_driver_init_/i915_driver_register functions according
	 * to the role/effect of the given init step.
	 */
	if (INTEL_INFO(dev_priv)->num_pipes) {
		ret = drm_vblank_init(&dev_priv->drm,
				      INTEL_INFO(dev_priv)->num_pipes);
		if (ret)
			goto out_cleanup_hw;
	}

	ret = i915_load_modeset_init(&dev_priv->drm);
	if (ret < 0)
		goto out_cleanup_hw;

	i915_driver_register(dev_priv);

	intel_runtime_pm_enable(dev_priv);

	dev_priv->ipc_enabled = false;

	if (IS_ENABLED(CONFIG_DRM_I915_DEBUG))
		DRM_INFO("DRM_I915_DEBUG enabled\n");
	if (IS_ENABLED(CONFIG_DRM_I915_DEBUG_GEM))
		DRM_INFO("DRM_I915_DEBUG_GEM enabled\n");

	intel_runtime_pm_put(dev_priv);

	return 0;

out_cleanup_hw:
	i915_driver_cleanup_hw(dev_priv);
out_cleanup_mmio:
	i915_driver_cleanup_mmio(dev_priv);
out_runtime_pm_put:
	intel_runtime_pm_put(dev_priv);
	i915_driver_cleanup_early(dev_priv);
out_pci_disable:
	pci_disable_device(pdev);
out_fini:
	i915_load_error(dev_priv, "Device initialization failed (%d)\n", ret);
	drm_dev_fini(&dev_priv->drm);
out_free:
	kfree(dev_priv);
	return ret;
}

void i915_driver_unload(struct drm_device *dev)
{
	struct drm_i915_private *dev_priv = to_i915(dev);
	struct pci_dev *pdev = dev_priv->drm.pdev;

	i915_driver_unregister(dev_priv);

	if (i915_gem_suspend(dev_priv))
		DRM_ERROR("failed to idle hardware; continuing to unload!\n");

	intel_display_power_get(dev_priv, POWER_DOMAIN_INIT);

	drm_atomic_helper_shutdown(dev);

	intel_gvt_cleanup(dev_priv);

<<<<<<< HEAD
	i915_driver_unregister(dev_priv);

=======
>>>>>>> 245fef70
	intel_modeset_cleanup(dev);

	/*
	 * free the memory space allocated for the child device
	 * config parsed from VBT
	 */
	if (dev_priv->vbt.child_dev && dev_priv->vbt.child_dev_num) {
		kfree(dev_priv->vbt.child_dev);
		dev_priv->vbt.child_dev = NULL;
		dev_priv->vbt.child_dev_num = 0;
	}
	kfree(dev_priv->vbt.sdvo_lvds_vbt_mode);
	dev_priv->vbt.sdvo_lvds_vbt_mode = NULL;
	kfree(dev_priv->vbt.lfp_lvds_vbt_mode);
	dev_priv->vbt.lfp_lvds_vbt_mode = NULL;

	vga_switcheroo_unregister_client(pdev);
	vga_client_register(pdev, NULL, NULL, NULL);

	intel_csr_ucode_fini(dev_priv);

	/* Free error state after interrupts are fully disabled. */
	cancel_delayed_work_sync(&dev_priv->gpu_error.hangcheck_work);
	i915_reset_error_state(dev_priv);

	i915_gem_fini(dev_priv);
	intel_uc_fini_fw(dev_priv);
	intel_fbc_cleanup_cfb(dev_priv);

	intel_power_domains_fini(dev_priv);

	i915_driver_cleanup_hw(dev_priv);
	i915_driver_cleanup_mmio(dev_priv);

	intel_display_power_put(dev_priv, POWER_DOMAIN_INIT);
}

static void i915_driver_release(struct drm_device *dev)
{
	struct drm_i915_private *dev_priv = to_i915(dev);

	i915_driver_cleanup_early(dev_priv);
	drm_dev_fini(&dev_priv->drm);

	kfree(dev_priv);
}

static int i915_driver_open(struct drm_device *dev, struct drm_file *file)
{
	struct drm_i915_private *i915 = to_i915(dev);
	int ret;

	ret = i915_gem_open(i915, file);
	if (ret)
		return ret;

	return 0;
}

/**
 * i915_driver_lastclose - clean up after all DRM clients have exited
 * @dev: DRM device
 *
 * Take care of cleaning up after all DRM clients have exited.  In the
 * mode setting case, we want to restore the kernel's initial mode (just
 * in case the last client left us in a bad state).
 *
 * Additionally, in the non-mode setting case, we'll tear down the GTT
 * and DMA structures, since the kernel won't be using them, and clea
 * up any GEM state.
 */
static void i915_driver_lastclose(struct drm_device *dev)
{
	intel_fbdev_restore_mode(dev);
	vga_switcheroo_process_delayed_switch();
}

static void i915_driver_postclose(struct drm_device *dev, struct drm_file *file)
{
	struct drm_i915_file_private *file_priv = file->driver_priv;

	mutex_lock(&dev->struct_mutex);
	i915_gem_context_close(file);
	i915_gem_release(dev, file);
	mutex_unlock(&dev->struct_mutex);

	kfree(file_priv);
}

static void intel_suspend_encoders(struct drm_i915_private *dev_priv)
{
	struct drm_device *dev = &dev_priv->drm;
	struct intel_encoder *encoder;

	drm_modeset_lock_all(dev);
	for_each_intel_encoder(dev, encoder)
		if (encoder->suspend)
			encoder->suspend(encoder);
	drm_modeset_unlock_all(dev);
}

static int vlv_resume_prepare(struct drm_i915_private *dev_priv,
			      bool rpm_resume);
static int vlv_suspend_complete(struct drm_i915_private *dev_priv);

static bool suspend_to_idle(struct drm_i915_private *dev_priv)
{
#if IS_ENABLED(CONFIG_ACPI_SLEEP)
	if (acpi_target_system_state() < ACPI_STATE_S3)
		return true;
#endif
	return false;
}

static int i915_drm_suspend(struct drm_device *dev)
{
	struct drm_i915_private *dev_priv = to_i915(dev);
	struct pci_dev *pdev = dev_priv->drm.pdev;
	pci_power_t opregion_target_state;
	int error;

	/* ignore lid events during suspend */
	mutex_lock(&dev_priv->modeset_restore_lock);
	dev_priv->modeset_restore = MODESET_SUSPENDED;
	mutex_unlock(&dev_priv->modeset_restore_lock);

	disable_rpm_wakeref_asserts(dev_priv);

	/* We do a lot of poking in a lot of registers, make sure they work
	 * properly. */
	intel_display_set_init_power(dev_priv, true);

	drm_kms_helper_poll_disable(dev);

	pci_save_state(pdev);

	error = i915_gem_suspend(dev_priv);
	if (error) {
		dev_err(&pdev->dev,
			"GEM idle failed, resume might fail\n");
		goto out;
	}

	intel_display_suspend(dev);

	intel_dp_mst_suspend(dev);

	intel_runtime_pm_disable_interrupts(dev_priv);
	intel_hpd_cancel_work(dev_priv);

	intel_suspend_encoders(dev_priv);

	intel_suspend_hw(dev_priv);

	i915_gem_suspend_gtt_mappings(dev_priv);

	i915_save_state(dev_priv);

	opregion_target_state = suspend_to_idle(dev_priv) ? PCI_D1 : PCI_D3cold;
	intel_opregion_notify_adapter(dev_priv, opregion_target_state);

	intel_uncore_suspend(dev_priv);
	intel_opregion_unregister(dev_priv);

	intel_fbdev_set_suspend(dev, FBINFO_STATE_SUSPENDED, true);

	dev_priv->suspend_count++;

	intel_csr_ucode_suspend(dev_priv);

out:
	enable_rpm_wakeref_asserts(dev_priv);

	return error;
}

static int i915_drm_suspend_late(struct drm_device *dev, bool hibernation)
{
	struct drm_i915_private *dev_priv = to_i915(dev);
	struct pci_dev *pdev = dev_priv->drm.pdev;
	bool fw_csr;
	int ret;

	disable_rpm_wakeref_asserts(dev_priv);

	intel_display_set_init_power(dev_priv, false);

	fw_csr = !IS_GEN9_LP(dev_priv) &&
		suspend_to_idle(dev_priv) && dev_priv->csr.dmc_payload;
	/*
	 * In case of firmware assisted context save/restore don't manually
	 * deinit the power domains. This also means the CSR/DMC firmware will
	 * stay active, it will power down any HW resources as required and
	 * also enable deeper system power states that would be blocked if the
	 * firmware was inactive.
	 */
	if (!fw_csr)
		intel_power_domains_suspend(dev_priv);

	ret = 0;
	if (IS_GEN9_LP(dev_priv))
		bxt_enable_dc9(dev_priv);
	else if (IS_HASWELL(dev_priv) || IS_BROADWELL(dev_priv))
		hsw_enable_pc8(dev_priv);
	else if (IS_VALLEYVIEW(dev_priv) || IS_CHERRYVIEW(dev_priv))
		ret = vlv_suspend_complete(dev_priv);

	if (ret) {
		DRM_ERROR("Suspend complete failed: %d\n", ret);
		if (!fw_csr)
			intel_power_domains_init_hw(dev_priv, true);

		goto out;
	}

	pci_disable_device(pdev);
	/*
	 * During hibernation on some platforms the BIOS may try to access
	 * the device even though it's already in D3 and hang the machine. So
	 * leave the device in D0 on those platforms and hope the BIOS will
	 * power down the device properly. The issue was seen on multiple old
	 * GENs with different BIOS vendors, so having an explicit blacklist
	 * is inpractical; apply the workaround on everything pre GEN6. The
	 * platforms where the issue was seen:
	 * Lenovo Thinkpad X301, X61s, X60, T60, X41
	 * Fujitsu FSC S7110
	 * Acer Aspire 1830T
	 */
	if (!(hibernation && INTEL_GEN(dev_priv) < 6))
		pci_set_power_state(pdev, PCI_D3hot);

	dev_priv->suspended_to_idle = suspend_to_idle(dev_priv);

out:
	enable_rpm_wakeref_asserts(dev_priv);

	return ret;
}

static int i915_suspend_switcheroo(struct drm_device *dev, pm_message_t state)
{
	int error;

	if (!dev) {
		DRM_ERROR("dev: %p\n", dev);
		DRM_ERROR("DRM not initialized, aborting suspend.\n");
		return -ENODEV;
	}

	if (WARN_ON_ONCE(state.event != PM_EVENT_SUSPEND &&
			 state.event != PM_EVENT_FREEZE))
		return -EINVAL;

	if (dev->switch_power_state == DRM_SWITCH_POWER_OFF)
		return 0;

	error = i915_drm_suspend(dev);
	if (error)
		return error;

	return i915_drm_suspend_late(dev, false);
}

static int i915_drm_resume(struct drm_device *dev)
{
	struct drm_i915_private *dev_priv = to_i915(dev);
	int ret;

	disable_rpm_wakeref_asserts(dev_priv);
	intel_sanitize_gt_powersave(dev_priv);

	ret = i915_ggtt_enable_hw(dev_priv);
	if (ret)
		DRM_ERROR("failed to re-enable GGTT\n");

	intel_csr_ucode_resume(dev_priv);

	i915_gem_resume(dev_priv);

	i915_restore_state(dev_priv);
	intel_pps_unlock_regs_wa(dev_priv);
	intel_opregion_setup(dev_priv);

	intel_init_pch_refclk(dev_priv);

	/*
	 * Interrupts have to be enabled before any batches are run. If not the
	 * GPU will hang. i915_gem_init_hw() will initiate batches to
	 * update/restore the context.
	 *
	 * drm_mode_config_reset() needs AUX interrupts.
	 *
	 * Modeset enabling in intel_modeset_init_hw() also needs working
	 * interrupts.
	 */
	intel_runtime_pm_enable_interrupts(dev_priv);

	drm_mode_config_reset(dev);

	mutex_lock(&dev->struct_mutex);
	if (i915_gem_init_hw(dev_priv)) {
		DRM_ERROR("failed to re-initialize GPU, declaring wedged!\n");
		i915_gem_set_wedged(dev_priv);
	}
	mutex_unlock(&dev->struct_mutex);

	intel_guc_resume(dev_priv);

	intel_modeset_init_hw(dev);

	spin_lock_irq(&dev_priv->irq_lock);
	if (dev_priv->display.hpd_irq_setup)
		dev_priv->display.hpd_irq_setup(dev_priv);
	spin_unlock_irq(&dev_priv->irq_lock);

	intel_dp_mst_resume(dev);

	intel_display_resume(dev);

	drm_kms_helper_poll_enable(dev);

	/*
	 * ... but also need to make sure that hotplug processing
	 * doesn't cause havoc. Like in the driver load code we don't
	 * bother with the tiny race here where we might loose hotplug
	 * notifications.
	 * */
	intel_hpd_init(dev_priv);

	intel_opregion_register(dev_priv);

	intel_fbdev_set_suspend(dev, FBINFO_STATE_RUNNING, false);

	mutex_lock(&dev_priv->modeset_restore_lock);
	dev_priv->modeset_restore = MODESET_DONE;
	mutex_unlock(&dev_priv->modeset_restore_lock);

	intel_opregion_notify_adapter(dev_priv, PCI_D0);

	intel_autoenable_gt_powersave(dev_priv);

	enable_rpm_wakeref_asserts(dev_priv);

	return 0;
}

static int i915_drm_resume_early(struct drm_device *dev)
{
	struct drm_i915_private *dev_priv = to_i915(dev);
	struct pci_dev *pdev = dev_priv->drm.pdev;
	int ret;

	/*
	 * We have a resume ordering issue with the snd-hda driver also
	 * requiring our device to be power up. Due to the lack of a
	 * parent/child relationship we currently solve this with an early
	 * resume hook.
	 *
	 * FIXME: This should be solved with a special hdmi sink device or
	 * similar so that power domains can be employed.
	 */

	/*
	 * Note that we need to set the power state explicitly, since we
	 * powered off the device during freeze and the PCI core won't power
	 * it back up for us during thaw. Powering off the device during
	 * freeze is not a hard requirement though, and during the
	 * suspend/resume phases the PCI core makes sure we get here with the
	 * device powered on. So in case we change our freeze logic and keep
	 * the device powered we can also remove the following set power state
	 * call.
	 */
	ret = pci_set_power_state(pdev, PCI_D0);
	if (ret) {
		DRM_ERROR("failed to set PCI D0 power state (%d)\n", ret);
		goto out;
	}

	/*
	 * Note that pci_enable_device() first enables any parent bridge
	 * device and only then sets the power state for this device. The
	 * bridge enabling is a nop though, since bridge devices are resumed
	 * first. The order of enabling power and enabling the device is
	 * imposed by the PCI core as described above, so here we preserve the
	 * same order for the freeze/thaw phases.
	 *
	 * TODO: eventually we should remove pci_disable_device() /
	 * pci_enable_enable_device() from suspend/resume. Due to how they
	 * depend on the device enable refcount we can't anyway depend on them
	 * disabling/enabling the device.
	 */
	if (pci_enable_device(pdev)) {
		ret = -EIO;
		goto out;
	}

	pci_set_master(pdev);

	disable_rpm_wakeref_asserts(dev_priv);

	if (IS_VALLEYVIEW(dev_priv) || IS_CHERRYVIEW(dev_priv))
		ret = vlv_resume_prepare(dev_priv, false);
	if (ret)
		DRM_ERROR("Resume prepare failed: %d, continuing anyway\n",
			  ret);

	intel_uncore_resume_early(dev_priv);

	if (IS_GEN9_LP(dev_priv)) {
		if (!dev_priv->suspended_to_idle)
			gen9_sanitize_dc_state(dev_priv);
		bxt_disable_dc9(dev_priv);
	} else if (IS_HASWELL(dev_priv) || IS_BROADWELL(dev_priv)) {
		hsw_disable_pc8(dev_priv);
	}

	intel_uncore_sanitize(dev_priv);

	if (IS_GEN9_LP(dev_priv) ||
	    !(dev_priv->suspended_to_idle && dev_priv->csr.dmc_payload))
		intel_power_domains_init_hw(dev_priv, true);

	i915_gem_sanitize(dev_priv);

	enable_rpm_wakeref_asserts(dev_priv);

out:
	dev_priv->suspended_to_idle = false;

	return ret;
}

static int i915_resume_switcheroo(struct drm_device *dev)
{
	int ret;

	if (dev->switch_power_state == DRM_SWITCH_POWER_OFF)
		return 0;

	ret = i915_drm_resume_early(dev);
	if (ret)
		return ret;

	return i915_drm_resume(dev);
}

/**
 * i915_reset - reset chip after a hang
 * @i915: #drm_i915_private to reset
 * @flags: Instructions
 *
 * Reset the chip.  Useful if a hang is detected. Marks the device as wedged
 * on failure.
 *
 * Caller must hold the struct_mutex.
 *
 * Procedure is fairly simple:
 *   - reset the chip using the reset reg
 *   - re-init context state
 *   - re-init hardware status page
 *   - re-init ring buffer
 *   - re-init interrupt state
 *   - re-init display
 */
void i915_reset(struct drm_i915_private *i915, unsigned int flags)
{
	struct i915_gpu_error *error = &i915->gpu_error;
	int ret;

	lockdep_assert_held(&i915->drm.struct_mutex);
	GEM_BUG_ON(!test_bit(I915_RESET_BACKOFF, &error->flags));

	if (!test_bit(I915_RESET_HANDOFF, &error->flags))
		return;

	/* Clear any previous failed attempts at recovery. Time to try again. */
	if (!i915_gem_unset_wedged(i915))
		goto wakeup;

	if (!(flags & I915_RESET_QUIET))
		dev_notice(i915->drm.dev, "Resetting chip after gpu hang\n");
	error->reset_count++;

	disable_irq(i915->drm.irq);
	ret = i915_gem_reset_prepare(i915);
	if (ret) {
		DRM_ERROR("GPU recovery failed\n");
		intel_gpu_reset(i915, ALL_ENGINES);
		goto error;
	}

	ret = intel_gpu_reset(i915, ALL_ENGINES);
	if (ret) {
		if (ret != -ENODEV)
			DRM_ERROR("Failed to reset chip: %i\n", ret);
		else
			DRM_DEBUG_DRIVER("GPU reset disabled\n");
		goto error;
	}

	i915_gem_reset(i915);
	intel_overlay_reset(i915);

	/* Ok, now get things going again... */

	/*
	 * Everything depends on having the GTT running, so we need to start
	 * there.  Fortunately we don't need to do this unless we reset the
	 * chip at a PCI level.
	 *
	 * Next we need to restore the context, but we don't use those
	 * yet either...
	 *
	 * Ring buffer needs to be re-initialized in the KMS case, or if X
	 * was running at the time of the reset (i.e. we weren't VT
	 * switched away).
	 */
	ret = i915_gem_init_hw(i915);
	if (ret) {
		DRM_ERROR("Failed hw init on reset %d\n", ret);
		goto error;
	}

	i915_queue_hangcheck(i915);

finish:
	i915_gem_reset_finish(i915);
	enable_irq(i915->drm.irq);

wakeup:
	clear_bit(I915_RESET_HANDOFF, &error->flags);
	wake_up_bit(&error->flags, I915_RESET_HANDOFF);
	return;

error:
	i915_gem_set_wedged(i915);
	i915_gem_retire_requests(i915);
	goto finish;
}

/**
 * i915_reset_engine - reset GPU engine to recover from a hang
 * @engine: engine to reset
 * @flags: options
 *
 * Reset a specific GPU engine. Useful if a hang is detected.
 * Returns zero on successful reset or otherwise an error code.
 *
 * Procedure is:
 *  - identifies the request that caused the hang and it is dropped
 *  - reset engine (which will force the engine to idle)
 *  - re-init/configure engine
 */
int i915_reset_engine(struct intel_engine_cs *engine, unsigned int flags)
{
	struct i915_gpu_error *error = &engine->i915->gpu_error;
	struct drm_i915_gem_request *active_request;
	int ret;

	GEM_BUG_ON(!test_bit(I915_RESET_ENGINE + engine->id, &error->flags));

	if (!(flags & I915_RESET_QUIET)) {
		dev_notice(engine->i915->drm.dev,
			   "Resetting %s after gpu hang\n", engine->name);
	}
	error->reset_engine_count[engine->id]++;

	active_request = i915_gem_reset_prepare_engine(engine);
	if (IS_ERR(active_request)) {
		DRM_DEBUG_DRIVER("Previous reset failed, promote to full reset\n");
		ret = PTR_ERR(active_request);
		goto out;
	}

	ret = intel_gpu_reset(engine->i915, intel_engine_flag(engine));
	if (ret) {
		/* If we fail here, we expect to fallback to a global reset */
		DRM_DEBUG_DRIVER("Failed to reset %s, ret=%d\n",
				 engine->name, ret);
		goto out;
	}

	/*
	 * The request that caused the hang is stuck on elsp, we know the
	 * active request and can drop it, adjust head to skip the offending
	 * request to resume executing remaining requests in the queue.
	 */
	i915_gem_reset_engine(engine, active_request);

	/*
	 * The engine and its registers (and workarounds in case of render)
	 * have been reset to their default values. Follow the init_ring
	 * process to program RING_MODE, HWSP and re-enable submission.
	 */
	ret = engine->init_hw(engine);
	if (ret)
		goto out;

out:
	i915_gem_reset_finish_engine(engine);
	return ret;
}

static int i915_pm_suspend(struct device *kdev)
{
	struct pci_dev *pdev = to_pci_dev(kdev);
	struct drm_device *dev = pci_get_drvdata(pdev);

	if (!dev) {
		dev_err(kdev, "DRM not initialized, aborting suspend.\n");
		return -ENODEV;
	}

	if (dev->switch_power_state == DRM_SWITCH_POWER_OFF)
		return 0;

	return i915_drm_suspend(dev);
}

static int i915_pm_suspend_late(struct device *kdev)
{
	struct drm_device *dev = &kdev_to_i915(kdev)->drm;

	/*
	 * We have a suspend ordering issue with the snd-hda driver also
	 * requiring our device to be power up. Due to the lack of a
	 * parent/child relationship we currently solve this with an late
	 * suspend hook.
	 *
	 * FIXME: This should be solved with a special hdmi sink device or
	 * similar so that power domains can be employed.
	 */
	if (dev->switch_power_state == DRM_SWITCH_POWER_OFF)
		return 0;

	return i915_drm_suspend_late(dev, false);
}

static int i915_pm_poweroff_late(struct device *kdev)
{
	struct drm_device *dev = &kdev_to_i915(kdev)->drm;

	if (dev->switch_power_state == DRM_SWITCH_POWER_OFF)
		return 0;

	return i915_drm_suspend_late(dev, true);
}

static int i915_pm_resume_early(struct device *kdev)
{
	struct drm_device *dev = &kdev_to_i915(kdev)->drm;

	if (dev->switch_power_state == DRM_SWITCH_POWER_OFF)
		return 0;

	return i915_drm_resume_early(dev);
}

static int i915_pm_resume(struct device *kdev)
{
	struct drm_device *dev = &kdev_to_i915(kdev)->drm;

	if (dev->switch_power_state == DRM_SWITCH_POWER_OFF)
		return 0;

	return i915_drm_resume(dev);
}

/* freeze: before creating the hibernation_image */
static int i915_pm_freeze(struct device *kdev)
{
	int ret;

	ret = i915_pm_suspend(kdev);
	if (ret)
		return ret;

	ret = i915_gem_freeze(kdev_to_i915(kdev));
	if (ret)
		return ret;

	return 0;
}

static int i915_pm_freeze_late(struct device *kdev)
{
	int ret;

	ret = i915_pm_suspend_late(kdev);
	if (ret)
		return ret;

	ret = i915_gem_freeze_late(kdev_to_i915(kdev));
	if (ret)
		return ret;

	return 0;
}

/* thaw: called after creating the hibernation image, but before turning off. */
static int i915_pm_thaw_early(struct device *kdev)
{
	return i915_pm_resume_early(kdev);
}

static int i915_pm_thaw(struct device *kdev)
{
	return i915_pm_resume(kdev);
}

/* restore: called after loading the hibernation image. */
static int i915_pm_restore_early(struct device *kdev)
{
	return i915_pm_resume_early(kdev);
}

static int i915_pm_restore(struct device *kdev)
{
	return i915_pm_resume(kdev);
}

/*
 * Save all Gunit registers that may be lost after a D3 and a subsequent
 * S0i[R123] transition. The list of registers needing a save/restore is
 * defined in the VLV2_S0IXRegs document. This documents marks all Gunit
 * registers in the following way:
 * - Driver: saved/restored by the driver
 * - Punit : saved/restored by the Punit firmware
 * - No, w/o marking: no need to save/restore, since the register is R/O or
 *                    used internally by the HW in a way that doesn't depend
 *                    keeping the content across a suspend/resume.
 * - Debug : used for debugging
 *
 * We save/restore all registers marked with 'Driver', with the following
 * exceptions:
 * - Registers out of use, including also registers marked with 'Debug'.
 *   These have no effect on the driver's operation, so we don't save/restore
 *   them to reduce the overhead.
 * - Registers that are fully setup by an initialization function called from
 *   the resume path. For example many clock gating and RPS/RC6 registers.
 * - Registers that provide the right functionality with their reset defaults.
 *
 * TODO: Except for registers that based on the above 3 criteria can be safely
 * ignored, we save/restore all others, practically treating the HW context as
 * a black-box for the driver. Further investigation is needed to reduce the
 * saved/restored registers even further, by following the same 3 criteria.
 */
static void vlv_save_gunit_s0ix_state(struct drm_i915_private *dev_priv)
{
	struct vlv_s0ix_state *s = &dev_priv->vlv_s0ix_state;
	int i;

	/* GAM 0x4000-0x4770 */
	s->wr_watermark		= I915_READ(GEN7_WR_WATERMARK);
	s->gfx_prio_ctrl	= I915_READ(GEN7_GFX_PRIO_CTRL);
	s->arb_mode		= I915_READ(ARB_MODE);
	s->gfx_pend_tlb0	= I915_READ(GEN7_GFX_PEND_TLB0);
	s->gfx_pend_tlb1	= I915_READ(GEN7_GFX_PEND_TLB1);

	for (i = 0; i < ARRAY_SIZE(s->lra_limits); i++)
		s->lra_limits[i] = I915_READ(GEN7_LRA_LIMITS(i));

	s->media_max_req_count	= I915_READ(GEN7_MEDIA_MAX_REQ_COUNT);
	s->gfx_max_req_count	= I915_READ(GEN7_GFX_MAX_REQ_COUNT);

	s->render_hwsp		= I915_READ(RENDER_HWS_PGA_GEN7);
	s->ecochk		= I915_READ(GAM_ECOCHK);
	s->bsd_hwsp		= I915_READ(BSD_HWS_PGA_GEN7);
	s->blt_hwsp		= I915_READ(BLT_HWS_PGA_GEN7);

	s->tlb_rd_addr		= I915_READ(GEN7_TLB_RD_ADDR);

	/* MBC 0x9024-0x91D0, 0x8500 */
	s->g3dctl		= I915_READ(VLV_G3DCTL);
	s->gsckgctl		= I915_READ(VLV_GSCKGCTL);
	s->mbctl		= I915_READ(GEN6_MBCTL);

	/* GCP 0x9400-0x9424, 0x8100-0x810C */
	s->ucgctl1		= I915_READ(GEN6_UCGCTL1);
	s->ucgctl3		= I915_READ(GEN6_UCGCTL3);
	s->rcgctl1		= I915_READ(GEN6_RCGCTL1);
	s->rcgctl2		= I915_READ(GEN6_RCGCTL2);
	s->rstctl		= I915_READ(GEN6_RSTCTL);
	s->misccpctl		= I915_READ(GEN7_MISCCPCTL);

	/* GPM 0xA000-0xAA84, 0x8000-0x80FC */
	s->gfxpause		= I915_READ(GEN6_GFXPAUSE);
	s->rpdeuhwtc		= I915_READ(GEN6_RPDEUHWTC);
	s->rpdeuc		= I915_READ(GEN6_RPDEUC);
	s->ecobus		= I915_READ(ECOBUS);
	s->pwrdwnupctl		= I915_READ(VLV_PWRDWNUPCTL);
	s->rp_down_timeout	= I915_READ(GEN6_RP_DOWN_TIMEOUT);
	s->rp_deucsw		= I915_READ(GEN6_RPDEUCSW);
	s->rcubmabdtmr		= I915_READ(GEN6_RCUBMABDTMR);
	s->rcedata		= I915_READ(VLV_RCEDATA);
	s->spare2gh		= I915_READ(VLV_SPAREG2H);

	/* Display CZ domain, 0x4400C-0x4402C, 0x4F000-0x4F11F */
	s->gt_imr		= I915_READ(GTIMR);
	s->gt_ier		= I915_READ(GTIER);
	s->pm_imr		= I915_READ(GEN6_PMIMR);
	s->pm_ier		= I915_READ(GEN6_PMIER);

	for (i = 0; i < ARRAY_SIZE(s->gt_scratch); i++)
		s->gt_scratch[i] = I915_READ(GEN7_GT_SCRATCH(i));

	/* GT SA CZ domain, 0x100000-0x138124 */
	s->tilectl		= I915_READ(TILECTL);
	s->gt_fifoctl		= I915_READ(GTFIFOCTL);
	s->gtlc_wake_ctrl	= I915_READ(VLV_GTLC_WAKE_CTRL);
	s->gtlc_survive		= I915_READ(VLV_GTLC_SURVIVABILITY_REG);
	s->pmwgicz		= I915_READ(VLV_PMWGICZ);

	/* Gunit-Display CZ domain, 0x182028-0x1821CF */
	s->gu_ctl0		= I915_READ(VLV_GU_CTL0);
	s->gu_ctl1		= I915_READ(VLV_GU_CTL1);
	s->pcbr			= I915_READ(VLV_PCBR);
	s->clock_gate_dis2	= I915_READ(VLV_GUNIT_CLOCK_GATE2);

	/*
	 * Not saving any of:
	 * DFT,		0x9800-0x9EC0
	 * SARB,	0xB000-0xB1FC
	 * GAC,		0x5208-0x524C, 0x14000-0x14C000
	 * PCI CFG
	 */
}

static void vlv_restore_gunit_s0ix_state(struct drm_i915_private *dev_priv)
{
	struct vlv_s0ix_state *s = &dev_priv->vlv_s0ix_state;
	u32 val;
	int i;

	/* GAM 0x4000-0x4770 */
	I915_WRITE(GEN7_WR_WATERMARK,	s->wr_watermark);
	I915_WRITE(GEN7_GFX_PRIO_CTRL,	s->gfx_prio_ctrl);
	I915_WRITE(ARB_MODE,		s->arb_mode | (0xffff << 16));
	I915_WRITE(GEN7_GFX_PEND_TLB0,	s->gfx_pend_tlb0);
	I915_WRITE(GEN7_GFX_PEND_TLB1,	s->gfx_pend_tlb1);

	for (i = 0; i < ARRAY_SIZE(s->lra_limits); i++)
		I915_WRITE(GEN7_LRA_LIMITS(i), s->lra_limits[i]);

	I915_WRITE(GEN7_MEDIA_MAX_REQ_COUNT, s->media_max_req_count);
	I915_WRITE(GEN7_GFX_MAX_REQ_COUNT, s->gfx_max_req_count);

	I915_WRITE(RENDER_HWS_PGA_GEN7,	s->render_hwsp);
	I915_WRITE(GAM_ECOCHK,		s->ecochk);
	I915_WRITE(BSD_HWS_PGA_GEN7,	s->bsd_hwsp);
	I915_WRITE(BLT_HWS_PGA_GEN7,	s->blt_hwsp);

	I915_WRITE(GEN7_TLB_RD_ADDR,	s->tlb_rd_addr);

	/* MBC 0x9024-0x91D0, 0x8500 */
	I915_WRITE(VLV_G3DCTL,		s->g3dctl);
	I915_WRITE(VLV_GSCKGCTL,	s->gsckgctl);
	I915_WRITE(GEN6_MBCTL,		s->mbctl);

	/* GCP 0x9400-0x9424, 0x8100-0x810C */
	I915_WRITE(GEN6_UCGCTL1,	s->ucgctl1);
	I915_WRITE(GEN6_UCGCTL3,	s->ucgctl3);
	I915_WRITE(GEN6_RCGCTL1,	s->rcgctl1);
	I915_WRITE(GEN6_RCGCTL2,	s->rcgctl2);
	I915_WRITE(GEN6_RSTCTL,		s->rstctl);
	I915_WRITE(GEN7_MISCCPCTL,	s->misccpctl);

	/* GPM 0xA000-0xAA84, 0x8000-0x80FC */
	I915_WRITE(GEN6_GFXPAUSE,	s->gfxpause);
	I915_WRITE(GEN6_RPDEUHWTC,	s->rpdeuhwtc);
	I915_WRITE(GEN6_RPDEUC,		s->rpdeuc);
	I915_WRITE(ECOBUS,		s->ecobus);
	I915_WRITE(VLV_PWRDWNUPCTL,	s->pwrdwnupctl);
	I915_WRITE(GEN6_RP_DOWN_TIMEOUT,s->rp_down_timeout);
	I915_WRITE(GEN6_RPDEUCSW,	s->rp_deucsw);
	I915_WRITE(GEN6_RCUBMABDTMR,	s->rcubmabdtmr);
	I915_WRITE(VLV_RCEDATA,		s->rcedata);
	I915_WRITE(VLV_SPAREG2H,	s->spare2gh);

	/* Display CZ domain, 0x4400C-0x4402C, 0x4F000-0x4F11F */
	I915_WRITE(GTIMR,		s->gt_imr);
	I915_WRITE(GTIER,		s->gt_ier);
	I915_WRITE(GEN6_PMIMR,		s->pm_imr);
	I915_WRITE(GEN6_PMIER,		s->pm_ier);

	for (i = 0; i < ARRAY_SIZE(s->gt_scratch); i++)
		I915_WRITE(GEN7_GT_SCRATCH(i), s->gt_scratch[i]);

	/* GT SA CZ domain, 0x100000-0x138124 */
	I915_WRITE(TILECTL,			s->tilectl);
	I915_WRITE(GTFIFOCTL,			s->gt_fifoctl);
	/*
	 * Preserve the GT allow wake and GFX force clock bit, they are not
	 * be restored, as they are used to control the s0ix suspend/resume
	 * sequence by the caller.
	 */
	val = I915_READ(VLV_GTLC_WAKE_CTRL);
	val &= VLV_GTLC_ALLOWWAKEREQ;
	val |= s->gtlc_wake_ctrl & ~VLV_GTLC_ALLOWWAKEREQ;
	I915_WRITE(VLV_GTLC_WAKE_CTRL, val);

	val = I915_READ(VLV_GTLC_SURVIVABILITY_REG);
	val &= VLV_GFX_CLK_FORCE_ON_BIT;
	val |= s->gtlc_survive & ~VLV_GFX_CLK_FORCE_ON_BIT;
	I915_WRITE(VLV_GTLC_SURVIVABILITY_REG, val);

	I915_WRITE(VLV_PMWGICZ,			s->pmwgicz);

	/* Gunit-Display CZ domain, 0x182028-0x1821CF */
	I915_WRITE(VLV_GU_CTL0,			s->gu_ctl0);
	I915_WRITE(VLV_GU_CTL1,			s->gu_ctl1);
	I915_WRITE(VLV_PCBR,			s->pcbr);
	I915_WRITE(VLV_GUNIT_CLOCK_GATE2,	s->clock_gate_dis2);
}

static int vlv_wait_for_pw_status(struct drm_i915_private *dev_priv,
				  u32 mask, u32 val)
{
	/* The HW does not like us polling for PW_STATUS frequently, so
	 * use the sleeping loop rather than risk the busy spin within
	 * intel_wait_for_register().
	 *
	 * Transitioning between RC6 states should be at most 2ms (see
	 * valleyview_enable_rps) so use a 3ms timeout.
	 */
	return wait_for((I915_READ_NOTRACE(VLV_GTLC_PW_STATUS) & mask) == val,
			3);
}

int vlv_force_gfx_clock(struct drm_i915_private *dev_priv, bool force_on)
{
	u32 val;
	int err;

	val = I915_READ(VLV_GTLC_SURVIVABILITY_REG);
	val &= ~VLV_GFX_CLK_FORCE_ON_BIT;
	if (force_on)
		val |= VLV_GFX_CLK_FORCE_ON_BIT;
	I915_WRITE(VLV_GTLC_SURVIVABILITY_REG, val);

	if (!force_on)
		return 0;

	err = intel_wait_for_register(dev_priv,
				      VLV_GTLC_SURVIVABILITY_REG,
				      VLV_GFX_CLK_STATUS_BIT,
				      VLV_GFX_CLK_STATUS_BIT,
				      20);
	if (err)
		DRM_ERROR("timeout waiting for GFX clock force-on (%08x)\n",
			  I915_READ(VLV_GTLC_SURVIVABILITY_REG));

	return err;
}

static int vlv_allow_gt_wake(struct drm_i915_private *dev_priv, bool allow)
{
	u32 mask;
	u32 val;
	int err;

	val = I915_READ(VLV_GTLC_WAKE_CTRL);
	val &= ~VLV_GTLC_ALLOWWAKEREQ;
	if (allow)
		val |= VLV_GTLC_ALLOWWAKEREQ;
	I915_WRITE(VLV_GTLC_WAKE_CTRL, val);
	POSTING_READ(VLV_GTLC_WAKE_CTRL);

	mask = VLV_GTLC_ALLOWWAKEACK;
	val = allow ? mask : 0;

	err = vlv_wait_for_pw_status(dev_priv, mask, val);
	if (err)
		DRM_ERROR("timeout disabling GT waking\n");

	return err;
}

static void vlv_wait_for_gt_wells(struct drm_i915_private *dev_priv,
				  bool wait_for_on)
{
	u32 mask;
	u32 val;

	mask = VLV_GTLC_PW_MEDIA_STATUS_MASK | VLV_GTLC_PW_RENDER_STATUS_MASK;
	val = wait_for_on ? mask : 0;

	/*
	 * RC6 transitioning can be delayed up to 2 msec (see
	 * valleyview_enable_rps), use 3 msec for safety.
	 */
	if (vlv_wait_for_pw_status(dev_priv, mask, val))
		DRM_ERROR("timeout waiting for GT wells to go %s\n",
			  onoff(wait_for_on));
}

static void vlv_check_no_gt_access(struct drm_i915_private *dev_priv)
{
	if (!(I915_READ(VLV_GTLC_PW_STATUS) & VLV_GTLC_ALLOWWAKEERR))
		return;

	DRM_DEBUG_DRIVER("GT register access while GT waking disabled\n");
	I915_WRITE(VLV_GTLC_PW_STATUS, VLV_GTLC_ALLOWWAKEERR);
}

static int vlv_suspend_complete(struct drm_i915_private *dev_priv)
{
	u32 mask;
	int err;

	/*
	 * Bspec defines the following GT well on flags as debug only, so
	 * don't treat them as hard failures.
	 */
	vlv_wait_for_gt_wells(dev_priv, false);

	mask = VLV_GTLC_RENDER_CTX_EXISTS | VLV_GTLC_MEDIA_CTX_EXISTS;
	WARN_ON((I915_READ(VLV_GTLC_WAKE_CTRL) & mask) != mask);

	vlv_check_no_gt_access(dev_priv);

	err = vlv_force_gfx_clock(dev_priv, true);
	if (err)
		goto err1;

	err = vlv_allow_gt_wake(dev_priv, false);
	if (err)
		goto err2;

	if (!IS_CHERRYVIEW(dev_priv))
		vlv_save_gunit_s0ix_state(dev_priv);

	err = vlv_force_gfx_clock(dev_priv, false);
	if (err)
		goto err2;

	return 0;

err2:
	/* For safety always re-enable waking and disable gfx clock forcing */
	vlv_allow_gt_wake(dev_priv, true);
err1:
	vlv_force_gfx_clock(dev_priv, false);

	return err;
}

static int vlv_resume_prepare(struct drm_i915_private *dev_priv,
				bool rpm_resume)
{
	int err;
	int ret;

	/*
	 * If any of the steps fail just try to continue, that's the best we
	 * can do at this point. Return the first error code (which will also
	 * leave RPM permanently disabled).
	 */
	ret = vlv_force_gfx_clock(dev_priv, true);

	if (!IS_CHERRYVIEW(dev_priv))
		vlv_restore_gunit_s0ix_state(dev_priv);

	err = vlv_allow_gt_wake(dev_priv, true);
	if (!ret)
		ret = err;

	err = vlv_force_gfx_clock(dev_priv, false);
	if (!ret)
		ret = err;

	vlv_check_no_gt_access(dev_priv);

	if (rpm_resume)
		intel_init_clock_gating(dev_priv);

	return ret;
}

static int intel_runtime_suspend(struct device *kdev)
{
	struct pci_dev *pdev = to_pci_dev(kdev);
	struct drm_device *dev = pci_get_drvdata(pdev);
	struct drm_i915_private *dev_priv = to_i915(dev);
	int ret;

	if (WARN_ON_ONCE(!(dev_priv->rps.enabled && intel_enable_rc6())))
		return -ENODEV;

	if (WARN_ON_ONCE(!HAS_RUNTIME_PM(dev_priv)))
		return -ENODEV;

	DRM_DEBUG_KMS("Suspending device\n");

	disable_rpm_wakeref_asserts(dev_priv);

	/*
	 * We are safe here against re-faults, since the fault handler takes
	 * an RPM reference.
	 */
	i915_gem_runtime_suspend(dev_priv);

	intel_guc_suspend(dev_priv);

	intel_runtime_pm_disable_interrupts(dev_priv);

	ret = 0;
	if (IS_GEN9_LP(dev_priv)) {
		bxt_display_core_uninit(dev_priv);
		bxt_enable_dc9(dev_priv);
	} else if (IS_HASWELL(dev_priv) || IS_BROADWELL(dev_priv)) {
		hsw_enable_pc8(dev_priv);
	} else if (IS_VALLEYVIEW(dev_priv) || IS_CHERRYVIEW(dev_priv)) {
		ret = vlv_suspend_complete(dev_priv);
	}

	if (ret) {
		DRM_ERROR("Runtime suspend failed, disabling it (%d)\n", ret);
		intel_runtime_pm_enable_interrupts(dev_priv);

		enable_rpm_wakeref_asserts(dev_priv);

		return ret;
	}

	intel_uncore_suspend(dev_priv);

	enable_rpm_wakeref_asserts(dev_priv);
	WARN_ON_ONCE(atomic_read(&dev_priv->pm.wakeref_count));

	if (intel_uncore_arm_unclaimed_mmio_detection(dev_priv))
		DRM_ERROR("Unclaimed access detected prior to suspending\n");

	dev_priv->pm.suspended = true;

	/*
	 * FIXME: We really should find a document that references the arguments
	 * used below!
	 */
	if (IS_BROADWELL(dev_priv)) {
		/*
		 * On Broadwell, if we use PCI_D1 the PCH DDI ports will stop
		 * being detected, and the call we do at intel_runtime_resume()
		 * won't be able to restore them. Since PCI_D3hot matches the
		 * actual specification and appears to be working, use it.
		 */
		intel_opregion_notify_adapter(dev_priv, PCI_D3hot);
	} else {
		/*
		 * current versions of firmware which depend on this opregion
		 * notification have repurposed the D1 definition to mean
		 * "runtime suspended" vs. what you would normally expect (D3)
		 * to distinguish it from notifications that might be sent via
		 * the suspend path.
		 */
		intel_opregion_notify_adapter(dev_priv, PCI_D1);
	}

	assert_forcewakes_inactive(dev_priv);

	if (!IS_VALLEYVIEW(dev_priv) && !IS_CHERRYVIEW(dev_priv))
		intel_hpd_poll_init(dev_priv);

	DRM_DEBUG_KMS("Device suspended\n");
	return 0;
}

static int intel_runtime_resume(struct device *kdev)
{
	struct pci_dev *pdev = to_pci_dev(kdev);
	struct drm_device *dev = pci_get_drvdata(pdev);
	struct drm_i915_private *dev_priv = to_i915(dev);
	int ret = 0;

	if (WARN_ON_ONCE(!HAS_RUNTIME_PM(dev_priv)))
		return -ENODEV;

	DRM_DEBUG_KMS("Resuming device\n");

	WARN_ON_ONCE(atomic_read(&dev_priv->pm.wakeref_count));
	disable_rpm_wakeref_asserts(dev_priv);

	intel_opregion_notify_adapter(dev_priv, PCI_D0);
	dev_priv->pm.suspended = false;
	if (intel_uncore_unclaimed_mmio(dev_priv))
		DRM_DEBUG_DRIVER("Unclaimed access during suspend, bios?\n");

	intel_guc_resume(dev_priv);

	if (IS_GEN9_LP(dev_priv)) {
		bxt_disable_dc9(dev_priv);
		bxt_display_core_init(dev_priv, true);
		if (dev_priv->csr.dmc_payload &&
		    (dev_priv->csr.allowed_dc_mask & DC_STATE_EN_UPTO_DC5))
			gen9_enable_dc5(dev_priv);
	} else if (IS_HASWELL(dev_priv) || IS_BROADWELL(dev_priv)) {
		hsw_disable_pc8(dev_priv);
	} else if (IS_VALLEYVIEW(dev_priv) || IS_CHERRYVIEW(dev_priv)) {
		ret = vlv_resume_prepare(dev_priv, true);
	}

	/*
	 * No point of rolling back things in case of an error, as the best
	 * we can do is to hope that things will still work (and disable RPM).
	 */
	i915_gem_init_swizzling(dev_priv);
	i915_gem_restore_fences(dev_priv);

	intel_runtime_pm_enable_interrupts(dev_priv);

	/*
	 * On VLV/CHV display interrupts are part of the display
	 * power well, so hpd is reinitialized from there. For
	 * everyone else do it here.
	 */
	if (!IS_VALLEYVIEW(dev_priv) && !IS_CHERRYVIEW(dev_priv))
		intel_hpd_init(dev_priv);

	enable_rpm_wakeref_asserts(dev_priv);

	if (ret)
		DRM_ERROR("Runtime resume failed, disabling it (%d)\n", ret);
	else
		DRM_DEBUG_KMS("Device resumed\n");

	return ret;
}

const struct dev_pm_ops i915_pm_ops = {
	/*
	 * S0ix (via system suspend) and S3 event handlers [PMSG_SUSPEND,
	 * PMSG_RESUME]
	 */
	.suspend = i915_pm_suspend,
	.suspend_late = i915_pm_suspend_late,
	.resume_early = i915_pm_resume_early,
	.resume = i915_pm_resume,

	/*
	 * S4 event handlers
	 * @freeze, @freeze_late    : called (1) before creating the
	 *                            hibernation image [PMSG_FREEZE] and
	 *                            (2) after rebooting, before restoring
	 *                            the image [PMSG_QUIESCE]
	 * @thaw, @thaw_early       : called (1) after creating the hibernation
	 *                            image, before writing it [PMSG_THAW]
	 *                            and (2) after failing to create or
	 *                            restore the image [PMSG_RECOVER]
	 * @poweroff, @poweroff_late: called after writing the hibernation
	 *                            image, before rebooting [PMSG_HIBERNATE]
	 * @restore, @restore_early : called after rebooting and restoring the
	 *                            hibernation image [PMSG_RESTORE]
	 */
	.freeze = i915_pm_freeze,
	.freeze_late = i915_pm_freeze_late,
	.thaw_early = i915_pm_thaw_early,
	.thaw = i915_pm_thaw,
	.poweroff = i915_pm_suspend,
	.poweroff_late = i915_pm_poweroff_late,
	.restore_early = i915_pm_restore_early,
	.restore = i915_pm_restore,

	/* S0ix (via runtime suspend) event handlers */
	.runtime_suspend = intel_runtime_suspend,
	.runtime_resume = intel_runtime_resume,
};

static const struct vm_operations_struct i915_gem_vm_ops = {
	.fault = i915_gem_fault,
	.open = drm_gem_vm_open,
	.close = drm_gem_vm_close,
};

static const struct file_operations i915_driver_fops = {
	.owner = THIS_MODULE,
	.open = drm_open,
	.release = drm_release,
	.unlocked_ioctl = drm_ioctl,
	.mmap = drm_gem_mmap,
	.poll = drm_poll,
	.read = drm_read,
	.compat_ioctl = i915_compat_ioctl,
	.llseek = noop_llseek,
};

static int
i915_gem_reject_pin_ioctl(struct drm_device *dev, void *data,
			  struct drm_file *file)
{
	return -ENODEV;
}

static const struct drm_ioctl_desc i915_ioctls[] = {
	DRM_IOCTL_DEF_DRV(I915_INIT, drm_noop, DRM_AUTH|DRM_MASTER|DRM_ROOT_ONLY),
	DRM_IOCTL_DEF_DRV(I915_FLUSH, drm_noop, DRM_AUTH),
	DRM_IOCTL_DEF_DRV(I915_FLIP, drm_noop, DRM_AUTH),
	DRM_IOCTL_DEF_DRV(I915_BATCHBUFFER, drm_noop, DRM_AUTH),
	DRM_IOCTL_DEF_DRV(I915_IRQ_EMIT, drm_noop, DRM_AUTH),
	DRM_IOCTL_DEF_DRV(I915_IRQ_WAIT, drm_noop, DRM_AUTH),
	DRM_IOCTL_DEF_DRV(I915_GETPARAM, i915_getparam, DRM_AUTH|DRM_RENDER_ALLOW),
	DRM_IOCTL_DEF_DRV(I915_SETPARAM, drm_noop, DRM_AUTH|DRM_MASTER|DRM_ROOT_ONLY),
	DRM_IOCTL_DEF_DRV(I915_ALLOC, drm_noop, DRM_AUTH),
	DRM_IOCTL_DEF_DRV(I915_FREE, drm_noop, DRM_AUTH),
	DRM_IOCTL_DEF_DRV(I915_INIT_HEAP, drm_noop, DRM_AUTH|DRM_MASTER|DRM_ROOT_ONLY),
	DRM_IOCTL_DEF_DRV(I915_CMDBUFFER, drm_noop, DRM_AUTH),
	DRM_IOCTL_DEF_DRV(I915_DESTROY_HEAP,  drm_noop, DRM_AUTH|DRM_MASTER|DRM_ROOT_ONLY),
	DRM_IOCTL_DEF_DRV(I915_SET_VBLANK_PIPE,  drm_noop, DRM_AUTH|DRM_MASTER|DRM_ROOT_ONLY),
	DRM_IOCTL_DEF_DRV(I915_GET_VBLANK_PIPE,  drm_noop, DRM_AUTH),
	DRM_IOCTL_DEF_DRV(I915_VBLANK_SWAP, drm_noop, DRM_AUTH),
	DRM_IOCTL_DEF_DRV(I915_HWS_ADDR, drm_noop, DRM_AUTH|DRM_MASTER|DRM_ROOT_ONLY),
	DRM_IOCTL_DEF_DRV(I915_GEM_INIT, drm_noop, DRM_AUTH|DRM_MASTER|DRM_ROOT_ONLY),
	DRM_IOCTL_DEF_DRV(I915_GEM_EXECBUFFER, i915_gem_execbuffer, DRM_AUTH),
	DRM_IOCTL_DEF_DRV(I915_GEM_EXECBUFFER2_WR, i915_gem_execbuffer2, DRM_AUTH|DRM_RENDER_ALLOW),
	DRM_IOCTL_DEF_DRV(I915_GEM_PIN, i915_gem_reject_pin_ioctl, DRM_AUTH|DRM_ROOT_ONLY),
	DRM_IOCTL_DEF_DRV(I915_GEM_UNPIN, i915_gem_reject_pin_ioctl, DRM_AUTH|DRM_ROOT_ONLY),
	DRM_IOCTL_DEF_DRV(I915_GEM_BUSY, i915_gem_busy_ioctl, DRM_AUTH|DRM_RENDER_ALLOW),
	DRM_IOCTL_DEF_DRV(I915_GEM_SET_CACHING, i915_gem_set_caching_ioctl, DRM_RENDER_ALLOW),
	DRM_IOCTL_DEF_DRV(I915_GEM_GET_CACHING, i915_gem_get_caching_ioctl, DRM_RENDER_ALLOW),
	DRM_IOCTL_DEF_DRV(I915_GEM_THROTTLE, i915_gem_throttle_ioctl, DRM_AUTH|DRM_RENDER_ALLOW),
	DRM_IOCTL_DEF_DRV(I915_GEM_ENTERVT, drm_noop, DRM_AUTH|DRM_MASTER|DRM_ROOT_ONLY),
	DRM_IOCTL_DEF_DRV(I915_GEM_LEAVEVT, drm_noop, DRM_AUTH|DRM_MASTER|DRM_ROOT_ONLY),
	DRM_IOCTL_DEF_DRV(I915_GEM_CREATE, i915_gem_create_ioctl, DRM_RENDER_ALLOW),
	DRM_IOCTL_DEF_DRV(I915_GEM_PREAD, i915_gem_pread_ioctl, DRM_RENDER_ALLOW),
	DRM_IOCTL_DEF_DRV(I915_GEM_PWRITE, i915_gem_pwrite_ioctl, DRM_RENDER_ALLOW),
	DRM_IOCTL_DEF_DRV(I915_GEM_MMAP, i915_gem_mmap_ioctl, DRM_RENDER_ALLOW),
	DRM_IOCTL_DEF_DRV(I915_GEM_MMAP_GTT, i915_gem_mmap_gtt_ioctl, DRM_RENDER_ALLOW),
	DRM_IOCTL_DEF_DRV(I915_GEM_SET_DOMAIN, i915_gem_set_domain_ioctl, DRM_RENDER_ALLOW),
	DRM_IOCTL_DEF_DRV(I915_GEM_SW_FINISH, i915_gem_sw_finish_ioctl, DRM_RENDER_ALLOW),
	DRM_IOCTL_DEF_DRV(I915_GEM_SET_TILING, i915_gem_set_tiling_ioctl, DRM_RENDER_ALLOW),
	DRM_IOCTL_DEF_DRV(I915_GEM_GET_TILING, i915_gem_get_tiling_ioctl, DRM_RENDER_ALLOW),
	DRM_IOCTL_DEF_DRV(I915_GEM_GET_APERTURE, i915_gem_get_aperture_ioctl, DRM_RENDER_ALLOW),
	DRM_IOCTL_DEF_DRV(I915_GET_PIPE_FROM_CRTC_ID, intel_get_pipe_from_crtc_id, 0),
	DRM_IOCTL_DEF_DRV(I915_GEM_MADVISE, i915_gem_madvise_ioctl, DRM_RENDER_ALLOW),
	DRM_IOCTL_DEF_DRV(I915_OVERLAY_PUT_IMAGE, intel_overlay_put_image_ioctl, DRM_MASTER|DRM_CONTROL_ALLOW),
	DRM_IOCTL_DEF_DRV(I915_OVERLAY_ATTRS, intel_overlay_attrs_ioctl, DRM_MASTER|DRM_CONTROL_ALLOW),
	DRM_IOCTL_DEF_DRV(I915_SET_SPRITE_COLORKEY, intel_sprite_set_colorkey, DRM_MASTER|DRM_CONTROL_ALLOW),
	DRM_IOCTL_DEF_DRV(I915_GET_SPRITE_COLORKEY, drm_noop, DRM_MASTER|DRM_CONTROL_ALLOW),
	DRM_IOCTL_DEF_DRV(I915_GEM_WAIT, i915_gem_wait_ioctl, DRM_AUTH|DRM_RENDER_ALLOW),
	DRM_IOCTL_DEF_DRV(I915_GEM_CONTEXT_CREATE, i915_gem_context_create_ioctl, DRM_RENDER_ALLOW),
	DRM_IOCTL_DEF_DRV(I915_GEM_CONTEXT_DESTROY, i915_gem_context_destroy_ioctl, DRM_RENDER_ALLOW),
	DRM_IOCTL_DEF_DRV(I915_REG_READ, i915_reg_read_ioctl, DRM_RENDER_ALLOW),
	DRM_IOCTL_DEF_DRV(I915_GET_RESET_STATS, i915_gem_context_reset_stats_ioctl, DRM_RENDER_ALLOW),
	DRM_IOCTL_DEF_DRV(I915_GEM_USERPTR, i915_gem_userptr_ioctl, DRM_RENDER_ALLOW),
	DRM_IOCTL_DEF_DRV(I915_GEM_CONTEXT_GETPARAM, i915_gem_context_getparam_ioctl, DRM_RENDER_ALLOW),
	DRM_IOCTL_DEF_DRV(I915_GEM_CONTEXT_SETPARAM, i915_gem_context_setparam_ioctl, DRM_RENDER_ALLOW),
	DRM_IOCTL_DEF_DRV(I915_PERF_OPEN, i915_perf_open_ioctl, DRM_RENDER_ALLOW),
};

static struct drm_driver driver = {
	/* Don't use MTRRs here; the Xserver or userspace app should
	 * deal with them for Intel hardware.
	 */
	.driver_features =
	    DRIVER_HAVE_IRQ | DRIVER_IRQ_SHARED | DRIVER_GEM | DRIVER_PRIME |
	    DRIVER_RENDER | DRIVER_MODESET | DRIVER_ATOMIC,
	.release = i915_driver_release,
	.open = i915_driver_open,
	.lastclose = i915_driver_lastclose,
	.postclose = i915_driver_postclose,

	.gem_close_object = i915_gem_close_object,
	.gem_free_object_unlocked = i915_gem_free_object,
	.gem_vm_ops = &i915_gem_vm_ops,

	.prime_handle_to_fd = drm_gem_prime_handle_to_fd,
	.prime_fd_to_handle = drm_gem_prime_fd_to_handle,
	.gem_prime_export = i915_gem_prime_export,
	.gem_prime_import = i915_gem_prime_import,

	.dumb_create = i915_gem_dumb_create,
	.dumb_map_offset = i915_gem_mmap_gtt,
	.dumb_destroy = drm_gem_dumb_destroy,
	.ioctls = i915_ioctls,
	.num_ioctls = ARRAY_SIZE(i915_ioctls),
	.fops = &i915_driver_fops,
	.name = DRIVER_NAME,
	.desc = DRIVER_DESC,
	.date = DRIVER_DATE,
	.major = DRIVER_MAJOR,
	.minor = DRIVER_MINOR,
	.patchlevel = DRIVER_PATCHLEVEL,
};

#if IS_ENABLED(CONFIG_DRM_I915_SELFTEST)
#include "selftests/mock_drm.c"
#endif<|MERGE_RESOLUTION|>--- conflicted
+++ resolved
@@ -1383,11 +1383,6 @@
 
 	intel_gvt_cleanup(dev_priv);
 
-<<<<<<< HEAD
-	i915_driver_unregister(dev_priv);
-
-=======
->>>>>>> 245fef70
 	intel_modeset_cleanup(dev);
 
 	/*
