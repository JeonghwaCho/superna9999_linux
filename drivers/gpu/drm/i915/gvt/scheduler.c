/*
 * Copyright(c) 2011-2016 Intel Corporation. All rights reserved.
 *
 * Permission is hereby granted, free of charge, to any person obtaining a
 * copy of this software and associated documentation files (the "Software"),
 * to deal in the Software without restriction, including without limitation
 * the rights to use, copy, modify, merge, publish, distribute, sublicense,
 * and/or sell copies of the Software, and to permit persons to whom the
 * Software is furnished to do so, subject to the following conditions:
 *
 * The above copyright notice and this permission notice (including the next
 * paragraph) shall be included in all copies or substantial portions of the
 * Software.
 *
 * THE SOFTWARE IS PROVIDED "AS IS", WITHOUT WARRANTY OF ANY KIND, EXPRESS OR
 * IMPLIED, INCLUDING BUT NOT LIMITED TO THE WARRANTIES OF MERCHANTABILITY,
 * FITNESS FOR A PARTICULAR PURPOSE AND NONINFRINGEMENT.  IN NO EVENT SHALL
 * THE AUTHORS OR COPYRIGHT HOLDERS BE LIABLE FOR ANY CLAIM, DAMAGES OR OTHER
 * LIABILITY, WHETHER IN AN ACTION OF CONTRACT, TORT OR OTHERWISE, ARISING FROM,
 * OUT OF OR IN CONNECTION WITH THE SOFTWARE OR THE USE OR OTHER DEALINGS IN THE
 * SOFTWARE.
 *
 * Authors:
 *    Zhi Wang <zhi.a.wang@intel.com>
 *
 * Contributors:
 *    Ping Gao <ping.a.gao@intel.com>
 *    Tina Zhang <tina.zhang@intel.com>
 *    Chanbin Du <changbin.du@intel.com>
 *    Min He <min.he@intel.com>
 *    Bing Niu <bing.niu@intel.com>
 *    Zhenyu Wang <zhenyuw@linux.intel.com>
 *
 */

#include <linux/kthread.h>

#include "i915_drv.h"
#include "gvt.h"

#define RING_CTX_OFF(x) \
	offsetof(struct execlist_ring_context, x)

static void set_context_pdp_root_pointer(
		struct execlist_ring_context *ring_context,
		u32 pdp[8])
{
	struct execlist_mmio_pair *pdp_pair = &ring_context->pdp3_UDW;
	int i;

	for (i = 0; i < 8; i++)
		pdp_pair[i].val = pdp[7 - i];
}

static int populate_shadow_context(struct intel_vgpu_workload *workload)
{
	struct intel_vgpu *vgpu = workload->vgpu;
	struct intel_gvt *gvt = vgpu->gvt;
	int ring_id = workload->ring_id;
	struct i915_gem_context *shadow_ctx = workload->vgpu->shadow_ctx;
	struct drm_i915_gem_object *ctx_obj =
		shadow_ctx->engine[ring_id].state->obj;
	struct execlist_ring_context *shadow_ring_context;
	struct page *page;
	void *dst;
	unsigned long context_gpa, context_page_num;
	int i;

	gvt_dbg_sched("ring id %d workload lrca %x", ring_id,
			workload->ctx_desc.lrca);

	context_page_num = intel_lr_context_size(
			gvt->dev_priv->engine[ring_id]);

	context_page_num = context_page_num >> PAGE_SHIFT;

	if (IS_BROADWELL(gvt->dev_priv) && ring_id == RCS)
		context_page_num = 19;

	i = 2;

	while (i < context_page_num) {
		context_gpa = intel_vgpu_gma_to_gpa(vgpu->gtt.ggtt_mm,
				(u32)((workload->ctx_desc.lrca + i) <<
				GTT_PAGE_SHIFT));
		if (context_gpa == INTEL_GVT_INVALID_ADDR) {
			gvt_vgpu_err("Invalid guest context descriptor\n");
			return -EINVAL;
		}

		page = i915_gem_object_get_page(ctx_obj, LRC_PPHWSP_PN + i);
		dst = kmap(page);
		intel_gvt_hypervisor_read_gpa(vgpu, context_gpa, dst,
				GTT_PAGE_SIZE);
		kunmap(page);
		i++;
	}

	page = i915_gem_object_get_page(ctx_obj, LRC_STATE_PN);
	shadow_ring_context = kmap(page);

#define COPY_REG(name) \
	intel_gvt_hypervisor_read_gpa(vgpu, workload->ring_context_gpa \
		+ RING_CTX_OFF(name.val), &shadow_ring_context->name.val, 4)

	COPY_REG(ctx_ctrl);
	COPY_REG(ctx_timestamp);

	if (ring_id == RCS) {
		COPY_REG(bb_per_ctx_ptr);
		COPY_REG(rcs_indirect_ctx);
		COPY_REG(rcs_indirect_ctx_offset);
	}
#undef COPY_REG

	set_context_pdp_root_pointer(shadow_ring_context,
				     workload->shadow_mm->shadow_page_table);

	intel_gvt_hypervisor_read_gpa(vgpu,
			workload->ring_context_gpa +
			sizeof(*shadow_ring_context),
			(void *)shadow_ring_context +
			sizeof(*shadow_ring_context),
			GTT_PAGE_SIZE - sizeof(*shadow_ring_context));

	kunmap(page);
	return 0;
}

static inline bool is_gvt_request(struct drm_i915_gem_request *req)
{
	return i915_gem_context_force_single_submission(req->ctx);
}

static int shadow_context_status_change(struct notifier_block *nb,
		unsigned long action, void *data)
{
	struct drm_i915_gem_request *req = (struct drm_i915_gem_request *)data;
	struct intel_gvt *gvt = container_of(nb, struct intel_gvt,
				shadow_ctx_notifier_block[req->engine->id]);
	struct intel_gvt_workload_scheduler *scheduler = &gvt->scheduler;
	struct intel_vgpu_workload *workload =
		scheduler->current_workload[req->engine->id];

<<<<<<< HEAD
	if (unlikely(!workload))
=======
	if (!is_gvt_request(req) || unlikely(!workload))
>>>>>>> 85128b2b
		return NOTIFY_OK;

	switch (action) {
	case INTEL_CONTEXT_SCHEDULE_IN:
		intel_gvt_load_render_mmio(workload->vgpu,
					   workload->ring_id);
		atomic_set(&workload->shadow_ctx_active, 1);
		break;
	case INTEL_CONTEXT_SCHEDULE_OUT:
		intel_gvt_restore_render_mmio(workload->vgpu,
					      workload->ring_id);
		/* If the status is -EINPROGRESS means this workload
		 * doesn't meet any issue during dispatching so when
		 * get the SCHEDULE_OUT set the status to be zero for
		 * good. If the status is NOT -EINPROGRESS means there
		 * is something wrong happened during dispatching and
		 * the status should not be set to zero
		 */
		if (workload->status == -EINPROGRESS)
			workload->status = 0;
		atomic_set(&workload->shadow_ctx_active, 0);
		break;
	default:
		WARN_ON(1);
		return NOTIFY_OK;
	}
	wake_up(&workload->shadow_ctx_status_wq);
	return NOTIFY_OK;
}

static int dispatch_workload(struct intel_vgpu_workload *workload)
{
	int ring_id = workload->ring_id;
	struct i915_gem_context *shadow_ctx = workload->vgpu->shadow_ctx;
	struct drm_i915_private *dev_priv = workload->vgpu->gvt->dev_priv;
	struct intel_engine_cs *engine = dev_priv->engine[ring_id];
	struct drm_i915_gem_request *rq;
	struct intel_vgpu *vgpu = workload->vgpu;
	int ret;

	gvt_dbg_sched("ring id %d prepare to dispatch workload %p\n",
		ring_id, workload);

	shadow_ctx->desc_template &= ~(0x3 << GEN8_CTX_ADDRESSING_MODE_SHIFT);
	shadow_ctx->desc_template |= workload->ctx_desc.addressing_mode <<
				    GEN8_CTX_ADDRESSING_MODE_SHIFT;

	mutex_lock(&dev_priv->drm.struct_mutex);

	/* pin shadow context by gvt even the shadow context will be pinned
	 * when i915 alloc request. That is because gvt will update the guest
	 * context from shadow context when workload is completed, and at that
	 * moment, i915 may already unpined the shadow context to make the
	 * shadow_ctx pages invalid. So gvt need to pin itself. After update
	 * the guest context, gvt can unpin the shadow_ctx safely.
	 */
	ret = engine->context_pin(engine, shadow_ctx);
	if (ret) {
		gvt_vgpu_err("fail to pin shadow context\n");
		workload->status = ret;
		mutex_unlock(&dev_priv->drm.struct_mutex);
		return ret;
	}

	rq = i915_gem_request_alloc(dev_priv->engine[ring_id], shadow_ctx);
	if (IS_ERR(rq)) {
		gvt_vgpu_err("fail to allocate gem request\n");
		ret = PTR_ERR(rq);
		goto out;
	}

	gvt_dbg_sched("ring id %d get i915 gem request %p\n", ring_id, rq);

	workload->req = i915_gem_request_get(rq);

	ret = intel_gvt_scan_and_shadow_workload(workload);
	if (ret)
		goto out;

	if ((workload->ring_id == RCS) &&
	    (workload->wa_ctx.indirect_ctx.size != 0)) {
		ret = intel_gvt_scan_and_shadow_wa_ctx(&workload->wa_ctx);
		if (ret)
			goto out;
	}

	ret = populate_shadow_context(workload);
	if (ret)
		goto out;

	if (workload->prepare) {
		ret = workload->prepare(workload);
		if (ret)
			goto out;
	}

	gvt_dbg_sched("ring id %d submit workload to i915 %p\n",
			ring_id, workload->req);

	ret = 0;
	workload->dispatched = true;
out:
	if (ret)
		workload->status = ret;

	if (!IS_ERR_OR_NULL(rq))
		i915_add_request_no_flush(rq);
	else
		engine->context_unpin(engine, shadow_ctx);

	mutex_unlock(&dev_priv->drm.struct_mutex);
	return ret;
}

static struct intel_vgpu_workload *pick_next_workload(
		struct intel_gvt *gvt, int ring_id)
{
	struct intel_gvt_workload_scheduler *scheduler = &gvt->scheduler;
	struct intel_vgpu_workload *workload = NULL;

	mutex_lock(&gvt->lock);

	/*
	 * no current vgpu / will be scheduled out / no workload
	 * bail out
	 */
	if (!scheduler->current_vgpu) {
		gvt_dbg_sched("ring id %d stop - no current vgpu\n", ring_id);
		goto out;
	}

	if (scheduler->need_reschedule) {
		gvt_dbg_sched("ring id %d stop - will reschedule\n", ring_id);
		goto out;
	}

	if (list_empty(workload_q_head(scheduler->current_vgpu, ring_id))) {
		gvt_dbg_sched("ring id %d stop - no available workload\n",
				ring_id);
		goto out;
	}

	/*
	 * still have current workload, maybe the workload disptacher
	 * fail to submit it for some reason, resubmit it.
	 */
	if (scheduler->current_workload[ring_id]) {
		workload = scheduler->current_workload[ring_id];
		gvt_dbg_sched("ring id %d still have current workload %p\n",
				ring_id, workload);
		goto out;
	}

	/*
	 * pick a workload as current workload
	 * once current workload is set, schedule policy routines
	 * will wait the current workload is finished when trying to
	 * schedule out a vgpu.
	 */
	scheduler->current_workload[ring_id] = container_of(
			workload_q_head(scheduler->current_vgpu, ring_id)->next,
			struct intel_vgpu_workload, list);

	workload = scheduler->current_workload[ring_id];

	gvt_dbg_sched("ring id %d pick new workload %p\n", ring_id, workload);

	atomic_inc(&workload->vgpu->running_workload_num);
out:
	mutex_unlock(&gvt->lock);
	return workload;
}

static void update_guest_context(struct intel_vgpu_workload *workload)
{
	struct intel_vgpu *vgpu = workload->vgpu;
	struct intel_gvt *gvt = vgpu->gvt;
	int ring_id = workload->ring_id;
	struct i915_gem_context *shadow_ctx = workload->vgpu->shadow_ctx;
	struct drm_i915_gem_object *ctx_obj =
		shadow_ctx->engine[ring_id].state->obj;
	struct execlist_ring_context *shadow_ring_context;
	struct page *page;
	void *src;
	unsigned long context_gpa, context_page_num;
	int i;

	gvt_dbg_sched("ring id %d workload lrca %x\n", ring_id,
			workload->ctx_desc.lrca);

	context_page_num = intel_lr_context_size(
			gvt->dev_priv->engine[ring_id]);

	context_page_num = context_page_num >> PAGE_SHIFT;

	if (IS_BROADWELL(gvt->dev_priv) && ring_id == RCS)
		context_page_num = 19;

	i = 2;

	while (i < context_page_num) {
		context_gpa = intel_vgpu_gma_to_gpa(vgpu->gtt.ggtt_mm,
				(u32)((workload->ctx_desc.lrca + i) <<
					GTT_PAGE_SHIFT));
		if (context_gpa == INTEL_GVT_INVALID_ADDR) {
			gvt_vgpu_err("invalid guest context descriptor\n");
			return;
		}

		page = i915_gem_object_get_page(ctx_obj, LRC_PPHWSP_PN + i);
		src = kmap(page);
		intel_gvt_hypervisor_write_gpa(vgpu, context_gpa, src,
				GTT_PAGE_SIZE);
		kunmap(page);
		i++;
	}

	intel_gvt_hypervisor_write_gpa(vgpu, workload->ring_context_gpa +
		RING_CTX_OFF(ring_header.val), &workload->rb_tail, 4);

	page = i915_gem_object_get_page(ctx_obj, LRC_STATE_PN);
	shadow_ring_context = kmap(page);

#define COPY_REG(name) \
	intel_gvt_hypervisor_write_gpa(vgpu, workload->ring_context_gpa + \
		RING_CTX_OFF(name.val), &shadow_ring_context->name.val, 4)

	COPY_REG(ctx_ctrl);
	COPY_REG(ctx_timestamp);

#undef COPY_REG

	intel_gvt_hypervisor_write_gpa(vgpu,
			workload->ring_context_gpa +
			sizeof(*shadow_ring_context),
			(void *)shadow_ring_context +
			sizeof(*shadow_ring_context),
			GTT_PAGE_SIZE - sizeof(*shadow_ring_context));

	kunmap(page);
}

static void complete_current_workload(struct intel_gvt *gvt, int ring_id)
{
	struct intel_gvt_workload_scheduler *scheduler = &gvt->scheduler;
	struct intel_vgpu_workload *workload;
	struct intel_vgpu *vgpu;
	int event;

	mutex_lock(&gvt->lock);

	workload = scheduler->current_workload[ring_id];
	vgpu = workload->vgpu;

	/* For the workload w/ request, needs to wait for the context
	 * switch to make sure request is completed.
	 * For the workload w/o request, directly complete the workload.
	 */
	if (workload->req) {
		struct drm_i915_private *dev_priv =
			workload->vgpu->gvt->dev_priv;
		struct intel_engine_cs *engine =
			dev_priv->engine[workload->ring_id];
		wait_event(workload->shadow_ctx_status_wq,
			   !atomic_read(&workload->shadow_ctx_active));

		i915_gem_request_put(fetch_and_zero(&workload->req));

		if (!workload->status && !vgpu->resetting) {
			update_guest_context(workload);

			for_each_set_bit(event, workload->pending_events,
					 INTEL_GVT_EVENT_MAX)
				intel_vgpu_trigger_virtual_event(vgpu, event);
		}
		mutex_lock(&dev_priv->drm.struct_mutex);
		/* unpin shadow ctx as the shadow_ctx update is done */
		engine->context_unpin(engine, workload->vgpu->shadow_ctx);
		mutex_unlock(&dev_priv->drm.struct_mutex);
	}

	gvt_dbg_sched("ring id %d complete workload %p status %d\n",
			ring_id, workload, workload->status);

	scheduler->current_workload[ring_id] = NULL;

	list_del_init(&workload->list);
	workload->complete(workload);

	atomic_dec(&vgpu->running_workload_num);
	wake_up(&scheduler->workload_complete_wq);
	mutex_unlock(&gvt->lock);
}

struct workload_thread_param {
	struct intel_gvt *gvt;
	int ring_id;
};

static DEFINE_MUTEX(scheduler_mutex);

static int workload_thread(void *priv)
{
	struct workload_thread_param *p = (struct workload_thread_param *)priv;
	struct intel_gvt *gvt = p->gvt;
	int ring_id = p->ring_id;
	struct intel_gvt_workload_scheduler *scheduler = &gvt->scheduler;
	struct intel_vgpu_workload *workload = NULL;
	struct intel_vgpu *vgpu = NULL;
	int ret;
	bool need_force_wake = IS_SKYLAKE(gvt->dev_priv);
	DEFINE_WAIT_FUNC(wait, woken_wake_function);

	kfree(p);

	gvt_dbg_core("workload thread for ring %d started\n", ring_id);

	while (!kthread_should_stop()) {
		add_wait_queue(&scheduler->waitq[ring_id], &wait);
		do {
			workload = pick_next_workload(gvt, ring_id);
			if (workload)
				break;
			wait_woken(&wait, TASK_INTERRUPTIBLE,
				   MAX_SCHEDULE_TIMEOUT);
		} while (!kthread_should_stop());
		remove_wait_queue(&scheduler->waitq[ring_id], &wait);

		if (!workload)
			break;

		mutex_lock(&scheduler_mutex);

		gvt_dbg_sched("ring id %d next workload %p vgpu %d\n",
				workload->ring_id, workload,
				workload->vgpu->id);

		intel_runtime_pm_get(gvt->dev_priv);

		gvt_dbg_sched("ring id %d will dispatch workload %p\n",
				workload->ring_id, workload);

		if (need_force_wake)
			intel_uncore_forcewake_get(gvt->dev_priv,
					FORCEWAKE_ALL);

		mutex_lock(&gvt->lock);
		ret = dispatch_workload(workload);
		mutex_unlock(&gvt->lock);

		if (ret) {
			vgpu = workload->vgpu;
			gvt_vgpu_err("fail to dispatch workload, skip\n");
			goto complete;
		}

		gvt_dbg_sched("ring id %d wait workload %p\n",
				workload->ring_id, workload);
		i915_wait_request(workload->req, 0, MAX_SCHEDULE_TIMEOUT);

complete:
		gvt_dbg_sched("will complete workload %p, status: %d\n",
				workload, workload->status);

		complete_current_workload(gvt, ring_id);

		if (need_force_wake)
			intel_uncore_forcewake_put(gvt->dev_priv,
					FORCEWAKE_ALL);

		intel_runtime_pm_put(gvt->dev_priv);

		mutex_unlock(&scheduler_mutex);

	}
	return 0;
}

void intel_gvt_wait_vgpu_idle(struct intel_vgpu *vgpu)
{
	struct intel_gvt *gvt = vgpu->gvt;
	struct intel_gvt_workload_scheduler *scheduler = &gvt->scheduler;

	if (atomic_read(&vgpu->running_workload_num)) {
		gvt_dbg_sched("wait vgpu idle\n");

		wait_event(scheduler->workload_complete_wq,
				!atomic_read(&vgpu->running_workload_num));
	}
}

void intel_gvt_clean_workload_scheduler(struct intel_gvt *gvt)
{
	struct intel_gvt_workload_scheduler *scheduler = &gvt->scheduler;
	struct intel_engine_cs *engine;
	enum intel_engine_id i;

	gvt_dbg_core("clean workload scheduler\n");

	for_each_engine(engine, gvt->dev_priv, i) {
		atomic_notifier_chain_unregister(
					&engine->context_status_notifier,
					&gvt->shadow_ctx_notifier_block[i]);
		kthread_stop(scheduler->thread[i]);
	}
}

int intel_gvt_init_workload_scheduler(struct intel_gvt *gvt)
{
	struct intel_gvt_workload_scheduler *scheduler = &gvt->scheduler;
	struct workload_thread_param *param = NULL;
	struct intel_engine_cs *engine;
	enum intel_engine_id i;
	int ret;

	gvt_dbg_core("init workload scheduler\n");

	init_waitqueue_head(&scheduler->workload_complete_wq);

	for_each_engine(engine, gvt->dev_priv, i) {
		init_waitqueue_head(&scheduler->waitq[i]);

		param = kzalloc(sizeof(*param), GFP_KERNEL);
		if (!param) {
			ret = -ENOMEM;
			goto err;
		}

		param->gvt = gvt;
		param->ring_id = i;

		scheduler->thread[i] = kthread_run(workload_thread, param,
			"gvt workload %d", i);
		if (IS_ERR(scheduler->thread[i])) {
			gvt_err("fail to create workload thread\n");
			ret = PTR_ERR(scheduler->thread[i]);
			goto err;
		}

		gvt->shadow_ctx_notifier_block[i].notifier_call =
					shadow_context_status_change;
		atomic_notifier_chain_register(&engine->context_status_notifier,
					&gvt->shadow_ctx_notifier_block[i]);
	}
	return 0;
err:
	intel_gvt_clean_workload_scheduler(gvt);
	kfree(param);
	param = NULL;
	return ret;
}

void intel_vgpu_clean_gvt_context(struct intel_vgpu *vgpu)
{
	i915_gem_context_put_unlocked(vgpu->shadow_ctx);
}

int intel_vgpu_init_gvt_context(struct intel_vgpu *vgpu)
{
	atomic_set(&vgpu->running_workload_num, 0);

	vgpu->shadow_ctx = i915_gem_context_create_gvt(
			&vgpu->gvt->dev_priv->drm);
	if (IS_ERR(vgpu->shadow_ctx))
		return PTR_ERR(vgpu->shadow_ctx);

	vgpu->shadow_ctx->engine[RCS].initialised = true;

	return 0;
}<|MERGE_RESOLUTION|>--- conflicted
+++ resolved
@@ -142,11 +142,7 @@
 	struct intel_vgpu_workload *workload =
 		scheduler->current_workload[req->engine->id];
 
-<<<<<<< HEAD
-	if (unlikely(!workload))
-=======
 	if (!is_gvt_request(req) || unlikely(!workload))
->>>>>>> 85128b2b
 		return NOTIFY_OK;
 
 	switch (action) {
