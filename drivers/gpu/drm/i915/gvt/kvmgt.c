--- conflicted
+++ resolved
@@ -169,11 +169,7 @@
 
 static void gvt_cache_remove(struct intel_vgpu *vgpu, gfn_t gfn)
 {
-<<<<<<< HEAD
-	struct device *dev = &vgpu->vdev.mdev->dev;
-=======
 	struct device *dev = mdev_dev(vgpu->vdev.mdev);
->>>>>>> a544c619
 	struct gvt_dma *this;
 	unsigned long g1;
 	int rc;
@@ -202,11 +198,7 @@
 {
 	struct gvt_dma *dma;
 	struct rb_node *node = NULL;
-<<<<<<< HEAD
-	struct device *dev = &vgpu->vdev.mdev->dev;
-=======
 	struct device *dev = mdev_dev(vgpu->vdev.mdev);
->>>>>>> a544c619
 	unsigned long gfn;
 
 	mutex_lock(&vgpu->vdev.cache_lock);
@@ -407,11 +399,7 @@
 	struct device *pdev;
 	void *gvt;
 
-<<<<<<< HEAD
-	pdev = mdev->parent->dev;
-=======
 	pdev = mdev_parent_dev(mdev);
->>>>>>> a544c619
 	gvt = kdev_to_i915(pdev)->gvt;
 
 	type = intel_gvt_find_vgpu_type(gvt, kobject_name(kobj));
@@ -433,11 +421,7 @@
 	mdev_set_drvdata(mdev, vgpu);
 
 	gvt_dbg_core("intel_vgpu_create succeeded for mdev: %s\n",
-<<<<<<< HEAD
-		     dev_name(&mdev->dev));
-=======
 		     dev_name(mdev_dev(mdev)));
->>>>>>> a544c619
 	return 0;
 }
 
@@ -501,11 +485,7 @@
 	vgpu->vdev.group_notifier.notifier_call = intel_vgpu_group_notifier;
 
 	events = VFIO_IOMMU_NOTIFY_DMA_UNMAP;
-<<<<<<< HEAD
-	ret = vfio_register_notifier(&mdev->dev, VFIO_IOMMU_NOTIFY, &events,
-=======
 	ret = vfio_register_notifier(mdev_dev(mdev), VFIO_IOMMU_NOTIFY, &events,
->>>>>>> a544c619
 				&vgpu->vdev.iommu_notifier);
 	if (ret != 0) {
 		gvt_err("vfio_register_notifier for iommu failed: %d\n", ret);
@@ -513,23 +493,13 @@
 	}
 
 	events = VFIO_GROUP_NOTIFY_SET_KVM;
-<<<<<<< HEAD
-	ret = vfio_register_notifier(&mdev->dev, VFIO_GROUP_NOTIFY, &events,
-=======
 	ret = vfio_register_notifier(mdev_dev(mdev), VFIO_GROUP_NOTIFY, &events,
->>>>>>> a544c619
 				&vgpu->vdev.group_notifier);
 	if (ret != 0) {
 		gvt_err("vfio_register_notifier for group failed: %d\n", ret);
 		goto undo_iommu;
 	}
 
-<<<<<<< HEAD
-	return kvmgt_guest_init(mdev);
-
-undo_iommu:
-	vfio_unregister_notifier(&mdev->dev, VFIO_IOMMU_NOTIFY,
-=======
 	ret = kvmgt_guest_init(mdev);
 	if (ret)
 		goto undo_group;
@@ -543,7 +513,6 @@
 
 undo_iommu:
 	vfio_unregister_notifier(mdev_dev(mdev), VFIO_IOMMU_NOTIFY,
->>>>>>> a544c619
 					&vgpu->vdev.iommu_notifier);
 out:
 	return ret;
@@ -552,23 +521,11 @@
 static void __intel_vgpu_release(struct intel_vgpu *vgpu)
 {
 	struct kvmgt_guest_info *info;
-<<<<<<< HEAD
-=======
 	int ret;
->>>>>>> a544c619
 
 	if (!handle_valid(vgpu->handle))
 		return;
 
-<<<<<<< HEAD
-	vfio_unregister_notifier(&vgpu->vdev.mdev->dev, VFIO_IOMMU_NOTIFY,
-					&vgpu->vdev.iommu_notifier);
-	vfio_unregister_notifier(&vgpu->vdev.mdev->dev, VFIO_GROUP_NOTIFY,
-					&vgpu->vdev.group_notifier);
-
-	info = (struct kvmgt_guest_info *)vgpu->handle;
-	kvmgt_guest_exit(info);
-=======
 	if (atomic_cmpxchg(&vgpu->vdev.released, 0, 1))
 		return;
 
@@ -584,7 +541,6 @@
 	kvmgt_guest_exit(info);
 
 	vgpu->vdev.kvm = NULL;
->>>>>>> a544c619
 	vgpu->handle = 0;
 }
 
@@ -599,10 +555,7 @@
 {
 	struct intel_vgpu *vgpu = container_of(work, struct intel_vgpu,
 					vdev.release_work);
-<<<<<<< HEAD
-=======
-
->>>>>>> a544c619
+
 	__intel_vgpu_release(vgpu);
 }
 
@@ -1158,11 +1111,7 @@
 	return 0;
 }
 
-<<<<<<< HEAD
-static const struct parent_ops intel_vgpu_ops = {
-=======
 static const struct mdev_parent_ops intel_vgpu_ops = {
->>>>>>> a544c619
 	.supported_type_groups	= intel_vgpu_type_groups,
 	.create			= intel_vgpu_create,
 	.remove			= intel_vgpu_remove,
@@ -1392,27 +1341,14 @@
 
 static bool kvmgt_guest_exit(struct kvmgt_guest_info *info)
 {
-<<<<<<< HEAD
-	struct intel_vgpu *vgpu;
-
-=======
->>>>>>> a544c619
 	if (!info) {
 		gvt_err("kvmgt_guest_info invalid\n");
 		return false;
 	}
 
-<<<<<<< HEAD
-	vgpu = info->vgpu;
-
-	kvm_page_track_unregister_notifier(info->kvm, &info->track_node);
-	kvmgt_protect_table_destroy(info);
-	gvt_cache_destroy(vgpu);
-=======
 	kvm_page_track_unregister_notifier(info->kvm, &info->track_node);
 	kvmgt_protect_table_destroy(info);
 	gvt_cache_destroy(info->vgpu);
->>>>>>> a544c619
 	vfree(info);
 
 	return true;
@@ -1462,11 +1398,7 @@
 		return pfn;
 
 	pfn = INTEL_GVT_INVALID_ADDR;
-<<<<<<< HEAD
-	dev = &info->vgpu->vdev.mdev->dev;
-=======
 	dev = mdev_dev(info->vgpu->vdev.mdev);
->>>>>>> a544c619
 	rc = vfio_pin_pages(dev, &gfn, 1, IOMMU_READ | IOMMU_WRITE, &pfn);
 	if (rc != 1) {
 		gvt_err("vfio_pin_pages failed for gfn 0x%lx: %d\n", gfn, rc);
