--- conflicted
+++ resolved
@@ -155,16 +155,10 @@
 		if (ce->ring)
 			intel_ring_free(ce->ring);
 
-<<<<<<< HEAD
-		i915_vma_put(ce->state);
-	}
-
-=======
 		__i915_gem_object_release_unless_active(ce->state->obj);
 	}
 
 	kfree(ctx->name);
->>>>>>> 405182c2
 	put_pid(ctx->pid);
 	list_del(&ctx->link);
 
@@ -320,12 +314,6 @@
 	ctx->user_handle = ret;
 
 	ctx->file_priv = file_priv;
-<<<<<<< HEAD
-	if (file_priv)
-		ctx->pid = get_task_pid(current, PIDTYPE_PID);
-
-	ctx->user_handle = ret;
-=======
 	if (file_priv) {
 		ctx->pid = get_task_pid(current, PIDTYPE_PID);
 		ctx->name = kasprintf(GFP_KERNEL, "%s[%d]/%x",
@@ -338,7 +326,6 @@
 		}
 	}
 
->>>>>>> 405182c2
 	/* NB: Mark all slices as needing a remap so that when the context first
 	 * loads it will restore whatever remap state already exists. If there
 	 * is no remap info, it will be a NOP. */
@@ -378,12 +365,7 @@
 		return ctx;
 
 	if (USES_FULL_PPGTT(dev)) {
-<<<<<<< HEAD
-		struct i915_hw_ppgtt *ppgtt =
-			i915_ppgtt_create(to_i915(dev), file_priv);
-=======
 		struct i915_hw_ppgtt *ppgtt;
->>>>>>> 405182c2
 
 		ppgtt = i915_ppgtt_create(to_i915(dev), file_priv, ctx->name);
 		if (IS_ERR(ppgtt)) {
@@ -812,11 +794,7 @@
 	struct i915_gem_context *to = req->ctx;
 	struct intel_engine_cs *engine = req->engine;
 	struct i915_hw_ppgtt *ppgtt = to->ppgtt ?: req->i915->mm.aliasing_ppgtt;
-<<<<<<< HEAD
-	struct i915_vma *vma = to->engine[RCS].state;
-=======
 	struct i915_vma *vma;
->>>>>>> 405182c2
 	struct i915_gem_context *from;
 	u32 hw_flags;
 	int ret, i;
@@ -824,23 +802,10 @@
 	if (skip_rcs_switch(ppgtt, engine, to))
 		return 0;
 
-	/* Clear this page out of any CPU caches for coherent swap-in/out. */
-	if (!(vma->flags & I915_VMA_GLOBAL_BIND)) {
-		ret = i915_gem_object_set_to_gtt_domain(vma->obj, false);
-		if (ret)
-			return ret;
-	}
-
 	/* Trying to pin first makes error handling easier. */
-<<<<<<< HEAD
-	ret = i915_vma_pin(vma, 0, to->ggtt_alignment, PIN_GLOBAL);
-	if (ret)
-		return ret;
-=======
 	vma = i915_gem_context_pin_legacy(to, 0);
 	if (IS_ERR(vma))
 		return PTR_ERR(vma);
->>>>>>> 405182c2
 
 	/*
 	 * Pin can switch back to the default context if we end up calling into
@@ -997,19 +962,6 @@
 int i915_gem_switch_to_kernel_context(struct drm_i915_private *dev_priv)
 {
 	struct intel_engine_cs *engine;
-<<<<<<< HEAD
-
-	for_each_engine(engine, dev_priv) {
-		struct drm_i915_gem_request *req;
-		int ret;
-
-		if (engine->last_context == NULL)
-			continue;
-
-		if (engine->last_context == dev_priv->kernel_context)
-			continue;
-
-=======
 	struct i915_gem_timeline *timeline;
 	enum intel_engine_id id;
 
@@ -1019,13 +971,10 @@
 		struct drm_i915_gem_request *req;
 		int ret;
 
->>>>>>> 405182c2
 		req = i915_gem_request_alloc(engine, dev_priv->kernel_context);
 		if (IS_ERR(req))
 			return PTR_ERR(req);
 
-<<<<<<< HEAD
-=======
 		/* Queue this switch after all other activity */
 		list_for_each_entry(timeline, &dev_priv->gt.timelines, link) {
 			struct drm_i915_gem_request *prev;
@@ -1040,7 +989,6 @@
 								 GFP_KERNEL);
 		}
 
->>>>>>> 405182c2
 		ret = i915_switch_context(req);
 		i915_add_request_no_flush(req);
 		if (ret)
