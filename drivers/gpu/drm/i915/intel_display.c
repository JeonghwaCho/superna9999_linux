/*
 * Copyright © 2006-2007 Intel Corporation
 *
 * Permission is hereby granted, free of charge, to any person obtaining a
 * copy of this software and associated documentation files (the "Software"),
 * to deal in the Software without restriction, including without limitation
 * the rights to use, copy, modify, merge, publish, distribute, sublicense,
 * and/or sell copies of the Software, and to permit persons to whom the
 * Software is furnished to do so, subject to the following conditions:
 *
 * The above copyright notice and this permission notice (including the next
 * paragraph) shall be included in all copies or substantial portions of the
 * Software.
 *
 * THE SOFTWARE IS PROVIDED "AS IS", WITHOUT WARRANTY OF ANY KIND, EXPRESS OR
 * IMPLIED, INCLUDING BUT NOT LIMITED TO THE WARRANTIES OF MERCHANTABILITY,
 * FITNESS FOR A PARTICULAR PURPOSE AND NONINFRINGEMENT.  IN NO EVENT SHALL
 * THE AUTHORS OR COPYRIGHT HOLDERS BE LIABLE FOR ANY CLAIM, DAMAGES OR OTHER
 * LIABILITY, WHETHER IN AN ACTION OF CONTRACT, TORT OR OTHERWISE, ARISING
 * FROM, OUT OF OR IN CONNECTION WITH THE SOFTWARE OR THE USE OR OTHER
 * DEALINGS IN THE SOFTWARE.
 *
 * Authors:
 *	Eric Anholt <eric@anholt.net>
 */

#include <linux/dmi.h>
#include <linux/module.h>
#include <linux/input.h>
#include <linux/i2c.h>
#include <linux/kernel.h>
#include <linux/slab.h>
#include <linux/vgaarb.h>
#include <drm/drm_edid.h>
#include <drm/drmP.h>
#include "intel_drv.h"
#include "intel_frontbuffer.h"
#include <drm/i915_drm.h>
#include "i915_drv.h"
#include "i915_gem_dmabuf.h"
#include "intel_dsi.h"
#include "i915_trace.h"
#include <drm/drm_atomic.h>
#include <drm/drm_atomic_helper.h>
#include <drm/drm_dp_helper.h>
#include <drm/drm_crtc_helper.h>
#include <drm/drm_plane_helper.h>
#include <drm/drm_rect.h>
#include <linux/dma_remapping.h>
#include <linux/reservation.h>

static bool is_mmio_work(struct intel_flip_work *work)
{
	return work->mmio_work.func;
}

/* Primary plane formats for gen <= 3 */
static const uint32_t i8xx_primary_formats[] = {
	DRM_FORMAT_C8,
	DRM_FORMAT_RGB565,
	DRM_FORMAT_XRGB1555,
	DRM_FORMAT_XRGB8888,
};

/* Primary plane formats for gen >= 4 */
static const uint32_t i965_primary_formats[] = {
	DRM_FORMAT_C8,
	DRM_FORMAT_RGB565,
	DRM_FORMAT_XRGB8888,
	DRM_FORMAT_XBGR8888,
	DRM_FORMAT_XRGB2101010,
	DRM_FORMAT_XBGR2101010,
};

static const uint32_t skl_primary_formats[] = {
	DRM_FORMAT_C8,
	DRM_FORMAT_RGB565,
	DRM_FORMAT_XRGB8888,
	DRM_FORMAT_XBGR8888,
	DRM_FORMAT_ARGB8888,
	DRM_FORMAT_ABGR8888,
	DRM_FORMAT_XRGB2101010,
	DRM_FORMAT_XBGR2101010,
	DRM_FORMAT_YUYV,
	DRM_FORMAT_YVYU,
	DRM_FORMAT_UYVY,
	DRM_FORMAT_VYUY,
};

/* Cursor formats */
static const uint32_t intel_cursor_formats[] = {
	DRM_FORMAT_ARGB8888,
};

static void i9xx_crtc_clock_get(struct intel_crtc *crtc,
				struct intel_crtc_state *pipe_config);
static void ironlake_pch_clock_get(struct intel_crtc *crtc,
				   struct intel_crtc_state *pipe_config);

static int intel_framebuffer_init(struct drm_device *dev,
				  struct intel_framebuffer *ifb,
				  struct drm_mode_fb_cmd2 *mode_cmd,
				  struct drm_i915_gem_object *obj);
static void i9xx_set_pipeconf(struct intel_crtc *intel_crtc);
static void intel_set_pipe_timings(struct intel_crtc *intel_crtc);
static void intel_set_pipe_src_size(struct intel_crtc *intel_crtc);
static void intel_cpu_transcoder_set_m_n(struct intel_crtc *crtc,
					 struct intel_link_m_n *m_n,
					 struct intel_link_m_n *m2_n2);
static void ironlake_set_pipeconf(struct drm_crtc *crtc);
static void haswell_set_pipeconf(struct drm_crtc *crtc);
static void haswell_set_pipemisc(struct drm_crtc *crtc);
static void vlv_prepare_pll(struct intel_crtc *crtc,
			    const struct intel_crtc_state *pipe_config);
static void chv_prepare_pll(struct intel_crtc *crtc,
			    const struct intel_crtc_state *pipe_config);
static void intel_begin_crtc_commit(struct drm_crtc *, struct drm_crtc_state *);
static void intel_finish_crtc_commit(struct drm_crtc *, struct drm_crtc_state *);
static void skl_init_scalers(struct drm_device *dev, struct intel_crtc *intel_crtc,
	struct intel_crtc_state *crtc_state);
static void skylake_pfit_enable(struct intel_crtc *crtc);
static void ironlake_pfit_disable(struct intel_crtc *crtc, bool force);
static void ironlake_pfit_enable(struct intel_crtc *crtc);
static void intel_modeset_setup_hw_state(struct drm_device *dev);
static void intel_pre_disable_primary_noatomic(struct drm_crtc *crtc);
static int ilk_max_pixel_rate(struct drm_atomic_state *state);
static int bxt_calc_cdclk(int max_pixclk);

struct intel_limit {
	struct {
		int min, max;
	} dot, vco, n, m, m1, m2, p, p1;

	struct {
		int dot_limit;
		int p2_slow, p2_fast;
	} p2;
};

/* returns HPLL frequency in kHz */
static int valleyview_get_vco(struct drm_i915_private *dev_priv)
{
	int hpll_freq, vco_freq[] = { 800, 1600, 2000, 2400 };

	/* Obtain SKU information */
	mutex_lock(&dev_priv->sb_lock);
	hpll_freq = vlv_cck_read(dev_priv, CCK_FUSE_REG) &
		CCK_FUSE_HPLL_FREQ_MASK;
	mutex_unlock(&dev_priv->sb_lock);

	return vco_freq[hpll_freq] * 1000;
}

int vlv_get_cck_clock(struct drm_i915_private *dev_priv,
		      const char *name, u32 reg, int ref_freq)
{
	u32 val;
	int divider;

	mutex_lock(&dev_priv->sb_lock);
	val = vlv_cck_read(dev_priv, reg);
	mutex_unlock(&dev_priv->sb_lock);

	divider = val & CCK_FREQUENCY_VALUES;

	WARN((val & CCK_FREQUENCY_STATUS) !=
	     (divider << CCK_FREQUENCY_STATUS_SHIFT),
	     "%s change in progress\n", name);

	return DIV_ROUND_CLOSEST(ref_freq << 1, divider + 1);
}

static int vlv_get_cck_clock_hpll(struct drm_i915_private *dev_priv,
				  const char *name, u32 reg)
{
	if (dev_priv->hpll_freq == 0)
		dev_priv->hpll_freq = valleyview_get_vco(dev_priv);

	return vlv_get_cck_clock(dev_priv, name, reg,
				 dev_priv->hpll_freq);
}

static int
intel_pch_rawclk(struct drm_i915_private *dev_priv)
{
	return (I915_READ(PCH_RAWCLK_FREQ) & RAWCLK_FREQ_MASK) * 1000;
}

static int
intel_vlv_hrawclk(struct drm_i915_private *dev_priv)
{
	/* RAWCLK_FREQ_VLV register updated from power well code */
	return vlv_get_cck_clock_hpll(dev_priv, "hrawclk",
				      CCK_DISPLAY_REF_CLOCK_CONTROL);
}

static int
intel_g4x_hrawclk(struct drm_i915_private *dev_priv)
{
	uint32_t clkcfg;

	/* hrawclock is 1/4 the FSB frequency */
	clkcfg = I915_READ(CLKCFG);
	switch (clkcfg & CLKCFG_FSB_MASK) {
	case CLKCFG_FSB_400:
		return 100000;
	case CLKCFG_FSB_533:
		return 133333;
	case CLKCFG_FSB_667:
		return 166667;
	case CLKCFG_FSB_800:
		return 200000;
	case CLKCFG_FSB_1067:
		return 266667;
	case CLKCFG_FSB_1333:
		return 333333;
	/* these two are just a guess; one of them might be right */
	case CLKCFG_FSB_1600:
	case CLKCFG_FSB_1600_ALT:
		return 400000;
	default:
		return 133333;
	}
}

void intel_update_rawclk(struct drm_i915_private *dev_priv)
{
	if (HAS_PCH_SPLIT(dev_priv))
		dev_priv->rawclk_freq = intel_pch_rawclk(dev_priv);
	else if (IS_VALLEYVIEW(dev_priv) || IS_CHERRYVIEW(dev_priv))
		dev_priv->rawclk_freq = intel_vlv_hrawclk(dev_priv);
	else if (IS_G4X(dev_priv) || IS_PINEVIEW(dev_priv))
		dev_priv->rawclk_freq = intel_g4x_hrawclk(dev_priv);
	else
		return; /* no rawclk on other platforms, or no need to know it */

	DRM_DEBUG_DRIVER("rawclk rate: %d kHz\n", dev_priv->rawclk_freq);
}

static void intel_update_czclk(struct drm_i915_private *dev_priv)
{
	if (!(IS_VALLEYVIEW(dev_priv) || IS_CHERRYVIEW(dev_priv)))
		return;

	dev_priv->czclk_freq = vlv_get_cck_clock_hpll(dev_priv, "czclk",
						      CCK_CZ_CLOCK_CONTROL);

	DRM_DEBUG_DRIVER("CZ clock rate: %d kHz\n", dev_priv->czclk_freq);
}

static inline u32 /* units of 100MHz */
intel_fdi_link_freq(struct drm_i915_private *dev_priv,
		    const struct intel_crtc_state *pipe_config)
{
	if (HAS_DDI(dev_priv))
		return pipe_config->port_clock; /* SPLL */
	else if (IS_GEN5(dev_priv))
		return ((I915_READ(FDI_PLL_BIOS_0) & FDI_PLL_FB_CLOCK_MASK) + 2) * 10000;
	else
		return 270000;
}

static const struct intel_limit intel_limits_i8xx_dac = {
	.dot = { .min = 25000, .max = 350000 },
	.vco = { .min = 908000, .max = 1512000 },
	.n = { .min = 2, .max = 16 },
	.m = { .min = 96, .max = 140 },
	.m1 = { .min = 18, .max = 26 },
	.m2 = { .min = 6, .max = 16 },
	.p = { .min = 4, .max = 128 },
	.p1 = { .min = 2, .max = 33 },
	.p2 = { .dot_limit = 165000,
		.p2_slow = 4, .p2_fast = 2 },
};

static const struct intel_limit intel_limits_i8xx_dvo = {
	.dot = { .min = 25000, .max = 350000 },
	.vco = { .min = 908000, .max = 1512000 },
	.n = { .min = 2, .max = 16 },
	.m = { .min = 96, .max = 140 },
	.m1 = { .min = 18, .max = 26 },
	.m2 = { .min = 6, .max = 16 },
	.p = { .min = 4, .max = 128 },
	.p1 = { .min = 2, .max = 33 },
	.p2 = { .dot_limit = 165000,
		.p2_slow = 4, .p2_fast = 4 },
};

static const struct intel_limit intel_limits_i8xx_lvds = {
	.dot = { .min = 25000, .max = 350000 },
	.vco = { .min = 908000, .max = 1512000 },
	.n = { .min = 2, .max = 16 },
	.m = { .min = 96, .max = 140 },
	.m1 = { .min = 18, .max = 26 },
	.m2 = { .min = 6, .max = 16 },
	.p = { .min = 4, .max = 128 },
	.p1 = { .min = 1, .max = 6 },
	.p2 = { .dot_limit = 165000,
		.p2_slow = 14, .p2_fast = 7 },
};

static const struct intel_limit intel_limits_i9xx_sdvo = {
	.dot = { .min = 20000, .max = 400000 },
	.vco = { .min = 1400000, .max = 2800000 },
	.n = { .min = 1, .max = 6 },
	.m = { .min = 70, .max = 120 },
	.m1 = { .min = 8, .max = 18 },
	.m2 = { .min = 3, .max = 7 },
	.p = { .min = 5, .max = 80 },
	.p1 = { .min = 1, .max = 8 },
	.p2 = { .dot_limit = 200000,
		.p2_slow = 10, .p2_fast = 5 },
};

static const struct intel_limit intel_limits_i9xx_lvds = {
	.dot = { .min = 20000, .max = 400000 },
	.vco = { .min = 1400000, .max = 2800000 },
	.n = { .min = 1, .max = 6 },
	.m = { .min = 70, .max = 120 },
	.m1 = { .min = 8, .max = 18 },
	.m2 = { .min = 3, .max = 7 },
	.p = { .min = 7, .max = 98 },
	.p1 = { .min = 1, .max = 8 },
	.p2 = { .dot_limit = 112000,
		.p2_slow = 14, .p2_fast = 7 },
};


static const struct intel_limit intel_limits_g4x_sdvo = {
	.dot = { .min = 25000, .max = 270000 },
	.vco = { .min = 1750000, .max = 3500000},
	.n = { .min = 1, .max = 4 },
	.m = { .min = 104, .max = 138 },
	.m1 = { .min = 17, .max = 23 },
	.m2 = { .min = 5, .max = 11 },
	.p = { .min = 10, .max = 30 },
	.p1 = { .min = 1, .max = 3},
	.p2 = { .dot_limit = 270000,
		.p2_slow = 10,
		.p2_fast = 10
	},
};

static const struct intel_limit intel_limits_g4x_hdmi = {
	.dot = { .min = 22000, .max = 400000 },
	.vco = { .min = 1750000, .max = 3500000},
	.n = { .min = 1, .max = 4 },
	.m = { .min = 104, .max = 138 },
	.m1 = { .min = 16, .max = 23 },
	.m2 = { .min = 5, .max = 11 },
	.p = { .min = 5, .max = 80 },
	.p1 = { .min = 1, .max = 8},
	.p2 = { .dot_limit = 165000,
		.p2_slow = 10, .p2_fast = 5 },
};

static const struct intel_limit intel_limits_g4x_single_channel_lvds = {
	.dot = { .min = 20000, .max = 115000 },
	.vco = { .min = 1750000, .max = 3500000 },
	.n = { .min = 1, .max = 3 },
	.m = { .min = 104, .max = 138 },
	.m1 = { .min = 17, .max = 23 },
	.m2 = { .min = 5, .max = 11 },
	.p = { .min = 28, .max = 112 },
	.p1 = { .min = 2, .max = 8 },
	.p2 = { .dot_limit = 0,
		.p2_slow = 14, .p2_fast = 14
	},
};

static const struct intel_limit intel_limits_g4x_dual_channel_lvds = {
	.dot = { .min = 80000, .max = 224000 },
	.vco = { .min = 1750000, .max = 3500000 },
	.n = { .min = 1, .max = 3 },
	.m = { .min = 104, .max = 138 },
	.m1 = { .min = 17, .max = 23 },
	.m2 = { .min = 5, .max = 11 },
	.p = { .min = 14, .max = 42 },
	.p1 = { .min = 2, .max = 6 },
	.p2 = { .dot_limit = 0,
		.p2_slow = 7, .p2_fast = 7
	},
};

static const struct intel_limit intel_limits_pineview_sdvo = {
	.dot = { .min = 20000, .max = 400000},
	.vco = { .min = 1700000, .max = 3500000 },
	/* Pineview's Ncounter is a ring counter */
	.n = { .min = 3, .max = 6 },
	.m = { .min = 2, .max = 256 },
	/* Pineview only has one combined m divider, which we treat as m2. */
	.m1 = { .min = 0, .max = 0 },
	.m2 = { .min = 0, .max = 254 },
	.p = { .min = 5, .max = 80 },
	.p1 = { .min = 1, .max = 8 },
	.p2 = { .dot_limit = 200000,
		.p2_slow = 10, .p2_fast = 5 },
};

static const struct intel_limit intel_limits_pineview_lvds = {
	.dot = { .min = 20000, .max = 400000 },
	.vco = { .min = 1700000, .max = 3500000 },
	.n = { .min = 3, .max = 6 },
	.m = { .min = 2, .max = 256 },
	.m1 = { .min = 0, .max = 0 },
	.m2 = { .min = 0, .max = 254 },
	.p = { .min = 7, .max = 112 },
	.p1 = { .min = 1, .max = 8 },
	.p2 = { .dot_limit = 112000,
		.p2_slow = 14, .p2_fast = 14 },
};

/* Ironlake / Sandybridge
 *
 * We calculate clock using (register_value + 2) for N/M1/M2, so here
 * the range value for them is (actual_value - 2).
 */
static const struct intel_limit intel_limits_ironlake_dac = {
	.dot = { .min = 25000, .max = 350000 },
	.vco = { .min = 1760000, .max = 3510000 },
	.n = { .min = 1, .max = 5 },
	.m = { .min = 79, .max = 127 },
	.m1 = { .min = 12, .max = 22 },
	.m2 = { .min = 5, .max = 9 },
	.p = { .min = 5, .max = 80 },
	.p1 = { .min = 1, .max = 8 },
	.p2 = { .dot_limit = 225000,
		.p2_slow = 10, .p2_fast = 5 },
};

static const struct intel_limit intel_limits_ironlake_single_lvds = {
	.dot = { .min = 25000, .max = 350000 },
	.vco = { .min = 1760000, .max = 3510000 },
	.n = { .min = 1, .max = 3 },
	.m = { .min = 79, .max = 118 },
	.m1 = { .min = 12, .max = 22 },
	.m2 = { .min = 5, .max = 9 },
	.p = { .min = 28, .max = 112 },
	.p1 = { .min = 2, .max = 8 },
	.p2 = { .dot_limit = 225000,
		.p2_slow = 14, .p2_fast = 14 },
};

static const struct intel_limit intel_limits_ironlake_dual_lvds = {
	.dot = { .min = 25000, .max = 350000 },
	.vco = { .min = 1760000, .max = 3510000 },
	.n = { .min = 1, .max = 3 },
	.m = { .min = 79, .max = 127 },
	.m1 = { .min = 12, .max = 22 },
	.m2 = { .min = 5, .max = 9 },
	.p = { .min = 14, .max = 56 },
	.p1 = { .min = 2, .max = 8 },
	.p2 = { .dot_limit = 225000,
		.p2_slow = 7, .p2_fast = 7 },
};

/* LVDS 100mhz refclk limits. */
static const struct intel_limit intel_limits_ironlake_single_lvds_100m = {
	.dot = { .min = 25000, .max = 350000 },
	.vco = { .min = 1760000, .max = 3510000 },
	.n = { .min = 1, .max = 2 },
	.m = { .min = 79, .max = 126 },
	.m1 = { .min = 12, .max = 22 },
	.m2 = { .min = 5, .max = 9 },
	.p = { .min = 28, .max = 112 },
	.p1 = { .min = 2, .max = 8 },
	.p2 = { .dot_limit = 225000,
		.p2_slow = 14, .p2_fast = 14 },
};

static const struct intel_limit intel_limits_ironlake_dual_lvds_100m = {
	.dot = { .min = 25000, .max = 350000 },
	.vco = { .min = 1760000, .max = 3510000 },
	.n = { .min = 1, .max = 3 },
	.m = { .min = 79, .max = 126 },
	.m1 = { .min = 12, .max = 22 },
	.m2 = { .min = 5, .max = 9 },
	.p = { .min = 14, .max = 42 },
	.p1 = { .min = 2, .max = 6 },
	.p2 = { .dot_limit = 225000,
		.p2_slow = 7, .p2_fast = 7 },
};

static const struct intel_limit intel_limits_vlv = {
	 /*
	  * These are the data rate limits (measured in fast clocks)
	  * since those are the strictest limits we have. The fast
	  * clock and actual rate limits are more relaxed, so checking
	  * them would make no difference.
	  */
	.dot = { .min = 25000 * 5, .max = 270000 * 5 },
	.vco = { .min = 4000000, .max = 6000000 },
	.n = { .min = 1, .max = 7 },
	.m1 = { .min = 2, .max = 3 },
	.m2 = { .min = 11, .max = 156 },
	.p1 = { .min = 2, .max = 3 },
	.p2 = { .p2_slow = 2, .p2_fast = 20 }, /* slow=min, fast=max */
};

static const struct intel_limit intel_limits_chv = {
	/*
	 * These are the data rate limits (measured in fast clocks)
	 * since those are the strictest limits we have.  The fast
	 * clock and actual rate limits are more relaxed, so checking
	 * them would make no difference.
	 */
	.dot = { .min = 25000 * 5, .max = 540000 * 5},
	.vco = { .min = 4800000, .max = 6480000 },
	.n = { .min = 1, .max = 1 },
	.m1 = { .min = 2, .max = 2 },
	.m2 = { .min = 24 << 22, .max = 175 << 22 },
	.p1 = { .min = 2, .max = 4 },
	.p2 = {	.p2_slow = 1, .p2_fast = 14 },
};

static const struct intel_limit intel_limits_bxt = {
	/* FIXME: find real dot limits */
	.dot = { .min = 0, .max = INT_MAX },
	.vco = { .min = 4800000, .max = 6700000 },
	.n = { .min = 1, .max = 1 },
	.m1 = { .min = 2, .max = 2 },
	/* FIXME: find real m2 limits */
	.m2 = { .min = 2 << 22, .max = 255 << 22 },
	.p1 = { .min = 2, .max = 4 },
	.p2 = { .p2_slow = 1, .p2_fast = 20 },
};

static bool
needs_modeset(struct drm_crtc_state *state)
{
	return drm_atomic_crtc_needs_modeset(state);
}

/*
 * Platform specific helpers to calculate the port PLL loopback- (clock.m),
 * and post-divider (clock.p) values, pre- (clock.vco) and post-divided fast
 * (clock.dot) clock rates. This fast dot clock is fed to the port's IO logic.
 * The helpers' return value is the rate of the clock that is fed to the
 * display engine's pipe which can be the above fast dot clock rate or a
 * divided-down version of it.
 */
/* m1 is reserved as 0 in Pineview, n is a ring counter */
static int pnv_calc_dpll_params(int refclk, struct dpll *clock)
{
	clock->m = clock->m2 + 2;
	clock->p = clock->p1 * clock->p2;
	if (WARN_ON(clock->n == 0 || clock->p == 0))
		return 0;
	clock->vco = DIV_ROUND_CLOSEST(refclk * clock->m, clock->n);
	clock->dot = DIV_ROUND_CLOSEST(clock->vco, clock->p);

	return clock->dot;
}

static uint32_t i9xx_dpll_compute_m(struct dpll *dpll)
{
	return 5 * (dpll->m1 + 2) + (dpll->m2 + 2);
}

static int i9xx_calc_dpll_params(int refclk, struct dpll *clock)
{
	clock->m = i9xx_dpll_compute_m(clock);
	clock->p = clock->p1 * clock->p2;
	if (WARN_ON(clock->n + 2 == 0 || clock->p == 0))
		return 0;
	clock->vco = DIV_ROUND_CLOSEST(refclk * clock->m, clock->n + 2);
	clock->dot = DIV_ROUND_CLOSEST(clock->vco, clock->p);

	return clock->dot;
}

static int vlv_calc_dpll_params(int refclk, struct dpll *clock)
{
	clock->m = clock->m1 * clock->m2;
	clock->p = clock->p1 * clock->p2;
	if (WARN_ON(clock->n == 0 || clock->p == 0))
		return 0;
	clock->vco = DIV_ROUND_CLOSEST(refclk * clock->m, clock->n);
	clock->dot = DIV_ROUND_CLOSEST(clock->vco, clock->p);

	return clock->dot / 5;
}

int chv_calc_dpll_params(int refclk, struct dpll *clock)
{
	clock->m = clock->m1 * clock->m2;
	clock->p = clock->p1 * clock->p2;
	if (WARN_ON(clock->n == 0 || clock->p == 0))
		return 0;
	clock->vco = DIV_ROUND_CLOSEST_ULL((uint64_t)refclk * clock->m,
			clock->n << 22);
	clock->dot = DIV_ROUND_CLOSEST(clock->vco, clock->p);

	return clock->dot / 5;
}

#define INTELPllInvalid(s)   do { /* DRM_DEBUG(s); */ return false; } while (0)
/**
 * Returns whether the given set of divisors are valid for a given refclk with
 * the given connectors.
 */

static bool intel_PLL_is_valid(struct drm_device *dev,
			       const struct intel_limit *limit,
			       const struct dpll *clock)
{
	if (clock->n   < limit->n.min   || limit->n.max   < clock->n)
		INTELPllInvalid("n out of range\n");
	if (clock->p1  < limit->p1.min  || limit->p1.max  < clock->p1)
		INTELPllInvalid("p1 out of range\n");
	if (clock->m2  < limit->m2.min  || limit->m2.max  < clock->m2)
		INTELPllInvalid("m2 out of range\n");
	if (clock->m1  < limit->m1.min  || limit->m1.max  < clock->m1)
		INTELPllInvalid("m1 out of range\n");

	if (!IS_PINEVIEW(dev) && !IS_VALLEYVIEW(dev) &&
	    !IS_CHERRYVIEW(dev) && !IS_BROXTON(dev))
		if (clock->m1 <= clock->m2)
			INTELPllInvalid("m1 <= m2\n");

	if (!IS_VALLEYVIEW(dev) && !IS_CHERRYVIEW(dev) && !IS_BROXTON(dev)) {
		if (clock->p < limit->p.min || limit->p.max < clock->p)
			INTELPllInvalid("p out of range\n");
		if (clock->m < limit->m.min || limit->m.max < clock->m)
			INTELPllInvalid("m out of range\n");
	}

	if (clock->vco < limit->vco.min || limit->vco.max < clock->vco)
		INTELPllInvalid("vco out of range\n");
	/* XXX: We may need to be checking "Dot clock" depending on the multiplier,
	 * connector, etc., rather than just a single range.
	 */
	if (clock->dot < limit->dot.min || limit->dot.max < clock->dot)
		INTELPllInvalid("dot out of range\n");

	return true;
}

static int
i9xx_select_p2_div(const struct intel_limit *limit,
		   const struct intel_crtc_state *crtc_state,
		   int target)
{
	struct drm_device *dev = crtc_state->base.crtc->dev;

	if (intel_crtc_has_type(crtc_state, INTEL_OUTPUT_LVDS)) {
		/*
		 * For LVDS just rely on its current settings for dual-channel.
		 * We haven't figured out how to reliably set up different
		 * single/dual channel state, if we even can.
		 */
		if (intel_is_dual_link_lvds(dev))
			return limit->p2.p2_fast;
		else
			return limit->p2.p2_slow;
	} else {
		if (target < limit->p2.dot_limit)
			return limit->p2.p2_slow;
		else
			return limit->p2.p2_fast;
	}
}

/*
 * Returns a set of divisors for the desired target clock with the given
 * refclk, or FALSE.  The returned values represent the clock equation:
 * reflck * (5 * (m1 + 2) + (m2 + 2)) / (n + 2) / p1 / p2.
 *
 * Target and reference clocks are specified in kHz.
 *
 * If match_clock is provided, then best_clock P divider must match the P
 * divider from @match_clock used for LVDS downclocking.
 */
static bool
i9xx_find_best_dpll(const struct intel_limit *limit,
		    struct intel_crtc_state *crtc_state,
		    int target, int refclk, struct dpll *match_clock,
		    struct dpll *best_clock)
{
	struct drm_device *dev = crtc_state->base.crtc->dev;
	struct dpll clock;
	int err = target;

	memset(best_clock, 0, sizeof(*best_clock));

	clock.p2 = i9xx_select_p2_div(limit, crtc_state, target);

	for (clock.m1 = limit->m1.min; clock.m1 <= limit->m1.max;
	     clock.m1++) {
		for (clock.m2 = limit->m2.min;
		     clock.m2 <= limit->m2.max; clock.m2++) {
			if (clock.m2 >= clock.m1)
				break;
			for (clock.n = limit->n.min;
			     clock.n <= limit->n.max; clock.n++) {
				for (clock.p1 = limit->p1.min;
					clock.p1 <= limit->p1.max; clock.p1++) {
					int this_err;

					i9xx_calc_dpll_params(refclk, &clock);
					if (!intel_PLL_is_valid(dev, limit,
								&clock))
						continue;
					if (match_clock &&
					    clock.p != match_clock->p)
						continue;

					this_err = abs(clock.dot - target);
					if (this_err < err) {
						*best_clock = clock;
						err = this_err;
					}
				}
			}
		}
	}

	return (err != target);
}

/*
 * Returns a set of divisors for the desired target clock with the given
 * refclk, or FALSE.  The returned values represent the clock equation:
 * reflck * (5 * (m1 + 2) + (m2 + 2)) / (n + 2) / p1 / p2.
 *
 * Target and reference clocks are specified in kHz.
 *
 * If match_clock is provided, then best_clock P divider must match the P
 * divider from @match_clock used for LVDS downclocking.
 */
static bool
pnv_find_best_dpll(const struct intel_limit *limit,
		   struct intel_crtc_state *crtc_state,
		   int target, int refclk, struct dpll *match_clock,
		   struct dpll *best_clock)
{
	struct drm_device *dev = crtc_state->base.crtc->dev;
	struct dpll clock;
	int err = target;

	memset(best_clock, 0, sizeof(*best_clock));

	clock.p2 = i9xx_select_p2_div(limit, crtc_state, target);

	for (clock.m1 = limit->m1.min; clock.m1 <= limit->m1.max;
	     clock.m1++) {
		for (clock.m2 = limit->m2.min;
		     clock.m2 <= limit->m2.max; clock.m2++) {
			for (clock.n = limit->n.min;
			     clock.n <= limit->n.max; clock.n++) {
				for (clock.p1 = limit->p1.min;
					clock.p1 <= limit->p1.max; clock.p1++) {
					int this_err;

					pnv_calc_dpll_params(refclk, &clock);
					if (!intel_PLL_is_valid(dev, limit,
								&clock))
						continue;
					if (match_clock &&
					    clock.p != match_clock->p)
						continue;

					this_err = abs(clock.dot - target);
					if (this_err < err) {
						*best_clock = clock;
						err = this_err;
					}
				}
			}
		}
	}

	return (err != target);
}

/*
 * Returns a set of divisors for the desired target clock with the given
 * refclk, or FALSE.  The returned values represent the clock equation:
 * reflck * (5 * (m1 + 2) + (m2 + 2)) / (n + 2) / p1 / p2.
 *
 * Target and reference clocks are specified in kHz.
 *
 * If match_clock is provided, then best_clock P divider must match the P
 * divider from @match_clock used for LVDS downclocking.
 */
static bool
g4x_find_best_dpll(const struct intel_limit *limit,
		   struct intel_crtc_state *crtc_state,
		   int target, int refclk, struct dpll *match_clock,
		   struct dpll *best_clock)
{
	struct drm_device *dev = crtc_state->base.crtc->dev;
	struct dpll clock;
	int max_n;
	bool found = false;
	/* approximately equals target * 0.00585 */
	int err_most = (target >> 8) + (target >> 9);

	memset(best_clock, 0, sizeof(*best_clock));

	clock.p2 = i9xx_select_p2_div(limit, crtc_state, target);

	max_n = limit->n.max;
	/* based on hardware requirement, prefer smaller n to precision */
	for (clock.n = limit->n.min; clock.n <= max_n; clock.n++) {
		/* based on hardware requirement, prefere larger m1,m2 */
		for (clock.m1 = limit->m1.max;
		     clock.m1 >= limit->m1.min; clock.m1--) {
			for (clock.m2 = limit->m2.max;
			     clock.m2 >= limit->m2.min; clock.m2--) {
				for (clock.p1 = limit->p1.max;
				     clock.p1 >= limit->p1.min; clock.p1--) {
					int this_err;

					i9xx_calc_dpll_params(refclk, &clock);
					if (!intel_PLL_is_valid(dev, limit,
								&clock))
						continue;

					this_err = abs(clock.dot - target);
					if (this_err < err_most) {
						*best_clock = clock;
						err_most = this_err;
						max_n = clock.n;
						found = true;
					}
				}
			}
		}
	}
	return found;
}

/*
 * Check if the calculated PLL configuration is more optimal compared to the
 * best configuration and error found so far. Return the calculated error.
 */
static bool vlv_PLL_is_optimal(struct drm_device *dev, int target_freq,
			       const struct dpll *calculated_clock,
			       const struct dpll *best_clock,
			       unsigned int best_error_ppm,
			       unsigned int *error_ppm)
{
	/*
	 * For CHV ignore the error and consider only the P value.
	 * Prefer a bigger P value based on HW requirements.
	 */
	if (IS_CHERRYVIEW(dev)) {
		*error_ppm = 0;

		return calculated_clock->p > best_clock->p;
	}

	if (WARN_ON_ONCE(!target_freq))
		return false;

	*error_ppm = div_u64(1000000ULL *
				abs(target_freq - calculated_clock->dot),
			     target_freq);
	/*
	 * Prefer a better P value over a better (smaller) error if the error
	 * is small. Ensure this preference for future configurations too by
	 * setting the error to 0.
	 */
	if (*error_ppm < 100 && calculated_clock->p > best_clock->p) {
		*error_ppm = 0;

		return true;
	}

	return *error_ppm + 10 < best_error_ppm;
}

/*
 * Returns a set of divisors for the desired target clock with the given
 * refclk, or FALSE.  The returned values represent the clock equation:
 * reflck * (5 * (m1 + 2) + (m2 + 2)) / (n + 2) / p1 / p2.
 */
static bool
vlv_find_best_dpll(const struct intel_limit *limit,
		   struct intel_crtc_state *crtc_state,
		   int target, int refclk, struct dpll *match_clock,
		   struct dpll *best_clock)
{
	struct intel_crtc *crtc = to_intel_crtc(crtc_state->base.crtc);
	struct drm_device *dev = crtc->base.dev;
	struct dpll clock;
	unsigned int bestppm = 1000000;
	/* min update 19.2 MHz */
	int max_n = min(limit->n.max, refclk / 19200);
	bool found = false;

	target *= 5; /* fast clock */

	memset(best_clock, 0, sizeof(*best_clock));

	/* based on hardware requirement, prefer smaller n to precision */
	for (clock.n = limit->n.min; clock.n <= max_n; clock.n++) {
		for (clock.p1 = limit->p1.max; clock.p1 >= limit->p1.min; clock.p1--) {
			for (clock.p2 = limit->p2.p2_fast; clock.p2 >= limit->p2.p2_slow;
			     clock.p2 -= clock.p2 > 10 ? 2 : 1) {
				clock.p = clock.p1 * clock.p2;
				/* based on hardware requirement, prefer bigger m1,m2 values */
				for (clock.m1 = limit->m1.min; clock.m1 <= limit->m1.max; clock.m1++) {
					unsigned int ppm;

					clock.m2 = DIV_ROUND_CLOSEST(target * clock.p * clock.n,
								     refclk * clock.m1);

					vlv_calc_dpll_params(refclk, &clock);

					if (!intel_PLL_is_valid(dev, limit,
								&clock))
						continue;

					if (!vlv_PLL_is_optimal(dev, target,
								&clock,
								best_clock,
								bestppm, &ppm))
						continue;

					*best_clock = clock;
					bestppm = ppm;
					found = true;
				}
			}
		}
	}

	return found;
}

/*
 * Returns a set of divisors for the desired target clock with the given
 * refclk, or FALSE.  The returned values represent the clock equation:
 * reflck * (5 * (m1 + 2) + (m2 + 2)) / (n + 2) / p1 / p2.
 */
static bool
chv_find_best_dpll(const struct intel_limit *limit,
		   struct intel_crtc_state *crtc_state,
		   int target, int refclk, struct dpll *match_clock,
		   struct dpll *best_clock)
{
	struct intel_crtc *crtc = to_intel_crtc(crtc_state->base.crtc);
	struct drm_device *dev = crtc->base.dev;
	unsigned int best_error_ppm;
	struct dpll clock;
	uint64_t m2;
	int found = false;

	memset(best_clock, 0, sizeof(*best_clock));
	best_error_ppm = 1000000;

	/*
	 * Based on hardware doc, the n always set to 1, and m1 always
	 * set to 2.  If requires to support 200Mhz refclk, we need to
	 * revisit this because n may not 1 anymore.
	 */
	clock.n = 1, clock.m1 = 2;
	target *= 5;	/* fast clock */

	for (clock.p1 = limit->p1.max; clock.p1 >= limit->p1.min; clock.p1--) {
		for (clock.p2 = limit->p2.p2_fast;
				clock.p2 >= limit->p2.p2_slow;
				clock.p2 -= clock.p2 > 10 ? 2 : 1) {
			unsigned int error_ppm;

			clock.p = clock.p1 * clock.p2;

			m2 = DIV_ROUND_CLOSEST_ULL(((uint64_t)target * clock.p *
					clock.n) << 22, refclk * clock.m1);

			if (m2 > INT_MAX/clock.m1)
				continue;

			clock.m2 = m2;

			chv_calc_dpll_params(refclk, &clock);

			if (!intel_PLL_is_valid(dev, limit, &clock))
				continue;

			if (!vlv_PLL_is_optimal(dev, target, &clock, best_clock,
						best_error_ppm, &error_ppm))
				continue;

			*best_clock = clock;
			best_error_ppm = error_ppm;
			found = true;
		}
	}

	return found;
}

bool bxt_find_best_dpll(struct intel_crtc_state *crtc_state, int target_clock,
			struct dpll *best_clock)
{
	int refclk = 100000;
	const struct intel_limit *limit = &intel_limits_bxt;

	return chv_find_best_dpll(limit, crtc_state,
				  target_clock, refclk, NULL, best_clock);
}

bool intel_crtc_active(struct drm_crtc *crtc)
{
	struct intel_crtc *intel_crtc = to_intel_crtc(crtc);

	/* Be paranoid as we can arrive here with only partial
	 * state retrieved from the hardware during setup.
	 *
	 * We can ditch the adjusted_mode.crtc_clock check as soon
	 * as Haswell has gained clock readout/fastboot support.
	 *
	 * We can ditch the crtc->primary->fb check as soon as we can
	 * properly reconstruct framebuffers.
	 *
	 * FIXME: The intel_crtc->active here should be switched to
	 * crtc->state->active once we have proper CRTC states wired up
	 * for atomic.
	 */
	return intel_crtc->active && crtc->primary->state->fb &&
		intel_crtc->config->base.adjusted_mode.crtc_clock;
}

enum transcoder intel_pipe_to_cpu_transcoder(struct drm_i915_private *dev_priv,
					     enum pipe pipe)
{
	struct drm_crtc *crtc = dev_priv->pipe_to_crtc_mapping[pipe];
	struct intel_crtc *intel_crtc = to_intel_crtc(crtc);

	return intel_crtc->config->cpu_transcoder;
}

static bool pipe_dsl_stopped(struct drm_device *dev, enum pipe pipe)
{
	struct drm_i915_private *dev_priv = to_i915(dev);
	i915_reg_t reg = PIPEDSL(pipe);
	u32 line1, line2;
	u32 line_mask;

	if (IS_GEN2(dev))
		line_mask = DSL_LINEMASK_GEN2;
	else
		line_mask = DSL_LINEMASK_GEN3;

	line1 = I915_READ(reg) & line_mask;
	msleep(5);
	line2 = I915_READ(reg) & line_mask;

	return line1 == line2;
}

/*
 * intel_wait_for_pipe_off - wait for pipe to turn off
 * @crtc: crtc whose pipe to wait for
 *
 * After disabling a pipe, we can't wait for vblank in the usual way,
 * spinning on the vblank interrupt status bit, since we won't actually
 * see an interrupt when the pipe is disabled.
 *
 * On Gen4 and above:
 *   wait for the pipe register state bit to turn off
 *
 * Otherwise:
 *   wait for the display line value to settle (it usually
 *   ends up stopping at the start of the next frame).
 *
 */
static void intel_wait_for_pipe_off(struct intel_crtc *crtc)
{
	struct drm_device *dev = crtc->base.dev;
	struct drm_i915_private *dev_priv = to_i915(dev);
	enum transcoder cpu_transcoder = crtc->config->cpu_transcoder;
	enum pipe pipe = crtc->pipe;

	if (INTEL_INFO(dev)->gen >= 4) {
		i915_reg_t reg = PIPECONF(cpu_transcoder);

		/* Wait for the Pipe State to go off */
		if (intel_wait_for_register(dev_priv,
					    reg, I965_PIPECONF_ACTIVE, 0,
					    100))
			WARN(1, "pipe_off wait timed out\n");
	} else {
		/* Wait for the display line to settle */
		if (wait_for(pipe_dsl_stopped(dev, pipe), 100))
			WARN(1, "pipe_off wait timed out\n");
	}
}

/* Only for pre-ILK configs */
void assert_pll(struct drm_i915_private *dev_priv,
		enum pipe pipe, bool state)
{
	u32 val;
	bool cur_state;

	val = I915_READ(DPLL(pipe));
	cur_state = !!(val & DPLL_VCO_ENABLE);
	I915_STATE_WARN(cur_state != state,
	     "PLL state assertion failure (expected %s, current %s)\n",
			onoff(state), onoff(cur_state));
}

/* XXX: the dsi pll is shared between MIPI DSI ports */
void assert_dsi_pll(struct drm_i915_private *dev_priv, bool state)
{
	u32 val;
	bool cur_state;

	mutex_lock(&dev_priv->sb_lock);
	val = vlv_cck_read(dev_priv, CCK_REG_DSI_PLL_CONTROL);
	mutex_unlock(&dev_priv->sb_lock);

	cur_state = val & DSI_PLL_VCO_EN;
	I915_STATE_WARN(cur_state != state,
	     "DSI PLL state assertion failure (expected %s, current %s)\n",
			onoff(state), onoff(cur_state));
}

static void assert_fdi_tx(struct drm_i915_private *dev_priv,
			  enum pipe pipe, bool state)
{
	bool cur_state;
	enum transcoder cpu_transcoder = intel_pipe_to_cpu_transcoder(dev_priv,
								      pipe);

	if (HAS_DDI(dev_priv)) {
		/* DDI does not have a specific FDI_TX register */
		u32 val = I915_READ(TRANS_DDI_FUNC_CTL(cpu_transcoder));
		cur_state = !!(val & TRANS_DDI_FUNC_ENABLE);
	} else {
		u32 val = I915_READ(FDI_TX_CTL(pipe));
		cur_state = !!(val & FDI_TX_ENABLE);
	}
	I915_STATE_WARN(cur_state != state,
	     "FDI TX state assertion failure (expected %s, current %s)\n",
			onoff(state), onoff(cur_state));
}
#define assert_fdi_tx_enabled(d, p) assert_fdi_tx(d, p, true)
#define assert_fdi_tx_disabled(d, p) assert_fdi_tx(d, p, false)

static void assert_fdi_rx(struct drm_i915_private *dev_priv,
			  enum pipe pipe, bool state)
{
	u32 val;
	bool cur_state;

	val = I915_READ(FDI_RX_CTL(pipe));
	cur_state = !!(val & FDI_RX_ENABLE);
	I915_STATE_WARN(cur_state != state,
	     "FDI RX state assertion failure (expected %s, current %s)\n",
			onoff(state), onoff(cur_state));
}
#define assert_fdi_rx_enabled(d, p) assert_fdi_rx(d, p, true)
#define assert_fdi_rx_disabled(d, p) assert_fdi_rx(d, p, false)

static void assert_fdi_tx_pll_enabled(struct drm_i915_private *dev_priv,
				      enum pipe pipe)
{
	u32 val;

	/* ILK FDI PLL is always enabled */
	if (IS_GEN5(dev_priv))
		return;

	/* On Haswell, DDI ports are responsible for the FDI PLL setup */
	if (HAS_DDI(dev_priv))
		return;

	val = I915_READ(FDI_TX_CTL(pipe));
	I915_STATE_WARN(!(val & FDI_TX_PLL_ENABLE), "FDI TX PLL assertion failure, should be active but is disabled\n");
}

void assert_fdi_rx_pll(struct drm_i915_private *dev_priv,
		       enum pipe pipe, bool state)
{
	u32 val;
	bool cur_state;

	val = I915_READ(FDI_RX_CTL(pipe));
	cur_state = !!(val & FDI_RX_PLL_ENABLE);
	I915_STATE_WARN(cur_state != state,
	     "FDI RX PLL assertion failure (expected %s, current %s)\n",
			onoff(state), onoff(cur_state));
}

void assert_panel_unlocked(struct drm_i915_private *dev_priv,
			   enum pipe pipe)
{
	struct drm_device *dev = &dev_priv->drm;
	i915_reg_t pp_reg;
	u32 val;
	enum pipe panel_pipe = PIPE_A;
	bool locked = true;

	if (WARN_ON(HAS_DDI(dev)))
		return;

	if (HAS_PCH_SPLIT(dev)) {
		u32 port_sel;

		pp_reg = PP_CONTROL(0);
		port_sel = I915_READ(PP_ON_DELAYS(0)) & PANEL_PORT_SELECT_MASK;

		if (port_sel == PANEL_PORT_SELECT_LVDS &&
		    I915_READ(PCH_LVDS) & LVDS_PIPEB_SELECT)
			panel_pipe = PIPE_B;
		/* XXX: else fix for eDP */
	} else if (IS_VALLEYVIEW(dev) || IS_CHERRYVIEW(dev)) {
		/* presumably write lock depends on pipe, not port select */
		pp_reg = PP_CONTROL(pipe);
		panel_pipe = pipe;
	} else {
		pp_reg = PP_CONTROL(0);
		if (I915_READ(LVDS) & LVDS_PIPEB_SELECT)
			panel_pipe = PIPE_B;
	}

	val = I915_READ(pp_reg);
	if (!(val & PANEL_POWER_ON) ||
	    ((val & PANEL_UNLOCK_MASK) == PANEL_UNLOCK_REGS))
		locked = false;

	I915_STATE_WARN(panel_pipe == pipe && locked,
	     "panel assertion failure, pipe %c regs locked\n",
	     pipe_name(pipe));
}

static void assert_cursor(struct drm_i915_private *dev_priv,
			  enum pipe pipe, bool state)
{
	struct drm_device *dev = &dev_priv->drm;
	bool cur_state;

	if (IS_845G(dev) || IS_I865G(dev))
		cur_state = I915_READ(CURCNTR(PIPE_A)) & CURSOR_ENABLE;
	else
		cur_state = I915_READ(CURCNTR(pipe)) & CURSOR_MODE;

	I915_STATE_WARN(cur_state != state,
	     "cursor on pipe %c assertion failure (expected %s, current %s)\n",
			pipe_name(pipe), onoff(state), onoff(cur_state));
}
#define assert_cursor_enabled(d, p) assert_cursor(d, p, true)
#define assert_cursor_disabled(d, p) assert_cursor(d, p, false)

void assert_pipe(struct drm_i915_private *dev_priv,
		 enum pipe pipe, bool state)
{
	bool cur_state;
	enum transcoder cpu_transcoder = intel_pipe_to_cpu_transcoder(dev_priv,
								      pipe);
	enum intel_display_power_domain power_domain;

	/* if we need the pipe quirk it must be always on */
	if ((pipe == PIPE_A && dev_priv->quirks & QUIRK_PIPEA_FORCE) ||
	    (pipe == PIPE_B && dev_priv->quirks & QUIRK_PIPEB_FORCE))
		state = true;

	power_domain = POWER_DOMAIN_TRANSCODER(cpu_transcoder);
	if (intel_display_power_get_if_enabled(dev_priv, power_domain)) {
		u32 val = I915_READ(PIPECONF(cpu_transcoder));
		cur_state = !!(val & PIPECONF_ENABLE);

		intel_display_power_put(dev_priv, power_domain);
	} else {
		cur_state = false;
	}

	I915_STATE_WARN(cur_state != state,
	     "pipe %c assertion failure (expected %s, current %s)\n",
			pipe_name(pipe), onoff(state), onoff(cur_state));
}

static void assert_plane(struct drm_i915_private *dev_priv,
			 enum plane plane, bool state)
{
	u32 val;
	bool cur_state;

	val = I915_READ(DSPCNTR(plane));
	cur_state = !!(val & DISPLAY_PLANE_ENABLE);
	I915_STATE_WARN(cur_state != state,
	     "plane %c assertion failure (expected %s, current %s)\n",
			plane_name(plane), onoff(state), onoff(cur_state));
}

#define assert_plane_enabled(d, p) assert_plane(d, p, true)
#define assert_plane_disabled(d, p) assert_plane(d, p, false)

static void assert_planes_disabled(struct drm_i915_private *dev_priv,
				   enum pipe pipe)
{
	struct drm_device *dev = &dev_priv->drm;
	int i;

	/* Primary planes are fixed to pipes on gen4+ */
	if (INTEL_INFO(dev)->gen >= 4) {
		u32 val = I915_READ(DSPCNTR(pipe));
		I915_STATE_WARN(val & DISPLAY_PLANE_ENABLE,
		     "plane %c assertion failure, should be disabled but not\n",
		     plane_name(pipe));
		return;
	}

	/* Need to check both planes against the pipe */
	for_each_pipe(dev_priv, i) {
		u32 val = I915_READ(DSPCNTR(i));
		enum pipe cur_pipe = (val & DISPPLANE_SEL_PIPE_MASK) >>
			DISPPLANE_SEL_PIPE_SHIFT;
		I915_STATE_WARN((val & DISPLAY_PLANE_ENABLE) && pipe == cur_pipe,
		     "plane %c assertion failure, should be off on pipe %c but is still active\n",
		     plane_name(i), pipe_name(pipe));
	}
}

static void assert_sprites_disabled(struct drm_i915_private *dev_priv,
				    enum pipe pipe)
{
	struct drm_device *dev = &dev_priv->drm;
	int sprite;

	if (INTEL_INFO(dev)->gen >= 9) {
		for_each_sprite(dev_priv, pipe, sprite) {
			u32 val = I915_READ(PLANE_CTL(pipe, sprite));
			I915_STATE_WARN(val & PLANE_CTL_ENABLE,
			     "plane %d assertion failure, should be off on pipe %c but is still active\n",
			     sprite, pipe_name(pipe));
		}
	} else if (IS_VALLEYVIEW(dev) || IS_CHERRYVIEW(dev)) {
		for_each_sprite(dev_priv, pipe, sprite) {
			u32 val = I915_READ(SPCNTR(pipe, sprite));
			I915_STATE_WARN(val & SP_ENABLE,
			     "sprite %c assertion failure, should be off on pipe %c but is still active\n",
			     sprite_name(pipe, sprite), pipe_name(pipe));
		}
	} else if (INTEL_INFO(dev)->gen >= 7) {
		u32 val = I915_READ(SPRCTL(pipe));
		I915_STATE_WARN(val & SPRITE_ENABLE,
		     "sprite %c assertion failure, should be off on pipe %c but is still active\n",
		     plane_name(pipe), pipe_name(pipe));
	} else if (INTEL_INFO(dev)->gen >= 5) {
		u32 val = I915_READ(DVSCNTR(pipe));
		I915_STATE_WARN(val & DVS_ENABLE,
		     "sprite %c assertion failure, should be off on pipe %c but is still active\n",
		     plane_name(pipe), pipe_name(pipe));
	}
}

static void assert_vblank_disabled(struct drm_crtc *crtc)
{
	if (I915_STATE_WARN_ON(drm_crtc_vblank_get(crtc) == 0))
		drm_crtc_vblank_put(crtc);
}

void assert_pch_transcoder_disabled(struct drm_i915_private *dev_priv,
				    enum pipe pipe)
{
	u32 val;
	bool enabled;

	val = I915_READ(PCH_TRANSCONF(pipe));
	enabled = !!(val & TRANS_ENABLE);
	I915_STATE_WARN(enabled,
	     "transcoder assertion failed, should be off on pipe %c but is still active\n",
	     pipe_name(pipe));
}

static bool dp_pipe_enabled(struct drm_i915_private *dev_priv,
			    enum pipe pipe, u32 port_sel, u32 val)
{
	if ((val & DP_PORT_EN) == 0)
		return false;

	if (HAS_PCH_CPT(dev_priv)) {
		u32 trans_dp_ctl = I915_READ(TRANS_DP_CTL(pipe));
		if ((trans_dp_ctl & TRANS_DP_PORT_SEL_MASK) != port_sel)
			return false;
	} else if (IS_CHERRYVIEW(dev_priv)) {
		if ((val & DP_PIPE_MASK_CHV) != DP_PIPE_SELECT_CHV(pipe))
			return false;
	} else {
		if ((val & DP_PIPE_MASK) != (pipe << 30))
			return false;
	}
	return true;
}

static bool hdmi_pipe_enabled(struct drm_i915_private *dev_priv,
			      enum pipe pipe, u32 val)
{
	if ((val & SDVO_ENABLE) == 0)
		return false;

	if (HAS_PCH_CPT(dev_priv)) {
		if ((val & SDVO_PIPE_SEL_MASK_CPT) != SDVO_PIPE_SEL_CPT(pipe))
			return false;
	} else if (IS_CHERRYVIEW(dev_priv)) {
		if ((val & SDVO_PIPE_SEL_MASK_CHV) != SDVO_PIPE_SEL_CHV(pipe))
			return false;
	} else {
		if ((val & SDVO_PIPE_SEL_MASK) != SDVO_PIPE_SEL(pipe))
			return false;
	}
	return true;
}

static bool lvds_pipe_enabled(struct drm_i915_private *dev_priv,
			      enum pipe pipe, u32 val)
{
	if ((val & LVDS_PORT_EN) == 0)
		return false;

	if (HAS_PCH_CPT(dev_priv)) {
		if ((val & PORT_TRANS_SEL_MASK) != PORT_TRANS_SEL_CPT(pipe))
			return false;
	} else {
		if ((val & LVDS_PIPE_MASK) != LVDS_PIPE(pipe))
			return false;
	}
	return true;
}

static bool adpa_pipe_enabled(struct drm_i915_private *dev_priv,
			      enum pipe pipe, u32 val)
{
	if ((val & ADPA_DAC_ENABLE) == 0)
		return false;
	if (HAS_PCH_CPT(dev_priv)) {
		if ((val & PORT_TRANS_SEL_MASK) != PORT_TRANS_SEL_CPT(pipe))
			return false;
	} else {
		if ((val & ADPA_PIPE_SELECT_MASK) != ADPA_PIPE_SELECT(pipe))
			return false;
	}
	return true;
}

static void assert_pch_dp_disabled(struct drm_i915_private *dev_priv,
				   enum pipe pipe, i915_reg_t reg,
				   u32 port_sel)
{
	u32 val = I915_READ(reg);
	I915_STATE_WARN(dp_pipe_enabled(dev_priv, pipe, port_sel, val),
	     "PCH DP (0x%08x) enabled on transcoder %c, should be disabled\n",
	     i915_mmio_reg_offset(reg), pipe_name(pipe));

	I915_STATE_WARN(HAS_PCH_IBX(dev_priv) && (val & DP_PORT_EN) == 0
	     && (val & DP_PIPEB_SELECT),
	     "IBX PCH dp port still using transcoder B\n");
}

static void assert_pch_hdmi_disabled(struct drm_i915_private *dev_priv,
				     enum pipe pipe, i915_reg_t reg)
{
	u32 val = I915_READ(reg);
	I915_STATE_WARN(hdmi_pipe_enabled(dev_priv, pipe, val),
	     "PCH HDMI (0x%08x) enabled on transcoder %c, should be disabled\n",
	     i915_mmio_reg_offset(reg), pipe_name(pipe));

	I915_STATE_WARN(HAS_PCH_IBX(dev_priv) && (val & SDVO_ENABLE) == 0
	     && (val & SDVO_PIPE_B_SELECT),
	     "IBX PCH hdmi port still using transcoder B\n");
}

static void assert_pch_ports_disabled(struct drm_i915_private *dev_priv,
				      enum pipe pipe)
{
	u32 val;

	assert_pch_dp_disabled(dev_priv, pipe, PCH_DP_B, TRANS_DP_PORT_SEL_B);
	assert_pch_dp_disabled(dev_priv, pipe, PCH_DP_C, TRANS_DP_PORT_SEL_C);
	assert_pch_dp_disabled(dev_priv, pipe, PCH_DP_D, TRANS_DP_PORT_SEL_D);

	val = I915_READ(PCH_ADPA);
	I915_STATE_WARN(adpa_pipe_enabled(dev_priv, pipe, val),
	     "PCH VGA enabled on transcoder %c, should be disabled\n",
	     pipe_name(pipe));

	val = I915_READ(PCH_LVDS);
	I915_STATE_WARN(lvds_pipe_enabled(dev_priv, pipe, val),
	     "PCH LVDS enabled on transcoder %c, should be disabled\n",
	     pipe_name(pipe));

	assert_pch_hdmi_disabled(dev_priv, pipe, PCH_HDMIB);
	assert_pch_hdmi_disabled(dev_priv, pipe, PCH_HDMIC);
	assert_pch_hdmi_disabled(dev_priv, pipe, PCH_HDMID);
}

static void _vlv_enable_pll(struct intel_crtc *crtc,
			    const struct intel_crtc_state *pipe_config)
{
	struct drm_i915_private *dev_priv = to_i915(crtc->base.dev);
	enum pipe pipe = crtc->pipe;

	I915_WRITE(DPLL(pipe), pipe_config->dpll_hw_state.dpll);
	POSTING_READ(DPLL(pipe));
	udelay(150);

	if (intel_wait_for_register(dev_priv,
				    DPLL(pipe),
				    DPLL_LOCK_VLV,
				    DPLL_LOCK_VLV,
				    1))
		DRM_ERROR("DPLL %d failed to lock\n", pipe);
}

static void vlv_enable_pll(struct intel_crtc *crtc,
			   const struct intel_crtc_state *pipe_config)
{
	struct drm_i915_private *dev_priv = to_i915(crtc->base.dev);
	enum pipe pipe = crtc->pipe;

	assert_pipe_disabled(dev_priv, pipe);

	/* PLL is protected by panel, make sure we can write it */
	assert_panel_unlocked(dev_priv, pipe);

	if (pipe_config->dpll_hw_state.dpll & DPLL_VCO_ENABLE)
		_vlv_enable_pll(crtc, pipe_config);

	I915_WRITE(DPLL_MD(pipe), pipe_config->dpll_hw_state.dpll_md);
	POSTING_READ(DPLL_MD(pipe));
}


static void _chv_enable_pll(struct intel_crtc *crtc,
			    const struct intel_crtc_state *pipe_config)
{
	struct drm_i915_private *dev_priv = to_i915(crtc->base.dev);
	enum pipe pipe = crtc->pipe;
	enum dpio_channel port = vlv_pipe_to_channel(pipe);
	u32 tmp;

	mutex_lock(&dev_priv->sb_lock);

	/* Enable back the 10bit clock to display controller */
	tmp = vlv_dpio_read(dev_priv, pipe, CHV_CMN_DW14(port));
	tmp |= DPIO_DCLKP_EN;
	vlv_dpio_write(dev_priv, pipe, CHV_CMN_DW14(port), tmp);

	mutex_unlock(&dev_priv->sb_lock);

	/*
	 * Need to wait > 100ns between dclkp clock enable bit and PLL enable.
	 */
	udelay(1);

	/* Enable PLL */
	I915_WRITE(DPLL(pipe), pipe_config->dpll_hw_state.dpll);

	/* Check PLL is locked */
	if (intel_wait_for_register(dev_priv,
				    DPLL(pipe), DPLL_LOCK_VLV, DPLL_LOCK_VLV,
				    1))
		DRM_ERROR("PLL %d failed to lock\n", pipe);
}

static void chv_enable_pll(struct intel_crtc *crtc,
			   const struct intel_crtc_state *pipe_config)
{
	struct drm_i915_private *dev_priv = to_i915(crtc->base.dev);
	enum pipe pipe = crtc->pipe;

	assert_pipe_disabled(dev_priv, pipe);

	/* PLL is protected by panel, make sure we can write it */
	assert_panel_unlocked(dev_priv, pipe);

	if (pipe_config->dpll_hw_state.dpll & DPLL_VCO_ENABLE)
		_chv_enable_pll(crtc, pipe_config);

	if (pipe != PIPE_A) {
		/*
		 * WaPixelRepeatModeFixForC0:chv
		 *
		 * DPLLCMD is AWOL. Use chicken bits to propagate
		 * the value from DPLLBMD to either pipe B or C.
		 */
		I915_WRITE(CBR4_VLV, pipe == PIPE_B ? CBR_DPLLBMD_PIPE_B : CBR_DPLLBMD_PIPE_C);
		I915_WRITE(DPLL_MD(PIPE_B), pipe_config->dpll_hw_state.dpll_md);
		I915_WRITE(CBR4_VLV, 0);
		dev_priv->chv_dpll_md[pipe] = pipe_config->dpll_hw_state.dpll_md;

		/*
		 * DPLLB VGA mode also seems to cause problems.
		 * We should always have it disabled.
		 */
		WARN_ON((I915_READ(DPLL(PIPE_B)) & DPLL_VGA_MODE_DIS) == 0);
	} else {
		I915_WRITE(DPLL_MD(pipe), pipe_config->dpll_hw_state.dpll_md);
		POSTING_READ(DPLL_MD(pipe));
	}
}

static int intel_num_dvo_pipes(struct drm_device *dev)
{
	struct intel_crtc *crtc;
	int count = 0;

	for_each_intel_crtc(dev, crtc) {
		count += crtc->base.state->active &&
			intel_crtc_has_type(crtc->config, INTEL_OUTPUT_DVO);
	}

	return count;
}

static void i9xx_enable_pll(struct intel_crtc *crtc)
{
	struct drm_device *dev = crtc->base.dev;
	struct drm_i915_private *dev_priv = to_i915(dev);
	i915_reg_t reg = DPLL(crtc->pipe);
	u32 dpll = crtc->config->dpll_hw_state.dpll;

	assert_pipe_disabled(dev_priv, crtc->pipe);

	/* PLL is protected by panel, make sure we can write it */
	if (IS_MOBILE(dev) && !IS_I830(dev))
		assert_panel_unlocked(dev_priv, crtc->pipe);

	/* Enable DVO 2x clock on both PLLs if necessary */
	if (IS_I830(dev) && intel_num_dvo_pipes(dev) > 0) {
		/*
		 * It appears to be important that we don't enable this
		 * for the current pipe before otherwise configuring the
		 * PLL. No idea how this should be handled if multiple
		 * DVO outputs are enabled simultaneosly.
		 */
		dpll |= DPLL_DVO_2X_MODE;
		I915_WRITE(DPLL(!crtc->pipe),
			   I915_READ(DPLL(!crtc->pipe)) | DPLL_DVO_2X_MODE);
	}

	/*
	 * Apparently we need to have VGA mode enabled prior to changing
	 * the P1/P2 dividers. Otherwise the DPLL will keep using the old
	 * dividers, even though the register value does change.
	 */
	I915_WRITE(reg, 0);

	I915_WRITE(reg, dpll);

	/* Wait for the clocks to stabilize. */
	POSTING_READ(reg);
	udelay(150);

	if (INTEL_INFO(dev)->gen >= 4) {
		I915_WRITE(DPLL_MD(crtc->pipe),
			   crtc->config->dpll_hw_state.dpll_md);
	} else {
		/* The pixel multiplier can only be updated once the
		 * DPLL is enabled and the clocks are stable.
		 *
		 * So write it again.
		 */
		I915_WRITE(reg, dpll);
	}

	/* We do this three times for luck */
	I915_WRITE(reg, dpll);
	POSTING_READ(reg);
	udelay(150); /* wait for warmup */
	I915_WRITE(reg, dpll);
	POSTING_READ(reg);
	udelay(150); /* wait for warmup */
	I915_WRITE(reg, dpll);
	POSTING_READ(reg);
	udelay(150); /* wait for warmup */
}

/**
 * i9xx_disable_pll - disable a PLL
 * @dev_priv: i915 private structure
 * @pipe: pipe PLL to disable
 *
 * Disable the PLL for @pipe, making sure the pipe is off first.
 *
 * Note!  This is for pre-ILK only.
 */
static void i9xx_disable_pll(struct intel_crtc *crtc)
{
	struct drm_device *dev = crtc->base.dev;
	struct drm_i915_private *dev_priv = to_i915(dev);
	enum pipe pipe = crtc->pipe;

	/* Disable DVO 2x clock on both PLLs if necessary */
	if (IS_I830(dev) &&
	    intel_crtc_has_type(crtc->config, INTEL_OUTPUT_DVO) &&
	    !intel_num_dvo_pipes(dev)) {
		I915_WRITE(DPLL(PIPE_B),
			   I915_READ(DPLL(PIPE_B)) & ~DPLL_DVO_2X_MODE);
		I915_WRITE(DPLL(PIPE_A),
			   I915_READ(DPLL(PIPE_A)) & ~DPLL_DVO_2X_MODE);
	}

	/* Don't disable pipe or pipe PLLs if needed */
	if ((pipe == PIPE_A && dev_priv->quirks & QUIRK_PIPEA_FORCE) ||
	    (pipe == PIPE_B && dev_priv->quirks & QUIRK_PIPEB_FORCE))
		return;

	/* Make sure the pipe isn't still relying on us */
	assert_pipe_disabled(dev_priv, pipe);

	I915_WRITE(DPLL(pipe), DPLL_VGA_MODE_DIS);
	POSTING_READ(DPLL(pipe));
}

static void vlv_disable_pll(struct drm_i915_private *dev_priv, enum pipe pipe)
{
	u32 val;

	/* Make sure the pipe isn't still relying on us */
	assert_pipe_disabled(dev_priv, pipe);

	val = DPLL_INTEGRATED_REF_CLK_VLV |
		DPLL_REF_CLK_ENABLE_VLV | DPLL_VGA_MODE_DIS;
	if (pipe != PIPE_A)
		val |= DPLL_INTEGRATED_CRI_CLK_VLV;

	I915_WRITE(DPLL(pipe), val);
	POSTING_READ(DPLL(pipe));
}

static void chv_disable_pll(struct drm_i915_private *dev_priv, enum pipe pipe)
{
	enum dpio_channel port = vlv_pipe_to_channel(pipe);
	u32 val;

	/* Make sure the pipe isn't still relying on us */
	assert_pipe_disabled(dev_priv, pipe);

	val = DPLL_SSC_REF_CLK_CHV |
		DPLL_REF_CLK_ENABLE_VLV | DPLL_VGA_MODE_DIS;
	if (pipe != PIPE_A)
		val |= DPLL_INTEGRATED_CRI_CLK_VLV;

	I915_WRITE(DPLL(pipe), val);
	POSTING_READ(DPLL(pipe));

	mutex_lock(&dev_priv->sb_lock);

	/* Disable 10bit clock to display controller */
	val = vlv_dpio_read(dev_priv, pipe, CHV_CMN_DW14(port));
	val &= ~DPIO_DCLKP_EN;
	vlv_dpio_write(dev_priv, pipe, CHV_CMN_DW14(port), val);

	mutex_unlock(&dev_priv->sb_lock);
}

void vlv_wait_port_ready(struct drm_i915_private *dev_priv,
			 struct intel_digital_port *dport,
			 unsigned int expected_mask)
{
	u32 port_mask;
	i915_reg_t dpll_reg;

	switch (dport->port) {
	case PORT_B:
		port_mask = DPLL_PORTB_READY_MASK;
		dpll_reg = DPLL(0);
		break;
	case PORT_C:
		port_mask = DPLL_PORTC_READY_MASK;
		dpll_reg = DPLL(0);
		expected_mask <<= 4;
		break;
	case PORT_D:
		port_mask = DPLL_PORTD_READY_MASK;
		dpll_reg = DPIO_PHY_STATUS;
		break;
	default:
		BUG();
	}

	if (intel_wait_for_register(dev_priv,
				    dpll_reg, port_mask, expected_mask,
				    1000))
		WARN(1, "timed out waiting for port %c ready: got 0x%x, expected 0x%x\n",
		     port_name(dport->port), I915_READ(dpll_reg) & port_mask, expected_mask);
}

static void ironlake_enable_pch_transcoder(struct drm_i915_private *dev_priv,
					   enum pipe pipe)
{
	struct drm_device *dev = &dev_priv->drm;
	struct drm_crtc *crtc = dev_priv->pipe_to_crtc_mapping[pipe];
	struct intel_crtc *intel_crtc = to_intel_crtc(crtc);
	i915_reg_t reg;
	uint32_t val, pipeconf_val;

	/* Make sure PCH DPLL is enabled */
	assert_shared_dpll_enabled(dev_priv, intel_crtc->config->shared_dpll);

	/* FDI must be feeding us bits for PCH ports */
	assert_fdi_tx_enabled(dev_priv, pipe);
	assert_fdi_rx_enabled(dev_priv, pipe);

	if (HAS_PCH_CPT(dev)) {
		/* Workaround: Set the timing override bit before enabling the
		 * pch transcoder. */
		reg = TRANS_CHICKEN2(pipe);
		val = I915_READ(reg);
		val |= TRANS_CHICKEN2_TIMING_OVERRIDE;
		I915_WRITE(reg, val);
	}

	reg = PCH_TRANSCONF(pipe);
	val = I915_READ(reg);
	pipeconf_val = I915_READ(PIPECONF(pipe));

	if (HAS_PCH_IBX(dev_priv)) {
		/*
		 * Make the BPC in transcoder be consistent with
		 * that in pipeconf reg. For HDMI we must use 8bpc
		 * here for both 8bpc and 12bpc.
		 */
		val &= ~PIPECONF_BPC_MASK;
		if (intel_crtc_has_type(intel_crtc->config, INTEL_OUTPUT_HDMI))
			val |= PIPECONF_8BPC;
		else
			val |= pipeconf_val & PIPECONF_BPC_MASK;
	}

	val &= ~TRANS_INTERLACE_MASK;
	if ((pipeconf_val & PIPECONF_INTERLACE_MASK) == PIPECONF_INTERLACED_ILK)
		if (HAS_PCH_IBX(dev_priv) &&
		    intel_crtc_has_type(intel_crtc->config, INTEL_OUTPUT_SDVO))
			val |= TRANS_LEGACY_INTERLACED_ILK;
		else
			val |= TRANS_INTERLACED;
	else
		val |= TRANS_PROGRESSIVE;

	I915_WRITE(reg, val | TRANS_ENABLE);
	if (intel_wait_for_register(dev_priv,
				    reg, TRANS_STATE_ENABLE, TRANS_STATE_ENABLE,
				    100))
		DRM_ERROR("failed to enable transcoder %c\n", pipe_name(pipe));
}

static void lpt_enable_pch_transcoder(struct drm_i915_private *dev_priv,
				      enum transcoder cpu_transcoder)
{
	u32 val, pipeconf_val;

	/* FDI must be feeding us bits for PCH ports */
	assert_fdi_tx_enabled(dev_priv, (enum pipe) cpu_transcoder);
	assert_fdi_rx_enabled(dev_priv, TRANSCODER_A);

	/* Workaround: set timing override bit. */
	val = I915_READ(TRANS_CHICKEN2(PIPE_A));
	val |= TRANS_CHICKEN2_TIMING_OVERRIDE;
	I915_WRITE(TRANS_CHICKEN2(PIPE_A), val);

	val = TRANS_ENABLE;
	pipeconf_val = I915_READ(PIPECONF(cpu_transcoder));

	if ((pipeconf_val & PIPECONF_INTERLACE_MASK_HSW) ==
	    PIPECONF_INTERLACED_ILK)
		val |= TRANS_INTERLACED;
	else
		val |= TRANS_PROGRESSIVE;

	I915_WRITE(LPT_TRANSCONF, val);
	if (intel_wait_for_register(dev_priv,
				    LPT_TRANSCONF,
				    TRANS_STATE_ENABLE,
				    TRANS_STATE_ENABLE,
				    100))
		DRM_ERROR("Failed to enable PCH transcoder\n");
}

static void ironlake_disable_pch_transcoder(struct drm_i915_private *dev_priv,
					    enum pipe pipe)
{
	struct drm_device *dev = &dev_priv->drm;
	i915_reg_t reg;
	uint32_t val;

	/* FDI relies on the transcoder */
	assert_fdi_tx_disabled(dev_priv, pipe);
	assert_fdi_rx_disabled(dev_priv, pipe);

	/* Ports must be off as well */
	assert_pch_ports_disabled(dev_priv, pipe);

	reg = PCH_TRANSCONF(pipe);
	val = I915_READ(reg);
	val &= ~TRANS_ENABLE;
	I915_WRITE(reg, val);
	/* wait for PCH transcoder off, transcoder state */
	if (intel_wait_for_register(dev_priv,
				    reg, TRANS_STATE_ENABLE, 0,
				    50))
		DRM_ERROR("failed to disable transcoder %c\n", pipe_name(pipe));

	if (HAS_PCH_CPT(dev)) {
		/* Workaround: Clear the timing override chicken bit again. */
		reg = TRANS_CHICKEN2(pipe);
		val = I915_READ(reg);
		val &= ~TRANS_CHICKEN2_TIMING_OVERRIDE;
		I915_WRITE(reg, val);
	}
}

void lpt_disable_pch_transcoder(struct drm_i915_private *dev_priv)
{
	u32 val;

	val = I915_READ(LPT_TRANSCONF);
	val &= ~TRANS_ENABLE;
	I915_WRITE(LPT_TRANSCONF, val);
	/* wait for PCH transcoder off, transcoder state */
	if (intel_wait_for_register(dev_priv,
				    LPT_TRANSCONF, TRANS_STATE_ENABLE, 0,
				    50))
		DRM_ERROR("Failed to disable PCH transcoder\n");

	/* Workaround: clear timing override bit. */
	val = I915_READ(TRANS_CHICKEN2(PIPE_A));
	val &= ~TRANS_CHICKEN2_TIMING_OVERRIDE;
	I915_WRITE(TRANS_CHICKEN2(PIPE_A), val);
}

/**
 * intel_enable_pipe - enable a pipe, asserting requirements
 * @crtc: crtc responsible for the pipe
 *
 * Enable @crtc's pipe, making sure that various hardware specific requirements
 * are met, if applicable, e.g. PLL enabled, LVDS pairs enabled, etc.
 */
static void intel_enable_pipe(struct intel_crtc *crtc)
{
	struct drm_device *dev = crtc->base.dev;
	struct drm_i915_private *dev_priv = to_i915(dev);
	enum pipe pipe = crtc->pipe;
	enum transcoder cpu_transcoder = crtc->config->cpu_transcoder;
	enum pipe pch_transcoder;
	i915_reg_t reg;
	u32 val;

	DRM_DEBUG_KMS("enabling pipe %c\n", pipe_name(pipe));

	assert_planes_disabled(dev_priv, pipe);
	assert_cursor_disabled(dev_priv, pipe);
	assert_sprites_disabled(dev_priv, pipe);

	if (HAS_PCH_LPT(dev_priv))
		pch_transcoder = TRANSCODER_A;
	else
		pch_transcoder = pipe;

	/*
	 * A pipe without a PLL won't actually be able to drive bits from
	 * a plane.  On ILK+ the pipe PLLs are integrated, so we don't
	 * need the check.
	 */
	if (HAS_GMCH_DISPLAY(dev_priv)) {
		if (intel_crtc_has_type(crtc->config, INTEL_OUTPUT_DSI))
			assert_dsi_pll_enabled(dev_priv);
		else
			assert_pll_enabled(dev_priv, pipe);
	} else {
		if (crtc->config->has_pch_encoder) {
			/* if driving the PCH, we need FDI enabled */
			assert_fdi_rx_pll_enabled(dev_priv, pch_transcoder);
			assert_fdi_tx_pll_enabled(dev_priv,
						  (enum pipe) cpu_transcoder);
		}
		/* FIXME: assert CPU port conditions for SNB+ */
	}

	reg = PIPECONF(cpu_transcoder);
	val = I915_READ(reg);
	if (val & PIPECONF_ENABLE) {
		WARN_ON(!((pipe == PIPE_A && dev_priv->quirks & QUIRK_PIPEA_FORCE) ||
			  (pipe == PIPE_B && dev_priv->quirks & QUIRK_PIPEB_FORCE)));
		return;
	}

	I915_WRITE(reg, val | PIPECONF_ENABLE);
	POSTING_READ(reg);

	/*
	 * Until the pipe starts DSL will read as 0, which would cause
	 * an apparent vblank timestamp jump, which messes up also the
	 * frame count when it's derived from the timestamps. So let's
	 * wait for the pipe to start properly before we call
	 * drm_crtc_vblank_on()
	 */
	if (dev->max_vblank_count == 0 &&
	    wait_for(intel_get_crtc_scanline(crtc) != crtc->scanline_offset, 50))
		DRM_ERROR("pipe %c didn't start\n", pipe_name(pipe));
}

/**
 * intel_disable_pipe - disable a pipe, asserting requirements
 * @crtc: crtc whose pipes is to be disabled
 *
 * Disable the pipe of @crtc, making sure that various hardware
 * specific requirements are met, if applicable, e.g. plane
 * disabled, panel fitter off, etc.
 *
 * Will wait until the pipe has shut down before returning.
 */
static void intel_disable_pipe(struct intel_crtc *crtc)
{
	struct drm_i915_private *dev_priv = to_i915(crtc->base.dev);
	enum transcoder cpu_transcoder = crtc->config->cpu_transcoder;
	enum pipe pipe = crtc->pipe;
	i915_reg_t reg;
	u32 val;

	DRM_DEBUG_KMS("disabling pipe %c\n", pipe_name(pipe));

	/*
	 * Make sure planes won't keep trying to pump pixels to us,
	 * or we might hang the display.
	 */
	assert_planes_disabled(dev_priv, pipe);
	assert_cursor_disabled(dev_priv, pipe);
	assert_sprites_disabled(dev_priv, pipe);

	reg = PIPECONF(cpu_transcoder);
	val = I915_READ(reg);
	if ((val & PIPECONF_ENABLE) == 0)
		return;

	/*
	 * Double wide has implications for planes
	 * so best keep it disabled when not needed.
	 */
	if (crtc->config->double_wide)
		val &= ~PIPECONF_DOUBLE_WIDE;

	/* Don't disable pipe or pipe PLLs if needed */
	if (!(pipe == PIPE_A && dev_priv->quirks & QUIRK_PIPEA_FORCE) &&
	    !(pipe == PIPE_B && dev_priv->quirks & QUIRK_PIPEB_FORCE))
		val &= ~PIPECONF_ENABLE;

	I915_WRITE(reg, val);
	if ((val & PIPECONF_ENABLE) == 0)
		intel_wait_for_pipe_off(crtc);
}

static unsigned int intel_tile_size(const struct drm_i915_private *dev_priv)
{
	return IS_GEN2(dev_priv) ? 2048 : 4096;
}

static unsigned int intel_tile_width_bytes(const struct drm_i915_private *dev_priv,
					   uint64_t fb_modifier, unsigned int cpp)
{
	switch (fb_modifier) {
	case DRM_FORMAT_MOD_NONE:
		return cpp;
	case I915_FORMAT_MOD_X_TILED:
		if (IS_GEN2(dev_priv))
			return 128;
		else
			return 512;
	case I915_FORMAT_MOD_Y_TILED:
		if (IS_GEN2(dev_priv) || HAS_128_BYTE_Y_TILING(dev_priv))
			return 128;
		else
			return 512;
	case I915_FORMAT_MOD_Yf_TILED:
		switch (cpp) {
		case 1:
			return 64;
		case 2:
		case 4:
			return 128;
		case 8:
		case 16:
			return 256;
		default:
			MISSING_CASE(cpp);
			return cpp;
		}
		break;
	default:
		MISSING_CASE(fb_modifier);
		return cpp;
	}
}

unsigned int intel_tile_height(const struct drm_i915_private *dev_priv,
			       uint64_t fb_modifier, unsigned int cpp)
{
	if (fb_modifier == DRM_FORMAT_MOD_NONE)
		return 1;
	else
		return intel_tile_size(dev_priv) /
			intel_tile_width_bytes(dev_priv, fb_modifier, cpp);
}

/* Return the tile dimensions in pixel units */
static void intel_tile_dims(const struct drm_i915_private *dev_priv,
			    unsigned int *tile_width,
			    unsigned int *tile_height,
			    uint64_t fb_modifier,
			    unsigned int cpp)
{
	unsigned int tile_width_bytes =
		intel_tile_width_bytes(dev_priv, fb_modifier, cpp);

	*tile_width = tile_width_bytes / cpp;
	*tile_height = intel_tile_size(dev_priv) / tile_width_bytes;
}

unsigned int
intel_fb_align_height(struct drm_device *dev, unsigned int height,
		      uint32_t pixel_format, uint64_t fb_modifier)
{
	unsigned int cpp = drm_format_plane_cpp(pixel_format, 0);
	unsigned int tile_height = intel_tile_height(to_i915(dev), fb_modifier, cpp);

	return ALIGN(height, tile_height);
}

unsigned int intel_rotation_info_size(const struct intel_rotation_info *rot_info)
{
	unsigned int size = 0;
	int i;

	for (i = 0 ; i < ARRAY_SIZE(rot_info->plane); i++)
		size += rot_info->plane[i].width * rot_info->plane[i].height;

	return size;
}

static void
intel_fill_fb_ggtt_view(struct i915_ggtt_view *view,
			const struct drm_framebuffer *fb,
			unsigned int rotation)
{
	if (intel_rotation_90_or_270(rotation)) {
		*view = i915_ggtt_view_rotated;
		view->params.rotated = to_intel_framebuffer(fb)->rot_info;
	} else {
		*view = i915_ggtt_view_normal;
	}
}

static unsigned int intel_linear_alignment(const struct drm_i915_private *dev_priv)
{
	if (INTEL_INFO(dev_priv)->gen >= 9)
		return 256 * 1024;
	else if (IS_BROADWATER(dev_priv) || IS_CRESTLINE(dev_priv) ||
		 IS_VALLEYVIEW(dev_priv) || IS_CHERRYVIEW(dev_priv))
		return 128 * 1024;
	else if (INTEL_INFO(dev_priv)->gen >= 4)
		return 4 * 1024;
	else
		return 0;
}

static unsigned int intel_surf_alignment(const struct drm_i915_private *dev_priv,
					 uint64_t fb_modifier)
{
	switch (fb_modifier) {
	case DRM_FORMAT_MOD_NONE:
		return intel_linear_alignment(dev_priv);
	case I915_FORMAT_MOD_X_TILED:
		if (INTEL_INFO(dev_priv)->gen >= 9)
			return 256 * 1024;
		return 0;
	case I915_FORMAT_MOD_Y_TILED:
	case I915_FORMAT_MOD_Yf_TILED:
		return 1 * 1024 * 1024;
	default:
		MISSING_CASE(fb_modifier);
		return 0;
	}
}

struct i915_vma *
intel_pin_and_fence_fb_obj(struct drm_framebuffer *fb, unsigned int rotation)
{
	struct drm_device *dev = fb->dev;
	struct drm_i915_private *dev_priv = to_i915(dev);
	struct drm_i915_gem_object *obj = intel_fb_obj(fb);
	struct i915_ggtt_view view;
	struct i915_vma *vma;
	u32 alignment;

	WARN_ON(!mutex_is_locked(&dev->struct_mutex));

	alignment = intel_surf_alignment(dev_priv, fb->modifier[0]);

	intel_fill_fb_ggtt_view(&view, fb, rotation);

	/* Note that the w/a also requires 64 PTE of padding following the
	 * bo. We currently fill all unused PTE with the shadow page and so
	 * we should always have valid PTE following the scanout preventing
	 * the VT-d warning.
	 */
	if (intel_scanout_needs_vtd_wa(dev_priv) && alignment < 256 * 1024)
		alignment = 256 * 1024;

	/*
	 * Global gtt pte registers are special registers which actually forward
	 * writes to a chunk of system memory. Which means that there is no risk
	 * that the register values disappear as soon as we call
	 * intel_runtime_pm_put(), so it is correct to wrap only the
	 * pin/unpin/fence and not more.
	 */
	intel_runtime_pm_get(dev_priv);

	vma = i915_gem_object_pin_to_display_plane(obj, alignment, &view);
	if (IS_ERR(vma))
		goto err;

	if (i915_vma_is_map_and_fenceable(vma)) {
		/* Install a fence for tiled scan-out. Pre-i965 always needs a
		 * fence, whereas 965+ only requires a fence if using
		 * framebuffer compression.  For simplicity, we always, when
		 * possible, install a fence as the cost is not that onerous.
		 *
		 * If we fail to fence the tiled scanout, then either the
		 * modeset will reject the change (which is highly unlikely as
		 * the affected systems, all but one, do not have unmappable
		 * space) or we will not be able to enable full powersaving
		 * techniques (also likely not to apply due to various limits
		 * FBC and the like impose on the size of the buffer, which
		 * presumably we violated anyway with this unmappable buffer).
		 * Anyway, it is presumably better to stumble onwards with
		 * something and try to run the system in a "less than optimal"
		 * mode that matches the user configuration.
		 */
		if (i915_vma_get_fence(vma) == 0)
			i915_vma_pin_fence(vma);
	}

err:
	intel_runtime_pm_put(dev_priv);
	return vma;
}

void intel_unpin_fb_obj(struct drm_framebuffer *fb, unsigned int rotation)
{
	struct drm_i915_gem_object *obj = intel_fb_obj(fb);
	struct i915_ggtt_view view;
	struct i915_vma *vma;

	WARN_ON(!mutex_is_locked(&obj->base.dev->struct_mutex));

	intel_fill_fb_ggtt_view(&view, fb, rotation);
	vma = i915_gem_object_to_ggtt(obj, &view);

	i915_vma_unpin_fence(vma);
	i915_gem_object_unpin_from_display_plane(vma);
}

static int intel_fb_pitch(const struct drm_framebuffer *fb, int plane,
			  unsigned int rotation)
{
	if (intel_rotation_90_or_270(rotation))
		return to_intel_framebuffer(fb)->rotated[plane].pitch;
	else
		return fb->pitches[plane];
}

/*
 * Convert the x/y offsets into a linear offset.
 * Only valid with 0/180 degree rotation, which is fine since linear
 * offset is only used with linear buffers on pre-hsw and tiled buffers
 * with gen2/3, and 90/270 degree rotations isn't supported on any of them.
 */
u32 intel_fb_xy_to_linear(int x, int y,
			  const struct intel_plane_state *state,
			  int plane)
{
	const struct drm_framebuffer *fb = state->base.fb;
	unsigned int cpp = drm_format_plane_cpp(fb->pixel_format, plane);
	unsigned int pitch = fb->pitches[plane];

	return y * pitch + x * cpp;
}

/*
 * Add the x/y offsets derived from fb->offsets[] to the user
 * specified plane src x/y offsets. The resulting x/y offsets
 * specify the start of scanout from the beginning of the gtt mapping.
 */
void intel_add_fb_offsets(int *x, int *y,
			  const struct intel_plane_state *state,
			  int plane)

{
	const struct intel_framebuffer *intel_fb = to_intel_framebuffer(state->base.fb);
	unsigned int rotation = state->base.rotation;

	if (intel_rotation_90_or_270(rotation)) {
		*x += intel_fb->rotated[plane].x;
		*y += intel_fb->rotated[plane].y;
	} else {
		*x += intel_fb->normal[plane].x;
		*y += intel_fb->normal[plane].y;
	}
}

/*
 * Input tile dimensions and pitch must already be
 * rotated to match x and y, and in pixel units.
 */
static u32 _intel_adjust_tile_offset(int *x, int *y,
				     unsigned int tile_width,
				     unsigned int tile_height,
				     unsigned int tile_size,
				     unsigned int pitch_tiles,
				     u32 old_offset,
				     u32 new_offset)
{
	unsigned int pitch_pixels = pitch_tiles * tile_width;
	unsigned int tiles;

	WARN_ON(old_offset & (tile_size - 1));
	WARN_ON(new_offset & (tile_size - 1));
	WARN_ON(new_offset > old_offset);

	tiles = (old_offset - new_offset) / tile_size;

	*y += tiles / pitch_tiles * tile_height;
	*x += tiles % pitch_tiles * tile_width;

	/* minimize x in case it got needlessly big */
	*y += *x / pitch_pixels * tile_height;
	*x %= pitch_pixels;

	return new_offset;
}

/*
 * Adjust the tile offset by moving the difference into
 * the x/y offsets.
 */
static u32 intel_adjust_tile_offset(int *x, int *y,
				    const struct intel_plane_state *state, int plane,
				    u32 old_offset, u32 new_offset)
{
	const struct drm_i915_private *dev_priv = to_i915(state->base.plane->dev);
	const struct drm_framebuffer *fb = state->base.fb;
	unsigned int cpp = drm_format_plane_cpp(fb->pixel_format, plane);
	unsigned int rotation = state->base.rotation;
	unsigned int pitch = intel_fb_pitch(fb, plane, rotation);

	WARN_ON(new_offset > old_offset);

	if (fb->modifier[plane] != DRM_FORMAT_MOD_NONE) {
		unsigned int tile_size, tile_width, tile_height;
		unsigned int pitch_tiles;

		tile_size = intel_tile_size(dev_priv);
		intel_tile_dims(dev_priv, &tile_width, &tile_height,
				fb->modifier[plane], cpp);

		if (intel_rotation_90_or_270(rotation)) {
			pitch_tiles = pitch / tile_height;
			swap(tile_width, tile_height);
		} else {
			pitch_tiles = pitch / (tile_width * cpp);
		}

		_intel_adjust_tile_offset(x, y, tile_width, tile_height,
					  tile_size, pitch_tiles,
					  old_offset, new_offset);
	} else {
		old_offset += *y * pitch + *x * cpp;

		*y = (old_offset - new_offset) / pitch;
		*x = ((old_offset - new_offset) - *y * pitch) / cpp;
	}

	return new_offset;
}

/*
 * Computes the linear offset to the base tile and adjusts
 * x, y. bytes per pixel is assumed to be a power-of-two.
 *
 * In the 90/270 rotated case, x and y are assumed
 * to be already rotated to match the rotated GTT view, and
 * pitch is the tile_height aligned framebuffer height.
 *
 * This function is used when computing the derived information
 * under intel_framebuffer, so using any of that information
 * here is not allowed. Anything under drm_framebuffer can be
 * used. This is why the user has to pass in the pitch since it
 * is specified in the rotated orientation.
 */
static u32 _intel_compute_tile_offset(const struct drm_i915_private *dev_priv,
				      int *x, int *y,
				      const struct drm_framebuffer *fb, int plane,
				      unsigned int pitch,
				      unsigned int rotation,
				      u32 alignment)
{
	uint64_t fb_modifier = fb->modifier[plane];
	unsigned int cpp = drm_format_plane_cpp(fb->pixel_format, plane);
	u32 offset, offset_aligned;

	if (alignment)
		alignment--;

	if (fb_modifier != DRM_FORMAT_MOD_NONE) {
		unsigned int tile_size, tile_width, tile_height;
		unsigned int tile_rows, tiles, pitch_tiles;

		tile_size = intel_tile_size(dev_priv);
		intel_tile_dims(dev_priv, &tile_width, &tile_height,
				fb_modifier, cpp);

		if (intel_rotation_90_or_270(rotation)) {
			pitch_tiles = pitch / tile_height;
			swap(tile_width, tile_height);
		} else {
			pitch_tiles = pitch / (tile_width * cpp);
		}

		tile_rows = *y / tile_height;
		*y %= tile_height;

		tiles = *x / tile_width;
		*x %= tile_width;

		offset = (tile_rows * pitch_tiles + tiles) * tile_size;
		offset_aligned = offset & ~alignment;

		_intel_adjust_tile_offset(x, y, tile_width, tile_height,
					  tile_size, pitch_tiles,
					  offset, offset_aligned);
	} else {
		offset = *y * pitch + *x * cpp;
		offset_aligned = offset & ~alignment;

		*y = (offset & alignment) / pitch;
		*x = ((offset & alignment) - *y * pitch) / cpp;
	}

	return offset_aligned;
}

u32 intel_compute_tile_offset(int *x, int *y,
			      const struct intel_plane_state *state,
			      int plane)
{
	const struct drm_i915_private *dev_priv = to_i915(state->base.plane->dev);
	const struct drm_framebuffer *fb = state->base.fb;
	unsigned int rotation = state->base.rotation;
	int pitch = intel_fb_pitch(fb, plane, rotation);
	u32 alignment;

	/* AUX_DIST needs only 4K alignment */
	if (fb->pixel_format == DRM_FORMAT_NV12 && plane == 1)
		alignment = 4096;
	else
		alignment = intel_surf_alignment(dev_priv, fb->modifier[plane]);

	return _intel_compute_tile_offset(dev_priv, x, y, fb, plane, pitch,
					  rotation, alignment);
}

/* Convert the fb->offset[] linear offset into x/y offsets */
static void intel_fb_offset_to_xy(int *x, int *y,
				  const struct drm_framebuffer *fb, int plane)
{
	unsigned int cpp = drm_format_plane_cpp(fb->pixel_format, plane);
	unsigned int pitch = fb->pitches[plane];
	u32 linear_offset = fb->offsets[plane];

	*y = linear_offset / pitch;
	*x = linear_offset % pitch / cpp;
}

static unsigned int intel_fb_modifier_to_tiling(uint64_t fb_modifier)
{
	switch (fb_modifier) {
	case I915_FORMAT_MOD_X_TILED:
		return I915_TILING_X;
	case I915_FORMAT_MOD_Y_TILED:
		return I915_TILING_Y;
	default:
		return I915_TILING_NONE;
	}
}

static int
intel_fill_fb_info(struct drm_i915_private *dev_priv,
		   struct drm_framebuffer *fb)
{
	struct intel_framebuffer *intel_fb = to_intel_framebuffer(fb);
	struct intel_rotation_info *rot_info = &intel_fb->rot_info;
	u32 gtt_offset_rotated = 0;
	unsigned int max_size = 0;
	uint32_t format = fb->pixel_format;
	int i, num_planes = drm_format_num_planes(format);
	unsigned int tile_size = intel_tile_size(dev_priv);

	for (i = 0; i < num_planes; i++) {
		unsigned int width, height;
		unsigned int cpp, size;
		u32 offset;
		int x, y;

		cpp = drm_format_plane_cpp(format, i);
		width = drm_format_plane_width(fb->width, format, i);
		height = drm_format_plane_height(fb->height, format, i);

		intel_fb_offset_to_xy(&x, &y, fb, i);

		/*
		 * The fence (if used) is aligned to the start of the object
		 * so having the framebuffer wrap around across the edge of the
		 * fenced region doesn't really work. We have no API to configure
		 * the fence start offset within the object (nor could we probably
		 * on gen2/3). So it's just easier if we just require that the
		 * fb layout agrees with the fence layout. We already check that the
		 * fb stride matches the fence stride elsewhere.
		 */
		if (i915_gem_object_is_tiled(intel_fb->obj) &&
		    (x + width) * cpp > fb->pitches[i]) {
			DRM_DEBUG("bad fb plane %d offset: 0x%x\n",
				  i, fb->offsets[i]);
			return -EINVAL;
		}

		/*
		 * First pixel of the framebuffer from
		 * the start of the normal gtt mapping.
		 */
		intel_fb->normal[i].x = x;
		intel_fb->normal[i].y = y;

		offset = _intel_compute_tile_offset(dev_priv, &x, &y,
						    fb, 0, fb->pitches[i],
						    DRM_ROTATE_0, tile_size);
		offset /= tile_size;

		if (fb->modifier[i] != DRM_FORMAT_MOD_NONE) {
			unsigned int tile_width, tile_height;
			unsigned int pitch_tiles;
			struct drm_rect r;

			intel_tile_dims(dev_priv, &tile_width, &tile_height,
					fb->modifier[i], cpp);

			rot_info->plane[i].offset = offset;
			rot_info->plane[i].stride = DIV_ROUND_UP(fb->pitches[i], tile_width * cpp);
			rot_info->plane[i].width = DIV_ROUND_UP(x + width, tile_width);
			rot_info->plane[i].height = DIV_ROUND_UP(y + height, tile_height);

			intel_fb->rotated[i].pitch =
				rot_info->plane[i].height * tile_height;

			/* how many tiles does this plane need */
			size = rot_info->plane[i].stride * rot_info->plane[i].height;
			/*
			 * If the plane isn't horizontally tile aligned,
			 * we need one more tile.
			 */
			if (x != 0)
				size++;

			/* rotate the x/y offsets to match the GTT view */
			r.x1 = x;
			r.y1 = y;
			r.x2 = x + width;
			r.y2 = y + height;
			drm_rect_rotate(&r,
					rot_info->plane[i].width * tile_width,
					rot_info->plane[i].height * tile_height,
					DRM_ROTATE_270);
			x = r.x1;
			y = r.y1;

			/* rotate the tile dimensions to match the GTT view */
			pitch_tiles = intel_fb->rotated[i].pitch / tile_height;
			swap(tile_width, tile_height);

			/*
			 * We only keep the x/y offsets, so push all of the
			 * gtt offset into the x/y offsets.
			 */
			_intel_adjust_tile_offset(&x, &y, tile_size,
						  tile_width, tile_height, pitch_tiles,
						  gtt_offset_rotated * tile_size, 0);

			gtt_offset_rotated += rot_info->plane[i].width * rot_info->plane[i].height;

			/*
			 * First pixel of the framebuffer from
			 * the start of the rotated gtt mapping.
			 */
			intel_fb->rotated[i].x = x;
			intel_fb->rotated[i].y = y;
		} else {
			size = DIV_ROUND_UP((y + height) * fb->pitches[i] +
					    x * cpp, tile_size);
		}

		/* how many tiles in total needed in the bo */
		max_size = max(max_size, offset + size);
	}

	if (max_size * tile_size > to_intel_framebuffer(fb)->obj->base.size) {
		DRM_DEBUG("fb too big for bo (need %u bytes, have %zu bytes)\n",
			  max_size * tile_size, to_intel_framebuffer(fb)->obj->base.size);
		return -EINVAL;
	}

	return 0;
}

static int i9xx_format_to_fourcc(int format)
{
	switch (format) {
	case DISPPLANE_8BPP:
		return DRM_FORMAT_C8;
	case DISPPLANE_BGRX555:
		return DRM_FORMAT_XRGB1555;
	case DISPPLANE_BGRX565:
		return DRM_FORMAT_RGB565;
	default:
	case DISPPLANE_BGRX888:
		return DRM_FORMAT_XRGB8888;
	case DISPPLANE_RGBX888:
		return DRM_FORMAT_XBGR8888;
	case DISPPLANE_BGRX101010:
		return DRM_FORMAT_XRGB2101010;
	case DISPPLANE_RGBX101010:
		return DRM_FORMAT_XBGR2101010;
	}
}

static int skl_format_to_fourcc(int format, bool rgb_order, bool alpha)
{
	switch (format) {
	case PLANE_CTL_FORMAT_RGB_565:
		return DRM_FORMAT_RGB565;
	default:
	case PLANE_CTL_FORMAT_XRGB_8888:
		if (rgb_order) {
			if (alpha)
				return DRM_FORMAT_ABGR8888;
			else
				return DRM_FORMAT_XBGR8888;
		} else {
			if (alpha)
				return DRM_FORMAT_ARGB8888;
			else
				return DRM_FORMAT_XRGB8888;
		}
	case PLANE_CTL_FORMAT_XRGB_2101010:
		if (rgb_order)
			return DRM_FORMAT_XBGR2101010;
		else
			return DRM_FORMAT_XRGB2101010;
	}
}

static bool
intel_alloc_initial_plane_obj(struct intel_crtc *crtc,
			      struct intel_initial_plane_config *plane_config)
{
	struct drm_device *dev = crtc->base.dev;
	struct drm_i915_private *dev_priv = to_i915(dev);
	struct i915_ggtt *ggtt = &dev_priv->ggtt;
	struct drm_i915_gem_object *obj = NULL;
	struct drm_mode_fb_cmd2 mode_cmd = { 0 };
	struct drm_framebuffer *fb = &plane_config->fb->base;
	u32 base_aligned = round_down(plane_config->base, PAGE_SIZE);
	u32 size_aligned = round_up(plane_config->base + plane_config->size,
				    PAGE_SIZE);

	size_aligned -= base_aligned;

	if (plane_config->size == 0)
		return false;

	/* If the FB is too big, just don't use it since fbdev is not very
	 * important and we should probably use that space with FBC or other
	 * features. */
	if (size_aligned * 2 > ggtt->stolen_usable_size)
		return false;

	mutex_lock(&dev->struct_mutex);

	obj = i915_gem_object_create_stolen_for_preallocated(dev,
							     base_aligned,
							     base_aligned,
							     size_aligned);
	if (!obj) {
		mutex_unlock(&dev->struct_mutex);
		return false;
	}

	if (plane_config->tiling == I915_TILING_X)
		obj->tiling_and_stride = fb->pitches[0] | I915_TILING_X;

	mode_cmd.pixel_format = fb->pixel_format;
	mode_cmd.width = fb->width;
	mode_cmd.height = fb->height;
	mode_cmd.pitches[0] = fb->pitches[0];
	mode_cmd.modifier[0] = fb->modifier[0];
	mode_cmd.flags = DRM_MODE_FB_MODIFIERS;

	if (intel_framebuffer_init(dev, to_intel_framebuffer(fb),
				   &mode_cmd, obj)) {
		DRM_DEBUG_KMS("intel fb init failed\n");
		goto out_unref_obj;
	}

	mutex_unlock(&dev->struct_mutex);

	DRM_DEBUG_KMS("initial plane fb obj %p\n", obj);
	return true;

out_unref_obj:
	i915_gem_object_put(obj);
	mutex_unlock(&dev->struct_mutex);
	return false;
}

/* Update plane->state->fb to match plane->fb after driver-internal updates */
static void
update_state_fb(struct drm_plane *plane)
{
	if (plane->fb == plane->state->fb)
		return;

	if (plane->state->fb)
		drm_framebuffer_unreference(plane->state->fb);
	plane->state->fb = plane->fb;
	if (plane->state->fb)
		drm_framebuffer_reference(plane->state->fb);
}

static void
intel_find_initial_plane_obj(struct intel_crtc *intel_crtc,
			     struct intel_initial_plane_config *plane_config)
{
	struct drm_device *dev = intel_crtc->base.dev;
	struct drm_i915_private *dev_priv = to_i915(dev);
	struct drm_crtc *c;
	struct intel_crtc *i;
	struct drm_i915_gem_object *obj;
	struct drm_plane *primary = intel_crtc->base.primary;
	struct drm_plane_state *plane_state = primary->state;
	struct drm_crtc_state *crtc_state = intel_crtc->base.state;
	struct intel_plane *intel_plane = to_intel_plane(primary);
	struct intel_plane_state *intel_state =
		to_intel_plane_state(plane_state);
	struct drm_framebuffer *fb;

	if (!plane_config->fb)
		return;

	if (intel_alloc_initial_plane_obj(intel_crtc, plane_config)) {
		fb = &plane_config->fb->base;
		goto valid_fb;
	}

	kfree(plane_config->fb);

	/*
	 * Failed to alloc the obj, check to see if we should share
	 * an fb with another CRTC instead
	 */
	for_each_crtc(dev, c) {
		i = to_intel_crtc(c);

		if (c == &intel_crtc->base)
			continue;

		if (!i->active)
			continue;

		fb = c->primary->fb;
		if (!fb)
			continue;

		obj = intel_fb_obj(fb);
		if (i915_gem_object_ggtt_offset(obj, NULL) == plane_config->base) {
			drm_framebuffer_reference(fb);
			goto valid_fb;
		}
	}

	/*
	 * We've failed to reconstruct the BIOS FB.  Current display state
	 * indicates that the primary plane is visible, but has a NULL FB,
	 * which will lead to problems later if we don't fix it up.  The
	 * simplest solution is to just disable the primary plane now and
	 * pretend the BIOS never had it enabled.
	 */
	to_intel_plane_state(plane_state)->base.visible = false;
	crtc_state->plane_mask &= ~(1 << drm_plane_index(primary));
	intel_pre_disable_primary_noatomic(&intel_crtc->base);
	intel_plane->disable_plane(primary, &intel_crtc->base);

	return;

valid_fb:
	plane_state->src_x = 0;
	plane_state->src_y = 0;
	plane_state->src_w = fb->width << 16;
	plane_state->src_h = fb->height << 16;

	plane_state->crtc_x = 0;
	plane_state->crtc_y = 0;
	plane_state->crtc_w = fb->width;
	plane_state->crtc_h = fb->height;

	intel_state->base.src.x1 = plane_state->src_x;
	intel_state->base.src.y1 = plane_state->src_y;
	intel_state->base.src.x2 = plane_state->src_x + plane_state->src_w;
	intel_state->base.src.y2 = plane_state->src_y + plane_state->src_h;
	intel_state->base.dst.x1 = plane_state->crtc_x;
	intel_state->base.dst.y1 = plane_state->crtc_y;
	intel_state->base.dst.x2 = plane_state->crtc_x + plane_state->crtc_w;
	intel_state->base.dst.y2 = plane_state->crtc_y + plane_state->crtc_h;

	obj = intel_fb_obj(fb);
	if (i915_gem_object_is_tiled(obj))
		dev_priv->preserve_bios_swizzle = true;

	drm_framebuffer_reference(fb);
	primary->fb = primary->state->fb = fb;
	primary->crtc = primary->state->crtc = &intel_crtc->base;
	intel_crtc->base.state->plane_mask |= (1 << drm_plane_index(primary));
	atomic_or(to_intel_plane(primary)->frontbuffer_bit,
		  &obj->frontbuffer_bits);
}

static int skl_max_plane_width(const struct drm_framebuffer *fb, int plane,
			       unsigned int rotation)
{
	int cpp = drm_format_plane_cpp(fb->pixel_format, plane);

	switch (fb->modifier[plane]) {
	case DRM_FORMAT_MOD_NONE:
	case I915_FORMAT_MOD_X_TILED:
		switch (cpp) {
		case 8:
			return 4096;
		case 4:
		case 2:
		case 1:
			return 8192;
		default:
			MISSING_CASE(cpp);
			break;
		}
		break;
	case I915_FORMAT_MOD_Y_TILED:
	case I915_FORMAT_MOD_Yf_TILED:
		switch (cpp) {
		case 8:
			return 2048;
		case 4:
			return 4096;
		case 2:
		case 1:
			return 8192;
		default:
			MISSING_CASE(cpp);
			break;
		}
		break;
	default:
		MISSING_CASE(fb->modifier[plane]);
	}

	return 2048;
}

static int skl_check_main_surface(struct intel_plane_state *plane_state)
{
	const struct drm_i915_private *dev_priv = to_i915(plane_state->base.plane->dev);
	const struct drm_framebuffer *fb = plane_state->base.fb;
	unsigned int rotation = plane_state->base.rotation;
	int x = plane_state->base.src.x1 >> 16;
	int y = plane_state->base.src.y1 >> 16;
	int w = drm_rect_width(&plane_state->base.src) >> 16;
	int h = drm_rect_height(&plane_state->base.src) >> 16;
	int max_width = skl_max_plane_width(fb, 0, rotation);
	int max_height = 4096;
	u32 alignment, offset, aux_offset = plane_state->aux.offset;

	if (w > max_width || h > max_height) {
		DRM_DEBUG_KMS("requested Y/RGB source size %dx%d too big (limit %dx%d)\n",
			      w, h, max_width, max_height);
		return -EINVAL;
	}

	intel_add_fb_offsets(&x, &y, plane_state, 0);
	offset = intel_compute_tile_offset(&x, &y, plane_state, 0);

	alignment = intel_surf_alignment(dev_priv, fb->modifier[0]);

	/*
	 * AUX surface offset is specified as the distance from the
	 * main surface offset, and it must be non-negative. Make
	 * sure that is what we will get.
	 */
	if (offset > aux_offset)
		offset = intel_adjust_tile_offset(&x, &y, plane_state, 0,
						  offset, aux_offset & ~(alignment - 1));

	/*
	 * When using an X-tiled surface, the plane blows up
	 * if the x offset + width exceed the stride.
	 *
	 * TODO: linear and Y-tiled seem fine, Yf untested,
	 */
	if (fb->modifier[0] == I915_FORMAT_MOD_X_TILED) {
		int cpp = drm_format_plane_cpp(fb->pixel_format, 0);

		while ((x + w) * cpp > fb->pitches[0]) {
			if (offset == 0) {
				DRM_DEBUG_KMS("Unable to find suitable display surface offset\n");
				return -EINVAL;
			}

			offset = intel_adjust_tile_offset(&x, &y, plane_state, 0,
							  offset, offset - alignment);
		}
	}

	plane_state->main.offset = offset;
	plane_state->main.x = x;
	plane_state->main.y = y;

	return 0;
}

static int skl_check_nv12_aux_surface(struct intel_plane_state *plane_state)
{
	const struct drm_framebuffer *fb = plane_state->base.fb;
	unsigned int rotation = plane_state->base.rotation;
	int max_width = skl_max_plane_width(fb, 1, rotation);
	int max_height = 4096;
	int x = plane_state->base.src.x1 >> 17;
	int y = plane_state->base.src.y1 >> 17;
	int w = drm_rect_width(&plane_state->base.src) >> 17;
	int h = drm_rect_height(&plane_state->base.src) >> 17;
	u32 offset;

	intel_add_fb_offsets(&x, &y, plane_state, 1);
	offset = intel_compute_tile_offset(&x, &y, plane_state, 1);

	/* FIXME not quite sure how/if these apply to the chroma plane */
	if (w > max_width || h > max_height) {
		DRM_DEBUG_KMS("CbCr source size %dx%d too big (limit %dx%d)\n",
			      w, h, max_width, max_height);
		return -EINVAL;
	}

	plane_state->aux.offset = offset;
	plane_state->aux.x = x;
	plane_state->aux.y = y;

	return 0;
}

int skl_check_plane_surface(struct intel_plane_state *plane_state)
{
	const struct drm_framebuffer *fb = plane_state->base.fb;
	unsigned int rotation = plane_state->base.rotation;
	int ret;

	/* Rotate src coordinates to match rotated GTT view */
	if (intel_rotation_90_or_270(rotation))
		drm_rect_rotate(&plane_state->base.src,
<<<<<<< HEAD
				fb->width, fb->height, DRM_ROTATE_270);
=======
				fb->width << 16, fb->height << 16,
				DRM_ROTATE_270);
>>>>>>> 0edffe65

	/*
	 * Handle the AUX surface first since
	 * the main surface setup depends on it.
	 */
	if (fb->pixel_format == DRM_FORMAT_NV12) {
		ret = skl_check_nv12_aux_surface(plane_state);
		if (ret)
			return ret;
	} else {
		plane_state->aux.offset = ~0xfff;
		plane_state->aux.x = 0;
		plane_state->aux.y = 0;
	}

	ret = skl_check_main_surface(plane_state);
	if (ret)
		return ret;

	return 0;
}

static void i9xx_update_primary_plane(struct drm_plane *primary,
				      const struct intel_crtc_state *crtc_state,
				      const struct intel_plane_state *plane_state)
{
	struct drm_device *dev = primary->dev;
	struct drm_i915_private *dev_priv = to_i915(dev);
	struct intel_crtc *intel_crtc = to_intel_crtc(crtc_state->base.crtc);
	struct drm_framebuffer *fb = plane_state->base.fb;
	struct drm_i915_gem_object *obj = intel_fb_obj(fb);
	int plane = intel_crtc->plane;
	u32 linear_offset;
	u32 dspcntr;
	i915_reg_t reg = DSPCNTR(plane);
	unsigned int rotation = plane_state->base.rotation;
	int x = plane_state->base.src.x1 >> 16;
	int y = plane_state->base.src.y1 >> 16;

	dspcntr = DISPPLANE_GAMMA_ENABLE;

	dspcntr |= DISPLAY_PLANE_ENABLE;

	if (INTEL_INFO(dev)->gen < 4) {
		if (intel_crtc->pipe == PIPE_B)
			dspcntr |= DISPPLANE_SEL_PIPE_B;

		/* pipesrc and dspsize control the size that is scaled from,
		 * which should always be the user's requested size.
		 */
		I915_WRITE(DSPSIZE(plane),
			   ((crtc_state->pipe_src_h - 1) << 16) |
			   (crtc_state->pipe_src_w - 1));
		I915_WRITE(DSPPOS(plane), 0);
	} else if (IS_CHERRYVIEW(dev) && plane == PLANE_B) {
		I915_WRITE(PRIMSIZE(plane),
			   ((crtc_state->pipe_src_h - 1) << 16) |
			   (crtc_state->pipe_src_w - 1));
		I915_WRITE(PRIMPOS(plane), 0);
		I915_WRITE(PRIMCNSTALPHA(plane), 0);
	}

	switch (fb->pixel_format) {
	case DRM_FORMAT_C8:
		dspcntr |= DISPPLANE_8BPP;
		break;
	case DRM_FORMAT_XRGB1555:
		dspcntr |= DISPPLANE_BGRX555;
		break;
	case DRM_FORMAT_RGB565:
		dspcntr |= DISPPLANE_BGRX565;
		break;
	case DRM_FORMAT_XRGB8888:
		dspcntr |= DISPPLANE_BGRX888;
		break;
	case DRM_FORMAT_XBGR8888:
		dspcntr |= DISPPLANE_RGBX888;
		break;
	case DRM_FORMAT_XRGB2101010:
		dspcntr |= DISPPLANE_BGRX101010;
		break;
	case DRM_FORMAT_XBGR2101010:
		dspcntr |= DISPPLANE_RGBX101010;
		break;
	default:
		BUG();
	}

	if (INTEL_GEN(dev_priv) >= 4 &&
	    fb->modifier[0] == I915_FORMAT_MOD_X_TILED)
		dspcntr |= DISPPLANE_TILED;

	if (IS_G4X(dev))
		dspcntr |= DISPPLANE_TRICKLE_FEED_DISABLE;

	intel_add_fb_offsets(&x, &y, plane_state, 0);

	if (INTEL_INFO(dev)->gen >= 4)
		intel_crtc->dspaddr_offset =
			intel_compute_tile_offset(&x, &y, plane_state, 0);

	if (rotation == DRM_ROTATE_180) {
		dspcntr |= DISPPLANE_ROTATE_180;

		x += (crtc_state->pipe_src_w - 1);
		y += (crtc_state->pipe_src_h - 1);
	}

	linear_offset = intel_fb_xy_to_linear(x, y, plane_state, 0);

	if (INTEL_INFO(dev)->gen < 4)
		intel_crtc->dspaddr_offset = linear_offset;

	intel_crtc->adjusted_x = x;
	intel_crtc->adjusted_y = y;

	I915_WRITE(reg, dspcntr);

	I915_WRITE(DSPSTRIDE(plane), fb->pitches[0]);
	if (INTEL_INFO(dev)->gen >= 4) {
		I915_WRITE(DSPSURF(plane),
			   intel_fb_gtt_offset(fb, rotation) +
			   intel_crtc->dspaddr_offset);
		I915_WRITE(DSPTILEOFF(plane), (y << 16) | x);
		I915_WRITE(DSPLINOFF(plane), linear_offset);
	} else
		I915_WRITE(DSPADDR(plane), i915_gem_object_ggtt_offset(obj, NULL) + linear_offset);
	POSTING_READ(reg);
}

static void i9xx_disable_primary_plane(struct drm_plane *primary,
				       struct drm_crtc *crtc)
{
	struct drm_device *dev = crtc->dev;
	struct drm_i915_private *dev_priv = to_i915(dev);
	struct intel_crtc *intel_crtc = to_intel_crtc(crtc);
	int plane = intel_crtc->plane;

	I915_WRITE(DSPCNTR(plane), 0);
	if (INTEL_INFO(dev_priv)->gen >= 4)
		I915_WRITE(DSPSURF(plane), 0);
	else
		I915_WRITE(DSPADDR(plane), 0);
	POSTING_READ(DSPCNTR(plane));
}

static void ironlake_update_primary_plane(struct drm_plane *primary,
					  const struct intel_crtc_state *crtc_state,
					  const struct intel_plane_state *plane_state)
{
	struct drm_device *dev = primary->dev;
	struct drm_i915_private *dev_priv = to_i915(dev);
	struct intel_crtc *intel_crtc = to_intel_crtc(crtc_state->base.crtc);
	struct drm_framebuffer *fb = plane_state->base.fb;
	int plane = intel_crtc->plane;
	u32 linear_offset;
	u32 dspcntr;
	i915_reg_t reg = DSPCNTR(plane);
	unsigned int rotation = plane_state->base.rotation;
	int x = plane_state->base.src.x1 >> 16;
	int y = plane_state->base.src.y1 >> 16;

	dspcntr = DISPPLANE_GAMMA_ENABLE;
	dspcntr |= DISPLAY_PLANE_ENABLE;

	if (IS_HASWELL(dev) || IS_BROADWELL(dev))
		dspcntr |= DISPPLANE_PIPE_CSC_ENABLE;

	switch (fb->pixel_format) {
	case DRM_FORMAT_C8:
		dspcntr |= DISPPLANE_8BPP;
		break;
	case DRM_FORMAT_RGB565:
		dspcntr |= DISPPLANE_BGRX565;
		break;
	case DRM_FORMAT_XRGB8888:
		dspcntr |= DISPPLANE_BGRX888;
		break;
	case DRM_FORMAT_XBGR8888:
		dspcntr |= DISPPLANE_RGBX888;
		break;
	case DRM_FORMAT_XRGB2101010:
		dspcntr |= DISPPLANE_BGRX101010;
		break;
	case DRM_FORMAT_XBGR2101010:
		dspcntr |= DISPPLANE_RGBX101010;
		break;
	default:
		BUG();
	}

	if (fb->modifier[0] == I915_FORMAT_MOD_X_TILED)
		dspcntr |= DISPPLANE_TILED;

	if (!IS_HASWELL(dev) && !IS_BROADWELL(dev))
		dspcntr |= DISPPLANE_TRICKLE_FEED_DISABLE;

	intel_add_fb_offsets(&x, &y, plane_state, 0);

	intel_crtc->dspaddr_offset =
		intel_compute_tile_offset(&x, &y, plane_state, 0);

	if (rotation == DRM_ROTATE_180) {
		dspcntr |= DISPPLANE_ROTATE_180;

		if (!IS_HASWELL(dev) && !IS_BROADWELL(dev)) {
			x += (crtc_state->pipe_src_w - 1);
			y += (crtc_state->pipe_src_h - 1);
		}
	}

	linear_offset = intel_fb_xy_to_linear(x, y, plane_state, 0);

	intel_crtc->adjusted_x = x;
	intel_crtc->adjusted_y = y;

	I915_WRITE(reg, dspcntr);

	I915_WRITE(DSPSTRIDE(plane), fb->pitches[0]);
	I915_WRITE(DSPSURF(plane),
		   intel_fb_gtt_offset(fb, rotation) +
		   intel_crtc->dspaddr_offset);
	if (IS_HASWELL(dev) || IS_BROADWELL(dev)) {
		I915_WRITE(DSPOFFSET(plane), (y << 16) | x);
	} else {
		I915_WRITE(DSPTILEOFF(plane), (y << 16) | x);
		I915_WRITE(DSPLINOFF(plane), linear_offset);
	}
	POSTING_READ(reg);
}

u32 intel_fb_stride_alignment(const struct drm_i915_private *dev_priv,
			      uint64_t fb_modifier, uint32_t pixel_format)
{
	if (fb_modifier == DRM_FORMAT_MOD_NONE) {
		return 64;
	} else {
		int cpp = drm_format_plane_cpp(pixel_format, 0);

		return intel_tile_width_bytes(dev_priv, fb_modifier, cpp);
	}
}

u32 intel_fb_gtt_offset(struct drm_framebuffer *fb,
			unsigned int rotation)
{
	struct drm_i915_gem_object *obj = intel_fb_obj(fb);
	struct i915_ggtt_view view;
	struct i915_vma *vma;

	intel_fill_fb_ggtt_view(&view, fb, rotation);

	vma = i915_gem_object_to_ggtt(obj, &view);
	if (WARN(!vma, "ggtt vma for display object not found! (view=%u)\n",
		 view.type))
		return -1;

	return i915_ggtt_offset(vma);
}

static void skl_detach_scaler(struct intel_crtc *intel_crtc, int id)
{
	struct drm_device *dev = intel_crtc->base.dev;
	struct drm_i915_private *dev_priv = to_i915(dev);

	I915_WRITE(SKL_PS_CTRL(intel_crtc->pipe, id), 0);
	I915_WRITE(SKL_PS_WIN_POS(intel_crtc->pipe, id), 0);
	I915_WRITE(SKL_PS_WIN_SZ(intel_crtc->pipe, id), 0);
}

/*
 * This function detaches (aka. unbinds) unused scalers in hardware
 */
static void skl_detach_scalers(struct intel_crtc *intel_crtc)
{
	struct intel_crtc_scaler_state *scaler_state;
	int i;

	scaler_state = &intel_crtc->config->scaler_state;

	/* loop through and disable scalers that aren't in use */
	for (i = 0; i < intel_crtc->num_scalers; i++) {
		if (!scaler_state->scalers[i].in_use)
			skl_detach_scaler(intel_crtc, i);
	}
}

u32 skl_plane_stride(const struct drm_framebuffer *fb, int plane,
		     unsigned int rotation)
{
	const struct drm_i915_private *dev_priv = to_i915(fb->dev);
	u32 stride = intel_fb_pitch(fb, plane, rotation);

	/*
	 * The stride is either expressed as a multiple of 64 bytes chunks for
	 * linear buffers or in number of tiles for tiled buffers.
	 */
	if (intel_rotation_90_or_270(rotation)) {
		int cpp = drm_format_plane_cpp(fb->pixel_format, plane);

		stride /= intel_tile_height(dev_priv, fb->modifier[0], cpp);
	} else {
		stride /= intel_fb_stride_alignment(dev_priv, fb->modifier[0],
						    fb->pixel_format);
	}

	return stride;
}

u32 skl_plane_ctl_format(uint32_t pixel_format)
{
	switch (pixel_format) {
	case DRM_FORMAT_C8:
		return PLANE_CTL_FORMAT_INDEXED;
	case DRM_FORMAT_RGB565:
		return PLANE_CTL_FORMAT_RGB_565;
	case DRM_FORMAT_XBGR8888:
		return PLANE_CTL_FORMAT_XRGB_8888 | PLANE_CTL_ORDER_RGBX;
	case DRM_FORMAT_XRGB8888:
		return PLANE_CTL_FORMAT_XRGB_8888;
	/*
	 * XXX: For ARBG/ABGR formats we default to expecting scanout buffers
	 * to be already pre-multiplied. We need to add a knob (or a different
	 * DRM_FORMAT) for user-space to configure that.
	 */
	case DRM_FORMAT_ABGR8888:
		return PLANE_CTL_FORMAT_XRGB_8888 | PLANE_CTL_ORDER_RGBX |
			PLANE_CTL_ALPHA_SW_PREMULTIPLY;
	case DRM_FORMAT_ARGB8888:
		return PLANE_CTL_FORMAT_XRGB_8888 |
			PLANE_CTL_ALPHA_SW_PREMULTIPLY;
	case DRM_FORMAT_XRGB2101010:
		return PLANE_CTL_FORMAT_XRGB_2101010;
	case DRM_FORMAT_XBGR2101010:
		return PLANE_CTL_ORDER_RGBX | PLANE_CTL_FORMAT_XRGB_2101010;
	case DRM_FORMAT_YUYV:
		return PLANE_CTL_FORMAT_YUV422 | PLANE_CTL_YUV422_YUYV;
	case DRM_FORMAT_YVYU:
		return PLANE_CTL_FORMAT_YUV422 | PLANE_CTL_YUV422_YVYU;
	case DRM_FORMAT_UYVY:
		return PLANE_CTL_FORMAT_YUV422 | PLANE_CTL_YUV422_UYVY;
	case DRM_FORMAT_VYUY:
		return PLANE_CTL_FORMAT_YUV422 | PLANE_CTL_YUV422_VYUY;
	default:
		MISSING_CASE(pixel_format);
	}

	return 0;
}

u32 skl_plane_ctl_tiling(uint64_t fb_modifier)
{
	switch (fb_modifier) {
	case DRM_FORMAT_MOD_NONE:
		break;
	case I915_FORMAT_MOD_X_TILED:
		return PLANE_CTL_TILED_X;
	case I915_FORMAT_MOD_Y_TILED:
		return PLANE_CTL_TILED_Y;
	case I915_FORMAT_MOD_Yf_TILED:
		return PLANE_CTL_TILED_YF;
	default:
		MISSING_CASE(fb_modifier);
	}

	return 0;
}

u32 skl_plane_ctl_rotation(unsigned int rotation)
{
	switch (rotation) {
	case DRM_ROTATE_0:
		break;
	/*
	 * DRM_ROTATE_ is counter clockwise to stay compatible with Xrandr
	 * while i915 HW rotation is clockwise, thats why this swapping.
	 */
	case DRM_ROTATE_90:
		return PLANE_CTL_ROTATE_270;
	case DRM_ROTATE_180:
		return PLANE_CTL_ROTATE_180;
	case DRM_ROTATE_270:
		return PLANE_CTL_ROTATE_90;
	default:
		MISSING_CASE(rotation);
	}

	return 0;
}

static void skylake_update_primary_plane(struct drm_plane *plane,
					 const struct intel_crtc_state *crtc_state,
					 const struct intel_plane_state *plane_state)
{
	struct drm_device *dev = plane->dev;
	struct drm_i915_private *dev_priv = to_i915(dev);
	struct intel_crtc *intel_crtc = to_intel_crtc(crtc_state->base.crtc);
	struct drm_framebuffer *fb = plane_state->base.fb;
	const struct skl_wm_values *wm = &dev_priv->wm.skl_results;
	int pipe = intel_crtc->pipe;
	u32 plane_ctl;
	unsigned int rotation = plane_state->base.rotation;
	u32 stride = skl_plane_stride(fb, 0, rotation);
	u32 surf_addr = plane_state->main.offset;
	int scaler_id = plane_state->scaler_id;
	int src_x = plane_state->main.x;
	int src_y = plane_state->main.y;
	int src_w = drm_rect_width(&plane_state->base.src) >> 16;
	int src_h = drm_rect_height(&plane_state->base.src) >> 16;
	int dst_x = plane_state->base.dst.x1;
	int dst_y = plane_state->base.dst.y1;
	int dst_w = drm_rect_width(&plane_state->base.dst);
	int dst_h = drm_rect_height(&plane_state->base.dst);

	plane_ctl = PLANE_CTL_ENABLE |
		    PLANE_CTL_PIPE_GAMMA_ENABLE |
		    PLANE_CTL_PIPE_CSC_ENABLE;

	plane_ctl |= skl_plane_ctl_format(fb->pixel_format);
	plane_ctl |= skl_plane_ctl_tiling(fb->modifier[0]);
	plane_ctl |= PLANE_CTL_PLANE_GAMMA_DISABLE;
	plane_ctl |= skl_plane_ctl_rotation(rotation);

	/* Sizes are 0 based */
	src_w--;
	src_h--;
	dst_w--;
	dst_h--;

	intel_crtc->dspaddr_offset = surf_addr;

	intel_crtc->adjusted_x = src_x;
	intel_crtc->adjusted_y = src_y;

	if (wm->dirty_pipes & drm_crtc_mask(&intel_crtc->base))
		skl_write_plane_wm(intel_crtc, wm, 0);

	I915_WRITE(PLANE_CTL(pipe, 0), plane_ctl);
	I915_WRITE(PLANE_OFFSET(pipe, 0), (src_y << 16) | src_x);
	I915_WRITE(PLANE_STRIDE(pipe, 0), stride);
	I915_WRITE(PLANE_SIZE(pipe, 0), (src_h << 16) | src_w);

	if (scaler_id >= 0) {
		uint32_t ps_ctrl = 0;

		WARN_ON(!dst_w || !dst_h);
		ps_ctrl = PS_SCALER_EN | PS_PLANE_SEL(0) |
			crtc_state->scaler_state.scalers[scaler_id].mode;
		I915_WRITE(SKL_PS_CTRL(pipe, scaler_id), ps_ctrl);
		I915_WRITE(SKL_PS_PWR_GATE(pipe, scaler_id), 0);
		I915_WRITE(SKL_PS_WIN_POS(pipe, scaler_id), (dst_x << 16) | dst_y);
		I915_WRITE(SKL_PS_WIN_SZ(pipe, scaler_id), (dst_w << 16) | dst_h);
		I915_WRITE(PLANE_POS(pipe, 0), 0);
	} else {
		I915_WRITE(PLANE_POS(pipe, 0), (dst_y << 16) | dst_x);
	}

	I915_WRITE(PLANE_SURF(pipe, 0),
		   intel_fb_gtt_offset(fb, rotation) + surf_addr);

	POSTING_READ(PLANE_SURF(pipe, 0));
}

static void skylake_disable_primary_plane(struct drm_plane *primary,
					  struct drm_crtc *crtc)
{
	struct drm_device *dev = crtc->dev;
	struct drm_i915_private *dev_priv = to_i915(dev);
	struct intel_crtc *intel_crtc = to_intel_crtc(crtc);
	int pipe = intel_crtc->pipe;

	/*
	 * We only populate skl_results on watermark updates, and if the
	 * plane's visiblity isn't actually changing neither is its watermarks.
	 */
	if (!crtc->primary->state->visible)
		skl_write_plane_wm(intel_crtc, &dev_priv->wm.skl_results, 0);

	I915_WRITE(PLANE_CTL(pipe, 0), 0);
	I915_WRITE(PLANE_SURF(pipe, 0), 0);
	POSTING_READ(PLANE_SURF(pipe, 0));
}

/* Assume fb object is pinned & idle & fenced and just update base pointers */
static int
intel_pipe_set_base_atomic(struct drm_crtc *crtc, struct drm_framebuffer *fb,
			   int x, int y, enum mode_set_atomic state)
{
	/* Support for kgdboc is disabled, this needs a major rework. */
	DRM_ERROR("legacy panic handler not supported any more.\n");

	return -ENODEV;
}

static void intel_complete_page_flips(struct drm_i915_private *dev_priv)
{
	struct intel_crtc *crtc;

	for_each_intel_crtc(&dev_priv->drm, crtc)
		intel_finish_page_flip_cs(dev_priv, crtc->pipe);
}

static void intel_update_primary_planes(struct drm_device *dev)
{
	struct drm_crtc *crtc;

	for_each_crtc(dev, crtc) {
		struct intel_plane *plane = to_intel_plane(crtc->primary);
		struct intel_plane_state *plane_state =
			to_intel_plane_state(plane->base.state);

		if (plane_state->base.visible)
			plane->update_plane(&plane->base,
					    to_intel_crtc_state(crtc->state),
					    plane_state);
	}
}

static int
__intel_display_resume(struct drm_device *dev,
		       struct drm_atomic_state *state)
{
	struct drm_crtc_state *crtc_state;
	struct drm_crtc *crtc;
	int i, ret;

	intel_modeset_setup_hw_state(dev);
	i915_redisable_vga(dev);

	if (!state)
		return 0;

	for_each_crtc_in_state(state, crtc, crtc_state, i) {
		/*
		 * Force recalculation even if we restore
		 * current state. With fast modeset this may not result
		 * in a modeset when the state is compatible.
		 */
		crtc_state->mode_changed = true;
	}

	/* ignore any reset values/BIOS leftovers in the WM registers */
	to_intel_atomic_state(state)->skip_intermediate_wm = true;

	ret = drm_atomic_commit(state);

	WARN_ON(ret == -EDEADLK);
	return ret;
}

static bool gpu_reset_clobbers_display(struct drm_i915_private *dev_priv)
{
	return intel_has_gpu_reset(dev_priv) &&
		INTEL_GEN(dev_priv) < 5 && !IS_G4X(dev_priv);
}

void intel_prepare_reset(struct drm_i915_private *dev_priv)
{
	struct drm_device *dev = &dev_priv->drm;
	struct drm_modeset_acquire_ctx *ctx = &dev_priv->reset_ctx;
	struct drm_atomic_state *state;
	int ret;

	/*
	 * Need mode_config.mutex so that we don't
	 * trample ongoing ->detect() and whatnot.
	 */
	mutex_lock(&dev->mode_config.mutex);
	drm_modeset_acquire_init(ctx, 0);
	while (1) {
		ret = drm_modeset_lock_all_ctx(dev, ctx);
		if (ret != -EDEADLK)
			break;

		drm_modeset_backoff(ctx);
	}

	/* reset doesn't touch the display, but flips might get nuked anyway, */
	if (!i915.force_reset_modeset_test &&
	    !gpu_reset_clobbers_display(dev_priv))
		return;

	/*
	 * Disabling the crtcs gracefully seems nicer. Also the
	 * g33 docs say we should at least disable all the planes.
	 */
	state = drm_atomic_helper_duplicate_state(dev, ctx);
	if (IS_ERR(state)) {
		ret = PTR_ERR(state);
		state = NULL;
		DRM_ERROR("Duplicating state failed with %i\n", ret);
		goto err;
	}

	ret = drm_atomic_helper_disable_all(dev, ctx);
	if (ret) {
		DRM_ERROR("Suspending crtc's failed with %i\n", ret);
		goto err;
	}

	dev_priv->modeset_restore_state = state;
	state->acquire_ctx = ctx;
	return;

err:
	drm_atomic_state_free(state);
}

void intel_finish_reset(struct drm_i915_private *dev_priv)
{
	struct drm_device *dev = &dev_priv->drm;
	struct drm_modeset_acquire_ctx *ctx = &dev_priv->reset_ctx;
	struct drm_atomic_state *state = dev_priv->modeset_restore_state;
	int ret;

	/*
	 * Flips in the rings will be nuked by the reset,
	 * so complete all pending flips so that user space
	 * will get its events and not get stuck.
	 */
	intel_complete_page_flips(dev_priv);

	dev_priv->modeset_restore_state = NULL;

	dev_priv->modeset_restore_state = NULL;

	/* reset doesn't touch the display */
	if (!gpu_reset_clobbers_display(dev_priv)) {
		if (!state) {
			/*
			 * Flips in the rings have been nuked by the reset,
			 * so update the base address of all primary
			 * planes to the the last fb to make sure we're
			 * showing the correct fb after a reset.
			 *
			 * FIXME: Atomic will make this obsolete since we won't schedule
			 * CS-based flips (which might get lost in gpu resets) any more.
			 */
			intel_update_primary_planes(dev);
		} else {
			ret = __intel_display_resume(dev, state);
			if (ret)
				DRM_ERROR("Restoring old state failed with %i\n", ret);
		}
	} else {
		/*
		 * The display has been reset as well,
		 * so need a full re-initialization.
		 */
		intel_runtime_pm_disable_interrupts(dev_priv);
		intel_runtime_pm_enable_interrupts(dev_priv);

		intel_pps_unlock_regs_wa(dev_priv);
		intel_modeset_init_hw(dev);

		spin_lock_irq(&dev_priv->irq_lock);
		if (dev_priv->display.hpd_irq_setup)
			dev_priv->display.hpd_irq_setup(dev_priv);
		spin_unlock_irq(&dev_priv->irq_lock);

		ret = __intel_display_resume(dev, state);
		if (ret)
			DRM_ERROR("Restoring old state failed with %i\n", ret);

		intel_hpd_init(dev_priv);
	}

	drm_modeset_drop_locks(ctx);
	drm_modeset_acquire_fini(ctx);
	mutex_unlock(&dev->mode_config.mutex);
}

static bool abort_flip_on_reset(struct intel_crtc *crtc)
{
	struct i915_gpu_error *error = &to_i915(crtc->base.dev)->gpu_error;

	if (i915_reset_in_progress(error))
		return true;

	if (crtc->reset_count != i915_reset_count(error))
		return true;

	return false;
}

static bool intel_crtc_has_pending_flip(struct drm_crtc *crtc)
{
	struct drm_device *dev = crtc->dev;
	struct intel_crtc *intel_crtc = to_intel_crtc(crtc);
	bool pending;

	if (abort_flip_on_reset(intel_crtc))
		return false;

	spin_lock_irq(&dev->event_lock);
	pending = to_intel_crtc(crtc)->flip_work != NULL;
	spin_unlock_irq(&dev->event_lock);

	return pending;
}

static void intel_update_pipe_config(struct intel_crtc *crtc,
				     struct intel_crtc_state *old_crtc_state)
{
	struct drm_device *dev = crtc->base.dev;
	struct drm_i915_private *dev_priv = to_i915(dev);
	struct intel_crtc_state *pipe_config =
		to_intel_crtc_state(crtc->base.state);

	/* drm_atomic_helper_update_legacy_modeset_state might not be called. */
	crtc->base.mode = crtc->base.state->mode;

	DRM_DEBUG_KMS("Updating pipe size %ix%i -> %ix%i\n",
		      old_crtc_state->pipe_src_w, old_crtc_state->pipe_src_h,
		      pipe_config->pipe_src_w, pipe_config->pipe_src_h);

	/*
	 * Update pipe size and adjust fitter if needed: the reason for this is
	 * that in compute_mode_changes we check the native mode (not the pfit
	 * mode) to see if we can flip rather than do a full mode set. In the
	 * fastboot case, we'll flip, but if we don't update the pipesrc and
	 * pfit state, we'll end up with a big fb scanned out into the wrong
	 * sized surface.
	 */

	I915_WRITE(PIPESRC(crtc->pipe),
		   ((pipe_config->pipe_src_w - 1) << 16) |
		   (pipe_config->pipe_src_h - 1));

	/* on skylake this is done by detaching scalers */
	if (INTEL_INFO(dev)->gen >= 9) {
		skl_detach_scalers(crtc);

		if (pipe_config->pch_pfit.enabled)
			skylake_pfit_enable(crtc);
	} else if (HAS_PCH_SPLIT(dev)) {
		if (pipe_config->pch_pfit.enabled)
			ironlake_pfit_enable(crtc);
		else if (old_crtc_state->pch_pfit.enabled)
			ironlake_pfit_disable(crtc, true);
	}
}

static void intel_fdi_normal_train(struct drm_crtc *crtc)
{
	struct drm_device *dev = crtc->dev;
	struct drm_i915_private *dev_priv = to_i915(dev);
	struct intel_crtc *intel_crtc = to_intel_crtc(crtc);
	int pipe = intel_crtc->pipe;
	i915_reg_t reg;
	u32 temp;

	/* enable normal train */
	reg = FDI_TX_CTL(pipe);
	temp = I915_READ(reg);
	if (IS_IVYBRIDGE(dev)) {
		temp &= ~FDI_LINK_TRAIN_NONE_IVB;
		temp |= FDI_LINK_TRAIN_NONE_IVB | FDI_TX_ENHANCE_FRAME_ENABLE;
	} else {
		temp &= ~FDI_LINK_TRAIN_NONE;
		temp |= FDI_LINK_TRAIN_NONE | FDI_TX_ENHANCE_FRAME_ENABLE;
	}
	I915_WRITE(reg, temp);

	reg = FDI_RX_CTL(pipe);
	temp = I915_READ(reg);
	if (HAS_PCH_CPT(dev)) {
		temp &= ~FDI_LINK_TRAIN_PATTERN_MASK_CPT;
		temp |= FDI_LINK_TRAIN_NORMAL_CPT;
	} else {
		temp &= ~FDI_LINK_TRAIN_NONE;
		temp |= FDI_LINK_TRAIN_NONE;
	}
	I915_WRITE(reg, temp | FDI_RX_ENHANCE_FRAME_ENABLE);

	/* wait one idle pattern time */
	POSTING_READ(reg);
	udelay(1000);

	/* IVB wants error correction enabled */
	if (IS_IVYBRIDGE(dev))
		I915_WRITE(reg, I915_READ(reg) | FDI_FS_ERRC_ENABLE |
			   FDI_FE_ERRC_ENABLE);
}

/* The FDI link training functions for ILK/Ibexpeak. */
static void ironlake_fdi_link_train(struct drm_crtc *crtc)
{
	struct drm_device *dev = crtc->dev;
	struct drm_i915_private *dev_priv = to_i915(dev);
	struct intel_crtc *intel_crtc = to_intel_crtc(crtc);
	int pipe = intel_crtc->pipe;
	i915_reg_t reg;
	u32 temp, tries;

	/* FDI needs bits from pipe first */
	assert_pipe_enabled(dev_priv, pipe);

	/* Train 1: umask FDI RX Interrupt symbol_lock and bit_lock bit
	   for train result */
	reg = FDI_RX_IMR(pipe);
	temp = I915_READ(reg);
	temp &= ~FDI_RX_SYMBOL_LOCK;
	temp &= ~FDI_RX_BIT_LOCK;
	I915_WRITE(reg, temp);
	I915_READ(reg);
	udelay(150);

	/* enable CPU FDI TX and PCH FDI RX */
	reg = FDI_TX_CTL(pipe);
	temp = I915_READ(reg);
	temp &= ~FDI_DP_PORT_WIDTH_MASK;
	temp |= FDI_DP_PORT_WIDTH(intel_crtc->config->fdi_lanes);
	temp &= ~FDI_LINK_TRAIN_NONE;
	temp |= FDI_LINK_TRAIN_PATTERN_1;
	I915_WRITE(reg, temp | FDI_TX_ENABLE);

	reg = FDI_RX_CTL(pipe);
	temp = I915_READ(reg);
	temp &= ~FDI_LINK_TRAIN_NONE;
	temp |= FDI_LINK_TRAIN_PATTERN_1;
	I915_WRITE(reg, temp | FDI_RX_ENABLE);

	POSTING_READ(reg);
	udelay(150);

	/* Ironlake workaround, enable clock pointer after FDI enable*/
	I915_WRITE(FDI_RX_CHICKEN(pipe), FDI_RX_PHASE_SYNC_POINTER_OVR);
	I915_WRITE(FDI_RX_CHICKEN(pipe), FDI_RX_PHASE_SYNC_POINTER_OVR |
		   FDI_RX_PHASE_SYNC_POINTER_EN);

	reg = FDI_RX_IIR(pipe);
	for (tries = 0; tries < 5; tries++) {
		temp = I915_READ(reg);
		DRM_DEBUG_KMS("FDI_RX_IIR 0x%x\n", temp);

		if ((temp & FDI_RX_BIT_LOCK)) {
			DRM_DEBUG_KMS("FDI train 1 done.\n");
			I915_WRITE(reg, temp | FDI_RX_BIT_LOCK);
			break;
		}
	}
	if (tries == 5)
		DRM_ERROR("FDI train 1 fail!\n");

	/* Train 2 */
	reg = FDI_TX_CTL(pipe);
	temp = I915_READ(reg);
	temp &= ~FDI_LINK_TRAIN_NONE;
	temp |= FDI_LINK_TRAIN_PATTERN_2;
	I915_WRITE(reg, temp);

	reg = FDI_RX_CTL(pipe);
	temp = I915_READ(reg);
	temp &= ~FDI_LINK_TRAIN_NONE;
	temp |= FDI_LINK_TRAIN_PATTERN_2;
	I915_WRITE(reg, temp);

	POSTING_READ(reg);
	udelay(150);

	reg = FDI_RX_IIR(pipe);
	for (tries = 0; tries < 5; tries++) {
		temp = I915_READ(reg);
		DRM_DEBUG_KMS("FDI_RX_IIR 0x%x\n", temp);

		if (temp & FDI_RX_SYMBOL_LOCK) {
			I915_WRITE(reg, temp | FDI_RX_SYMBOL_LOCK);
			DRM_DEBUG_KMS("FDI train 2 done.\n");
			break;
		}
	}
	if (tries == 5)
		DRM_ERROR("FDI train 2 fail!\n");

	DRM_DEBUG_KMS("FDI train done\n");

}

static const int snb_b_fdi_train_param[] = {
	FDI_LINK_TRAIN_400MV_0DB_SNB_B,
	FDI_LINK_TRAIN_400MV_6DB_SNB_B,
	FDI_LINK_TRAIN_600MV_3_5DB_SNB_B,
	FDI_LINK_TRAIN_800MV_0DB_SNB_B,
};

/* The FDI link training functions for SNB/Cougarpoint. */
static void gen6_fdi_link_train(struct drm_crtc *crtc)
{
	struct drm_device *dev = crtc->dev;
	struct drm_i915_private *dev_priv = to_i915(dev);
	struct intel_crtc *intel_crtc = to_intel_crtc(crtc);
	int pipe = intel_crtc->pipe;
	i915_reg_t reg;
	u32 temp, i, retry;

	/* Train 1: umask FDI RX Interrupt symbol_lock and bit_lock bit
	   for train result */
	reg = FDI_RX_IMR(pipe);
	temp = I915_READ(reg);
	temp &= ~FDI_RX_SYMBOL_LOCK;
	temp &= ~FDI_RX_BIT_LOCK;
	I915_WRITE(reg, temp);

	POSTING_READ(reg);
	udelay(150);

	/* enable CPU FDI TX and PCH FDI RX */
	reg = FDI_TX_CTL(pipe);
	temp = I915_READ(reg);
	temp &= ~FDI_DP_PORT_WIDTH_MASK;
	temp |= FDI_DP_PORT_WIDTH(intel_crtc->config->fdi_lanes);
	temp &= ~FDI_LINK_TRAIN_NONE;
	temp |= FDI_LINK_TRAIN_PATTERN_1;
	temp &= ~FDI_LINK_TRAIN_VOL_EMP_MASK;
	/* SNB-B */
	temp |= FDI_LINK_TRAIN_400MV_0DB_SNB_B;
	I915_WRITE(reg, temp | FDI_TX_ENABLE);

	I915_WRITE(FDI_RX_MISC(pipe),
		   FDI_RX_TP1_TO_TP2_48 | FDI_RX_FDI_DELAY_90);

	reg = FDI_RX_CTL(pipe);
	temp = I915_READ(reg);
	if (HAS_PCH_CPT(dev)) {
		temp &= ~FDI_LINK_TRAIN_PATTERN_MASK_CPT;
		temp |= FDI_LINK_TRAIN_PATTERN_1_CPT;
	} else {
		temp &= ~FDI_LINK_TRAIN_NONE;
		temp |= FDI_LINK_TRAIN_PATTERN_1;
	}
	I915_WRITE(reg, temp | FDI_RX_ENABLE);

	POSTING_READ(reg);
	udelay(150);

	for (i = 0; i < 4; i++) {
		reg = FDI_TX_CTL(pipe);
		temp = I915_READ(reg);
		temp &= ~FDI_LINK_TRAIN_VOL_EMP_MASK;
		temp |= snb_b_fdi_train_param[i];
		I915_WRITE(reg, temp);

		POSTING_READ(reg);
		udelay(500);

		for (retry = 0; retry < 5; retry++) {
			reg = FDI_RX_IIR(pipe);
			temp = I915_READ(reg);
			DRM_DEBUG_KMS("FDI_RX_IIR 0x%x\n", temp);
			if (temp & FDI_RX_BIT_LOCK) {
				I915_WRITE(reg, temp | FDI_RX_BIT_LOCK);
				DRM_DEBUG_KMS("FDI train 1 done.\n");
				break;
			}
			udelay(50);
		}
		if (retry < 5)
			break;
	}
	if (i == 4)
		DRM_ERROR("FDI train 1 fail!\n");

	/* Train 2 */
	reg = FDI_TX_CTL(pipe);
	temp = I915_READ(reg);
	temp &= ~FDI_LINK_TRAIN_NONE;
	temp |= FDI_LINK_TRAIN_PATTERN_2;
	if (IS_GEN6(dev)) {
		temp &= ~FDI_LINK_TRAIN_VOL_EMP_MASK;
		/* SNB-B */
		temp |= FDI_LINK_TRAIN_400MV_0DB_SNB_B;
	}
	I915_WRITE(reg, temp);

	reg = FDI_RX_CTL(pipe);
	temp = I915_READ(reg);
	if (HAS_PCH_CPT(dev)) {
		temp &= ~FDI_LINK_TRAIN_PATTERN_MASK_CPT;
		temp |= FDI_LINK_TRAIN_PATTERN_2_CPT;
	} else {
		temp &= ~FDI_LINK_TRAIN_NONE;
		temp |= FDI_LINK_TRAIN_PATTERN_2;
	}
	I915_WRITE(reg, temp);

	POSTING_READ(reg);
	udelay(150);

	for (i = 0; i < 4; i++) {
		reg = FDI_TX_CTL(pipe);
		temp = I915_READ(reg);
		temp &= ~FDI_LINK_TRAIN_VOL_EMP_MASK;
		temp |= snb_b_fdi_train_param[i];
		I915_WRITE(reg, temp);

		POSTING_READ(reg);
		udelay(500);

		for (retry = 0; retry < 5; retry++) {
			reg = FDI_RX_IIR(pipe);
			temp = I915_READ(reg);
			DRM_DEBUG_KMS("FDI_RX_IIR 0x%x\n", temp);
			if (temp & FDI_RX_SYMBOL_LOCK) {
				I915_WRITE(reg, temp | FDI_RX_SYMBOL_LOCK);
				DRM_DEBUG_KMS("FDI train 2 done.\n");
				break;
			}
			udelay(50);
		}
		if (retry < 5)
			break;
	}
	if (i == 4)
		DRM_ERROR("FDI train 2 fail!\n");

	DRM_DEBUG_KMS("FDI train done.\n");
}

/* Manual link training for Ivy Bridge A0 parts */
static void ivb_manual_fdi_link_train(struct drm_crtc *crtc)
{
	struct drm_device *dev = crtc->dev;
	struct drm_i915_private *dev_priv = to_i915(dev);
	struct intel_crtc *intel_crtc = to_intel_crtc(crtc);
	int pipe = intel_crtc->pipe;
	i915_reg_t reg;
	u32 temp, i, j;

	/* Train 1: umask FDI RX Interrupt symbol_lock and bit_lock bit
	   for train result */
	reg = FDI_RX_IMR(pipe);
	temp = I915_READ(reg);
	temp &= ~FDI_RX_SYMBOL_LOCK;
	temp &= ~FDI_RX_BIT_LOCK;
	I915_WRITE(reg, temp);

	POSTING_READ(reg);
	udelay(150);

	DRM_DEBUG_KMS("FDI_RX_IIR before link train 0x%x\n",
		      I915_READ(FDI_RX_IIR(pipe)));

	/* Try each vswing and preemphasis setting twice before moving on */
	for (j = 0; j < ARRAY_SIZE(snb_b_fdi_train_param) * 2; j++) {
		/* disable first in case we need to retry */
		reg = FDI_TX_CTL(pipe);
		temp = I915_READ(reg);
		temp &= ~(FDI_LINK_TRAIN_AUTO | FDI_LINK_TRAIN_NONE_IVB);
		temp &= ~FDI_TX_ENABLE;
		I915_WRITE(reg, temp);

		reg = FDI_RX_CTL(pipe);
		temp = I915_READ(reg);
		temp &= ~FDI_LINK_TRAIN_AUTO;
		temp &= ~FDI_LINK_TRAIN_PATTERN_MASK_CPT;
		temp &= ~FDI_RX_ENABLE;
		I915_WRITE(reg, temp);

		/* enable CPU FDI TX and PCH FDI RX */
		reg = FDI_TX_CTL(pipe);
		temp = I915_READ(reg);
		temp &= ~FDI_DP_PORT_WIDTH_MASK;
		temp |= FDI_DP_PORT_WIDTH(intel_crtc->config->fdi_lanes);
		temp |= FDI_LINK_TRAIN_PATTERN_1_IVB;
		temp &= ~FDI_LINK_TRAIN_VOL_EMP_MASK;
		temp |= snb_b_fdi_train_param[j/2];
		temp |= FDI_COMPOSITE_SYNC;
		I915_WRITE(reg, temp | FDI_TX_ENABLE);

		I915_WRITE(FDI_RX_MISC(pipe),
			   FDI_RX_TP1_TO_TP2_48 | FDI_RX_FDI_DELAY_90);

		reg = FDI_RX_CTL(pipe);
		temp = I915_READ(reg);
		temp |= FDI_LINK_TRAIN_PATTERN_1_CPT;
		temp |= FDI_COMPOSITE_SYNC;
		I915_WRITE(reg, temp | FDI_RX_ENABLE);

		POSTING_READ(reg);
		udelay(1); /* should be 0.5us */

		for (i = 0; i < 4; i++) {
			reg = FDI_RX_IIR(pipe);
			temp = I915_READ(reg);
			DRM_DEBUG_KMS("FDI_RX_IIR 0x%x\n", temp);

			if (temp & FDI_RX_BIT_LOCK ||
			    (I915_READ(reg) & FDI_RX_BIT_LOCK)) {
				I915_WRITE(reg, temp | FDI_RX_BIT_LOCK);
				DRM_DEBUG_KMS("FDI train 1 done, level %i.\n",
					      i);
				break;
			}
			udelay(1); /* should be 0.5us */
		}
		if (i == 4) {
			DRM_DEBUG_KMS("FDI train 1 fail on vswing %d\n", j / 2);
			continue;
		}

		/* Train 2 */
		reg = FDI_TX_CTL(pipe);
		temp = I915_READ(reg);
		temp &= ~FDI_LINK_TRAIN_NONE_IVB;
		temp |= FDI_LINK_TRAIN_PATTERN_2_IVB;
		I915_WRITE(reg, temp);

		reg = FDI_RX_CTL(pipe);
		temp = I915_READ(reg);
		temp &= ~FDI_LINK_TRAIN_PATTERN_MASK_CPT;
		temp |= FDI_LINK_TRAIN_PATTERN_2_CPT;
		I915_WRITE(reg, temp);

		POSTING_READ(reg);
		udelay(2); /* should be 1.5us */

		for (i = 0; i < 4; i++) {
			reg = FDI_RX_IIR(pipe);
			temp = I915_READ(reg);
			DRM_DEBUG_KMS("FDI_RX_IIR 0x%x\n", temp);

			if (temp & FDI_RX_SYMBOL_LOCK ||
			    (I915_READ(reg) & FDI_RX_SYMBOL_LOCK)) {
				I915_WRITE(reg, temp | FDI_RX_SYMBOL_LOCK);
				DRM_DEBUG_KMS("FDI train 2 done, level %i.\n",
					      i);
				goto train_done;
			}
			udelay(2); /* should be 1.5us */
		}
		if (i == 4)
			DRM_DEBUG_KMS("FDI train 2 fail on vswing %d\n", j / 2);
	}

train_done:
	DRM_DEBUG_KMS("FDI train done.\n");
}

static void ironlake_fdi_pll_enable(struct intel_crtc *intel_crtc)
{
	struct drm_device *dev = intel_crtc->base.dev;
	struct drm_i915_private *dev_priv = to_i915(dev);
	int pipe = intel_crtc->pipe;
	i915_reg_t reg;
	u32 temp;

	/* enable PCH FDI RX PLL, wait warmup plus DMI latency */
	reg = FDI_RX_CTL(pipe);
	temp = I915_READ(reg);
	temp &= ~(FDI_DP_PORT_WIDTH_MASK | (0x7 << 16));
	temp |= FDI_DP_PORT_WIDTH(intel_crtc->config->fdi_lanes);
	temp |= (I915_READ(PIPECONF(pipe)) & PIPECONF_BPC_MASK) << 11;
	I915_WRITE(reg, temp | FDI_RX_PLL_ENABLE);

	POSTING_READ(reg);
	udelay(200);

	/* Switch from Rawclk to PCDclk */
	temp = I915_READ(reg);
	I915_WRITE(reg, temp | FDI_PCDCLK);

	POSTING_READ(reg);
	udelay(200);

	/* Enable CPU FDI TX PLL, always on for Ironlake */
	reg = FDI_TX_CTL(pipe);
	temp = I915_READ(reg);
	if ((temp & FDI_TX_PLL_ENABLE) == 0) {
		I915_WRITE(reg, temp | FDI_TX_PLL_ENABLE);

		POSTING_READ(reg);
		udelay(100);
	}
}

static void ironlake_fdi_pll_disable(struct intel_crtc *intel_crtc)
{
	struct drm_device *dev = intel_crtc->base.dev;
	struct drm_i915_private *dev_priv = to_i915(dev);
	int pipe = intel_crtc->pipe;
	i915_reg_t reg;
	u32 temp;

	/* Switch from PCDclk to Rawclk */
	reg = FDI_RX_CTL(pipe);
	temp = I915_READ(reg);
	I915_WRITE(reg, temp & ~FDI_PCDCLK);

	/* Disable CPU FDI TX PLL */
	reg = FDI_TX_CTL(pipe);
	temp = I915_READ(reg);
	I915_WRITE(reg, temp & ~FDI_TX_PLL_ENABLE);

	POSTING_READ(reg);
	udelay(100);

	reg = FDI_RX_CTL(pipe);
	temp = I915_READ(reg);
	I915_WRITE(reg, temp & ~FDI_RX_PLL_ENABLE);

	/* Wait for the clocks to turn off. */
	POSTING_READ(reg);
	udelay(100);
}

static void ironlake_fdi_disable(struct drm_crtc *crtc)
{
	struct drm_device *dev = crtc->dev;
	struct drm_i915_private *dev_priv = to_i915(dev);
	struct intel_crtc *intel_crtc = to_intel_crtc(crtc);
	int pipe = intel_crtc->pipe;
	i915_reg_t reg;
	u32 temp;

	/* disable CPU FDI tx and PCH FDI rx */
	reg = FDI_TX_CTL(pipe);
	temp = I915_READ(reg);
	I915_WRITE(reg, temp & ~FDI_TX_ENABLE);
	POSTING_READ(reg);

	reg = FDI_RX_CTL(pipe);
	temp = I915_READ(reg);
	temp &= ~(0x7 << 16);
	temp |= (I915_READ(PIPECONF(pipe)) & PIPECONF_BPC_MASK) << 11;
	I915_WRITE(reg, temp & ~FDI_RX_ENABLE);

	POSTING_READ(reg);
	udelay(100);

	/* Ironlake workaround, disable clock pointer after downing FDI */
	if (HAS_PCH_IBX(dev))
		I915_WRITE(FDI_RX_CHICKEN(pipe), FDI_RX_PHASE_SYNC_POINTER_OVR);

	/* still set train pattern 1 */
	reg = FDI_TX_CTL(pipe);
	temp = I915_READ(reg);
	temp &= ~FDI_LINK_TRAIN_NONE;
	temp |= FDI_LINK_TRAIN_PATTERN_1;
	I915_WRITE(reg, temp);

	reg = FDI_RX_CTL(pipe);
	temp = I915_READ(reg);
	if (HAS_PCH_CPT(dev)) {
		temp &= ~FDI_LINK_TRAIN_PATTERN_MASK_CPT;
		temp |= FDI_LINK_TRAIN_PATTERN_1_CPT;
	} else {
		temp &= ~FDI_LINK_TRAIN_NONE;
		temp |= FDI_LINK_TRAIN_PATTERN_1;
	}
	/* BPC in FDI rx is consistent with that in PIPECONF */
	temp &= ~(0x07 << 16);
	temp |= (I915_READ(PIPECONF(pipe)) & PIPECONF_BPC_MASK) << 11;
	I915_WRITE(reg, temp);

	POSTING_READ(reg);
	udelay(100);
}

bool intel_has_pending_fb_unpin(struct drm_device *dev)
{
	struct intel_crtc *crtc;

	/* Note that we don't need to be called with mode_config.lock here
	 * as our list of CRTC objects is static for the lifetime of the
	 * device and so cannot disappear as we iterate. Similarly, we can
	 * happily treat the predicates as racy, atomic checks as userspace
	 * cannot claim and pin a new fb without at least acquring the
	 * struct_mutex and so serialising with us.
	 */
	for_each_intel_crtc(dev, crtc) {
		if (atomic_read(&crtc->unpin_work_count) == 0)
			continue;

		if (crtc->flip_work)
			intel_wait_for_vblank(dev, crtc->pipe);

		return true;
	}

	return false;
}

static void page_flip_completed(struct intel_crtc *intel_crtc)
{
	struct drm_i915_private *dev_priv = to_i915(intel_crtc->base.dev);
	struct intel_flip_work *work = intel_crtc->flip_work;

	intel_crtc->flip_work = NULL;

	if (work->event)
		drm_crtc_send_vblank_event(&intel_crtc->base, work->event);

	drm_crtc_vblank_put(&intel_crtc->base);

	wake_up_all(&dev_priv->pending_flip_queue);
	queue_work(dev_priv->wq, &work->unpin_work);

	trace_i915_flip_complete(intel_crtc->plane,
				 work->pending_flip_obj);
}

static int intel_crtc_wait_for_pending_flips(struct drm_crtc *crtc)
{
	struct drm_device *dev = crtc->dev;
	struct drm_i915_private *dev_priv = to_i915(dev);
	long ret;

	WARN_ON(waitqueue_active(&dev_priv->pending_flip_queue));

	ret = wait_event_interruptible_timeout(
					dev_priv->pending_flip_queue,
					!intel_crtc_has_pending_flip(crtc),
					60*HZ);

	if (ret < 0)
		return ret;

	if (ret == 0) {
		struct intel_crtc *intel_crtc = to_intel_crtc(crtc);
		struct intel_flip_work *work;

		spin_lock_irq(&dev->event_lock);
		work = intel_crtc->flip_work;
		if (work && !is_mmio_work(work)) {
			WARN_ONCE(1, "Removing stuck page flip\n");
			page_flip_completed(intel_crtc);
		}
		spin_unlock_irq(&dev->event_lock);
	}

	return 0;
}

void lpt_disable_iclkip(struct drm_i915_private *dev_priv)
{
	u32 temp;

	I915_WRITE(PIXCLK_GATE, PIXCLK_GATE_GATE);

	mutex_lock(&dev_priv->sb_lock);

	temp = intel_sbi_read(dev_priv, SBI_SSCCTL6, SBI_ICLK);
	temp |= SBI_SSCCTL_DISABLE;
	intel_sbi_write(dev_priv, SBI_SSCCTL6, temp, SBI_ICLK);

	mutex_unlock(&dev_priv->sb_lock);
}

/* Program iCLKIP clock to the desired frequency */
static void lpt_program_iclkip(struct drm_crtc *crtc)
{
	struct drm_i915_private *dev_priv = to_i915(crtc->dev);
	int clock = to_intel_crtc(crtc)->config->base.adjusted_mode.crtc_clock;
	u32 divsel, phaseinc, auxdiv, phasedir = 0;
	u32 temp;

	lpt_disable_iclkip(dev_priv);

	/* The iCLK virtual clock root frequency is in MHz,
	 * but the adjusted_mode->crtc_clock in in KHz. To get the
	 * divisors, it is necessary to divide one by another, so we
	 * convert the virtual clock precision to KHz here for higher
	 * precision.
	 */
	for (auxdiv = 0; auxdiv < 2; auxdiv++) {
		u32 iclk_virtual_root_freq = 172800 * 1000;
		u32 iclk_pi_range = 64;
		u32 desired_divisor;

		desired_divisor = DIV_ROUND_CLOSEST(iclk_virtual_root_freq,
						    clock << auxdiv);
		divsel = (desired_divisor / iclk_pi_range) - 2;
		phaseinc = desired_divisor % iclk_pi_range;

		/*
		 * Near 20MHz is a corner case which is
		 * out of range for the 7-bit divisor
		 */
		if (divsel <= 0x7f)
			break;
	}

	/* This should not happen with any sane values */
	WARN_ON(SBI_SSCDIVINTPHASE_DIVSEL(divsel) &
		~SBI_SSCDIVINTPHASE_DIVSEL_MASK);
	WARN_ON(SBI_SSCDIVINTPHASE_DIR(phasedir) &
		~SBI_SSCDIVINTPHASE_INCVAL_MASK);

	DRM_DEBUG_KMS("iCLKIP clock: found settings for %dKHz refresh rate: auxdiv=%x, divsel=%x, phasedir=%x, phaseinc=%x\n",
			clock,
			auxdiv,
			divsel,
			phasedir,
			phaseinc);

	mutex_lock(&dev_priv->sb_lock);

	/* Program SSCDIVINTPHASE6 */
	temp = intel_sbi_read(dev_priv, SBI_SSCDIVINTPHASE6, SBI_ICLK);
	temp &= ~SBI_SSCDIVINTPHASE_DIVSEL_MASK;
	temp |= SBI_SSCDIVINTPHASE_DIVSEL(divsel);
	temp &= ~SBI_SSCDIVINTPHASE_INCVAL_MASK;
	temp |= SBI_SSCDIVINTPHASE_INCVAL(phaseinc);
	temp |= SBI_SSCDIVINTPHASE_DIR(phasedir);
	temp |= SBI_SSCDIVINTPHASE_PROPAGATE;
	intel_sbi_write(dev_priv, SBI_SSCDIVINTPHASE6, temp, SBI_ICLK);

	/* Program SSCAUXDIV */
	temp = intel_sbi_read(dev_priv, SBI_SSCAUXDIV6, SBI_ICLK);
	temp &= ~SBI_SSCAUXDIV_FINALDIV2SEL(1);
	temp |= SBI_SSCAUXDIV_FINALDIV2SEL(auxdiv);
	intel_sbi_write(dev_priv, SBI_SSCAUXDIV6, temp, SBI_ICLK);

	/* Enable modulator and associated divider */
	temp = intel_sbi_read(dev_priv, SBI_SSCCTL6, SBI_ICLK);
	temp &= ~SBI_SSCCTL_DISABLE;
	intel_sbi_write(dev_priv, SBI_SSCCTL6, temp, SBI_ICLK);

	mutex_unlock(&dev_priv->sb_lock);

	/* Wait for initialization time */
	udelay(24);

	I915_WRITE(PIXCLK_GATE, PIXCLK_GATE_UNGATE);
}

int lpt_get_iclkip(struct drm_i915_private *dev_priv)
{
	u32 divsel, phaseinc, auxdiv;
	u32 iclk_virtual_root_freq = 172800 * 1000;
	u32 iclk_pi_range = 64;
	u32 desired_divisor;
	u32 temp;

	if ((I915_READ(PIXCLK_GATE) & PIXCLK_GATE_UNGATE) == 0)
		return 0;

	mutex_lock(&dev_priv->sb_lock);

	temp = intel_sbi_read(dev_priv, SBI_SSCCTL6, SBI_ICLK);
	if (temp & SBI_SSCCTL_DISABLE) {
		mutex_unlock(&dev_priv->sb_lock);
		return 0;
	}

	temp = intel_sbi_read(dev_priv, SBI_SSCDIVINTPHASE6, SBI_ICLK);
	divsel = (temp & SBI_SSCDIVINTPHASE_DIVSEL_MASK) >>
		SBI_SSCDIVINTPHASE_DIVSEL_SHIFT;
	phaseinc = (temp & SBI_SSCDIVINTPHASE_INCVAL_MASK) >>
		SBI_SSCDIVINTPHASE_INCVAL_SHIFT;

	temp = intel_sbi_read(dev_priv, SBI_SSCAUXDIV6, SBI_ICLK);
	auxdiv = (temp & SBI_SSCAUXDIV_FINALDIV2SEL_MASK) >>
		SBI_SSCAUXDIV_FINALDIV2SEL_SHIFT;

	mutex_unlock(&dev_priv->sb_lock);

	desired_divisor = (divsel + 2) * iclk_pi_range + phaseinc;

	return DIV_ROUND_CLOSEST(iclk_virtual_root_freq,
				 desired_divisor << auxdiv);
}

static void ironlake_pch_transcoder_set_timings(struct intel_crtc *crtc,
						enum pipe pch_transcoder)
{
	struct drm_device *dev = crtc->base.dev;
	struct drm_i915_private *dev_priv = to_i915(dev);
	enum transcoder cpu_transcoder = crtc->config->cpu_transcoder;

	I915_WRITE(PCH_TRANS_HTOTAL(pch_transcoder),
		   I915_READ(HTOTAL(cpu_transcoder)));
	I915_WRITE(PCH_TRANS_HBLANK(pch_transcoder),
		   I915_READ(HBLANK(cpu_transcoder)));
	I915_WRITE(PCH_TRANS_HSYNC(pch_transcoder),
		   I915_READ(HSYNC(cpu_transcoder)));

	I915_WRITE(PCH_TRANS_VTOTAL(pch_transcoder),
		   I915_READ(VTOTAL(cpu_transcoder)));
	I915_WRITE(PCH_TRANS_VBLANK(pch_transcoder),
		   I915_READ(VBLANK(cpu_transcoder)));
	I915_WRITE(PCH_TRANS_VSYNC(pch_transcoder),
		   I915_READ(VSYNC(cpu_transcoder)));
	I915_WRITE(PCH_TRANS_VSYNCSHIFT(pch_transcoder),
		   I915_READ(VSYNCSHIFT(cpu_transcoder)));
}

static void cpt_set_fdi_bc_bifurcation(struct drm_device *dev, bool enable)
{
	struct drm_i915_private *dev_priv = to_i915(dev);
	uint32_t temp;

	temp = I915_READ(SOUTH_CHICKEN1);
	if (!!(temp & FDI_BC_BIFURCATION_SELECT) == enable)
		return;

	WARN_ON(I915_READ(FDI_RX_CTL(PIPE_B)) & FDI_RX_ENABLE);
	WARN_ON(I915_READ(FDI_RX_CTL(PIPE_C)) & FDI_RX_ENABLE);

	temp &= ~FDI_BC_BIFURCATION_SELECT;
	if (enable)
		temp |= FDI_BC_BIFURCATION_SELECT;

	DRM_DEBUG_KMS("%sabling fdi C rx\n", enable ? "en" : "dis");
	I915_WRITE(SOUTH_CHICKEN1, temp);
	POSTING_READ(SOUTH_CHICKEN1);
}

static void ivybridge_update_fdi_bc_bifurcation(struct intel_crtc *intel_crtc)
{
	struct drm_device *dev = intel_crtc->base.dev;

	switch (intel_crtc->pipe) {
	case PIPE_A:
		break;
	case PIPE_B:
		if (intel_crtc->config->fdi_lanes > 2)
			cpt_set_fdi_bc_bifurcation(dev, false);
		else
			cpt_set_fdi_bc_bifurcation(dev, true);

		break;
	case PIPE_C:
		cpt_set_fdi_bc_bifurcation(dev, true);

		break;
	default:
		BUG();
	}
}

/* Return which DP Port should be selected for Transcoder DP control */
static enum port
intel_trans_dp_port_sel(struct drm_crtc *crtc)
{
	struct drm_device *dev = crtc->dev;
	struct intel_encoder *encoder;

	for_each_encoder_on_crtc(dev, crtc, encoder) {
		if (encoder->type == INTEL_OUTPUT_DP ||
		    encoder->type == INTEL_OUTPUT_EDP)
			return enc_to_dig_port(&encoder->base)->port;
	}

	return -1;
}

/*
 * Enable PCH resources required for PCH ports:
 *   - PCH PLLs
 *   - FDI training & RX/TX
 *   - update transcoder timings
 *   - DP transcoding bits
 *   - transcoder
 */
static void ironlake_pch_enable(struct drm_crtc *crtc)
{
	struct drm_device *dev = crtc->dev;
	struct drm_i915_private *dev_priv = to_i915(dev);
	struct intel_crtc *intel_crtc = to_intel_crtc(crtc);
	int pipe = intel_crtc->pipe;
	u32 temp;

	assert_pch_transcoder_disabled(dev_priv, pipe);

	if (IS_IVYBRIDGE(dev))
		ivybridge_update_fdi_bc_bifurcation(intel_crtc);

	/* Write the TU size bits before fdi link training, so that error
	 * detection works. */
	I915_WRITE(FDI_RX_TUSIZE1(pipe),
		   I915_READ(PIPE_DATA_M1(pipe)) & TU_SIZE_MASK);

	/* For PCH output, training FDI link */
	dev_priv->display.fdi_link_train(crtc);

	/* We need to program the right clock selection before writing the pixel
	 * mutliplier into the DPLL. */
	if (HAS_PCH_CPT(dev)) {
		u32 sel;

		temp = I915_READ(PCH_DPLL_SEL);
		temp |= TRANS_DPLL_ENABLE(pipe);
		sel = TRANS_DPLLB_SEL(pipe);
		if (intel_crtc->config->shared_dpll ==
		    intel_get_shared_dpll_by_id(dev_priv, DPLL_ID_PCH_PLL_B))
			temp |= sel;
		else
			temp &= ~sel;
		I915_WRITE(PCH_DPLL_SEL, temp);
	}

	/* XXX: pch pll's can be enabled any time before we enable the PCH
	 * transcoder, and we actually should do this to not upset any PCH
	 * transcoder that already use the clock when we share it.
	 *
	 * Note that enable_shared_dpll tries to do the right thing, but
	 * get_shared_dpll unconditionally resets the pll - we need that to have
	 * the right LVDS enable sequence. */
	intel_enable_shared_dpll(intel_crtc);

	/* set transcoder timing, panel must allow it */
	assert_panel_unlocked(dev_priv, pipe);
	ironlake_pch_transcoder_set_timings(intel_crtc, pipe);

	intel_fdi_normal_train(crtc);

	/* For PCH DP, enable TRANS_DP_CTL */
	if (HAS_PCH_CPT(dev) && intel_crtc_has_dp_encoder(intel_crtc->config)) {
		const struct drm_display_mode *adjusted_mode =
			&intel_crtc->config->base.adjusted_mode;
		u32 bpc = (I915_READ(PIPECONF(pipe)) & PIPECONF_BPC_MASK) >> 5;
		i915_reg_t reg = TRANS_DP_CTL(pipe);
		temp = I915_READ(reg);
		temp &= ~(TRANS_DP_PORT_SEL_MASK |
			  TRANS_DP_SYNC_MASK |
			  TRANS_DP_BPC_MASK);
		temp |= TRANS_DP_OUTPUT_ENABLE;
		temp |= bpc << 9; /* same format but at 11:9 */

		if (adjusted_mode->flags & DRM_MODE_FLAG_PHSYNC)
			temp |= TRANS_DP_HSYNC_ACTIVE_HIGH;
		if (adjusted_mode->flags & DRM_MODE_FLAG_PVSYNC)
			temp |= TRANS_DP_VSYNC_ACTIVE_HIGH;

		switch (intel_trans_dp_port_sel(crtc)) {
		case PORT_B:
			temp |= TRANS_DP_PORT_SEL_B;
			break;
		case PORT_C:
			temp |= TRANS_DP_PORT_SEL_C;
			break;
		case PORT_D:
			temp |= TRANS_DP_PORT_SEL_D;
			break;
		default:
			BUG();
		}

		I915_WRITE(reg, temp);
	}

	ironlake_enable_pch_transcoder(dev_priv, pipe);
}

static void lpt_pch_enable(struct drm_crtc *crtc)
{
	struct drm_device *dev = crtc->dev;
	struct drm_i915_private *dev_priv = to_i915(dev);
	struct intel_crtc *intel_crtc = to_intel_crtc(crtc);
	enum transcoder cpu_transcoder = intel_crtc->config->cpu_transcoder;

	assert_pch_transcoder_disabled(dev_priv, TRANSCODER_A);

	lpt_program_iclkip(crtc);

	/* Set transcoder timing. */
	ironlake_pch_transcoder_set_timings(intel_crtc, PIPE_A);

	lpt_enable_pch_transcoder(dev_priv, cpu_transcoder);
}

static void cpt_verify_modeset(struct drm_device *dev, int pipe)
{
	struct drm_i915_private *dev_priv = to_i915(dev);
	i915_reg_t dslreg = PIPEDSL(pipe);
	u32 temp;

	temp = I915_READ(dslreg);
	udelay(500);
	if (wait_for(I915_READ(dslreg) != temp, 5)) {
		if (wait_for(I915_READ(dslreg) != temp, 5))
			DRM_ERROR("mode set failed: pipe %c stuck\n", pipe_name(pipe));
	}
}

static int
skl_update_scaler(struct intel_crtc_state *crtc_state, bool force_detach,
		  unsigned scaler_user, int *scaler_id, unsigned int rotation,
		  int src_w, int src_h, int dst_w, int dst_h)
{
	struct intel_crtc_scaler_state *scaler_state =
		&crtc_state->scaler_state;
	struct intel_crtc *intel_crtc =
		to_intel_crtc(crtc_state->base.crtc);
	int need_scaling;

	need_scaling = intel_rotation_90_or_270(rotation) ?
		(src_h != dst_w || src_w != dst_h):
		(src_w != dst_w || src_h != dst_h);

	/*
	 * if plane is being disabled or scaler is no more required or force detach
	 *  - free scaler binded to this plane/crtc
	 *  - in order to do this, update crtc->scaler_usage
	 *
	 * Here scaler state in crtc_state is set free so that
	 * scaler can be assigned to other user. Actual register
	 * update to free the scaler is done in plane/panel-fit programming.
	 * For this purpose crtc/plane_state->scaler_id isn't reset here.
	 */
	if (force_detach || !need_scaling) {
		if (*scaler_id >= 0) {
			scaler_state->scaler_users &= ~(1 << scaler_user);
			scaler_state->scalers[*scaler_id].in_use = 0;

			DRM_DEBUG_KMS("scaler_user index %u.%u: "
				"Staged freeing scaler id %d scaler_users = 0x%x\n",
				intel_crtc->pipe, scaler_user, *scaler_id,
				scaler_state->scaler_users);
			*scaler_id = -1;
		}
		return 0;
	}

	/* range checks */
	if (src_w < SKL_MIN_SRC_W || src_h < SKL_MIN_SRC_H ||
		dst_w < SKL_MIN_DST_W || dst_h < SKL_MIN_DST_H ||

		src_w > SKL_MAX_SRC_W || src_h > SKL_MAX_SRC_H ||
		dst_w > SKL_MAX_DST_W || dst_h > SKL_MAX_DST_H) {
		DRM_DEBUG_KMS("scaler_user index %u.%u: src %ux%u dst %ux%u "
			"size is out of scaler range\n",
			intel_crtc->pipe, scaler_user, src_w, src_h, dst_w, dst_h);
		return -EINVAL;
	}

	/* mark this plane as a scaler user in crtc_state */
	scaler_state->scaler_users |= (1 << scaler_user);
	DRM_DEBUG_KMS("scaler_user index %u.%u: "
		"staged scaling request for %ux%u->%ux%u scaler_users = 0x%x\n",
		intel_crtc->pipe, scaler_user, src_w, src_h, dst_w, dst_h,
		scaler_state->scaler_users);

	return 0;
}

/**
 * skl_update_scaler_crtc - Stages update to scaler state for a given crtc.
 *
 * @state: crtc's scaler state
 *
 * Return
 *     0 - scaler_usage updated successfully
 *    error - requested scaling cannot be supported or other error condition
 */
int skl_update_scaler_crtc(struct intel_crtc_state *state)
{
	struct intel_crtc *intel_crtc = to_intel_crtc(state->base.crtc);
	const struct drm_display_mode *adjusted_mode = &state->base.adjusted_mode;

	DRM_DEBUG_KMS("Updating scaler for [CRTC:%d:%s] scaler_user index %u.%u\n",
		      intel_crtc->base.base.id, intel_crtc->base.name,
		      intel_crtc->pipe, SKL_CRTC_INDEX);

	return skl_update_scaler(state, !state->base.active, SKL_CRTC_INDEX,
		&state->scaler_state.scaler_id, DRM_ROTATE_0,
		state->pipe_src_w, state->pipe_src_h,
		adjusted_mode->crtc_hdisplay, adjusted_mode->crtc_vdisplay);
}

/**
 * skl_update_scaler_plane - Stages update to scaler state for a given plane.
 *
 * @state: crtc's scaler state
 * @plane_state: atomic plane state to update
 *
 * Return
 *     0 - scaler_usage updated successfully
 *    error - requested scaling cannot be supported or other error condition
 */
static int skl_update_scaler_plane(struct intel_crtc_state *crtc_state,
				   struct intel_plane_state *plane_state)
{

	struct intel_crtc *intel_crtc = to_intel_crtc(crtc_state->base.crtc);
	struct intel_plane *intel_plane =
		to_intel_plane(plane_state->base.plane);
	struct drm_framebuffer *fb = plane_state->base.fb;
	int ret;

	bool force_detach = !fb || !plane_state->base.visible;

	DRM_DEBUG_KMS("Updating scaler for [PLANE:%d:%s] scaler_user index %u.%u\n",
		      intel_plane->base.base.id, intel_plane->base.name,
		      intel_crtc->pipe, drm_plane_index(&intel_plane->base));

	ret = skl_update_scaler(crtc_state, force_detach,
				drm_plane_index(&intel_plane->base),
				&plane_state->scaler_id,
				plane_state->base.rotation,
				drm_rect_width(&plane_state->base.src) >> 16,
				drm_rect_height(&plane_state->base.src) >> 16,
				drm_rect_width(&plane_state->base.dst),
				drm_rect_height(&plane_state->base.dst));

	if (ret || plane_state->scaler_id < 0)
		return ret;

	/* check colorkey */
	if (plane_state->ckey.flags != I915_SET_COLORKEY_NONE) {
		DRM_DEBUG_KMS("[PLANE:%d:%s] scaling with color key not allowed",
			      intel_plane->base.base.id,
			      intel_plane->base.name);
		return -EINVAL;
	}

	/* Check src format */
	switch (fb->pixel_format) {
	case DRM_FORMAT_RGB565:
	case DRM_FORMAT_XBGR8888:
	case DRM_FORMAT_XRGB8888:
	case DRM_FORMAT_ABGR8888:
	case DRM_FORMAT_ARGB8888:
	case DRM_FORMAT_XRGB2101010:
	case DRM_FORMAT_XBGR2101010:
	case DRM_FORMAT_YUYV:
	case DRM_FORMAT_YVYU:
	case DRM_FORMAT_UYVY:
	case DRM_FORMAT_VYUY:
		break;
	default:
		DRM_DEBUG_KMS("[PLANE:%d:%s] FB:%d unsupported scaling format 0x%x\n",
			      intel_plane->base.base.id, intel_plane->base.name,
			      fb->base.id, fb->pixel_format);
		return -EINVAL;
	}

	return 0;
}

static void skylake_scaler_disable(struct intel_crtc *crtc)
{
	int i;

	for (i = 0; i < crtc->num_scalers; i++)
		skl_detach_scaler(crtc, i);
}

static void skylake_pfit_enable(struct intel_crtc *crtc)
{
	struct drm_device *dev = crtc->base.dev;
	struct drm_i915_private *dev_priv = to_i915(dev);
	int pipe = crtc->pipe;
	struct intel_crtc_scaler_state *scaler_state =
		&crtc->config->scaler_state;

	DRM_DEBUG_KMS("for crtc_state = %p\n", crtc->config);

	if (crtc->config->pch_pfit.enabled) {
		int id;

		if (WARN_ON(crtc->config->scaler_state.scaler_id < 0)) {
			DRM_ERROR("Requesting pfit without getting a scaler first\n");
			return;
		}

		id = scaler_state->scaler_id;
		I915_WRITE(SKL_PS_CTRL(pipe, id), PS_SCALER_EN |
			PS_FILTER_MEDIUM | scaler_state->scalers[id].mode);
		I915_WRITE(SKL_PS_WIN_POS(pipe, id), crtc->config->pch_pfit.pos);
		I915_WRITE(SKL_PS_WIN_SZ(pipe, id), crtc->config->pch_pfit.size);

		DRM_DEBUG_KMS("for crtc_state = %p scaler_id = %d\n", crtc->config, id);
	}
}

static void ironlake_pfit_enable(struct intel_crtc *crtc)
{
	struct drm_device *dev = crtc->base.dev;
	struct drm_i915_private *dev_priv = to_i915(dev);
	int pipe = crtc->pipe;

	if (crtc->config->pch_pfit.enabled) {
		/* Force use of hard-coded filter coefficients
		 * as some pre-programmed values are broken,
		 * e.g. x201.
		 */
		if (IS_IVYBRIDGE(dev) || IS_HASWELL(dev))
			I915_WRITE(PF_CTL(pipe), PF_ENABLE | PF_FILTER_MED_3x3 |
						 PF_PIPE_SEL_IVB(pipe));
		else
			I915_WRITE(PF_CTL(pipe), PF_ENABLE | PF_FILTER_MED_3x3);
		I915_WRITE(PF_WIN_POS(pipe), crtc->config->pch_pfit.pos);
		I915_WRITE(PF_WIN_SZ(pipe), crtc->config->pch_pfit.size);
	}
}

void hsw_enable_ips(struct intel_crtc *crtc)
{
	struct drm_device *dev = crtc->base.dev;
	struct drm_i915_private *dev_priv = to_i915(dev);

	if (!crtc->config->ips_enabled)
		return;

	/*
	 * We can only enable IPS after we enable a plane and wait for a vblank
	 * This function is called from post_plane_update, which is run after
	 * a vblank wait.
	 */

	assert_plane_enabled(dev_priv, crtc->plane);
	if (IS_BROADWELL(dev)) {
		mutex_lock(&dev_priv->rps.hw_lock);
		WARN_ON(sandybridge_pcode_write(dev_priv, DISPLAY_IPS_CONTROL, 0xc0000000));
		mutex_unlock(&dev_priv->rps.hw_lock);
		/* Quoting Art Runyan: "its not safe to expect any particular
		 * value in IPS_CTL bit 31 after enabling IPS through the
		 * mailbox." Moreover, the mailbox may return a bogus state,
		 * so we need to just enable it and continue on.
		 */
	} else {
		I915_WRITE(IPS_CTL, IPS_ENABLE);
		/* The bit only becomes 1 in the next vblank, so this wait here
		 * is essentially intel_wait_for_vblank. If we don't have this
		 * and don't wait for vblanks until the end of crtc_enable, then
		 * the HW state readout code will complain that the expected
		 * IPS_CTL value is not the one we read. */
		if (intel_wait_for_register(dev_priv,
					    IPS_CTL, IPS_ENABLE, IPS_ENABLE,
					    50))
			DRM_ERROR("Timed out waiting for IPS enable\n");
	}
}

void hsw_disable_ips(struct intel_crtc *crtc)
{
	struct drm_device *dev = crtc->base.dev;
	struct drm_i915_private *dev_priv = to_i915(dev);

	if (!crtc->config->ips_enabled)
		return;

	assert_plane_enabled(dev_priv, crtc->plane);
	if (IS_BROADWELL(dev)) {
		mutex_lock(&dev_priv->rps.hw_lock);
		WARN_ON(sandybridge_pcode_write(dev_priv, DISPLAY_IPS_CONTROL, 0));
		mutex_unlock(&dev_priv->rps.hw_lock);
		/* wait for pcode to finish disabling IPS, which may take up to 42ms */
		if (intel_wait_for_register(dev_priv,
					    IPS_CTL, IPS_ENABLE, 0,
					    42))
			DRM_ERROR("Timed out waiting for IPS disable\n");
	} else {
		I915_WRITE(IPS_CTL, 0);
		POSTING_READ(IPS_CTL);
	}

	/* We need to wait for a vblank before we can disable the plane. */
	intel_wait_for_vblank(dev, crtc->pipe);
}

static void intel_crtc_dpms_overlay_disable(struct intel_crtc *intel_crtc)
{
	if (intel_crtc->overlay) {
		struct drm_device *dev = intel_crtc->base.dev;
		struct drm_i915_private *dev_priv = to_i915(dev);

		mutex_lock(&dev->struct_mutex);
		dev_priv->mm.interruptible = false;
		(void) intel_overlay_switch_off(intel_crtc->overlay);
		dev_priv->mm.interruptible = true;
		mutex_unlock(&dev->struct_mutex);
	}

	/* Let userspace switch the overlay on again. In most cases userspace
	 * has to recompute where to put it anyway.
	 */
}

/**
 * intel_post_enable_primary - Perform operations after enabling primary plane
 * @crtc: the CRTC whose primary plane was just enabled
 *
 * Performs potentially sleeping operations that must be done after the primary
 * plane is enabled, such as updating FBC and IPS.  Note that this may be
 * called due to an explicit primary plane update, or due to an implicit
 * re-enable that is caused when a sprite plane is updated to no longer
 * completely hide the primary plane.
 */
static void
intel_post_enable_primary(struct drm_crtc *crtc)
{
	struct drm_device *dev = crtc->dev;
	struct drm_i915_private *dev_priv = to_i915(dev);
	struct intel_crtc *intel_crtc = to_intel_crtc(crtc);
	int pipe = intel_crtc->pipe;

	/*
	 * FIXME IPS should be fine as long as one plane is
	 * enabled, but in practice it seems to have problems
	 * when going from primary only to sprite only and vice
	 * versa.
	 */
	hsw_enable_ips(intel_crtc);

	/*
	 * Gen2 reports pipe underruns whenever all planes are disabled.
	 * So don't enable underrun reporting before at least some planes
	 * are enabled.
	 * FIXME: Need to fix the logic to work when we turn off all planes
	 * but leave the pipe running.
	 */
	if (IS_GEN2(dev))
		intel_set_cpu_fifo_underrun_reporting(dev_priv, pipe, true);

	/* Underruns don't always raise interrupts, so check manually. */
	intel_check_cpu_fifo_underruns(dev_priv);
	intel_check_pch_fifo_underruns(dev_priv);
}

/* FIXME move all this to pre_plane_update() with proper state tracking */
static void
intel_pre_disable_primary(struct drm_crtc *crtc)
{
	struct drm_device *dev = crtc->dev;
	struct drm_i915_private *dev_priv = to_i915(dev);
	struct intel_crtc *intel_crtc = to_intel_crtc(crtc);
	int pipe = intel_crtc->pipe;

	/*
	 * Gen2 reports pipe underruns whenever all planes are disabled.
	 * So diasble underrun reporting before all the planes get disabled.
	 * FIXME: Need to fix the logic to work when we turn off all planes
	 * but leave the pipe running.
	 */
	if (IS_GEN2(dev))
		intel_set_cpu_fifo_underrun_reporting(dev_priv, pipe, false);

	/*
	 * FIXME IPS should be fine as long as one plane is
	 * enabled, but in practice it seems to have problems
	 * when going from primary only to sprite only and vice
	 * versa.
	 */
	hsw_disable_ips(intel_crtc);
}

/* FIXME get rid of this and use pre_plane_update */
static void
intel_pre_disable_primary_noatomic(struct drm_crtc *crtc)
{
	struct drm_device *dev = crtc->dev;
	struct drm_i915_private *dev_priv = to_i915(dev);
	struct intel_crtc *intel_crtc = to_intel_crtc(crtc);
	int pipe = intel_crtc->pipe;

	intel_pre_disable_primary(crtc);

	/*
	 * Vblank time updates from the shadow to live plane control register
	 * are blocked if the memory self-refresh mode is active at that
	 * moment. So to make sure the plane gets truly disabled, disable
	 * first the self-refresh mode. The self-refresh enable bit in turn
	 * will be checked/applied by the HW only at the next frame start
	 * event which is after the vblank start event, so we need to have a
	 * wait-for-vblank between disabling the plane and the pipe.
	 */
	if (HAS_GMCH_DISPLAY(dev)) {
		intel_set_memory_cxsr(dev_priv, false);
		dev_priv->wm.vlv.cxsr = false;
		intel_wait_for_vblank(dev, pipe);
	}
}

static void intel_post_plane_update(struct intel_crtc_state *old_crtc_state)
{
	struct intel_crtc *crtc = to_intel_crtc(old_crtc_state->base.crtc);
	struct drm_atomic_state *old_state = old_crtc_state->base.state;
	struct intel_crtc_state *pipe_config =
		to_intel_crtc_state(crtc->base.state);
	struct drm_plane *primary = crtc->base.primary;
	struct drm_plane_state *old_pri_state =
		drm_atomic_get_existing_plane_state(old_state, primary);

	intel_frontbuffer_flip(to_i915(crtc->base.dev), pipe_config->fb_bits);

	crtc->wm.cxsr_allowed = true;

	if (pipe_config->update_wm_post && pipe_config->base.active)
		intel_update_watermarks(&crtc->base);

	if (old_pri_state) {
		struct intel_plane_state *primary_state =
			to_intel_plane_state(primary->state);
		struct intel_plane_state *old_primary_state =
			to_intel_plane_state(old_pri_state);

		intel_fbc_post_update(crtc);

		if (primary_state->base.visible &&
		    (needs_modeset(&pipe_config->base) ||
		     !old_primary_state->base.visible))
			intel_post_enable_primary(&crtc->base);
	}
}

static void intel_pre_plane_update(struct intel_crtc_state *old_crtc_state)
{
	struct intel_crtc *crtc = to_intel_crtc(old_crtc_state->base.crtc);
	struct drm_device *dev = crtc->base.dev;
	struct drm_i915_private *dev_priv = to_i915(dev);
	struct intel_crtc_state *pipe_config =
		to_intel_crtc_state(crtc->base.state);
	struct drm_atomic_state *old_state = old_crtc_state->base.state;
	struct drm_plane *primary = crtc->base.primary;
	struct drm_plane_state *old_pri_state =
		drm_atomic_get_existing_plane_state(old_state, primary);
	bool modeset = needs_modeset(&pipe_config->base);

	if (old_pri_state) {
		struct intel_plane_state *primary_state =
			to_intel_plane_state(primary->state);
		struct intel_plane_state *old_primary_state =
			to_intel_plane_state(old_pri_state);

		intel_fbc_pre_update(crtc, pipe_config, primary_state);

		if (old_primary_state->base.visible &&
		    (modeset || !primary_state->base.visible))
			intel_pre_disable_primary(&crtc->base);
	}

	if (pipe_config->disable_cxsr && HAS_GMCH_DISPLAY(dev)) {
		crtc->wm.cxsr_allowed = false;

		/*
		 * Vblank time updates from the shadow to live plane control register
		 * are blocked if the memory self-refresh mode is active at that
		 * moment. So to make sure the plane gets truly disabled, disable
		 * first the self-refresh mode. The self-refresh enable bit in turn
		 * will be checked/applied by the HW only at the next frame start
		 * event which is after the vblank start event, so we need to have a
		 * wait-for-vblank between disabling the plane and the pipe.
		 */
		if (old_crtc_state->base.active) {
			intel_set_memory_cxsr(dev_priv, false);
			dev_priv->wm.vlv.cxsr = false;
			intel_wait_for_vblank(dev, crtc->pipe);
		}
	}

	/*
	 * IVB workaround: must disable low power watermarks for at least
	 * one frame before enabling scaling.  LP watermarks can be re-enabled
	 * when scaling is disabled.
	 *
	 * WaCxSRDisabledForSpriteScaling:ivb
	 */
	if (pipe_config->disable_lp_wm) {
		ilk_disable_lp_wm(dev);
		intel_wait_for_vblank(dev, crtc->pipe);
	}

	/*
	 * If we're doing a modeset, we're done.  No need to do any pre-vblank
	 * watermark programming here.
	 */
	if (needs_modeset(&pipe_config->base))
		return;

	/*
	 * For platforms that support atomic watermarks, program the
	 * 'intermediate' watermarks immediately.  On pre-gen9 platforms, these
	 * will be the intermediate values that are safe for both pre- and
	 * post- vblank; when vblank happens, the 'active' values will be set
	 * to the final 'target' values and we'll do this again to get the
	 * optimal watermarks.  For gen9+ platforms, the values we program here
	 * will be the final target values which will get automatically latched
	 * at vblank time; no further programming will be necessary.
	 *
	 * If a platform hasn't been transitioned to atomic watermarks yet,
	 * we'll continue to update watermarks the old way, if flags tell
	 * us to.
	 */
	if (dev_priv->display.initial_watermarks != NULL)
		dev_priv->display.initial_watermarks(pipe_config);
	else if (pipe_config->update_wm_pre)
		intel_update_watermarks(&crtc->base);
}

static void intel_crtc_disable_planes(struct drm_crtc *crtc, unsigned plane_mask)
{
	struct drm_device *dev = crtc->dev;
	struct intel_crtc *intel_crtc = to_intel_crtc(crtc);
	struct drm_plane *p;
	int pipe = intel_crtc->pipe;

	intel_crtc_dpms_overlay_disable(intel_crtc);

	drm_for_each_plane_mask(p, dev, plane_mask)
		to_intel_plane(p)->disable_plane(p, crtc);

	/*
	 * FIXME: Once we grow proper nuclear flip support out of this we need
	 * to compute the mask of flip planes precisely. For the time being
	 * consider this a flip to a NULL plane.
	 */
	intel_frontbuffer_flip(to_i915(dev), INTEL_FRONTBUFFER_ALL_MASK(pipe));
}

static void intel_encoders_pre_pll_enable(struct drm_crtc *crtc,
					  struct intel_crtc_state *crtc_state,
					  struct drm_atomic_state *old_state)
{
	struct drm_connector_state *old_conn_state;
	struct drm_connector *conn;
	int i;

	for_each_connector_in_state(old_state, conn, old_conn_state, i) {
		struct drm_connector_state *conn_state = conn->state;
		struct intel_encoder *encoder =
			to_intel_encoder(conn_state->best_encoder);

		if (conn_state->crtc != crtc)
			continue;

		if (encoder->pre_pll_enable)
			encoder->pre_pll_enable(encoder, crtc_state, conn_state);
	}
}

static void intel_encoders_pre_enable(struct drm_crtc *crtc,
				      struct intel_crtc_state *crtc_state,
				      struct drm_atomic_state *old_state)
{
	struct drm_connector_state *old_conn_state;
	struct drm_connector *conn;
	int i;

	for_each_connector_in_state(old_state, conn, old_conn_state, i) {
		struct drm_connector_state *conn_state = conn->state;
		struct intel_encoder *encoder =
			to_intel_encoder(conn_state->best_encoder);

		if (conn_state->crtc != crtc)
			continue;

		if (encoder->pre_enable)
			encoder->pre_enable(encoder, crtc_state, conn_state);
	}
}

static void intel_encoders_enable(struct drm_crtc *crtc,
				  struct intel_crtc_state *crtc_state,
				  struct drm_atomic_state *old_state)
{
	struct drm_connector_state *old_conn_state;
	struct drm_connector *conn;
	int i;

	for_each_connector_in_state(old_state, conn, old_conn_state, i) {
		struct drm_connector_state *conn_state = conn->state;
		struct intel_encoder *encoder =
			to_intel_encoder(conn_state->best_encoder);

		if (conn_state->crtc != crtc)
			continue;

		encoder->enable(encoder, crtc_state, conn_state);
		intel_opregion_notify_encoder(encoder, true);
	}
}

static void intel_encoders_disable(struct drm_crtc *crtc,
				   struct intel_crtc_state *old_crtc_state,
				   struct drm_atomic_state *old_state)
{
	struct drm_connector_state *old_conn_state;
	struct drm_connector *conn;
	int i;

	for_each_connector_in_state(old_state, conn, old_conn_state, i) {
		struct intel_encoder *encoder =
			to_intel_encoder(old_conn_state->best_encoder);

		if (old_conn_state->crtc != crtc)
			continue;

		intel_opregion_notify_encoder(encoder, false);
		encoder->disable(encoder, old_crtc_state, old_conn_state);
	}
}

static void intel_encoders_post_disable(struct drm_crtc *crtc,
					struct intel_crtc_state *old_crtc_state,
					struct drm_atomic_state *old_state)
{
	struct drm_connector_state *old_conn_state;
	struct drm_connector *conn;
	int i;

	for_each_connector_in_state(old_state, conn, old_conn_state, i) {
		struct intel_encoder *encoder =
			to_intel_encoder(old_conn_state->best_encoder);

		if (old_conn_state->crtc != crtc)
			continue;

		if (encoder->post_disable)
			encoder->post_disable(encoder, old_crtc_state, old_conn_state);
	}
}

static void intel_encoders_post_pll_disable(struct drm_crtc *crtc,
					    struct intel_crtc_state *old_crtc_state,
					    struct drm_atomic_state *old_state)
{
	struct drm_connector_state *old_conn_state;
	struct drm_connector *conn;
	int i;

	for_each_connector_in_state(old_state, conn, old_conn_state, i) {
		struct intel_encoder *encoder =
			to_intel_encoder(old_conn_state->best_encoder);

		if (old_conn_state->crtc != crtc)
			continue;

		if (encoder->post_pll_disable)
			encoder->post_pll_disable(encoder, old_crtc_state, old_conn_state);
	}
}

static void ironlake_crtc_enable(struct intel_crtc_state *pipe_config,
				 struct drm_atomic_state *old_state)
{
	struct drm_crtc *crtc = pipe_config->base.crtc;
	struct drm_device *dev = crtc->dev;
	struct drm_i915_private *dev_priv = to_i915(dev);
	struct intel_crtc *intel_crtc = to_intel_crtc(crtc);
	int pipe = intel_crtc->pipe;

	if (WARN_ON(intel_crtc->active))
		return;

	/*
	 * Sometimes spurious CPU pipe underruns happen during FDI
	 * training, at least with VGA+HDMI cloning. Suppress them.
	 *
	 * On ILK we get an occasional spurious CPU pipe underruns
	 * between eDP port A enable and vdd enable. Also PCH port
	 * enable seems to result in the occasional CPU pipe underrun.
	 *
	 * Spurious PCH underruns also occur during PCH enabling.
	 */
	if (intel_crtc->config->has_pch_encoder || IS_GEN5(dev_priv))
		intel_set_cpu_fifo_underrun_reporting(dev_priv, pipe, false);
	if (intel_crtc->config->has_pch_encoder)
		intel_set_pch_fifo_underrun_reporting(dev_priv, pipe, false);

	if (intel_crtc->config->has_pch_encoder)
		intel_prepare_shared_dpll(intel_crtc);

	if (intel_crtc_has_dp_encoder(intel_crtc->config))
		intel_dp_set_m_n(intel_crtc, M1_N1);

	intel_set_pipe_timings(intel_crtc);
	intel_set_pipe_src_size(intel_crtc);

	if (intel_crtc->config->has_pch_encoder) {
		intel_cpu_transcoder_set_m_n(intel_crtc,
				     &intel_crtc->config->fdi_m_n, NULL);
	}

	ironlake_set_pipeconf(crtc);

	intel_crtc->active = true;

	intel_encoders_pre_enable(crtc, pipe_config, old_state);

	if (intel_crtc->config->has_pch_encoder) {
		/* Note: FDI PLL enabling _must_ be done before we enable the
		 * cpu pipes, hence this is separate from all the other fdi/pch
		 * enabling. */
		ironlake_fdi_pll_enable(intel_crtc);
	} else {
		assert_fdi_tx_disabled(dev_priv, pipe);
		assert_fdi_rx_disabled(dev_priv, pipe);
	}

	ironlake_pfit_enable(intel_crtc);

	/*
	 * On ILK+ LUT must be loaded before the pipe is running but with
	 * clocks enabled
	 */
	intel_color_load_luts(&pipe_config->base);

	if (dev_priv->display.initial_watermarks != NULL)
		dev_priv->display.initial_watermarks(intel_crtc->config);
	intel_enable_pipe(intel_crtc);

	if (intel_crtc->config->has_pch_encoder)
		ironlake_pch_enable(crtc);

	assert_vblank_disabled(crtc);
	drm_crtc_vblank_on(crtc);

	intel_encoders_enable(crtc, pipe_config, old_state);

	if (HAS_PCH_CPT(dev))
		cpt_verify_modeset(dev, intel_crtc->pipe);

	/* Must wait for vblank to avoid spurious PCH FIFO underruns */
	if (intel_crtc->config->has_pch_encoder)
		intel_wait_for_vblank(dev, pipe);
	intel_set_cpu_fifo_underrun_reporting(dev_priv, pipe, true);
	intel_set_pch_fifo_underrun_reporting(dev_priv, pipe, true);
}

/* IPS only exists on ULT machines and is tied to pipe A. */
static bool hsw_crtc_supports_ips(struct intel_crtc *crtc)
{
	return HAS_IPS(crtc->base.dev) && crtc->pipe == PIPE_A;
}

static void haswell_crtc_enable(struct intel_crtc_state *pipe_config,
				struct drm_atomic_state *old_state)
{
	struct drm_crtc *crtc = pipe_config->base.crtc;
	struct drm_device *dev = crtc->dev;
	struct drm_i915_private *dev_priv = to_i915(dev);
	struct intel_crtc *intel_crtc = to_intel_crtc(crtc);
	int pipe = intel_crtc->pipe, hsw_workaround_pipe;
	enum transcoder cpu_transcoder = intel_crtc->config->cpu_transcoder;

	if (WARN_ON(intel_crtc->active))
		return;

	if (intel_crtc->config->has_pch_encoder)
		intel_set_pch_fifo_underrun_reporting(dev_priv, TRANSCODER_A,
						      false);

	intel_encoders_pre_pll_enable(crtc, pipe_config, old_state);

	if (intel_crtc->config->shared_dpll)
		intel_enable_shared_dpll(intel_crtc);

	if (intel_crtc_has_dp_encoder(intel_crtc->config))
		intel_dp_set_m_n(intel_crtc, M1_N1);

	if (!transcoder_is_dsi(cpu_transcoder))
		intel_set_pipe_timings(intel_crtc);

	intel_set_pipe_src_size(intel_crtc);

	if (cpu_transcoder != TRANSCODER_EDP &&
	    !transcoder_is_dsi(cpu_transcoder)) {
		I915_WRITE(PIPE_MULT(cpu_transcoder),
			   intel_crtc->config->pixel_multiplier - 1);
	}

	if (intel_crtc->config->has_pch_encoder) {
		intel_cpu_transcoder_set_m_n(intel_crtc,
				     &intel_crtc->config->fdi_m_n, NULL);
	}

	if (!transcoder_is_dsi(cpu_transcoder))
		haswell_set_pipeconf(crtc);

	haswell_set_pipemisc(crtc);

	intel_color_set_csc(&pipe_config->base);

	intel_crtc->active = true;

	if (intel_crtc->config->has_pch_encoder)
		intel_set_cpu_fifo_underrun_reporting(dev_priv, pipe, false);
	else
		intel_set_cpu_fifo_underrun_reporting(dev_priv, pipe, true);

	intel_encoders_pre_enable(crtc, pipe_config, old_state);

	if (intel_crtc->config->has_pch_encoder)
		dev_priv->display.fdi_link_train(crtc);

	if (!transcoder_is_dsi(cpu_transcoder))
		intel_ddi_enable_pipe_clock(intel_crtc);

	if (INTEL_INFO(dev)->gen >= 9)
		skylake_pfit_enable(intel_crtc);
	else
		ironlake_pfit_enable(intel_crtc);

	/*
	 * On ILK+ LUT must be loaded before the pipe is running but with
	 * clocks enabled
	 */
	intel_color_load_luts(&pipe_config->base);

	intel_ddi_set_pipe_settings(crtc);
	if (!transcoder_is_dsi(cpu_transcoder))
		intel_ddi_enable_transcoder_func(crtc);

	if (dev_priv->display.initial_watermarks != NULL)
		dev_priv->display.initial_watermarks(pipe_config);
	else
		intel_update_watermarks(crtc);

	/* XXX: Do the pipe assertions at the right place for BXT DSI. */
	if (!transcoder_is_dsi(cpu_transcoder))
		intel_enable_pipe(intel_crtc);

	if (intel_crtc->config->has_pch_encoder)
		lpt_pch_enable(crtc);

	if (intel_crtc->config->dp_encoder_is_mst)
		intel_ddi_set_vc_payload_alloc(crtc, true);

	assert_vblank_disabled(crtc);
	drm_crtc_vblank_on(crtc);

	intel_encoders_enable(crtc, pipe_config, old_state);

	if (intel_crtc->config->has_pch_encoder) {
		intel_wait_for_vblank(dev, pipe);
		intel_wait_for_vblank(dev, pipe);
		intel_set_cpu_fifo_underrun_reporting(dev_priv, pipe, true);
		intel_set_pch_fifo_underrun_reporting(dev_priv, TRANSCODER_A,
						      true);
	}

	/* If we change the relative order between pipe/planes enabling, we need
	 * to change the workaround. */
	hsw_workaround_pipe = pipe_config->hsw_workaround_pipe;
	if (IS_HASWELL(dev) && hsw_workaround_pipe != INVALID_PIPE) {
		intel_wait_for_vblank(dev, hsw_workaround_pipe);
		intel_wait_for_vblank(dev, hsw_workaround_pipe);
	}
}

static void ironlake_pfit_disable(struct intel_crtc *crtc, bool force)
{
	struct drm_device *dev = crtc->base.dev;
	struct drm_i915_private *dev_priv = to_i915(dev);
	int pipe = crtc->pipe;

	/* To avoid upsetting the power well on haswell only disable the pfit if
	 * it's in use. The hw state code will make sure we get this right. */
	if (force || crtc->config->pch_pfit.enabled) {
		I915_WRITE(PF_CTL(pipe), 0);
		I915_WRITE(PF_WIN_POS(pipe), 0);
		I915_WRITE(PF_WIN_SZ(pipe), 0);
	}
}

static void ironlake_crtc_disable(struct intel_crtc_state *old_crtc_state,
				  struct drm_atomic_state *old_state)
{
	struct drm_crtc *crtc = old_crtc_state->base.crtc;
	struct drm_device *dev = crtc->dev;
	struct drm_i915_private *dev_priv = to_i915(dev);
	struct intel_crtc *intel_crtc = to_intel_crtc(crtc);
	int pipe = intel_crtc->pipe;

	/*
	 * Sometimes spurious CPU pipe underruns happen when the
	 * pipe is already disabled, but FDI RX/TX is still enabled.
	 * Happens at least with VGA+HDMI cloning. Suppress them.
	 */
	if (intel_crtc->config->has_pch_encoder) {
		intel_set_cpu_fifo_underrun_reporting(dev_priv, pipe, false);
		intel_set_pch_fifo_underrun_reporting(dev_priv, pipe, false);
	}

	intel_encoders_disable(crtc, old_crtc_state, old_state);

	drm_crtc_vblank_off(crtc);
	assert_vblank_disabled(crtc);

	intel_disable_pipe(intel_crtc);

	ironlake_pfit_disable(intel_crtc, false);

	if (intel_crtc->config->has_pch_encoder)
		ironlake_fdi_disable(crtc);

	intel_encoders_post_disable(crtc, old_crtc_state, old_state);

	if (intel_crtc->config->has_pch_encoder) {
		ironlake_disable_pch_transcoder(dev_priv, pipe);

		if (HAS_PCH_CPT(dev)) {
			i915_reg_t reg;
			u32 temp;

			/* disable TRANS_DP_CTL */
			reg = TRANS_DP_CTL(pipe);
			temp = I915_READ(reg);
			temp &= ~(TRANS_DP_OUTPUT_ENABLE |
				  TRANS_DP_PORT_SEL_MASK);
			temp |= TRANS_DP_PORT_SEL_NONE;
			I915_WRITE(reg, temp);

			/* disable DPLL_SEL */
			temp = I915_READ(PCH_DPLL_SEL);
			temp &= ~(TRANS_DPLL_ENABLE(pipe) | TRANS_DPLLB_SEL(pipe));
			I915_WRITE(PCH_DPLL_SEL, temp);
		}

		ironlake_fdi_pll_disable(intel_crtc);
	}

	intel_set_cpu_fifo_underrun_reporting(dev_priv, pipe, true);
	intel_set_pch_fifo_underrun_reporting(dev_priv, pipe, true);
}

static void haswell_crtc_disable(struct intel_crtc_state *old_crtc_state,
				 struct drm_atomic_state *old_state)
{
	struct drm_crtc *crtc = old_crtc_state->base.crtc;
	struct drm_device *dev = crtc->dev;
	struct drm_i915_private *dev_priv = to_i915(dev);
	struct intel_crtc *intel_crtc = to_intel_crtc(crtc);
	enum transcoder cpu_transcoder = intel_crtc->config->cpu_transcoder;

	if (intel_crtc->config->has_pch_encoder)
		intel_set_pch_fifo_underrun_reporting(dev_priv, TRANSCODER_A,
						      false);

	intel_encoders_disable(crtc, old_crtc_state, old_state);

	drm_crtc_vblank_off(crtc);
	assert_vblank_disabled(crtc);

	/* XXX: Do the pipe assertions at the right place for BXT DSI. */
	if (!transcoder_is_dsi(cpu_transcoder))
		intel_disable_pipe(intel_crtc);

	if (intel_crtc->config->dp_encoder_is_mst)
		intel_ddi_set_vc_payload_alloc(crtc, false);

	if (!transcoder_is_dsi(cpu_transcoder))
		intel_ddi_disable_transcoder_func(dev_priv, cpu_transcoder);

	if (INTEL_INFO(dev)->gen >= 9)
		skylake_scaler_disable(intel_crtc);
	else
		ironlake_pfit_disable(intel_crtc, false);

	if (!transcoder_is_dsi(cpu_transcoder))
		intel_ddi_disable_pipe_clock(intel_crtc);

	intel_encoders_post_disable(crtc, old_crtc_state, old_state);

	if (old_crtc_state->has_pch_encoder)
		intel_set_pch_fifo_underrun_reporting(dev_priv, TRANSCODER_A,
						      true);
}

static void i9xx_pfit_enable(struct intel_crtc *crtc)
{
	struct drm_device *dev = crtc->base.dev;
	struct drm_i915_private *dev_priv = to_i915(dev);
	struct intel_crtc_state *pipe_config = crtc->config;

	if (!pipe_config->gmch_pfit.control)
		return;

	/*
	 * The panel fitter should only be adjusted whilst the pipe is disabled,
	 * according to register description and PRM.
	 */
	WARN_ON(I915_READ(PFIT_CONTROL) & PFIT_ENABLE);
	assert_pipe_disabled(dev_priv, crtc->pipe);

	I915_WRITE(PFIT_PGM_RATIOS, pipe_config->gmch_pfit.pgm_ratios);
	I915_WRITE(PFIT_CONTROL, pipe_config->gmch_pfit.control);

	/* Border color in case we don't scale up to the full screen. Black by
	 * default, change to something else for debugging. */
	I915_WRITE(BCLRPAT(crtc->pipe), 0);
}

static enum intel_display_power_domain port_to_power_domain(enum port port)
{
	switch (port) {
	case PORT_A:
		return POWER_DOMAIN_PORT_DDI_A_LANES;
	case PORT_B:
		return POWER_DOMAIN_PORT_DDI_B_LANES;
	case PORT_C:
		return POWER_DOMAIN_PORT_DDI_C_LANES;
	case PORT_D:
		return POWER_DOMAIN_PORT_DDI_D_LANES;
	case PORT_E:
		return POWER_DOMAIN_PORT_DDI_E_LANES;
	default:
		MISSING_CASE(port);
		return POWER_DOMAIN_PORT_OTHER;
	}
}

static enum intel_display_power_domain port_to_aux_power_domain(enum port port)
{
	switch (port) {
	case PORT_A:
		return POWER_DOMAIN_AUX_A;
	case PORT_B:
		return POWER_DOMAIN_AUX_B;
	case PORT_C:
		return POWER_DOMAIN_AUX_C;
	case PORT_D:
		return POWER_DOMAIN_AUX_D;
	case PORT_E:
		/* FIXME: Check VBT for actual wiring of PORT E */
		return POWER_DOMAIN_AUX_D;
	default:
		MISSING_CASE(port);
		return POWER_DOMAIN_AUX_A;
	}
}

enum intel_display_power_domain
intel_display_port_power_domain(struct intel_encoder *intel_encoder)
{
	struct drm_device *dev = intel_encoder->base.dev;
	struct intel_digital_port *intel_dig_port;

	switch (intel_encoder->type) {
	case INTEL_OUTPUT_UNKNOWN:
		/* Only DDI platforms should ever use this output type */
		WARN_ON_ONCE(!HAS_DDI(dev));
	case INTEL_OUTPUT_DP:
	case INTEL_OUTPUT_HDMI:
	case INTEL_OUTPUT_EDP:
		intel_dig_port = enc_to_dig_port(&intel_encoder->base);
		return port_to_power_domain(intel_dig_port->port);
	case INTEL_OUTPUT_DP_MST:
		intel_dig_port = enc_to_mst(&intel_encoder->base)->primary;
		return port_to_power_domain(intel_dig_port->port);
	case INTEL_OUTPUT_ANALOG:
		return POWER_DOMAIN_PORT_CRT;
	case INTEL_OUTPUT_DSI:
		return POWER_DOMAIN_PORT_DSI;
	default:
		return POWER_DOMAIN_PORT_OTHER;
	}
}

enum intel_display_power_domain
intel_display_port_aux_power_domain(struct intel_encoder *intel_encoder)
{
	struct drm_device *dev = intel_encoder->base.dev;
	struct intel_digital_port *intel_dig_port;

	switch (intel_encoder->type) {
	case INTEL_OUTPUT_UNKNOWN:
	case INTEL_OUTPUT_HDMI:
		/*
		 * Only DDI platforms should ever use these output types.
		 * We can get here after the HDMI detect code has already set
		 * the type of the shared encoder. Since we can't be sure
		 * what's the status of the given connectors, play safe and
		 * run the DP detection too.
		 */
		WARN_ON_ONCE(!HAS_DDI(dev));
	case INTEL_OUTPUT_DP:
	case INTEL_OUTPUT_EDP:
		intel_dig_port = enc_to_dig_port(&intel_encoder->base);
		return port_to_aux_power_domain(intel_dig_port->port);
	case INTEL_OUTPUT_DP_MST:
		intel_dig_port = enc_to_mst(&intel_encoder->base)->primary;
		return port_to_aux_power_domain(intel_dig_port->port);
	default:
		MISSING_CASE(intel_encoder->type);
		return POWER_DOMAIN_AUX_A;
	}
}

static unsigned long get_crtc_power_domains(struct drm_crtc *crtc,
					    struct intel_crtc_state *crtc_state)
{
	struct drm_device *dev = crtc->dev;
	struct drm_encoder *encoder;
	struct intel_crtc *intel_crtc = to_intel_crtc(crtc);
	enum pipe pipe = intel_crtc->pipe;
	unsigned long mask;
	enum transcoder transcoder = crtc_state->cpu_transcoder;

	if (!crtc_state->base.active)
		return 0;

	mask = BIT(POWER_DOMAIN_PIPE(pipe));
	mask |= BIT(POWER_DOMAIN_TRANSCODER(transcoder));
	if (crtc_state->pch_pfit.enabled ||
	    crtc_state->pch_pfit.force_thru)
		mask |= BIT(POWER_DOMAIN_PIPE_PANEL_FITTER(pipe));

	drm_for_each_encoder_mask(encoder, dev, crtc_state->base.encoder_mask) {
		struct intel_encoder *intel_encoder = to_intel_encoder(encoder);

		mask |= BIT(intel_display_port_power_domain(intel_encoder));
	}

	if (crtc_state->shared_dpll)
		mask |= BIT(POWER_DOMAIN_PLLS);

	return mask;
}

static unsigned long
modeset_get_crtc_power_domains(struct drm_crtc *crtc,
			       struct intel_crtc_state *crtc_state)
{
	struct drm_i915_private *dev_priv = to_i915(crtc->dev);
	struct intel_crtc *intel_crtc = to_intel_crtc(crtc);
	enum intel_display_power_domain domain;
	unsigned long domains, new_domains, old_domains;

	old_domains = intel_crtc->enabled_power_domains;
	intel_crtc->enabled_power_domains = new_domains =
		get_crtc_power_domains(crtc, crtc_state);

	domains = new_domains & ~old_domains;

	for_each_power_domain(domain, domains)
		intel_display_power_get(dev_priv, domain);

	return old_domains & ~new_domains;
}

static void modeset_put_power_domains(struct drm_i915_private *dev_priv,
				      unsigned long domains)
{
	enum intel_display_power_domain domain;

	for_each_power_domain(domain, domains)
		intel_display_power_put(dev_priv, domain);
}

static int intel_compute_max_dotclk(struct drm_i915_private *dev_priv)
{
	int max_cdclk_freq = dev_priv->max_cdclk_freq;

	if (INTEL_INFO(dev_priv)->gen >= 9 ||
	    IS_HASWELL(dev_priv) || IS_BROADWELL(dev_priv))
		return max_cdclk_freq;
	else if (IS_CHERRYVIEW(dev_priv))
		return max_cdclk_freq*95/100;
	else if (INTEL_INFO(dev_priv)->gen < 4)
		return 2*max_cdclk_freq*90/100;
	else
		return max_cdclk_freq*90/100;
}

static int skl_calc_cdclk(int max_pixclk, int vco);

static void intel_update_max_cdclk(struct drm_device *dev)
{
	struct drm_i915_private *dev_priv = to_i915(dev);

	if (IS_SKYLAKE(dev) || IS_KABYLAKE(dev)) {
		u32 limit = I915_READ(SKL_DFSM) & SKL_DFSM_CDCLK_LIMIT_MASK;
		int max_cdclk, vco;

		vco = dev_priv->skl_preferred_vco_freq;
		WARN_ON(vco != 8100000 && vco != 8640000);

		/*
		 * Use the lower (vco 8640) cdclk values as a
		 * first guess. skl_calc_cdclk() will correct it
		 * if the preferred vco is 8100 instead.
		 */
		if (limit == SKL_DFSM_CDCLK_LIMIT_675)
			max_cdclk = 617143;
		else if (limit == SKL_DFSM_CDCLK_LIMIT_540)
			max_cdclk = 540000;
		else if (limit == SKL_DFSM_CDCLK_LIMIT_450)
			max_cdclk = 432000;
		else
			max_cdclk = 308571;

		dev_priv->max_cdclk_freq = skl_calc_cdclk(max_cdclk, vco);
	} else if (IS_BROXTON(dev)) {
		dev_priv->max_cdclk_freq = 624000;
	} else if (IS_BROADWELL(dev))  {
		/*
		 * FIXME with extra cooling we can allow
		 * 540 MHz for ULX and 675 Mhz for ULT.
		 * How can we know if extra cooling is
		 * available? PCI ID, VTB, something else?
		 */
		if (I915_READ(FUSE_STRAP) & HSW_CDCLK_LIMIT)
			dev_priv->max_cdclk_freq = 450000;
		else if (IS_BDW_ULX(dev))
			dev_priv->max_cdclk_freq = 450000;
		else if (IS_BDW_ULT(dev))
			dev_priv->max_cdclk_freq = 540000;
		else
			dev_priv->max_cdclk_freq = 675000;
	} else if (IS_CHERRYVIEW(dev)) {
		dev_priv->max_cdclk_freq = 320000;
	} else if (IS_VALLEYVIEW(dev)) {
		dev_priv->max_cdclk_freq = 400000;
	} else {
		/* otherwise assume cdclk is fixed */
		dev_priv->max_cdclk_freq = dev_priv->cdclk_freq;
	}

	dev_priv->max_dotclk_freq = intel_compute_max_dotclk(dev_priv);

	DRM_DEBUG_DRIVER("Max CD clock rate: %d kHz\n",
			 dev_priv->max_cdclk_freq);

	DRM_DEBUG_DRIVER("Max dotclock rate: %d kHz\n",
			 dev_priv->max_dotclk_freq);
}

static void intel_update_cdclk(struct drm_device *dev)
{
	struct drm_i915_private *dev_priv = to_i915(dev);

	dev_priv->cdclk_freq = dev_priv->display.get_display_clock_speed(dev);

	if (INTEL_GEN(dev_priv) >= 9)
		DRM_DEBUG_DRIVER("Current CD clock rate: %d kHz, VCO: %d kHz, ref: %d kHz\n",
				 dev_priv->cdclk_freq, dev_priv->cdclk_pll.vco,
				 dev_priv->cdclk_pll.ref);
	else
		DRM_DEBUG_DRIVER("Current CD clock rate: %d kHz\n",
				 dev_priv->cdclk_freq);

	/*
	 * 9:0 CMBUS [sic] CDCLK frequency (cdfreq):
	 * Programmng [sic] note: bit[9:2] should be programmed to the number
	 * of cdclk that generates 4MHz reference clock freq which is used to
	 * generate GMBus clock. This will vary with the cdclk freq.
	 */
	if (IS_VALLEYVIEW(dev_priv) || IS_CHERRYVIEW(dev_priv))
		I915_WRITE(GMBUSFREQ_VLV, DIV_ROUND_UP(dev_priv->cdclk_freq, 1000));
}

/* convert from kHz to .1 fixpoint MHz with -1MHz offset */
static int skl_cdclk_decimal(int cdclk)
{
	return DIV_ROUND_CLOSEST(cdclk - 1000, 500);
}

static int bxt_de_pll_vco(struct drm_i915_private *dev_priv, int cdclk)
{
	int ratio;

	if (cdclk == dev_priv->cdclk_pll.ref)
		return 0;

	switch (cdclk) {
	default:
		MISSING_CASE(cdclk);
	case 144000:
	case 288000:
	case 384000:
	case 576000:
		ratio = 60;
		break;
	case 624000:
		ratio = 65;
		break;
	}

	return dev_priv->cdclk_pll.ref * ratio;
}

static void bxt_de_pll_disable(struct drm_i915_private *dev_priv)
{
	I915_WRITE(BXT_DE_PLL_ENABLE, 0);

	/* Timeout 200us */
	if (intel_wait_for_register(dev_priv,
				    BXT_DE_PLL_ENABLE, BXT_DE_PLL_LOCK, 0,
				    1))
		DRM_ERROR("timeout waiting for DE PLL unlock\n");

	dev_priv->cdclk_pll.vco = 0;
}

static void bxt_de_pll_enable(struct drm_i915_private *dev_priv, int vco)
{
	int ratio = DIV_ROUND_CLOSEST(vco, dev_priv->cdclk_pll.ref);
	u32 val;

	val = I915_READ(BXT_DE_PLL_CTL);
	val &= ~BXT_DE_PLL_RATIO_MASK;
	val |= BXT_DE_PLL_RATIO(ratio);
	I915_WRITE(BXT_DE_PLL_CTL, val);

	I915_WRITE(BXT_DE_PLL_ENABLE, BXT_DE_PLL_PLL_ENABLE);

	/* Timeout 200us */
	if (intel_wait_for_register(dev_priv,
				    BXT_DE_PLL_ENABLE,
				    BXT_DE_PLL_LOCK,
				    BXT_DE_PLL_LOCK,
				    1))
		DRM_ERROR("timeout waiting for DE PLL lock\n");

	dev_priv->cdclk_pll.vco = vco;
}

static void bxt_set_cdclk(struct drm_i915_private *dev_priv, int cdclk)
{
	u32 val, divider;
	int vco, ret;

	vco = bxt_de_pll_vco(dev_priv, cdclk);

	DRM_DEBUG_DRIVER("Changing CDCLK to %d kHz (VCO %d kHz)\n", cdclk, vco);

	/* cdclk = vco / 2 / div{1,1.5,2,4} */
	switch (DIV_ROUND_CLOSEST(vco, cdclk)) {
	case 8:
		divider = BXT_CDCLK_CD2X_DIV_SEL_4;
		break;
	case 4:
		divider = BXT_CDCLK_CD2X_DIV_SEL_2;
		break;
	case 3:
		divider = BXT_CDCLK_CD2X_DIV_SEL_1_5;
		break;
	case 2:
		divider = BXT_CDCLK_CD2X_DIV_SEL_1;
		break;
	default:
		WARN_ON(cdclk != dev_priv->cdclk_pll.ref);
		WARN_ON(vco != 0);

		divider = BXT_CDCLK_CD2X_DIV_SEL_1;
		break;
	}

	/* Inform power controller of upcoming frequency change */
	mutex_lock(&dev_priv->rps.hw_lock);
	ret = sandybridge_pcode_write(dev_priv, HSW_PCODE_DE_WRITE_FREQ_REQ,
				      0x80000000);
	mutex_unlock(&dev_priv->rps.hw_lock);

	if (ret) {
		DRM_ERROR("PCode CDCLK freq change notify failed (err %d, freq %d)\n",
			  ret, cdclk);
		return;
	}

	if (dev_priv->cdclk_pll.vco != 0 &&
	    dev_priv->cdclk_pll.vco != vco)
		bxt_de_pll_disable(dev_priv);

	if (dev_priv->cdclk_pll.vco != vco)
		bxt_de_pll_enable(dev_priv, vco);

	val = divider | skl_cdclk_decimal(cdclk);
	/*
	 * FIXME if only the cd2x divider needs changing, it could be done
	 * without shutting off the pipe (if only one pipe is active).
	 */
	val |= BXT_CDCLK_CD2X_PIPE_NONE;
	/*
	 * Disable SSA Precharge when CD clock frequency < 500 MHz,
	 * enable otherwise.
	 */
	if (cdclk >= 500000)
		val |= BXT_CDCLK_SSA_PRECHARGE_ENABLE;
	I915_WRITE(CDCLK_CTL, val);

	mutex_lock(&dev_priv->rps.hw_lock);
	ret = sandybridge_pcode_write(dev_priv, HSW_PCODE_DE_WRITE_FREQ_REQ,
				      DIV_ROUND_UP(cdclk, 25000));
	mutex_unlock(&dev_priv->rps.hw_lock);

	if (ret) {
		DRM_ERROR("PCode CDCLK freq set failed, (err %d, freq %d)\n",
			  ret, cdclk);
		return;
	}

	intel_update_cdclk(&dev_priv->drm);
}

static void bxt_sanitize_cdclk(struct drm_i915_private *dev_priv)
{
	u32 cdctl, expected;

	intel_update_cdclk(&dev_priv->drm);

	if (dev_priv->cdclk_pll.vco == 0 ||
	    dev_priv->cdclk_freq == dev_priv->cdclk_pll.ref)
		goto sanitize;

	/* DPLL okay; verify the cdclock
	 *
	 * Some BIOS versions leave an incorrect decimal frequency value and
	 * set reserved MBZ bits in CDCLK_CTL at least during exiting from S4,
	 * so sanitize this register.
	 */
	cdctl = I915_READ(CDCLK_CTL);
	/*
	 * Let's ignore the pipe field, since BIOS could have configured the
	 * dividers both synching to an active pipe, or asynchronously
	 * (PIPE_NONE).
	 */
	cdctl &= ~BXT_CDCLK_CD2X_PIPE_NONE;

	expected = (cdctl & BXT_CDCLK_CD2X_DIV_SEL_MASK) |
		   skl_cdclk_decimal(dev_priv->cdclk_freq);
	/*
	 * Disable SSA Precharge when CD clock frequency < 500 MHz,
	 * enable otherwise.
	 */
	if (dev_priv->cdclk_freq >= 500000)
		expected |= BXT_CDCLK_SSA_PRECHARGE_ENABLE;

	if (cdctl == expected)
		/* All well; nothing to sanitize */
		return;

sanitize:
	DRM_DEBUG_KMS("Sanitizing cdclk programmed by pre-os\n");

	/* force cdclk programming */
	dev_priv->cdclk_freq = 0;

	/* force full PLL disable + enable */
	dev_priv->cdclk_pll.vco = -1;
}

void bxt_init_cdclk(struct drm_i915_private *dev_priv)
{
	bxt_sanitize_cdclk(dev_priv);

	if (dev_priv->cdclk_freq != 0 && dev_priv->cdclk_pll.vco != 0)
		return;

	/*
	 * FIXME:
	 * - The initial CDCLK needs to be read from VBT.
	 *   Need to make this change after VBT has changes for BXT.
	 */
	bxt_set_cdclk(dev_priv, bxt_calc_cdclk(0));
}

void bxt_uninit_cdclk(struct drm_i915_private *dev_priv)
{
	bxt_set_cdclk(dev_priv, dev_priv->cdclk_pll.ref);
}

static int skl_calc_cdclk(int max_pixclk, int vco)
{
	if (vco == 8640000) {
		if (max_pixclk > 540000)
			return 617143;
		else if (max_pixclk > 432000)
			return 540000;
		else if (max_pixclk > 308571)
			return 432000;
		else
			return 308571;
	} else {
		if (max_pixclk > 540000)
			return 675000;
		else if (max_pixclk > 450000)
			return 540000;
		else if (max_pixclk > 337500)
			return 450000;
		else
			return 337500;
	}
}

static void
skl_dpll0_update(struct drm_i915_private *dev_priv)
{
	u32 val;

	dev_priv->cdclk_pll.ref = 24000;
	dev_priv->cdclk_pll.vco = 0;

	val = I915_READ(LCPLL1_CTL);
	if ((val & LCPLL_PLL_ENABLE) == 0)
		return;

	if (WARN_ON((val & LCPLL_PLL_LOCK) == 0))
		return;

	val = I915_READ(DPLL_CTRL1);

	if (WARN_ON((val & (DPLL_CTRL1_HDMI_MODE(SKL_DPLL0) |
			    DPLL_CTRL1_SSC(SKL_DPLL0) |
			    DPLL_CTRL1_OVERRIDE(SKL_DPLL0))) !=
		    DPLL_CTRL1_OVERRIDE(SKL_DPLL0)))
		return;

	switch (val & DPLL_CTRL1_LINK_RATE_MASK(SKL_DPLL0)) {
	case DPLL_CTRL1_LINK_RATE(DPLL_CTRL1_LINK_RATE_810, SKL_DPLL0):
	case DPLL_CTRL1_LINK_RATE(DPLL_CTRL1_LINK_RATE_1350, SKL_DPLL0):
	case DPLL_CTRL1_LINK_RATE(DPLL_CTRL1_LINK_RATE_1620, SKL_DPLL0):
	case DPLL_CTRL1_LINK_RATE(DPLL_CTRL1_LINK_RATE_2700, SKL_DPLL0):
		dev_priv->cdclk_pll.vco = 8100000;
		break;
	case DPLL_CTRL1_LINK_RATE(DPLL_CTRL1_LINK_RATE_1080, SKL_DPLL0):
	case DPLL_CTRL1_LINK_RATE(DPLL_CTRL1_LINK_RATE_2160, SKL_DPLL0):
		dev_priv->cdclk_pll.vco = 8640000;
		break;
	default:
		MISSING_CASE(val & DPLL_CTRL1_LINK_RATE_MASK(SKL_DPLL0));
		break;
	}
}

void skl_set_preferred_cdclk_vco(struct drm_i915_private *dev_priv, int vco)
{
	bool changed = dev_priv->skl_preferred_vco_freq != vco;

	dev_priv->skl_preferred_vco_freq = vco;

	if (changed)
		intel_update_max_cdclk(&dev_priv->drm);
}

static void
skl_dpll0_enable(struct drm_i915_private *dev_priv, int vco)
{
	int min_cdclk = skl_calc_cdclk(0, vco);
	u32 val;

	WARN_ON(vco != 8100000 && vco != 8640000);

	/* select the minimum CDCLK before enabling DPLL 0 */
	val = CDCLK_FREQ_337_308 | skl_cdclk_decimal(min_cdclk);
	I915_WRITE(CDCLK_CTL, val);
	POSTING_READ(CDCLK_CTL);

	/*
	 * We always enable DPLL0 with the lowest link rate possible, but still
	 * taking into account the VCO required to operate the eDP panel at the
	 * desired frequency. The usual DP link rates operate with a VCO of
	 * 8100 while the eDP 1.4 alternate link rates need a VCO of 8640.
	 * The modeset code is responsible for the selection of the exact link
	 * rate later on, with the constraint of choosing a frequency that
	 * works with vco.
	 */
	val = I915_READ(DPLL_CTRL1);

	val &= ~(DPLL_CTRL1_HDMI_MODE(SKL_DPLL0) | DPLL_CTRL1_SSC(SKL_DPLL0) |
		 DPLL_CTRL1_LINK_RATE_MASK(SKL_DPLL0));
	val |= DPLL_CTRL1_OVERRIDE(SKL_DPLL0);
	if (vco == 8640000)
		val |= DPLL_CTRL1_LINK_RATE(DPLL_CTRL1_LINK_RATE_1080,
					    SKL_DPLL0);
	else
		val |= DPLL_CTRL1_LINK_RATE(DPLL_CTRL1_LINK_RATE_810,
					    SKL_DPLL0);

	I915_WRITE(DPLL_CTRL1, val);
	POSTING_READ(DPLL_CTRL1);

	I915_WRITE(LCPLL1_CTL, I915_READ(LCPLL1_CTL) | LCPLL_PLL_ENABLE);

	if (intel_wait_for_register(dev_priv,
				    LCPLL1_CTL, LCPLL_PLL_LOCK, LCPLL_PLL_LOCK,
				    5))
		DRM_ERROR("DPLL0 not locked\n");

	dev_priv->cdclk_pll.vco = vco;

	/* We'll want to keep using the current vco from now on. */
	skl_set_preferred_cdclk_vco(dev_priv, vco);
}

static void
skl_dpll0_disable(struct drm_i915_private *dev_priv)
{
	I915_WRITE(LCPLL1_CTL, I915_READ(LCPLL1_CTL) & ~LCPLL_PLL_ENABLE);
	if (intel_wait_for_register(dev_priv,
				   LCPLL1_CTL, LCPLL_PLL_LOCK, 0,
				   1))
		DRM_ERROR("Couldn't disable DPLL0\n");

	dev_priv->cdclk_pll.vco = 0;
}

static bool skl_cdclk_pcu_ready(struct drm_i915_private *dev_priv)
{
	int ret;
	u32 val;

	/* inform PCU we want to change CDCLK */
	val = SKL_CDCLK_PREPARE_FOR_CHANGE;
	mutex_lock(&dev_priv->rps.hw_lock);
	ret = sandybridge_pcode_read(dev_priv, SKL_PCODE_CDCLK_CONTROL, &val);
	mutex_unlock(&dev_priv->rps.hw_lock);

	return ret == 0 && (val & SKL_CDCLK_READY_FOR_CHANGE);
}

static bool skl_cdclk_wait_for_pcu_ready(struct drm_i915_private *dev_priv)
{
	return _wait_for(skl_cdclk_pcu_ready(dev_priv), 3000, 10) == 0;
}

static void skl_set_cdclk(struct drm_i915_private *dev_priv, int cdclk, int vco)
{
	struct drm_device *dev = &dev_priv->drm;
	u32 freq_select, pcu_ack;

	WARN_ON((cdclk == 24000) != (vco == 0));

	DRM_DEBUG_DRIVER("Changing CDCLK to %d kHz (VCO %d kHz)\n", cdclk, vco);

	if (!skl_cdclk_wait_for_pcu_ready(dev_priv)) {
		DRM_ERROR("failed to inform PCU about cdclk change\n");
		return;
	}

	/* set CDCLK_CTL */
	switch (cdclk) {
	case 450000:
	case 432000:
		freq_select = CDCLK_FREQ_450_432;
		pcu_ack = 1;
		break;
	case 540000:
		freq_select = CDCLK_FREQ_540;
		pcu_ack = 2;
		break;
	case 308571:
	case 337500:
	default:
		freq_select = CDCLK_FREQ_337_308;
		pcu_ack = 0;
		break;
	case 617143:
	case 675000:
		freq_select = CDCLK_FREQ_675_617;
		pcu_ack = 3;
		break;
	}

	if (dev_priv->cdclk_pll.vco != 0 &&
	    dev_priv->cdclk_pll.vco != vco)
		skl_dpll0_disable(dev_priv);

	if (dev_priv->cdclk_pll.vco != vco)
		skl_dpll0_enable(dev_priv, vco);

	I915_WRITE(CDCLK_CTL, freq_select | skl_cdclk_decimal(cdclk));
	POSTING_READ(CDCLK_CTL);

	/* inform PCU of the change */
	mutex_lock(&dev_priv->rps.hw_lock);
	sandybridge_pcode_write(dev_priv, SKL_PCODE_CDCLK_CONTROL, pcu_ack);
	mutex_unlock(&dev_priv->rps.hw_lock);

	intel_update_cdclk(dev);
}

static void skl_sanitize_cdclk(struct drm_i915_private *dev_priv);

void skl_uninit_cdclk(struct drm_i915_private *dev_priv)
{
	skl_set_cdclk(dev_priv, dev_priv->cdclk_pll.ref, 0);
}

void skl_init_cdclk(struct drm_i915_private *dev_priv)
{
	int cdclk, vco;

	skl_sanitize_cdclk(dev_priv);

	if (dev_priv->cdclk_freq != 0 && dev_priv->cdclk_pll.vco != 0) {
		/*
		 * Use the current vco as our initial
		 * guess as to what the preferred vco is.
		 */
		if (dev_priv->skl_preferred_vco_freq == 0)
			skl_set_preferred_cdclk_vco(dev_priv,
						    dev_priv->cdclk_pll.vco);
		return;
	}

	vco = dev_priv->skl_preferred_vco_freq;
	if (vco == 0)
		vco = 8100000;
	cdclk = skl_calc_cdclk(0, vco);

	skl_set_cdclk(dev_priv, cdclk, vco);
}

static void skl_sanitize_cdclk(struct drm_i915_private *dev_priv)
{
	uint32_t cdctl, expected;

	/*
	 * check if the pre-os intialized the display
	 * There is SWF18 scratchpad register defined which is set by the
	 * pre-os which can be used by the OS drivers to check the status
	 */
	if ((I915_READ(SWF_ILK(0x18)) & 0x00FFFFFF) == 0)
		goto sanitize;

	intel_update_cdclk(&dev_priv->drm);
	/* Is PLL enabled and locked ? */
	if (dev_priv->cdclk_pll.vco == 0 ||
	    dev_priv->cdclk_freq == dev_priv->cdclk_pll.ref)
		goto sanitize;

	/* DPLL okay; verify the cdclock
	 *
	 * Noticed in some instances that the freq selection is correct but
	 * decimal part is programmed wrong from BIOS where pre-os does not
	 * enable display. Verify the same as well.
	 */
	cdctl = I915_READ(CDCLK_CTL);
	expected = (cdctl & CDCLK_FREQ_SEL_MASK) |
		skl_cdclk_decimal(dev_priv->cdclk_freq);
	if (cdctl == expected)
		/* All well; nothing to sanitize */
		return;

sanitize:
	DRM_DEBUG_KMS("Sanitizing cdclk programmed by pre-os\n");

	/* force cdclk programming */
	dev_priv->cdclk_freq = 0;
	/* force full PLL disable + enable */
	dev_priv->cdclk_pll.vco = -1;
}

/* Adjust CDclk dividers to allow high res or save power if possible */
static void valleyview_set_cdclk(struct drm_device *dev, int cdclk)
{
	struct drm_i915_private *dev_priv = to_i915(dev);
	u32 val, cmd;

	WARN_ON(dev_priv->display.get_display_clock_speed(dev)
					!= dev_priv->cdclk_freq);

	if (cdclk >= 320000) /* jump to highest voltage for 400MHz too */
		cmd = 2;
	else if (cdclk == 266667)
		cmd = 1;
	else
		cmd = 0;

	mutex_lock(&dev_priv->rps.hw_lock);
	val = vlv_punit_read(dev_priv, PUNIT_REG_DSPFREQ);
	val &= ~DSPFREQGUAR_MASK;
	val |= (cmd << DSPFREQGUAR_SHIFT);
	vlv_punit_write(dev_priv, PUNIT_REG_DSPFREQ, val);
	if (wait_for((vlv_punit_read(dev_priv, PUNIT_REG_DSPFREQ) &
		      DSPFREQSTAT_MASK) == (cmd << DSPFREQSTAT_SHIFT),
		     50)) {
		DRM_ERROR("timed out waiting for CDclk change\n");
	}
	mutex_unlock(&dev_priv->rps.hw_lock);

	mutex_lock(&dev_priv->sb_lock);

	if (cdclk == 400000) {
		u32 divider;

		divider = DIV_ROUND_CLOSEST(dev_priv->hpll_freq << 1, cdclk) - 1;

		/* adjust cdclk divider */
		val = vlv_cck_read(dev_priv, CCK_DISPLAY_CLOCK_CONTROL);
		val &= ~CCK_FREQUENCY_VALUES;
		val |= divider;
		vlv_cck_write(dev_priv, CCK_DISPLAY_CLOCK_CONTROL, val);

		if (wait_for((vlv_cck_read(dev_priv, CCK_DISPLAY_CLOCK_CONTROL) &
			      CCK_FREQUENCY_STATUS) == (divider << CCK_FREQUENCY_STATUS_SHIFT),
			     50))
			DRM_ERROR("timed out waiting for CDclk change\n");
	}

	/* adjust self-refresh exit latency value */
	val = vlv_bunit_read(dev_priv, BUNIT_REG_BISOC);
	val &= ~0x7f;

	/*
	 * For high bandwidth configs, we set a higher latency in the bunit
	 * so that the core display fetch happens in time to avoid underruns.
	 */
	if (cdclk == 400000)
		val |= 4500 / 250; /* 4.5 usec */
	else
		val |= 3000 / 250; /* 3.0 usec */
	vlv_bunit_write(dev_priv, BUNIT_REG_BISOC, val);

	mutex_unlock(&dev_priv->sb_lock);

	intel_update_cdclk(dev);
}

static void cherryview_set_cdclk(struct drm_device *dev, int cdclk)
{
	struct drm_i915_private *dev_priv = to_i915(dev);
	u32 val, cmd;

	WARN_ON(dev_priv->display.get_display_clock_speed(dev)
						!= dev_priv->cdclk_freq);

	switch (cdclk) {
	case 333333:
	case 320000:
	case 266667:
	case 200000:
		break;
	default:
		MISSING_CASE(cdclk);
		return;
	}

	/*
	 * Specs are full of misinformation, but testing on actual
	 * hardware has shown that we just need to write the desired
	 * CCK divider into the Punit register.
	 */
	cmd = DIV_ROUND_CLOSEST(dev_priv->hpll_freq << 1, cdclk) - 1;

	mutex_lock(&dev_priv->rps.hw_lock);
	val = vlv_punit_read(dev_priv, PUNIT_REG_DSPFREQ);
	val &= ~DSPFREQGUAR_MASK_CHV;
	val |= (cmd << DSPFREQGUAR_SHIFT_CHV);
	vlv_punit_write(dev_priv, PUNIT_REG_DSPFREQ, val);
	if (wait_for((vlv_punit_read(dev_priv, PUNIT_REG_DSPFREQ) &
		      DSPFREQSTAT_MASK_CHV) == (cmd << DSPFREQSTAT_SHIFT_CHV),
		     50)) {
		DRM_ERROR("timed out waiting for CDclk change\n");
	}
	mutex_unlock(&dev_priv->rps.hw_lock);

	intel_update_cdclk(dev);
}

static int valleyview_calc_cdclk(struct drm_i915_private *dev_priv,
				 int max_pixclk)
{
	int freq_320 = (dev_priv->hpll_freq <<  1) % 320000 != 0 ? 333333 : 320000;
	int limit = IS_CHERRYVIEW(dev_priv) ? 95 : 90;

	/*
	 * Really only a few cases to deal with, as only 4 CDclks are supported:
	 *   200MHz
	 *   267MHz
	 *   320/333MHz (depends on HPLL freq)
	 *   400MHz (VLV only)
	 * So we check to see whether we're above 90% (VLV) or 95% (CHV)
	 * of the lower bin and adjust if needed.
	 *
	 * We seem to get an unstable or solid color picture at 200MHz.
	 * Not sure what's wrong. For now use 200MHz only when all pipes
	 * are off.
	 */
	if (!IS_CHERRYVIEW(dev_priv) &&
	    max_pixclk > freq_320*limit/100)
		return 400000;
	else if (max_pixclk > 266667*limit/100)
		return freq_320;
	else if (max_pixclk > 0)
		return 266667;
	else
		return 200000;
}

static int bxt_calc_cdclk(int max_pixclk)
{
	if (max_pixclk > 576000)
		return 624000;
	else if (max_pixclk > 384000)
		return 576000;
	else if (max_pixclk > 288000)
		return 384000;
	else if (max_pixclk > 144000)
		return 288000;
	else
		return 144000;
}

/* Compute the max pixel clock for new configuration. */
static int intel_mode_max_pixclk(struct drm_device *dev,
				 struct drm_atomic_state *state)
{
	struct intel_atomic_state *intel_state = to_intel_atomic_state(state);
	struct drm_i915_private *dev_priv = to_i915(dev);
	struct drm_crtc *crtc;
	struct drm_crtc_state *crtc_state;
	unsigned max_pixclk = 0, i;
	enum pipe pipe;

	memcpy(intel_state->min_pixclk, dev_priv->min_pixclk,
	       sizeof(intel_state->min_pixclk));

	for_each_crtc_in_state(state, crtc, crtc_state, i) {
		int pixclk = 0;

		if (crtc_state->enable)
			pixclk = crtc_state->adjusted_mode.crtc_clock;

		intel_state->min_pixclk[i] = pixclk;
	}

	for_each_pipe(dev_priv, pipe)
		max_pixclk = max(intel_state->min_pixclk[pipe], max_pixclk);

	return max_pixclk;
}

static int valleyview_modeset_calc_cdclk(struct drm_atomic_state *state)
{
	struct drm_device *dev = state->dev;
	struct drm_i915_private *dev_priv = to_i915(dev);
	int max_pixclk = intel_mode_max_pixclk(dev, state);
	struct intel_atomic_state *intel_state =
		to_intel_atomic_state(state);

	intel_state->cdclk = intel_state->dev_cdclk =
		valleyview_calc_cdclk(dev_priv, max_pixclk);

	if (!intel_state->active_crtcs)
		intel_state->dev_cdclk = valleyview_calc_cdclk(dev_priv, 0);

	return 0;
}

static int bxt_modeset_calc_cdclk(struct drm_atomic_state *state)
{
	int max_pixclk = ilk_max_pixel_rate(state);
	struct intel_atomic_state *intel_state =
		to_intel_atomic_state(state);

	intel_state->cdclk = intel_state->dev_cdclk =
		bxt_calc_cdclk(max_pixclk);

	if (!intel_state->active_crtcs)
		intel_state->dev_cdclk = bxt_calc_cdclk(0);

	return 0;
}

static void vlv_program_pfi_credits(struct drm_i915_private *dev_priv)
{
	unsigned int credits, default_credits;

	if (IS_CHERRYVIEW(dev_priv))
		default_credits = PFI_CREDIT(12);
	else
		default_credits = PFI_CREDIT(8);

	if (dev_priv->cdclk_freq >= dev_priv->czclk_freq) {
		/* CHV suggested value is 31 or 63 */
		if (IS_CHERRYVIEW(dev_priv))
			credits = PFI_CREDIT_63;
		else
			credits = PFI_CREDIT(15);
	} else {
		credits = default_credits;
	}

	/*
	 * WA - write default credits before re-programming
	 * FIXME: should we also set the resend bit here?
	 */
	I915_WRITE(GCI_CONTROL, VGA_FAST_MODE_DISABLE |
		   default_credits);

	I915_WRITE(GCI_CONTROL, VGA_FAST_MODE_DISABLE |
		   credits | PFI_CREDIT_RESEND);

	/*
	 * FIXME is this guaranteed to clear
	 * immediately or should we poll for it?
	 */
	WARN_ON(I915_READ(GCI_CONTROL) & PFI_CREDIT_RESEND);
}

static void valleyview_modeset_commit_cdclk(struct drm_atomic_state *old_state)
{
	struct drm_device *dev = old_state->dev;
	struct drm_i915_private *dev_priv = to_i915(dev);
	struct intel_atomic_state *old_intel_state =
		to_intel_atomic_state(old_state);
	unsigned req_cdclk = old_intel_state->dev_cdclk;

	/*
	 * FIXME: We can end up here with all power domains off, yet
	 * with a CDCLK frequency other than the minimum. To account
	 * for this take the PIPE-A power domain, which covers the HW
	 * blocks needed for the following programming. This can be
	 * removed once it's guaranteed that we get here either with
	 * the minimum CDCLK set, or the required power domains
	 * enabled.
	 */
	intel_display_power_get(dev_priv, POWER_DOMAIN_PIPE_A);

	if (IS_CHERRYVIEW(dev))
		cherryview_set_cdclk(dev, req_cdclk);
	else
		valleyview_set_cdclk(dev, req_cdclk);

	vlv_program_pfi_credits(dev_priv);

	intel_display_power_put(dev_priv, POWER_DOMAIN_PIPE_A);
}

static void valleyview_crtc_enable(struct intel_crtc_state *pipe_config,
				   struct drm_atomic_state *old_state)
{
	struct drm_crtc *crtc = pipe_config->base.crtc;
	struct drm_device *dev = crtc->dev;
	struct drm_i915_private *dev_priv = to_i915(dev);
	struct intel_crtc *intel_crtc = to_intel_crtc(crtc);
	int pipe = intel_crtc->pipe;

	if (WARN_ON(intel_crtc->active))
		return;

	if (intel_crtc_has_dp_encoder(intel_crtc->config))
		intel_dp_set_m_n(intel_crtc, M1_N1);

	intel_set_pipe_timings(intel_crtc);
	intel_set_pipe_src_size(intel_crtc);

	if (IS_CHERRYVIEW(dev) && pipe == PIPE_B) {
		struct drm_i915_private *dev_priv = to_i915(dev);

		I915_WRITE(CHV_BLEND(pipe), CHV_BLEND_LEGACY);
		I915_WRITE(CHV_CANVAS(pipe), 0);
	}

	i9xx_set_pipeconf(intel_crtc);

	intel_crtc->active = true;

	intel_set_cpu_fifo_underrun_reporting(dev_priv, pipe, true);

	intel_encoders_pre_pll_enable(crtc, pipe_config, old_state);

	if (IS_CHERRYVIEW(dev)) {
		chv_prepare_pll(intel_crtc, intel_crtc->config);
		chv_enable_pll(intel_crtc, intel_crtc->config);
	} else {
		vlv_prepare_pll(intel_crtc, intel_crtc->config);
		vlv_enable_pll(intel_crtc, intel_crtc->config);
	}

	intel_encoders_pre_enable(crtc, pipe_config, old_state);

	i9xx_pfit_enable(intel_crtc);

	intel_color_load_luts(&pipe_config->base);

	intel_update_watermarks(crtc);
	intel_enable_pipe(intel_crtc);

	assert_vblank_disabled(crtc);
	drm_crtc_vblank_on(crtc);

	intel_encoders_enable(crtc, pipe_config, old_state);
}

static void i9xx_set_pll_dividers(struct intel_crtc *crtc)
{
	struct drm_device *dev = crtc->base.dev;
	struct drm_i915_private *dev_priv = to_i915(dev);

	I915_WRITE(FP0(crtc->pipe), crtc->config->dpll_hw_state.fp0);
	I915_WRITE(FP1(crtc->pipe), crtc->config->dpll_hw_state.fp1);
}

static void i9xx_crtc_enable(struct intel_crtc_state *pipe_config,
			     struct drm_atomic_state *old_state)
{
	struct drm_crtc *crtc = pipe_config->base.crtc;
	struct drm_device *dev = crtc->dev;
	struct drm_i915_private *dev_priv = to_i915(dev);
	struct intel_crtc *intel_crtc = to_intel_crtc(crtc);
	enum pipe pipe = intel_crtc->pipe;

	if (WARN_ON(intel_crtc->active))
		return;

	i9xx_set_pll_dividers(intel_crtc);

	if (intel_crtc_has_dp_encoder(intel_crtc->config))
		intel_dp_set_m_n(intel_crtc, M1_N1);

	intel_set_pipe_timings(intel_crtc);
	intel_set_pipe_src_size(intel_crtc);

	i9xx_set_pipeconf(intel_crtc);

	intel_crtc->active = true;

	if (!IS_GEN2(dev))
		intel_set_cpu_fifo_underrun_reporting(dev_priv, pipe, true);

	intel_encoders_pre_enable(crtc, pipe_config, old_state);

	i9xx_enable_pll(intel_crtc);

	i9xx_pfit_enable(intel_crtc);

	intel_color_load_luts(&pipe_config->base);

	intel_update_watermarks(crtc);
	intel_enable_pipe(intel_crtc);

	assert_vblank_disabled(crtc);
	drm_crtc_vblank_on(crtc);

	intel_encoders_enable(crtc, pipe_config, old_state);
}

static void i9xx_pfit_disable(struct intel_crtc *crtc)
{
	struct drm_device *dev = crtc->base.dev;
	struct drm_i915_private *dev_priv = to_i915(dev);

	if (!crtc->config->gmch_pfit.control)
		return;

	assert_pipe_disabled(dev_priv, crtc->pipe);

	DRM_DEBUG_DRIVER("disabling pfit, current: 0x%08x\n",
			 I915_READ(PFIT_CONTROL));
	I915_WRITE(PFIT_CONTROL, 0);
}

static void i9xx_crtc_disable(struct intel_crtc_state *old_crtc_state,
			      struct drm_atomic_state *old_state)
{
	struct drm_crtc *crtc = old_crtc_state->base.crtc;
	struct drm_device *dev = crtc->dev;
	struct drm_i915_private *dev_priv = to_i915(dev);
	struct intel_crtc *intel_crtc = to_intel_crtc(crtc);
	int pipe = intel_crtc->pipe;

	/*
	 * On gen2 planes are double buffered but the pipe isn't, so we must
	 * wait for planes to fully turn off before disabling the pipe.
	 */
	if (IS_GEN2(dev))
		intel_wait_for_vblank(dev, pipe);

	intel_encoders_disable(crtc, old_crtc_state, old_state);

	drm_crtc_vblank_off(crtc);
	assert_vblank_disabled(crtc);

	intel_disable_pipe(intel_crtc);

	i9xx_pfit_disable(intel_crtc);

	intel_encoders_post_disable(crtc, old_crtc_state, old_state);

	if (!intel_crtc_has_type(intel_crtc->config, INTEL_OUTPUT_DSI)) {
		if (IS_CHERRYVIEW(dev))
			chv_disable_pll(dev_priv, pipe);
		else if (IS_VALLEYVIEW(dev))
			vlv_disable_pll(dev_priv, pipe);
		else
			i9xx_disable_pll(intel_crtc);
	}

	intel_encoders_post_pll_disable(crtc, old_crtc_state, old_state);

	if (!IS_GEN2(dev))
		intel_set_cpu_fifo_underrun_reporting(dev_priv, pipe, false);
}

static void intel_crtc_disable_noatomic(struct drm_crtc *crtc)
{
	struct intel_encoder *encoder;
	struct intel_crtc *intel_crtc = to_intel_crtc(crtc);
	struct drm_i915_private *dev_priv = to_i915(crtc->dev);
	enum intel_display_power_domain domain;
	unsigned long domains;
	struct drm_atomic_state *state;
	struct intel_crtc_state *crtc_state;
	int ret;

	if (!intel_crtc->active)
		return;

	if (to_intel_plane_state(crtc->primary->state)->base.visible) {
		WARN_ON(intel_crtc->flip_work);

		intel_pre_disable_primary_noatomic(crtc);

		intel_crtc_disable_planes(crtc, 1 << drm_plane_index(crtc->primary));
		to_intel_plane_state(crtc->primary->state)->base.visible = false;
	}

	state = drm_atomic_state_alloc(crtc->dev);
	state->acquire_ctx = crtc->dev->mode_config.acquire_ctx;

	/* Everything's already locked, -EDEADLK can't happen. */
	crtc_state = intel_atomic_get_crtc_state(state, intel_crtc);
	ret = drm_atomic_add_affected_connectors(state, crtc);

	WARN_ON(IS_ERR(crtc_state) || ret);

	dev_priv->display.crtc_disable(crtc_state, state);

	drm_atomic_state_free(state);

	DRM_DEBUG_KMS("[CRTC:%d:%s] hw state adjusted, was enabled, now disabled\n",
		      crtc->base.id, crtc->name);

	WARN_ON(drm_atomic_set_mode_for_crtc(crtc->state, NULL) < 0);
	crtc->state->active = false;
	intel_crtc->active = false;
	crtc->enabled = false;
	crtc->state->connector_mask = 0;
	crtc->state->encoder_mask = 0;

	for_each_encoder_on_crtc(crtc->dev, crtc, encoder)
		encoder->base.crtc = NULL;

	intel_fbc_disable(intel_crtc);
	intel_update_watermarks(crtc);
	intel_disable_shared_dpll(intel_crtc);

	domains = intel_crtc->enabled_power_domains;
	for_each_power_domain(domain, domains)
		intel_display_power_put(dev_priv, domain);
	intel_crtc->enabled_power_domains = 0;

	dev_priv->active_crtcs &= ~(1 << intel_crtc->pipe);
	dev_priv->min_pixclk[intel_crtc->pipe] = 0;
}

/*
 * turn all crtc's off, but do not adjust state
 * This has to be paired with a call to intel_modeset_setup_hw_state.
 */
int intel_display_suspend(struct drm_device *dev)
{
	struct drm_i915_private *dev_priv = to_i915(dev);
	struct drm_atomic_state *state;
	int ret;

	state = drm_atomic_helper_suspend(dev);
	ret = PTR_ERR_OR_ZERO(state);
	if (ret)
		DRM_ERROR("Suspending crtc's failed with %i\n", ret);
	else
		dev_priv->modeset_restore_state = state;
	return ret;
}

void intel_encoder_destroy(struct drm_encoder *encoder)
{
	struct intel_encoder *intel_encoder = to_intel_encoder(encoder);

	drm_encoder_cleanup(encoder);
	kfree(intel_encoder);
}

/* Cross check the actual hw state with our own modeset state tracking (and it's
 * internal consistency). */
static void intel_connector_verify_state(struct intel_connector *connector)
{
	struct drm_crtc *crtc = connector->base.state->crtc;

	DRM_DEBUG_KMS("[CONNECTOR:%d:%s]\n",
		      connector->base.base.id,
		      connector->base.name);

	if (connector->get_hw_state(connector)) {
		struct intel_encoder *encoder = connector->encoder;
		struct drm_connector_state *conn_state = connector->base.state;

		I915_STATE_WARN(!crtc,
			 "connector enabled without attached crtc\n");

		if (!crtc)
			return;

		I915_STATE_WARN(!crtc->state->active,
		      "connector is active, but attached crtc isn't\n");

		if (!encoder || encoder->type == INTEL_OUTPUT_DP_MST)
			return;

		I915_STATE_WARN(conn_state->best_encoder != &encoder->base,
			"atomic encoder doesn't match attached encoder\n");

		I915_STATE_WARN(conn_state->crtc != encoder->base.crtc,
			"attached encoder crtc differs from connector crtc\n");
	} else {
		I915_STATE_WARN(crtc && crtc->state->active,
			"attached crtc is active, but connector isn't\n");
		I915_STATE_WARN(!crtc && connector->base.state->best_encoder,
			"best encoder set without crtc!\n");
	}
}

int intel_connector_init(struct intel_connector *connector)
{
	drm_atomic_helper_connector_reset(&connector->base);

	if (!connector->base.state)
		return -ENOMEM;

	return 0;
}

struct intel_connector *intel_connector_alloc(void)
{
	struct intel_connector *connector;

	connector = kzalloc(sizeof *connector, GFP_KERNEL);
	if (!connector)
		return NULL;

	if (intel_connector_init(connector) < 0) {
		kfree(connector);
		return NULL;
	}

	return connector;
}

/* Simple connector->get_hw_state implementation for encoders that support only
 * one connector and no cloning and hence the encoder state determines the state
 * of the connector. */
bool intel_connector_get_hw_state(struct intel_connector *connector)
{
	enum pipe pipe = 0;
	struct intel_encoder *encoder = connector->encoder;

	return encoder->get_hw_state(encoder, &pipe);
}

static int pipe_required_fdi_lanes(struct intel_crtc_state *crtc_state)
{
	if (crtc_state->base.enable && crtc_state->has_pch_encoder)
		return crtc_state->fdi_lanes;

	return 0;
}

static int ironlake_check_fdi_lanes(struct drm_device *dev, enum pipe pipe,
				     struct intel_crtc_state *pipe_config)
{
	struct drm_atomic_state *state = pipe_config->base.state;
	struct intel_crtc *other_crtc;
	struct intel_crtc_state *other_crtc_state;

	DRM_DEBUG_KMS("checking fdi config on pipe %c, lanes %i\n",
		      pipe_name(pipe), pipe_config->fdi_lanes);
	if (pipe_config->fdi_lanes > 4) {
		DRM_DEBUG_KMS("invalid fdi lane config on pipe %c: %i lanes\n",
			      pipe_name(pipe), pipe_config->fdi_lanes);
		return -EINVAL;
	}

	if (IS_HASWELL(dev) || IS_BROADWELL(dev)) {
		if (pipe_config->fdi_lanes > 2) {
			DRM_DEBUG_KMS("only 2 lanes on haswell, required: %i lanes\n",
				      pipe_config->fdi_lanes);
			return -EINVAL;
		} else {
			return 0;
		}
	}

	if (INTEL_INFO(dev)->num_pipes == 2)
		return 0;

	/* Ivybridge 3 pipe is really complicated */
	switch (pipe) {
	case PIPE_A:
		return 0;
	case PIPE_B:
		if (pipe_config->fdi_lanes <= 2)
			return 0;

		other_crtc = to_intel_crtc(intel_get_crtc_for_pipe(dev, PIPE_C));
		other_crtc_state =
			intel_atomic_get_crtc_state(state, other_crtc);
		if (IS_ERR(other_crtc_state))
			return PTR_ERR(other_crtc_state);

		if (pipe_required_fdi_lanes(other_crtc_state) > 0) {
			DRM_DEBUG_KMS("invalid shared fdi lane config on pipe %c: %i lanes\n",
				      pipe_name(pipe), pipe_config->fdi_lanes);
			return -EINVAL;
		}
		return 0;
	case PIPE_C:
		if (pipe_config->fdi_lanes > 2) {
			DRM_DEBUG_KMS("only 2 lanes on pipe %c: required %i lanes\n",
				      pipe_name(pipe), pipe_config->fdi_lanes);
			return -EINVAL;
		}

		other_crtc = to_intel_crtc(intel_get_crtc_for_pipe(dev, PIPE_B));
		other_crtc_state =
			intel_atomic_get_crtc_state(state, other_crtc);
		if (IS_ERR(other_crtc_state))
			return PTR_ERR(other_crtc_state);

		if (pipe_required_fdi_lanes(other_crtc_state) > 2) {
			DRM_DEBUG_KMS("fdi link B uses too many lanes to enable link C\n");
			return -EINVAL;
		}
		return 0;
	default:
		BUG();
	}
}

#define RETRY 1
static int ironlake_fdi_compute_config(struct intel_crtc *intel_crtc,
				       struct intel_crtc_state *pipe_config)
{
	struct drm_device *dev = intel_crtc->base.dev;
	const struct drm_display_mode *adjusted_mode = &pipe_config->base.adjusted_mode;
	int lane, link_bw, fdi_dotclock, ret;
	bool needs_recompute = false;

retry:
	/* FDI is a binary signal running at ~2.7GHz, encoding
	 * each output octet as 10 bits. The actual frequency
	 * is stored as a divider into a 100MHz clock, and the
	 * mode pixel clock is stored in units of 1KHz.
	 * Hence the bw of each lane in terms of the mode signal
	 * is:
	 */
	link_bw = intel_fdi_link_freq(to_i915(dev), pipe_config);

	fdi_dotclock = adjusted_mode->crtc_clock;

	lane = ironlake_get_lanes_required(fdi_dotclock, link_bw,
					   pipe_config->pipe_bpp);

	pipe_config->fdi_lanes = lane;

	intel_link_compute_m_n(pipe_config->pipe_bpp, lane, fdi_dotclock,
			       link_bw, &pipe_config->fdi_m_n);

	ret = ironlake_check_fdi_lanes(dev, intel_crtc->pipe, pipe_config);
	if (ret == -EINVAL && pipe_config->pipe_bpp > 6*3) {
		pipe_config->pipe_bpp -= 2*3;
		DRM_DEBUG_KMS("fdi link bw constraint, reducing pipe bpp to %i\n",
			      pipe_config->pipe_bpp);
		needs_recompute = true;
		pipe_config->bw_constrained = true;

		goto retry;
	}

	if (needs_recompute)
		return RETRY;

	return ret;
}

static bool pipe_config_supports_ips(struct drm_i915_private *dev_priv,
				     struct intel_crtc_state *pipe_config)
{
	if (pipe_config->pipe_bpp > 24)
		return false;

	/* HSW can handle pixel rate up to cdclk? */
	if (IS_HASWELL(dev_priv))
		return true;

	/*
	 * We compare against max which means we must take
	 * the increased cdclk requirement into account when
	 * calculating the new cdclk.
	 *
	 * Should measure whether using a lower cdclk w/o IPS
	 */
	return ilk_pipe_pixel_rate(pipe_config) <=
		dev_priv->max_cdclk_freq * 95 / 100;
}

static void hsw_compute_ips_config(struct intel_crtc *crtc,
				   struct intel_crtc_state *pipe_config)
{
	struct drm_device *dev = crtc->base.dev;
	struct drm_i915_private *dev_priv = to_i915(dev);

	pipe_config->ips_enabled = i915.enable_ips &&
		hsw_crtc_supports_ips(crtc) &&
		pipe_config_supports_ips(dev_priv, pipe_config);
}

static bool intel_crtc_supports_double_wide(const struct intel_crtc *crtc)
{
	const struct drm_i915_private *dev_priv = to_i915(crtc->base.dev);

	/* GDG double wide on either pipe, otherwise pipe A only */
	return INTEL_INFO(dev_priv)->gen < 4 &&
		(crtc->pipe == PIPE_A || IS_I915G(dev_priv));
}

static int intel_crtc_compute_config(struct intel_crtc *crtc,
				     struct intel_crtc_state *pipe_config)
{
	struct drm_device *dev = crtc->base.dev;
	struct drm_i915_private *dev_priv = to_i915(dev);
	const struct drm_display_mode *adjusted_mode = &pipe_config->base.adjusted_mode;
	int clock_limit = dev_priv->max_dotclk_freq;

	if (INTEL_INFO(dev)->gen < 4) {
		clock_limit = dev_priv->max_cdclk_freq * 9 / 10;

		/*
		 * Enable double wide mode when the dot clock
		 * is > 90% of the (display) core speed.
		 */
		if (intel_crtc_supports_double_wide(crtc) &&
		    adjusted_mode->crtc_clock > clock_limit) {
			clock_limit = dev_priv->max_dotclk_freq;
			pipe_config->double_wide = true;
		}
	}

	if (adjusted_mode->crtc_clock > clock_limit) {
		DRM_DEBUG_KMS("requested pixel clock (%d kHz) too high (max: %d kHz, double wide: %s)\n",
			      adjusted_mode->crtc_clock, clock_limit,
			      yesno(pipe_config->double_wide));
		return -EINVAL;
	}

	/*
	 * Pipe horizontal size must be even in:
	 * - DVO ganged mode
	 * - LVDS dual channel mode
	 * - Double wide pipe
	 */
	if ((intel_crtc_has_type(pipe_config, INTEL_OUTPUT_LVDS) &&
	     intel_is_dual_link_lvds(dev)) || pipe_config->double_wide)
		pipe_config->pipe_src_w &= ~1;

	/* Cantiga+ cannot handle modes with a hsync front porch of 0.
	 * WaPruneModeWithIncorrectHsyncOffset:ctg,elk,ilk,snb,ivb,vlv,hsw.
	 */
	if ((INTEL_INFO(dev)->gen > 4 || IS_G4X(dev)) &&
		adjusted_mode->crtc_hsync_start == adjusted_mode->crtc_hdisplay)
		return -EINVAL;

	if (HAS_IPS(dev))
		hsw_compute_ips_config(crtc, pipe_config);

	if (pipe_config->has_pch_encoder)
		return ironlake_fdi_compute_config(crtc, pipe_config);

	return 0;
}

static int skylake_get_display_clock_speed(struct drm_device *dev)
{
	struct drm_i915_private *dev_priv = to_i915(dev);
	uint32_t cdctl;

	skl_dpll0_update(dev_priv);

	if (dev_priv->cdclk_pll.vco == 0)
		return dev_priv->cdclk_pll.ref;

	cdctl = I915_READ(CDCLK_CTL);

	if (dev_priv->cdclk_pll.vco == 8640000) {
		switch (cdctl & CDCLK_FREQ_SEL_MASK) {
		case CDCLK_FREQ_450_432:
			return 432000;
		case CDCLK_FREQ_337_308:
			return 308571;
		case CDCLK_FREQ_540:
			return 540000;
		case CDCLK_FREQ_675_617:
			return 617143;
		default:
			MISSING_CASE(cdctl & CDCLK_FREQ_SEL_MASK);
		}
	} else {
		switch (cdctl & CDCLK_FREQ_SEL_MASK) {
		case CDCLK_FREQ_450_432:
			return 450000;
		case CDCLK_FREQ_337_308:
			return 337500;
		case CDCLK_FREQ_540:
			return 540000;
		case CDCLK_FREQ_675_617:
			return 675000;
		default:
			MISSING_CASE(cdctl & CDCLK_FREQ_SEL_MASK);
		}
	}

	return dev_priv->cdclk_pll.ref;
}

static void bxt_de_pll_update(struct drm_i915_private *dev_priv)
{
	u32 val;

	dev_priv->cdclk_pll.ref = 19200;
	dev_priv->cdclk_pll.vco = 0;

	val = I915_READ(BXT_DE_PLL_ENABLE);
	if ((val & BXT_DE_PLL_PLL_ENABLE) == 0)
		return;

	if (WARN_ON((val & BXT_DE_PLL_LOCK) == 0))
		return;

	val = I915_READ(BXT_DE_PLL_CTL);
	dev_priv->cdclk_pll.vco = (val & BXT_DE_PLL_RATIO_MASK) *
		dev_priv->cdclk_pll.ref;
}

static int broxton_get_display_clock_speed(struct drm_device *dev)
{
	struct drm_i915_private *dev_priv = to_i915(dev);
	u32 divider;
	int div, vco;

	bxt_de_pll_update(dev_priv);

	vco = dev_priv->cdclk_pll.vco;
	if (vco == 0)
		return dev_priv->cdclk_pll.ref;

	divider = I915_READ(CDCLK_CTL) & BXT_CDCLK_CD2X_DIV_SEL_MASK;

	switch (divider) {
	case BXT_CDCLK_CD2X_DIV_SEL_1:
		div = 2;
		break;
	case BXT_CDCLK_CD2X_DIV_SEL_1_5:
		div = 3;
		break;
	case BXT_CDCLK_CD2X_DIV_SEL_2:
		div = 4;
		break;
	case BXT_CDCLK_CD2X_DIV_SEL_4:
		div = 8;
		break;
	default:
		MISSING_CASE(divider);
		return dev_priv->cdclk_pll.ref;
	}

	return DIV_ROUND_CLOSEST(vco, div);
}

static int broadwell_get_display_clock_speed(struct drm_device *dev)
{
	struct drm_i915_private *dev_priv = to_i915(dev);
	uint32_t lcpll = I915_READ(LCPLL_CTL);
	uint32_t freq = lcpll & LCPLL_CLK_FREQ_MASK;

	if (lcpll & LCPLL_CD_SOURCE_FCLK)
		return 800000;
	else if (I915_READ(FUSE_STRAP) & HSW_CDCLK_LIMIT)
		return 450000;
	else if (freq == LCPLL_CLK_FREQ_450)
		return 450000;
	else if (freq == LCPLL_CLK_FREQ_54O_BDW)
		return 540000;
	else if (freq == LCPLL_CLK_FREQ_337_5_BDW)
		return 337500;
	else
		return 675000;
}

static int haswell_get_display_clock_speed(struct drm_device *dev)
{
	struct drm_i915_private *dev_priv = to_i915(dev);
	uint32_t lcpll = I915_READ(LCPLL_CTL);
	uint32_t freq = lcpll & LCPLL_CLK_FREQ_MASK;

	if (lcpll & LCPLL_CD_SOURCE_FCLK)
		return 800000;
	else if (I915_READ(FUSE_STRAP) & HSW_CDCLK_LIMIT)
		return 450000;
	else if (freq == LCPLL_CLK_FREQ_450)
		return 450000;
	else if (IS_HSW_ULT(dev))
		return 337500;
	else
		return 540000;
}

static int valleyview_get_display_clock_speed(struct drm_device *dev)
{
	return vlv_get_cck_clock_hpll(to_i915(dev), "cdclk",
				      CCK_DISPLAY_CLOCK_CONTROL);
}

static int ilk_get_display_clock_speed(struct drm_device *dev)
{
	return 450000;
}

static int i945_get_display_clock_speed(struct drm_device *dev)
{
	return 400000;
}

static int i915_get_display_clock_speed(struct drm_device *dev)
{
	return 333333;
}

static int i9xx_misc_get_display_clock_speed(struct drm_device *dev)
{
	return 200000;
}

static int pnv_get_display_clock_speed(struct drm_device *dev)
{
	struct pci_dev *pdev = dev->pdev;
	u16 gcfgc = 0;

	pci_read_config_word(pdev, GCFGC, &gcfgc);

	switch (gcfgc & GC_DISPLAY_CLOCK_MASK) {
	case GC_DISPLAY_CLOCK_267_MHZ_PNV:
		return 266667;
	case GC_DISPLAY_CLOCK_333_MHZ_PNV:
		return 333333;
	case GC_DISPLAY_CLOCK_444_MHZ_PNV:
		return 444444;
	case GC_DISPLAY_CLOCK_200_MHZ_PNV:
		return 200000;
	default:
		DRM_ERROR("Unknown pnv display core clock 0x%04x\n", gcfgc);
	case GC_DISPLAY_CLOCK_133_MHZ_PNV:
		return 133333;
	case GC_DISPLAY_CLOCK_167_MHZ_PNV:
		return 166667;
	}
}

static int i915gm_get_display_clock_speed(struct drm_device *dev)
{
	struct pci_dev *pdev = dev->pdev;
	u16 gcfgc = 0;

	pci_read_config_word(pdev, GCFGC, &gcfgc);

	if (gcfgc & GC_LOW_FREQUENCY_ENABLE)
		return 133333;
	else {
		switch (gcfgc & GC_DISPLAY_CLOCK_MASK) {
		case GC_DISPLAY_CLOCK_333_MHZ:
			return 333333;
		default:
		case GC_DISPLAY_CLOCK_190_200_MHZ:
			return 190000;
		}
	}
}

static int i865_get_display_clock_speed(struct drm_device *dev)
{
	return 266667;
}

static int i85x_get_display_clock_speed(struct drm_device *dev)
{
	struct pci_dev *pdev = dev->pdev;
	u16 hpllcc = 0;

	/*
	 * 852GM/852GMV only supports 133 MHz and the HPLLCC
	 * encoding is different :(
	 * FIXME is this the right way to detect 852GM/852GMV?
	 */
	if (pdev->revision == 0x1)
		return 133333;

	pci_bus_read_config_word(pdev->bus,
				 PCI_DEVFN(0, 3), HPLLCC, &hpllcc);

	/* Assume that the hardware is in the high speed state.  This
	 * should be the default.
	 */
	switch (hpllcc & GC_CLOCK_CONTROL_MASK) {
	case GC_CLOCK_133_200:
	case GC_CLOCK_133_200_2:
	case GC_CLOCK_100_200:
		return 200000;
	case GC_CLOCK_166_250:
		return 250000;
	case GC_CLOCK_100_133:
		return 133333;
	case GC_CLOCK_133_266:
	case GC_CLOCK_133_266_2:
	case GC_CLOCK_166_266:
		return 266667;
	}

	/* Shouldn't happen */
	return 0;
}

static int i830_get_display_clock_speed(struct drm_device *dev)
{
	return 133333;
}

static unsigned int intel_hpll_vco(struct drm_device *dev)
{
	struct drm_i915_private *dev_priv = to_i915(dev);
	static const unsigned int blb_vco[8] = {
		[0] = 3200000,
		[1] = 4000000,
		[2] = 5333333,
		[3] = 4800000,
		[4] = 6400000,
	};
	static const unsigned int pnv_vco[8] = {
		[0] = 3200000,
		[1] = 4000000,
		[2] = 5333333,
		[3] = 4800000,
		[4] = 2666667,
	};
	static const unsigned int cl_vco[8] = {
		[0] = 3200000,
		[1] = 4000000,
		[2] = 5333333,
		[3] = 6400000,
		[4] = 3333333,
		[5] = 3566667,
		[6] = 4266667,
	};
	static const unsigned int elk_vco[8] = {
		[0] = 3200000,
		[1] = 4000000,
		[2] = 5333333,
		[3] = 4800000,
	};
	static const unsigned int ctg_vco[8] = {
		[0] = 3200000,
		[1] = 4000000,
		[2] = 5333333,
		[3] = 6400000,
		[4] = 2666667,
		[5] = 4266667,
	};
	const unsigned int *vco_table;
	unsigned int vco;
	uint8_t tmp = 0;

	/* FIXME other chipsets? */
	if (IS_GM45(dev))
		vco_table = ctg_vco;
	else if (IS_G4X(dev))
		vco_table = elk_vco;
	else if (IS_CRESTLINE(dev))
		vco_table = cl_vco;
	else if (IS_PINEVIEW(dev))
		vco_table = pnv_vco;
	else if (IS_G33(dev))
		vco_table = blb_vco;
	else
		return 0;

	tmp = I915_READ(IS_MOBILE(dev) ? HPLLVCO_MOBILE : HPLLVCO);

	vco = vco_table[tmp & 0x7];
	if (vco == 0)
		DRM_ERROR("Bad HPLL VCO (HPLLVCO=0x%02x)\n", tmp);
	else
		DRM_DEBUG_KMS("HPLL VCO %u kHz\n", vco);

	return vco;
}

static int gm45_get_display_clock_speed(struct drm_device *dev)
{
	struct pci_dev *pdev = dev->pdev;
	unsigned int cdclk_sel, vco = intel_hpll_vco(dev);
	uint16_t tmp = 0;

	pci_read_config_word(pdev, GCFGC, &tmp);

	cdclk_sel = (tmp >> 12) & 0x1;

	switch (vco) {
	case 2666667:
	case 4000000:
	case 5333333:
		return cdclk_sel ? 333333 : 222222;
	case 3200000:
		return cdclk_sel ? 320000 : 228571;
	default:
		DRM_ERROR("Unable to determine CDCLK. HPLL VCO=%u, CFGC=0x%04x\n", vco, tmp);
		return 222222;
	}
}

static int i965gm_get_display_clock_speed(struct drm_device *dev)
{
	struct pci_dev *pdev = dev->pdev;
	static const uint8_t div_3200[] = { 16, 10,  8 };
	static const uint8_t div_4000[] = { 20, 12, 10 };
	static const uint8_t div_5333[] = { 24, 16, 14 };
	const uint8_t *div_table;
	unsigned int cdclk_sel, vco = intel_hpll_vco(dev);
	uint16_t tmp = 0;

	pci_read_config_word(pdev, GCFGC, &tmp);

	cdclk_sel = ((tmp >> 8) & 0x1f) - 1;

	if (cdclk_sel >= ARRAY_SIZE(div_3200))
		goto fail;

	switch (vco) {
	case 3200000:
		div_table = div_3200;
		break;
	case 4000000:
		div_table = div_4000;
		break;
	case 5333333:
		div_table = div_5333;
		break;
	default:
		goto fail;
	}

	return DIV_ROUND_CLOSEST(vco, div_table[cdclk_sel]);

fail:
	DRM_ERROR("Unable to determine CDCLK. HPLL VCO=%u kHz, CFGC=0x%04x\n", vco, tmp);
	return 200000;
}

static int g33_get_display_clock_speed(struct drm_device *dev)
{
	struct pci_dev *pdev = dev->pdev;
	static const uint8_t div_3200[] = { 12, 10,  8,  7, 5, 16 };
	static const uint8_t div_4000[] = { 14, 12, 10,  8, 6, 20 };
	static const uint8_t div_4800[] = { 20, 14, 12, 10, 8, 24 };
	static const uint8_t div_5333[] = { 20, 16, 12, 12, 8, 28 };
	const uint8_t *div_table;
	unsigned int cdclk_sel, vco = intel_hpll_vco(dev);
	uint16_t tmp = 0;

	pci_read_config_word(pdev, GCFGC, &tmp);

	cdclk_sel = (tmp >> 4) & 0x7;

	if (cdclk_sel >= ARRAY_SIZE(div_3200))
		goto fail;

	switch (vco) {
	case 3200000:
		div_table = div_3200;
		break;
	case 4000000:
		div_table = div_4000;
		break;
	case 4800000:
		div_table = div_4800;
		break;
	case 5333333:
		div_table = div_5333;
		break;
	default:
		goto fail;
	}

	return DIV_ROUND_CLOSEST(vco, div_table[cdclk_sel]);

fail:
	DRM_ERROR("Unable to determine CDCLK. HPLL VCO=%u kHz, CFGC=0x%08x\n", vco, tmp);
	return 190476;
}

static void
intel_reduce_m_n_ratio(uint32_t *num, uint32_t *den)
{
	while (*num > DATA_LINK_M_N_MASK ||
	       *den > DATA_LINK_M_N_MASK) {
		*num >>= 1;
		*den >>= 1;
	}
}

static void compute_m_n(unsigned int m, unsigned int n,
			uint32_t *ret_m, uint32_t *ret_n)
{
	*ret_n = min_t(unsigned int, roundup_pow_of_two(n), DATA_LINK_N_MAX);
	*ret_m = div_u64((uint64_t) m * *ret_n, n);
	intel_reduce_m_n_ratio(ret_m, ret_n);
}

void
intel_link_compute_m_n(int bits_per_pixel, int nlanes,
		       int pixel_clock, int link_clock,
		       struct intel_link_m_n *m_n)
{
	m_n->tu = 64;

	compute_m_n(bits_per_pixel * pixel_clock,
		    link_clock * nlanes * 8,
		    &m_n->gmch_m, &m_n->gmch_n);

	compute_m_n(pixel_clock, link_clock,
		    &m_n->link_m, &m_n->link_n);
}

static inline bool intel_panel_use_ssc(struct drm_i915_private *dev_priv)
{
	if (i915.panel_use_ssc >= 0)
		return i915.panel_use_ssc != 0;
	return dev_priv->vbt.lvds_use_ssc
		&& !(dev_priv->quirks & QUIRK_LVDS_SSC_DISABLE);
}

static uint32_t pnv_dpll_compute_fp(struct dpll *dpll)
{
	return (1 << dpll->n) << 16 | dpll->m2;
}

static uint32_t i9xx_dpll_compute_fp(struct dpll *dpll)
{
	return dpll->n << 16 | dpll->m1 << 8 | dpll->m2;
}

static void i9xx_update_pll_dividers(struct intel_crtc *crtc,
				     struct intel_crtc_state *crtc_state,
				     struct dpll *reduced_clock)
{
	struct drm_device *dev = crtc->base.dev;
	u32 fp, fp2 = 0;

	if (IS_PINEVIEW(dev)) {
		fp = pnv_dpll_compute_fp(&crtc_state->dpll);
		if (reduced_clock)
			fp2 = pnv_dpll_compute_fp(reduced_clock);
	} else {
		fp = i9xx_dpll_compute_fp(&crtc_state->dpll);
		if (reduced_clock)
			fp2 = i9xx_dpll_compute_fp(reduced_clock);
	}

	crtc_state->dpll_hw_state.fp0 = fp;

	crtc->lowfreq_avail = false;
	if (intel_crtc_has_type(crtc_state, INTEL_OUTPUT_LVDS) &&
	    reduced_clock) {
		crtc_state->dpll_hw_state.fp1 = fp2;
		crtc->lowfreq_avail = true;
	} else {
		crtc_state->dpll_hw_state.fp1 = fp;
	}
}

static void vlv_pllb_recal_opamp(struct drm_i915_private *dev_priv, enum pipe
		pipe)
{
	u32 reg_val;

	/*
	 * PLLB opamp always calibrates to max value of 0x3f, force enable it
	 * and set it to a reasonable value instead.
	 */
	reg_val = vlv_dpio_read(dev_priv, pipe, VLV_PLL_DW9(1));
	reg_val &= 0xffffff00;
	reg_val |= 0x00000030;
	vlv_dpio_write(dev_priv, pipe, VLV_PLL_DW9(1), reg_val);

	reg_val = vlv_dpio_read(dev_priv, pipe, VLV_REF_DW13);
	reg_val &= 0x8cffffff;
	reg_val = 0x8c000000;
	vlv_dpio_write(dev_priv, pipe, VLV_REF_DW13, reg_val);

	reg_val = vlv_dpio_read(dev_priv, pipe, VLV_PLL_DW9(1));
	reg_val &= 0xffffff00;
	vlv_dpio_write(dev_priv, pipe, VLV_PLL_DW9(1), reg_val);

	reg_val = vlv_dpio_read(dev_priv, pipe, VLV_REF_DW13);
	reg_val &= 0x00ffffff;
	reg_val |= 0xb0000000;
	vlv_dpio_write(dev_priv, pipe, VLV_REF_DW13, reg_val);
}

static void intel_pch_transcoder_set_m_n(struct intel_crtc *crtc,
					 struct intel_link_m_n *m_n)
{
	struct drm_device *dev = crtc->base.dev;
	struct drm_i915_private *dev_priv = to_i915(dev);
	int pipe = crtc->pipe;

	I915_WRITE(PCH_TRANS_DATA_M1(pipe), TU_SIZE(m_n->tu) | m_n->gmch_m);
	I915_WRITE(PCH_TRANS_DATA_N1(pipe), m_n->gmch_n);
	I915_WRITE(PCH_TRANS_LINK_M1(pipe), m_n->link_m);
	I915_WRITE(PCH_TRANS_LINK_N1(pipe), m_n->link_n);
}

static void intel_cpu_transcoder_set_m_n(struct intel_crtc *crtc,
					 struct intel_link_m_n *m_n,
					 struct intel_link_m_n *m2_n2)
{
	struct drm_device *dev = crtc->base.dev;
	struct drm_i915_private *dev_priv = to_i915(dev);
	int pipe = crtc->pipe;
	enum transcoder transcoder = crtc->config->cpu_transcoder;

	if (INTEL_INFO(dev)->gen >= 5) {
		I915_WRITE(PIPE_DATA_M1(transcoder), TU_SIZE(m_n->tu) | m_n->gmch_m);
		I915_WRITE(PIPE_DATA_N1(transcoder), m_n->gmch_n);
		I915_WRITE(PIPE_LINK_M1(transcoder), m_n->link_m);
		I915_WRITE(PIPE_LINK_N1(transcoder), m_n->link_n);
		/* M2_N2 registers to be set only for gen < 8 (M2_N2 available
		 * for gen < 8) and if DRRS is supported (to make sure the
		 * registers are not unnecessarily accessed).
		 */
		if (m2_n2 && (IS_CHERRYVIEW(dev) || INTEL_INFO(dev)->gen < 8) &&
			crtc->config->has_drrs) {
			I915_WRITE(PIPE_DATA_M2(transcoder),
					TU_SIZE(m2_n2->tu) | m2_n2->gmch_m);
			I915_WRITE(PIPE_DATA_N2(transcoder), m2_n2->gmch_n);
			I915_WRITE(PIPE_LINK_M2(transcoder), m2_n2->link_m);
			I915_WRITE(PIPE_LINK_N2(transcoder), m2_n2->link_n);
		}
	} else {
		I915_WRITE(PIPE_DATA_M_G4X(pipe), TU_SIZE(m_n->tu) | m_n->gmch_m);
		I915_WRITE(PIPE_DATA_N_G4X(pipe), m_n->gmch_n);
		I915_WRITE(PIPE_LINK_M_G4X(pipe), m_n->link_m);
		I915_WRITE(PIPE_LINK_N_G4X(pipe), m_n->link_n);
	}
}

void intel_dp_set_m_n(struct intel_crtc *crtc, enum link_m_n_set m_n)
{
	struct intel_link_m_n *dp_m_n, *dp_m2_n2 = NULL;

	if (m_n == M1_N1) {
		dp_m_n = &crtc->config->dp_m_n;
		dp_m2_n2 = &crtc->config->dp_m2_n2;
	} else if (m_n == M2_N2) {

		/*
		 * M2_N2 registers are not supported. Hence m2_n2 divider value
		 * needs to be programmed into M1_N1.
		 */
		dp_m_n = &crtc->config->dp_m2_n2;
	} else {
		DRM_ERROR("Unsupported divider value\n");
		return;
	}

	if (crtc->config->has_pch_encoder)
		intel_pch_transcoder_set_m_n(crtc, &crtc->config->dp_m_n);
	else
		intel_cpu_transcoder_set_m_n(crtc, dp_m_n, dp_m2_n2);
}

static void vlv_compute_dpll(struct intel_crtc *crtc,
			     struct intel_crtc_state *pipe_config)
{
	pipe_config->dpll_hw_state.dpll = DPLL_INTEGRATED_REF_CLK_VLV |
		DPLL_REF_CLK_ENABLE_VLV | DPLL_VGA_MODE_DIS;
	if (crtc->pipe != PIPE_A)
		pipe_config->dpll_hw_state.dpll |= DPLL_INTEGRATED_CRI_CLK_VLV;

	/* DPLL not used with DSI, but still need the rest set up */
	if (!intel_crtc_has_type(pipe_config, INTEL_OUTPUT_DSI))
		pipe_config->dpll_hw_state.dpll |= DPLL_VCO_ENABLE |
			DPLL_EXT_BUFFER_ENABLE_VLV;

	pipe_config->dpll_hw_state.dpll_md =
		(pipe_config->pixel_multiplier - 1) << DPLL_MD_UDI_MULTIPLIER_SHIFT;
}

static void chv_compute_dpll(struct intel_crtc *crtc,
			     struct intel_crtc_state *pipe_config)
{
	pipe_config->dpll_hw_state.dpll = DPLL_SSC_REF_CLK_CHV |
		DPLL_REF_CLK_ENABLE_VLV | DPLL_VGA_MODE_DIS;
	if (crtc->pipe != PIPE_A)
		pipe_config->dpll_hw_state.dpll |= DPLL_INTEGRATED_CRI_CLK_VLV;

	/* DPLL not used with DSI, but still need the rest set up */
	if (!intel_crtc_has_type(pipe_config, INTEL_OUTPUT_DSI))
		pipe_config->dpll_hw_state.dpll |= DPLL_VCO_ENABLE;

	pipe_config->dpll_hw_state.dpll_md =
		(pipe_config->pixel_multiplier - 1) << DPLL_MD_UDI_MULTIPLIER_SHIFT;
}

static void vlv_prepare_pll(struct intel_crtc *crtc,
			    const struct intel_crtc_state *pipe_config)
{
	struct drm_device *dev = crtc->base.dev;
	struct drm_i915_private *dev_priv = to_i915(dev);
	enum pipe pipe = crtc->pipe;
	u32 mdiv;
	u32 bestn, bestm1, bestm2, bestp1, bestp2;
	u32 coreclk, reg_val;

	/* Enable Refclk */
	I915_WRITE(DPLL(pipe),
		   pipe_config->dpll_hw_state.dpll &
		   ~(DPLL_VCO_ENABLE | DPLL_EXT_BUFFER_ENABLE_VLV));

	/* No need to actually set up the DPLL with DSI */
	if ((pipe_config->dpll_hw_state.dpll & DPLL_VCO_ENABLE) == 0)
		return;

	mutex_lock(&dev_priv->sb_lock);

	bestn = pipe_config->dpll.n;
	bestm1 = pipe_config->dpll.m1;
	bestm2 = pipe_config->dpll.m2;
	bestp1 = pipe_config->dpll.p1;
	bestp2 = pipe_config->dpll.p2;

	/* See eDP HDMI DPIO driver vbios notes doc */

	/* PLL B needs special handling */
	if (pipe == PIPE_B)
		vlv_pllb_recal_opamp(dev_priv, pipe);

	/* Set up Tx target for periodic Rcomp update */
	vlv_dpio_write(dev_priv, pipe, VLV_PLL_DW9_BCAST, 0x0100000f);

	/* Disable target IRef on PLL */
	reg_val = vlv_dpio_read(dev_priv, pipe, VLV_PLL_DW8(pipe));
	reg_val &= 0x00ffffff;
	vlv_dpio_write(dev_priv, pipe, VLV_PLL_DW8(pipe), reg_val);

	/* Disable fast lock */
	vlv_dpio_write(dev_priv, pipe, VLV_CMN_DW0, 0x610);

	/* Set idtafcrecal before PLL is enabled */
	mdiv = ((bestm1 << DPIO_M1DIV_SHIFT) | (bestm2 & DPIO_M2DIV_MASK));
	mdiv |= ((bestp1 << DPIO_P1_SHIFT) | (bestp2 << DPIO_P2_SHIFT));
	mdiv |= ((bestn << DPIO_N_SHIFT));
	mdiv |= (1 << DPIO_K_SHIFT);

	/*
	 * Post divider depends on pixel clock rate, DAC vs digital (and LVDS,
	 * but we don't support that).
	 * Note: don't use the DAC post divider as it seems unstable.
	 */
	mdiv |= (DPIO_POST_DIV_HDMIDP << DPIO_POST_DIV_SHIFT);
	vlv_dpio_write(dev_priv, pipe, VLV_PLL_DW3(pipe), mdiv);

	mdiv |= DPIO_ENABLE_CALIBRATION;
	vlv_dpio_write(dev_priv, pipe, VLV_PLL_DW3(pipe), mdiv);

	/* Set HBR and RBR LPF coefficients */
	if (pipe_config->port_clock == 162000 ||
	    intel_crtc_has_type(crtc->config, INTEL_OUTPUT_ANALOG) ||
	    intel_crtc_has_type(crtc->config, INTEL_OUTPUT_HDMI))
		vlv_dpio_write(dev_priv, pipe, VLV_PLL_DW10(pipe),
				 0x009f0003);
	else
		vlv_dpio_write(dev_priv, pipe, VLV_PLL_DW10(pipe),
				 0x00d0000f);

	if (intel_crtc_has_dp_encoder(pipe_config)) {
		/* Use SSC source */
		if (pipe == PIPE_A)
			vlv_dpio_write(dev_priv, pipe, VLV_PLL_DW5(pipe),
					 0x0df40000);
		else
			vlv_dpio_write(dev_priv, pipe, VLV_PLL_DW5(pipe),
					 0x0df70000);
	} else { /* HDMI or VGA */
		/* Use bend source */
		if (pipe == PIPE_A)
			vlv_dpio_write(dev_priv, pipe, VLV_PLL_DW5(pipe),
					 0x0df70000);
		else
			vlv_dpio_write(dev_priv, pipe, VLV_PLL_DW5(pipe),
					 0x0df40000);
	}

	coreclk = vlv_dpio_read(dev_priv, pipe, VLV_PLL_DW7(pipe));
	coreclk = (coreclk & 0x0000ff00) | 0x01c00000;
	if (intel_crtc_has_dp_encoder(crtc->config))
		coreclk |= 0x01000000;
	vlv_dpio_write(dev_priv, pipe, VLV_PLL_DW7(pipe), coreclk);

	vlv_dpio_write(dev_priv, pipe, VLV_PLL_DW11(pipe), 0x87871000);
	mutex_unlock(&dev_priv->sb_lock);
}

static void chv_prepare_pll(struct intel_crtc *crtc,
			    const struct intel_crtc_state *pipe_config)
{
	struct drm_device *dev = crtc->base.dev;
	struct drm_i915_private *dev_priv = to_i915(dev);
	enum pipe pipe = crtc->pipe;
	enum dpio_channel port = vlv_pipe_to_channel(pipe);
	u32 loopfilter, tribuf_calcntr;
	u32 bestn, bestm1, bestm2, bestp1, bestp2, bestm2_frac;
	u32 dpio_val;
	int vco;

	/* Enable Refclk and SSC */
	I915_WRITE(DPLL(pipe),
		   pipe_config->dpll_hw_state.dpll & ~DPLL_VCO_ENABLE);

	/* No need to actually set up the DPLL with DSI */
	if ((pipe_config->dpll_hw_state.dpll & DPLL_VCO_ENABLE) == 0)
		return;

	bestn = pipe_config->dpll.n;
	bestm2_frac = pipe_config->dpll.m2 & 0x3fffff;
	bestm1 = pipe_config->dpll.m1;
	bestm2 = pipe_config->dpll.m2 >> 22;
	bestp1 = pipe_config->dpll.p1;
	bestp2 = pipe_config->dpll.p2;
	vco = pipe_config->dpll.vco;
	dpio_val = 0;
	loopfilter = 0;

	mutex_lock(&dev_priv->sb_lock);

	/* p1 and p2 divider */
	vlv_dpio_write(dev_priv, pipe, CHV_CMN_DW13(port),
			5 << DPIO_CHV_S1_DIV_SHIFT |
			bestp1 << DPIO_CHV_P1_DIV_SHIFT |
			bestp2 << DPIO_CHV_P2_DIV_SHIFT |
			1 << DPIO_CHV_K_DIV_SHIFT);

	/* Feedback post-divider - m2 */
	vlv_dpio_write(dev_priv, pipe, CHV_PLL_DW0(port), bestm2);

	/* Feedback refclk divider - n and m1 */
	vlv_dpio_write(dev_priv, pipe, CHV_PLL_DW1(port),
			DPIO_CHV_M1_DIV_BY_2 |
			1 << DPIO_CHV_N_DIV_SHIFT);

	/* M2 fraction division */
	vlv_dpio_write(dev_priv, pipe, CHV_PLL_DW2(port), bestm2_frac);

	/* M2 fraction division enable */
	dpio_val = vlv_dpio_read(dev_priv, pipe, CHV_PLL_DW3(port));
	dpio_val &= ~(DPIO_CHV_FEEDFWD_GAIN_MASK | DPIO_CHV_FRAC_DIV_EN);
	dpio_val |= (2 << DPIO_CHV_FEEDFWD_GAIN_SHIFT);
	if (bestm2_frac)
		dpio_val |= DPIO_CHV_FRAC_DIV_EN;
	vlv_dpio_write(dev_priv, pipe, CHV_PLL_DW3(port), dpio_val);

	/* Program digital lock detect threshold */
	dpio_val = vlv_dpio_read(dev_priv, pipe, CHV_PLL_DW9(port));
	dpio_val &= ~(DPIO_CHV_INT_LOCK_THRESHOLD_MASK |
					DPIO_CHV_INT_LOCK_THRESHOLD_SEL_COARSE);
	dpio_val |= (0x5 << DPIO_CHV_INT_LOCK_THRESHOLD_SHIFT);
	if (!bestm2_frac)
		dpio_val |= DPIO_CHV_INT_LOCK_THRESHOLD_SEL_COARSE;
	vlv_dpio_write(dev_priv, pipe, CHV_PLL_DW9(port), dpio_val);

	/* Loop filter */
	if (vco == 5400000) {
		loopfilter |= (0x3 << DPIO_CHV_PROP_COEFF_SHIFT);
		loopfilter |= (0x8 << DPIO_CHV_INT_COEFF_SHIFT);
		loopfilter |= (0x1 << DPIO_CHV_GAIN_CTRL_SHIFT);
		tribuf_calcntr = 0x9;
	} else if (vco <= 6200000) {
		loopfilter |= (0x5 << DPIO_CHV_PROP_COEFF_SHIFT);
		loopfilter |= (0xB << DPIO_CHV_INT_COEFF_SHIFT);
		loopfilter |= (0x3 << DPIO_CHV_GAIN_CTRL_SHIFT);
		tribuf_calcntr = 0x9;
	} else if (vco <= 6480000) {
		loopfilter |= (0x4 << DPIO_CHV_PROP_COEFF_SHIFT);
		loopfilter |= (0x9 << DPIO_CHV_INT_COEFF_SHIFT);
		loopfilter |= (0x3 << DPIO_CHV_GAIN_CTRL_SHIFT);
		tribuf_calcntr = 0x8;
	} else {
		/* Not supported. Apply the same limits as in the max case */
		loopfilter |= (0x4 << DPIO_CHV_PROP_COEFF_SHIFT);
		loopfilter |= (0x9 << DPIO_CHV_INT_COEFF_SHIFT);
		loopfilter |= (0x3 << DPIO_CHV_GAIN_CTRL_SHIFT);
		tribuf_calcntr = 0;
	}
	vlv_dpio_write(dev_priv, pipe, CHV_PLL_DW6(port), loopfilter);

	dpio_val = vlv_dpio_read(dev_priv, pipe, CHV_PLL_DW8(port));
	dpio_val &= ~DPIO_CHV_TDC_TARGET_CNT_MASK;
	dpio_val |= (tribuf_calcntr << DPIO_CHV_TDC_TARGET_CNT_SHIFT);
	vlv_dpio_write(dev_priv, pipe, CHV_PLL_DW8(port), dpio_val);

	/* AFC Recal */
	vlv_dpio_write(dev_priv, pipe, CHV_CMN_DW14(port),
			vlv_dpio_read(dev_priv, pipe, CHV_CMN_DW14(port)) |
			DPIO_AFC_RECAL);

	mutex_unlock(&dev_priv->sb_lock);
}

/**
 * vlv_force_pll_on - forcibly enable just the PLL
 * @dev_priv: i915 private structure
 * @pipe: pipe PLL to enable
 * @dpll: PLL configuration
 *
 * Enable the PLL for @pipe using the supplied @dpll config. To be used
 * in cases where we need the PLL enabled even when @pipe is not going to
 * be enabled.
 */
int vlv_force_pll_on(struct drm_device *dev, enum pipe pipe,
		     const struct dpll *dpll)
{
	struct intel_crtc *crtc =
		to_intel_crtc(intel_get_crtc_for_pipe(dev, pipe));
	struct intel_crtc_state *pipe_config;

	pipe_config = kzalloc(sizeof(*pipe_config), GFP_KERNEL);
	if (!pipe_config)
		return -ENOMEM;

	pipe_config->base.crtc = &crtc->base;
	pipe_config->pixel_multiplier = 1;
	pipe_config->dpll = *dpll;

	if (IS_CHERRYVIEW(dev)) {
		chv_compute_dpll(crtc, pipe_config);
		chv_prepare_pll(crtc, pipe_config);
		chv_enable_pll(crtc, pipe_config);
	} else {
		vlv_compute_dpll(crtc, pipe_config);
		vlv_prepare_pll(crtc, pipe_config);
		vlv_enable_pll(crtc, pipe_config);
	}

	kfree(pipe_config);

	return 0;
}

/**
 * vlv_force_pll_off - forcibly disable just the PLL
 * @dev_priv: i915 private structure
 * @pipe: pipe PLL to disable
 *
 * Disable the PLL for @pipe. To be used in cases where we need
 * the PLL enabled even when @pipe is not going to be enabled.
 */
void vlv_force_pll_off(struct drm_device *dev, enum pipe pipe)
{
	if (IS_CHERRYVIEW(dev))
		chv_disable_pll(to_i915(dev), pipe);
	else
		vlv_disable_pll(to_i915(dev), pipe);
}

static void i9xx_compute_dpll(struct intel_crtc *crtc,
			      struct intel_crtc_state *crtc_state,
			      struct dpll *reduced_clock)
{
	struct drm_device *dev = crtc->base.dev;
	struct drm_i915_private *dev_priv = to_i915(dev);
	u32 dpll;
	struct dpll *clock = &crtc_state->dpll;

	i9xx_update_pll_dividers(crtc, crtc_state, reduced_clock);

	dpll = DPLL_VGA_MODE_DIS;

	if (intel_crtc_has_type(crtc_state, INTEL_OUTPUT_LVDS))
		dpll |= DPLLB_MODE_LVDS;
	else
		dpll |= DPLLB_MODE_DAC_SERIAL;

	if (IS_I945G(dev) || IS_I945GM(dev) || IS_G33(dev)) {
		dpll |= (crtc_state->pixel_multiplier - 1)
			<< SDVO_MULTIPLIER_SHIFT_HIRES;
	}

	if (intel_crtc_has_type(crtc_state, INTEL_OUTPUT_SDVO) ||
	    intel_crtc_has_type(crtc_state, INTEL_OUTPUT_HDMI))
		dpll |= DPLL_SDVO_HIGH_SPEED;

	if (intel_crtc_has_dp_encoder(crtc_state))
		dpll |= DPLL_SDVO_HIGH_SPEED;

	/* compute bitmask from p1 value */
	if (IS_PINEVIEW(dev))
		dpll |= (1 << (clock->p1 - 1)) << DPLL_FPA01_P1_POST_DIV_SHIFT_PINEVIEW;
	else {
		dpll |= (1 << (clock->p1 - 1)) << DPLL_FPA01_P1_POST_DIV_SHIFT;
		if (IS_G4X(dev) && reduced_clock)
			dpll |= (1 << (reduced_clock->p1 - 1)) << DPLL_FPA1_P1_POST_DIV_SHIFT;
	}
	switch (clock->p2) {
	case 5:
		dpll |= DPLL_DAC_SERIAL_P2_CLOCK_DIV_5;
		break;
	case 7:
		dpll |= DPLLB_LVDS_P2_CLOCK_DIV_7;
		break;
	case 10:
		dpll |= DPLL_DAC_SERIAL_P2_CLOCK_DIV_10;
		break;
	case 14:
		dpll |= DPLLB_LVDS_P2_CLOCK_DIV_14;
		break;
	}
	if (INTEL_INFO(dev)->gen >= 4)
		dpll |= (6 << PLL_LOAD_PULSE_PHASE_SHIFT);

	if (crtc_state->sdvo_tv_clock)
		dpll |= PLL_REF_INPUT_TVCLKINBC;
	else if (intel_crtc_has_type(crtc_state, INTEL_OUTPUT_LVDS) &&
		 intel_panel_use_ssc(dev_priv))
		dpll |= PLLB_REF_INPUT_SPREADSPECTRUMIN;
	else
		dpll |= PLL_REF_INPUT_DREFCLK;

	dpll |= DPLL_VCO_ENABLE;
	crtc_state->dpll_hw_state.dpll = dpll;

	if (INTEL_INFO(dev)->gen >= 4) {
		u32 dpll_md = (crtc_state->pixel_multiplier - 1)
			<< DPLL_MD_UDI_MULTIPLIER_SHIFT;
		crtc_state->dpll_hw_state.dpll_md = dpll_md;
	}
}

static void i8xx_compute_dpll(struct intel_crtc *crtc,
			      struct intel_crtc_state *crtc_state,
			      struct dpll *reduced_clock)
{
	struct drm_device *dev = crtc->base.dev;
	struct drm_i915_private *dev_priv = to_i915(dev);
	u32 dpll;
	struct dpll *clock = &crtc_state->dpll;

	i9xx_update_pll_dividers(crtc, crtc_state, reduced_clock);

	dpll = DPLL_VGA_MODE_DIS;

	if (intel_crtc_has_type(crtc_state, INTEL_OUTPUT_LVDS)) {
		dpll |= (1 << (clock->p1 - 1)) << DPLL_FPA01_P1_POST_DIV_SHIFT;
	} else {
		if (clock->p1 == 2)
			dpll |= PLL_P1_DIVIDE_BY_TWO;
		else
			dpll |= (clock->p1 - 2) << DPLL_FPA01_P1_POST_DIV_SHIFT;
		if (clock->p2 == 4)
			dpll |= PLL_P2_DIVIDE_BY_4;
	}

	if (!IS_I830(dev) && intel_crtc_has_type(crtc_state, INTEL_OUTPUT_DVO))
		dpll |= DPLL_DVO_2X_MODE;

	if (intel_crtc_has_type(crtc_state, INTEL_OUTPUT_LVDS) &&
	    intel_panel_use_ssc(dev_priv))
		dpll |= PLLB_REF_INPUT_SPREADSPECTRUMIN;
	else
		dpll |= PLL_REF_INPUT_DREFCLK;

	dpll |= DPLL_VCO_ENABLE;
	crtc_state->dpll_hw_state.dpll = dpll;
}

static void intel_set_pipe_timings(struct intel_crtc *intel_crtc)
{
	struct drm_device *dev = intel_crtc->base.dev;
	struct drm_i915_private *dev_priv = to_i915(dev);
	enum pipe pipe = intel_crtc->pipe;
	enum transcoder cpu_transcoder = intel_crtc->config->cpu_transcoder;
	const struct drm_display_mode *adjusted_mode = &intel_crtc->config->base.adjusted_mode;
	uint32_t crtc_vtotal, crtc_vblank_end;
	int vsyncshift = 0;

	/* We need to be careful not to changed the adjusted mode, for otherwise
	 * the hw state checker will get angry at the mismatch. */
	crtc_vtotal = adjusted_mode->crtc_vtotal;
	crtc_vblank_end = adjusted_mode->crtc_vblank_end;

	if (adjusted_mode->flags & DRM_MODE_FLAG_INTERLACE) {
		/* the chip adds 2 halflines automatically */
		crtc_vtotal -= 1;
		crtc_vblank_end -= 1;

		if (intel_crtc_has_type(intel_crtc->config, INTEL_OUTPUT_SDVO))
			vsyncshift = (adjusted_mode->crtc_htotal - 1) / 2;
		else
			vsyncshift = adjusted_mode->crtc_hsync_start -
				adjusted_mode->crtc_htotal / 2;
		if (vsyncshift < 0)
			vsyncshift += adjusted_mode->crtc_htotal;
	}

	if (INTEL_INFO(dev)->gen > 3)
		I915_WRITE(VSYNCSHIFT(cpu_transcoder), vsyncshift);

	I915_WRITE(HTOTAL(cpu_transcoder),
		   (adjusted_mode->crtc_hdisplay - 1) |
		   ((adjusted_mode->crtc_htotal - 1) << 16));
	I915_WRITE(HBLANK(cpu_transcoder),
		   (adjusted_mode->crtc_hblank_start - 1) |
		   ((adjusted_mode->crtc_hblank_end - 1) << 16));
	I915_WRITE(HSYNC(cpu_transcoder),
		   (adjusted_mode->crtc_hsync_start - 1) |
		   ((adjusted_mode->crtc_hsync_end - 1) << 16));

	I915_WRITE(VTOTAL(cpu_transcoder),
		   (adjusted_mode->crtc_vdisplay - 1) |
		   ((crtc_vtotal - 1) << 16));
	I915_WRITE(VBLANK(cpu_transcoder),
		   (adjusted_mode->crtc_vblank_start - 1) |
		   ((crtc_vblank_end - 1) << 16));
	I915_WRITE(VSYNC(cpu_transcoder),
		   (adjusted_mode->crtc_vsync_start - 1) |
		   ((adjusted_mode->crtc_vsync_end - 1) << 16));

	/* Workaround: when the EDP input selection is B, the VTOTAL_B must be
	 * programmed with the VTOTAL_EDP value. Same for VTOTAL_C. This is
	 * documented on the DDI_FUNC_CTL register description, EDP Input Select
	 * bits. */
	if (IS_HASWELL(dev) && cpu_transcoder == TRANSCODER_EDP &&
	    (pipe == PIPE_B || pipe == PIPE_C))
		I915_WRITE(VTOTAL(pipe), I915_READ(VTOTAL(cpu_transcoder)));

}

static void intel_set_pipe_src_size(struct intel_crtc *intel_crtc)
{
	struct drm_device *dev = intel_crtc->base.dev;
	struct drm_i915_private *dev_priv = to_i915(dev);
	enum pipe pipe = intel_crtc->pipe;

	/* pipesrc controls the size that is scaled from, which should
	 * always be the user's requested size.
	 */
	I915_WRITE(PIPESRC(pipe),
		   ((intel_crtc->config->pipe_src_w - 1) << 16) |
		   (intel_crtc->config->pipe_src_h - 1));
}

static void intel_get_pipe_timings(struct intel_crtc *crtc,
				   struct intel_crtc_state *pipe_config)
{
	struct drm_device *dev = crtc->base.dev;
	struct drm_i915_private *dev_priv = to_i915(dev);
	enum transcoder cpu_transcoder = pipe_config->cpu_transcoder;
	uint32_t tmp;

	tmp = I915_READ(HTOTAL(cpu_transcoder));
	pipe_config->base.adjusted_mode.crtc_hdisplay = (tmp & 0xffff) + 1;
	pipe_config->base.adjusted_mode.crtc_htotal = ((tmp >> 16) & 0xffff) + 1;
	tmp = I915_READ(HBLANK(cpu_transcoder));
	pipe_config->base.adjusted_mode.crtc_hblank_start = (tmp & 0xffff) + 1;
	pipe_config->base.adjusted_mode.crtc_hblank_end = ((tmp >> 16) & 0xffff) + 1;
	tmp = I915_READ(HSYNC(cpu_transcoder));
	pipe_config->base.adjusted_mode.crtc_hsync_start = (tmp & 0xffff) + 1;
	pipe_config->base.adjusted_mode.crtc_hsync_end = ((tmp >> 16) & 0xffff) + 1;

	tmp = I915_READ(VTOTAL(cpu_transcoder));
	pipe_config->base.adjusted_mode.crtc_vdisplay = (tmp & 0xffff) + 1;
	pipe_config->base.adjusted_mode.crtc_vtotal = ((tmp >> 16) & 0xffff) + 1;
	tmp = I915_READ(VBLANK(cpu_transcoder));
	pipe_config->base.adjusted_mode.crtc_vblank_start = (tmp & 0xffff) + 1;
	pipe_config->base.adjusted_mode.crtc_vblank_end = ((tmp >> 16) & 0xffff) + 1;
	tmp = I915_READ(VSYNC(cpu_transcoder));
	pipe_config->base.adjusted_mode.crtc_vsync_start = (tmp & 0xffff) + 1;
	pipe_config->base.adjusted_mode.crtc_vsync_end = ((tmp >> 16) & 0xffff) + 1;

	if (I915_READ(PIPECONF(cpu_transcoder)) & PIPECONF_INTERLACE_MASK) {
		pipe_config->base.adjusted_mode.flags |= DRM_MODE_FLAG_INTERLACE;
		pipe_config->base.adjusted_mode.crtc_vtotal += 1;
		pipe_config->base.adjusted_mode.crtc_vblank_end += 1;
	}
}

static void intel_get_pipe_src_size(struct intel_crtc *crtc,
				    struct intel_crtc_state *pipe_config)
{
	struct drm_device *dev = crtc->base.dev;
	struct drm_i915_private *dev_priv = to_i915(dev);
	u32 tmp;

	tmp = I915_READ(PIPESRC(crtc->pipe));
	pipe_config->pipe_src_h = (tmp & 0xffff) + 1;
	pipe_config->pipe_src_w = ((tmp >> 16) & 0xffff) + 1;

	pipe_config->base.mode.vdisplay = pipe_config->pipe_src_h;
	pipe_config->base.mode.hdisplay = pipe_config->pipe_src_w;
}

void intel_mode_from_pipe_config(struct drm_display_mode *mode,
				 struct intel_crtc_state *pipe_config)
{
	mode->hdisplay = pipe_config->base.adjusted_mode.crtc_hdisplay;
	mode->htotal = pipe_config->base.adjusted_mode.crtc_htotal;
	mode->hsync_start = pipe_config->base.adjusted_mode.crtc_hsync_start;
	mode->hsync_end = pipe_config->base.adjusted_mode.crtc_hsync_end;

	mode->vdisplay = pipe_config->base.adjusted_mode.crtc_vdisplay;
	mode->vtotal = pipe_config->base.adjusted_mode.crtc_vtotal;
	mode->vsync_start = pipe_config->base.adjusted_mode.crtc_vsync_start;
	mode->vsync_end = pipe_config->base.adjusted_mode.crtc_vsync_end;

	mode->flags = pipe_config->base.adjusted_mode.flags;
	mode->type = DRM_MODE_TYPE_DRIVER;

	mode->clock = pipe_config->base.adjusted_mode.crtc_clock;
	mode->flags |= pipe_config->base.adjusted_mode.flags;

	mode->hsync = drm_mode_hsync(mode);
	mode->vrefresh = drm_mode_vrefresh(mode);
	drm_mode_set_name(mode);
}

static void i9xx_set_pipeconf(struct intel_crtc *intel_crtc)
{
	struct drm_device *dev = intel_crtc->base.dev;
	struct drm_i915_private *dev_priv = to_i915(dev);
	uint32_t pipeconf;

	pipeconf = 0;

	if ((intel_crtc->pipe == PIPE_A && dev_priv->quirks & QUIRK_PIPEA_FORCE) ||
	    (intel_crtc->pipe == PIPE_B && dev_priv->quirks & QUIRK_PIPEB_FORCE))
		pipeconf |= I915_READ(PIPECONF(intel_crtc->pipe)) & PIPECONF_ENABLE;

	if (intel_crtc->config->double_wide)
		pipeconf |= PIPECONF_DOUBLE_WIDE;

	/* only g4x and later have fancy bpc/dither controls */
	if (IS_G4X(dev) || IS_VALLEYVIEW(dev) || IS_CHERRYVIEW(dev)) {
		/* Bspec claims that we can't use dithering for 30bpp pipes. */
		if (intel_crtc->config->dither && intel_crtc->config->pipe_bpp != 30)
			pipeconf |= PIPECONF_DITHER_EN |
				    PIPECONF_DITHER_TYPE_SP;

		switch (intel_crtc->config->pipe_bpp) {
		case 18:
			pipeconf |= PIPECONF_6BPC;
			break;
		case 24:
			pipeconf |= PIPECONF_8BPC;
			break;
		case 30:
			pipeconf |= PIPECONF_10BPC;
			break;
		default:
			/* Case prevented by intel_choose_pipe_bpp_dither. */
			BUG();
		}
	}

	if (HAS_PIPE_CXSR(dev)) {
		if (intel_crtc->lowfreq_avail) {
			DRM_DEBUG_KMS("enabling CxSR downclocking\n");
			pipeconf |= PIPECONF_CXSR_DOWNCLOCK;
		} else {
			DRM_DEBUG_KMS("disabling CxSR downclocking\n");
		}
	}

	if (intel_crtc->config->base.adjusted_mode.flags & DRM_MODE_FLAG_INTERLACE) {
		if (INTEL_INFO(dev)->gen < 4 ||
		    intel_crtc_has_type(intel_crtc->config, INTEL_OUTPUT_SDVO))
			pipeconf |= PIPECONF_INTERLACE_W_FIELD_INDICATION;
		else
			pipeconf |= PIPECONF_INTERLACE_W_SYNC_SHIFT;
	} else
		pipeconf |= PIPECONF_PROGRESSIVE;

	if ((IS_VALLEYVIEW(dev) || IS_CHERRYVIEW(dev)) &&
	     intel_crtc->config->limited_color_range)
		pipeconf |= PIPECONF_COLOR_RANGE_SELECT;

	I915_WRITE(PIPECONF(intel_crtc->pipe), pipeconf);
	POSTING_READ(PIPECONF(intel_crtc->pipe));
}

static int i8xx_crtc_compute_clock(struct intel_crtc *crtc,
				   struct intel_crtc_state *crtc_state)
{
	struct drm_device *dev = crtc->base.dev;
	struct drm_i915_private *dev_priv = to_i915(dev);
	const struct intel_limit *limit;
	int refclk = 48000;

	memset(&crtc_state->dpll_hw_state, 0,
	       sizeof(crtc_state->dpll_hw_state));

	if (intel_crtc_has_type(crtc_state, INTEL_OUTPUT_LVDS)) {
		if (intel_panel_use_ssc(dev_priv)) {
			refclk = dev_priv->vbt.lvds_ssc_freq;
			DRM_DEBUG_KMS("using SSC reference clock of %d kHz\n", refclk);
		}

		limit = &intel_limits_i8xx_lvds;
	} else if (intel_crtc_has_type(crtc_state, INTEL_OUTPUT_DVO)) {
		limit = &intel_limits_i8xx_dvo;
	} else {
		limit = &intel_limits_i8xx_dac;
	}

	if (!crtc_state->clock_set &&
	    !i9xx_find_best_dpll(limit, crtc_state, crtc_state->port_clock,
				 refclk, NULL, &crtc_state->dpll)) {
		DRM_ERROR("Couldn't find PLL settings for mode!\n");
		return -EINVAL;
	}

	i8xx_compute_dpll(crtc, crtc_state, NULL);

	return 0;
}

static int g4x_crtc_compute_clock(struct intel_crtc *crtc,
				  struct intel_crtc_state *crtc_state)
{
	struct drm_device *dev = crtc->base.dev;
	struct drm_i915_private *dev_priv = to_i915(dev);
	const struct intel_limit *limit;
	int refclk = 96000;

	memset(&crtc_state->dpll_hw_state, 0,
	       sizeof(crtc_state->dpll_hw_state));

	if (intel_crtc_has_type(crtc_state, INTEL_OUTPUT_LVDS)) {
		if (intel_panel_use_ssc(dev_priv)) {
			refclk = dev_priv->vbt.lvds_ssc_freq;
			DRM_DEBUG_KMS("using SSC reference clock of %d kHz\n", refclk);
		}

		if (intel_is_dual_link_lvds(dev))
			limit = &intel_limits_g4x_dual_channel_lvds;
		else
			limit = &intel_limits_g4x_single_channel_lvds;
	} else if (intel_crtc_has_type(crtc_state, INTEL_OUTPUT_HDMI) ||
		   intel_crtc_has_type(crtc_state, INTEL_OUTPUT_ANALOG)) {
		limit = &intel_limits_g4x_hdmi;
	} else if (intel_crtc_has_type(crtc_state, INTEL_OUTPUT_SDVO)) {
		limit = &intel_limits_g4x_sdvo;
	} else {
		/* The option is for other outputs */
		limit = &intel_limits_i9xx_sdvo;
	}

	if (!crtc_state->clock_set &&
	    !g4x_find_best_dpll(limit, crtc_state, crtc_state->port_clock,
				refclk, NULL, &crtc_state->dpll)) {
		DRM_ERROR("Couldn't find PLL settings for mode!\n");
		return -EINVAL;
	}

	i9xx_compute_dpll(crtc, crtc_state, NULL);

	return 0;
}

static int pnv_crtc_compute_clock(struct intel_crtc *crtc,
				  struct intel_crtc_state *crtc_state)
{
	struct drm_device *dev = crtc->base.dev;
	struct drm_i915_private *dev_priv = to_i915(dev);
	const struct intel_limit *limit;
	int refclk = 96000;

	memset(&crtc_state->dpll_hw_state, 0,
	       sizeof(crtc_state->dpll_hw_state));

	if (intel_crtc_has_type(crtc_state, INTEL_OUTPUT_LVDS)) {
		if (intel_panel_use_ssc(dev_priv)) {
			refclk = dev_priv->vbt.lvds_ssc_freq;
			DRM_DEBUG_KMS("using SSC reference clock of %d kHz\n", refclk);
		}

		limit = &intel_limits_pineview_lvds;
	} else {
		limit = &intel_limits_pineview_sdvo;
	}

	if (!crtc_state->clock_set &&
	    !pnv_find_best_dpll(limit, crtc_state, crtc_state->port_clock,
				refclk, NULL, &crtc_state->dpll)) {
		DRM_ERROR("Couldn't find PLL settings for mode!\n");
		return -EINVAL;
	}

	i9xx_compute_dpll(crtc, crtc_state, NULL);

	return 0;
}

static int i9xx_crtc_compute_clock(struct intel_crtc *crtc,
				   struct intel_crtc_state *crtc_state)
{
	struct drm_device *dev = crtc->base.dev;
	struct drm_i915_private *dev_priv = to_i915(dev);
	const struct intel_limit *limit;
	int refclk = 96000;

	memset(&crtc_state->dpll_hw_state, 0,
	       sizeof(crtc_state->dpll_hw_state));

	if (intel_crtc_has_type(crtc_state, INTEL_OUTPUT_LVDS)) {
		if (intel_panel_use_ssc(dev_priv)) {
			refclk = dev_priv->vbt.lvds_ssc_freq;
			DRM_DEBUG_KMS("using SSC reference clock of %d kHz\n", refclk);
		}

		limit = &intel_limits_i9xx_lvds;
	} else {
		limit = &intel_limits_i9xx_sdvo;
	}

	if (!crtc_state->clock_set &&
	    !i9xx_find_best_dpll(limit, crtc_state, crtc_state->port_clock,
				 refclk, NULL, &crtc_state->dpll)) {
		DRM_ERROR("Couldn't find PLL settings for mode!\n");
		return -EINVAL;
	}

	i9xx_compute_dpll(crtc, crtc_state, NULL);

	return 0;
}

static int chv_crtc_compute_clock(struct intel_crtc *crtc,
				  struct intel_crtc_state *crtc_state)
{
	int refclk = 100000;
	const struct intel_limit *limit = &intel_limits_chv;

	memset(&crtc_state->dpll_hw_state, 0,
	       sizeof(crtc_state->dpll_hw_state));

	if (!crtc_state->clock_set &&
	    !chv_find_best_dpll(limit, crtc_state, crtc_state->port_clock,
				refclk, NULL, &crtc_state->dpll)) {
		DRM_ERROR("Couldn't find PLL settings for mode!\n");
		return -EINVAL;
	}

	chv_compute_dpll(crtc, crtc_state);

	return 0;
}

static int vlv_crtc_compute_clock(struct intel_crtc *crtc,
				  struct intel_crtc_state *crtc_state)
{
	int refclk = 100000;
	const struct intel_limit *limit = &intel_limits_vlv;

	memset(&crtc_state->dpll_hw_state, 0,
	       sizeof(crtc_state->dpll_hw_state));

	if (!crtc_state->clock_set &&
	    !vlv_find_best_dpll(limit, crtc_state, crtc_state->port_clock,
				refclk, NULL, &crtc_state->dpll)) {
		DRM_ERROR("Couldn't find PLL settings for mode!\n");
		return -EINVAL;
	}

	vlv_compute_dpll(crtc, crtc_state);

	return 0;
}

static void i9xx_get_pfit_config(struct intel_crtc *crtc,
				 struct intel_crtc_state *pipe_config)
{
	struct drm_device *dev = crtc->base.dev;
	struct drm_i915_private *dev_priv = to_i915(dev);
	uint32_t tmp;

	if (INTEL_INFO(dev)->gen <= 3 && (IS_I830(dev) || !IS_MOBILE(dev)))
		return;

	tmp = I915_READ(PFIT_CONTROL);
	if (!(tmp & PFIT_ENABLE))
		return;

	/* Check whether the pfit is attached to our pipe. */
	if (INTEL_INFO(dev)->gen < 4) {
		if (crtc->pipe != PIPE_B)
			return;
	} else {
		if ((tmp & PFIT_PIPE_MASK) != (crtc->pipe << PFIT_PIPE_SHIFT))
			return;
	}

	pipe_config->gmch_pfit.control = tmp;
	pipe_config->gmch_pfit.pgm_ratios = I915_READ(PFIT_PGM_RATIOS);
}

static void vlv_crtc_clock_get(struct intel_crtc *crtc,
			       struct intel_crtc_state *pipe_config)
{
	struct drm_device *dev = crtc->base.dev;
	struct drm_i915_private *dev_priv = to_i915(dev);
	int pipe = pipe_config->cpu_transcoder;
	struct dpll clock;
	u32 mdiv;
	int refclk = 100000;

	/* In case of DSI, DPLL will not be used */
	if ((pipe_config->dpll_hw_state.dpll & DPLL_VCO_ENABLE) == 0)
		return;

	mutex_lock(&dev_priv->sb_lock);
	mdiv = vlv_dpio_read(dev_priv, pipe, VLV_PLL_DW3(pipe));
	mutex_unlock(&dev_priv->sb_lock);

	clock.m1 = (mdiv >> DPIO_M1DIV_SHIFT) & 7;
	clock.m2 = mdiv & DPIO_M2DIV_MASK;
	clock.n = (mdiv >> DPIO_N_SHIFT) & 0xf;
	clock.p1 = (mdiv >> DPIO_P1_SHIFT) & 7;
	clock.p2 = (mdiv >> DPIO_P2_SHIFT) & 0x1f;

	pipe_config->port_clock = vlv_calc_dpll_params(refclk, &clock);
}

static void
i9xx_get_initial_plane_config(struct intel_crtc *crtc,
			      struct intel_initial_plane_config *plane_config)
{
	struct drm_device *dev = crtc->base.dev;
	struct drm_i915_private *dev_priv = to_i915(dev);
	u32 val, base, offset;
	int pipe = crtc->pipe, plane = crtc->plane;
	int fourcc, pixel_format;
	unsigned int aligned_height;
	struct drm_framebuffer *fb;
	struct intel_framebuffer *intel_fb;

	val = I915_READ(DSPCNTR(plane));
	if (!(val & DISPLAY_PLANE_ENABLE))
		return;

	intel_fb = kzalloc(sizeof(*intel_fb), GFP_KERNEL);
	if (!intel_fb) {
		DRM_DEBUG_KMS("failed to alloc fb\n");
		return;
	}

	fb = &intel_fb->base;

	if (INTEL_INFO(dev)->gen >= 4) {
		if (val & DISPPLANE_TILED) {
			plane_config->tiling = I915_TILING_X;
			fb->modifier[0] = I915_FORMAT_MOD_X_TILED;
		}
	}

	pixel_format = val & DISPPLANE_PIXFORMAT_MASK;
	fourcc = i9xx_format_to_fourcc(pixel_format);
	fb->pixel_format = fourcc;
	fb->bits_per_pixel = drm_format_plane_cpp(fourcc, 0) * 8;

	if (INTEL_INFO(dev)->gen >= 4) {
		if (plane_config->tiling)
			offset = I915_READ(DSPTILEOFF(plane));
		else
			offset = I915_READ(DSPLINOFF(plane));
		base = I915_READ(DSPSURF(plane)) & 0xfffff000;
	} else {
		base = I915_READ(DSPADDR(plane));
	}
	plane_config->base = base;

	val = I915_READ(PIPESRC(pipe));
	fb->width = ((val >> 16) & 0xfff) + 1;
	fb->height = ((val >> 0) & 0xfff) + 1;

	val = I915_READ(DSPSTRIDE(pipe));
	fb->pitches[0] = val & 0xffffffc0;

	aligned_height = intel_fb_align_height(dev, fb->height,
					       fb->pixel_format,
					       fb->modifier[0]);

	plane_config->size = fb->pitches[0] * aligned_height;

	DRM_DEBUG_KMS("pipe/plane %c/%d with fb: size=%dx%d@%d, offset=%x, pitch %d, size 0x%x\n",
		      pipe_name(pipe), plane, fb->width, fb->height,
		      fb->bits_per_pixel, base, fb->pitches[0],
		      plane_config->size);

	plane_config->fb = intel_fb;
}

static void chv_crtc_clock_get(struct intel_crtc *crtc,
			       struct intel_crtc_state *pipe_config)
{
	struct drm_device *dev = crtc->base.dev;
	struct drm_i915_private *dev_priv = to_i915(dev);
	int pipe = pipe_config->cpu_transcoder;
	enum dpio_channel port = vlv_pipe_to_channel(pipe);
	struct dpll clock;
	u32 cmn_dw13, pll_dw0, pll_dw1, pll_dw2, pll_dw3;
	int refclk = 100000;

	/* In case of DSI, DPLL will not be used */
	if ((pipe_config->dpll_hw_state.dpll & DPLL_VCO_ENABLE) == 0)
		return;

	mutex_lock(&dev_priv->sb_lock);
	cmn_dw13 = vlv_dpio_read(dev_priv, pipe, CHV_CMN_DW13(port));
	pll_dw0 = vlv_dpio_read(dev_priv, pipe, CHV_PLL_DW0(port));
	pll_dw1 = vlv_dpio_read(dev_priv, pipe, CHV_PLL_DW1(port));
	pll_dw2 = vlv_dpio_read(dev_priv, pipe, CHV_PLL_DW2(port));
	pll_dw3 = vlv_dpio_read(dev_priv, pipe, CHV_PLL_DW3(port));
	mutex_unlock(&dev_priv->sb_lock);

	clock.m1 = (pll_dw1 & 0x7) == DPIO_CHV_M1_DIV_BY_2 ? 2 : 0;
	clock.m2 = (pll_dw0 & 0xff) << 22;
	if (pll_dw3 & DPIO_CHV_FRAC_DIV_EN)
		clock.m2 |= pll_dw2 & 0x3fffff;
	clock.n = (pll_dw1 >> DPIO_CHV_N_DIV_SHIFT) & 0xf;
	clock.p1 = (cmn_dw13 >> DPIO_CHV_P1_DIV_SHIFT) & 0x7;
	clock.p2 = (cmn_dw13 >> DPIO_CHV_P2_DIV_SHIFT) & 0x1f;

	pipe_config->port_clock = chv_calc_dpll_params(refclk, &clock);
}

static bool i9xx_get_pipe_config(struct intel_crtc *crtc,
				 struct intel_crtc_state *pipe_config)
{
	struct drm_device *dev = crtc->base.dev;
	struct drm_i915_private *dev_priv = to_i915(dev);
	enum intel_display_power_domain power_domain;
	uint32_t tmp;
	bool ret;

	power_domain = POWER_DOMAIN_PIPE(crtc->pipe);
	if (!intel_display_power_get_if_enabled(dev_priv, power_domain))
		return false;

	pipe_config->cpu_transcoder = (enum transcoder) crtc->pipe;
	pipe_config->shared_dpll = NULL;

	ret = false;

	tmp = I915_READ(PIPECONF(crtc->pipe));
	if (!(tmp & PIPECONF_ENABLE))
		goto out;

	if (IS_G4X(dev) || IS_VALLEYVIEW(dev) || IS_CHERRYVIEW(dev)) {
		switch (tmp & PIPECONF_BPC_MASK) {
		case PIPECONF_6BPC:
			pipe_config->pipe_bpp = 18;
			break;
		case PIPECONF_8BPC:
			pipe_config->pipe_bpp = 24;
			break;
		case PIPECONF_10BPC:
			pipe_config->pipe_bpp = 30;
			break;
		default:
			break;
		}
	}

	if ((IS_VALLEYVIEW(dev) || IS_CHERRYVIEW(dev)) &&
	    (tmp & PIPECONF_COLOR_RANGE_SELECT))
		pipe_config->limited_color_range = true;

	if (INTEL_INFO(dev)->gen < 4)
		pipe_config->double_wide = tmp & PIPECONF_DOUBLE_WIDE;

	intel_get_pipe_timings(crtc, pipe_config);
	intel_get_pipe_src_size(crtc, pipe_config);

	i9xx_get_pfit_config(crtc, pipe_config);

	if (INTEL_INFO(dev)->gen >= 4) {
		/* No way to read it out on pipes B and C */
		if (IS_CHERRYVIEW(dev) && crtc->pipe != PIPE_A)
			tmp = dev_priv->chv_dpll_md[crtc->pipe];
		else
			tmp = I915_READ(DPLL_MD(crtc->pipe));
		pipe_config->pixel_multiplier =
			((tmp & DPLL_MD_UDI_MULTIPLIER_MASK)
			 >> DPLL_MD_UDI_MULTIPLIER_SHIFT) + 1;
		pipe_config->dpll_hw_state.dpll_md = tmp;
	} else if (IS_I945G(dev) || IS_I945GM(dev) || IS_G33(dev)) {
		tmp = I915_READ(DPLL(crtc->pipe));
		pipe_config->pixel_multiplier =
			((tmp & SDVO_MULTIPLIER_MASK)
			 >> SDVO_MULTIPLIER_SHIFT_HIRES) + 1;
	} else {
		/* Note that on i915G/GM the pixel multiplier is in the sdvo
		 * port and will be fixed up in the encoder->get_config
		 * function. */
		pipe_config->pixel_multiplier = 1;
	}
	pipe_config->dpll_hw_state.dpll = I915_READ(DPLL(crtc->pipe));
	if (!IS_VALLEYVIEW(dev) && !IS_CHERRYVIEW(dev)) {
		/*
		 * DPLL_DVO_2X_MODE must be enabled for both DPLLs
		 * on 830. Filter it out here so that we don't
		 * report errors due to that.
		 */
		if (IS_I830(dev))
			pipe_config->dpll_hw_state.dpll &= ~DPLL_DVO_2X_MODE;

		pipe_config->dpll_hw_state.fp0 = I915_READ(FP0(crtc->pipe));
		pipe_config->dpll_hw_state.fp1 = I915_READ(FP1(crtc->pipe));
	} else {
		/* Mask out read-only status bits. */
		pipe_config->dpll_hw_state.dpll &= ~(DPLL_LOCK_VLV |
						     DPLL_PORTC_READY_MASK |
						     DPLL_PORTB_READY_MASK);
	}

	if (IS_CHERRYVIEW(dev))
		chv_crtc_clock_get(crtc, pipe_config);
	else if (IS_VALLEYVIEW(dev))
		vlv_crtc_clock_get(crtc, pipe_config);
	else
		i9xx_crtc_clock_get(crtc, pipe_config);

	/*
	 * Normally the dotclock is filled in by the encoder .get_config()
	 * but in case the pipe is enabled w/o any ports we need a sane
	 * default.
	 */
	pipe_config->base.adjusted_mode.crtc_clock =
		pipe_config->port_clock / pipe_config->pixel_multiplier;

	ret = true;

out:
	intel_display_power_put(dev_priv, power_domain);

	return ret;
}

static void ironlake_init_pch_refclk(struct drm_device *dev)
{
	struct drm_i915_private *dev_priv = to_i915(dev);
	struct intel_encoder *encoder;
	int i;
	u32 val, final;
	bool has_lvds = false;
	bool has_cpu_edp = false;
	bool has_panel = false;
	bool has_ck505 = false;
	bool can_ssc = false;
	bool using_ssc_source = false;

	/* We need to take the global config into account */
	for_each_intel_encoder(dev, encoder) {
		switch (encoder->type) {
		case INTEL_OUTPUT_LVDS:
			has_panel = true;
			has_lvds = true;
			break;
		case INTEL_OUTPUT_EDP:
			has_panel = true;
			if (enc_to_dig_port(&encoder->base)->port == PORT_A)
				has_cpu_edp = true;
			break;
		default:
			break;
		}
	}

	if (HAS_PCH_IBX(dev)) {
		has_ck505 = dev_priv->vbt.display_clock_mode;
		can_ssc = has_ck505;
	} else {
		has_ck505 = false;
		can_ssc = true;
	}

	/* Check if any DPLLs are using the SSC source */
	for (i = 0; i < dev_priv->num_shared_dpll; i++) {
		u32 temp = I915_READ(PCH_DPLL(i));

		if (!(temp & DPLL_VCO_ENABLE))
			continue;

		if ((temp & PLL_REF_INPUT_MASK) ==
		    PLLB_REF_INPUT_SPREADSPECTRUMIN) {
			using_ssc_source = true;
			break;
		}
	}

	DRM_DEBUG_KMS("has_panel %d has_lvds %d has_ck505 %d using_ssc_source %d\n",
		      has_panel, has_lvds, has_ck505, using_ssc_source);

	/* Ironlake: try to setup display ref clock before DPLL
	 * enabling. This is only under driver's control after
	 * PCH B stepping, previous chipset stepping should be
	 * ignoring this setting.
	 */
	val = I915_READ(PCH_DREF_CONTROL);

	/* As we must carefully and slowly disable/enable each source in turn,
	 * compute the final state we want first and check if we need to
	 * make any changes at all.
	 */
	final = val;
	final &= ~DREF_NONSPREAD_SOURCE_MASK;
	if (has_ck505)
		final |= DREF_NONSPREAD_CK505_ENABLE;
	else
		final |= DREF_NONSPREAD_SOURCE_ENABLE;

	final &= ~DREF_SSC_SOURCE_MASK;
	final &= ~DREF_CPU_SOURCE_OUTPUT_MASK;
	final &= ~DREF_SSC1_ENABLE;

	if (has_panel) {
		final |= DREF_SSC_SOURCE_ENABLE;

		if (intel_panel_use_ssc(dev_priv) && can_ssc)
			final |= DREF_SSC1_ENABLE;

		if (has_cpu_edp) {
			if (intel_panel_use_ssc(dev_priv) && can_ssc)
				final |= DREF_CPU_SOURCE_OUTPUT_DOWNSPREAD;
			else
				final |= DREF_CPU_SOURCE_OUTPUT_NONSPREAD;
		} else
			final |= DREF_CPU_SOURCE_OUTPUT_DISABLE;
	} else if (using_ssc_source) {
		final |= DREF_SSC_SOURCE_ENABLE;
		final |= DREF_SSC1_ENABLE;
	}

	if (final == val)
		return;

	/* Always enable nonspread source */
	val &= ~DREF_NONSPREAD_SOURCE_MASK;

	if (has_ck505)
		val |= DREF_NONSPREAD_CK505_ENABLE;
	else
		val |= DREF_NONSPREAD_SOURCE_ENABLE;

	if (has_panel) {
		val &= ~DREF_SSC_SOURCE_MASK;
		val |= DREF_SSC_SOURCE_ENABLE;

		/* SSC must be turned on before enabling the CPU output  */
		if (intel_panel_use_ssc(dev_priv) && can_ssc) {
			DRM_DEBUG_KMS("Using SSC on panel\n");
			val |= DREF_SSC1_ENABLE;
		} else
			val &= ~DREF_SSC1_ENABLE;

		/* Get SSC going before enabling the outputs */
		I915_WRITE(PCH_DREF_CONTROL, val);
		POSTING_READ(PCH_DREF_CONTROL);
		udelay(200);

		val &= ~DREF_CPU_SOURCE_OUTPUT_MASK;

		/* Enable CPU source on CPU attached eDP */
		if (has_cpu_edp) {
			if (intel_panel_use_ssc(dev_priv) && can_ssc) {
				DRM_DEBUG_KMS("Using SSC on eDP\n");
				val |= DREF_CPU_SOURCE_OUTPUT_DOWNSPREAD;
			} else
				val |= DREF_CPU_SOURCE_OUTPUT_NONSPREAD;
		} else
			val |= DREF_CPU_SOURCE_OUTPUT_DISABLE;

		I915_WRITE(PCH_DREF_CONTROL, val);
		POSTING_READ(PCH_DREF_CONTROL);
		udelay(200);
	} else {
		DRM_DEBUG_KMS("Disabling CPU source output\n");

		val &= ~DREF_CPU_SOURCE_OUTPUT_MASK;

		/* Turn off CPU output */
		val |= DREF_CPU_SOURCE_OUTPUT_DISABLE;

		I915_WRITE(PCH_DREF_CONTROL, val);
		POSTING_READ(PCH_DREF_CONTROL);
		udelay(200);

		if (!using_ssc_source) {
			DRM_DEBUG_KMS("Disabling SSC source\n");

			/* Turn off the SSC source */
			val &= ~DREF_SSC_SOURCE_MASK;
			val |= DREF_SSC_SOURCE_DISABLE;

			/* Turn off SSC1 */
			val &= ~DREF_SSC1_ENABLE;

			I915_WRITE(PCH_DREF_CONTROL, val);
			POSTING_READ(PCH_DREF_CONTROL);
			udelay(200);
		}
	}

	BUG_ON(val != final);
}

static void lpt_reset_fdi_mphy(struct drm_i915_private *dev_priv)
{
	uint32_t tmp;

	tmp = I915_READ(SOUTH_CHICKEN2);
	tmp |= FDI_MPHY_IOSFSB_RESET_CTL;
	I915_WRITE(SOUTH_CHICKEN2, tmp);

	if (wait_for_us(I915_READ(SOUTH_CHICKEN2) &
			FDI_MPHY_IOSFSB_RESET_STATUS, 100))
		DRM_ERROR("FDI mPHY reset assert timeout\n");

	tmp = I915_READ(SOUTH_CHICKEN2);
	tmp &= ~FDI_MPHY_IOSFSB_RESET_CTL;
	I915_WRITE(SOUTH_CHICKEN2, tmp);

	if (wait_for_us((I915_READ(SOUTH_CHICKEN2) &
			 FDI_MPHY_IOSFSB_RESET_STATUS) == 0, 100))
		DRM_ERROR("FDI mPHY reset de-assert timeout\n");
}

/* WaMPhyProgramming:hsw */
static void lpt_program_fdi_mphy(struct drm_i915_private *dev_priv)
{
	uint32_t tmp;

	tmp = intel_sbi_read(dev_priv, 0x8008, SBI_MPHY);
	tmp &= ~(0xFF << 24);
	tmp |= (0x12 << 24);
	intel_sbi_write(dev_priv, 0x8008, tmp, SBI_MPHY);

	tmp = intel_sbi_read(dev_priv, 0x2008, SBI_MPHY);
	tmp |= (1 << 11);
	intel_sbi_write(dev_priv, 0x2008, tmp, SBI_MPHY);

	tmp = intel_sbi_read(dev_priv, 0x2108, SBI_MPHY);
	tmp |= (1 << 11);
	intel_sbi_write(dev_priv, 0x2108, tmp, SBI_MPHY);

	tmp = intel_sbi_read(dev_priv, 0x206C, SBI_MPHY);
	tmp |= (1 << 24) | (1 << 21) | (1 << 18);
	intel_sbi_write(dev_priv, 0x206C, tmp, SBI_MPHY);

	tmp = intel_sbi_read(dev_priv, 0x216C, SBI_MPHY);
	tmp |= (1 << 24) | (1 << 21) | (1 << 18);
	intel_sbi_write(dev_priv, 0x216C, tmp, SBI_MPHY);

	tmp = intel_sbi_read(dev_priv, 0x2080, SBI_MPHY);
	tmp &= ~(7 << 13);
	tmp |= (5 << 13);
	intel_sbi_write(dev_priv, 0x2080, tmp, SBI_MPHY);

	tmp = intel_sbi_read(dev_priv, 0x2180, SBI_MPHY);
	tmp &= ~(7 << 13);
	tmp |= (5 << 13);
	intel_sbi_write(dev_priv, 0x2180, tmp, SBI_MPHY);

	tmp = intel_sbi_read(dev_priv, 0x208C, SBI_MPHY);
	tmp &= ~0xFF;
	tmp |= 0x1C;
	intel_sbi_write(dev_priv, 0x208C, tmp, SBI_MPHY);

	tmp = intel_sbi_read(dev_priv, 0x218C, SBI_MPHY);
	tmp &= ~0xFF;
	tmp |= 0x1C;
	intel_sbi_write(dev_priv, 0x218C, tmp, SBI_MPHY);

	tmp = intel_sbi_read(dev_priv, 0x2098, SBI_MPHY);
	tmp &= ~(0xFF << 16);
	tmp |= (0x1C << 16);
	intel_sbi_write(dev_priv, 0x2098, tmp, SBI_MPHY);

	tmp = intel_sbi_read(dev_priv, 0x2198, SBI_MPHY);
	tmp &= ~(0xFF << 16);
	tmp |= (0x1C << 16);
	intel_sbi_write(dev_priv, 0x2198, tmp, SBI_MPHY);

	tmp = intel_sbi_read(dev_priv, 0x20C4, SBI_MPHY);
	tmp |= (1 << 27);
	intel_sbi_write(dev_priv, 0x20C4, tmp, SBI_MPHY);

	tmp = intel_sbi_read(dev_priv, 0x21C4, SBI_MPHY);
	tmp |= (1 << 27);
	intel_sbi_write(dev_priv, 0x21C4, tmp, SBI_MPHY);

	tmp = intel_sbi_read(dev_priv, 0x20EC, SBI_MPHY);
	tmp &= ~(0xF << 28);
	tmp |= (4 << 28);
	intel_sbi_write(dev_priv, 0x20EC, tmp, SBI_MPHY);

	tmp = intel_sbi_read(dev_priv, 0x21EC, SBI_MPHY);
	tmp &= ~(0xF << 28);
	tmp |= (4 << 28);
	intel_sbi_write(dev_priv, 0x21EC, tmp, SBI_MPHY);
}

/* Implements 3 different sequences from BSpec chapter "Display iCLK
 * Programming" based on the parameters passed:
 * - Sequence to enable CLKOUT_DP
 * - Sequence to enable CLKOUT_DP without spread
 * - Sequence to enable CLKOUT_DP for FDI usage and configure PCH FDI I/O
 */
static void lpt_enable_clkout_dp(struct drm_device *dev, bool with_spread,
				 bool with_fdi)
{
	struct drm_i915_private *dev_priv = to_i915(dev);
	uint32_t reg, tmp;

	if (WARN(with_fdi && !with_spread, "FDI requires downspread\n"))
		with_spread = true;
	if (WARN(HAS_PCH_LPT_LP(dev) && with_fdi, "LP PCH doesn't have FDI\n"))
		with_fdi = false;

	mutex_lock(&dev_priv->sb_lock);

	tmp = intel_sbi_read(dev_priv, SBI_SSCCTL, SBI_ICLK);
	tmp &= ~SBI_SSCCTL_DISABLE;
	tmp |= SBI_SSCCTL_PATHALT;
	intel_sbi_write(dev_priv, SBI_SSCCTL, tmp, SBI_ICLK);

	udelay(24);

	if (with_spread) {
		tmp = intel_sbi_read(dev_priv, SBI_SSCCTL, SBI_ICLK);
		tmp &= ~SBI_SSCCTL_PATHALT;
		intel_sbi_write(dev_priv, SBI_SSCCTL, tmp, SBI_ICLK);

		if (with_fdi) {
			lpt_reset_fdi_mphy(dev_priv);
			lpt_program_fdi_mphy(dev_priv);
		}
	}

	reg = HAS_PCH_LPT_LP(dev) ? SBI_GEN0 : SBI_DBUFF0;
	tmp = intel_sbi_read(dev_priv, reg, SBI_ICLK);
	tmp |= SBI_GEN0_CFG_BUFFENABLE_DISABLE;
	intel_sbi_write(dev_priv, reg, tmp, SBI_ICLK);

	mutex_unlock(&dev_priv->sb_lock);
}

/* Sequence to disable CLKOUT_DP */
static void lpt_disable_clkout_dp(struct drm_device *dev)
{
	struct drm_i915_private *dev_priv = to_i915(dev);
	uint32_t reg, tmp;

	mutex_lock(&dev_priv->sb_lock);

	reg = HAS_PCH_LPT_LP(dev) ? SBI_GEN0 : SBI_DBUFF0;
	tmp = intel_sbi_read(dev_priv, reg, SBI_ICLK);
	tmp &= ~SBI_GEN0_CFG_BUFFENABLE_DISABLE;
	intel_sbi_write(dev_priv, reg, tmp, SBI_ICLK);

	tmp = intel_sbi_read(dev_priv, SBI_SSCCTL, SBI_ICLK);
	if (!(tmp & SBI_SSCCTL_DISABLE)) {
		if (!(tmp & SBI_SSCCTL_PATHALT)) {
			tmp |= SBI_SSCCTL_PATHALT;
			intel_sbi_write(dev_priv, SBI_SSCCTL, tmp, SBI_ICLK);
			udelay(32);
		}
		tmp |= SBI_SSCCTL_DISABLE;
		intel_sbi_write(dev_priv, SBI_SSCCTL, tmp, SBI_ICLK);
	}

	mutex_unlock(&dev_priv->sb_lock);
}

#define BEND_IDX(steps) ((50 + (steps)) / 5)

static const uint16_t sscdivintphase[] = {
	[BEND_IDX( 50)] = 0x3B23,
	[BEND_IDX( 45)] = 0x3B23,
	[BEND_IDX( 40)] = 0x3C23,
	[BEND_IDX( 35)] = 0x3C23,
	[BEND_IDX( 30)] = 0x3D23,
	[BEND_IDX( 25)] = 0x3D23,
	[BEND_IDX( 20)] = 0x3E23,
	[BEND_IDX( 15)] = 0x3E23,
	[BEND_IDX( 10)] = 0x3F23,
	[BEND_IDX(  5)] = 0x3F23,
	[BEND_IDX(  0)] = 0x0025,
	[BEND_IDX( -5)] = 0x0025,
	[BEND_IDX(-10)] = 0x0125,
	[BEND_IDX(-15)] = 0x0125,
	[BEND_IDX(-20)] = 0x0225,
	[BEND_IDX(-25)] = 0x0225,
	[BEND_IDX(-30)] = 0x0325,
	[BEND_IDX(-35)] = 0x0325,
	[BEND_IDX(-40)] = 0x0425,
	[BEND_IDX(-45)] = 0x0425,
	[BEND_IDX(-50)] = 0x0525,
};

/*
 * Bend CLKOUT_DP
 * steps -50 to 50 inclusive, in steps of 5
 * < 0 slow down the clock, > 0 speed up the clock, 0 == no bend (135MHz)
 * change in clock period = -(steps / 10) * 5.787 ps
 */
static void lpt_bend_clkout_dp(struct drm_i915_private *dev_priv, int steps)
{
	uint32_t tmp;
	int idx = BEND_IDX(steps);

	if (WARN_ON(steps % 5 != 0))
		return;

	if (WARN_ON(idx >= ARRAY_SIZE(sscdivintphase)))
		return;

	mutex_lock(&dev_priv->sb_lock);

	if (steps % 10 != 0)
		tmp = 0xAAAAAAAB;
	else
		tmp = 0x00000000;
	intel_sbi_write(dev_priv, SBI_SSCDITHPHASE, tmp, SBI_ICLK);

	tmp = intel_sbi_read(dev_priv, SBI_SSCDIVINTPHASE, SBI_ICLK);
	tmp &= 0xffff0000;
	tmp |= sscdivintphase[idx];
	intel_sbi_write(dev_priv, SBI_SSCDIVINTPHASE, tmp, SBI_ICLK);

	mutex_unlock(&dev_priv->sb_lock);
}

#undef BEND_IDX

static void lpt_init_pch_refclk(struct drm_device *dev)
{
	struct intel_encoder *encoder;
	bool has_vga = false;

	for_each_intel_encoder(dev, encoder) {
		switch (encoder->type) {
		case INTEL_OUTPUT_ANALOG:
			has_vga = true;
			break;
		default:
			break;
		}
	}

	if (has_vga) {
		lpt_bend_clkout_dp(to_i915(dev), 0);
		lpt_enable_clkout_dp(dev, true, true);
	} else {
		lpt_disable_clkout_dp(dev);
	}
}

/*
 * Initialize reference clocks when the driver loads
 */
void intel_init_pch_refclk(struct drm_device *dev)
{
	if (HAS_PCH_IBX(dev) || HAS_PCH_CPT(dev))
		ironlake_init_pch_refclk(dev);
	else if (HAS_PCH_LPT(dev))
		lpt_init_pch_refclk(dev);
}

static void ironlake_set_pipeconf(struct drm_crtc *crtc)
{
	struct drm_i915_private *dev_priv = to_i915(crtc->dev);
	struct intel_crtc *intel_crtc = to_intel_crtc(crtc);
	int pipe = intel_crtc->pipe;
	uint32_t val;

	val = 0;

	switch (intel_crtc->config->pipe_bpp) {
	case 18:
		val |= PIPECONF_6BPC;
		break;
	case 24:
		val |= PIPECONF_8BPC;
		break;
	case 30:
		val |= PIPECONF_10BPC;
		break;
	case 36:
		val |= PIPECONF_12BPC;
		break;
	default:
		/* Case prevented by intel_choose_pipe_bpp_dither. */
		BUG();
	}

	if (intel_crtc->config->dither)
		val |= (PIPECONF_DITHER_EN | PIPECONF_DITHER_TYPE_SP);

	if (intel_crtc->config->base.adjusted_mode.flags & DRM_MODE_FLAG_INTERLACE)
		val |= PIPECONF_INTERLACED_ILK;
	else
		val |= PIPECONF_PROGRESSIVE;

	if (intel_crtc->config->limited_color_range)
		val |= PIPECONF_COLOR_RANGE_SELECT;

	I915_WRITE(PIPECONF(pipe), val);
	POSTING_READ(PIPECONF(pipe));
}

static void haswell_set_pipeconf(struct drm_crtc *crtc)
{
	struct drm_i915_private *dev_priv = to_i915(crtc->dev);
	struct intel_crtc *intel_crtc = to_intel_crtc(crtc);
	enum transcoder cpu_transcoder = intel_crtc->config->cpu_transcoder;
	u32 val = 0;

	if (IS_HASWELL(dev_priv) && intel_crtc->config->dither)
		val |= (PIPECONF_DITHER_EN | PIPECONF_DITHER_TYPE_SP);

	if (intel_crtc->config->base.adjusted_mode.flags & DRM_MODE_FLAG_INTERLACE)
		val |= PIPECONF_INTERLACED_ILK;
	else
		val |= PIPECONF_PROGRESSIVE;

	I915_WRITE(PIPECONF(cpu_transcoder), val);
	POSTING_READ(PIPECONF(cpu_transcoder));
}

static void haswell_set_pipemisc(struct drm_crtc *crtc)
{
	struct drm_i915_private *dev_priv = to_i915(crtc->dev);
	struct intel_crtc *intel_crtc = to_intel_crtc(crtc);

	if (IS_BROADWELL(dev_priv) || INTEL_INFO(dev_priv)->gen >= 9) {
		u32 val = 0;

		switch (intel_crtc->config->pipe_bpp) {
		case 18:
			val |= PIPEMISC_DITHER_6_BPC;
			break;
		case 24:
			val |= PIPEMISC_DITHER_8_BPC;
			break;
		case 30:
			val |= PIPEMISC_DITHER_10_BPC;
			break;
		case 36:
			val |= PIPEMISC_DITHER_12_BPC;
			break;
		default:
			/* Case prevented by pipe_config_set_bpp. */
			BUG();
		}

		if (intel_crtc->config->dither)
			val |= PIPEMISC_DITHER_ENABLE | PIPEMISC_DITHER_TYPE_SP;

		I915_WRITE(PIPEMISC(intel_crtc->pipe), val);
	}
}

int ironlake_get_lanes_required(int target_clock, int link_bw, int bpp)
{
	/*
	 * Account for spread spectrum to avoid
	 * oversubscribing the link. Max center spread
	 * is 2.5%; use 5% for safety's sake.
	 */
	u32 bps = target_clock * bpp * 21 / 20;
	return DIV_ROUND_UP(bps, link_bw * 8);
}

static bool ironlake_needs_fb_cb_tune(struct dpll *dpll, int factor)
{
	return i9xx_dpll_compute_m(dpll) < factor * dpll->n;
}

static void ironlake_compute_dpll(struct intel_crtc *intel_crtc,
				  struct intel_crtc_state *crtc_state,
				  struct dpll *reduced_clock)
{
	struct drm_crtc *crtc = &intel_crtc->base;
	struct drm_device *dev = crtc->dev;
	struct drm_i915_private *dev_priv = to_i915(dev);
	u32 dpll, fp, fp2;
	int factor;

	/* Enable autotuning of the PLL clock (if permissible) */
	factor = 21;
	if (intel_crtc_has_type(crtc_state, INTEL_OUTPUT_LVDS)) {
		if ((intel_panel_use_ssc(dev_priv) &&
		     dev_priv->vbt.lvds_ssc_freq == 100000) ||
		    (HAS_PCH_IBX(dev) && intel_is_dual_link_lvds(dev)))
			factor = 25;
	} else if (crtc_state->sdvo_tv_clock)
		factor = 20;

	fp = i9xx_dpll_compute_fp(&crtc_state->dpll);

	if (ironlake_needs_fb_cb_tune(&crtc_state->dpll, factor))
		fp |= FP_CB_TUNE;

	if (reduced_clock) {
		fp2 = i9xx_dpll_compute_fp(reduced_clock);

		if (reduced_clock->m < factor * reduced_clock->n)
			fp2 |= FP_CB_TUNE;
	} else {
		fp2 = fp;
	}

	dpll = 0;

	if (intel_crtc_has_type(crtc_state, INTEL_OUTPUT_LVDS))
		dpll |= DPLLB_MODE_LVDS;
	else
		dpll |= DPLLB_MODE_DAC_SERIAL;

	dpll |= (crtc_state->pixel_multiplier - 1)
		<< PLL_REF_SDVO_HDMI_MULTIPLIER_SHIFT;

	if (intel_crtc_has_type(crtc_state, INTEL_OUTPUT_SDVO) ||
	    intel_crtc_has_type(crtc_state, INTEL_OUTPUT_HDMI))
		dpll |= DPLL_SDVO_HIGH_SPEED;

	if (intel_crtc_has_dp_encoder(crtc_state))
		dpll |= DPLL_SDVO_HIGH_SPEED;

	/*
	 * The high speed IO clock is only really required for
	 * SDVO/HDMI/DP, but we also enable it for CRT to make it
	 * possible to share the DPLL between CRT and HDMI. Enabling
	 * the clock needlessly does no real harm, except use up a
	 * bit of power potentially.
	 *
	 * We'll limit this to IVB with 3 pipes, since it has only two
	 * DPLLs and so DPLL sharing is the only way to get three pipes
	 * driving PCH ports at the same time. On SNB we could do this,
	 * and potentially avoid enabling the second DPLL, but it's not
	 * clear if it''s a win or loss power wise. No point in doing
	 * this on ILK at all since it has a fixed DPLL<->pipe mapping.
	 */
	if (INTEL_INFO(dev_priv)->num_pipes == 3 &&
	    intel_crtc_has_type(crtc_state, INTEL_OUTPUT_ANALOG))
		dpll |= DPLL_SDVO_HIGH_SPEED;

	/* compute bitmask from p1 value */
	dpll |= (1 << (crtc_state->dpll.p1 - 1)) << DPLL_FPA01_P1_POST_DIV_SHIFT;
	/* also FPA1 */
	dpll |= (1 << (crtc_state->dpll.p1 - 1)) << DPLL_FPA1_P1_POST_DIV_SHIFT;

	switch (crtc_state->dpll.p2) {
	case 5:
		dpll |= DPLL_DAC_SERIAL_P2_CLOCK_DIV_5;
		break;
	case 7:
		dpll |= DPLLB_LVDS_P2_CLOCK_DIV_7;
		break;
	case 10:
		dpll |= DPLL_DAC_SERIAL_P2_CLOCK_DIV_10;
		break;
	case 14:
		dpll |= DPLLB_LVDS_P2_CLOCK_DIV_14;
		break;
	}

	if (intel_crtc_has_type(crtc_state, INTEL_OUTPUT_LVDS) &&
	    intel_panel_use_ssc(dev_priv))
		dpll |= PLLB_REF_INPUT_SPREADSPECTRUMIN;
	else
		dpll |= PLL_REF_INPUT_DREFCLK;

	dpll |= DPLL_VCO_ENABLE;

	crtc_state->dpll_hw_state.dpll = dpll;
	crtc_state->dpll_hw_state.fp0 = fp;
	crtc_state->dpll_hw_state.fp1 = fp2;
}

static int ironlake_crtc_compute_clock(struct intel_crtc *crtc,
				       struct intel_crtc_state *crtc_state)
{
	struct drm_device *dev = crtc->base.dev;
	struct drm_i915_private *dev_priv = to_i915(dev);
	struct dpll reduced_clock;
	bool has_reduced_clock = false;
	struct intel_shared_dpll *pll;
	const struct intel_limit *limit;
	int refclk = 120000;

	memset(&crtc_state->dpll_hw_state, 0,
	       sizeof(crtc_state->dpll_hw_state));

	crtc->lowfreq_avail = false;

	/* CPU eDP is the only output that doesn't need a PCH PLL of its own. */
	if (!crtc_state->has_pch_encoder)
		return 0;

	if (intel_crtc_has_type(crtc_state, INTEL_OUTPUT_LVDS)) {
		if (intel_panel_use_ssc(dev_priv)) {
			DRM_DEBUG_KMS("using SSC reference clock of %d kHz\n",
				      dev_priv->vbt.lvds_ssc_freq);
			refclk = dev_priv->vbt.lvds_ssc_freq;
		}

		if (intel_is_dual_link_lvds(dev)) {
			if (refclk == 100000)
				limit = &intel_limits_ironlake_dual_lvds_100m;
			else
				limit = &intel_limits_ironlake_dual_lvds;
		} else {
			if (refclk == 100000)
				limit = &intel_limits_ironlake_single_lvds_100m;
			else
				limit = &intel_limits_ironlake_single_lvds;
		}
	} else {
		limit = &intel_limits_ironlake_dac;
	}

	if (!crtc_state->clock_set &&
	    !g4x_find_best_dpll(limit, crtc_state, crtc_state->port_clock,
				refclk, NULL, &crtc_state->dpll)) {
		DRM_ERROR("Couldn't find PLL settings for mode!\n");
		return -EINVAL;
	}

	ironlake_compute_dpll(crtc, crtc_state,
			      has_reduced_clock ? &reduced_clock : NULL);

	pll = intel_get_shared_dpll(crtc, crtc_state, NULL);
	if (pll == NULL) {
		DRM_DEBUG_DRIVER("failed to find PLL for pipe %c\n",
				 pipe_name(crtc->pipe));
		return -EINVAL;
	}

	if (intel_crtc_has_type(crtc_state, INTEL_OUTPUT_LVDS) &&
	    has_reduced_clock)
		crtc->lowfreq_avail = true;

	return 0;
}

static void intel_pch_transcoder_get_m_n(struct intel_crtc *crtc,
					 struct intel_link_m_n *m_n)
{
	struct drm_device *dev = crtc->base.dev;
	struct drm_i915_private *dev_priv = to_i915(dev);
	enum pipe pipe = crtc->pipe;

	m_n->link_m = I915_READ(PCH_TRANS_LINK_M1(pipe));
	m_n->link_n = I915_READ(PCH_TRANS_LINK_N1(pipe));
	m_n->gmch_m = I915_READ(PCH_TRANS_DATA_M1(pipe))
		& ~TU_SIZE_MASK;
	m_n->gmch_n = I915_READ(PCH_TRANS_DATA_N1(pipe));
	m_n->tu = ((I915_READ(PCH_TRANS_DATA_M1(pipe))
		    & TU_SIZE_MASK) >> TU_SIZE_SHIFT) + 1;
}

static void intel_cpu_transcoder_get_m_n(struct intel_crtc *crtc,
					 enum transcoder transcoder,
					 struct intel_link_m_n *m_n,
					 struct intel_link_m_n *m2_n2)
{
	struct drm_device *dev = crtc->base.dev;
	struct drm_i915_private *dev_priv = to_i915(dev);
	enum pipe pipe = crtc->pipe;

	if (INTEL_INFO(dev)->gen >= 5) {
		m_n->link_m = I915_READ(PIPE_LINK_M1(transcoder));
		m_n->link_n = I915_READ(PIPE_LINK_N1(transcoder));
		m_n->gmch_m = I915_READ(PIPE_DATA_M1(transcoder))
			& ~TU_SIZE_MASK;
		m_n->gmch_n = I915_READ(PIPE_DATA_N1(transcoder));
		m_n->tu = ((I915_READ(PIPE_DATA_M1(transcoder))
			    & TU_SIZE_MASK) >> TU_SIZE_SHIFT) + 1;
		/* Read M2_N2 registers only for gen < 8 (M2_N2 available for
		 * gen < 8) and if DRRS is supported (to make sure the
		 * registers are not unnecessarily read).
		 */
		if (m2_n2 && INTEL_INFO(dev)->gen < 8 &&
			crtc->config->has_drrs) {
			m2_n2->link_m = I915_READ(PIPE_LINK_M2(transcoder));
			m2_n2->link_n =	I915_READ(PIPE_LINK_N2(transcoder));
			m2_n2->gmch_m =	I915_READ(PIPE_DATA_M2(transcoder))
					& ~TU_SIZE_MASK;
			m2_n2->gmch_n =	I915_READ(PIPE_DATA_N2(transcoder));
			m2_n2->tu = ((I915_READ(PIPE_DATA_M2(transcoder))
					& TU_SIZE_MASK) >> TU_SIZE_SHIFT) + 1;
		}
	} else {
		m_n->link_m = I915_READ(PIPE_LINK_M_G4X(pipe));
		m_n->link_n = I915_READ(PIPE_LINK_N_G4X(pipe));
		m_n->gmch_m = I915_READ(PIPE_DATA_M_G4X(pipe))
			& ~TU_SIZE_MASK;
		m_n->gmch_n = I915_READ(PIPE_DATA_N_G4X(pipe));
		m_n->tu = ((I915_READ(PIPE_DATA_M_G4X(pipe))
			    & TU_SIZE_MASK) >> TU_SIZE_SHIFT) + 1;
	}
}

void intel_dp_get_m_n(struct intel_crtc *crtc,
		      struct intel_crtc_state *pipe_config)
{
	if (pipe_config->has_pch_encoder)
		intel_pch_transcoder_get_m_n(crtc, &pipe_config->dp_m_n);
	else
		intel_cpu_transcoder_get_m_n(crtc, pipe_config->cpu_transcoder,
					     &pipe_config->dp_m_n,
					     &pipe_config->dp_m2_n2);
}

static void ironlake_get_fdi_m_n_config(struct intel_crtc *crtc,
					struct intel_crtc_state *pipe_config)
{
	intel_cpu_transcoder_get_m_n(crtc, pipe_config->cpu_transcoder,
				     &pipe_config->fdi_m_n, NULL);
}

static void skylake_get_pfit_config(struct intel_crtc *crtc,
				    struct intel_crtc_state *pipe_config)
{
	struct drm_device *dev = crtc->base.dev;
	struct drm_i915_private *dev_priv = to_i915(dev);
	struct intel_crtc_scaler_state *scaler_state = &pipe_config->scaler_state;
	uint32_t ps_ctrl = 0;
	int id = -1;
	int i;

	/* find scaler attached to this pipe */
	for (i = 0; i < crtc->num_scalers; i++) {
		ps_ctrl = I915_READ(SKL_PS_CTRL(crtc->pipe, i));
		if (ps_ctrl & PS_SCALER_EN && !(ps_ctrl & PS_PLANE_SEL_MASK)) {
			id = i;
			pipe_config->pch_pfit.enabled = true;
			pipe_config->pch_pfit.pos = I915_READ(SKL_PS_WIN_POS(crtc->pipe, i));
			pipe_config->pch_pfit.size = I915_READ(SKL_PS_WIN_SZ(crtc->pipe, i));
			break;
		}
	}

	scaler_state->scaler_id = id;
	if (id >= 0) {
		scaler_state->scaler_users |= (1 << SKL_CRTC_INDEX);
	} else {
		scaler_state->scaler_users &= ~(1 << SKL_CRTC_INDEX);
	}
}

static void
skylake_get_initial_plane_config(struct intel_crtc *crtc,
				 struct intel_initial_plane_config *plane_config)
{
	struct drm_device *dev = crtc->base.dev;
	struct drm_i915_private *dev_priv = to_i915(dev);
	u32 val, base, offset, stride_mult, tiling;
	int pipe = crtc->pipe;
	int fourcc, pixel_format;
	unsigned int aligned_height;
	struct drm_framebuffer *fb;
	struct intel_framebuffer *intel_fb;

	intel_fb = kzalloc(sizeof(*intel_fb), GFP_KERNEL);
	if (!intel_fb) {
		DRM_DEBUG_KMS("failed to alloc fb\n");
		return;
	}

	fb = &intel_fb->base;

	val = I915_READ(PLANE_CTL(pipe, 0));
	if (!(val & PLANE_CTL_ENABLE))
		goto error;

	pixel_format = val & PLANE_CTL_FORMAT_MASK;
	fourcc = skl_format_to_fourcc(pixel_format,
				      val & PLANE_CTL_ORDER_RGBX,
				      val & PLANE_CTL_ALPHA_MASK);
	fb->pixel_format = fourcc;
	fb->bits_per_pixel = drm_format_plane_cpp(fourcc, 0) * 8;

	tiling = val & PLANE_CTL_TILED_MASK;
	switch (tiling) {
	case PLANE_CTL_TILED_LINEAR:
		fb->modifier[0] = DRM_FORMAT_MOD_NONE;
		break;
	case PLANE_CTL_TILED_X:
		plane_config->tiling = I915_TILING_X;
		fb->modifier[0] = I915_FORMAT_MOD_X_TILED;
		break;
	case PLANE_CTL_TILED_Y:
		fb->modifier[0] = I915_FORMAT_MOD_Y_TILED;
		break;
	case PLANE_CTL_TILED_YF:
		fb->modifier[0] = I915_FORMAT_MOD_Yf_TILED;
		break;
	default:
		MISSING_CASE(tiling);
		goto error;
	}

	base = I915_READ(PLANE_SURF(pipe, 0)) & 0xfffff000;
	plane_config->base = base;

	offset = I915_READ(PLANE_OFFSET(pipe, 0));

	val = I915_READ(PLANE_SIZE(pipe, 0));
	fb->height = ((val >> 16) & 0xfff) + 1;
	fb->width = ((val >> 0) & 0x1fff) + 1;

	val = I915_READ(PLANE_STRIDE(pipe, 0));
	stride_mult = intel_fb_stride_alignment(dev_priv, fb->modifier[0],
						fb->pixel_format);
	fb->pitches[0] = (val & 0x3ff) * stride_mult;

	aligned_height = intel_fb_align_height(dev, fb->height,
					       fb->pixel_format,
					       fb->modifier[0]);

	plane_config->size = fb->pitches[0] * aligned_height;

	DRM_DEBUG_KMS("pipe %c with fb: size=%dx%d@%d, offset=%x, pitch %d, size 0x%x\n",
		      pipe_name(pipe), fb->width, fb->height,
		      fb->bits_per_pixel, base, fb->pitches[0],
		      plane_config->size);

	plane_config->fb = intel_fb;
	return;

error:
	kfree(intel_fb);
}

static void ironlake_get_pfit_config(struct intel_crtc *crtc,
				     struct intel_crtc_state *pipe_config)
{
	struct drm_device *dev = crtc->base.dev;
	struct drm_i915_private *dev_priv = to_i915(dev);
	uint32_t tmp;

	tmp = I915_READ(PF_CTL(crtc->pipe));

	if (tmp & PF_ENABLE) {
		pipe_config->pch_pfit.enabled = true;
		pipe_config->pch_pfit.pos = I915_READ(PF_WIN_POS(crtc->pipe));
		pipe_config->pch_pfit.size = I915_READ(PF_WIN_SZ(crtc->pipe));

		/* We currently do not free assignements of panel fitters on
		 * ivb/hsw (since we don't use the higher upscaling modes which
		 * differentiates them) so just WARN about this case for now. */
		if (IS_GEN7(dev)) {
			WARN_ON((tmp & PF_PIPE_SEL_MASK_IVB) !=
				PF_PIPE_SEL_IVB(crtc->pipe));
		}
	}
}

static void
ironlake_get_initial_plane_config(struct intel_crtc *crtc,
				  struct intel_initial_plane_config *plane_config)
{
	struct drm_device *dev = crtc->base.dev;
	struct drm_i915_private *dev_priv = to_i915(dev);
	u32 val, base, offset;
	int pipe = crtc->pipe;
	int fourcc, pixel_format;
	unsigned int aligned_height;
	struct drm_framebuffer *fb;
	struct intel_framebuffer *intel_fb;

	val = I915_READ(DSPCNTR(pipe));
	if (!(val & DISPLAY_PLANE_ENABLE))
		return;

	intel_fb = kzalloc(sizeof(*intel_fb), GFP_KERNEL);
	if (!intel_fb) {
		DRM_DEBUG_KMS("failed to alloc fb\n");
		return;
	}

	fb = &intel_fb->base;

	if (INTEL_INFO(dev)->gen >= 4) {
		if (val & DISPPLANE_TILED) {
			plane_config->tiling = I915_TILING_X;
			fb->modifier[0] = I915_FORMAT_MOD_X_TILED;
		}
	}

	pixel_format = val & DISPPLANE_PIXFORMAT_MASK;
	fourcc = i9xx_format_to_fourcc(pixel_format);
	fb->pixel_format = fourcc;
	fb->bits_per_pixel = drm_format_plane_cpp(fourcc, 0) * 8;

	base = I915_READ(DSPSURF(pipe)) & 0xfffff000;
	if (IS_HASWELL(dev) || IS_BROADWELL(dev)) {
		offset = I915_READ(DSPOFFSET(pipe));
	} else {
		if (plane_config->tiling)
			offset = I915_READ(DSPTILEOFF(pipe));
		else
			offset = I915_READ(DSPLINOFF(pipe));
	}
	plane_config->base = base;

	val = I915_READ(PIPESRC(pipe));
	fb->width = ((val >> 16) & 0xfff) + 1;
	fb->height = ((val >> 0) & 0xfff) + 1;

	val = I915_READ(DSPSTRIDE(pipe));
	fb->pitches[0] = val & 0xffffffc0;

	aligned_height = intel_fb_align_height(dev, fb->height,
					       fb->pixel_format,
					       fb->modifier[0]);

	plane_config->size = fb->pitches[0] * aligned_height;

	DRM_DEBUG_KMS("pipe %c with fb: size=%dx%d@%d, offset=%x, pitch %d, size 0x%x\n",
		      pipe_name(pipe), fb->width, fb->height,
		      fb->bits_per_pixel, base, fb->pitches[0],
		      plane_config->size);

	plane_config->fb = intel_fb;
}

static bool ironlake_get_pipe_config(struct intel_crtc *crtc,
				     struct intel_crtc_state *pipe_config)
{
	struct drm_device *dev = crtc->base.dev;
	struct drm_i915_private *dev_priv = to_i915(dev);
	enum intel_display_power_domain power_domain;
	uint32_t tmp;
	bool ret;

	power_domain = POWER_DOMAIN_PIPE(crtc->pipe);
	if (!intel_display_power_get_if_enabled(dev_priv, power_domain))
		return false;

	pipe_config->cpu_transcoder = (enum transcoder) crtc->pipe;
	pipe_config->shared_dpll = NULL;

	ret = false;
	tmp = I915_READ(PIPECONF(crtc->pipe));
	if (!(tmp & PIPECONF_ENABLE))
		goto out;

	switch (tmp & PIPECONF_BPC_MASK) {
	case PIPECONF_6BPC:
		pipe_config->pipe_bpp = 18;
		break;
	case PIPECONF_8BPC:
		pipe_config->pipe_bpp = 24;
		break;
	case PIPECONF_10BPC:
		pipe_config->pipe_bpp = 30;
		break;
	case PIPECONF_12BPC:
		pipe_config->pipe_bpp = 36;
		break;
	default:
		break;
	}

	if (tmp & PIPECONF_COLOR_RANGE_SELECT)
		pipe_config->limited_color_range = true;

	if (I915_READ(PCH_TRANSCONF(crtc->pipe)) & TRANS_ENABLE) {
		struct intel_shared_dpll *pll;
		enum intel_dpll_id pll_id;

		pipe_config->has_pch_encoder = true;

		tmp = I915_READ(FDI_RX_CTL(crtc->pipe));
		pipe_config->fdi_lanes = ((FDI_DP_PORT_WIDTH_MASK & tmp) >>
					  FDI_DP_PORT_WIDTH_SHIFT) + 1;

		ironlake_get_fdi_m_n_config(crtc, pipe_config);

		if (HAS_PCH_IBX(dev_priv)) {
			/*
			 * The pipe->pch transcoder and pch transcoder->pll
			 * mapping is fixed.
			 */
			pll_id = (enum intel_dpll_id) crtc->pipe;
		} else {
			tmp = I915_READ(PCH_DPLL_SEL);
			if (tmp & TRANS_DPLLB_SEL(crtc->pipe))
				pll_id = DPLL_ID_PCH_PLL_B;
			else
				pll_id= DPLL_ID_PCH_PLL_A;
		}

		pipe_config->shared_dpll =
			intel_get_shared_dpll_by_id(dev_priv, pll_id);
		pll = pipe_config->shared_dpll;

		WARN_ON(!pll->funcs.get_hw_state(dev_priv, pll,
						 &pipe_config->dpll_hw_state));

		tmp = pipe_config->dpll_hw_state.dpll;
		pipe_config->pixel_multiplier =
			((tmp & PLL_REF_SDVO_HDMI_MULTIPLIER_MASK)
			 >> PLL_REF_SDVO_HDMI_MULTIPLIER_SHIFT) + 1;

		ironlake_pch_clock_get(crtc, pipe_config);
	} else {
		pipe_config->pixel_multiplier = 1;
	}

	intel_get_pipe_timings(crtc, pipe_config);
	intel_get_pipe_src_size(crtc, pipe_config);

	ironlake_get_pfit_config(crtc, pipe_config);

	ret = true;

out:
	intel_display_power_put(dev_priv, power_domain);

	return ret;
}

static void assert_can_disable_lcpll(struct drm_i915_private *dev_priv)
{
	struct drm_device *dev = &dev_priv->drm;
	struct intel_crtc *crtc;

	for_each_intel_crtc(dev, crtc)
		I915_STATE_WARN(crtc->active, "CRTC for pipe %c enabled\n",
		     pipe_name(crtc->pipe));

	I915_STATE_WARN(I915_READ(HSW_PWR_WELL_DRIVER), "Power well on\n");
	I915_STATE_WARN(I915_READ(SPLL_CTL) & SPLL_PLL_ENABLE, "SPLL enabled\n");
	I915_STATE_WARN(I915_READ(WRPLL_CTL(0)) & WRPLL_PLL_ENABLE, "WRPLL1 enabled\n");
	I915_STATE_WARN(I915_READ(WRPLL_CTL(1)) & WRPLL_PLL_ENABLE, "WRPLL2 enabled\n");
	I915_STATE_WARN(I915_READ(PP_STATUS(0)) & PP_ON, "Panel power on\n");
	I915_STATE_WARN(I915_READ(BLC_PWM_CPU_CTL2) & BLM_PWM_ENABLE,
	     "CPU PWM1 enabled\n");
	if (IS_HASWELL(dev))
		I915_STATE_WARN(I915_READ(HSW_BLC_PWM2_CTL) & BLM_PWM_ENABLE,
		     "CPU PWM2 enabled\n");
	I915_STATE_WARN(I915_READ(BLC_PWM_PCH_CTL1) & BLM_PCH_PWM_ENABLE,
	     "PCH PWM1 enabled\n");
	I915_STATE_WARN(I915_READ(UTIL_PIN_CTL) & UTIL_PIN_ENABLE,
	     "Utility pin enabled\n");
	I915_STATE_WARN(I915_READ(PCH_GTC_CTL) & PCH_GTC_ENABLE, "PCH GTC enabled\n");

	/*
	 * In theory we can still leave IRQs enabled, as long as only the HPD
	 * interrupts remain enabled. We used to check for that, but since it's
	 * gen-specific and since we only disable LCPLL after we fully disable
	 * the interrupts, the check below should be enough.
	 */
	I915_STATE_WARN(intel_irqs_enabled(dev_priv), "IRQs enabled\n");
}

static uint32_t hsw_read_dcomp(struct drm_i915_private *dev_priv)
{
	struct drm_device *dev = &dev_priv->drm;

	if (IS_HASWELL(dev))
		return I915_READ(D_COMP_HSW);
	else
		return I915_READ(D_COMP_BDW);
}

static void hsw_write_dcomp(struct drm_i915_private *dev_priv, uint32_t val)
{
	struct drm_device *dev = &dev_priv->drm;

	if (IS_HASWELL(dev)) {
		mutex_lock(&dev_priv->rps.hw_lock);
		if (sandybridge_pcode_write(dev_priv, GEN6_PCODE_WRITE_D_COMP,
					    val))
			DRM_DEBUG_KMS("Failed to write to D_COMP\n");
		mutex_unlock(&dev_priv->rps.hw_lock);
	} else {
		I915_WRITE(D_COMP_BDW, val);
		POSTING_READ(D_COMP_BDW);
	}
}

/*
 * This function implements pieces of two sequences from BSpec:
 * - Sequence for display software to disable LCPLL
 * - Sequence for display software to allow package C8+
 * The steps implemented here are just the steps that actually touch the LCPLL
 * register. Callers should take care of disabling all the display engine
 * functions, doing the mode unset, fixing interrupts, etc.
 */
static void hsw_disable_lcpll(struct drm_i915_private *dev_priv,
			      bool switch_to_fclk, bool allow_power_down)
{
	uint32_t val;

	assert_can_disable_lcpll(dev_priv);

	val = I915_READ(LCPLL_CTL);

	if (switch_to_fclk) {
		val |= LCPLL_CD_SOURCE_FCLK;
		I915_WRITE(LCPLL_CTL, val);

		if (wait_for_us(I915_READ(LCPLL_CTL) &
				LCPLL_CD_SOURCE_FCLK_DONE, 1))
			DRM_ERROR("Switching to FCLK failed\n");

		val = I915_READ(LCPLL_CTL);
	}

	val |= LCPLL_PLL_DISABLE;
	I915_WRITE(LCPLL_CTL, val);
	POSTING_READ(LCPLL_CTL);

	if (intel_wait_for_register(dev_priv, LCPLL_CTL, LCPLL_PLL_LOCK, 0, 1))
		DRM_ERROR("LCPLL still locked\n");

	val = hsw_read_dcomp(dev_priv);
	val |= D_COMP_COMP_DISABLE;
	hsw_write_dcomp(dev_priv, val);
	ndelay(100);

	if (wait_for((hsw_read_dcomp(dev_priv) & D_COMP_RCOMP_IN_PROGRESS) == 0,
		     1))
		DRM_ERROR("D_COMP RCOMP still in progress\n");

	if (allow_power_down) {
		val = I915_READ(LCPLL_CTL);
		val |= LCPLL_POWER_DOWN_ALLOW;
		I915_WRITE(LCPLL_CTL, val);
		POSTING_READ(LCPLL_CTL);
	}
}

/*
 * Fully restores LCPLL, disallowing power down and switching back to LCPLL
 * source.
 */
static void hsw_restore_lcpll(struct drm_i915_private *dev_priv)
{
	uint32_t val;

	val = I915_READ(LCPLL_CTL);

	if ((val & (LCPLL_PLL_LOCK | LCPLL_PLL_DISABLE | LCPLL_CD_SOURCE_FCLK |
		    LCPLL_POWER_DOWN_ALLOW)) == LCPLL_PLL_LOCK)
		return;

	/*
	 * Make sure we're not on PC8 state before disabling PC8, otherwise
	 * we'll hang the machine. To prevent PC8 state, just enable force_wake.
	 */
	intel_uncore_forcewake_get(dev_priv, FORCEWAKE_ALL);

	if (val & LCPLL_POWER_DOWN_ALLOW) {
		val &= ~LCPLL_POWER_DOWN_ALLOW;
		I915_WRITE(LCPLL_CTL, val);
		POSTING_READ(LCPLL_CTL);
	}

	val = hsw_read_dcomp(dev_priv);
	val |= D_COMP_COMP_FORCE;
	val &= ~D_COMP_COMP_DISABLE;
	hsw_write_dcomp(dev_priv, val);

	val = I915_READ(LCPLL_CTL);
	val &= ~LCPLL_PLL_DISABLE;
	I915_WRITE(LCPLL_CTL, val);

	if (intel_wait_for_register(dev_priv,
				    LCPLL_CTL, LCPLL_PLL_LOCK, LCPLL_PLL_LOCK,
				    5))
		DRM_ERROR("LCPLL not locked yet\n");

	if (val & LCPLL_CD_SOURCE_FCLK) {
		val = I915_READ(LCPLL_CTL);
		val &= ~LCPLL_CD_SOURCE_FCLK;
		I915_WRITE(LCPLL_CTL, val);

		if (wait_for_us((I915_READ(LCPLL_CTL) &
				 LCPLL_CD_SOURCE_FCLK_DONE) == 0, 1))
			DRM_ERROR("Switching back to LCPLL failed\n");
	}

	intel_uncore_forcewake_put(dev_priv, FORCEWAKE_ALL);
	intel_update_cdclk(&dev_priv->drm);
}

/*
 * Package states C8 and deeper are really deep PC states that can only be
 * reached when all the devices on the system allow it, so even if the graphics
 * device allows PC8+, it doesn't mean the system will actually get to these
 * states. Our driver only allows PC8+ when going into runtime PM.
 *
 * The requirements for PC8+ are that all the outputs are disabled, the power
 * well is disabled and most interrupts are disabled, and these are also
 * requirements for runtime PM. When these conditions are met, we manually do
 * the other conditions: disable the interrupts, clocks and switch LCPLL refclk
 * to Fclk. If we're in PC8+ and we get an non-hotplug interrupt, we can hard
 * hang the machine.
 *
 * When we really reach PC8 or deeper states (not just when we allow it) we lose
 * the state of some registers, so when we come back from PC8+ we need to
 * restore this state. We don't get into PC8+ if we're not in RC6, so we don't
 * need to take care of the registers kept by RC6. Notice that this happens even
 * if we don't put the device in PCI D3 state (which is what currently happens
 * because of the runtime PM support).
 *
 * For more, read "Display Sequences for Package C8" on the hardware
 * documentation.
 */
void hsw_enable_pc8(struct drm_i915_private *dev_priv)
{
	struct drm_device *dev = &dev_priv->drm;
	uint32_t val;

	DRM_DEBUG_KMS("Enabling package C8+\n");

	if (HAS_PCH_LPT_LP(dev)) {
		val = I915_READ(SOUTH_DSPCLK_GATE_D);
		val &= ~PCH_LP_PARTITION_LEVEL_DISABLE;
		I915_WRITE(SOUTH_DSPCLK_GATE_D, val);
	}

	lpt_disable_clkout_dp(dev);
	hsw_disable_lcpll(dev_priv, true, true);
}

void hsw_disable_pc8(struct drm_i915_private *dev_priv)
{
	struct drm_device *dev = &dev_priv->drm;
	uint32_t val;

	DRM_DEBUG_KMS("Disabling package C8+\n");

	hsw_restore_lcpll(dev_priv);
	lpt_init_pch_refclk(dev);

	if (HAS_PCH_LPT_LP(dev)) {
		val = I915_READ(SOUTH_DSPCLK_GATE_D);
		val |= PCH_LP_PARTITION_LEVEL_DISABLE;
		I915_WRITE(SOUTH_DSPCLK_GATE_D, val);
	}
}

static void bxt_modeset_commit_cdclk(struct drm_atomic_state *old_state)
{
	struct drm_device *dev = old_state->dev;
	struct intel_atomic_state *old_intel_state =
		to_intel_atomic_state(old_state);
	unsigned int req_cdclk = old_intel_state->dev_cdclk;

	bxt_set_cdclk(to_i915(dev), req_cdclk);
}

/* compute the max rate for new configuration */
static int ilk_max_pixel_rate(struct drm_atomic_state *state)
{
	struct intel_atomic_state *intel_state = to_intel_atomic_state(state);
	struct drm_i915_private *dev_priv = to_i915(state->dev);
	struct drm_crtc *crtc;
	struct drm_crtc_state *cstate;
	struct intel_crtc_state *crtc_state;
	unsigned max_pixel_rate = 0, i;
	enum pipe pipe;

	memcpy(intel_state->min_pixclk, dev_priv->min_pixclk,
	       sizeof(intel_state->min_pixclk));

	for_each_crtc_in_state(state, crtc, cstate, i) {
		int pixel_rate;

		crtc_state = to_intel_crtc_state(cstate);
		if (!crtc_state->base.enable) {
			intel_state->min_pixclk[i] = 0;
			continue;
		}

		pixel_rate = ilk_pipe_pixel_rate(crtc_state);

		/* pixel rate mustn't exceed 95% of cdclk with IPS on BDW */
		if (IS_BROADWELL(dev_priv) && crtc_state->ips_enabled)
			pixel_rate = DIV_ROUND_UP(pixel_rate * 100, 95);

		intel_state->min_pixclk[i] = pixel_rate;
	}

	for_each_pipe(dev_priv, pipe)
		max_pixel_rate = max(intel_state->min_pixclk[pipe], max_pixel_rate);

	return max_pixel_rate;
}

static void broadwell_set_cdclk(struct drm_device *dev, int cdclk)
{
	struct drm_i915_private *dev_priv = to_i915(dev);
	uint32_t val, data;
	int ret;

	if (WARN((I915_READ(LCPLL_CTL) &
		  (LCPLL_PLL_DISABLE | LCPLL_PLL_LOCK |
		   LCPLL_CD_CLOCK_DISABLE | LCPLL_ROOT_CD_CLOCK_DISABLE |
		   LCPLL_CD2X_CLOCK_DISABLE | LCPLL_POWER_DOWN_ALLOW |
		   LCPLL_CD_SOURCE_FCLK)) != LCPLL_PLL_LOCK,
		 "trying to change cdclk frequency with cdclk not enabled\n"))
		return;

	mutex_lock(&dev_priv->rps.hw_lock);
	ret = sandybridge_pcode_write(dev_priv,
				      BDW_PCODE_DISPLAY_FREQ_CHANGE_REQ, 0x0);
	mutex_unlock(&dev_priv->rps.hw_lock);
	if (ret) {
		DRM_ERROR("failed to inform pcode about cdclk change\n");
		return;
	}

	val = I915_READ(LCPLL_CTL);
	val |= LCPLL_CD_SOURCE_FCLK;
	I915_WRITE(LCPLL_CTL, val);

	if (wait_for_us(I915_READ(LCPLL_CTL) &
			LCPLL_CD_SOURCE_FCLK_DONE, 1))
		DRM_ERROR("Switching to FCLK failed\n");

	val = I915_READ(LCPLL_CTL);
	val &= ~LCPLL_CLK_FREQ_MASK;

	switch (cdclk) {
	case 450000:
		val |= LCPLL_CLK_FREQ_450;
		data = 0;
		break;
	case 540000:
		val |= LCPLL_CLK_FREQ_54O_BDW;
		data = 1;
		break;
	case 337500:
		val |= LCPLL_CLK_FREQ_337_5_BDW;
		data = 2;
		break;
	case 675000:
		val |= LCPLL_CLK_FREQ_675_BDW;
		data = 3;
		break;
	default:
		WARN(1, "invalid cdclk frequency\n");
		return;
	}

	I915_WRITE(LCPLL_CTL, val);

	val = I915_READ(LCPLL_CTL);
	val &= ~LCPLL_CD_SOURCE_FCLK;
	I915_WRITE(LCPLL_CTL, val);

	if (wait_for_us((I915_READ(LCPLL_CTL) &
			LCPLL_CD_SOURCE_FCLK_DONE) == 0, 1))
		DRM_ERROR("Switching back to LCPLL failed\n");

	mutex_lock(&dev_priv->rps.hw_lock);
	sandybridge_pcode_write(dev_priv, HSW_PCODE_DE_WRITE_FREQ_REQ, data);
	mutex_unlock(&dev_priv->rps.hw_lock);

	I915_WRITE(CDCLK_FREQ, DIV_ROUND_CLOSEST(cdclk, 1000) - 1);

	intel_update_cdclk(dev);

	WARN(cdclk != dev_priv->cdclk_freq,
	     "cdclk requested %d kHz but got %d kHz\n",
	     cdclk, dev_priv->cdclk_freq);
}

static int broadwell_calc_cdclk(int max_pixclk)
{
	if (max_pixclk > 540000)
		return 675000;
	else if (max_pixclk > 450000)
		return 540000;
	else if (max_pixclk > 337500)
		return 450000;
	else
		return 337500;
}

static int broadwell_modeset_calc_cdclk(struct drm_atomic_state *state)
{
	struct drm_i915_private *dev_priv = to_i915(state->dev);
	struct intel_atomic_state *intel_state = to_intel_atomic_state(state);
	int max_pixclk = ilk_max_pixel_rate(state);
	int cdclk;

	/*
	 * FIXME should also account for plane ratio
	 * once 64bpp pixel formats are supported.
	 */
	cdclk = broadwell_calc_cdclk(max_pixclk);

	if (cdclk > dev_priv->max_cdclk_freq) {
		DRM_DEBUG_KMS("requested cdclk (%d kHz) exceeds max (%d kHz)\n",
			      cdclk, dev_priv->max_cdclk_freq);
		return -EINVAL;
	}

	intel_state->cdclk = intel_state->dev_cdclk = cdclk;
	if (!intel_state->active_crtcs)
		intel_state->dev_cdclk = broadwell_calc_cdclk(0);

	return 0;
}

static void broadwell_modeset_commit_cdclk(struct drm_atomic_state *old_state)
{
	struct drm_device *dev = old_state->dev;
	struct intel_atomic_state *old_intel_state =
		to_intel_atomic_state(old_state);
	unsigned req_cdclk = old_intel_state->dev_cdclk;

	broadwell_set_cdclk(dev, req_cdclk);
}

static int skl_modeset_calc_cdclk(struct drm_atomic_state *state)
{
	struct intel_atomic_state *intel_state = to_intel_atomic_state(state);
	struct drm_i915_private *dev_priv = to_i915(state->dev);
	const int max_pixclk = ilk_max_pixel_rate(state);
	int vco = intel_state->cdclk_pll_vco;
	int cdclk;

	/*
	 * FIXME should also account for plane ratio
	 * once 64bpp pixel formats are supported.
	 */
	cdclk = skl_calc_cdclk(max_pixclk, vco);

	/*
	 * FIXME move the cdclk caclulation to
	 * compute_config() so we can fail gracegully.
	 */
	if (cdclk > dev_priv->max_cdclk_freq) {
		DRM_ERROR("requested cdclk (%d kHz) exceeds max (%d kHz)\n",
			  cdclk, dev_priv->max_cdclk_freq);
		cdclk = dev_priv->max_cdclk_freq;
	}

	intel_state->cdclk = intel_state->dev_cdclk = cdclk;
	if (!intel_state->active_crtcs)
		intel_state->dev_cdclk = skl_calc_cdclk(0, vco);

	return 0;
}

static void skl_modeset_commit_cdclk(struct drm_atomic_state *old_state)
{
	struct drm_i915_private *dev_priv = to_i915(old_state->dev);
	struct intel_atomic_state *intel_state = to_intel_atomic_state(old_state);
	unsigned int req_cdclk = intel_state->dev_cdclk;
	unsigned int req_vco = intel_state->cdclk_pll_vco;

	skl_set_cdclk(dev_priv, req_cdclk, req_vco);
}

static int haswell_crtc_compute_clock(struct intel_crtc *crtc,
				      struct intel_crtc_state *crtc_state)
{
	if (!intel_crtc_has_type(crtc_state, INTEL_OUTPUT_DSI)) {
		if (!intel_ddi_pll_select(crtc, crtc_state))
			return -EINVAL;
	}

	crtc->lowfreq_avail = false;

	return 0;
}

static void bxt_get_ddi_pll(struct drm_i915_private *dev_priv,
				enum port port,
				struct intel_crtc_state *pipe_config)
{
	enum intel_dpll_id id;

	switch (port) {
	case PORT_A:
		id = DPLL_ID_SKL_DPLL0;
		break;
	case PORT_B:
		id = DPLL_ID_SKL_DPLL1;
		break;
	case PORT_C:
		id = DPLL_ID_SKL_DPLL2;
		break;
	default:
		DRM_ERROR("Incorrect port type\n");
		return;
	}

	pipe_config->shared_dpll = intel_get_shared_dpll_by_id(dev_priv, id);
}

static void skylake_get_ddi_pll(struct drm_i915_private *dev_priv,
				enum port port,
				struct intel_crtc_state *pipe_config)
{
	enum intel_dpll_id id;
	u32 temp;

	temp = I915_READ(DPLL_CTRL2) & DPLL_CTRL2_DDI_CLK_SEL_MASK(port);
	id = temp >> (port * 3 + 1);

	if (WARN_ON(id < SKL_DPLL0 || id > SKL_DPLL3))
		return;

	pipe_config->shared_dpll = intel_get_shared_dpll_by_id(dev_priv, id);
}

static void haswell_get_ddi_pll(struct drm_i915_private *dev_priv,
				enum port port,
				struct intel_crtc_state *pipe_config)
{
	enum intel_dpll_id id;
	uint32_t ddi_pll_sel = I915_READ(PORT_CLK_SEL(port));

	switch (ddi_pll_sel) {
	case PORT_CLK_SEL_WRPLL1:
		id = DPLL_ID_WRPLL1;
		break;
	case PORT_CLK_SEL_WRPLL2:
		id = DPLL_ID_WRPLL2;
		break;
	case PORT_CLK_SEL_SPLL:
		id = DPLL_ID_SPLL;
		break;
	case PORT_CLK_SEL_LCPLL_810:
		id = DPLL_ID_LCPLL_810;
		break;
	case PORT_CLK_SEL_LCPLL_1350:
		id = DPLL_ID_LCPLL_1350;
		break;
	case PORT_CLK_SEL_LCPLL_2700:
		id = DPLL_ID_LCPLL_2700;
		break;
	default:
		MISSING_CASE(ddi_pll_sel);
		/* fall through */
	case PORT_CLK_SEL_NONE:
		return;
	}

	pipe_config->shared_dpll = intel_get_shared_dpll_by_id(dev_priv, id);
}

static bool hsw_get_transcoder_state(struct intel_crtc *crtc,
				     struct intel_crtc_state *pipe_config,
				     unsigned long *power_domain_mask)
{
	struct drm_device *dev = crtc->base.dev;
	struct drm_i915_private *dev_priv = to_i915(dev);
	enum intel_display_power_domain power_domain;
	u32 tmp;

	/*
	 * The pipe->transcoder mapping is fixed with the exception of the eDP
	 * transcoder handled below.
	 */
	pipe_config->cpu_transcoder = (enum transcoder) crtc->pipe;

	/*
	 * XXX: Do intel_display_power_get_if_enabled before reading this (for
	 * consistency and less surprising code; it's in always on power).
	 */
	tmp = I915_READ(TRANS_DDI_FUNC_CTL(TRANSCODER_EDP));
	if (tmp & TRANS_DDI_FUNC_ENABLE) {
		enum pipe trans_edp_pipe;
		switch (tmp & TRANS_DDI_EDP_INPUT_MASK) {
		default:
			WARN(1, "unknown pipe linked to edp transcoder\n");
		case TRANS_DDI_EDP_INPUT_A_ONOFF:
		case TRANS_DDI_EDP_INPUT_A_ON:
			trans_edp_pipe = PIPE_A;
			break;
		case TRANS_DDI_EDP_INPUT_B_ONOFF:
			trans_edp_pipe = PIPE_B;
			break;
		case TRANS_DDI_EDP_INPUT_C_ONOFF:
			trans_edp_pipe = PIPE_C;
			break;
		}

		if (trans_edp_pipe == crtc->pipe)
			pipe_config->cpu_transcoder = TRANSCODER_EDP;
	}

	power_domain = POWER_DOMAIN_TRANSCODER(pipe_config->cpu_transcoder);
	if (!intel_display_power_get_if_enabled(dev_priv, power_domain))
		return false;
	*power_domain_mask |= BIT(power_domain);

	tmp = I915_READ(PIPECONF(pipe_config->cpu_transcoder));

	return tmp & PIPECONF_ENABLE;
}

static bool bxt_get_dsi_transcoder_state(struct intel_crtc *crtc,
					 struct intel_crtc_state *pipe_config,
					 unsigned long *power_domain_mask)
{
	struct drm_device *dev = crtc->base.dev;
	struct drm_i915_private *dev_priv = to_i915(dev);
	enum intel_display_power_domain power_domain;
	enum port port;
	enum transcoder cpu_transcoder;
	u32 tmp;

	for_each_port_masked(port, BIT(PORT_A) | BIT(PORT_C)) {
		if (port == PORT_A)
			cpu_transcoder = TRANSCODER_DSI_A;
		else
			cpu_transcoder = TRANSCODER_DSI_C;

		power_domain = POWER_DOMAIN_TRANSCODER(cpu_transcoder);
		if (!intel_display_power_get_if_enabled(dev_priv, power_domain))
			continue;
		*power_domain_mask |= BIT(power_domain);

		/*
		 * The PLL needs to be enabled with a valid divider
		 * configuration, otherwise accessing DSI registers will hang
		 * the machine. See BSpec North Display Engine
		 * registers/MIPI[BXT]. We can break out here early, since we
		 * need the same DSI PLL to be enabled for both DSI ports.
		 */
		if (!intel_dsi_pll_is_enabled(dev_priv))
			break;

		/* XXX: this works for video mode only */
		tmp = I915_READ(BXT_MIPI_PORT_CTRL(port));
		if (!(tmp & DPI_ENABLE))
			continue;

		tmp = I915_READ(MIPI_CTRL(port));
		if ((tmp & BXT_PIPE_SELECT_MASK) != BXT_PIPE_SELECT(crtc->pipe))
			continue;

		pipe_config->cpu_transcoder = cpu_transcoder;
		break;
	}

	return transcoder_is_dsi(pipe_config->cpu_transcoder);
}

static void haswell_get_ddi_port_state(struct intel_crtc *crtc,
				       struct intel_crtc_state *pipe_config)
{
	struct drm_device *dev = crtc->base.dev;
	struct drm_i915_private *dev_priv = to_i915(dev);
	struct intel_shared_dpll *pll;
	enum port port;
	uint32_t tmp;

	tmp = I915_READ(TRANS_DDI_FUNC_CTL(pipe_config->cpu_transcoder));

	port = (tmp & TRANS_DDI_PORT_MASK) >> TRANS_DDI_PORT_SHIFT;

	if (IS_SKYLAKE(dev) || IS_KABYLAKE(dev))
		skylake_get_ddi_pll(dev_priv, port, pipe_config);
	else if (IS_BROXTON(dev))
		bxt_get_ddi_pll(dev_priv, port, pipe_config);
	else
		haswell_get_ddi_pll(dev_priv, port, pipe_config);

	pll = pipe_config->shared_dpll;
	if (pll) {
		WARN_ON(!pll->funcs.get_hw_state(dev_priv, pll,
						 &pipe_config->dpll_hw_state));
	}

	/*
	 * Haswell has only FDI/PCH transcoder A. It is which is connected to
	 * DDI E. So just check whether this pipe is wired to DDI E and whether
	 * the PCH transcoder is on.
	 */
	if (INTEL_INFO(dev)->gen < 9 &&
	    (port == PORT_E) && I915_READ(LPT_TRANSCONF) & TRANS_ENABLE) {
		pipe_config->has_pch_encoder = true;

		tmp = I915_READ(FDI_RX_CTL(PIPE_A));
		pipe_config->fdi_lanes = ((FDI_DP_PORT_WIDTH_MASK & tmp) >>
					  FDI_DP_PORT_WIDTH_SHIFT) + 1;

		ironlake_get_fdi_m_n_config(crtc, pipe_config);
	}
}

static bool haswell_get_pipe_config(struct intel_crtc *crtc,
				    struct intel_crtc_state *pipe_config)
{
	struct drm_device *dev = crtc->base.dev;
	struct drm_i915_private *dev_priv = to_i915(dev);
	enum intel_display_power_domain power_domain;
	unsigned long power_domain_mask;
	bool active;

	power_domain = POWER_DOMAIN_PIPE(crtc->pipe);
	if (!intel_display_power_get_if_enabled(dev_priv, power_domain))
		return false;
	power_domain_mask = BIT(power_domain);

	pipe_config->shared_dpll = NULL;

	active = hsw_get_transcoder_state(crtc, pipe_config, &power_domain_mask);

	if (IS_BROXTON(dev_priv) &&
	    bxt_get_dsi_transcoder_state(crtc, pipe_config, &power_domain_mask)) {
		WARN_ON(active);
		active = true;
	}

	if (!active)
		goto out;

	if (!transcoder_is_dsi(pipe_config->cpu_transcoder)) {
		haswell_get_ddi_port_state(crtc, pipe_config);
		intel_get_pipe_timings(crtc, pipe_config);
	}

	intel_get_pipe_src_size(crtc, pipe_config);

	pipe_config->gamma_mode =
		I915_READ(GAMMA_MODE(crtc->pipe)) & GAMMA_MODE_MODE_MASK;

	if (INTEL_INFO(dev)->gen >= 9) {
		skl_init_scalers(dev, crtc, pipe_config);
	}

	if (INTEL_INFO(dev)->gen >= 9) {
		pipe_config->scaler_state.scaler_id = -1;
		pipe_config->scaler_state.scaler_users &= ~(1 << SKL_CRTC_INDEX);
	}

	power_domain = POWER_DOMAIN_PIPE_PANEL_FITTER(crtc->pipe);
	if (intel_display_power_get_if_enabled(dev_priv, power_domain)) {
		power_domain_mask |= BIT(power_domain);
		if (INTEL_INFO(dev)->gen >= 9)
			skylake_get_pfit_config(crtc, pipe_config);
		else
			ironlake_get_pfit_config(crtc, pipe_config);
	}

	if (IS_HASWELL(dev))
		pipe_config->ips_enabled = hsw_crtc_supports_ips(crtc) &&
			(I915_READ(IPS_CTL) & IPS_ENABLE);

	if (pipe_config->cpu_transcoder != TRANSCODER_EDP &&
	    !transcoder_is_dsi(pipe_config->cpu_transcoder)) {
		pipe_config->pixel_multiplier =
			I915_READ(PIPE_MULT(pipe_config->cpu_transcoder)) + 1;
	} else {
		pipe_config->pixel_multiplier = 1;
	}

out:
	for_each_power_domain(power_domain, power_domain_mask)
		intel_display_power_put(dev_priv, power_domain);

	return active;
}

static void i845_update_cursor(struct drm_crtc *crtc, u32 base,
			       const struct intel_plane_state *plane_state)
{
	struct drm_device *dev = crtc->dev;
	struct drm_i915_private *dev_priv = to_i915(dev);
	struct intel_crtc *intel_crtc = to_intel_crtc(crtc);
	uint32_t cntl = 0, size = 0;

	if (plane_state && plane_state->base.visible) {
		unsigned int width = plane_state->base.crtc_w;
		unsigned int height = plane_state->base.crtc_h;
		unsigned int stride = roundup_pow_of_two(width) * 4;

		switch (stride) {
		default:
			WARN_ONCE(1, "Invalid cursor width/stride, width=%u, stride=%u\n",
				  width, stride);
			stride = 256;
			/* fallthrough */
		case 256:
		case 512:
		case 1024:
		case 2048:
			break;
		}

		cntl |= CURSOR_ENABLE |
			CURSOR_GAMMA_ENABLE |
			CURSOR_FORMAT_ARGB |
			CURSOR_STRIDE(stride);

		size = (height << 12) | width;
	}

	if (intel_crtc->cursor_cntl != 0 &&
	    (intel_crtc->cursor_base != base ||
	     intel_crtc->cursor_size != size ||
	     intel_crtc->cursor_cntl != cntl)) {
		/* On these chipsets we can only modify the base/size/stride
		 * whilst the cursor is disabled.
		 */
		I915_WRITE(CURCNTR(PIPE_A), 0);
		POSTING_READ(CURCNTR(PIPE_A));
		intel_crtc->cursor_cntl = 0;
	}

	if (intel_crtc->cursor_base != base) {
		I915_WRITE(CURBASE(PIPE_A), base);
		intel_crtc->cursor_base = base;
	}

	if (intel_crtc->cursor_size != size) {
		I915_WRITE(CURSIZE, size);
		intel_crtc->cursor_size = size;
	}

	if (intel_crtc->cursor_cntl != cntl) {
		I915_WRITE(CURCNTR(PIPE_A), cntl);
		POSTING_READ(CURCNTR(PIPE_A));
		intel_crtc->cursor_cntl = cntl;
	}
}

static void i9xx_update_cursor(struct drm_crtc *crtc, u32 base,
			       const struct intel_plane_state *plane_state)
{
	struct drm_device *dev = crtc->dev;
	struct drm_i915_private *dev_priv = to_i915(dev);
	struct intel_crtc *intel_crtc = to_intel_crtc(crtc);
	const struct skl_wm_values *wm = &dev_priv->wm.skl_results;
	int pipe = intel_crtc->pipe;
	uint32_t cntl = 0;

	if (INTEL_GEN(dev_priv) >= 9 && wm->dirty_pipes & drm_crtc_mask(crtc))
		skl_write_cursor_wm(intel_crtc, wm);

	if (plane_state && plane_state->base.visible) {
		cntl = MCURSOR_GAMMA_ENABLE;
		switch (plane_state->base.crtc_w) {
			case 64:
				cntl |= CURSOR_MODE_64_ARGB_AX;
				break;
			case 128:
				cntl |= CURSOR_MODE_128_ARGB_AX;
				break;
			case 256:
				cntl |= CURSOR_MODE_256_ARGB_AX;
				break;
			default:
				MISSING_CASE(plane_state->base.crtc_w);
				return;
		}
		cntl |= pipe << 28; /* Connect to correct pipe */

		if (HAS_DDI(dev))
			cntl |= CURSOR_PIPE_CSC_ENABLE;

		if (plane_state->base.rotation == DRM_ROTATE_180)
			cntl |= CURSOR_ROTATE_180;
	}

	if (intel_crtc->cursor_cntl != cntl) {
		I915_WRITE(CURCNTR(pipe), cntl);
		POSTING_READ(CURCNTR(pipe));
		intel_crtc->cursor_cntl = cntl;
	}

	/* and commit changes on next vblank */
	I915_WRITE(CURBASE(pipe), base);
	POSTING_READ(CURBASE(pipe));

	intel_crtc->cursor_base = base;
}

/* If no-part of the cursor is visible on the framebuffer, then the GPU may hang... */
static void intel_crtc_update_cursor(struct drm_crtc *crtc,
				     const struct intel_plane_state *plane_state)
{
	struct drm_device *dev = crtc->dev;
	struct drm_i915_private *dev_priv = to_i915(dev);
	struct intel_crtc *intel_crtc = to_intel_crtc(crtc);
	int pipe = intel_crtc->pipe;
	u32 base = intel_crtc->cursor_addr;
	u32 pos = 0;

	if (plane_state) {
		int x = plane_state->base.crtc_x;
		int y = plane_state->base.crtc_y;

		if (x < 0) {
			pos |= CURSOR_POS_SIGN << CURSOR_X_SHIFT;
			x = -x;
		}
		pos |= x << CURSOR_X_SHIFT;

		if (y < 0) {
			pos |= CURSOR_POS_SIGN << CURSOR_Y_SHIFT;
			y = -y;
		}
		pos |= y << CURSOR_Y_SHIFT;

		/* ILK+ do this automagically */
		if (HAS_GMCH_DISPLAY(dev) &&
		    plane_state->base.rotation == DRM_ROTATE_180) {
			base += (plane_state->base.crtc_h *
				 plane_state->base.crtc_w - 1) * 4;
		}
	}

	I915_WRITE(CURPOS(pipe), pos);

	if (IS_845G(dev) || IS_I865G(dev))
		i845_update_cursor(crtc, base, plane_state);
	else
		i9xx_update_cursor(crtc, base, plane_state);
}

static bool cursor_size_ok(struct drm_device *dev,
			   uint32_t width, uint32_t height)
{
	if (width == 0 || height == 0)
		return false;

	/*
	 * 845g/865g are special in that they are only limited by
	 * the width of their cursors, the height is arbitrary up to
	 * the precision of the register. Everything else requires
	 * square cursors, limited to a few power-of-two sizes.
	 */
	if (IS_845G(dev) || IS_I865G(dev)) {
		if ((width & 63) != 0)
			return false;

		if (width > (IS_845G(dev) ? 64 : 512))
			return false;

		if (height > 1023)
			return false;
	} else {
		switch (width | height) {
		case 256:
		case 128:
			if (IS_GEN2(dev))
				return false;
		case 64:
			break;
		default:
			return false;
		}
	}

	return true;
}

/* VESA 640x480x72Hz mode to set on the pipe */
static struct drm_display_mode load_detect_mode = {
	DRM_MODE("640x480", DRM_MODE_TYPE_DEFAULT, 31500, 640, 664,
		 704, 832, 0, 480, 489, 491, 520, 0, DRM_MODE_FLAG_NHSYNC | DRM_MODE_FLAG_NVSYNC),
};

struct drm_framebuffer *
__intel_framebuffer_create(struct drm_device *dev,
			   struct drm_mode_fb_cmd2 *mode_cmd,
			   struct drm_i915_gem_object *obj)
{
	struct intel_framebuffer *intel_fb;
	int ret;

	intel_fb = kzalloc(sizeof(*intel_fb), GFP_KERNEL);
	if (!intel_fb)
		return ERR_PTR(-ENOMEM);

	ret = intel_framebuffer_init(dev, intel_fb, mode_cmd, obj);
	if (ret)
		goto err;

	return &intel_fb->base;

err:
	kfree(intel_fb);
	return ERR_PTR(ret);
}

static struct drm_framebuffer *
intel_framebuffer_create(struct drm_device *dev,
			 struct drm_mode_fb_cmd2 *mode_cmd,
			 struct drm_i915_gem_object *obj)
{
	struct drm_framebuffer *fb;
	int ret;

	ret = i915_mutex_lock_interruptible(dev);
	if (ret)
		return ERR_PTR(ret);
	fb = __intel_framebuffer_create(dev, mode_cmd, obj);
	mutex_unlock(&dev->struct_mutex);

	return fb;
}

static u32
intel_framebuffer_pitch_for_width(int width, int bpp)
{
	u32 pitch = DIV_ROUND_UP(width * bpp, 8);
	return ALIGN(pitch, 64);
}

static u32
intel_framebuffer_size_for_mode(struct drm_display_mode *mode, int bpp)
{
	u32 pitch = intel_framebuffer_pitch_for_width(mode->hdisplay, bpp);
	return PAGE_ALIGN(pitch * mode->vdisplay);
}

static struct drm_framebuffer *
intel_framebuffer_create_for_mode(struct drm_device *dev,
				  struct drm_display_mode *mode,
				  int depth, int bpp)
{
	struct drm_framebuffer *fb;
	struct drm_i915_gem_object *obj;
	struct drm_mode_fb_cmd2 mode_cmd = { 0 };

	obj = i915_gem_object_create(dev,
				    intel_framebuffer_size_for_mode(mode, bpp));
	if (IS_ERR(obj))
		return ERR_CAST(obj);

	mode_cmd.width = mode->hdisplay;
	mode_cmd.height = mode->vdisplay;
	mode_cmd.pitches[0] = intel_framebuffer_pitch_for_width(mode_cmd.width,
								bpp);
	mode_cmd.pixel_format = drm_mode_legacy_fb_format(bpp, depth);

	fb = intel_framebuffer_create(dev, &mode_cmd, obj);
	if (IS_ERR(fb))
		i915_gem_object_put_unlocked(obj);

	return fb;
}

static struct drm_framebuffer *
mode_fits_in_fbdev(struct drm_device *dev,
		   struct drm_display_mode *mode)
{
#ifdef CONFIG_DRM_FBDEV_EMULATION
	struct drm_i915_private *dev_priv = to_i915(dev);
	struct drm_i915_gem_object *obj;
	struct drm_framebuffer *fb;

	if (!dev_priv->fbdev)
		return NULL;

	if (!dev_priv->fbdev->fb)
		return NULL;

	obj = dev_priv->fbdev->fb->obj;
	BUG_ON(!obj);

	fb = &dev_priv->fbdev->fb->base;
	if (fb->pitches[0] < intel_framebuffer_pitch_for_width(mode->hdisplay,
							       fb->bits_per_pixel))
		return NULL;

	if (obj->base.size < mode->vdisplay * fb->pitches[0])
		return NULL;

	drm_framebuffer_reference(fb);
	return fb;
#else
	return NULL;
#endif
}

static int intel_modeset_setup_plane_state(struct drm_atomic_state *state,
					   struct drm_crtc *crtc,
					   struct drm_display_mode *mode,
					   struct drm_framebuffer *fb,
					   int x, int y)
{
	struct drm_plane_state *plane_state;
	int hdisplay, vdisplay;
	int ret;

	plane_state = drm_atomic_get_plane_state(state, crtc->primary);
	if (IS_ERR(plane_state))
		return PTR_ERR(plane_state);

	if (mode)
		drm_crtc_get_hv_timing(mode, &hdisplay, &vdisplay);
	else
		hdisplay = vdisplay = 0;

	ret = drm_atomic_set_crtc_for_plane(plane_state, fb ? crtc : NULL);
	if (ret)
		return ret;
	drm_atomic_set_fb_for_plane(plane_state, fb);
	plane_state->crtc_x = 0;
	plane_state->crtc_y = 0;
	plane_state->crtc_w = hdisplay;
	plane_state->crtc_h = vdisplay;
	plane_state->src_x = x << 16;
	plane_state->src_y = y << 16;
	plane_state->src_w = hdisplay << 16;
	plane_state->src_h = vdisplay << 16;

	return 0;
}

bool intel_get_load_detect_pipe(struct drm_connector *connector,
				struct drm_display_mode *mode,
				struct intel_load_detect_pipe *old,
				struct drm_modeset_acquire_ctx *ctx)
{
	struct intel_crtc *intel_crtc;
	struct intel_encoder *intel_encoder =
		intel_attached_encoder(connector);
	struct drm_crtc *possible_crtc;
	struct drm_encoder *encoder = &intel_encoder->base;
	struct drm_crtc *crtc = NULL;
	struct drm_device *dev = encoder->dev;
	struct drm_framebuffer *fb;
	struct drm_mode_config *config = &dev->mode_config;
	struct drm_atomic_state *state = NULL, *restore_state = NULL;
	struct drm_connector_state *connector_state;
	struct intel_crtc_state *crtc_state;
	int ret, i = -1;

	DRM_DEBUG_KMS("[CONNECTOR:%d:%s], [ENCODER:%d:%s]\n",
		      connector->base.id, connector->name,
		      encoder->base.id, encoder->name);

	old->restore_state = NULL;

retry:
	ret = drm_modeset_lock(&config->connection_mutex, ctx);
	if (ret)
		goto fail;

	/*
	 * Algorithm gets a little messy:
	 *
	 *   - if the connector already has an assigned crtc, use it (but make
	 *     sure it's on first)
	 *
	 *   - try to find the first unused crtc that can drive this connector,
	 *     and use that if we find one
	 */

	/* See if we already have a CRTC for this connector */
	if (connector->state->crtc) {
		crtc = connector->state->crtc;

		ret = drm_modeset_lock(&crtc->mutex, ctx);
		if (ret)
			goto fail;

		/* Make sure the crtc and connector are running */
		goto found;
	}

	/* Find an unused one (if possible) */
	for_each_crtc(dev, possible_crtc) {
		i++;
		if (!(encoder->possible_crtcs & (1 << i)))
			continue;

		ret = drm_modeset_lock(&possible_crtc->mutex, ctx);
		if (ret)
			goto fail;

		if (possible_crtc->state->enable) {
			drm_modeset_unlock(&possible_crtc->mutex);
			continue;
		}

		crtc = possible_crtc;
		break;
	}

	/*
	 * If we didn't find an unused CRTC, don't use any.
	 */
	if (!crtc) {
		DRM_DEBUG_KMS("no pipe available for load-detect\n");
		goto fail;
	}

found:
	intel_crtc = to_intel_crtc(crtc);

	ret = drm_modeset_lock(&crtc->primary->mutex, ctx);
	if (ret)
		goto fail;

	state = drm_atomic_state_alloc(dev);
	restore_state = drm_atomic_state_alloc(dev);
	if (!state || !restore_state) {
		ret = -ENOMEM;
		goto fail;
	}

	state->acquire_ctx = ctx;
	restore_state->acquire_ctx = ctx;

	connector_state = drm_atomic_get_connector_state(state, connector);
	if (IS_ERR(connector_state)) {
		ret = PTR_ERR(connector_state);
		goto fail;
	}

	ret = drm_atomic_set_crtc_for_connector(connector_state, crtc);
	if (ret)
		goto fail;

	crtc_state = intel_atomic_get_crtc_state(state, intel_crtc);
	if (IS_ERR(crtc_state)) {
		ret = PTR_ERR(crtc_state);
		goto fail;
	}

	crtc_state->base.active = crtc_state->base.enable = true;

	if (!mode)
		mode = &load_detect_mode;

	/* We need a framebuffer large enough to accommodate all accesses
	 * that the plane may generate whilst we perform load detection.
	 * We can not rely on the fbcon either being present (we get called
	 * during its initialisation to detect all boot displays, or it may
	 * not even exist) or that it is large enough to satisfy the
	 * requested mode.
	 */
	fb = mode_fits_in_fbdev(dev, mode);
	if (fb == NULL) {
		DRM_DEBUG_KMS("creating tmp fb for load-detection\n");
		fb = intel_framebuffer_create_for_mode(dev, mode, 24, 32);
	} else
		DRM_DEBUG_KMS("reusing fbdev for load-detection framebuffer\n");
	if (IS_ERR(fb)) {
		DRM_DEBUG_KMS("failed to allocate framebuffer for load-detection\n");
		goto fail;
	}

	ret = intel_modeset_setup_plane_state(state, crtc, mode, fb, 0, 0);
	if (ret)
		goto fail;

	drm_framebuffer_unreference(fb);

	ret = drm_atomic_set_mode_for_crtc(&crtc_state->base, mode);
	if (ret)
		goto fail;

	ret = PTR_ERR_OR_ZERO(drm_atomic_get_connector_state(restore_state, connector));
	if (!ret)
		ret = PTR_ERR_OR_ZERO(drm_atomic_get_crtc_state(restore_state, crtc));
	if (!ret)
		ret = PTR_ERR_OR_ZERO(drm_atomic_get_plane_state(restore_state, crtc->primary));
	if (ret) {
		DRM_DEBUG_KMS("Failed to create a copy of old state to restore: %i\n", ret);
		goto fail;
	}

	ret = drm_atomic_commit(state);
	if (ret) {
		DRM_DEBUG_KMS("failed to set mode on load-detect pipe\n");
		goto fail;
	}

	old->restore_state = restore_state;

	/* let the connector get through one full cycle before testing */
	intel_wait_for_vblank(dev, intel_crtc->pipe);
	return true;

fail:
	drm_atomic_state_free(state);
	drm_atomic_state_free(restore_state);
	restore_state = state = NULL;

	if (ret == -EDEADLK) {
		drm_modeset_backoff(ctx);
		goto retry;
	}

	return false;
}

void intel_release_load_detect_pipe(struct drm_connector *connector,
				    struct intel_load_detect_pipe *old,
				    struct drm_modeset_acquire_ctx *ctx)
{
	struct intel_encoder *intel_encoder =
		intel_attached_encoder(connector);
	struct drm_encoder *encoder = &intel_encoder->base;
	struct drm_atomic_state *state = old->restore_state;
	int ret;

	DRM_DEBUG_KMS("[CONNECTOR:%d:%s], [ENCODER:%d:%s]\n",
		      connector->base.id, connector->name,
		      encoder->base.id, encoder->name);

	if (!state)
		return;

	ret = drm_atomic_commit(state);
	if (ret) {
		DRM_DEBUG_KMS("Couldn't release load detect pipe: %i\n", ret);
		drm_atomic_state_free(state);
	}
}

static int i9xx_pll_refclk(struct drm_device *dev,
			   const struct intel_crtc_state *pipe_config)
{
	struct drm_i915_private *dev_priv = to_i915(dev);
	u32 dpll = pipe_config->dpll_hw_state.dpll;

	if ((dpll & PLL_REF_INPUT_MASK) == PLLB_REF_INPUT_SPREADSPECTRUMIN)
		return dev_priv->vbt.lvds_ssc_freq;
	else if (HAS_PCH_SPLIT(dev))
		return 120000;
	else if (!IS_GEN2(dev))
		return 96000;
	else
		return 48000;
}

/* Returns the clock of the currently programmed mode of the given pipe. */
static void i9xx_crtc_clock_get(struct intel_crtc *crtc,
				struct intel_crtc_state *pipe_config)
{
	struct drm_device *dev = crtc->base.dev;
	struct drm_i915_private *dev_priv = to_i915(dev);
	int pipe = pipe_config->cpu_transcoder;
	u32 dpll = pipe_config->dpll_hw_state.dpll;
	u32 fp;
	struct dpll clock;
	int port_clock;
	int refclk = i9xx_pll_refclk(dev, pipe_config);

	if ((dpll & DISPLAY_RATE_SELECT_FPA1) == 0)
		fp = pipe_config->dpll_hw_state.fp0;
	else
		fp = pipe_config->dpll_hw_state.fp1;

	clock.m1 = (fp & FP_M1_DIV_MASK) >> FP_M1_DIV_SHIFT;
	if (IS_PINEVIEW(dev)) {
		clock.n = ffs((fp & FP_N_PINEVIEW_DIV_MASK) >> FP_N_DIV_SHIFT) - 1;
		clock.m2 = (fp & FP_M2_PINEVIEW_DIV_MASK) >> FP_M2_DIV_SHIFT;
	} else {
		clock.n = (fp & FP_N_DIV_MASK) >> FP_N_DIV_SHIFT;
		clock.m2 = (fp & FP_M2_DIV_MASK) >> FP_M2_DIV_SHIFT;
	}

	if (!IS_GEN2(dev)) {
		if (IS_PINEVIEW(dev))
			clock.p1 = ffs((dpll & DPLL_FPA01_P1_POST_DIV_MASK_PINEVIEW) >>
				DPLL_FPA01_P1_POST_DIV_SHIFT_PINEVIEW);
		else
			clock.p1 = ffs((dpll & DPLL_FPA01_P1_POST_DIV_MASK) >>
			       DPLL_FPA01_P1_POST_DIV_SHIFT);

		switch (dpll & DPLL_MODE_MASK) {
		case DPLLB_MODE_DAC_SERIAL:
			clock.p2 = dpll & DPLL_DAC_SERIAL_P2_CLOCK_DIV_5 ?
				5 : 10;
			break;
		case DPLLB_MODE_LVDS:
			clock.p2 = dpll & DPLLB_LVDS_P2_CLOCK_DIV_7 ?
				7 : 14;
			break;
		default:
			DRM_DEBUG_KMS("Unknown DPLL mode %08x in programmed "
				  "mode\n", (int)(dpll & DPLL_MODE_MASK));
			return;
		}

		if (IS_PINEVIEW(dev))
			port_clock = pnv_calc_dpll_params(refclk, &clock);
		else
			port_clock = i9xx_calc_dpll_params(refclk, &clock);
	} else {
		u32 lvds = IS_I830(dev) ? 0 : I915_READ(LVDS);
		bool is_lvds = (pipe == 1) && (lvds & LVDS_PORT_EN);

		if (is_lvds) {
			clock.p1 = ffs((dpll & DPLL_FPA01_P1_POST_DIV_MASK_I830_LVDS) >>
				       DPLL_FPA01_P1_POST_DIV_SHIFT);

			if (lvds & LVDS_CLKB_POWER_UP)
				clock.p2 = 7;
			else
				clock.p2 = 14;
		} else {
			if (dpll & PLL_P1_DIVIDE_BY_TWO)
				clock.p1 = 2;
			else {
				clock.p1 = ((dpll & DPLL_FPA01_P1_POST_DIV_MASK_I830) >>
					    DPLL_FPA01_P1_POST_DIV_SHIFT) + 2;
			}
			if (dpll & PLL_P2_DIVIDE_BY_4)
				clock.p2 = 4;
			else
				clock.p2 = 2;
		}

		port_clock = i9xx_calc_dpll_params(refclk, &clock);
	}

	/*
	 * This value includes pixel_multiplier. We will use
	 * port_clock to compute adjusted_mode.crtc_clock in the
	 * encoder's get_config() function.
	 */
	pipe_config->port_clock = port_clock;
}

int intel_dotclock_calculate(int link_freq,
			     const struct intel_link_m_n *m_n)
{
	/*
	 * The calculation for the data clock is:
	 * pixel_clock = ((m/n)*(link_clock * nr_lanes))/bpp
	 * But we want to avoid losing precison if possible, so:
	 * pixel_clock = ((m * link_clock * nr_lanes)/(n*bpp))
	 *
	 * and the link clock is simpler:
	 * link_clock = (m * link_clock) / n
	 */

	if (!m_n->link_n)
		return 0;

	return div_u64((u64)m_n->link_m * link_freq, m_n->link_n);
}

static void ironlake_pch_clock_get(struct intel_crtc *crtc,
				   struct intel_crtc_state *pipe_config)
{
	struct drm_i915_private *dev_priv = to_i915(crtc->base.dev);

	/* read out port_clock from the DPLL */
	i9xx_crtc_clock_get(crtc, pipe_config);

	/*
	 * In case there is an active pipe without active ports,
	 * we may need some idea for the dotclock anyway.
	 * Calculate one based on the FDI configuration.
	 */
	pipe_config->base.adjusted_mode.crtc_clock =
		intel_dotclock_calculate(intel_fdi_link_freq(dev_priv, pipe_config),
					 &pipe_config->fdi_m_n);
}

/** Returns the currently programmed mode of the given pipe. */
struct drm_display_mode *intel_crtc_mode_get(struct drm_device *dev,
					     struct drm_crtc *crtc)
{
	struct drm_i915_private *dev_priv = to_i915(dev);
	struct intel_crtc *intel_crtc = to_intel_crtc(crtc);
	enum transcoder cpu_transcoder = intel_crtc->config->cpu_transcoder;
	struct drm_display_mode *mode;
	struct intel_crtc_state *pipe_config;
	int htot = I915_READ(HTOTAL(cpu_transcoder));
	int hsync = I915_READ(HSYNC(cpu_transcoder));
	int vtot = I915_READ(VTOTAL(cpu_transcoder));
	int vsync = I915_READ(VSYNC(cpu_transcoder));
	enum pipe pipe = intel_crtc->pipe;

	mode = kzalloc(sizeof(*mode), GFP_KERNEL);
	if (!mode)
		return NULL;

	pipe_config = kzalloc(sizeof(*pipe_config), GFP_KERNEL);
	if (!pipe_config) {
		kfree(mode);
		return NULL;
	}

	/*
	 * Construct a pipe_config sufficient for getting the clock info
	 * back out of crtc_clock_get.
	 *
	 * Note, if LVDS ever uses a non-1 pixel multiplier, we'll need
	 * to use a real value here instead.
	 */
	pipe_config->cpu_transcoder = (enum transcoder) pipe;
	pipe_config->pixel_multiplier = 1;
	pipe_config->dpll_hw_state.dpll = I915_READ(DPLL(pipe));
	pipe_config->dpll_hw_state.fp0 = I915_READ(FP0(pipe));
	pipe_config->dpll_hw_state.fp1 = I915_READ(FP1(pipe));
	i9xx_crtc_clock_get(intel_crtc, pipe_config);

	mode->clock = pipe_config->port_clock / pipe_config->pixel_multiplier;
	mode->hdisplay = (htot & 0xffff) + 1;
	mode->htotal = ((htot & 0xffff0000) >> 16) + 1;
	mode->hsync_start = (hsync & 0xffff) + 1;
	mode->hsync_end = ((hsync & 0xffff0000) >> 16) + 1;
	mode->vdisplay = (vtot & 0xffff) + 1;
	mode->vtotal = ((vtot & 0xffff0000) >> 16) + 1;
	mode->vsync_start = (vsync & 0xffff) + 1;
	mode->vsync_end = ((vsync & 0xffff0000) >> 16) + 1;

	drm_mode_set_name(mode);

	kfree(pipe_config);

	return mode;
}

static void intel_crtc_destroy(struct drm_crtc *crtc)
{
	struct intel_crtc *intel_crtc = to_intel_crtc(crtc);
	struct drm_device *dev = crtc->dev;
	struct intel_flip_work *work;

	spin_lock_irq(&dev->event_lock);
	work = intel_crtc->flip_work;
	intel_crtc->flip_work = NULL;
	spin_unlock_irq(&dev->event_lock);

	if (work) {
		cancel_work_sync(&work->mmio_work);
		cancel_work_sync(&work->unpin_work);
		kfree(work);
	}

	drm_crtc_cleanup(crtc);

	kfree(intel_crtc);
}

static void intel_unpin_work_fn(struct work_struct *__work)
{
	struct intel_flip_work *work =
		container_of(__work, struct intel_flip_work, unpin_work);
	struct intel_crtc *crtc = to_intel_crtc(work->crtc);
	struct drm_device *dev = crtc->base.dev;
	struct drm_plane *primary = crtc->base.primary;

	if (is_mmio_work(work))
		flush_work(&work->mmio_work);

	mutex_lock(&dev->struct_mutex);
	intel_unpin_fb_obj(work->old_fb, primary->state->rotation);
	i915_gem_object_put(work->pending_flip_obj);
	mutex_unlock(&dev->struct_mutex);

	i915_gem_request_put(work->flip_queued_req);

	intel_frontbuffer_flip_complete(to_i915(dev),
					to_intel_plane(primary)->frontbuffer_bit);
	intel_fbc_post_update(crtc);
	drm_framebuffer_unreference(work->old_fb);

	BUG_ON(atomic_read(&crtc->unpin_work_count) == 0);
	atomic_dec(&crtc->unpin_work_count);

	kfree(work);
}

/* Is 'a' after or equal to 'b'? */
static bool g4x_flip_count_after_eq(u32 a, u32 b)
{
	return !((a - b) & 0x80000000);
}

static bool __pageflip_finished_cs(struct intel_crtc *crtc,
				   struct intel_flip_work *work)
{
	struct drm_device *dev = crtc->base.dev;
	struct drm_i915_private *dev_priv = to_i915(dev);

	if (abort_flip_on_reset(crtc))
		return true;

	/*
	 * The relevant registers doen't exist on pre-ctg.
	 * As the flip done interrupt doesn't trigger for mmio
	 * flips on gmch platforms, a flip count check isn't
	 * really needed there. But since ctg has the registers,
	 * include it in the check anyway.
	 */
	if (INTEL_INFO(dev)->gen < 5 && !IS_G4X(dev))
		return true;

	/*
	 * BDW signals flip done immediately if the plane
	 * is disabled, even if the plane enable is already
	 * armed to occur at the next vblank :(
	 */

	/*
	 * A DSPSURFLIVE check isn't enough in case the mmio and CS flips
	 * used the same base address. In that case the mmio flip might
	 * have completed, but the CS hasn't even executed the flip yet.
	 *
	 * A flip count check isn't enough as the CS might have updated
	 * the base address just after start of vblank, but before we
	 * managed to process the interrupt. This means we'd complete the
	 * CS flip too soon.
	 *
	 * Combining both checks should get us a good enough result. It may
	 * still happen that the CS flip has been executed, but has not
	 * yet actually completed. But in case the base address is the same
	 * anyway, we don't really care.
	 */
	return (I915_READ(DSPSURFLIVE(crtc->plane)) & ~0xfff) ==
		crtc->flip_work->gtt_offset &&
		g4x_flip_count_after_eq(I915_READ(PIPE_FLIPCOUNT_G4X(crtc->pipe)),
				    crtc->flip_work->flip_count);
}

static bool
__pageflip_finished_mmio(struct intel_crtc *crtc,
			       struct intel_flip_work *work)
{
	/*
	 * MMIO work completes when vblank is different from
	 * flip_queued_vblank.
	 *
	 * Reset counter value doesn't matter, this is handled by
	 * i915_wait_request finishing early, so no need to handle
	 * reset here.
	 */
	return intel_crtc_get_vblank_counter(crtc) != work->flip_queued_vblank;
}


static bool pageflip_finished(struct intel_crtc *crtc,
			      struct intel_flip_work *work)
{
	if (!atomic_read(&work->pending))
		return false;

	smp_rmb();

	if (is_mmio_work(work))
		return __pageflip_finished_mmio(crtc, work);
	else
		return __pageflip_finished_cs(crtc, work);
}

void intel_finish_page_flip_cs(struct drm_i915_private *dev_priv, int pipe)
{
	struct drm_device *dev = &dev_priv->drm;
	struct drm_crtc *crtc = dev_priv->pipe_to_crtc_mapping[pipe];
	struct intel_crtc *intel_crtc = to_intel_crtc(crtc);
	struct intel_flip_work *work;
	unsigned long flags;

	/* Ignore early vblank irqs */
	if (!crtc)
		return;

	/*
	 * This is called both by irq handlers and the reset code (to complete
	 * lost pageflips) so needs the full irqsave spinlocks.
	 */
	spin_lock_irqsave(&dev->event_lock, flags);
	work = intel_crtc->flip_work;

	if (work != NULL &&
	    !is_mmio_work(work) &&
	    pageflip_finished(intel_crtc, work))
		page_flip_completed(intel_crtc);

	spin_unlock_irqrestore(&dev->event_lock, flags);
}

void intel_finish_page_flip_mmio(struct drm_i915_private *dev_priv, int pipe)
{
	struct drm_device *dev = &dev_priv->drm;
	struct drm_crtc *crtc = dev_priv->pipe_to_crtc_mapping[pipe];
	struct intel_crtc *intel_crtc = to_intel_crtc(crtc);
	struct intel_flip_work *work;
	unsigned long flags;

	/* Ignore early vblank irqs */
	if (!crtc)
		return;

	/*
	 * This is called both by irq handlers and the reset code (to complete
	 * lost pageflips) so needs the full irqsave spinlocks.
	 */
	spin_lock_irqsave(&dev->event_lock, flags);
	work = intel_crtc->flip_work;

	if (work != NULL &&
	    is_mmio_work(work) &&
	    pageflip_finished(intel_crtc, work))
		page_flip_completed(intel_crtc);

	spin_unlock_irqrestore(&dev->event_lock, flags);
}

static inline void intel_mark_page_flip_active(struct intel_crtc *crtc,
					       struct intel_flip_work *work)
{
	work->flip_queued_vblank = intel_crtc_get_vblank_counter(crtc);

	/* Ensure that the work item is consistent when activating it ... */
	smp_mb__before_atomic();
	atomic_set(&work->pending, 1);
}

static int intel_gen2_queue_flip(struct drm_device *dev,
				 struct drm_crtc *crtc,
				 struct drm_framebuffer *fb,
				 struct drm_i915_gem_object *obj,
				 struct drm_i915_gem_request *req,
				 uint32_t flags)
{
	struct intel_ring *ring = req->ring;
	struct intel_crtc *intel_crtc = to_intel_crtc(crtc);
	u32 flip_mask;
	int ret;

	ret = intel_ring_begin(req, 6);
	if (ret)
		return ret;

	/* Can't queue multiple flips, so wait for the previous
	 * one to finish before executing the next.
	 */
	if (intel_crtc->plane)
		flip_mask = MI_WAIT_FOR_PLANE_B_FLIP;
	else
		flip_mask = MI_WAIT_FOR_PLANE_A_FLIP;
	intel_ring_emit(ring, MI_WAIT_FOR_EVENT | flip_mask);
	intel_ring_emit(ring, MI_NOOP);
	intel_ring_emit(ring, MI_DISPLAY_FLIP |
			MI_DISPLAY_FLIP_PLANE(intel_crtc->plane));
	intel_ring_emit(ring, fb->pitches[0]);
	intel_ring_emit(ring, intel_crtc->flip_work->gtt_offset);
	intel_ring_emit(ring, 0); /* aux display base address, unused */

	return 0;
}

static int intel_gen3_queue_flip(struct drm_device *dev,
				 struct drm_crtc *crtc,
				 struct drm_framebuffer *fb,
				 struct drm_i915_gem_object *obj,
				 struct drm_i915_gem_request *req,
				 uint32_t flags)
{
	struct intel_ring *ring = req->ring;
	struct intel_crtc *intel_crtc = to_intel_crtc(crtc);
	u32 flip_mask;
	int ret;

	ret = intel_ring_begin(req, 6);
	if (ret)
		return ret;

	if (intel_crtc->plane)
		flip_mask = MI_WAIT_FOR_PLANE_B_FLIP;
	else
		flip_mask = MI_WAIT_FOR_PLANE_A_FLIP;
	intel_ring_emit(ring, MI_WAIT_FOR_EVENT | flip_mask);
	intel_ring_emit(ring, MI_NOOP);
	intel_ring_emit(ring, MI_DISPLAY_FLIP_I915 |
			MI_DISPLAY_FLIP_PLANE(intel_crtc->plane));
	intel_ring_emit(ring, fb->pitches[0]);
	intel_ring_emit(ring, intel_crtc->flip_work->gtt_offset);
	intel_ring_emit(ring, MI_NOOP);

	return 0;
}

static int intel_gen4_queue_flip(struct drm_device *dev,
				 struct drm_crtc *crtc,
				 struct drm_framebuffer *fb,
				 struct drm_i915_gem_object *obj,
				 struct drm_i915_gem_request *req,
				 uint32_t flags)
{
	struct intel_ring *ring = req->ring;
	struct drm_i915_private *dev_priv = to_i915(dev);
	struct intel_crtc *intel_crtc = to_intel_crtc(crtc);
	uint32_t pf, pipesrc;
	int ret;

	ret = intel_ring_begin(req, 4);
	if (ret)
		return ret;

	/* i965+ uses the linear or tiled offsets from the
	 * Display Registers (which do not change across a page-flip)
	 * so we need only reprogram the base address.
	 */
	intel_ring_emit(ring, MI_DISPLAY_FLIP |
			MI_DISPLAY_FLIP_PLANE(intel_crtc->plane));
	intel_ring_emit(ring, fb->pitches[0]);
	intel_ring_emit(ring, intel_crtc->flip_work->gtt_offset |
			intel_fb_modifier_to_tiling(fb->modifier[0]));

	/* XXX Enabling the panel-fitter across page-flip is so far
	 * untested on non-native modes, so ignore it for now.
	 * pf = I915_READ(pipe == 0 ? PFA_CTL_1 : PFB_CTL_1) & PF_ENABLE;
	 */
	pf = 0;
	pipesrc = I915_READ(PIPESRC(intel_crtc->pipe)) & 0x0fff0fff;
	intel_ring_emit(ring, pf | pipesrc);

	return 0;
}

static int intel_gen6_queue_flip(struct drm_device *dev,
				 struct drm_crtc *crtc,
				 struct drm_framebuffer *fb,
				 struct drm_i915_gem_object *obj,
				 struct drm_i915_gem_request *req,
				 uint32_t flags)
{
	struct intel_ring *ring = req->ring;
	struct drm_i915_private *dev_priv = to_i915(dev);
	struct intel_crtc *intel_crtc = to_intel_crtc(crtc);
	uint32_t pf, pipesrc;
	int ret;

	ret = intel_ring_begin(req, 4);
	if (ret)
		return ret;

	intel_ring_emit(ring, MI_DISPLAY_FLIP |
			MI_DISPLAY_FLIP_PLANE(intel_crtc->plane));
	intel_ring_emit(ring, fb->pitches[0] |
			intel_fb_modifier_to_tiling(fb->modifier[0]));
	intel_ring_emit(ring, intel_crtc->flip_work->gtt_offset);

	/* Contrary to the suggestions in the documentation,
	 * "Enable Panel Fitter" does not seem to be required when page
	 * flipping with a non-native mode, and worse causes a normal
	 * modeset to fail.
	 * pf = I915_READ(PF_CTL(intel_crtc->pipe)) & PF_ENABLE;
	 */
	pf = 0;
	pipesrc = I915_READ(PIPESRC(intel_crtc->pipe)) & 0x0fff0fff;
	intel_ring_emit(ring, pf | pipesrc);

	return 0;
}

static int intel_gen7_queue_flip(struct drm_device *dev,
				 struct drm_crtc *crtc,
				 struct drm_framebuffer *fb,
				 struct drm_i915_gem_object *obj,
				 struct drm_i915_gem_request *req,
				 uint32_t flags)
{
	struct intel_ring *ring = req->ring;
	struct intel_crtc *intel_crtc = to_intel_crtc(crtc);
	uint32_t plane_bit = 0;
	int len, ret;

	switch (intel_crtc->plane) {
	case PLANE_A:
		plane_bit = MI_DISPLAY_FLIP_IVB_PLANE_A;
		break;
	case PLANE_B:
		plane_bit = MI_DISPLAY_FLIP_IVB_PLANE_B;
		break;
	case PLANE_C:
		plane_bit = MI_DISPLAY_FLIP_IVB_PLANE_C;
		break;
	default:
		WARN_ONCE(1, "unknown plane in flip command\n");
		return -ENODEV;
	}

	len = 4;
	if (req->engine->id == RCS) {
		len += 6;
		/*
		 * On Gen 8, SRM is now taking an extra dword to accommodate
		 * 48bits addresses, and we need a NOOP for the batch size to
		 * stay even.
		 */
		if (IS_GEN8(dev))
			len += 2;
	}

	/*
	 * BSpec MI_DISPLAY_FLIP for IVB:
	 * "The full packet must be contained within the same cache line."
	 *
	 * Currently the LRI+SRM+MI_DISPLAY_FLIP all fit within the same
	 * cacheline, if we ever start emitting more commands before
	 * the MI_DISPLAY_FLIP we may need to first emit everything else,
	 * then do the cacheline alignment, and finally emit the
	 * MI_DISPLAY_FLIP.
	 */
	ret = intel_ring_cacheline_align(req);
	if (ret)
		return ret;

	ret = intel_ring_begin(req, len);
	if (ret)
		return ret;

	/* Unmask the flip-done completion message. Note that the bspec says that
	 * we should do this for both the BCS and RCS, and that we must not unmask
	 * more than one flip event at any time (or ensure that one flip message
	 * can be sent by waiting for flip-done prior to queueing new flips).
	 * Experimentation says that BCS works despite DERRMR masking all
	 * flip-done completion events and that unmasking all planes at once
	 * for the RCS also doesn't appear to drop events. Setting the DERRMR
	 * to zero does lead to lockups within MI_DISPLAY_FLIP.
	 */
	if (req->engine->id == RCS) {
		intel_ring_emit(ring, MI_LOAD_REGISTER_IMM(1));
		intel_ring_emit_reg(ring, DERRMR);
		intel_ring_emit(ring, ~(DERRMR_PIPEA_PRI_FLIP_DONE |
					  DERRMR_PIPEB_PRI_FLIP_DONE |
					  DERRMR_PIPEC_PRI_FLIP_DONE));
		if (IS_GEN8(dev))
			intel_ring_emit(ring, MI_STORE_REGISTER_MEM_GEN8 |
					      MI_SRM_LRM_GLOBAL_GTT);
		else
			intel_ring_emit(ring, MI_STORE_REGISTER_MEM |
					      MI_SRM_LRM_GLOBAL_GTT);
		intel_ring_emit_reg(ring, DERRMR);
		intel_ring_emit(ring,
				i915_ggtt_offset(req->engine->scratch) + 256);
		if (IS_GEN8(dev)) {
			intel_ring_emit(ring, 0);
			intel_ring_emit(ring, MI_NOOP);
		}
	}

	intel_ring_emit(ring, MI_DISPLAY_FLIP_I915 | plane_bit);
	intel_ring_emit(ring, fb->pitches[0] |
			intel_fb_modifier_to_tiling(fb->modifier[0]));
	intel_ring_emit(ring, intel_crtc->flip_work->gtt_offset);
	intel_ring_emit(ring, (MI_NOOP));

	return 0;
}

static bool use_mmio_flip(struct intel_engine_cs *engine,
			  struct drm_i915_gem_object *obj)
{
	struct reservation_object *resv;

	/*
	 * This is not being used for older platforms, because
	 * non-availability of flip done interrupt forces us to use
	 * CS flips. Older platforms derive flip done using some clever
	 * tricks involving the flip_pending status bits and vblank irqs.
	 * So using MMIO flips there would disrupt this mechanism.
	 */

	if (engine == NULL)
		return true;

	if (INTEL_GEN(engine->i915) < 5)
		return false;

	if (i915.use_mmio_flip < 0)
		return false;
	else if (i915.use_mmio_flip > 0)
		return true;
	else if (i915.enable_execlists)
		return true;

	resv = i915_gem_object_get_dmabuf_resv(obj);
	if (resv && !reservation_object_test_signaled_rcu(resv, false))
		return true;

	return engine != i915_gem_active_get_engine(&obj->last_write,
						    &obj->base.dev->struct_mutex);
}

static void skl_do_mmio_flip(struct intel_crtc *intel_crtc,
			     unsigned int rotation,
			     struct intel_flip_work *work)
{
	struct drm_device *dev = intel_crtc->base.dev;
	struct drm_i915_private *dev_priv = to_i915(dev);
	struct drm_framebuffer *fb = intel_crtc->base.primary->fb;
	const enum pipe pipe = intel_crtc->pipe;
	u32 ctl, stride = skl_plane_stride(fb, 0, rotation);

	ctl = I915_READ(PLANE_CTL(pipe, 0));
	ctl &= ~PLANE_CTL_TILED_MASK;
	switch (fb->modifier[0]) {
	case DRM_FORMAT_MOD_NONE:
		break;
	case I915_FORMAT_MOD_X_TILED:
		ctl |= PLANE_CTL_TILED_X;
		break;
	case I915_FORMAT_MOD_Y_TILED:
		ctl |= PLANE_CTL_TILED_Y;
		break;
	case I915_FORMAT_MOD_Yf_TILED:
		ctl |= PLANE_CTL_TILED_YF;
		break;
	default:
		MISSING_CASE(fb->modifier[0]);
	}

	/*
	 * Both PLANE_CTL and PLANE_STRIDE are not updated on vblank but on
	 * PLANE_SURF updates, the update is then guaranteed to be atomic.
	 */
	I915_WRITE(PLANE_CTL(pipe, 0), ctl);
	I915_WRITE(PLANE_STRIDE(pipe, 0), stride);

	I915_WRITE(PLANE_SURF(pipe, 0), work->gtt_offset);
	POSTING_READ(PLANE_SURF(pipe, 0));
}

static void ilk_do_mmio_flip(struct intel_crtc *intel_crtc,
			     struct intel_flip_work *work)
{
	struct drm_device *dev = intel_crtc->base.dev;
	struct drm_i915_private *dev_priv = to_i915(dev);
	struct drm_framebuffer *fb = intel_crtc->base.primary->fb;
	i915_reg_t reg = DSPCNTR(intel_crtc->plane);
	u32 dspcntr;

	dspcntr = I915_READ(reg);

	if (fb->modifier[0] == I915_FORMAT_MOD_X_TILED)
		dspcntr |= DISPPLANE_TILED;
	else
		dspcntr &= ~DISPPLANE_TILED;

	I915_WRITE(reg, dspcntr);

	I915_WRITE(DSPSURF(intel_crtc->plane), work->gtt_offset);
	POSTING_READ(DSPSURF(intel_crtc->plane));
}

static void intel_mmio_flip_work_func(struct work_struct *w)
{
	struct intel_flip_work *work =
		container_of(w, struct intel_flip_work, mmio_work);
	struct intel_crtc *crtc = to_intel_crtc(work->crtc);
	struct drm_i915_private *dev_priv = to_i915(crtc->base.dev);
	struct intel_framebuffer *intel_fb =
		to_intel_framebuffer(crtc->base.primary->fb);
	struct drm_i915_gem_object *obj = intel_fb->obj;
	struct reservation_object *resv;

	if (work->flip_queued_req)
		WARN_ON(i915_wait_request(work->flip_queued_req,
					  0, NULL, NO_WAITBOOST));

	/* For framebuffer backed by dmabuf, wait for fence */
	resv = i915_gem_object_get_dmabuf_resv(obj);
	if (resv)
		WARN_ON(reservation_object_wait_timeout_rcu(resv, false, false,
							    MAX_SCHEDULE_TIMEOUT) < 0);

	intel_pipe_update_start(crtc);

	if (INTEL_GEN(dev_priv) >= 9)
		skl_do_mmio_flip(crtc, work->rotation, work);
	else
		/* use_mmio_flip() retricts MMIO flips to ilk+ */
		ilk_do_mmio_flip(crtc, work);

	intel_pipe_update_end(crtc, work);
}

static int intel_default_queue_flip(struct drm_device *dev,
				    struct drm_crtc *crtc,
				    struct drm_framebuffer *fb,
				    struct drm_i915_gem_object *obj,
				    struct drm_i915_gem_request *req,
				    uint32_t flags)
{
	return -ENODEV;
}

static bool __pageflip_stall_check_cs(struct drm_i915_private *dev_priv,
				      struct intel_crtc *intel_crtc,
				      struct intel_flip_work *work)
{
	u32 addr, vblank;

	if (!atomic_read(&work->pending))
		return false;

	smp_rmb();

	vblank = intel_crtc_get_vblank_counter(intel_crtc);
	if (work->flip_ready_vblank == 0) {
		if (work->flip_queued_req &&
		    !i915_gem_request_completed(work->flip_queued_req))
			return false;

		work->flip_ready_vblank = vblank;
	}

	if (vblank - work->flip_ready_vblank < 3)
		return false;

	/* Potential stall - if we see that the flip has happened,
	 * assume a missed interrupt. */
	if (INTEL_GEN(dev_priv) >= 4)
		addr = I915_HI_DISPBASE(I915_READ(DSPSURF(intel_crtc->plane)));
	else
		addr = I915_READ(DSPADDR(intel_crtc->plane));

	/* There is a potential issue here with a false positive after a flip
	 * to the same address. We could address this by checking for a
	 * non-incrementing frame counter.
	 */
	return addr == work->gtt_offset;
}

void intel_check_page_flip(struct drm_i915_private *dev_priv, int pipe)
{
	struct drm_device *dev = &dev_priv->drm;
	struct drm_crtc *crtc = dev_priv->pipe_to_crtc_mapping[pipe];
	struct intel_crtc *intel_crtc = to_intel_crtc(crtc);
	struct intel_flip_work *work;

	WARN_ON(!in_interrupt());

	if (crtc == NULL)
		return;

	spin_lock(&dev->event_lock);
	work = intel_crtc->flip_work;

	if (work != NULL && !is_mmio_work(work) &&
	    __pageflip_stall_check_cs(dev_priv, intel_crtc, work)) {
		WARN_ONCE(1,
			  "Kicking stuck page flip: queued at %d, now %d\n",
			work->flip_queued_vblank, intel_crtc_get_vblank_counter(intel_crtc));
		page_flip_completed(intel_crtc);
		work = NULL;
	}

	if (work != NULL && !is_mmio_work(work) &&
	    intel_crtc_get_vblank_counter(intel_crtc) - work->flip_queued_vblank > 1)
		intel_queue_rps_boost_for_request(work->flip_queued_req);
	spin_unlock(&dev->event_lock);
}

static int intel_crtc_page_flip(struct drm_crtc *crtc,
				struct drm_framebuffer *fb,
				struct drm_pending_vblank_event *event,
				uint32_t page_flip_flags)
{
	struct drm_device *dev = crtc->dev;
	struct drm_i915_private *dev_priv = to_i915(dev);
	struct drm_framebuffer *old_fb = crtc->primary->fb;
	struct drm_i915_gem_object *obj = intel_fb_obj(fb);
	struct intel_crtc *intel_crtc = to_intel_crtc(crtc);
	struct drm_plane *primary = crtc->primary;
	enum pipe pipe = intel_crtc->pipe;
	struct intel_flip_work *work;
	struct intel_engine_cs *engine;
	bool mmio_flip;
	struct drm_i915_gem_request *request;
	struct i915_vma *vma;
	int ret;

	/*
	 * drm_mode_page_flip_ioctl() should already catch this, but double
	 * check to be safe.  In the future we may enable pageflipping from
	 * a disabled primary plane.
	 */
	if (WARN_ON(intel_fb_obj(old_fb) == NULL))
		return -EBUSY;

	/* Can't change pixel format via MI display flips. */
	if (fb->pixel_format != crtc->primary->fb->pixel_format)
		return -EINVAL;

	/*
	 * TILEOFF/LINOFF registers can't be changed via MI display flips.
	 * Note that pitch changes could also affect these register.
	 */
	if (INTEL_INFO(dev)->gen > 3 &&
	    (fb->offsets[0] != crtc->primary->fb->offsets[0] ||
	     fb->pitches[0] != crtc->primary->fb->pitches[0]))
		return -EINVAL;

	if (i915_terminally_wedged(&dev_priv->gpu_error))
		goto out_hang;

	work = kzalloc(sizeof(*work), GFP_KERNEL);
	if (work == NULL)
		return -ENOMEM;

	work->event = event;
	work->crtc = crtc;
	work->old_fb = old_fb;
	INIT_WORK(&work->unpin_work, intel_unpin_work_fn);

	ret = drm_crtc_vblank_get(crtc);
	if (ret)
		goto free_work;

	/* We borrow the event spin lock for protecting flip_work */
	spin_lock_irq(&dev->event_lock);
	if (intel_crtc->flip_work) {
		/* Before declaring the flip queue wedged, check if
		 * the hardware completed the operation behind our backs.
		 */
		if (pageflip_finished(intel_crtc, intel_crtc->flip_work)) {
			DRM_DEBUG_DRIVER("flip queue: previous flip completed, continuing\n");
			page_flip_completed(intel_crtc);
		} else {
			DRM_DEBUG_DRIVER("flip queue: crtc already busy\n");
			spin_unlock_irq(&dev->event_lock);

			drm_crtc_vblank_put(crtc);
			kfree(work);
			return -EBUSY;
		}
	}
	intel_crtc->flip_work = work;
	spin_unlock_irq(&dev->event_lock);

	if (atomic_read(&intel_crtc->unpin_work_count) >= 2)
		flush_workqueue(dev_priv->wq);

	/* Reference the objects for the scheduled work. */
	drm_framebuffer_reference(work->old_fb);

	crtc->primary->fb = fb;
	update_state_fb(crtc->primary);

	work->pending_flip_obj = i915_gem_object_get(obj);

	ret = i915_mutex_lock_interruptible(dev);
	if (ret)
		goto cleanup;

	intel_crtc->reset_count = i915_reset_count(&dev_priv->gpu_error);
	if (i915_reset_in_progress_or_wedged(&dev_priv->gpu_error)) {
		ret = -EIO;
		goto cleanup;
	}

	atomic_inc(&intel_crtc->unpin_work_count);

	if (INTEL_INFO(dev)->gen >= 5 || IS_G4X(dev))
		work->flip_count = I915_READ(PIPE_FLIPCOUNT_G4X(pipe)) + 1;

	if (IS_VALLEYVIEW(dev) || IS_CHERRYVIEW(dev)) {
		engine = &dev_priv->engine[BCS];
		if (fb->modifier[0] != old_fb->modifier[0])
			/* vlv: DISPLAY_FLIP fails to change tiling */
			engine = NULL;
	} else if (IS_IVYBRIDGE(dev) || IS_HASWELL(dev)) {
		engine = &dev_priv->engine[BCS];
	} else if (INTEL_INFO(dev)->gen >= 7) {
		engine = i915_gem_active_get_engine(&obj->last_write,
						    &obj->base.dev->struct_mutex);
		if (engine == NULL || engine->id != RCS)
			engine = &dev_priv->engine[BCS];
	} else {
		engine = &dev_priv->engine[RCS];
	}

	mmio_flip = use_mmio_flip(engine, obj);

	vma = intel_pin_and_fence_fb_obj(fb, primary->state->rotation);
	if (IS_ERR(vma)) {
		ret = PTR_ERR(vma);
		goto cleanup_pending;
	}

	work->gtt_offset = intel_fb_gtt_offset(fb, primary->state->rotation);
	work->gtt_offset += intel_crtc->dspaddr_offset;
	work->rotation = crtc->primary->state->rotation;

	/*
	 * There's the potential that the next frame will not be compatible with
	 * FBC, so we want to call pre_update() before the actual page flip.
	 * The problem is that pre_update() caches some information about the fb
	 * object, so we want to do this only after the object is pinned. Let's
	 * be on the safe side and do this immediately before scheduling the
	 * flip.
	 */
	intel_fbc_pre_update(intel_crtc, intel_crtc->config,
			     to_intel_plane_state(primary->state));

	if (mmio_flip) {
		INIT_WORK(&work->mmio_work, intel_mmio_flip_work_func);

		work->flip_queued_req = i915_gem_active_get(&obj->last_write,
							    &obj->base.dev->struct_mutex);
		schedule_work(&work->mmio_work);
	} else {
		request = i915_gem_request_alloc(engine, engine->last_context);
		if (IS_ERR(request)) {
			ret = PTR_ERR(request);
			goto cleanup_unpin;
		}

		ret = i915_gem_request_await_object(request, obj, false);
		if (ret)
			goto cleanup_request;

		ret = dev_priv->display.queue_flip(dev, crtc, fb, obj, request,
						   page_flip_flags);
		if (ret)
			goto cleanup_request;

		intel_mark_page_flip_active(intel_crtc, work);

		work->flip_queued_req = i915_gem_request_get(request);
		i915_add_request_no_flush(request);
	}

	i915_gem_track_fb(intel_fb_obj(old_fb), obj,
			  to_intel_plane(primary)->frontbuffer_bit);
	mutex_unlock(&dev->struct_mutex);

	intel_frontbuffer_flip_prepare(to_i915(dev),
				       to_intel_plane(primary)->frontbuffer_bit);

	trace_i915_flip_request(intel_crtc->plane, obj);

	return 0;

cleanup_request:
	i915_add_request_no_flush(request);
cleanup_unpin:
	intel_unpin_fb_obj(fb, crtc->primary->state->rotation);
cleanup_pending:
	atomic_dec(&intel_crtc->unpin_work_count);
	mutex_unlock(&dev->struct_mutex);
cleanup:
	crtc->primary->fb = old_fb;
	update_state_fb(crtc->primary);

	i915_gem_object_put_unlocked(obj);
	drm_framebuffer_unreference(work->old_fb);

	spin_lock_irq(&dev->event_lock);
	intel_crtc->flip_work = NULL;
	spin_unlock_irq(&dev->event_lock);

	drm_crtc_vblank_put(crtc);
free_work:
	kfree(work);

	if (ret == -EIO) {
		struct drm_atomic_state *state;
		struct drm_plane_state *plane_state;

out_hang:
		state = drm_atomic_state_alloc(dev);
		if (!state)
			return -ENOMEM;
		state->acquire_ctx = drm_modeset_legacy_acquire_ctx(crtc);

retry:
		plane_state = drm_atomic_get_plane_state(state, primary);
		ret = PTR_ERR_OR_ZERO(plane_state);
		if (!ret) {
			drm_atomic_set_fb_for_plane(plane_state, fb);

			ret = drm_atomic_set_crtc_for_plane(plane_state, crtc);
			if (!ret)
				ret = drm_atomic_commit(state);
		}

		if (ret == -EDEADLK) {
			drm_modeset_backoff(state->acquire_ctx);
			drm_atomic_state_clear(state);
			goto retry;
		}

		if (ret)
			drm_atomic_state_free(state);

		if (ret == 0 && event) {
			spin_lock_irq(&dev->event_lock);
			drm_crtc_send_vblank_event(crtc, event);
			spin_unlock_irq(&dev->event_lock);
		}
	}
	return ret;
}


/**
 * intel_wm_need_update - Check whether watermarks need updating
 * @plane: drm plane
 * @state: new plane state
 *
 * Check current plane state versus the new one to determine whether
 * watermarks need to be recalculated.
 *
 * Returns true or false.
 */
static bool intel_wm_need_update(struct drm_plane *plane,
				 struct drm_plane_state *state)
{
	struct intel_plane_state *new = to_intel_plane_state(state);
	struct intel_plane_state *cur = to_intel_plane_state(plane->state);

	/* Update watermarks on tiling or size changes. */
	if (new->base.visible != cur->base.visible)
		return true;

	if (!cur->base.fb || !new->base.fb)
		return false;

	if (cur->base.fb->modifier[0] != new->base.fb->modifier[0] ||
	    cur->base.rotation != new->base.rotation ||
	    drm_rect_width(&new->base.src) != drm_rect_width(&cur->base.src) ||
	    drm_rect_height(&new->base.src) != drm_rect_height(&cur->base.src) ||
	    drm_rect_width(&new->base.dst) != drm_rect_width(&cur->base.dst) ||
	    drm_rect_height(&new->base.dst) != drm_rect_height(&cur->base.dst))
		return true;

	return false;
}

static bool needs_scaling(struct intel_plane_state *state)
{
	int src_w = drm_rect_width(&state->base.src) >> 16;
	int src_h = drm_rect_height(&state->base.src) >> 16;
	int dst_w = drm_rect_width(&state->base.dst);
	int dst_h = drm_rect_height(&state->base.dst);

	return (src_w != dst_w || src_h != dst_h);
}

int intel_plane_atomic_calc_changes(struct drm_crtc_state *crtc_state,
				    struct drm_plane_state *plane_state)
{
	struct intel_crtc_state *pipe_config = to_intel_crtc_state(crtc_state);
	struct drm_crtc *crtc = crtc_state->crtc;
	struct intel_crtc *intel_crtc = to_intel_crtc(crtc);
	struct drm_plane *plane = plane_state->plane;
	struct drm_device *dev = crtc->dev;
	struct drm_i915_private *dev_priv = to_i915(dev);
	struct intel_plane_state *old_plane_state =
		to_intel_plane_state(plane->state);
	bool mode_changed = needs_modeset(crtc_state);
	bool was_crtc_enabled = crtc->state->active;
	bool is_crtc_enabled = crtc_state->active;
	bool turn_off, turn_on, visible, was_visible;
	struct drm_framebuffer *fb = plane_state->fb;
	int ret;

	if (INTEL_GEN(dev) >= 9 && plane->type != DRM_PLANE_TYPE_CURSOR) {
		ret = skl_update_scaler_plane(
			to_intel_crtc_state(crtc_state),
			to_intel_plane_state(plane_state));
		if (ret)
			return ret;
	}

	was_visible = old_plane_state->base.visible;
	visible = to_intel_plane_state(plane_state)->base.visible;

	if (!was_crtc_enabled && WARN_ON(was_visible))
		was_visible = false;

	/*
	 * Visibility is calculated as if the crtc was on, but
	 * after scaler setup everything depends on it being off
	 * when the crtc isn't active.
	 *
	 * FIXME this is wrong for watermarks. Watermarks should also
	 * be computed as if the pipe would be active. Perhaps move
	 * per-plane wm computation to the .check_plane() hook, and
	 * only combine the results from all planes in the current place?
	 */
	if (!is_crtc_enabled)
		to_intel_plane_state(plane_state)->base.visible = visible = false;

	if (!was_visible && !visible)
		return 0;

	if (fb != old_plane_state->base.fb)
		pipe_config->fb_changed = true;

	turn_off = was_visible && (!visible || mode_changed);
	turn_on = visible && (!was_visible || mode_changed);

	DRM_DEBUG_ATOMIC("[CRTC:%d:%s] has [PLANE:%d:%s] with fb %i\n",
			 intel_crtc->base.base.id,
			 intel_crtc->base.name,
			 plane->base.id, plane->name,
			 fb ? fb->base.id : -1);

	DRM_DEBUG_ATOMIC("[PLANE:%d:%s] visible %i -> %i, off %i, on %i, ms %i\n",
			 plane->base.id, plane->name,
			 was_visible, visible,
			 turn_off, turn_on, mode_changed);

	if (turn_on) {
		pipe_config->update_wm_pre = true;

		/* must disable cxsr around plane enable/disable */
		if (plane->type != DRM_PLANE_TYPE_CURSOR)
			pipe_config->disable_cxsr = true;
	} else if (turn_off) {
		pipe_config->update_wm_post = true;

		/* must disable cxsr around plane enable/disable */
		if (plane->type != DRM_PLANE_TYPE_CURSOR)
			pipe_config->disable_cxsr = true;
	} else if (intel_wm_need_update(plane, plane_state)) {
		/* FIXME bollocks */
		pipe_config->update_wm_pre = true;
		pipe_config->update_wm_post = true;
	}

	/* Pre-gen9 platforms need two-step watermark updates */
	if ((pipe_config->update_wm_pre || pipe_config->update_wm_post) &&
	    INTEL_INFO(dev)->gen < 9 && dev_priv->display.optimize_watermarks)
		to_intel_crtc_state(crtc_state)->wm.need_postvbl_update = true;

	if (visible || was_visible)
		pipe_config->fb_bits |= to_intel_plane(plane)->frontbuffer_bit;

	/*
	 * WaCxSRDisabledForSpriteScaling:ivb
	 *
	 * cstate->update_wm was already set above, so this flag will
	 * take effect when we commit and program watermarks.
	 */
	if (plane->type == DRM_PLANE_TYPE_OVERLAY && IS_IVYBRIDGE(dev) &&
	    needs_scaling(to_intel_plane_state(plane_state)) &&
	    !needs_scaling(old_plane_state))
		pipe_config->disable_lp_wm = true;

	return 0;
}

static bool encoders_cloneable(const struct intel_encoder *a,
			       const struct intel_encoder *b)
{
	/* masks could be asymmetric, so check both ways */
	return a == b || (a->cloneable & (1 << b->type) &&
			  b->cloneable & (1 << a->type));
}

static bool check_single_encoder_cloning(struct drm_atomic_state *state,
					 struct intel_crtc *crtc,
					 struct intel_encoder *encoder)
{
	struct intel_encoder *source_encoder;
	struct drm_connector *connector;
	struct drm_connector_state *connector_state;
	int i;

	for_each_connector_in_state(state, connector, connector_state, i) {
		if (connector_state->crtc != &crtc->base)
			continue;

		source_encoder =
			to_intel_encoder(connector_state->best_encoder);
		if (!encoders_cloneable(encoder, source_encoder))
			return false;
	}

	return true;
}

static int intel_crtc_atomic_check(struct drm_crtc *crtc,
				   struct drm_crtc_state *crtc_state)
{
	struct drm_device *dev = crtc->dev;
	struct drm_i915_private *dev_priv = to_i915(dev);
	struct intel_crtc *intel_crtc = to_intel_crtc(crtc);
	struct intel_crtc_state *pipe_config =
		to_intel_crtc_state(crtc_state);
	struct drm_atomic_state *state = crtc_state->state;
	int ret;
	bool mode_changed = needs_modeset(crtc_state);

	if (mode_changed && !crtc_state->active)
		pipe_config->update_wm_post = true;

	if (mode_changed && crtc_state->enable &&
	    dev_priv->display.crtc_compute_clock &&
	    !WARN_ON(pipe_config->shared_dpll)) {
		ret = dev_priv->display.crtc_compute_clock(intel_crtc,
							   pipe_config);
		if (ret)
			return ret;
	}

	if (crtc_state->color_mgmt_changed) {
		ret = intel_color_check(crtc, crtc_state);
		if (ret)
			return ret;

		/*
		 * Changing color management on Intel hardware is
		 * handled as part of planes update.
		 */
		crtc_state->planes_changed = true;
	}

	ret = 0;
	if (dev_priv->display.compute_pipe_wm) {
		ret = dev_priv->display.compute_pipe_wm(pipe_config);
		if (ret) {
			DRM_DEBUG_KMS("Target pipe watermarks are invalid\n");
			return ret;
		}
	}

	if (dev_priv->display.compute_intermediate_wm &&
	    !to_intel_atomic_state(state)->skip_intermediate_wm) {
		if (WARN_ON(!dev_priv->display.compute_pipe_wm))
			return 0;

		/*
		 * Calculate 'intermediate' watermarks that satisfy both the
		 * old state and the new state.  We can program these
		 * immediately.
		 */
		ret = dev_priv->display.compute_intermediate_wm(crtc->dev,
								intel_crtc,
								pipe_config);
		if (ret) {
			DRM_DEBUG_KMS("No valid intermediate pipe watermarks are possible\n");
			return ret;
		}
	} else if (dev_priv->display.compute_intermediate_wm) {
		if (HAS_PCH_SPLIT(dev_priv) && INTEL_GEN(dev_priv) < 9)
			pipe_config->wm.ilk.intermediate = pipe_config->wm.ilk.optimal;
	}

	if (INTEL_INFO(dev)->gen >= 9) {
		if (mode_changed)
			ret = skl_update_scaler_crtc(pipe_config);

		if (!ret)
			ret = intel_atomic_setup_scalers(dev, intel_crtc,
							 pipe_config);
	}

	return ret;
}

static const struct drm_crtc_helper_funcs intel_helper_funcs = {
	.mode_set_base_atomic = intel_pipe_set_base_atomic,
	.atomic_begin = intel_begin_crtc_commit,
	.atomic_flush = intel_finish_crtc_commit,
	.atomic_check = intel_crtc_atomic_check,
};

static void intel_modeset_update_connector_atomic_state(struct drm_device *dev)
{
	struct intel_connector *connector;

	for_each_intel_connector(dev, connector) {
		if (connector->base.state->crtc)
			drm_connector_unreference(&connector->base);

		if (connector->base.encoder) {
			connector->base.state->best_encoder =
				connector->base.encoder;
			connector->base.state->crtc =
				connector->base.encoder->crtc;

			drm_connector_reference(&connector->base);
		} else {
			connector->base.state->best_encoder = NULL;
			connector->base.state->crtc = NULL;
		}
	}
}

static void
connected_sink_compute_bpp(struct intel_connector *connector,
			   struct intel_crtc_state *pipe_config)
{
	const struct drm_display_info *info = &connector->base.display_info;
	int bpp = pipe_config->pipe_bpp;

	DRM_DEBUG_KMS("[CONNECTOR:%d:%s] checking for sink bpp constrains\n",
		      connector->base.base.id,
		      connector->base.name);

	/* Don't use an invalid EDID bpc value */
	if (info->bpc != 0 && info->bpc * 3 < bpp) {
		DRM_DEBUG_KMS("clamping display bpp (was %d) to EDID reported max of %d\n",
			      bpp, info->bpc * 3);
		pipe_config->pipe_bpp = info->bpc * 3;
	}

	/* Clamp bpp to 8 on screens without EDID 1.4 */
	if (info->bpc == 0 && bpp > 24) {
		DRM_DEBUG_KMS("clamping display bpp (was %d) to default limit of 24\n",
			      bpp);
		pipe_config->pipe_bpp = 24;
	}
}

static int
compute_baseline_pipe_bpp(struct intel_crtc *crtc,
			  struct intel_crtc_state *pipe_config)
{
	struct drm_device *dev = crtc->base.dev;
	struct drm_atomic_state *state;
	struct drm_connector *connector;
	struct drm_connector_state *connector_state;
	int bpp, i;

	if ((IS_G4X(dev) || IS_VALLEYVIEW(dev) || IS_CHERRYVIEW(dev)))
		bpp = 10*3;
	else if (INTEL_INFO(dev)->gen >= 5)
		bpp = 12*3;
	else
		bpp = 8*3;


	pipe_config->pipe_bpp = bpp;

	state = pipe_config->base.state;

	/* Clamp display bpp to EDID value */
	for_each_connector_in_state(state, connector, connector_state, i) {
		if (connector_state->crtc != &crtc->base)
			continue;

		connected_sink_compute_bpp(to_intel_connector(connector),
					   pipe_config);
	}

	return bpp;
}

static void intel_dump_crtc_timings(const struct drm_display_mode *mode)
{
	DRM_DEBUG_KMS("crtc timings: %d %d %d %d %d %d %d %d %d, "
			"type: 0x%x flags: 0x%x\n",
		mode->crtc_clock,
		mode->crtc_hdisplay, mode->crtc_hsync_start,
		mode->crtc_hsync_end, mode->crtc_htotal,
		mode->crtc_vdisplay, mode->crtc_vsync_start,
		mode->crtc_vsync_end, mode->crtc_vtotal, mode->type, mode->flags);
}

static void intel_dump_pipe_config(struct intel_crtc *crtc,
				   struct intel_crtc_state *pipe_config,
				   const char *context)
{
	struct drm_device *dev = crtc->base.dev;
	struct drm_plane *plane;
	struct intel_plane *intel_plane;
	struct intel_plane_state *state;
	struct drm_framebuffer *fb;

	DRM_DEBUG_KMS("[CRTC:%d:%s]%s config %p for pipe %c\n",
		      crtc->base.base.id, crtc->base.name,
		      context, pipe_config, pipe_name(crtc->pipe));

	DRM_DEBUG_KMS("cpu_transcoder: %s\n", transcoder_name(pipe_config->cpu_transcoder));
	DRM_DEBUG_KMS("pipe bpp: %i, dithering: %i\n",
		      pipe_config->pipe_bpp, pipe_config->dither);
	DRM_DEBUG_KMS("fdi/pch: %i, lanes: %i, gmch_m: %u, gmch_n: %u, link_m: %u, link_n: %u, tu: %u\n",
		      pipe_config->has_pch_encoder,
		      pipe_config->fdi_lanes,
		      pipe_config->fdi_m_n.gmch_m, pipe_config->fdi_m_n.gmch_n,
		      pipe_config->fdi_m_n.link_m, pipe_config->fdi_m_n.link_n,
		      pipe_config->fdi_m_n.tu);
	DRM_DEBUG_KMS("dp: %i, lanes: %i, gmch_m: %u, gmch_n: %u, link_m: %u, link_n: %u, tu: %u\n",
		      intel_crtc_has_dp_encoder(pipe_config),
		      pipe_config->lane_count,
		      pipe_config->dp_m_n.gmch_m, pipe_config->dp_m_n.gmch_n,
		      pipe_config->dp_m_n.link_m, pipe_config->dp_m_n.link_n,
		      pipe_config->dp_m_n.tu);

	DRM_DEBUG_KMS("dp: %i, lanes: %i, gmch_m2: %u, gmch_n2: %u, link_m2: %u, link_n2: %u, tu2: %u\n",
		      intel_crtc_has_dp_encoder(pipe_config),
		      pipe_config->lane_count,
		      pipe_config->dp_m2_n2.gmch_m,
		      pipe_config->dp_m2_n2.gmch_n,
		      pipe_config->dp_m2_n2.link_m,
		      pipe_config->dp_m2_n2.link_n,
		      pipe_config->dp_m2_n2.tu);

	DRM_DEBUG_KMS("audio: %i, infoframes: %i\n",
		      pipe_config->has_audio,
		      pipe_config->has_infoframe);

	DRM_DEBUG_KMS("requested mode:\n");
	drm_mode_debug_printmodeline(&pipe_config->base.mode);
	DRM_DEBUG_KMS("adjusted mode:\n");
	drm_mode_debug_printmodeline(&pipe_config->base.adjusted_mode);
	intel_dump_crtc_timings(&pipe_config->base.adjusted_mode);
	DRM_DEBUG_KMS("port clock: %d\n", pipe_config->port_clock);
	DRM_DEBUG_KMS("pipe src size: %dx%d\n",
		      pipe_config->pipe_src_w, pipe_config->pipe_src_h);
	DRM_DEBUG_KMS("num_scalers: %d, scaler_users: 0x%x, scaler_id: %d\n",
		      crtc->num_scalers,
		      pipe_config->scaler_state.scaler_users,
		      pipe_config->scaler_state.scaler_id);
	DRM_DEBUG_KMS("gmch pfit: control: 0x%08x, ratios: 0x%08x, lvds border: 0x%08x\n",
		      pipe_config->gmch_pfit.control,
		      pipe_config->gmch_pfit.pgm_ratios,
		      pipe_config->gmch_pfit.lvds_border_bits);
	DRM_DEBUG_KMS("pch pfit: pos: 0x%08x, size: 0x%08x, %s\n",
		      pipe_config->pch_pfit.pos,
		      pipe_config->pch_pfit.size,
		      pipe_config->pch_pfit.enabled ? "enabled" : "disabled");
	DRM_DEBUG_KMS("ips: %i\n", pipe_config->ips_enabled);
	DRM_DEBUG_KMS("double wide: %i\n", pipe_config->double_wide);

	if (IS_BROXTON(dev)) {
		DRM_DEBUG_KMS("dpll_hw_state: ebb0: 0x%x, ebb4: 0x%x,"
			      "pll0: 0x%x, pll1: 0x%x, pll2: 0x%x, pll3: 0x%x, "
			      "pll6: 0x%x, pll8: 0x%x, pll9: 0x%x, pll10: 0x%x, pcsdw12: 0x%x\n",
			      pipe_config->dpll_hw_state.ebb0,
			      pipe_config->dpll_hw_state.ebb4,
			      pipe_config->dpll_hw_state.pll0,
			      pipe_config->dpll_hw_state.pll1,
			      pipe_config->dpll_hw_state.pll2,
			      pipe_config->dpll_hw_state.pll3,
			      pipe_config->dpll_hw_state.pll6,
			      pipe_config->dpll_hw_state.pll8,
			      pipe_config->dpll_hw_state.pll9,
			      pipe_config->dpll_hw_state.pll10,
			      pipe_config->dpll_hw_state.pcsdw12);
	} else if (IS_SKYLAKE(dev) || IS_KABYLAKE(dev)) {
		DRM_DEBUG_KMS("dpll_hw_state: "
			      "ctrl1: 0x%x, cfgcr1: 0x%x, cfgcr2: 0x%x\n",
			      pipe_config->dpll_hw_state.ctrl1,
			      pipe_config->dpll_hw_state.cfgcr1,
			      pipe_config->dpll_hw_state.cfgcr2);
	} else if (HAS_DDI(dev)) {
		DRM_DEBUG_KMS("dpll_hw_state: wrpll: 0x%x spll: 0x%x\n",
			      pipe_config->dpll_hw_state.wrpll,
			      pipe_config->dpll_hw_state.spll);
	} else {
		DRM_DEBUG_KMS("dpll_hw_state: dpll: 0x%x, dpll_md: 0x%x, "
			      "fp0: 0x%x, fp1: 0x%x\n",
			      pipe_config->dpll_hw_state.dpll,
			      pipe_config->dpll_hw_state.dpll_md,
			      pipe_config->dpll_hw_state.fp0,
			      pipe_config->dpll_hw_state.fp1);
	}

	DRM_DEBUG_KMS("planes on this crtc\n");
	list_for_each_entry(plane, &dev->mode_config.plane_list, head) {
		char *format_name;
		intel_plane = to_intel_plane(plane);
		if (intel_plane->pipe != crtc->pipe)
			continue;

		state = to_intel_plane_state(plane->state);
		fb = state->base.fb;
		if (!fb) {
			DRM_DEBUG_KMS("[PLANE:%d:%s] disabled, scaler_id = %d\n",
				      plane->base.id, plane->name, state->scaler_id);
			continue;
		}

		format_name = drm_get_format_name(fb->pixel_format);

		DRM_DEBUG_KMS("[PLANE:%d:%s] enabled",
			      plane->base.id, plane->name);
		DRM_DEBUG_KMS("\tFB:%d, fb = %ux%u format = %s",
			      fb->base.id, fb->width, fb->height, format_name);
		DRM_DEBUG_KMS("\tscaler:%d src %dx%d+%d+%d dst %dx%d+%d+%d\n",
			      state->scaler_id,
			      state->base.src.x1 >> 16,
			      state->base.src.y1 >> 16,
			      drm_rect_width(&state->base.src) >> 16,
			      drm_rect_height(&state->base.src) >> 16,
			      state->base.dst.x1, state->base.dst.y1,
			      drm_rect_width(&state->base.dst),
			      drm_rect_height(&state->base.dst));

		kfree(format_name);
	}
}

static bool check_digital_port_conflicts(struct drm_atomic_state *state)
{
	struct drm_device *dev = state->dev;
	struct drm_connector *connector;
	unsigned int used_ports = 0;
	unsigned int used_mst_ports = 0;

	/*
	 * Walk the connector list instead of the encoder
	 * list to detect the problem on ddi platforms
	 * where there's just one encoder per digital port.
	 */
	drm_for_each_connector(connector, dev) {
		struct drm_connector_state *connector_state;
		struct intel_encoder *encoder;

		connector_state = drm_atomic_get_existing_connector_state(state, connector);
		if (!connector_state)
			connector_state = connector->state;

		if (!connector_state->best_encoder)
			continue;

		encoder = to_intel_encoder(connector_state->best_encoder);

		WARN_ON(!connector_state->crtc);

		switch (encoder->type) {
			unsigned int port_mask;
		case INTEL_OUTPUT_UNKNOWN:
			if (WARN_ON(!HAS_DDI(dev)))
				break;
		case INTEL_OUTPUT_DP:
		case INTEL_OUTPUT_HDMI:
		case INTEL_OUTPUT_EDP:
			port_mask = 1 << enc_to_dig_port(&encoder->base)->port;

			/* the same port mustn't appear more than once */
			if (used_ports & port_mask)
				return false;

			used_ports |= port_mask;
			break;
		case INTEL_OUTPUT_DP_MST:
			used_mst_ports |=
				1 << enc_to_mst(&encoder->base)->primary->port;
			break;
		default:
			break;
		}
	}

	/* can't mix MST and SST/HDMI on the same port */
	if (used_ports & used_mst_ports)
		return false;

	return true;
}

static void
clear_intel_crtc_state(struct intel_crtc_state *crtc_state)
{
	struct drm_crtc_state tmp_state;
	struct intel_crtc_scaler_state scaler_state;
	struct intel_dpll_hw_state dpll_hw_state;
	struct intel_shared_dpll *shared_dpll;
	bool force_thru;

	/* FIXME: before the switch to atomic started, a new pipe_config was
	 * kzalloc'd. Code that depends on any field being zero should be
	 * fixed, so that the crtc_state can be safely duplicated. For now,
	 * only fields that are know to not cause problems are preserved. */

	tmp_state = crtc_state->base;
	scaler_state = crtc_state->scaler_state;
	shared_dpll = crtc_state->shared_dpll;
	dpll_hw_state = crtc_state->dpll_hw_state;
	force_thru = crtc_state->pch_pfit.force_thru;

	memset(crtc_state, 0, sizeof *crtc_state);

	crtc_state->base = tmp_state;
	crtc_state->scaler_state = scaler_state;
	crtc_state->shared_dpll = shared_dpll;
	crtc_state->dpll_hw_state = dpll_hw_state;
	crtc_state->pch_pfit.force_thru = force_thru;
}

static int
intel_modeset_pipe_config(struct drm_crtc *crtc,
			  struct intel_crtc_state *pipe_config)
{
	struct drm_atomic_state *state = pipe_config->base.state;
	struct intel_encoder *encoder;
	struct drm_connector *connector;
	struct drm_connector_state *connector_state;
	int base_bpp, ret = -EINVAL;
	int i;
	bool retry = true;

	clear_intel_crtc_state(pipe_config);

	pipe_config->cpu_transcoder =
		(enum transcoder) to_intel_crtc(crtc)->pipe;

	/*
	 * Sanitize sync polarity flags based on requested ones. If neither
	 * positive or negative polarity is requested, treat this as meaning
	 * negative polarity.
	 */
	if (!(pipe_config->base.adjusted_mode.flags &
	      (DRM_MODE_FLAG_PHSYNC | DRM_MODE_FLAG_NHSYNC)))
		pipe_config->base.adjusted_mode.flags |= DRM_MODE_FLAG_NHSYNC;

	if (!(pipe_config->base.adjusted_mode.flags &
	      (DRM_MODE_FLAG_PVSYNC | DRM_MODE_FLAG_NVSYNC)))
		pipe_config->base.adjusted_mode.flags |= DRM_MODE_FLAG_NVSYNC;

	base_bpp = compute_baseline_pipe_bpp(to_intel_crtc(crtc),
					     pipe_config);
	if (base_bpp < 0)
		goto fail;

	/*
	 * Determine the real pipe dimensions. Note that stereo modes can
	 * increase the actual pipe size due to the frame doubling and
	 * insertion of additional space for blanks between the frame. This
	 * is stored in the crtc timings. We use the requested mode to do this
	 * computation to clearly distinguish it from the adjusted mode, which
	 * can be changed by the connectors in the below retry loop.
	 */
	drm_crtc_get_hv_timing(&pipe_config->base.mode,
			       &pipe_config->pipe_src_w,
			       &pipe_config->pipe_src_h);

	for_each_connector_in_state(state, connector, connector_state, i) {
		if (connector_state->crtc != crtc)
			continue;

		encoder = to_intel_encoder(connector_state->best_encoder);

		if (!check_single_encoder_cloning(state, to_intel_crtc(crtc), encoder)) {
			DRM_DEBUG_KMS("rejecting invalid cloning configuration\n");
			goto fail;
		}

		/*
		 * Determine output_types before calling the .compute_config()
		 * hooks so that the hooks can use this information safely.
		 */
		pipe_config->output_types |= 1 << encoder->type;
	}

encoder_retry:
	/* Ensure the port clock defaults are reset when retrying. */
	pipe_config->port_clock = 0;
	pipe_config->pixel_multiplier = 1;

	/* Fill in default crtc timings, allow encoders to overwrite them. */
	drm_mode_set_crtcinfo(&pipe_config->base.adjusted_mode,
			      CRTC_STEREO_DOUBLE);

	/* Pass our mode to the connectors and the CRTC to give them a chance to
	 * adjust it according to limitations or connector properties, and also
	 * a chance to reject the mode entirely.
	 */
	for_each_connector_in_state(state, connector, connector_state, i) {
		if (connector_state->crtc != crtc)
			continue;

		encoder = to_intel_encoder(connector_state->best_encoder);

		if (!(encoder->compute_config(encoder, pipe_config, connector_state))) {
			DRM_DEBUG_KMS("Encoder config failure\n");
			goto fail;
		}
	}

	/* Set default port clock if not overwritten by the encoder. Needs to be
	 * done afterwards in case the encoder adjusts the mode. */
	if (!pipe_config->port_clock)
		pipe_config->port_clock = pipe_config->base.adjusted_mode.crtc_clock
			* pipe_config->pixel_multiplier;

	ret = intel_crtc_compute_config(to_intel_crtc(crtc), pipe_config);
	if (ret < 0) {
		DRM_DEBUG_KMS("CRTC fixup failed\n");
		goto fail;
	}

	if (ret == RETRY) {
		if (WARN(!retry, "loop in pipe configuration computation\n")) {
			ret = -EINVAL;
			goto fail;
		}

		DRM_DEBUG_KMS("CRTC bw constrained, retrying\n");
		retry = false;
		goto encoder_retry;
	}

	/* Dithering seems to not pass-through bits correctly when it should, so
	 * only enable it on 6bpc panels. */
	pipe_config->dither = pipe_config->pipe_bpp == 6*3;
	DRM_DEBUG_KMS("hw max bpp: %i, pipe bpp: %i, dithering: %i\n",
		      base_bpp, pipe_config->pipe_bpp, pipe_config->dither);

fail:
	return ret;
}

static void
intel_modeset_update_crtc_state(struct drm_atomic_state *state)
{
	struct drm_crtc *crtc;
	struct drm_crtc_state *crtc_state;
	int i;

	/* Double check state. */
	for_each_crtc_in_state(state, crtc, crtc_state, i) {
		to_intel_crtc(crtc)->config = to_intel_crtc_state(crtc->state);

		/* Update hwmode for vblank functions */
		if (crtc->state->active)
			crtc->hwmode = crtc->state->adjusted_mode;
		else
			crtc->hwmode.crtc_clock = 0;

		/*
		 * Update legacy state to satisfy fbc code. This can
		 * be removed when fbc uses the atomic state.
		 */
		if (drm_atomic_get_existing_plane_state(state, crtc->primary)) {
			struct drm_plane_state *plane_state = crtc->primary->state;

			crtc->primary->fb = plane_state->fb;
			crtc->x = plane_state->src_x >> 16;
			crtc->y = plane_state->src_y >> 16;
		}
	}
}

static bool intel_fuzzy_clock_check(int clock1, int clock2)
{
	int diff;

	if (clock1 == clock2)
		return true;

	if (!clock1 || !clock2)
		return false;

	diff = abs(clock1 - clock2);

	if (((((diff + clock1 + clock2) * 100)) / (clock1 + clock2)) < 105)
		return true;

	return false;
}

static bool
intel_compare_m_n(unsigned int m, unsigned int n,
		  unsigned int m2, unsigned int n2,
		  bool exact)
{
	if (m == m2 && n == n2)
		return true;

	if (exact || !m || !n || !m2 || !n2)
		return false;

	BUILD_BUG_ON(DATA_LINK_M_N_MASK > INT_MAX);

	if (n > n2) {
		while (n > n2) {
			m2 <<= 1;
			n2 <<= 1;
		}
	} else if (n < n2) {
		while (n < n2) {
			m <<= 1;
			n <<= 1;
		}
	}

	if (n != n2)
		return false;

	return intel_fuzzy_clock_check(m, m2);
}

static bool
intel_compare_link_m_n(const struct intel_link_m_n *m_n,
		       struct intel_link_m_n *m2_n2,
		       bool adjust)
{
	if (m_n->tu == m2_n2->tu &&
	    intel_compare_m_n(m_n->gmch_m, m_n->gmch_n,
			      m2_n2->gmch_m, m2_n2->gmch_n, !adjust) &&
	    intel_compare_m_n(m_n->link_m, m_n->link_n,
			      m2_n2->link_m, m2_n2->link_n, !adjust)) {
		if (adjust)
			*m2_n2 = *m_n;

		return true;
	}

	return false;
}

static bool
intel_pipe_config_compare(struct drm_device *dev,
			  struct intel_crtc_state *current_config,
			  struct intel_crtc_state *pipe_config,
			  bool adjust)
{
	bool ret = true;

#define INTEL_ERR_OR_DBG_KMS(fmt, ...) \
	do { \
		if (!adjust) \
			DRM_ERROR(fmt, ##__VA_ARGS__); \
		else \
			DRM_DEBUG_KMS(fmt, ##__VA_ARGS__); \
	} while (0)

#define PIPE_CONF_CHECK_X(name)	\
	if (current_config->name != pipe_config->name) { \
		INTEL_ERR_OR_DBG_KMS("mismatch in " #name " " \
			  "(expected 0x%08x, found 0x%08x)\n", \
			  current_config->name, \
			  pipe_config->name); \
		ret = false; \
	}

#define PIPE_CONF_CHECK_I(name)	\
	if (current_config->name != pipe_config->name) { \
		INTEL_ERR_OR_DBG_KMS("mismatch in " #name " " \
			  "(expected %i, found %i)\n", \
			  current_config->name, \
			  pipe_config->name); \
		ret = false; \
	}

#define PIPE_CONF_CHECK_P(name)	\
	if (current_config->name != pipe_config->name) { \
		INTEL_ERR_OR_DBG_KMS("mismatch in " #name " " \
			  "(expected %p, found %p)\n", \
			  current_config->name, \
			  pipe_config->name); \
		ret = false; \
	}

#define PIPE_CONF_CHECK_M_N(name) \
	if (!intel_compare_link_m_n(&current_config->name, \
				    &pipe_config->name,\
				    adjust)) { \
		INTEL_ERR_OR_DBG_KMS("mismatch in " #name " " \
			  "(expected tu %i gmch %i/%i link %i/%i, " \
			  "found tu %i, gmch %i/%i link %i/%i)\n", \
			  current_config->name.tu, \
			  current_config->name.gmch_m, \
			  current_config->name.gmch_n, \
			  current_config->name.link_m, \
			  current_config->name.link_n, \
			  pipe_config->name.tu, \
			  pipe_config->name.gmch_m, \
			  pipe_config->name.gmch_n, \
			  pipe_config->name.link_m, \
			  pipe_config->name.link_n); \
		ret = false; \
	}

/* This is required for BDW+ where there is only one set of registers for
 * switching between high and low RR.
 * This macro can be used whenever a comparison has to be made between one
 * hw state and multiple sw state variables.
 */
#define PIPE_CONF_CHECK_M_N_ALT(name, alt_name) \
	if (!intel_compare_link_m_n(&current_config->name, \
				    &pipe_config->name, adjust) && \
	    !intel_compare_link_m_n(&current_config->alt_name, \
				    &pipe_config->name, adjust)) { \
		INTEL_ERR_OR_DBG_KMS("mismatch in " #name " " \
			  "(expected tu %i gmch %i/%i link %i/%i, " \
			  "or tu %i gmch %i/%i link %i/%i, " \
			  "found tu %i, gmch %i/%i link %i/%i)\n", \
			  current_config->name.tu, \
			  current_config->name.gmch_m, \
			  current_config->name.gmch_n, \
			  current_config->name.link_m, \
			  current_config->name.link_n, \
			  current_config->alt_name.tu, \
			  current_config->alt_name.gmch_m, \
			  current_config->alt_name.gmch_n, \
			  current_config->alt_name.link_m, \
			  current_config->alt_name.link_n, \
			  pipe_config->name.tu, \
			  pipe_config->name.gmch_m, \
			  pipe_config->name.gmch_n, \
			  pipe_config->name.link_m, \
			  pipe_config->name.link_n); \
		ret = false; \
	}

#define PIPE_CONF_CHECK_FLAGS(name, mask)	\
	if ((current_config->name ^ pipe_config->name) & (mask)) { \
		INTEL_ERR_OR_DBG_KMS("mismatch in " #name "(" #mask ") " \
			  "(expected %i, found %i)\n", \
			  current_config->name & (mask), \
			  pipe_config->name & (mask)); \
		ret = false; \
	}

#define PIPE_CONF_CHECK_CLOCK_FUZZY(name) \
	if (!intel_fuzzy_clock_check(current_config->name, pipe_config->name)) { \
		INTEL_ERR_OR_DBG_KMS("mismatch in " #name " " \
			  "(expected %i, found %i)\n", \
			  current_config->name, \
			  pipe_config->name); \
		ret = false; \
	}

#define PIPE_CONF_QUIRK(quirk)	\
	((current_config->quirks | pipe_config->quirks) & (quirk))

	PIPE_CONF_CHECK_I(cpu_transcoder);

	PIPE_CONF_CHECK_I(has_pch_encoder);
	PIPE_CONF_CHECK_I(fdi_lanes);
	PIPE_CONF_CHECK_M_N(fdi_m_n);

	PIPE_CONF_CHECK_I(lane_count);
	PIPE_CONF_CHECK_X(lane_lat_optim_mask);

	if (INTEL_INFO(dev)->gen < 8) {
		PIPE_CONF_CHECK_M_N(dp_m_n);

		if (current_config->has_drrs)
			PIPE_CONF_CHECK_M_N(dp_m2_n2);
	} else
		PIPE_CONF_CHECK_M_N_ALT(dp_m_n, dp_m2_n2);

	PIPE_CONF_CHECK_X(output_types);

	PIPE_CONF_CHECK_I(base.adjusted_mode.crtc_hdisplay);
	PIPE_CONF_CHECK_I(base.adjusted_mode.crtc_htotal);
	PIPE_CONF_CHECK_I(base.adjusted_mode.crtc_hblank_start);
	PIPE_CONF_CHECK_I(base.adjusted_mode.crtc_hblank_end);
	PIPE_CONF_CHECK_I(base.adjusted_mode.crtc_hsync_start);
	PIPE_CONF_CHECK_I(base.adjusted_mode.crtc_hsync_end);

	PIPE_CONF_CHECK_I(base.adjusted_mode.crtc_vdisplay);
	PIPE_CONF_CHECK_I(base.adjusted_mode.crtc_vtotal);
	PIPE_CONF_CHECK_I(base.adjusted_mode.crtc_vblank_start);
	PIPE_CONF_CHECK_I(base.adjusted_mode.crtc_vblank_end);
	PIPE_CONF_CHECK_I(base.adjusted_mode.crtc_vsync_start);
	PIPE_CONF_CHECK_I(base.adjusted_mode.crtc_vsync_end);

	PIPE_CONF_CHECK_I(pixel_multiplier);
	PIPE_CONF_CHECK_I(has_hdmi_sink);
	if ((INTEL_INFO(dev)->gen < 8 && !IS_HASWELL(dev)) ||
	    IS_VALLEYVIEW(dev) || IS_CHERRYVIEW(dev))
		PIPE_CONF_CHECK_I(limited_color_range);
	PIPE_CONF_CHECK_I(has_infoframe);

	PIPE_CONF_CHECK_I(has_audio);

	PIPE_CONF_CHECK_FLAGS(base.adjusted_mode.flags,
			      DRM_MODE_FLAG_INTERLACE);

	if (!PIPE_CONF_QUIRK(PIPE_CONFIG_QUIRK_MODE_SYNC_FLAGS)) {
		PIPE_CONF_CHECK_FLAGS(base.adjusted_mode.flags,
				      DRM_MODE_FLAG_PHSYNC);
		PIPE_CONF_CHECK_FLAGS(base.adjusted_mode.flags,
				      DRM_MODE_FLAG_NHSYNC);
		PIPE_CONF_CHECK_FLAGS(base.adjusted_mode.flags,
				      DRM_MODE_FLAG_PVSYNC);
		PIPE_CONF_CHECK_FLAGS(base.adjusted_mode.flags,
				      DRM_MODE_FLAG_NVSYNC);
	}

	PIPE_CONF_CHECK_X(gmch_pfit.control);
	/* pfit ratios are autocomputed by the hw on gen4+ */
	if (INTEL_INFO(dev)->gen < 4)
		PIPE_CONF_CHECK_X(gmch_pfit.pgm_ratios);
	PIPE_CONF_CHECK_X(gmch_pfit.lvds_border_bits);

	if (!adjust) {
		PIPE_CONF_CHECK_I(pipe_src_w);
		PIPE_CONF_CHECK_I(pipe_src_h);

		PIPE_CONF_CHECK_I(pch_pfit.enabled);
		if (current_config->pch_pfit.enabled) {
			PIPE_CONF_CHECK_X(pch_pfit.pos);
			PIPE_CONF_CHECK_X(pch_pfit.size);
		}

		PIPE_CONF_CHECK_I(scaler_state.scaler_id);
	}

	/* BDW+ don't expose a synchronous way to read the state */
	if (IS_HASWELL(dev))
		PIPE_CONF_CHECK_I(ips_enabled);

	PIPE_CONF_CHECK_I(double_wide);

	PIPE_CONF_CHECK_P(shared_dpll);
	PIPE_CONF_CHECK_X(dpll_hw_state.dpll);
	PIPE_CONF_CHECK_X(dpll_hw_state.dpll_md);
	PIPE_CONF_CHECK_X(dpll_hw_state.fp0);
	PIPE_CONF_CHECK_X(dpll_hw_state.fp1);
	PIPE_CONF_CHECK_X(dpll_hw_state.wrpll);
	PIPE_CONF_CHECK_X(dpll_hw_state.spll);
	PIPE_CONF_CHECK_X(dpll_hw_state.ctrl1);
	PIPE_CONF_CHECK_X(dpll_hw_state.cfgcr1);
	PIPE_CONF_CHECK_X(dpll_hw_state.cfgcr2);

	PIPE_CONF_CHECK_X(dsi_pll.ctrl);
	PIPE_CONF_CHECK_X(dsi_pll.div);

	if (IS_G4X(dev) || INTEL_INFO(dev)->gen >= 5)
		PIPE_CONF_CHECK_I(pipe_bpp);

	PIPE_CONF_CHECK_CLOCK_FUZZY(base.adjusted_mode.crtc_clock);
	PIPE_CONF_CHECK_CLOCK_FUZZY(port_clock);

#undef PIPE_CONF_CHECK_X
#undef PIPE_CONF_CHECK_I
#undef PIPE_CONF_CHECK_P
#undef PIPE_CONF_CHECK_FLAGS
#undef PIPE_CONF_CHECK_CLOCK_FUZZY
#undef PIPE_CONF_QUIRK
#undef INTEL_ERR_OR_DBG_KMS

	return ret;
}

static void intel_pipe_config_sanity_check(struct drm_i915_private *dev_priv,
					   const struct intel_crtc_state *pipe_config)
{
	if (pipe_config->has_pch_encoder) {
		int fdi_dotclock = intel_dotclock_calculate(intel_fdi_link_freq(dev_priv, pipe_config),
							    &pipe_config->fdi_m_n);
		int dotclock = pipe_config->base.adjusted_mode.crtc_clock;

		/*
		 * FDI already provided one idea for the dotclock.
		 * Yell if the encoder disagrees.
		 */
		WARN(!intel_fuzzy_clock_check(fdi_dotclock, dotclock),
		     "FDI dotclock and encoder dotclock mismatch, fdi: %i, encoder: %i\n",
		     fdi_dotclock, dotclock);
	}
}

static void verify_wm_state(struct drm_crtc *crtc,
			    struct drm_crtc_state *new_state)
{
	struct drm_device *dev = crtc->dev;
	struct drm_i915_private *dev_priv = to_i915(dev);
	struct skl_ddb_allocation hw_ddb, *sw_ddb;
	struct skl_ddb_entry *hw_entry, *sw_entry;
	struct intel_crtc *intel_crtc = to_intel_crtc(crtc);
	const enum pipe pipe = intel_crtc->pipe;
	int plane;

	if (INTEL_INFO(dev)->gen < 9 || !new_state->active)
		return;

	skl_ddb_get_hw_state(dev_priv, &hw_ddb);
	sw_ddb = &dev_priv->wm.skl_hw.ddb;

	/* planes */
	for_each_plane(dev_priv, pipe, plane) {
		hw_entry = &hw_ddb.plane[pipe][plane];
		sw_entry = &sw_ddb->plane[pipe][plane];

		if (skl_ddb_entry_equal(hw_entry, sw_entry))
			continue;

		DRM_ERROR("mismatch in DDB state pipe %c plane %d "
			  "(expected (%u,%u), found (%u,%u))\n",
			  pipe_name(pipe), plane + 1,
			  sw_entry->start, sw_entry->end,
			  hw_entry->start, hw_entry->end);
	}

	/*
	 * cursor
	 * If the cursor plane isn't active, we may not have updated it's ddb
	 * allocation. In that case since the ddb allocation will be updated
	 * once the plane becomes visible, we can skip this check
	 */
	if (intel_crtc->cursor_addr) {
		hw_entry = &hw_ddb.plane[pipe][PLANE_CURSOR];
		sw_entry = &sw_ddb->plane[pipe][PLANE_CURSOR];

		if (!skl_ddb_entry_equal(hw_entry, sw_entry)) {
			DRM_ERROR("mismatch in DDB state pipe %c cursor "
				  "(expected (%u,%u), found (%u,%u))\n",
				  pipe_name(pipe),
				  sw_entry->start, sw_entry->end,
				  hw_entry->start, hw_entry->end);
		}
	}
}

static void
verify_connector_state(struct drm_device *dev, struct drm_crtc *crtc)
{
	struct drm_connector *connector;

	drm_for_each_connector(connector, dev) {
		struct drm_encoder *encoder = connector->encoder;
		struct drm_connector_state *state = connector->state;

		if (state->crtc != crtc)
			continue;

		intel_connector_verify_state(to_intel_connector(connector));

		I915_STATE_WARN(state->best_encoder != encoder,
		     "connector's atomic encoder doesn't match legacy encoder\n");
	}
}

static void
verify_encoder_state(struct drm_device *dev)
{
	struct intel_encoder *encoder;
	struct intel_connector *connector;

	for_each_intel_encoder(dev, encoder) {
		bool enabled = false;
		enum pipe pipe;

		DRM_DEBUG_KMS("[ENCODER:%d:%s]\n",
			      encoder->base.base.id,
			      encoder->base.name);

		for_each_intel_connector(dev, connector) {
			if (connector->base.state->best_encoder != &encoder->base)
				continue;
			enabled = true;

			I915_STATE_WARN(connector->base.state->crtc !=
					encoder->base.crtc,
			     "connector's crtc doesn't match encoder crtc\n");
		}

		I915_STATE_WARN(!!encoder->base.crtc != enabled,
		     "encoder's enabled state mismatch "
		     "(expected %i, found %i)\n",
		     !!encoder->base.crtc, enabled);

		if (!encoder->base.crtc) {
			bool active;

			active = encoder->get_hw_state(encoder, &pipe);
			I915_STATE_WARN(active,
			     "encoder detached but still enabled on pipe %c.\n",
			     pipe_name(pipe));
		}
	}
}

static void
verify_crtc_state(struct drm_crtc *crtc,
		  struct drm_crtc_state *old_crtc_state,
		  struct drm_crtc_state *new_crtc_state)
{
	struct drm_device *dev = crtc->dev;
	struct drm_i915_private *dev_priv = to_i915(dev);
	struct intel_encoder *encoder;
	struct intel_crtc *intel_crtc = to_intel_crtc(crtc);
	struct intel_crtc_state *pipe_config, *sw_config;
	struct drm_atomic_state *old_state;
	bool active;

	old_state = old_crtc_state->state;
	__drm_atomic_helper_crtc_destroy_state(old_crtc_state);
	pipe_config = to_intel_crtc_state(old_crtc_state);
	memset(pipe_config, 0, sizeof(*pipe_config));
	pipe_config->base.crtc = crtc;
	pipe_config->base.state = old_state;

	DRM_DEBUG_KMS("[CRTC:%d:%s]\n", crtc->base.id, crtc->name);

	active = dev_priv->display.get_pipe_config(intel_crtc, pipe_config);

	/* hw state is inconsistent with the pipe quirk */
	if ((intel_crtc->pipe == PIPE_A && dev_priv->quirks & QUIRK_PIPEA_FORCE) ||
	    (intel_crtc->pipe == PIPE_B && dev_priv->quirks & QUIRK_PIPEB_FORCE))
		active = new_crtc_state->active;

	I915_STATE_WARN(new_crtc_state->active != active,
	     "crtc active state doesn't match with hw state "
	     "(expected %i, found %i)\n", new_crtc_state->active, active);

	I915_STATE_WARN(intel_crtc->active != new_crtc_state->active,
	     "transitional active state does not match atomic hw state "
	     "(expected %i, found %i)\n", new_crtc_state->active, intel_crtc->active);

	for_each_encoder_on_crtc(dev, crtc, encoder) {
		enum pipe pipe;

		active = encoder->get_hw_state(encoder, &pipe);
		I915_STATE_WARN(active != new_crtc_state->active,
			"[ENCODER:%i] active %i with crtc active %i\n",
			encoder->base.base.id, active, new_crtc_state->active);

		I915_STATE_WARN(active && intel_crtc->pipe != pipe,
				"Encoder connected to wrong pipe %c\n",
				pipe_name(pipe));

		if (active) {
			pipe_config->output_types |= 1 << encoder->type;
			encoder->get_config(encoder, pipe_config);
		}
	}

	if (!new_crtc_state->active)
		return;

	intel_pipe_config_sanity_check(dev_priv, pipe_config);

	sw_config = to_intel_crtc_state(crtc->state);
	if (!intel_pipe_config_compare(dev, sw_config,
				       pipe_config, false)) {
		I915_STATE_WARN(1, "pipe state doesn't match!\n");
		intel_dump_pipe_config(intel_crtc, pipe_config,
				       "[hw state]");
		intel_dump_pipe_config(intel_crtc, sw_config,
				       "[sw state]");
	}
}

static void
verify_single_dpll_state(struct drm_i915_private *dev_priv,
			 struct intel_shared_dpll *pll,
			 struct drm_crtc *crtc,
			 struct drm_crtc_state *new_state)
{
	struct intel_dpll_hw_state dpll_hw_state;
	unsigned crtc_mask;
	bool active;

	memset(&dpll_hw_state, 0, sizeof(dpll_hw_state));

	DRM_DEBUG_KMS("%s\n", pll->name);

	active = pll->funcs.get_hw_state(dev_priv, pll, &dpll_hw_state);

	if (!(pll->flags & INTEL_DPLL_ALWAYS_ON)) {
		I915_STATE_WARN(!pll->on && pll->active_mask,
		     "pll in active use but not on in sw tracking\n");
		I915_STATE_WARN(pll->on && !pll->active_mask,
		     "pll is on but not used by any active crtc\n");
		I915_STATE_WARN(pll->on != active,
		     "pll on state mismatch (expected %i, found %i)\n",
		     pll->on, active);
	}

	if (!crtc) {
		I915_STATE_WARN(pll->active_mask & ~pll->config.crtc_mask,
				"more active pll users than references: %x vs %x\n",
				pll->active_mask, pll->config.crtc_mask);

		return;
	}

	crtc_mask = 1 << drm_crtc_index(crtc);

	if (new_state->active)
		I915_STATE_WARN(!(pll->active_mask & crtc_mask),
				"pll active mismatch (expected pipe %c in active mask 0x%02x)\n",
				pipe_name(drm_crtc_index(crtc)), pll->active_mask);
	else
		I915_STATE_WARN(pll->active_mask & crtc_mask,
				"pll active mismatch (didn't expect pipe %c in active mask 0x%02x)\n",
				pipe_name(drm_crtc_index(crtc)), pll->active_mask);

	I915_STATE_WARN(!(pll->config.crtc_mask & crtc_mask),
			"pll enabled crtcs mismatch (expected 0x%x in 0x%02x)\n",
			crtc_mask, pll->config.crtc_mask);

	I915_STATE_WARN(pll->on && memcmp(&pll->config.hw_state,
					  &dpll_hw_state,
					  sizeof(dpll_hw_state)),
			"pll hw state mismatch\n");
}

static void
verify_shared_dpll_state(struct drm_device *dev, struct drm_crtc *crtc,
			 struct drm_crtc_state *old_crtc_state,
			 struct drm_crtc_state *new_crtc_state)
{
	struct drm_i915_private *dev_priv = to_i915(dev);
	struct intel_crtc_state *old_state = to_intel_crtc_state(old_crtc_state);
	struct intel_crtc_state *new_state = to_intel_crtc_state(new_crtc_state);

	if (new_state->shared_dpll)
		verify_single_dpll_state(dev_priv, new_state->shared_dpll, crtc, new_crtc_state);

	if (old_state->shared_dpll &&
	    old_state->shared_dpll != new_state->shared_dpll) {
		unsigned crtc_mask = 1 << drm_crtc_index(crtc);
		struct intel_shared_dpll *pll = old_state->shared_dpll;

		I915_STATE_WARN(pll->active_mask & crtc_mask,
				"pll active mismatch (didn't expect pipe %c in active mask)\n",
				pipe_name(drm_crtc_index(crtc)));
		I915_STATE_WARN(pll->config.crtc_mask & crtc_mask,
				"pll enabled crtcs mismatch (found %x in enabled mask)\n",
				pipe_name(drm_crtc_index(crtc)));
	}
}

static void
intel_modeset_verify_crtc(struct drm_crtc *crtc,
			 struct drm_crtc_state *old_state,
			 struct drm_crtc_state *new_state)
{
	if (!needs_modeset(new_state) &&
	    !to_intel_crtc_state(new_state)->update_pipe)
		return;

	verify_wm_state(crtc, new_state);
	verify_connector_state(crtc->dev, crtc);
	verify_crtc_state(crtc, old_state, new_state);
	verify_shared_dpll_state(crtc->dev, crtc, old_state, new_state);
}

static void
verify_disabled_dpll_state(struct drm_device *dev)
{
	struct drm_i915_private *dev_priv = to_i915(dev);
	int i;

	for (i = 0; i < dev_priv->num_shared_dpll; i++)
		verify_single_dpll_state(dev_priv, &dev_priv->shared_dplls[i], NULL, NULL);
}

static void
intel_modeset_verify_disabled(struct drm_device *dev)
{
	verify_encoder_state(dev);
	verify_connector_state(dev, NULL);
	verify_disabled_dpll_state(dev);
}

static void update_scanline_offset(struct intel_crtc *crtc)
{
	struct drm_device *dev = crtc->base.dev;

	/*
	 * The scanline counter increments at the leading edge of hsync.
	 *
	 * On most platforms it starts counting from vtotal-1 on the
	 * first active line. That means the scanline counter value is
	 * always one less than what we would expect. Ie. just after
	 * start of vblank, which also occurs at start of hsync (on the
	 * last active line), the scanline counter will read vblank_start-1.
	 *
	 * On gen2 the scanline counter starts counting from 1 instead
	 * of vtotal-1, so we have to subtract one (or rather add vtotal-1
	 * to keep the value positive), instead of adding one.
	 *
	 * On HSW+ the behaviour of the scanline counter depends on the output
	 * type. For DP ports it behaves like most other platforms, but on HDMI
	 * there's an extra 1 line difference. So we need to add two instead of
	 * one to the value.
	 */
	if (IS_GEN2(dev)) {
		const struct drm_display_mode *adjusted_mode = &crtc->config->base.adjusted_mode;
		int vtotal;

		vtotal = adjusted_mode->crtc_vtotal;
		if (adjusted_mode->flags & DRM_MODE_FLAG_INTERLACE)
			vtotal /= 2;

		crtc->scanline_offset = vtotal - 1;
	} else if (HAS_DDI(dev) &&
		   intel_crtc_has_type(crtc->config, INTEL_OUTPUT_HDMI)) {
		crtc->scanline_offset = 2;
	} else
		crtc->scanline_offset = 1;
}

static void intel_modeset_clear_plls(struct drm_atomic_state *state)
{
	struct drm_device *dev = state->dev;
	struct drm_i915_private *dev_priv = to_i915(dev);
	struct intel_shared_dpll_config *shared_dpll = NULL;
	struct drm_crtc *crtc;
	struct drm_crtc_state *crtc_state;
	int i;

	if (!dev_priv->display.crtc_compute_clock)
		return;

	for_each_crtc_in_state(state, crtc, crtc_state, i) {
		struct intel_crtc *intel_crtc = to_intel_crtc(crtc);
		struct intel_shared_dpll *old_dpll =
			to_intel_crtc_state(crtc->state)->shared_dpll;

		if (!needs_modeset(crtc_state))
			continue;

		to_intel_crtc_state(crtc_state)->shared_dpll = NULL;

		if (!old_dpll)
			continue;

		if (!shared_dpll)
			shared_dpll = intel_atomic_get_shared_dpll_state(state);

		intel_shared_dpll_config_put(shared_dpll, old_dpll, intel_crtc);
	}
}

/*
 * This implements the workaround described in the "notes" section of the mode
 * set sequence documentation. When going from no pipes or single pipe to
 * multiple pipes, and planes are enabled after the pipe, we need to wait at
 * least 2 vblanks on the first pipe before enabling planes on the second pipe.
 */
static int haswell_mode_set_planes_workaround(struct drm_atomic_state *state)
{
	struct drm_crtc_state *crtc_state;
	struct intel_crtc *intel_crtc;
	struct drm_crtc *crtc;
	struct intel_crtc_state *first_crtc_state = NULL;
	struct intel_crtc_state *other_crtc_state = NULL;
	enum pipe first_pipe = INVALID_PIPE, enabled_pipe = INVALID_PIPE;
	int i;

	/* look at all crtc's that are going to be enabled in during modeset */
	for_each_crtc_in_state(state, crtc, crtc_state, i) {
		intel_crtc = to_intel_crtc(crtc);

		if (!crtc_state->active || !needs_modeset(crtc_state))
			continue;

		if (first_crtc_state) {
			other_crtc_state = to_intel_crtc_state(crtc_state);
			break;
		} else {
			first_crtc_state = to_intel_crtc_state(crtc_state);
			first_pipe = intel_crtc->pipe;
		}
	}

	/* No workaround needed? */
	if (!first_crtc_state)
		return 0;

	/* w/a possibly needed, check how many crtc's are already enabled. */
	for_each_intel_crtc(state->dev, intel_crtc) {
		struct intel_crtc_state *pipe_config;

		pipe_config = intel_atomic_get_crtc_state(state, intel_crtc);
		if (IS_ERR(pipe_config))
			return PTR_ERR(pipe_config);

		pipe_config->hsw_workaround_pipe = INVALID_PIPE;

		if (!pipe_config->base.active ||
		    needs_modeset(&pipe_config->base))
			continue;

		/* 2 or more enabled crtcs means no need for w/a */
		if (enabled_pipe != INVALID_PIPE)
			return 0;

		enabled_pipe = intel_crtc->pipe;
	}

	if (enabled_pipe != INVALID_PIPE)
		first_crtc_state->hsw_workaround_pipe = enabled_pipe;
	else if (other_crtc_state)
		other_crtc_state->hsw_workaround_pipe = first_pipe;

	return 0;
}

static int intel_modeset_all_pipes(struct drm_atomic_state *state)
{
	struct drm_crtc *crtc;
	struct drm_crtc_state *crtc_state;
	int ret = 0;

	/* add all active pipes to the state */
	for_each_crtc(state->dev, crtc) {
		crtc_state = drm_atomic_get_crtc_state(state, crtc);
		if (IS_ERR(crtc_state))
			return PTR_ERR(crtc_state);

		if (!crtc_state->active || needs_modeset(crtc_state))
			continue;

		crtc_state->mode_changed = true;

		ret = drm_atomic_add_affected_connectors(state, crtc);
		if (ret)
			break;

		ret = drm_atomic_add_affected_planes(state, crtc);
		if (ret)
			break;
	}

	return ret;
}

static int intel_modeset_checks(struct drm_atomic_state *state)
{
	struct intel_atomic_state *intel_state = to_intel_atomic_state(state);
	struct drm_i915_private *dev_priv = to_i915(state->dev);
	struct drm_crtc *crtc;
	struct drm_crtc_state *crtc_state;
	int ret = 0, i;

	if (!check_digital_port_conflicts(state)) {
		DRM_DEBUG_KMS("rejecting conflicting digital port configuration\n");
		return -EINVAL;
	}

	intel_state->modeset = true;
	intel_state->active_crtcs = dev_priv->active_crtcs;

	for_each_crtc_in_state(state, crtc, crtc_state, i) {
		if (crtc_state->active)
			intel_state->active_crtcs |= 1 << i;
		else
			intel_state->active_crtcs &= ~(1 << i);

		if (crtc_state->active != crtc->state->active)
			intel_state->active_pipe_changes |= drm_crtc_mask(crtc);
	}

	/*
	 * See if the config requires any additional preparation, e.g.
	 * to adjust global state with pipes off.  We need to do this
	 * here so we can get the modeset_pipe updated config for the new
	 * mode set on this crtc.  For other crtcs we need to use the
	 * adjusted_mode bits in the crtc directly.
	 */
	if (dev_priv->display.modeset_calc_cdclk) {
		if (!intel_state->cdclk_pll_vco)
			intel_state->cdclk_pll_vco = dev_priv->cdclk_pll.vco;
		if (!intel_state->cdclk_pll_vco)
			intel_state->cdclk_pll_vco = dev_priv->skl_preferred_vco_freq;

		ret = dev_priv->display.modeset_calc_cdclk(state);
		if (ret < 0)
			return ret;

		if (intel_state->dev_cdclk != dev_priv->cdclk_freq ||
		    intel_state->cdclk_pll_vco != dev_priv->cdclk_pll.vco)
			ret = intel_modeset_all_pipes(state);

		if (ret < 0)
			return ret;

		DRM_DEBUG_KMS("New cdclk calculated to be atomic %u, actual %u\n",
			      intel_state->cdclk, intel_state->dev_cdclk);
	} else
		to_intel_atomic_state(state)->cdclk = dev_priv->atomic_cdclk_freq;

	intel_modeset_clear_plls(state);

	if (IS_HASWELL(dev_priv))
		return haswell_mode_set_planes_workaround(state);

	return 0;
}

/*
 * Handle calculation of various watermark data at the end of the atomic check
 * phase.  The code here should be run after the per-crtc and per-plane 'check'
 * handlers to ensure that all derived state has been updated.
 */
static int calc_watermark_data(struct drm_atomic_state *state)
{
	struct drm_device *dev = state->dev;
	struct drm_i915_private *dev_priv = to_i915(dev);

	/* Is there platform-specific watermark information to calculate? */
	if (dev_priv->display.compute_global_watermarks)
		return dev_priv->display.compute_global_watermarks(state);

	return 0;
}

/**
 * intel_atomic_check - validate state object
 * @dev: drm device
 * @state: state to validate
 */
static int intel_atomic_check(struct drm_device *dev,
			      struct drm_atomic_state *state)
{
	struct drm_i915_private *dev_priv = to_i915(dev);
	struct intel_atomic_state *intel_state = to_intel_atomic_state(state);
	struct drm_crtc *crtc;
	struct drm_crtc_state *crtc_state;
	int ret, i;
	bool any_ms = false;

	ret = drm_atomic_helper_check_modeset(dev, state);
	if (ret)
		return ret;

	for_each_crtc_in_state(state, crtc, crtc_state, i) {
		struct intel_crtc_state *pipe_config =
			to_intel_crtc_state(crtc_state);

		/* Catch I915_MODE_FLAG_INHERITED */
		if (crtc_state->mode.private_flags != crtc->state->mode.private_flags)
			crtc_state->mode_changed = true;

		if (!needs_modeset(crtc_state))
			continue;

		if (!crtc_state->enable) {
			any_ms = true;
			continue;
		}

		/* FIXME: For only active_changed we shouldn't need to do any
		 * state recomputation at all. */

		ret = drm_atomic_add_affected_connectors(state, crtc);
		if (ret)
			return ret;

		ret = intel_modeset_pipe_config(crtc, pipe_config);
		if (ret) {
			intel_dump_pipe_config(to_intel_crtc(crtc),
					       pipe_config, "[failed]");
			return ret;
		}

		if (i915.fastboot &&
		    intel_pipe_config_compare(dev,
					to_intel_crtc_state(crtc->state),
					pipe_config, true)) {
			crtc_state->mode_changed = false;
			to_intel_crtc_state(crtc_state)->update_pipe = true;
		}

		if (needs_modeset(crtc_state))
			any_ms = true;

		ret = drm_atomic_add_affected_planes(state, crtc);
		if (ret)
			return ret;

		intel_dump_pipe_config(to_intel_crtc(crtc), pipe_config,
				       needs_modeset(crtc_state) ?
				       "[modeset]" : "[fastset]");
	}

	if (any_ms) {
		ret = intel_modeset_checks(state);

		if (ret)
			return ret;
	} else
		intel_state->cdclk = dev_priv->cdclk_freq;

	ret = drm_atomic_helper_check_planes(dev, state);
	if (ret)
		return ret;

	intel_fbc_choose_crtc(dev_priv, state);
	return calc_watermark_data(state);
}

static int intel_atomic_prepare_commit(struct drm_device *dev,
				       struct drm_atomic_state *state,
				       bool nonblock)
{
	struct drm_i915_private *dev_priv = to_i915(dev);
	struct drm_plane_state *plane_state;
	struct drm_crtc_state *crtc_state;
	struct drm_plane *plane;
	struct drm_crtc *crtc;
	int i, ret;

	for_each_crtc_in_state(state, crtc, crtc_state, i) {
		if (state->legacy_cursor_update)
			continue;

		ret = intel_crtc_wait_for_pending_flips(crtc);
		if (ret)
			return ret;

		if (atomic_read(&to_intel_crtc(crtc)->unpin_work_count) >= 2)
			flush_workqueue(dev_priv->wq);
	}

	ret = mutex_lock_interruptible(&dev->struct_mutex);
	if (ret)
		return ret;

	ret = drm_atomic_helper_prepare_planes(dev, state);
	mutex_unlock(&dev->struct_mutex);

	if (!ret && !nonblock) {
		for_each_plane_in_state(state, plane, plane_state, i) {
			struct intel_plane_state *intel_plane_state =
				to_intel_plane_state(plane_state);

			if (!intel_plane_state->wait_req)
				continue;

			ret = i915_wait_request(intel_plane_state->wait_req,
						I915_WAIT_INTERRUPTIBLE,
						NULL, NULL);
			if (ret) {
				/* Any hang should be swallowed by the wait */
				WARN_ON(ret == -EIO);
				mutex_lock(&dev->struct_mutex);
				drm_atomic_helper_cleanup_planes(dev, state);
				mutex_unlock(&dev->struct_mutex);
				break;
			}
		}
	}

	return ret;
}

u32 intel_crtc_get_vblank_counter(struct intel_crtc *crtc)
{
	struct drm_device *dev = crtc->base.dev;

	if (!dev->max_vblank_count)
		return drm_accurate_vblank_count(&crtc->base);

	return dev->driver->get_vblank_counter(dev, crtc->pipe);
}

static void intel_atomic_wait_for_vblanks(struct drm_device *dev,
					  struct drm_i915_private *dev_priv,
					  unsigned crtc_mask)
{
	unsigned last_vblank_count[I915_MAX_PIPES];
	enum pipe pipe;
	int ret;

	if (!crtc_mask)
		return;

	for_each_pipe(dev_priv, pipe) {
		struct drm_crtc *crtc = dev_priv->pipe_to_crtc_mapping[pipe];

		if (!((1 << pipe) & crtc_mask))
			continue;

		ret = drm_crtc_vblank_get(crtc);
		if (WARN_ON(ret != 0)) {
			crtc_mask &= ~(1 << pipe);
			continue;
		}

		last_vblank_count[pipe] = drm_crtc_vblank_count(crtc);
	}

	for_each_pipe(dev_priv, pipe) {
		struct drm_crtc *crtc = dev_priv->pipe_to_crtc_mapping[pipe];
		long lret;

		if (!((1 << pipe) & crtc_mask))
			continue;

		lret = wait_event_timeout(dev->vblank[pipe].queue,
				last_vblank_count[pipe] !=
					drm_crtc_vblank_count(crtc),
				msecs_to_jiffies(50));

		WARN(!lret, "pipe %c vblank wait timed out\n", pipe_name(pipe));

		drm_crtc_vblank_put(crtc);
	}
}

static bool needs_vblank_wait(struct intel_crtc_state *crtc_state)
{
	/* fb updated, need to unpin old fb */
	if (crtc_state->fb_changed)
		return true;

	/* wm changes, need vblank before final wm's */
	if (crtc_state->update_wm_post)
		return true;

	/*
	 * cxsr is re-enabled after vblank.
	 * This is already handled by crtc_state->update_wm_post,
	 * but added for clarity.
	 */
	if (crtc_state->disable_cxsr)
		return true;

	return false;
}

static void intel_update_crtc(struct drm_crtc *crtc,
			      struct drm_atomic_state *state,
			      struct drm_crtc_state *old_crtc_state,
			      unsigned int *crtc_vblank_mask)
{
	struct drm_device *dev = crtc->dev;
	struct drm_i915_private *dev_priv = to_i915(dev);
	struct intel_crtc *intel_crtc = to_intel_crtc(crtc);
	struct intel_crtc_state *pipe_config = to_intel_crtc_state(crtc->state);
	bool modeset = needs_modeset(crtc->state);

	if (modeset) {
		update_scanline_offset(intel_crtc);
		dev_priv->display.crtc_enable(pipe_config, state);
	} else {
		intel_pre_plane_update(to_intel_crtc_state(old_crtc_state));
	}

	if (drm_atomic_get_existing_plane_state(state, crtc->primary)) {
		intel_fbc_enable(
		    intel_crtc, pipe_config,
		    to_intel_plane_state(crtc->primary->state));
	}

	drm_atomic_helper_commit_planes_on_crtc(old_crtc_state);

	if (needs_vblank_wait(pipe_config))
		*crtc_vblank_mask |= drm_crtc_mask(crtc);
}

static void intel_update_crtcs(struct drm_atomic_state *state,
			       unsigned int *crtc_vblank_mask)
{
	struct drm_crtc *crtc;
	struct drm_crtc_state *old_crtc_state;
	int i;

	for_each_crtc_in_state(state, crtc, old_crtc_state, i) {
		if (!crtc->state->active)
			continue;

		intel_update_crtc(crtc, state, old_crtc_state,
				  crtc_vblank_mask);
	}
}

static void skl_update_crtcs(struct drm_atomic_state *state,
			     unsigned int *crtc_vblank_mask)
{
	struct drm_device *dev = state->dev;
	struct drm_i915_private *dev_priv = to_i915(dev);
	struct intel_atomic_state *intel_state = to_intel_atomic_state(state);
	struct drm_crtc *crtc;
	struct drm_crtc_state *old_crtc_state;
	struct skl_ddb_allocation *new_ddb = &intel_state->wm_results.ddb;
	struct skl_ddb_allocation *cur_ddb = &dev_priv->wm.skl_hw.ddb;
	unsigned int updated = 0;
	bool progress;
	enum pipe pipe;

	/*
	 * Whenever the number of active pipes changes, we need to make sure we
	 * update the pipes in the right order so that their ddb allocations
	 * never overlap with eachother inbetween CRTC updates. Otherwise we'll
	 * cause pipe underruns and other bad stuff.
	 */
	do {
		int i;
		progress = false;

		for_each_crtc_in_state(state, crtc, old_crtc_state, i) {
			bool vbl_wait = false;
			unsigned int cmask = drm_crtc_mask(crtc);
			pipe = to_intel_crtc(crtc)->pipe;

			if (updated & cmask || !crtc->state->active)
				continue;
			if (skl_ddb_allocation_overlaps(state, cur_ddb, new_ddb,
							pipe))
				continue;

			updated |= cmask;

			/*
			 * If this is an already active pipe, it's DDB changed,
			 * and this isn't the last pipe that needs updating
			 * then we need to wait for a vblank to pass for the
			 * new ddb allocation to take effect.
			 */
			if (!skl_ddb_allocation_equals(cur_ddb, new_ddb, pipe) &&
			    !crtc->state->active_changed &&
			    intel_state->wm_results.dirty_pipes != updated)
				vbl_wait = true;

			intel_update_crtc(crtc, state, old_crtc_state,
					  crtc_vblank_mask);

			if (vbl_wait)
				intel_wait_for_vblank(dev, pipe);

			progress = true;
		}
	} while (progress);
}

static void intel_atomic_commit_tail(struct drm_atomic_state *state)
{
	struct drm_device *dev = state->dev;
	struct intel_atomic_state *intel_state = to_intel_atomic_state(state);
	struct drm_i915_private *dev_priv = to_i915(dev);
	struct drm_crtc_state *old_crtc_state;
	struct drm_crtc *crtc;
	struct intel_crtc_state *intel_cstate;
	struct drm_plane *plane;
	struct drm_plane_state *plane_state;
	bool hw_check = intel_state->modeset;
	unsigned long put_domains[I915_MAX_PIPES] = {};
	unsigned crtc_vblank_mask = 0;
	int i, ret;

	for_each_plane_in_state(state, plane, plane_state, i) {
		struct intel_plane_state *intel_plane_state =
			to_intel_plane_state(plane->state);

		if (!intel_plane_state->wait_req)
			continue;

		ret = i915_wait_request(intel_plane_state->wait_req,
					0, NULL, NULL);
		/* EIO should be eaten, and we can't get interrupted in the
		 * worker, and blocking commits have waited already. */
		WARN_ON(ret);
	}

	drm_atomic_helper_wait_for_dependencies(state);

	if (intel_state->modeset) {
		memcpy(dev_priv->min_pixclk, intel_state->min_pixclk,
		       sizeof(intel_state->min_pixclk));
		dev_priv->active_crtcs = intel_state->active_crtcs;
		dev_priv->atomic_cdclk_freq = intel_state->cdclk;

		intel_display_power_get(dev_priv, POWER_DOMAIN_MODESET);
	}

	for_each_crtc_in_state(state, crtc, old_crtc_state, i) {
		struct intel_crtc *intel_crtc = to_intel_crtc(crtc);

		if (needs_modeset(crtc->state) ||
		    to_intel_crtc_state(crtc->state)->update_pipe) {
			hw_check = true;

			put_domains[to_intel_crtc(crtc)->pipe] =
				modeset_get_crtc_power_domains(crtc,
					to_intel_crtc_state(crtc->state));
		}

		if (!needs_modeset(crtc->state))
			continue;

		intel_pre_plane_update(to_intel_crtc_state(old_crtc_state));

		if (old_crtc_state->active) {
			intel_crtc_disable_planes(crtc, old_crtc_state->plane_mask);
			dev_priv->display.crtc_disable(to_intel_crtc_state(old_crtc_state), state);
			intel_crtc->active = false;
			intel_fbc_disable(intel_crtc);
			intel_disable_shared_dpll(intel_crtc);

			/*
			 * Underruns don't always raise
			 * interrupts, so check manually.
			 */
			intel_check_cpu_fifo_underruns(dev_priv);
			intel_check_pch_fifo_underruns(dev_priv);

			if (!crtc->state->active)
				intel_update_watermarks(crtc);
		}
	}

	/* Only after disabling all output pipelines that will be changed can we
	 * update the the output configuration. */
	intel_modeset_update_crtc_state(state);

	if (intel_state->modeset) {
		drm_atomic_helper_update_legacy_modeset_state(state->dev, state);

		if (dev_priv->display.modeset_commit_cdclk &&
		    (intel_state->dev_cdclk != dev_priv->cdclk_freq ||
		     intel_state->cdclk_pll_vco != dev_priv->cdclk_pll.vco))
			dev_priv->display.modeset_commit_cdclk(state);

		/*
		 * SKL workaround: bspec recommends we disable the SAGV when we
		 * have more then one pipe enabled
		 */
		if (!intel_can_enable_sagv(state))
			intel_disable_sagv(dev_priv);

		intel_modeset_verify_disabled(dev);
	}

	/* Complete the events for pipes that have now been disabled */
	for_each_crtc_in_state(state, crtc, old_crtc_state, i) {
		bool modeset = needs_modeset(crtc->state);

		/* Complete events for now disable pipes here. */
		if (modeset && !crtc->state->active && crtc->state->event) {
			spin_lock_irq(&dev->event_lock);
			drm_crtc_send_vblank_event(crtc, crtc->state->event);
			spin_unlock_irq(&dev->event_lock);

			crtc->state->event = NULL;
		}
	}

	/* Now enable the clocks, plane, pipe, and connectors that we set up. */
	dev_priv->display.update_crtcs(state, &crtc_vblank_mask);

	/* FIXME: We should call drm_atomic_helper_commit_hw_done() here
	 * already, but still need the state for the delayed optimization. To
	 * fix this:
	 * - wrap the optimization/post_plane_update stuff into a per-crtc work.
	 * - schedule that vblank worker _before_ calling hw_done
	 * - at the start of commit_tail, cancel it _synchrously
	 * - switch over to the vblank wait helper in the core after that since
	 *   we don't need out special handling any more.
	 */
	if (!state->legacy_cursor_update)
		intel_atomic_wait_for_vblanks(dev, dev_priv, crtc_vblank_mask);

	/*
	 * Now that the vblank has passed, we can go ahead and program the
	 * optimal watermarks on platforms that need two-step watermark
	 * programming.
	 *
	 * TODO: Move this (and other cleanup) to an async worker eventually.
	 */
	for_each_crtc_in_state(state, crtc, old_crtc_state, i) {
		intel_cstate = to_intel_crtc_state(crtc->state);

		if (dev_priv->display.optimize_watermarks)
			dev_priv->display.optimize_watermarks(intel_cstate);
	}

	for_each_crtc_in_state(state, crtc, old_crtc_state, i) {
		intel_post_plane_update(to_intel_crtc_state(old_crtc_state));

		if (put_domains[i])
			modeset_put_power_domains(dev_priv, put_domains[i]);

		intel_modeset_verify_crtc(crtc, old_crtc_state, crtc->state);
	}

	if (intel_state->modeset && intel_can_enable_sagv(state))
		intel_enable_sagv(dev_priv);

	drm_atomic_helper_commit_hw_done(state);

	if (intel_state->modeset)
		intel_display_power_put(dev_priv, POWER_DOMAIN_MODESET);

	mutex_lock(&dev->struct_mutex);
	drm_atomic_helper_cleanup_planes(dev, state);
	mutex_unlock(&dev->struct_mutex);

	drm_atomic_helper_commit_cleanup_done(state);

	drm_atomic_state_free(state);

	/* As one of the primary mmio accessors, KMS has a high likelihood
	 * of triggering bugs in unclaimed access. After we finish
	 * modesetting, see if an error has been flagged, and if so
	 * enable debugging for the next modeset - and hope we catch
	 * the culprit.
	 *
	 * XXX note that we assume display power is on at this point.
	 * This might hold true now but we need to add pm helper to check
	 * unclaimed only when the hardware is on, as atomic commits
	 * can happen also when the device is completely off.
	 */
	intel_uncore_arm_unclaimed_mmio_detection(dev_priv);
}

static void intel_atomic_commit_work(struct work_struct *work)
{
	struct drm_atomic_state *state = container_of(work,
						      struct drm_atomic_state,
						      commit_work);
	intel_atomic_commit_tail(state);
}

static void intel_atomic_track_fbs(struct drm_atomic_state *state)
{
	struct drm_plane_state *old_plane_state;
	struct drm_plane *plane;
	int i;

	for_each_plane_in_state(state, plane, old_plane_state, i)
		i915_gem_track_fb(intel_fb_obj(old_plane_state->fb),
				  intel_fb_obj(plane->state->fb),
				  to_intel_plane(plane)->frontbuffer_bit);
}

/**
 * intel_atomic_commit - commit validated state object
 * @dev: DRM device
 * @state: the top-level driver state object
 * @nonblock: nonblocking commit
 *
 * This function commits a top-level state object that has been validated
 * with drm_atomic_helper_check().
 *
 * FIXME:  Atomic modeset support for i915 is not yet complete.  At the moment
 * nonblocking commits are only safe for pure plane updates. Everything else
 * should work though.
 *
 * RETURNS
 * Zero for success or -errno.
 */
static int intel_atomic_commit(struct drm_device *dev,
			       struct drm_atomic_state *state,
			       bool nonblock)
{
	struct intel_atomic_state *intel_state = to_intel_atomic_state(state);
	struct drm_i915_private *dev_priv = to_i915(dev);
	int ret = 0;

	if (intel_state->modeset && nonblock) {
		DRM_DEBUG_KMS("nonblocking commit for modeset not yet implemented.\n");
		return -EINVAL;
	}

	ret = drm_atomic_helper_setup_commit(state, nonblock);
	if (ret)
		return ret;

	INIT_WORK(&state->commit_work, intel_atomic_commit_work);

	ret = intel_atomic_prepare_commit(dev, state, nonblock);
	if (ret) {
		DRM_DEBUG_ATOMIC("Preparing state failed with %i\n", ret);
		return ret;
	}

	drm_atomic_helper_swap_state(state, true);
	dev_priv->wm.distrust_bios_wm = false;
	dev_priv->wm.skl_results = intel_state->wm_results;
	intel_shared_dpll_commit(state);
	intel_atomic_track_fbs(state);

	if (nonblock)
		queue_work(system_unbound_wq, &state->commit_work);
	else
		intel_atomic_commit_tail(state);

	return 0;
}

void intel_crtc_restore_mode(struct drm_crtc *crtc)
{
	struct drm_device *dev = crtc->dev;
	struct drm_atomic_state *state;
	struct drm_crtc_state *crtc_state;
	int ret;

	state = drm_atomic_state_alloc(dev);
	if (!state) {
		DRM_DEBUG_KMS("[CRTC:%d:%s] crtc restore failed, out of memory",
			      crtc->base.id, crtc->name);
		return;
	}

	state->acquire_ctx = drm_modeset_legacy_acquire_ctx(crtc);

retry:
	crtc_state = drm_atomic_get_crtc_state(state, crtc);
	ret = PTR_ERR_OR_ZERO(crtc_state);
	if (!ret) {
		if (!crtc_state->active)
			goto out;

		crtc_state->mode_changed = true;
		ret = drm_atomic_commit(state);
	}

	if (ret == -EDEADLK) {
		drm_atomic_state_clear(state);
		drm_modeset_backoff(state->acquire_ctx);
		goto retry;
	}

	if (ret)
out:
		drm_atomic_state_free(state);
}

/*
 * FIXME: Remove this once i915 is fully DRIVER_ATOMIC by calling
 *        drm_atomic_helper_legacy_gamma_set() directly.
 */
static int intel_atomic_legacy_gamma_set(struct drm_crtc *crtc,
					 u16 *red, u16 *green, u16 *blue,
					 uint32_t size)
{
	struct drm_device *dev = crtc->dev;
	struct drm_mode_config *config = &dev->mode_config;
	struct drm_crtc_state *state;
	int ret;

	ret = drm_atomic_helper_legacy_gamma_set(crtc, red, green, blue, size);
	if (ret)
		return ret;

	/*
	 * Make sure we update the legacy properties so this works when
	 * atomic is not enabled.
	 */

	state = crtc->state;

	drm_object_property_set_value(&crtc->base,
				      config->degamma_lut_property,
				      (state->degamma_lut) ?
				      state->degamma_lut->base.id : 0);

	drm_object_property_set_value(&crtc->base,
				      config->ctm_property,
				      (state->ctm) ?
				      state->ctm->base.id : 0);

	drm_object_property_set_value(&crtc->base,
				      config->gamma_lut_property,
				      (state->gamma_lut) ?
				      state->gamma_lut->base.id : 0);

	return 0;
}

static const struct drm_crtc_funcs intel_crtc_funcs = {
	.gamma_set = intel_atomic_legacy_gamma_set,
	.set_config = drm_atomic_helper_set_config,
	.set_property = drm_atomic_helper_crtc_set_property,
	.destroy = intel_crtc_destroy,
	.page_flip = intel_crtc_page_flip,
	.atomic_duplicate_state = intel_crtc_duplicate_state,
	.atomic_destroy_state = intel_crtc_destroy_state,
};

/**
 * intel_prepare_plane_fb - Prepare fb for usage on plane
 * @plane: drm plane to prepare for
 * @fb: framebuffer to prepare for presentation
 *
 * Prepares a framebuffer for usage on a display plane.  Generally this
 * involves pinning the underlying object and updating the frontbuffer tracking
 * bits.  Some older platforms need special physical address handling for
 * cursor planes.
 *
 * Must be called with struct_mutex held.
 *
 * Returns 0 on success, negative error code on failure.
 */
int
intel_prepare_plane_fb(struct drm_plane *plane,
		       struct drm_plane_state *new_state)
{
	struct drm_device *dev = plane->dev;
	struct drm_framebuffer *fb = new_state->fb;
	struct drm_i915_gem_object *obj = intel_fb_obj(fb);
	struct drm_i915_gem_object *old_obj = intel_fb_obj(plane->state->fb);
	struct reservation_object *resv;
	int ret = 0;

	if (!obj && !old_obj)
		return 0;

	if (old_obj) {
		struct drm_crtc_state *crtc_state =
			drm_atomic_get_existing_crtc_state(new_state->state, plane->state->crtc);

		/* Big Hammer, we also need to ensure that any pending
		 * MI_WAIT_FOR_EVENT inside a user batch buffer on the
		 * current scanout is retired before unpinning the old
		 * framebuffer. Note that we rely on userspace rendering
		 * into the buffer attached to the pipe they are waiting
		 * on. If not, userspace generates a GPU hang with IPEHR
		 * point to the MI_WAIT_FOR_EVENT.
		 *
		 * This should only fail upon a hung GPU, in which case we
		 * can safely continue.
		 */
		if (needs_modeset(crtc_state))
			ret = i915_gem_object_wait_rendering(old_obj, true);
		if (ret) {
			/* GPU hangs should have been swallowed by the wait */
			WARN_ON(ret == -EIO);
			return ret;
		}
	}

	if (!obj)
		return 0;

	/* For framebuffer backed by dmabuf, wait for fence */
	resv = i915_gem_object_get_dmabuf_resv(obj);
	if (resv) {
		long lret;

		lret = reservation_object_wait_timeout_rcu(resv, false, true,
							   MAX_SCHEDULE_TIMEOUT);
		if (lret == -ERESTARTSYS)
			return lret;

		WARN(lret < 0, "waiting returns %li\n", lret);
	}

	if (plane->type == DRM_PLANE_TYPE_CURSOR &&
	    INTEL_INFO(dev)->cursor_needs_physical) {
		int align = IS_I830(dev) ? 16 * 1024 : 256;
		ret = i915_gem_object_attach_phys(obj, align);
		if (ret)
			DRM_DEBUG_KMS("failed to attach phys object\n");
	} else {
		struct i915_vma *vma;

		vma = intel_pin_and_fence_fb_obj(fb, new_state->rotation);
		if (IS_ERR(vma))
			ret = PTR_ERR(vma);
	}

	if (ret == 0) {
		to_intel_plane_state(new_state)->wait_req =
			i915_gem_active_get(&obj->last_write,
					    &obj->base.dev->struct_mutex);
	}

	return ret;
}

/**
 * intel_cleanup_plane_fb - Cleans up an fb after plane use
 * @plane: drm plane to clean up for
 * @fb: old framebuffer that was on plane
 *
 * Cleans up a framebuffer that has just been removed from a plane.
 *
 * Must be called with struct_mutex held.
 */
void
intel_cleanup_plane_fb(struct drm_plane *plane,
		       struct drm_plane_state *old_state)
{
	struct drm_device *dev = plane->dev;
	struct intel_plane_state *old_intel_state;
	struct intel_plane_state *intel_state = to_intel_plane_state(plane->state);
	struct drm_i915_gem_object *old_obj = intel_fb_obj(old_state->fb);
	struct drm_i915_gem_object *obj = intel_fb_obj(plane->state->fb);

	old_intel_state = to_intel_plane_state(old_state);

	if (!obj && !old_obj)
		return;

	if (old_obj && (plane->type != DRM_PLANE_TYPE_CURSOR ||
	    !INTEL_INFO(dev)->cursor_needs_physical))
		intel_unpin_fb_obj(old_state->fb, old_state->rotation);

	i915_gem_request_assign(&intel_state->wait_req, NULL);
	i915_gem_request_assign(&old_intel_state->wait_req, NULL);
}

int
skl_max_scale(struct intel_crtc *intel_crtc, struct intel_crtc_state *crtc_state)
{
	int max_scale;
	int crtc_clock, cdclk;

	if (!intel_crtc || !crtc_state->base.enable)
		return DRM_PLANE_HELPER_NO_SCALING;

	crtc_clock = crtc_state->base.adjusted_mode.crtc_clock;
	cdclk = to_intel_atomic_state(crtc_state->base.state)->cdclk;

	if (WARN_ON_ONCE(!crtc_clock || cdclk < crtc_clock))
		return DRM_PLANE_HELPER_NO_SCALING;

	/*
	 * skl max scale is lower of:
	 *    close to 3 but not 3, -1 is for that purpose
	 *            or
	 *    cdclk/crtc_clock
	 */
	max_scale = min((1 << 16) * 3 - 1, (1 << 8) * ((cdclk << 8) / crtc_clock));

	return max_scale;
}

static int
intel_check_primary_plane(struct drm_plane *plane,
			  struct intel_crtc_state *crtc_state,
			  struct intel_plane_state *state)
{
	struct drm_i915_private *dev_priv = to_i915(plane->dev);
	struct drm_crtc *crtc = state->base.crtc;
	int min_scale = DRM_PLANE_HELPER_NO_SCALING;
	int max_scale = DRM_PLANE_HELPER_NO_SCALING;
	bool can_position = false;
	int ret;

	if (INTEL_GEN(dev_priv) >= 9) {
		/* use scaler when colorkey is not required */
		if (state->ckey.flags == I915_SET_COLORKEY_NONE) {
			min_scale = 1;
			max_scale = skl_max_scale(to_intel_crtc(crtc), crtc_state);
		}
		can_position = true;
	}

	ret = drm_plane_helper_check_state(&state->base,
					   &state->clip,
					   min_scale, max_scale,
					   can_position, true);
	if (ret)
		return ret;

	if (!state->base.fb)
		return 0;

	if (INTEL_GEN(dev_priv) >= 9) {
		ret = skl_check_plane_surface(state);
		if (ret)
			return ret;
	}

	return 0;
}

static void intel_begin_crtc_commit(struct drm_crtc *crtc,
				    struct drm_crtc_state *old_crtc_state)
{
	struct drm_device *dev = crtc->dev;
	struct drm_i915_private *dev_priv = to_i915(dev);
	struct intel_crtc *intel_crtc = to_intel_crtc(crtc);
	struct intel_crtc_state *old_intel_state =
		to_intel_crtc_state(old_crtc_state);
	bool modeset = needs_modeset(crtc->state);
	enum pipe pipe = intel_crtc->pipe;

	/* Perform vblank evasion around commit operation */
	intel_pipe_update_start(intel_crtc);

	if (modeset)
		return;

	if (crtc->state->color_mgmt_changed || to_intel_crtc_state(crtc->state)->update_pipe) {
		intel_color_set_csc(crtc->state);
		intel_color_load_luts(crtc->state);
	}

	if (to_intel_crtc_state(crtc->state)->update_pipe)
		intel_update_pipe_config(intel_crtc, old_intel_state);
	else if (INTEL_GEN(dev_priv) >= 9) {
		skl_detach_scalers(intel_crtc);

		I915_WRITE(PIPE_WM_LINETIME(pipe),
			   dev_priv->wm.skl_hw.wm_linetime[pipe]);
	}
}

static void intel_finish_crtc_commit(struct drm_crtc *crtc,
				     struct drm_crtc_state *old_crtc_state)
{
	struct intel_crtc *intel_crtc = to_intel_crtc(crtc);

	intel_pipe_update_end(intel_crtc, NULL);
}

/**
 * intel_plane_destroy - destroy a plane
 * @plane: plane to destroy
 *
 * Common destruction function for all types of planes (primary, cursor,
 * sprite).
 */
void intel_plane_destroy(struct drm_plane *plane)
{
	if (!plane)
		return;

	drm_plane_cleanup(plane);
	kfree(to_intel_plane(plane));
}

const struct drm_plane_funcs intel_plane_funcs = {
	.update_plane = drm_atomic_helper_update_plane,
	.disable_plane = drm_atomic_helper_disable_plane,
	.destroy = intel_plane_destroy,
	.set_property = drm_atomic_helper_plane_set_property,
	.atomic_get_property = intel_plane_atomic_get_property,
	.atomic_set_property = intel_plane_atomic_set_property,
	.atomic_duplicate_state = intel_plane_duplicate_state,
	.atomic_destroy_state = intel_plane_destroy_state,

};

static struct drm_plane *intel_primary_plane_create(struct drm_device *dev,
						    int pipe)
{
	struct intel_plane *primary = NULL;
	struct intel_plane_state *state = NULL;
	const uint32_t *intel_primary_formats;
	unsigned int num_formats;
	int ret;

	primary = kzalloc(sizeof(*primary), GFP_KERNEL);
	if (!primary)
		goto fail;

	state = intel_create_plane_state(&primary->base);
	if (!state)
		goto fail;
	primary->base.state = &state->base;

	primary->can_scale = false;
	primary->max_downscale = 1;
	if (INTEL_INFO(dev)->gen >= 9) {
		primary->can_scale = true;
		state->scaler_id = -1;
	}
	primary->pipe = pipe;
	primary->plane = pipe;
	primary->frontbuffer_bit = INTEL_FRONTBUFFER_PRIMARY(pipe);
	primary->check_plane = intel_check_primary_plane;
	if (HAS_FBC(dev) && INTEL_INFO(dev)->gen < 4)
		primary->plane = !pipe;

	if (INTEL_INFO(dev)->gen >= 9) {
		intel_primary_formats = skl_primary_formats;
		num_formats = ARRAY_SIZE(skl_primary_formats);

		primary->update_plane = skylake_update_primary_plane;
		primary->disable_plane = skylake_disable_primary_plane;
	} else if (HAS_PCH_SPLIT(dev)) {
		intel_primary_formats = i965_primary_formats;
		num_formats = ARRAY_SIZE(i965_primary_formats);

		primary->update_plane = ironlake_update_primary_plane;
		primary->disable_plane = i9xx_disable_primary_plane;
	} else if (INTEL_INFO(dev)->gen >= 4) {
		intel_primary_formats = i965_primary_formats;
		num_formats = ARRAY_SIZE(i965_primary_formats);

		primary->update_plane = i9xx_update_primary_plane;
		primary->disable_plane = i9xx_disable_primary_plane;
	} else {
		intel_primary_formats = i8xx_primary_formats;
		num_formats = ARRAY_SIZE(i8xx_primary_formats);

		primary->update_plane = i9xx_update_primary_plane;
		primary->disable_plane = i9xx_disable_primary_plane;
	}

	if (INTEL_INFO(dev)->gen >= 9)
		ret = drm_universal_plane_init(dev, &primary->base, 0,
					       &intel_plane_funcs,
					       intel_primary_formats, num_formats,
					       DRM_PLANE_TYPE_PRIMARY,
					       "plane 1%c", pipe_name(pipe));
	else if (INTEL_INFO(dev)->gen >= 5 || IS_G4X(dev))
		ret = drm_universal_plane_init(dev, &primary->base, 0,
					       &intel_plane_funcs,
					       intel_primary_formats, num_formats,
					       DRM_PLANE_TYPE_PRIMARY,
					       "primary %c", pipe_name(pipe));
	else
		ret = drm_universal_plane_init(dev, &primary->base, 0,
					       &intel_plane_funcs,
					       intel_primary_formats, num_formats,
					       DRM_PLANE_TYPE_PRIMARY,
					       "plane %c", plane_name(primary->plane));
	if (ret)
		goto fail;

	if (INTEL_INFO(dev)->gen >= 4)
		intel_create_rotation_property(dev, primary);

	drm_plane_helper_add(&primary->base, &intel_plane_helper_funcs);

	return &primary->base;

fail:
	kfree(state);
	kfree(primary);

	return NULL;
}

void intel_create_rotation_property(struct drm_device *dev, struct intel_plane *plane)
{
	if (!dev->mode_config.rotation_property) {
		unsigned long flags = DRM_ROTATE_0 |
			DRM_ROTATE_180;

		if (INTEL_INFO(dev)->gen >= 9)
			flags |= DRM_ROTATE_90 | DRM_ROTATE_270;

		dev->mode_config.rotation_property =
			drm_mode_create_rotation_property(dev, flags);
	}
	if (dev->mode_config.rotation_property)
		drm_object_attach_property(&plane->base.base,
				dev->mode_config.rotation_property,
				plane->base.state->rotation);
}

static int
intel_check_cursor_plane(struct drm_plane *plane,
			 struct intel_crtc_state *crtc_state,
			 struct intel_plane_state *state)
{
	struct drm_framebuffer *fb = state->base.fb;
	struct drm_i915_gem_object *obj = intel_fb_obj(fb);
	enum pipe pipe = to_intel_plane(plane)->pipe;
	unsigned stride;
	int ret;

	ret = drm_plane_helper_check_state(&state->base,
					   &state->clip,
					   DRM_PLANE_HELPER_NO_SCALING,
					   DRM_PLANE_HELPER_NO_SCALING,
					   true, true);
	if (ret)
		return ret;

	/* if we want to turn off the cursor ignore width and height */
	if (!obj)
		return 0;

	/* Check for which cursor types we support */
	if (!cursor_size_ok(plane->dev, state->base.crtc_w, state->base.crtc_h)) {
		DRM_DEBUG("Cursor dimension %dx%d not supported\n",
			  state->base.crtc_w, state->base.crtc_h);
		return -EINVAL;
	}

	stride = roundup_pow_of_two(state->base.crtc_w) * 4;
	if (obj->base.size < stride * state->base.crtc_h) {
		DRM_DEBUG_KMS("buffer is too small\n");
		return -ENOMEM;
	}

	if (fb->modifier[0] != DRM_FORMAT_MOD_NONE) {
		DRM_DEBUG_KMS("cursor cannot be tiled\n");
		return -EINVAL;
	}

	/*
	 * There's something wrong with the cursor on CHV pipe C.
	 * If it straddles the left edge of the screen then
	 * moving it away from the edge or disabling it often
	 * results in a pipe underrun, and often that can lead to
	 * dead pipe (constant underrun reported, and it scans
	 * out just a solid color). To recover from that, the
	 * display power well must be turned off and on again.
	 * Refuse the put the cursor into that compromised position.
	 */
	if (IS_CHERRYVIEW(plane->dev) && pipe == PIPE_C &&
	    state->base.visible && state->base.crtc_x < 0) {
		DRM_DEBUG_KMS("CHV cursor C not allowed to straddle the left screen edge\n");
		return -EINVAL;
	}

	return 0;
}

static void
intel_disable_cursor_plane(struct drm_plane *plane,
			   struct drm_crtc *crtc)
{
	struct intel_crtc *intel_crtc = to_intel_crtc(crtc);

	intel_crtc->cursor_addr = 0;
	intel_crtc_update_cursor(crtc, NULL);
}

static void
intel_update_cursor_plane(struct drm_plane *plane,
			  const struct intel_crtc_state *crtc_state,
			  const struct intel_plane_state *state)
{
	struct drm_crtc *crtc = crtc_state->base.crtc;
	struct intel_crtc *intel_crtc = to_intel_crtc(crtc);
	struct drm_device *dev = plane->dev;
	struct drm_i915_gem_object *obj = intel_fb_obj(state->base.fb);
	uint32_t addr;

	if (!obj)
		addr = 0;
	else if (!INTEL_INFO(dev)->cursor_needs_physical)
		addr = i915_gem_object_ggtt_offset(obj, NULL);
	else
		addr = obj->phys_handle->busaddr;

	intel_crtc->cursor_addr = addr;
	intel_crtc_update_cursor(crtc, state);
}

static struct drm_plane *intel_cursor_plane_create(struct drm_device *dev,
						   int pipe)
{
	struct intel_plane *cursor = NULL;
	struct intel_plane_state *state = NULL;
	int ret;

	cursor = kzalloc(sizeof(*cursor), GFP_KERNEL);
	if (!cursor)
		goto fail;

	state = intel_create_plane_state(&cursor->base);
	if (!state)
		goto fail;
	cursor->base.state = &state->base;

	cursor->can_scale = false;
	cursor->max_downscale = 1;
	cursor->pipe = pipe;
	cursor->plane = pipe;
	cursor->frontbuffer_bit = INTEL_FRONTBUFFER_CURSOR(pipe);
	cursor->check_plane = intel_check_cursor_plane;
	cursor->update_plane = intel_update_cursor_plane;
	cursor->disable_plane = intel_disable_cursor_plane;

	ret = drm_universal_plane_init(dev, &cursor->base, 0,
				       &intel_plane_funcs,
				       intel_cursor_formats,
				       ARRAY_SIZE(intel_cursor_formats),
				       DRM_PLANE_TYPE_CURSOR,
				       "cursor %c", pipe_name(pipe));
	if (ret)
		goto fail;

	if (INTEL_INFO(dev)->gen >= 4) {
		if (!dev->mode_config.rotation_property)
			dev->mode_config.rotation_property =
				drm_mode_create_rotation_property(dev,
							DRM_ROTATE_0 |
							DRM_ROTATE_180);
		if (dev->mode_config.rotation_property)
			drm_object_attach_property(&cursor->base.base,
				dev->mode_config.rotation_property,
				state->base.rotation);
	}

	if (INTEL_INFO(dev)->gen >=9)
		state->scaler_id = -1;

	drm_plane_helper_add(&cursor->base, &intel_plane_helper_funcs);

	return &cursor->base;

fail:
	kfree(state);
	kfree(cursor);

	return NULL;
}

static void skl_init_scalers(struct drm_device *dev, struct intel_crtc *intel_crtc,
	struct intel_crtc_state *crtc_state)
{
	int i;
	struct intel_scaler *intel_scaler;
	struct intel_crtc_scaler_state *scaler_state = &crtc_state->scaler_state;

	for (i = 0; i < intel_crtc->num_scalers; i++) {
		intel_scaler = &scaler_state->scalers[i];
		intel_scaler->in_use = 0;
		intel_scaler->mode = PS_SCALER_MODE_DYN;
	}

	scaler_state->scaler_id = -1;
}

static void intel_crtc_init(struct drm_device *dev, int pipe)
{
	struct drm_i915_private *dev_priv = to_i915(dev);
	struct intel_crtc *intel_crtc;
	struct intel_crtc_state *crtc_state = NULL;
	struct drm_plane *primary = NULL;
	struct drm_plane *cursor = NULL;
	int ret;

	intel_crtc = kzalloc(sizeof(*intel_crtc), GFP_KERNEL);
	if (intel_crtc == NULL)
		return;

	crtc_state = kzalloc(sizeof(*crtc_state), GFP_KERNEL);
	if (!crtc_state)
		goto fail;
	intel_crtc->config = crtc_state;
	intel_crtc->base.state = &crtc_state->base;
	crtc_state->base.crtc = &intel_crtc->base;

	/* initialize shared scalers */
	if (INTEL_INFO(dev)->gen >= 9) {
		if (pipe == PIPE_C)
			intel_crtc->num_scalers = 1;
		else
			intel_crtc->num_scalers = SKL_NUM_SCALERS;

		skl_init_scalers(dev, intel_crtc, crtc_state);
	}

	primary = intel_primary_plane_create(dev, pipe);
	if (!primary)
		goto fail;

	cursor = intel_cursor_plane_create(dev, pipe);
	if (!cursor)
		goto fail;

	ret = drm_crtc_init_with_planes(dev, &intel_crtc->base, primary,
					cursor, &intel_crtc_funcs,
					"pipe %c", pipe_name(pipe));
	if (ret)
		goto fail;

	/*
	 * On gen2/3 only plane A can do fbc, but the panel fitter and lvds port
	 * is hooked to pipe B. Hence we want plane A feeding pipe B.
	 */
	intel_crtc->pipe = pipe;
	intel_crtc->plane = pipe;
	if (HAS_FBC(dev) && INTEL_INFO(dev)->gen < 4) {
		DRM_DEBUG_KMS("swapping pipes & planes for FBC\n");
		intel_crtc->plane = !pipe;
	}

	intel_crtc->cursor_base = ~0;
	intel_crtc->cursor_cntl = ~0;
	intel_crtc->cursor_size = ~0;

	intel_crtc->wm.cxsr_allowed = true;

	BUG_ON(pipe >= ARRAY_SIZE(dev_priv->plane_to_crtc_mapping) ||
	       dev_priv->plane_to_crtc_mapping[intel_crtc->plane] != NULL);
	dev_priv->plane_to_crtc_mapping[intel_crtc->plane] = &intel_crtc->base;
	dev_priv->pipe_to_crtc_mapping[intel_crtc->pipe] = &intel_crtc->base;

	drm_crtc_helper_add(&intel_crtc->base, &intel_helper_funcs);

	intel_color_init(&intel_crtc->base);

	WARN_ON(drm_crtc_index(&intel_crtc->base) != intel_crtc->pipe);
	return;

fail:
	intel_plane_destroy(primary);
	intel_plane_destroy(cursor);
	kfree(crtc_state);
	kfree(intel_crtc);
}

enum pipe intel_get_pipe_from_connector(struct intel_connector *connector)
{
	struct drm_encoder *encoder = connector->base.encoder;
	struct drm_device *dev = connector->base.dev;

	WARN_ON(!drm_modeset_is_locked(&dev->mode_config.connection_mutex));

	if (!encoder || WARN_ON(!encoder->crtc))
		return INVALID_PIPE;

	return to_intel_crtc(encoder->crtc)->pipe;
}

int intel_get_pipe_from_crtc_id(struct drm_device *dev, void *data,
				struct drm_file *file)
{
	struct drm_i915_get_pipe_from_crtc_id *pipe_from_crtc_id = data;
	struct drm_crtc *drmmode_crtc;
	struct intel_crtc *crtc;

	drmmode_crtc = drm_crtc_find(dev, pipe_from_crtc_id->crtc_id);
	if (!drmmode_crtc)
		return -ENOENT;

	crtc = to_intel_crtc(drmmode_crtc);
	pipe_from_crtc_id->pipe = crtc->pipe;

	return 0;
}

static int intel_encoder_clones(struct intel_encoder *encoder)
{
	struct drm_device *dev = encoder->base.dev;
	struct intel_encoder *source_encoder;
	int index_mask = 0;
	int entry = 0;

	for_each_intel_encoder(dev, source_encoder) {
		if (encoders_cloneable(encoder, source_encoder))
			index_mask |= (1 << entry);

		entry++;
	}

	return index_mask;
}

static bool has_edp_a(struct drm_device *dev)
{
	struct drm_i915_private *dev_priv = to_i915(dev);

	if (!IS_MOBILE(dev))
		return false;

	if ((I915_READ(DP_A) & DP_DETECTED) == 0)
		return false;

	if (IS_GEN5(dev) && (I915_READ(FUSE_STRAP) & ILK_eDP_A_DISABLE))
		return false;

	return true;
}

static bool intel_crt_present(struct drm_device *dev)
{
	struct drm_i915_private *dev_priv = to_i915(dev);

	if (INTEL_INFO(dev)->gen >= 9)
		return false;

	if (IS_HSW_ULT(dev) || IS_BDW_ULT(dev))
		return false;

	if (IS_CHERRYVIEW(dev))
		return false;

	if (HAS_PCH_LPT_H(dev) && I915_READ(SFUSE_STRAP) & SFUSE_STRAP_CRT_DISABLED)
		return false;

	/* DDI E can't be used if DDI A requires 4 lanes */
	if (HAS_DDI(dev) && I915_READ(DDI_BUF_CTL(PORT_A)) & DDI_A_4_LANES)
		return false;

	if (!dev_priv->vbt.int_crt_support)
		return false;

	return true;
}

void intel_pps_unlock_regs_wa(struct drm_i915_private *dev_priv)
{
	int pps_num;
	int pps_idx;

	if (HAS_DDI(dev_priv))
		return;
	/*
	 * This w/a is needed at least on CPT/PPT, but to be sure apply it
	 * everywhere where registers can be write protected.
	 */
	if (IS_VALLEYVIEW(dev_priv) || IS_CHERRYVIEW(dev_priv))
		pps_num = 2;
	else
		pps_num = 1;

	for (pps_idx = 0; pps_idx < pps_num; pps_idx++) {
		u32 val = I915_READ(PP_CONTROL(pps_idx));

		val = (val & ~PANEL_UNLOCK_MASK) | PANEL_UNLOCK_REGS;
		I915_WRITE(PP_CONTROL(pps_idx), val);
	}
}

static void intel_pps_init(struct drm_i915_private *dev_priv)
{
	if (HAS_PCH_SPLIT(dev_priv) || IS_BROXTON(dev_priv))
		dev_priv->pps_mmio_base = PCH_PPS_BASE;
	else if (IS_VALLEYVIEW(dev_priv) || IS_CHERRYVIEW(dev_priv))
		dev_priv->pps_mmio_base = VLV_PPS_BASE;
	else
		dev_priv->pps_mmio_base = PPS_BASE;

	intel_pps_unlock_regs_wa(dev_priv);
}

static void intel_setup_outputs(struct drm_device *dev)
{
	struct drm_i915_private *dev_priv = to_i915(dev);
	struct intel_encoder *encoder;
	bool dpd_is_edp = false;

	intel_pps_init(dev_priv);

	/*
	 * intel_edp_init_connector() depends on this completing first, to
	 * prevent the registeration of both eDP and LVDS and the incorrect
	 * sharing of the PPS.
	 */
	intel_lvds_init(dev);

	if (intel_crt_present(dev))
		intel_crt_init(dev);

	if (IS_BROXTON(dev)) {
		/*
		 * FIXME: Broxton doesn't support port detection via the
		 * DDI_BUF_CTL_A or SFUSE_STRAP registers, find another way to
		 * detect the ports.
		 */
		intel_ddi_init(dev, PORT_A);
		intel_ddi_init(dev, PORT_B);
		intel_ddi_init(dev, PORT_C);

		intel_dsi_init(dev);
	} else if (HAS_DDI(dev)) {
		int found;

		/*
		 * Haswell uses DDI functions to detect digital outputs.
		 * On SKL pre-D0 the strap isn't connected, so we assume
		 * it's there.
		 */
		found = I915_READ(DDI_BUF_CTL(PORT_A)) & DDI_INIT_DISPLAY_DETECTED;
		/* WaIgnoreDDIAStrap: skl */
		if (found || IS_SKYLAKE(dev) || IS_KABYLAKE(dev))
			intel_ddi_init(dev, PORT_A);

		/* DDI B, C and D detection is indicated by the SFUSE_STRAP
		 * register */
		found = I915_READ(SFUSE_STRAP);

		if (found & SFUSE_STRAP_DDIB_DETECTED)
			intel_ddi_init(dev, PORT_B);
		if (found & SFUSE_STRAP_DDIC_DETECTED)
			intel_ddi_init(dev, PORT_C);
		if (found & SFUSE_STRAP_DDID_DETECTED)
			intel_ddi_init(dev, PORT_D);
		/*
		 * On SKL we don't have a way to detect DDI-E so we rely on VBT.
		 */
		if ((IS_SKYLAKE(dev) || IS_KABYLAKE(dev)) &&
		    (dev_priv->vbt.ddi_port_info[PORT_E].supports_dp ||
		     dev_priv->vbt.ddi_port_info[PORT_E].supports_dvi ||
		     dev_priv->vbt.ddi_port_info[PORT_E].supports_hdmi))
			intel_ddi_init(dev, PORT_E);

	} else if (HAS_PCH_SPLIT(dev)) {
		int found;
		dpd_is_edp = intel_dp_is_edp(dev, PORT_D);

		if (has_edp_a(dev))
			intel_dp_init(dev, DP_A, PORT_A);

		if (I915_READ(PCH_HDMIB) & SDVO_DETECTED) {
			/* PCH SDVOB multiplex with HDMIB */
			found = intel_sdvo_init(dev, PCH_SDVOB, PORT_B);
			if (!found)
				intel_hdmi_init(dev, PCH_HDMIB, PORT_B);
			if (!found && (I915_READ(PCH_DP_B) & DP_DETECTED))
				intel_dp_init(dev, PCH_DP_B, PORT_B);
		}

		if (I915_READ(PCH_HDMIC) & SDVO_DETECTED)
			intel_hdmi_init(dev, PCH_HDMIC, PORT_C);

		if (!dpd_is_edp && I915_READ(PCH_HDMID) & SDVO_DETECTED)
			intel_hdmi_init(dev, PCH_HDMID, PORT_D);

		if (I915_READ(PCH_DP_C) & DP_DETECTED)
			intel_dp_init(dev, PCH_DP_C, PORT_C);

		if (I915_READ(PCH_DP_D) & DP_DETECTED)
			intel_dp_init(dev, PCH_DP_D, PORT_D);
	} else if (IS_VALLEYVIEW(dev) || IS_CHERRYVIEW(dev)) {
		bool has_edp, has_port;

		/*
		 * The DP_DETECTED bit is the latched state of the DDC
		 * SDA pin at boot. However since eDP doesn't require DDC
		 * (no way to plug in a DP->HDMI dongle) the DDC pins for
		 * eDP ports may have been muxed to an alternate function.
		 * Thus we can't rely on the DP_DETECTED bit alone to detect
		 * eDP ports. Consult the VBT as well as DP_DETECTED to
		 * detect eDP ports.
		 *
		 * Sadly the straps seem to be missing sometimes even for HDMI
		 * ports (eg. on Voyo V3 - CHT x7-Z8700), so check both strap
		 * and VBT for the presence of the port. Additionally we can't
		 * trust the port type the VBT declares as we've seen at least
		 * HDMI ports that the VBT claim are DP or eDP.
		 */
		has_edp = intel_dp_is_edp(dev, PORT_B);
		has_port = intel_bios_is_port_present(dev_priv, PORT_B);
		if (I915_READ(VLV_DP_B) & DP_DETECTED || has_port)
			has_edp &= intel_dp_init(dev, VLV_DP_B, PORT_B);
		if ((I915_READ(VLV_HDMIB) & SDVO_DETECTED || has_port) && !has_edp)
			intel_hdmi_init(dev, VLV_HDMIB, PORT_B);

		has_edp = intel_dp_is_edp(dev, PORT_C);
		has_port = intel_bios_is_port_present(dev_priv, PORT_C);
		if (I915_READ(VLV_DP_C) & DP_DETECTED || has_port)
			has_edp &= intel_dp_init(dev, VLV_DP_C, PORT_C);
		if ((I915_READ(VLV_HDMIC) & SDVO_DETECTED || has_port) && !has_edp)
			intel_hdmi_init(dev, VLV_HDMIC, PORT_C);

		if (IS_CHERRYVIEW(dev)) {
			/*
			 * eDP not supported on port D,
			 * so no need to worry about it
			 */
			has_port = intel_bios_is_port_present(dev_priv, PORT_D);
			if (I915_READ(CHV_DP_D) & DP_DETECTED || has_port)
				intel_dp_init(dev, CHV_DP_D, PORT_D);
			if (I915_READ(CHV_HDMID) & SDVO_DETECTED || has_port)
				intel_hdmi_init(dev, CHV_HDMID, PORT_D);
		}

		intel_dsi_init(dev);
	} else if (!IS_GEN2(dev) && !IS_PINEVIEW(dev)) {
		bool found = false;

		if (I915_READ(GEN3_SDVOB) & SDVO_DETECTED) {
			DRM_DEBUG_KMS("probing SDVOB\n");
			found = intel_sdvo_init(dev, GEN3_SDVOB, PORT_B);
			if (!found && IS_G4X(dev)) {
				DRM_DEBUG_KMS("probing HDMI on SDVOB\n");
				intel_hdmi_init(dev, GEN4_HDMIB, PORT_B);
			}

			if (!found && IS_G4X(dev))
				intel_dp_init(dev, DP_B, PORT_B);
		}

		/* Before G4X SDVOC doesn't have its own detect register */

		if (I915_READ(GEN3_SDVOB) & SDVO_DETECTED) {
			DRM_DEBUG_KMS("probing SDVOC\n");
			found = intel_sdvo_init(dev, GEN3_SDVOC, PORT_C);
		}

		if (!found && (I915_READ(GEN3_SDVOC) & SDVO_DETECTED)) {

			if (IS_G4X(dev)) {
				DRM_DEBUG_KMS("probing HDMI on SDVOC\n");
				intel_hdmi_init(dev, GEN4_HDMIC, PORT_C);
			}
			if (IS_G4X(dev))
				intel_dp_init(dev, DP_C, PORT_C);
		}

		if (IS_G4X(dev) &&
		    (I915_READ(DP_D) & DP_DETECTED))
			intel_dp_init(dev, DP_D, PORT_D);
	} else if (IS_GEN2(dev))
		intel_dvo_init(dev);

	if (SUPPORTS_TV(dev))
		intel_tv_init(dev);

	intel_psr_init(dev);

	for_each_intel_encoder(dev, encoder) {
		encoder->base.possible_crtcs = encoder->crtc_mask;
		encoder->base.possible_clones =
			intel_encoder_clones(encoder);
	}

	intel_init_pch_refclk(dev);

	drm_helper_move_panel_connectors_to_head(dev);
}

static void intel_user_framebuffer_destroy(struct drm_framebuffer *fb)
{
	struct drm_device *dev = fb->dev;
	struct intel_framebuffer *intel_fb = to_intel_framebuffer(fb);

	drm_framebuffer_cleanup(fb);
	mutex_lock(&dev->struct_mutex);
	WARN_ON(!intel_fb->obj->framebuffer_references--);
	i915_gem_object_put(intel_fb->obj);
	mutex_unlock(&dev->struct_mutex);
	kfree(intel_fb);
}

static int intel_user_framebuffer_create_handle(struct drm_framebuffer *fb,
						struct drm_file *file,
						unsigned int *handle)
{
	struct intel_framebuffer *intel_fb = to_intel_framebuffer(fb);
	struct drm_i915_gem_object *obj = intel_fb->obj;

	if (obj->userptr.mm) {
		DRM_DEBUG("attempting to use a userptr for a framebuffer, denied\n");
		return -EINVAL;
	}

	return drm_gem_handle_create(file, &obj->base, handle);
}

static int intel_user_framebuffer_dirty(struct drm_framebuffer *fb,
					struct drm_file *file,
					unsigned flags, unsigned color,
					struct drm_clip_rect *clips,
					unsigned num_clips)
{
	struct drm_device *dev = fb->dev;
	struct intel_framebuffer *intel_fb = to_intel_framebuffer(fb);
	struct drm_i915_gem_object *obj = intel_fb->obj;

	mutex_lock(&dev->struct_mutex);
	intel_fb_obj_flush(obj, false, ORIGIN_DIRTYFB);
	mutex_unlock(&dev->struct_mutex);

	return 0;
}

static const struct drm_framebuffer_funcs intel_fb_funcs = {
	.destroy = intel_user_framebuffer_destroy,
	.create_handle = intel_user_framebuffer_create_handle,
	.dirty = intel_user_framebuffer_dirty,
};

static
u32 intel_fb_pitch_limit(struct drm_device *dev, uint64_t fb_modifier,
			 uint32_t pixel_format)
{
	u32 gen = INTEL_INFO(dev)->gen;

	if (gen >= 9) {
		int cpp = drm_format_plane_cpp(pixel_format, 0);

		/* "The stride in bytes must not exceed the of the size of 8K
		 *  pixels and 32K bytes."
		 */
		return min(8192 * cpp, 32768);
	} else if (gen >= 5 && !IS_VALLEYVIEW(dev) && !IS_CHERRYVIEW(dev)) {
		return 32*1024;
	} else if (gen >= 4) {
		if (fb_modifier == I915_FORMAT_MOD_X_TILED)
			return 16*1024;
		else
			return 32*1024;
	} else if (gen >= 3) {
		if (fb_modifier == I915_FORMAT_MOD_X_TILED)
			return 8*1024;
		else
			return 16*1024;
	} else {
		/* XXX DSPC is limited to 4k tiled */
		return 8*1024;
	}
}

static int intel_framebuffer_init(struct drm_device *dev,
				  struct intel_framebuffer *intel_fb,
				  struct drm_mode_fb_cmd2 *mode_cmd,
				  struct drm_i915_gem_object *obj)
{
	struct drm_i915_private *dev_priv = to_i915(dev);
	unsigned int tiling = i915_gem_object_get_tiling(obj);
	int ret;
	u32 pitch_limit, stride_alignment;
	char *format_name;

	WARN_ON(!mutex_is_locked(&dev->struct_mutex));

	if (mode_cmd->flags & DRM_MODE_FB_MODIFIERS) {
		/*
		 * If there's a fence, enforce that
		 * the fb modifier and tiling mode match.
		 */
		if (tiling != I915_TILING_NONE &&
		    tiling != intel_fb_modifier_to_tiling(mode_cmd->modifier[0])) {
			DRM_DEBUG("tiling_mode doesn't match fb modifier\n");
			return -EINVAL;
		}
	} else {
		if (tiling == I915_TILING_X) {
			mode_cmd->modifier[0] = I915_FORMAT_MOD_X_TILED;
		} else if (tiling == I915_TILING_Y) {
			DRM_DEBUG("No Y tiling for legacy addfb\n");
			return -EINVAL;
		}
	}

	/* Passed in modifier sanity checking. */
	switch (mode_cmd->modifier[0]) {
	case I915_FORMAT_MOD_Y_TILED:
	case I915_FORMAT_MOD_Yf_TILED:
		if (INTEL_INFO(dev)->gen < 9) {
			DRM_DEBUG("Unsupported tiling 0x%llx!\n",
				  mode_cmd->modifier[0]);
			return -EINVAL;
		}
	case DRM_FORMAT_MOD_NONE:
	case I915_FORMAT_MOD_X_TILED:
		break;
	default:
		DRM_DEBUG("Unsupported fb modifier 0x%llx!\n",
			  mode_cmd->modifier[0]);
		return -EINVAL;
	}

	/*
	 * gen2/3 display engine uses the fence if present,
	 * so the tiling mode must match the fb modifier exactly.
	 */
	if (INTEL_INFO(dev_priv)->gen < 4 &&
	    tiling != intel_fb_modifier_to_tiling(mode_cmd->modifier[0])) {
		DRM_DEBUG("tiling_mode must match fb modifier exactly on gen2/3\n");
		return -EINVAL;
	}

	stride_alignment = intel_fb_stride_alignment(dev_priv,
						     mode_cmd->modifier[0],
						     mode_cmd->pixel_format);
	if (mode_cmd->pitches[0] & (stride_alignment - 1)) {
		DRM_DEBUG("pitch (%d) must be at least %u byte aligned\n",
			  mode_cmd->pitches[0], stride_alignment);
		return -EINVAL;
	}

	pitch_limit = intel_fb_pitch_limit(dev, mode_cmd->modifier[0],
					   mode_cmd->pixel_format);
	if (mode_cmd->pitches[0] > pitch_limit) {
		DRM_DEBUG("%s pitch (%u) must be at less than %d\n",
			  mode_cmd->modifier[0] != DRM_FORMAT_MOD_NONE ?
			  "tiled" : "linear",
			  mode_cmd->pitches[0], pitch_limit);
		return -EINVAL;
	}

	/*
	 * If there's a fence, enforce that
	 * the fb pitch and fence stride match.
	 */
	if (tiling != I915_TILING_NONE &&
	    mode_cmd->pitches[0] != i915_gem_object_get_stride(obj)) {
		DRM_DEBUG("pitch (%d) must match tiling stride (%d)\n",
			  mode_cmd->pitches[0],
			  i915_gem_object_get_stride(obj));
		return -EINVAL;
	}

	/* Reject formats not supported by any plane early. */
	switch (mode_cmd->pixel_format) {
	case DRM_FORMAT_C8:
	case DRM_FORMAT_RGB565:
	case DRM_FORMAT_XRGB8888:
	case DRM_FORMAT_ARGB8888:
		break;
	case DRM_FORMAT_XRGB1555:
		if (INTEL_INFO(dev)->gen > 3) {
			format_name = drm_get_format_name(mode_cmd->pixel_format);
			DRM_DEBUG("unsupported pixel format: %s\n", format_name);
			kfree(format_name);
			return -EINVAL;
		}
		break;
	case DRM_FORMAT_ABGR8888:
		if (!IS_VALLEYVIEW(dev) && !IS_CHERRYVIEW(dev) &&
		    INTEL_INFO(dev)->gen < 9) {
			format_name = drm_get_format_name(mode_cmd->pixel_format);
			DRM_DEBUG("unsupported pixel format: %s\n", format_name);
			kfree(format_name);
			return -EINVAL;
		}
		break;
	case DRM_FORMAT_XBGR8888:
	case DRM_FORMAT_XRGB2101010:
	case DRM_FORMAT_XBGR2101010:
		if (INTEL_INFO(dev)->gen < 4) {
			format_name = drm_get_format_name(mode_cmd->pixel_format);
			DRM_DEBUG("unsupported pixel format: %s\n", format_name);
			kfree(format_name);
			return -EINVAL;
		}
		break;
	case DRM_FORMAT_ABGR2101010:
		if (!IS_VALLEYVIEW(dev) && !IS_CHERRYVIEW(dev)) {
			format_name = drm_get_format_name(mode_cmd->pixel_format);
			DRM_DEBUG("unsupported pixel format: %s\n", format_name);
			kfree(format_name);
			return -EINVAL;
		}
		break;
	case DRM_FORMAT_YUYV:
	case DRM_FORMAT_UYVY:
	case DRM_FORMAT_YVYU:
	case DRM_FORMAT_VYUY:
		if (INTEL_INFO(dev)->gen < 5) {
			format_name = drm_get_format_name(mode_cmd->pixel_format);
			DRM_DEBUG("unsupported pixel format: %s\n", format_name);
			kfree(format_name);
			return -EINVAL;
		}
		break;
	default:
		format_name = drm_get_format_name(mode_cmd->pixel_format);
		DRM_DEBUG("unsupported pixel format: %s\n", format_name);
		kfree(format_name);
		return -EINVAL;
	}

	/* FIXME need to adjust LINOFF/TILEOFF accordingly. */
	if (mode_cmd->offsets[0] != 0)
		return -EINVAL;

	drm_helper_mode_fill_fb_struct(&intel_fb->base, mode_cmd);
	intel_fb->obj = obj;

	ret = intel_fill_fb_info(dev_priv, &intel_fb->base);
	if (ret)
		return ret;

	ret = drm_framebuffer_init(dev, &intel_fb->base, &intel_fb_funcs);
	if (ret) {
		DRM_ERROR("framebuffer init failed %d\n", ret);
		return ret;
	}

	intel_fb->obj->framebuffer_references++;

	return 0;
}

static struct drm_framebuffer *
intel_user_framebuffer_create(struct drm_device *dev,
			      struct drm_file *filp,
			      const struct drm_mode_fb_cmd2 *user_mode_cmd)
{
	struct drm_framebuffer *fb;
	struct drm_i915_gem_object *obj;
	struct drm_mode_fb_cmd2 mode_cmd = *user_mode_cmd;

	obj = i915_gem_object_lookup(filp, mode_cmd.handles[0]);
	if (!obj)
		return ERR_PTR(-ENOENT);

	fb = intel_framebuffer_create(dev, &mode_cmd, obj);
	if (IS_ERR(fb))
		i915_gem_object_put_unlocked(obj);

	return fb;
}

#ifndef CONFIG_DRM_FBDEV_EMULATION
static inline void intel_fbdev_output_poll_changed(struct drm_device *dev)
{
}
#endif

static const struct drm_mode_config_funcs intel_mode_funcs = {
	.fb_create = intel_user_framebuffer_create,
	.output_poll_changed = intel_fbdev_output_poll_changed,
	.atomic_check = intel_atomic_check,
	.atomic_commit = intel_atomic_commit,
	.atomic_state_alloc = intel_atomic_state_alloc,
	.atomic_state_clear = intel_atomic_state_clear,
};

/**
 * intel_init_display_hooks - initialize the display modesetting hooks
 * @dev_priv: device private
 */
void intel_init_display_hooks(struct drm_i915_private *dev_priv)
{
	if (INTEL_INFO(dev_priv)->gen >= 9) {
		dev_priv->display.get_pipe_config = haswell_get_pipe_config;
		dev_priv->display.get_initial_plane_config =
			skylake_get_initial_plane_config;
		dev_priv->display.crtc_compute_clock =
			haswell_crtc_compute_clock;
		dev_priv->display.crtc_enable = haswell_crtc_enable;
		dev_priv->display.crtc_disable = haswell_crtc_disable;
	} else if (HAS_DDI(dev_priv)) {
		dev_priv->display.get_pipe_config = haswell_get_pipe_config;
		dev_priv->display.get_initial_plane_config =
			ironlake_get_initial_plane_config;
		dev_priv->display.crtc_compute_clock =
			haswell_crtc_compute_clock;
		dev_priv->display.crtc_enable = haswell_crtc_enable;
		dev_priv->display.crtc_disable = haswell_crtc_disable;
	} else if (HAS_PCH_SPLIT(dev_priv)) {
		dev_priv->display.get_pipe_config = ironlake_get_pipe_config;
		dev_priv->display.get_initial_plane_config =
			ironlake_get_initial_plane_config;
		dev_priv->display.crtc_compute_clock =
			ironlake_crtc_compute_clock;
		dev_priv->display.crtc_enable = ironlake_crtc_enable;
		dev_priv->display.crtc_disable = ironlake_crtc_disable;
	} else if (IS_CHERRYVIEW(dev_priv)) {
		dev_priv->display.get_pipe_config = i9xx_get_pipe_config;
		dev_priv->display.get_initial_plane_config =
			i9xx_get_initial_plane_config;
		dev_priv->display.crtc_compute_clock = chv_crtc_compute_clock;
		dev_priv->display.crtc_enable = valleyview_crtc_enable;
		dev_priv->display.crtc_disable = i9xx_crtc_disable;
	} else if (IS_VALLEYVIEW(dev_priv)) {
		dev_priv->display.get_pipe_config = i9xx_get_pipe_config;
		dev_priv->display.get_initial_plane_config =
			i9xx_get_initial_plane_config;
		dev_priv->display.crtc_compute_clock = vlv_crtc_compute_clock;
		dev_priv->display.crtc_enable = valleyview_crtc_enable;
		dev_priv->display.crtc_disable = i9xx_crtc_disable;
	} else if (IS_G4X(dev_priv)) {
		dev_priv->display.get_pipe_config = i9xx_get_pipe_config;
		dev_priv->display.get_initial_plane_config =
			i9xx_get_initial_plane_config;
		dev_priv->display.crtc_compute_clock = g4x_crtc_compute_clock;
		dev_priv->display.crtc_enable = i9xx_crtc_enable;
		dev_priv->display.crtc_disable = i9xx_crtc_disable;
	} else if (IS_PINEVIEW(dev_priv)) {
		dev_priv->display.get_pipe_config = i9xx_get_pipe_config;
		dev_priv->display.get_initial_plane_config =
			i9xx_get_initial_plane_config;
		dev_priv->display.crtc_compute_clock = pnv_crtc_compute_clock;
		dev_priv->display.crtc_enable = i9xx_crtc_enable;
		dev_priv->display.crtc_disable = i9xx_crtc_disable;
	} else if (!IS_GEN2(dev_priv)) {
		dev_priv->display.get_pipe_config = i9xx_get_pipe_config;
		dev_priv->display.get_initial_plane_config =
			i9xx_get_initial_plane_config;
		dev_priv->display.crtc_compute_clock = i9xx_crtc_compute_clock;
		dev_priv->display.crtc_enable = i9xx_crtc_enable;
		dev_priv->display.crtc_disable = i9xx_crtc_disable;
	} else {
		dev_priv->display.get_pipe_config = i9xx_get_pipe_config;
		dev_priv->display.get_initial_plane_config =
			i9xx_get_initial_plane_config;
		dev_priv->display.crtc_compute_clock = i8xx_crtc_compute_clock;
		dev_priv->display.crtc_enable = i9xx_crtc_enable;
		dev_priv->display.crtc_disable = i9xx_crtc_disable;
	}

	/* Returns the core display clock speed */
	if (IS_SKYLAKE(dev_priv) || IS_KABYLAKE(dev_priv))
		dev_priv->display.get_display_clock_speed =
			skylake_get_display_clock_speed;
	else if (IS_BROXTON(dev_priv))
		dev_priv->display.get_display_clock_speed =
			broxton_get_display_clock_speed;
	else if (IS_BROADWELL(dev_priv))
		dev_priv->display.get_display_clock_speed =
			broadwell_get_display_clock_speed;
	else if (IS_HASWELL(dev_priv))
		dev_priv->display.get_display_clock_speed =
			haswell_get_display_clock_speed;
	else if (IS_VALLEYVIEW(dev_priv) || IS_CHERRYVIEW(dev_priv))
		dev_priv->display.get_display_clock_speed =
			valleyview_get_display_clock_speed;
	else if (IS_GEN5(dev_priv))
		dev_priv->display.get_display_clock_speed =
			ilk_get_display_clock_speed;
	else if (IS_I945G(dev_priv) || IS_BROADWATER(dev_priv) ||
		 IS_GEN6(dev_priv) || IS_IVYBRIDGE(dev_priv))
		dev_priv->display.get_display_clock_speed =
			i945_get_display_clock_speed;
	else if (IS_GM45(dev_priv))
		dev_priv->display.get_display_clock_speed =
			gm45_get_display_clock_speed;
	else if (IS_CRESTLINE(dev_priv))
		dev_priv->display.get_display_clock_speed =
			i965gm_get_display_clock_speed;
	else if (IS_PINEVIEW(dev_priv))
		dev_priv->display.get_display_clock_speed =
			pnv_get_display_clock_speed;
	else if (IS_G33(dev_priv) || IS_G4X(dev_priv))
		dev_priv->display.get_display_clock_speed =
			g33_get_display_clock_speed;
	else if (IS_I915G(dev_priv))
		dev_priv->display.get_display_clock_speed =
			i915_get_display_clock_speed;
	else if (IS_I945GM(dev_priv) || IS_845G(dev_priv))
		dev_priv->display.get_display_clock_speed =
			i9xx_misc_get_display_clock_speed;
	else if (IS_I915GM(dev_priv))
		dev_priv->display.get_display_clock_speed =
			i915gm_get_display_clock_speed;
	else if (IS_I865G(dev_priv))
		dev_priv->display.get_display_clock_speed =
			i865_get_display_clock_speed;
	else if (IS_I85X(dev_priv))
		dev_priv->display.get_display_clock_speed =
			i85x_get_display_clock_speed;
	else { /* 830 */
		WARN(!IS_I830(dev_priv), "Unknown platform. Assuming 133 MHz CDCLK\n");
		dev_priv->display.get_display_clock_speed =
			i830_get_display_clock_speed;
	}

	if (IS_GEN5(dev_priv)) {
		dev_priv->display.fdi_link_train = ironlake_fdi_link_train;
	} else if (IS_GEN6(dev_priv)) {
		dev_priv->display.fdi_link_train = gen6_fdi_link_train;
	} else if (IS_IVYBRIDGE(dev_priv)) {
		/* FIXME: detect B0+ stepping and use auto training */
		dev_priv->display.fdi_link_train = ivb_manual_fdi_link_train;
	} else if (IS_HASWELL(dev_priv) || IS_BROADWELL(dev_priv)) {
		dev_priv->display.fdi_link_train = hsw_fdi_link_train;
	}

	if (IS_BROADWELL(dev_priv)) {
		dev_priv->display.modeset_commit_cdclk =
			broadwell_modeset_commit_cdclk;
		dev_priv->display.modeset_calc_cdclk =
			broadwell_modeset_calc_cdclk;
	} else if (IS_VALLEYVIEW(dev_priv) || IS_CHERRYVIEW(dev_priv)) {
		dev_priv->display.modeset_commit_cdclk =
			valleyview_modeset_commit_cdclk;
		dev_priv->display.modeset_calc_cdclk =
			valleyview_modeset_calc_cdclk;
	} else if (IS_BROXTON(dev_priv)) {
		dev_priv->display.modeset_commit_cdclk =
			bxt_modeset_commit_cdclk;
		dev_priv->display.modeset_calc_cdclk =
			bxt_modeset_calc_cdclk;
	} else if (IS_SKYLAKE(dev_priv) || IS_KABYLAKE(dev_priv)) {
		dev_priv->display.modeset_commit_cdclk =
			skl_modeset_commit_cdclk;
		dev_priv->display.modeset_calc_cdclk =
			skl_modeset_calc_cdclk;
	}

	if (dev_priv->info.gen >= 9)
		dev_priv->display.update_crtcs = skl_update_crtcs;
	else
		dev_priv->display.update_crtcs = intel_update_crtcs;

	switch (INTEL_INFO(dev_priv)->gen) {
	case 2:
		dev_priv->display.queue_flip = intel_gen2_queue_flip;
		break;

	case 3:
		dev_priv->display.queue_flip = intel_gen3_queue_flip;
		break;

	case 4:
	case 5:
		dev_priv->display.queue_flip = intel_gen4_queue_flip;
		break;

	case 6:
		dev_priv->display.queue_flip = intel_gen6_queue_flip;
		break;
	case 7:
	case 8: /* FIXME(BDW): Check that the gen8 RCS flip works. */
		dev_priv->display.queue_flip = intel_gen7_queue_flip;
		break;
	case 9:
		/* Drop through - unsupported since execlist only. */
	default:
		/* Default just returns -ENODEV to indicate unsupported */
		dev_priv->display.queue_flip = intel_default_queue_flip;
	}
}

/*
 * Some BIOSes insist on assuming the GPU's pipe A is enabled at suspend,
 * resume, or other times.  This quirk makes sure that's the case for
 * affected systems.
 */
static void quirk_pipea_force(struct drm_device *dev)
{
	struct drm_i915_private *dev_priv = to_i915(dev);

	dev_priv->quirks |= QUIRK_PIPEA_FORCE;
	DRM_INFO("applying pipe a force quirk\n");
}

static void quirk_pipeb_force(struct drm_device *dev)
{
	struct drm_i915_private *dev_priv = to_i915(dev);

	dev_priv->quirks |= QUIRK_PIPEB_FORCE;
	DRM_INFO("applying pipe b force quirk\n");
}

/*
 * Some machines (Lenovo U160) do not work with SSC on LVDS for some reason
 */
static void quirk_ssc_force_disable(struct drm_device *dev)
{
	struct drm_i915_private *dev_priv = to_i915(dev);
	dev_priv->quirks |= QUIRK_LVDS_SSC_DISABLE;
	DRM_INFO("applying lvds SSC disable quirk\n");
}

/*
 * A machine (e.g. Acer Aspire 5734Z) may need to invert the panel backlight
 * brightness value
 */
static void quirk_invert_brightness(struct drm_device *dev)
{
	struct drm_i915_private *dev_priv = to_i915(dev);
	dev_priv->quirks |= QUIRK_INVERT_BRIGHTNESS;
	DRM_INFO("applying inverted panel brightness quirk\n");
}

/* Some VBT's incorrectly indicate no backlight is present */
static void quirk_backlight_present(struct drm_device *dev)
{
	struct drm_i915_private *dev_priv = to_i915(dev);
	dev_priv->quirks |= QUIRK_BACKLIGHT_PRESENT;
	DRM_INFO("applying backlight present quirk\n");
}

struct intel_quirk {
	int device;
	int subsystem_vendor;
	int subsystem_device;
	void (*hook)(struct drm_device *dev);
};

/* For systems that don't have a meaningful PCI subdevice/subvendor ID */
struct intel_dmi_quirk {
	void (*hook)(struct drm_device *dev);
	const struct dmi_system_id (*dmi_id_list)[];
};

static int intel_dmi_reverse_brightness(const struct dmi_system_id *id)
{
	DRM_INFO("Backlight polarity reversed on %s\n", id->ident);
	return 1;
}

static const struct intel_dmi_quirk intel_dmi_quirks[] = {
	{
		.dmi_id_list = &(const struct dmi_system_id[]) {
			{
				.callback = intel_dmi_reverse_brightness,
				.ident = "NCR Corporation",
				.matches = {DMI_MATCH(DMI_SYS_VENDOR, "NCR Corporation"),
					    DMI_MATCH(DMI_PRODUCT_NAME, ""),
				},
			},
			{ }  /* terminating entry */
		},
		.hook = quirk_invert_brightness,
	},
};

static struct intel_quirk intel_quirks[] = {
	/* Toshiba Protege R-205, S-209 needs pipe A force quirk */
	{ 0x2592, 0x1179, 0x0001, quirk_pipea_force },

	/* ThinkPad T60 needs pipe A force quirk (bug #16494) */
	{ 0x2782, 0x17aa, 0x201a, quirk_pipea_force },

	/* 830 needs to leave pipe A & dpll A up */
	{ 0x3577, PCI_ANY_ID, PCI_ANY_ID, quirk_pipea_force },

	/* 830 needs to leave pipe B & dpll B up */
	{ 0x3577, PCI_ANY_ID, PCI_ANY_ID, quirk_pipeb_force },

	/* Lenovo U160 cannot use SSC on LVDS */
	{ 0x0046, 0x17aa, 0x3920, quirk_ssc_force_disable },

	/* Sony Vaio Y cannot use SSC on LVDS */
	{ 0x0046, 0x104d, 0x9076, quirk_ssc_force_disable },

	/* Acer Aspire 5734Z must invert backlight brightness */
	{ 0x2a42, 0x1025, 0x0459, quirk_invert_brightness },

	/* Acer/eMachines G725 */
	{ 0x2a42, 0x1025, 0x0210, quirk_invert_brightness },

	/* Acer/eMachines e725 */
	{ 0x2a42, 0x1025, 0x0212, quirk_invert_brightness },

	/* Acer/Packard Bell NCL20 */
	{ 0x2a42, 0x1025, 0x034b, quirk_invert_brightness },

	/* Acer Aspire 4736Z */
	{ 0x2a42, 0x1025, 0x0260, quirk_invert_brightness },

	/* Acer Aspire 5336 */
	{ 0x2a42, 0x1025, 0x048a, quirk_invert_brightness },

	/* Acer C720 and C720P Chromebooks (Celeron 2955U) have backlights */
	{ 0x0a06, 0x1025, 0x0a11, quirk_backlight_present },

	/* Acer C720 Chromebook (Core i3 4005U) */
	{ 0x0a16, 0x1025, 0x0a11, quirk_backlight_present },

	/* Apple Macbook 2,1 (Core 2 T7400) */
	{ 0x27a2, 0x8086, 0x7270, quirk_backlight_present },

	/* Apple Macbook 4,1 */
	{ 0x2a02, 0x106b, 0x00a1, quirk_backlight_present },

	/* Toshiba CB35 Chromebook (Celeron 2955U) */
	{ 0x0a06, 0x1179, 0x0a88, quirk_backlight_present },

	/* HP Chromebook 14 (Celeron 2955U) */
	{ 0x0a06, 0x103c, 0x21ed, quirk_backlight_present },

	/* Dell Chromebook 11 */
	{ 0x0a06, 0x1028, 0x0a35, quirk_backlight_present },

	/* Dell Chromebook 11 (2015 version) */
	{ 0x0a16, 0x1028, 0x0a35, quirk_backlight_present },
};

static void intel_init_quirks(struct drm_device *dev)
{
	struct pci_dev *d = dev->pdev;
	int i;

	for (i = 0; i < ARRAY_SIZE(intel_quirks); i++) {
		struct intel_quirk *q = &intel_quirks[i];

		if (d->device == q->device &&
		    (d->subsystem_vendor == q->subsystem_vendor ||
		     q->subsystem_vendor == PCI_ANY_ID) &&
		    (d->subsystem_device == q->subsystem_device ||
		     q->subsystem_device == PCI_ANY_ID))
			q->hook(dev);
	}
	for (i = 0; i < ARRAY_SIZE(intel_dmi_quirks); i++) {
		if (dmi_check_system(*intel_dmi_quirks[i].dmi_id_list) != 0)
			intel_dmi_quirks[i].hook(dev);
	}
}

/* Disable the VGA plane that we never use */
static void i915_disable_vga(struct drm_device *dev)
{
	struct drm_i915_private *dev_priv = to_i915(dev);
	struct pci_dev *pdev = dev_priv->drm.pdev;
	u8 sr1;
	i915_reg_t vga_reg = i915_vgacntrl_reg(dev);

	/* WaEnableVGAAccessThroughIOPort:ctg,elk,ilk,snb,ivb,vlv,hsw */
	vga_get_uninterruptible(pdev, VGA_RSRC_LEGACY_IO);
	outb(SR01, VGA_SR_INDEX);
	sr1 = inb(VGA_SR_DATA);
	outb(sr1 | 1<<5, VGA_SR_DATA);
	vga_put(pdev, VGA_RSRC_LEGACY_IO);
	udelay(300);

	I915_WRITE(vga_reg, VGA_DISP_DISABLE);
	POSTING_READ(vga_reg);
}

void intel_modeset_init_hw(struct drm_device *dev)
{
	struct drm_i915_private *dev_priv = to_i915(dev);

	intel_update_cdclk(dev);

	dev_priv->atomic_cdclk_freq = dev_priv->cdclk_freq;

	intel_init_clock_gating(dev);
}

/*
 * Calculate what we think the watermarks should be for the state we've read
 * out of the hardware and then immediately program those watermarks so that
 * we ensure the hardware settings match our internal state.
 *
 * We can calculate what we think WM's should be by creating a duplicate of the
 * current state (which was constructed during hardware readout) and running it
 * through the atomic check code to calculate new watermark values in the
 * state object.
 */
static void sanitize_watermarks(struct drm_device *dev)
{
	struct drm_i915_private *dev_priv = to_i915(dev);
	struct drm_atomic_state *state;
	struct drm_crtc *crtc;
	struct drm_crtc_state *cstate;
	struct drm_modeset_acquire_ctx ctx;
	int ret;
	int i;

	/* Only supported on platforms that use atomic watermark design */
	if (!dev_priv->display.optimize_watermarks)
		return;

	/*
	 * We need to hold connection_mutex before calling duplicate_state so
	 * that the connector loop is protected.
	 */
	drm_modeset_acquire_init(&ctx, 0);
retry:
	ret = drm_modeset_lock_all_ctx(dev, &ctx);
	if (ret == -EDEADLK) {
		drm_modeset_backoff(&ctx);
		goto retry;
	} else if (WARN_ON(ret)) {
		goto fail;
	}

	state = drm_atomic_helper_duplicate_state(dev, &ctx);
	if (WARN_ON(IS_ERR(state)))
		goto fail;

	/*
	 * Hardware readout is the only time we don't want to calculate
	 * intermediate watermarks (since we don't trust the current
	 * watermarks).
	 */
	to_intel_atomic_state(state)->skip_intermediate_wm = true;

	ret = intel_atomic_check(dev, state);
	if (ret) {
		/*
		 * If we fail here, it means that the hardware appears to be
		 * programmed in a way that shouldn't be possible, given our
		 * understanding of watermark requirements.  This might mean a
		 * mistake in the hardware readout code or a mistake in the
		 * watermark calculations for a given platform.  Raise a WARN
		 * so that this is noticeable.
		 *
		 * If this actually happens, we'll have to just leave the
		 * BIOS-programmed watermarks untouched and hope for the best.
		 */
		WARN(true, "Could not determine valid watermarks for inherited state\n");
		goto fail;
	}

	/* Write calculated watermark values back */
	for_each_crtc_in_state(state, crtc, cstate, i) {
		struct intel_crtc_state *cs = to_intel_crtc_state(cstate);

		cs->wm.need_postvbl_update = true;
		dev_priv->display.optimize_watermarks(cs);
	}

	drm_atomic_state_free(state);
fail:
	drm_modeset_drop_locks(&ctx);
	drm_modeset_acquire_fini(&ctx);
}

void intel_modeset_init(struct drm_device *dev)
{
	struct drm_i915_private *dev_priv = to_i915(dev);
	struct i915_ggtt *ggtt = &dev_priv->ggtt;
	int sprite, ret;
	enum pipe pipe;
	struct intel_crtc *crtc;

	drm_mode_config_init(dev);

	dev->mode_config.min_width = 0;
	dev->mode_config.min_height = 0;

	dev->mode_config.preferred_depth = 24;
	dev->mode_config.prefer_shadow = 1;

	dev->mode_config.allow_fb_modifiers = true;

	dev->mode_config.funcs = &intel_mode_funcs;

	intel_init_quirks(dev);

	intel_init_pm(dev);

	if (INTEL_INFO(dev)->num_pipes == 0)
		return;

	/*
	 * There may be no VBT; and if the BIOS enabled SSC we can
	 * just keep using it to avoid unnecessary flicker.  Whereas if the
	 * BIOS isn't using it, don't assume it will work even if the VBT
	 * indicates as much.
	 */
	if (HAS_PCH_IBX(dev) || HAS_PCH_CPT(dev)) {
		bool bios_lvds_use_ssc = !!(I915_READ(PCH_DREF_CONTROL) &
					    DREF_SSC1_ENABLE);

		if (dev_priv->vbt.lvds_use_ssc != bios_lvds_use_ssc) {
			DRM_DEBUG_KMS("SSC %sabled by BIOS, overriding VBT which says %sabled\n",
				     bios_lvds_use_ssc ? "en" : "dis",
				     dev_priv->vbt.lvds_use_ssc ? "en" : "dis");
			dev_priv->vbt.lvds_use_ssc = bios_lvds_use_ssc;
		}
	}

	if (IS_GEN2(dev)) {
		dev->mode_config.max_width = 2048;
		dev->mode_config.max_height = 2048;
	} else if (IS_GEN3(dev)) {
		dev->mode_config.max_width = 4096;
		dev->mode_config.max_height = 4096;
	} else {
		dev->mode_config.max_width = 8192;
		dev->mode_config.max_height = 8192;
	}

	if (IS_845G(dev) || IS_I865G(dev)) {
		dev->mode_config.cursor_width = IS_845G(dev) ? 64 : 512;
		dev->mode_config.cursor_height = 1023;
	} else if (IS_GEN2(dev)) {
		dev->mode_config.cursor_width = GEN2_CURSOR_WIDTH;
		dev->mode_config.cursor_height = GEN2_CURSOR_HEIGHT;
	} else {
		dev->mode_config.cursor_width = MAX_CURSOR_WIDTH;
		dev->mode_config.cursor_height = MAX_CURSOR_HEIGHT;
	}

	dev->mode_config.fb_base = ggtt->mappable_base;

	DRM_DEBUG_KMS("%d display pipe%s available.\n",
		      INTEL_INFO(dev)->num_pipes,
		      INTEL_INFO(dev)->num_pipes > 1 ? "s" : "");

	for_each_pipe(dev_priv, pipe) {
		intel_crtc_init(dev, pipe);
		for_each_sprite(dev_priv, pipe, sprite) {
			ret = intel_plane_init(dev, pipe, sprite);
			if (ret)
				DRM_DEBUG_KMS("pipe %c sprite %c init failed: %d\n",
					      pipe_name(pipe), sprite_name(pipe, sprite), ret);
		}
	}

	intel_update_czclk(dev_priv);
	intel_update_cdclk(dev);

	intel_shared_dpll_init(dev);

	if (dev_priv->max_cdclk_freq == 0)
		intel_update_max_cdclk(dev);

	/* Just disable it once at startup */
	i915_disable_vga(dev);
	intel_setup_outputs(dev);

	drm_modeset_lock_all(dev);
	intel_modeset_setup_hw_state(dev);
	drm_modeset_unlock_all(dev);

	for_each_intel_crtc(dev, crtc) {
		struct intel_initial_plane_config plane_config = {};

		if (!crtc->active)
			continue;

		/*
		 * Note that reserving the BIOS fb up front prevents us
		 * from stuffing other stolen allocations like the ring
		 * on top.  This prevents some ugliness at boot time, and
		 * can even allow for smooth boot transitions if the BIOS
		 * fb is large enough for the active pipe configuration.
		 */
		dev_priv->display.get_initial_plane_config(crtc,
							   &plane_config);

		/*
		 * If the fb is shared between multiple heads, we'll
		 * just get the first one.
		 */
		intel_find_initial_plane_obj(crtc, &plane_config);
	}

	/*
	 * Make sure hardware watermarks really match the state we read out.
	 * Note that we need to do this after reconstructing the BIOS fb's
	 * since the watermark calculation done here will use pstate->fb.
	 */
	sanitize_watermarks(dev);
}

static void intel_enable_pipe_a(struct drm_device *dev)
{
	struct intel_connector *connector;
	struct drm_connector *crt = NULL;
	struct intel_load_detect_pipe load_detect_temp;
	struct drm_modeset_acquire_ctx *ctx = dev->mode_config.acquire_ctx;

	/* We can't just switch on the pipe A, we need to set things up with a
	 * proper mode and output configuration. As a gross hack, enable pipe A
	 * by enabling the load detect pipe once. */
	for_each_intel_connector(dev, connector) {
		if (connector->encoder->type == INTEL_OUTPUT_ANALOG) {
			crt = &connector->base;
			break;
		}
	}

	if (!crt)
		return;

	if (intel_get_load_detect_pipe(crt, NULL, &load_detect_temp, ctx))
		intel_release_load_detect_pipe(crt, &load_detect_temp, ctx);
}

static bool
intel_check_plane_mapping(struct intel_crtc *crtc)
{
	struct drm_device *dev = crtc->base.dev;
	struct drm_i915_private *dev_priv = to_i915(dev);
	u32 val;

	if (INTEL_INFO(dev)->num_pipes == 1)
		return true;

	val = I915_READ(DSPCNTR(!crtc->plane));

	if ((val & DISPLAY_PLANE_ENABLE) &&
	    (!!(val & DISPPLANE_SEL_PIPE_MASK) == crtc->pipe))
		return false;

	return true;
}

static bool intel_crtc_has_encoders(struct intel_crtc *crtc)
{
	struct drm_device *dev = crtc->base.dev;
	struct intel_encoder *encoder;

	for_each_encoder_on_crtc(dev, &crtc->base, encoder)
		return true;

	return false;
}

static struct intel_connector *intel_encoder_find_connector(struct intel_encoder *encoder)
{
	struct drm_device *dev = encoder->base.dev;
	struct intel_connector *connector;

	for_each_connector_on_encoder(dev, &encoder->base, connector)
		return connector;

	return NULL;
}

static bool has_pch_trancoder(struct drm_i915_private *dev_priv,
			      enum transcoder pch_transcoder)
{
	return HAS_PCH_IBX(dev_priv) || HAS_PCH_CPT(dev_priv) ||
		(HAS_PCH_LPT_H(dev_priv) && pch_transcoder == TRANSCODER_A);
}

static void intel_sanitize_crtc(struct intel_crtc *crtc)
{
	struct drm_device *dev = crtc->base.dev;
	struct drm_i915_private *dev_priv = to_i915(dev);
	enum transcoder cpu_transcoder = crtc->config->cpu_transcoder;

	/* Clear any frame start delays used for debugging left by the BIOS */
	if (!transcoder_is_dsi(cpu_transcoder)) {
		i915_reg_t reg = PIPECONF(cpu_transcoder);

		I915_WRITE(reg,
			   I915_READ(reg) & ~PIPECONF_FRAME_START_DELAY_MASK);
	}

	/* restore vblank interrupts to correct state */
	drm_crtc_vblank_reset(&crtc->base);
	if (crtc->active) {
		struct intel_plane *plane;

		drm_crtc_vblank_on(&crtc->base);

		/* Disable everything but the primary plane */
		for_each_intel_plane_on_crtc(dev, crtc, plane) {
			if (plane->base.type == DRM_PLANE_TYPE_PRIMARY)
				continue;

			plane->disable_plane(&plane->base, &crtc->base);
		}
	}

	/* We need to sanitize the plane -> pipe mapping first because this will
	 * disable the crtc (and hence change the state) if it is wrong. Note
	 * that gen4+ has a fixed plane -> pipe mapping.  */
	if (INTEL_INFO(dev)->gen < 4 && !intel_check_plane_mapping(crtc)) {
		bool plane;

		DRM_DEBUG_KMS("[CRTC:%d:%s] wrong plane connection detected!\n",
			      crtc->base.base.id, crtc->base.name);

		/* Pipe has the wrong plane attached and the plane is active.
		 * Temporarily change the plane mapping and disable everything
		 * ...  */
		plane = crtc->plane;
		to_intel_plane_state(crtc->base.primary->state)->base.visible = true;
		crtc->plane = !plane;
		intel_crtc_disable_noatomic(&crtc->base);
		crtc->plane = plane;
	}

	if (dev_priv->quirks & QUIRK_PIPEA_FORCE &&
	    crtc->pipe == PIPE_A && !crtc->active) {
		/* BIOS forgot to enable pipe A, this mostly happens after
		 * resume. Force-enable the pipe to fix this, the update_dpms
		 * call below we restore the pipe to the right state, but leave
		 * the required bits on. */
		intel_enable_pipe_a(dev);
	}

	/* Adjust the state of the output pipe according to whether we
	 * have active connectors/encoders. */
	if (crtc->active && !intel_crtc_has_encoders(crtc))
		intel_crtc_disable_noatomic(&crtc->base);

	if (crtc->active || HAS_GMCH_DISPLAY(dev)) {
		/*
		 * We start out with underrun reporting disabled to avoid races.
		 * For correct bookkeeping mark this on active crtcs.
		 *
		 * Also on gmch platforms we dont have any hardware bits to
		 * disable the underrun reporting. Which means we need to start
		 * out with underrun reporting disabled also on inactive pipes,
		 * since otherwise we'll complain about the garbage we read when
		 * e.g. coming up after runtime pm.
		 *
		 * No protection against concurrent access is required - at
		 * worst a fifo underrun happens which also sets this to false.
		 */
		crtc->cpu_fifo_underrun_disabled = true;
		/*
		 * We track the PCH trancoder underrun reporting state
		 * within the crtc. With crtc for pipe A housing the underrun
		 * reporting state for PCH transcoder A, crtc for pipe B housing
		 * it for PCH transcoder B, etc. LPT-H has only PCH transcoder A,
		 * and marking underrun reporting as disabled for the non-existing
		 * PCH transcoders B and C would prevent enabling the south
		 * error interrupt (see cpt_can_enable_serr_int()).
		 */
		if (has_pch_trancoder(dev_priv, (enum transcoder)crtc->pipe))
			crtc->pch_fifo_underrun_disabled = true;
	}
}

static void intel_sanitize_encoder(struct intel_encoder *encoder)
{
	struct intel_connector *connector;

	/* We need to check both for a crtc link (meaning that the
	 * encoder is active and trying to read from a pipe) and the
	 * pipe itself being active. */
	bool has_active_crtc = encoder->base.crtc &&
		to_intel_crtc(encoder->base.crtc)->active;

	connector = intel_encoder_find_connector(encoder);
	if (connector && !has_active_crtc) {
		DRM_DEBUG_KMS("[ENCODER:%d:%s] has active connectors but no active pipe!\n",
			      encoder->base.base.id,
			      encoder->base.name);

		/* Connector is active, but has no active pipe. This is
		 * fallout from our resume register restoring. Disable
		 * the encoder manually again. */
		if (encoder->base.crtc) {
			struct drm_crtc_state *crtc_state = encoder->base.crtc->state;

			DRM_DEBUG_KMS("[ENCODER:%d:%s] manually disabled\n",
				      encoder->base.base.id,
				      encoder->base.name);
			encoder->disable(encoder, to_intel_crtc_state(crtc_state), connector->base.state);
			if (encoder->post_disable)
				encoder->post_disable(encoder, to_intel_crtc_state(crtc_state), connector->base.state);
		}
		encoder->base.crtc = NULL;

		/* Inconsistent output/port/pipe state happens presumably due to
		 * a bug in one of the get_hw_state functions. Or someplace else
		 * in our code, like the register restore mess on resume. Clamp
		 * things to off as a safer default. */

		connector->base.dpms = DRM_MODE_DPMS_OFF;
		connector->base.encoder = NULL;
	}
	/* Enabled encoders without active connectors will be fixed in
	 * the crtc fixup. */
}

void i915_redisable_vga_power_on(struct drm_device *dev)
{
	struct drm_i915_private *dev_priv = to_i915(dev);
	i915_reg_t vga_reg = i915_vgacntrl_reg(dev);

	if (!(I915_READ(vga_reg) & VGA_DISP_DISABLE)) {
		DRM_DEBUG_KMS("Something enabled VGA plane, disabling it\n");
		i915_disable_vga(dev);
	}
}

void i915_redisable_vga(struct drm_device *dev)
{
	struct drm_i915_private *dev_priv = to_i915(dev);

	/* This function can be called both from intel_modeset_setup_hw_state or
	 * at a very early point in our resume sequence, where the power well
	 * structures are not yet restored. Since this function is at a very
	 * paranoid "someone might have enabled VGA while we were not looking"
	 * level, just check if the power well is enabled instead of trying to
	 * follow the "don't touch the power well if we don't need it" policy
	 * the rest of the driver uses. */
	if (!intel_display_power_get_if_enabled(dev_priv, POWER_DOMAIN_VGA))
		return;

	i915_redisable_vga_power_on(dev);

	intel_display_power_put(dev_priv, POWER_DOMAIN_VGA);
}

static bool primary_get_hw_state(struct intel_plane *plane)
{
	struct drm_i915_private *dev_priv = to_i915(plane->base.dev);

	return I915_READ(DSPCNTR(plane->plane)) & DISPLAY_PLANE_ENABLE;
}

/* FIXME read out full plane state for all planes */
static void readout_plane_state(struct intel_crtc *crtc)
{
	struct drm_plane *primary = crtc->base.primary;
	struct intel_plane_state *plane_state =
		to_intel_plane_state(primary->state);

	plane_state->base.visible = crtc->active &&
		primary_get_hw_state(to_intel_plane(primary));

	if (plane_state->base.visible)
		crtc->base.state->plane_mask |= 1 << drm_plane_index(primary);
}

static void intel_modeset_readout_hw_state(struct drm_device *dev)
{
	struct drm_i915_private *dev_priv = to_i915(dev);
	enum pipe pipe;
	struct intel_crtc *crtc;
	struct intel_encoder *encoder;
	struct intel_connector *connector;
	int i;

	dev_priv->active_crtcs = 0;

	for_each_intel_crtc(dev, crtc) {
		struct intel_crtc_state *crtc_state = crtc->config;
		int pixclk = 0;

		__drm_atomic_helper_crtc_destroy_state(&crtc_state->base);
		memset(crtc_state, 0, sizeof(*crtc_state));
		crtc_state->base.crtc = &crtc->base;

		crtc_state->base.active = crtc_state->base.enable =
			dev_priv->display.get_pipe_config(crtc, crtc_state);

		crtc->base.enabled = crtc_state->base.enable;
		crtc->active = crtc_state->base.active;

		if (crtc_state->base.active) {
			dev_priv->active_crtcs |= 1 << crtc->pipe;

			if (INTEL_GEN(dev_priv) >= 9 || IS_BROADWELL(dev_priv))
				pixclk = ilk_pipe_pixel_rate(crtc_state);
			else if (IS_VALLEYVIEW(dev_priv) || IS_CHERRYVIEW(dev_priv))
				pixclk = crtc_state->base.adjusted_mode.crtc_clock;
			else
				WARN_ON(dev_priv->display.modeset_calc_cdclk);

			/* pixel rate mustn't exceed 95% of cdclk with IPS on BDW */
			if (IS_BROADWELL(dev_priv) && crtc_state->ips_enabled)
				pixclk = DIV_ROUND_UP(pixclk * 100, 95);
		}

		dev_priv->min_pixclk[crtc->pipe] = pixclk;

		readout_plane_state(crtc);

		DRM_DEBUG_KMS("[CRTC:%d:%s] hw state readout: %s\n",
			      crtc->base.base.id, crtc->base.name,
			      crtc->active ? "enabled" : "disabled");
	}

	for (i = 0; i < dev_priv->num_shared_dpll; i++) {
		struct intel_shared_dpll *pll = &dev_priv->shared_dplls[i];

		pll->on = pll->funcs.get_hw_state(dev_priv, pll,
						  &pll->config.hw_state);
		pll->config.crtc_mask = 0;
		for_each_intel_crtc(dev, crtc) {
			if (crtc->active && crtc->config->shared_dpll == pll)
				pll->config.crtc_mask |= 1 << crtc->pipe;
		}
		pll->active_mask = pll->config.crtc_mask;

		DRM_DEBUG_KMS("%s hw state readout: crtc_mask 0x%08x, on %i\n",
			      pll->name, pll->config.crtc_mask, pll->on);
	}

	for_each_intel_encoder(dev, encoder) {
		pipe = 0;

		if (encoder->get_hw_state(encoder, &pipe)) {
			crtc = to_intel_crtc(dev_priv->pipe_to_crtc_mapping[pipe]);
			encoder->base.crtc = &crtc->base;
			crtc->config->output_types |= 1 << encoder->type;
			encoder->get_config(encoder, crtc->config);
		} else {
			encoder->base.crtc = NULL;
		}

		DRM_DEBUG_KMS("[ENCODER:%d:%s] hw state readout: %s, pipe %c\n",
			      encoder->base.base.id,
			      encoder->base.name,
			      encoder->base.crtc ? "enabled" : "disabled",
			      pipe_name(pipe));
	}

	for_each_intel_connector(dev, connector) {
		if (connector->get_hw_state(connector)) {
			connector->base.dpms = DRM_MODE_DPMS_ON;

			encoder = connector->encoder;
			connector->base.encoder = &encoder->base;

			if (encoder->base.crtc &&
			    encoder->base.crtc->state->active) {
				/*
				 * This has to be done during hardware readout
				 * because anything calling .crtc_disable may
				 * rely on the connector_mask being accurate.
				 */
				encoder->base.crtc->state->connector_mask |=
					1 << drm_connector_index(&connector->base);
				encoder->base.crtc->state->encoder_mask |=
					1 << drm_encoder_index(&encoder->base);
			}

		} else {
			connector->base.dpms = DRM_MODE_DPMS_OFF;
			connector->base.encoder = NULL;
		}
		DRM_DEBUG_KMS("[CONNECTOR:%d:%s] hw state readout: %s\n",
			      connector->base.base.id,
			      connector->base.name,
			      connector->base.encoder ? "enabled" : "disabled");
	}

	for_each_intel_crtc(dev, crtc) {
		crtc->base.hwmode = crtc->config->base.adjusted_mode;

		memset(&crtc->base.mode, 0, sizeof(crtc->base.mode));
		if (crtc->base.state->active) {
			intel_mode_from_pipe_config(&crtc->base.mode, crtc->config);
			intel_mode_from_pipe_config(&crtc->base.state->adjusted_mode, crtc->config);
			WARN_ON(drm_atomic_set_mode_for_crtc(crtc->base.state, &crtc->base.mode));

			/*
			 * The initial mode needs to be set in order to keep
			 * the atomic core happy. It wants a valid mode if the
			 * crtc's enabled, so we do the above call.
			 *
			 * At this point some state updated by the connectors
			 * in their ->detect() callback has not run yet, so
			 * no recalculation can be done yet.
			 *
			 * Even if we could do a recalculation and modeset
			 * right now it would cause a double modeset if
			 * fbdev or userspace chooses a different initial mode.
			 *
			 * If that happens, someone indicated they wanted a
			 * mode change, which means it's safe to do a full
			 * recalculation.
			 */
			crtc->base.state->mode.private_flags = I915_MODE_FLAG_INHERITED;

			drm_calc_timestamping_constants(&crtc->base, &crtc->base.hwmode);
			update_scanline_offset(crtc);
		}

		intel_pipe_config_sanity_check(dev_priv, crtc->config);
	}
}

/* Scan out the current hw modeset state,
 * and sanitizes it to the current state
 */
static void
intel_modeset_setup_hw_state(struct drm_device *dev)
{
	struct drm_i915_private *dev_priv = to_i915(dev);
	enum pipe pipe;
	struct intel_crtc *crtc;
	struct intel_encoder *encoder;
	int i;

	intel_modeset_readout_hw_state(dev);

	/* HW state is read out, now we need to sanitize this mess. */
	for_each_intel_encoder(dev, encoder) {
		intel_sanitize_encoder(encoder);
	}

	for_each_pipe(dev_priv, pipe) {
		crtc = to_intel_crtc(dev_priv->pipe_to_crtc_mapping[pipe]);
		intel_sanitize_crtc(crtc);
		intel_dump_pipe_config(crtc, crtc->config,
				       "[setup_hw_state]");
	}

	intel_modeset_update_connector_atomic_state(dev);

	for (i = 0; i < dev_priv->num_shared_dpll; i++) {
		struct intel_shared_dpll *pll = &dev_priv->shared_dplls[i];

		if (!pll->on || pll->active_mask)
			continue;

		DRM_DEBUG_KMS("%s enabled but not in use, disabling\n", pll->name);

		pll->funcs.disable(dev_priv, pll);
		pll->on = false;
	}

	if (IS_VALLEYVIEW(dev) || IS_CHERRYVIEW(dev))
		vlv_wm_get_hw_state(dev);
	else if (IS_GEN9(dev))
		skl_wm_get_hw_state(dev);
	else if (HAS_PCH_SPLIT(dev))
		ilk_wm_get_hw_state(dev);

	for_each_intel_crtc(dev, crtc) {
		unsigned long put_domains;

		put_domains = modeset_get_crtc_power_domains(&crtc->base, crtc->config);
		if (WARN_ON(put_domains))
			modeset_put_power_domains(dev_priv, put_domains);
	}
	intel_display_set_init_power(dev_priv, false);

	intel_fbc_init_pipe_state(dev_priv);
}

void intel_display_resume(struct drm_device *dev)
{
	struct drm_i915_private *dev_priv = to_i915(dev);
	struct drm_atomic_state *state = dev_priv->modeset_restore_state;
	struct drm_modeset_acquire_ctx ctx;
	int ret;

	dev_priv->modeset_restore_state = NULL;
	if (state)
		state->acquire_ctx = &ctx;

	/*
	 * This is a cludge because with real atomic modeset mode_config.mutex
	 * won't be taken. Unfortunately some probed state like
	 * audio_codec_enable is still protected by mode_config.mutex, so lock
	 * it here for now.
	 */
	mutex_lock(&dev->mode_config.mutex);
	drm_modeset_acquire_init(&ctx, 0);

	while (1) {
		ret = drm_modeset_lock_all_ctx(dev, &ctx);
		if (ret != -EDEADLK)
			break;

		drm_modeset_backoff(&ctx);
	}

	if (!ret)
		ret = __intel_display_resume(dev, state);

	drm_modeset_drop_locks(&ctx);
	drm_modeset_acquire_fini(&ctx);
	mutex_unlock(&dev->mode_config.mutex);

	if (ret) {
		DRM_ERROR("Restoring old state failed with %i\n", ret);
		drm_atomic_state_free(state);
	}
}

void intel_modeset_gem_init(struct drm_device *dev)
{
	struct drm_i915_private *dev_priv = to_i915(dev);
	struct drm_crtc *c;
	struct drm_i915_gem_object *obj;

	intel_init_gt_powersave(dev_priv);

	intel_modeset_init_hw(dev);

	intel_setup_overlay(dev_priv);

	/*
	 * Make sure any fbs we allocated at startup are properly
	 * pinned & fenced.  When we do the allocation it's too early
	 * for this.
	 */
	for_each_crtc(dev, c) {
		struct i915_vma *vma;

		obj = intel_fb_obj(c->primary->fb);
		if (obj == NULL)
			continue;

		mutex_lock(&dev->struct_mutex);
		vma = intel_pin_and_fence_fb_obj(c->primary->fb,
						 c->primary->state->rotation);
		mutex_unlock(&dev->struct_mutex);
		if (IS_ERR(vma)) {
			DRM_ERROR("failed to pin boot fb on pipe %d\n",
				  to_intel_crtc(c)->pipe);
			drm_framebuffer_unreference(c->primary->fb);
			c->primary->fb = NULL;
			c->primary->crtc = c->primary->state->crtc = NULL;
			update_state_fb(c->primary);
			c->state->plane_mask &= ~(1 << drm_plane_index(c->primary));
		}
	}
}

int intel_connector_register(struct drm_connector *connector)
{
	struct intel_connector *intel_connector = to_intel_connector(connector);
	int ret;

	ret = intel_backlight_device_register(intel_connector);
	if (ret)
		goto err;

	return 0;

err:
	return ret;
}

void intel_connector_unregister(struct drm_connector *connector)
{
	struct intel_connector *intel_connector = to_intel_connector(connector);

	intel_backlight_device_unregister(intel_connector);
	intel_panel_destroy_backlight(connector);
}

void intel_modeset_cleanup(struct drm_device *dev)
{
	struct drm_i915_private *dev_priv = to_i915(dev);

	intel_disable_gt_powersave(dev_priv);

	/*
	 * Interrupts and polling as the first thing to avoid creating havoc.
	 * Too much stuff here (turning of connectors, ...) would
	 * experience fancy races otherwise.
	 */
	intel_irq_uninstall(dev_priv);

	/*
	 * Due to the hpd irq storm handling the hotplug work can re-arm the
	 * poll handlers. Hence disable polling after hpd handling is shut down.
	 */
	drm_kms_helper_poll_fini(dev);

	intel_unregister_dsm_handler();

	intel_fbc_global_disable(dev_priv);

	/* flush any delayed tasks or pending work */
	flush_scheduled_work();

	drm_mode_config_cleanup(dev);

	intel_cleanup_overlay(dev_priv);

	intel_cleanup_gt_powersave(dev_priv);

	intel_teardown_gmbus(dev);
}

void intel_connector_attach_encoder(struct intel_connector *connector,
				    struct intel_encoder *encoder)
{
	connector->encoder = encoder;
	drm_mode_connector_attach_encoder(&connector->base,
					  &encoder->base);
}

/*
 * set vga decode state - true == enable VGA decode
 */
int intel_modeset_vga_set_state(struct drm_device *dev, bool state)
{
	struct drm_i915_private *dev_priv = to_i915(dev);
	unsigned reg = INTEL_INFO(dev)->gen >= 6 ? SNB_GMCH_CTRL : INTEL_GMCH_CTRL;
	u16 gmch_ctrl;

	if (pci_read_config_word(dev_priv->bridge_dev, reg, &gmch_ctrl)) {
		DRM_ERROR("failed to read control word\n");
		return -EIO;
	}

	if (!!(gmch_ctrl & INTEL_GMCH_VGA_DISABLE) == !state)
		return 0;

	if (state)
		gmch_ctrl &= ~INTEL_GMCH_VGA_DISABLE;
	else
		gmch_ctrl |= INTEL_GMCH_VGA_DISABLE;

	if (pci_write_config_word(dev_priv->bridge_dev, reg, gmch_ctrl)) {
		DRM_ERROR("failed to write control word\n");
		return -EIO;
	}

	return 0;
}

struct intel_display_error_state {

	u32 power_well_driver;

	int num_transcoders;

	struct intel_cursor_error_state {
		u32 control;
		u32 position;
		u32 base;
		u32 size;
	} cursor[I915_MAX_PIPES];

	struct intel_pipe_error_state {
		bool power_domain_on;
		u32 source;
		u32 stat;
	} pipe[I915_MAX_PIPES];

	struct intel_plane_error_state {
		u32 control;
		u32 stride;
		u32 size;
		u32 pos;
		u32 addr;
		u32 surface;
		u32 tile_offset;
	} plane[I915_MAX_PIPES];

	struct intel_transcoder_error_state {
		bool power_domain_on;
		enum transcoder cpu_transcoder;

		u32 conf;

		u32 htotal;
		u32 hblank;
		u32 hsync;
		u32 vtotal;
		u32 vblank;
		u32 vsync;
	} transcoder[4];
};

struct intel_display_error_state *
intel_display_capture_error_state(struct drm_i915_private *dev_priv)
{
	struct intel_display_error_state *error;
	int transcoders[] = {
		TRANSCODER_A,
		TRANSCODER_B,
		TRANSCODER_C,
		TRANSCODER_EDP,
	};
	int i;

	if (INTEL_INFO(dev_priv)->num_pipes == 0)
		return NULL;

	error = kzalloc(sizeof(*error), GFP_ATOMIC);
	if (error == NULL)
		return NULL;

	if (IS_HASWELL(dev_priv) || IS_BROADWELL(dev_priv))
		error->power_well_driver = I915_READ(HSW_PWR_WELL_DRIVER);

	for_each_pipe(dev_priv, i) {
		error->pipe[i].power_domain_on =
			__intel_display_power_is_enabled(dev_priv,
							 POWER_DOMAIN_PIPE(i));
		if (!error->pipe[i].power_domain_on)
			continue;

		error->cursor[i].control = I915_READ(CURCNTR(i));
		error->cursor[i].position = I915_READ(CURPOS(i));
		error->cursor[i].base = I915_READ(CURBASE(i));

		error->plane[i].control = I915_READ(DSPCNTR(i));
		error->plane[i].stride = I915_READ(DSPSTRIDE(i));
		if (INTEL_GEN(dev_priv) <= 3) {
			error->plane[i].size = I915_READ(DSPSIZE(i));
			error->plane[i].pos = I915_READ(DSPPOS(i));
		}
		if (INTEL_GEN(dev_priv) <= 7 && !IS_HASWELL(dev_priv))
			error->plane[i].addr = I915_READ(DSPADDR(i));
		if (INTEL_GEN(dev_priv) >= 4) {
			error->plane[i].surface = I915_READ(DSPSURF(i));
			error->plane[i].tile_offset = I915_READ(DSPTILEOFF(i));
		}

		error->pipe[i].source = I915_READ(PIPESRC(i));

		if (HAS_GMCH_DISPLAY(dev_priv))
			error->pipe[i].stat = I915_READ(PIPESTAT(i));
	}

	/* Note: this does not include DSI transcoders. */
	error->num_transcoders = INTEL_INFO(dev_priv)->num_pipes;
	if (HAS_DDI(dev_priv))
		error->num_transcoders++; /* Account for eDP. */

	for (i = 0; i < error->num_transcoders; i++) {
		enum transcoder cpu_transcoder = transcoders[i];

		error->transcoder[i].power_domain_on =
			__intel_display_power_is_enabled(dev_priv,
				POWER_DOMAIN_TRANSCODER(cpu_transcoder));
		if (!error->transcoder[i].power_domain_on)
			continue;

		error->transcoder[i].cpu_transcoder = cpu_transcoder;

		error->transcoder[i].conf = I915_READ(PIPECONF(cpu_transcoder));
		error->transcoder[i].htotal = I915_READ(HTOTAL(cpu_transcoder));
		error->transcoder[i].hblank = I915_READ(HBLANK(cpu_transcoder));
		error->transcoder[i].hsync = I915_READ(HSYNC(cpu_transcoder));
		error->transcoder[i].vtotal = I915_READ(VTOTAL(cpu_transcoder));
		error->transcoder[i].vblank = I915_READ(VBLANK(cpu_transcoder));
		error->transcoder[i].vsync = I915_READ(VSYNC(cpu_transcoder));
	}

	return error;
}

#define err_printf(e, ...) i915_error_printf(e, __VA_ARGS__)

void
intel_display_print_error_state(struct drm_i915_error_state_buf *m,
				struct drm_device *dev,
				struct intel_display_error_state *error)
{
	struct drm_i915_private *dev_priv = to_i915(dev);
	int i;

	if (!error)
		return;

	err_printf(m, "Num Pipes: %d\n", INTEL_INFO(dev)->num_pipes);
	if (IS_HASWELL(dev) || IS_BROADWELL(dev))
		err_printf(m, "PWR_WELL_CTL2: %08x\n",
			   error->power_well_driver);
	for_each_pipe(dev_priv, i) {
		err_printf(m, "Pipe [%d]:\n", i);
		err_printf(m, "  Power: %s\n",
			   onoff(error->pipe[i].power_domain_on));
		err_printf(m, "  SRC: %08x\n", error->pipe[i].source);
		err_printf(m, "  STAT: %08x\n", error->pipe[i].stat);

		err_printf(m, "Plane [%d]:\n", i);
		err_printf(m, "  CNTR: %08x\n", error->plane[i].control);
		err_printf(m, "  STRIDE: %08x\n", error->plane[i].stride);
		if (INTEL_INFO(dev)->gen <= 3) {
			err_printf(m, "  SIZE: %08x\n", error->plane[i].size);
			err_printf(m, "  POS: %08x\n", error->plane[i].pos);
		}
		if (INTEL_INFO(dev)->gen <= 7 && !IS_HASWELL(dev))
			err_printf(m, "  ADDR: %08x\n", error->plane[i].addr);
		if (INTEL_INFO(dev)->gen >= 4) {
			err_printf(m, "  SURF: %08x\n", error->plane[i].surface);
			err_printf(m, "  TILEOFF: %08x\n", error->plane[i].tile_offset);
		}

		err_printf(m, "Cursor [%d]:\n", i);
		err_printf(m, "  CNTR: %08x\n", error->cursor[i].control);
		err_printf(m, "  POS: %08x\n", error->cursor[i].position);
		err_printf(m, "  BASE: %08x\n", error->cursor[i].base);
	}

	for (i = 0; i < error->num_transcoders; i++) {
		err_printf(m, "CPU transcoder: %s\n",
			   transcoder_name(error->transcoder[i].cpu_transcoder));
		err_printf(m, "  Power: %s\n",
			   onoff(error->transcoder[i].power_domain_on));
		err_printf(m, "  CONF: %08x\n", error->transcoder[i].conf);
		err_printf(m, "  HTOTAL: %08x\n", error->transcoder[i].htotal);
		err_printf(m, "  HBLANK: %08x\n", error->transcoder[i].hblank);
		err_printf(m, "  HSYNC: %08x\n", error->transcoder[i].hsync);
		err_printf(m, "  VTOTAL: %08x\n", error->transcoder[i].vtotal);
		err_printf(m, "  VBLANK: %08x\n", error->transcoder[i].vblank);
		err_printf(m, "  VSYNC: %08x\n", error->transcoder[i].vsync);
	}
}<|MERGE_RESOLUTION|>--- conflicted
+++ resolved
@@ -2978,12 +2978,8 @@
 	/* Rotate src coordinates to match rotated GTT view */
 	if (intel_rotation_90_or_270(rotation))
 		drm_rect_rotate(&plane_state->base.src,
-<<<<<<< HEAD
-				fb->width, fb->height, DRM_ROTATE_270);
-=======
 				fb->width << 16, fb->height << 16,
 				DRM_ROTATE_270);
->>>>>>> 0edffe65
 
 	/*
 	 * Handle the AUX surface first since
