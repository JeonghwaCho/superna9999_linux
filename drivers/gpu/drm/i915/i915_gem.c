/*
 * Copyright © 2008-2015 Intel Corporation
 *
 * Permission is hereby granted, free of charge, to any person obtaining a
 * copy of this software and associated documentation files (the "Software"),
 * to deal in the Software without restriction, including without limitation
 * the rights to use, copy, modify, merge, publish, distribute, sublicense,
 * and/or sell copies of the Software, and to permit persons to whom the
 * Software is furnished to do so, subject to the following conditions:
 *
 * The above copyright notice and this permission notice (including the next
 * paragraph) shall be included in all copies or substantial portions of the
 * Software.
 *
 * THE SOFTWARE IS PROVIDED "AS IS", WITHOUT WARRANTY OF ANY KIND, EXPRESS OR
 * IMPLIED, INCLUDING BUT NOT LIMITED TO THE WARRANTIES OF MERCHANTABILITY,
 * FITNESS FOR A PARTICULAR PURPOSE AND NONINFRINGEMENT.  IN NO EVENT SHALL
 * THE AUTHORS OR COPYRIGHT HOLDERS BE LIABLE FOR ANY CLAIM, DAMAGES OR OTHER
 * LIABILITY, WHETHER IN AN ACTION OF CONTRACT, TORT OR OTHERWISE, ARISING
 * FROM, OUT OF OR IN CONNECTION WITH THE SOFTWARE OR THE USE OR OTHER DEALINGS
 * IN THE SOFTWARE.
 *
 * Authors:
 *    Eric Anholt <eric@anholt.net>
 *
 */

#include <drm/drmP.h>
#include <drm/drm_vma_manager.h>
#include <drm/i915_drm.h>
#include "i915_drv.h"
#include "i915_gem_dmabuf.h"
#include "i915_vgpu.h"
#include "i915_trace.h"
#include "intel_drv.h"
#include "intel_frontbuffer.h"
#include "intel_mocs.h"
#include <linux/reservation.h>
#include <linux/shmem_fs.h>
#include <linux/slab.h>
#include <linux/swap.h>
#include <linux/pci.h>
#include <linux/dma-buf.h>

static void i915_gem_object_flush_gtt_write_domain(struct drm_i915_gem_object *obj);
static void i915_gem_object_flush_cpu_write_domain(struct drm_i915_gem_object *obj);

static bool cpu_cache_is_coherent(struct drm_device *dev,
				  enum i915_cache_level level)
{
	return HAS_LLC(dev) || level != I915_CACHE_NONE;
}

static bool cpu_write_needs_clflush(struct drm_i915_gem_object *obj)
{
	if (obj->base.write_domain == I915_GEM_DOMAIN_CPU)
		return false;

	if (!cpu_cache_is_coherent(obj->base.dev, obj->cache_level))
		return true;

	return obj->pin_display;
}

static int
insert_mappable_node(struct drm_i915_private *i915,
                     struct drm_mm_node *node, u32 size)
{
	memset(node, 0, sizeof(*node));
	return drm_mm_insert_node_in_range_generic(&i915->ggtt.base.mm, node,
						   size, 0, 0, 0,
						   i915->ggtt.mappable_end,
						   DRM_MM_SEARCH_DEFAULT,
						   DRM_MM_CREATE_DEFAULT);
}

static void
remove_mappable_node(struct drm_mm_node *node)
{
	drm_mm_remove_node(node);
}

/* some bookkeeping */
static void i915_gem_info_add_obj(struct drm_i915_private *dev_priv,
				  size_t size)
{
	spin_lock(&dev_priv->mm.object_stat_lock);
	dev_priv->mm.object_count++;
	dev_priv->mm.object_memory += size;
	spin_unlock(&dev_priv->mm.object_stat_lock);
}

static void i915_gem_info_remove_obj(struct drm_i915_private *dev_priv,
				     size_t size)
{
	spin_lock(&dev_priv->mm.object_stat_lock);
	dev_priv->mm.object_count--;
	dev_priv->mm.object_memory -= size;
	spin_unlock(&dev_priv->mm.object_stat_lock);
}

static int
i915_gem_wait_for_error(struct i915_gpu_error *error)
{
	int ret;

	if (!i915_reset_in_progress(error))
		return 0;

	/*
	 * Only wait 10 seconds for the gpu reset to complete to avoid hanging
	 * userspace. If it takes that long something really bad is going on and
	 * we should simply try to bail out and fail as gracefully as possible.
	 */
	ret = wait_event_interruptible_timeout(error->reset_queue,
					       !i915_reset_in_progress(error),
					       10*HZ);
	if (ret == 0) {
		DRM_ERROR("Timed out waiting for the gpu reset to complete\n");
		return -EIO;
	} else if (ret < 0) {
		return ret;
	} else {
		return 0;
	}
}

int i915_mutex_lock_interruptible(struct drm_device *dev)
{
	struct drm_i915_private *dev_priv = to_i915(dev);
	int ret;

	ret = i915_gem_wait_for_error(&dev_priv->gpu_error);
	if (ret)
		return ret;

	ret = mutex_lock_interruptible(&dev->struct_mutex);
	if (ret)
		return ret;

	return 0;
}

int
i915_gem_get_aperture_ioctl(struct drm_device *dev, void *data,
			    struct drm_file *file)
{
	struct drm_i915_private *dev_priv = to_i915(dev);
	struct i915_ggtt *ggtt = &dev_priv->ggtt;
	struct drm_i915_gem_get_aperture *args = data;
	struct i915_vma *vma;
	size_t pinned;

	pinned = 0;
	mutex_lock(&dev->struct_mutex);
	list_for_each_entry(vma, &ggtt->base.active_list, vm_link)
		if (i915_vma_is_pinned(vma))
			pinned += vma->node.size;
	list_for_each_entry(vma, &ggtt->base.inactive_list, vm_link)
		if (i915_vma_is_pinned(vma))
			pinned += vma->node.size;
	mutex_unlock(&dev->struct_mutex);

	args->aper_size = ggtt->base.total;
	args->aper_available_size = args->aper_size - pinned;

	return 0;
}

static int
i915_gem_object_get_pages_phys(struct drm_i915_gem_object *obj)
{
	struct address_space *mapping = obj->base.filp->f_mapping;
	char *vaddr = obj->phys_handle->vaddr;
	struct sg_table *st;
	struct scatterlist *sg;
	int i;

	if (WARN_ON(i915_gem_object_needs_bit17_swizzle(obj)))
		return -EINVAL;

	for (i = 0; i < obj->base.size / PAGE_SIZE; i++) {
		struct page *page;
		char *src;

		page = shmem_read_mapping_page(mapping, i);
		if (IS_ERR(page))
			return PTR_ERR(page);

		src = kmap_atomic(page);
		memcpy(vaddr, src, PAGE_SIZE);
		drm_clflush_virt_range(vaddr, PAGE_SIZE);
		kunmap_atomic(src);

		put_page(page);
		vaddr += PAGE_SIZE;
	}

	i915_gem_chipset_flush(to_i915(obj->base.dev));

	st = kmalloc(sizeof(*st), GFP_KERNEL);
	if (st == NULL)
		return -ENOMEM;

	if (sg_alloc_table(st, 1, GFP_KERNEL)) {
		kfree(st);
		return -ENOMEM;
	}

	sg = st->sgl;
	sg->offset = 0;
	sg->length = obj->base.size;

	sg_dma_address(sg) = obj->phys_handle->busaddr;
	sg_dma_len(sg) = obj->base.size;

	obj->pages = st;
	return 0;
}

static void
i915_gem_object_put_pages_phys(struct drm_i915_gem_object *obj)
{
	int ret;

	BUG_ON(obj->madv == __I915_MADV_PURGED);

	ret = i915_gem_object_set_to_cpu_domain(obj, true);
	if (WARN_ON(ret)) {
		/* In the event of a disaster, abandon all caches and
		 * hope for the best.
		 */
		obj->base.read_domains = obj->base.write_domain = I915_GEM_DOMAIN_CPU;
	}

	if (obj->madv == I915_MADV_DONTNEED)
		obj->dirty = 0;

	if (obj->dirty) {
		struct address_space *mapping = obj->base.filp->f_mapping;
		char *vaddr = obj->phys_handle->vaddr;
		int i;

		for (i = 0; i < obj->base.size / PAGE_SIZE; i++) {
			struct page *page;
			char *dst;

			page = shmem_read_mapping_page(mapping, i);
			if (IS_ERR(page))
				continue;

			dst = kmap_atomic(page);
			drm_clflush_virt_range(vaddr, PAGE_SIZE);
			memcpy(dst, vaddr, PAGE_SIZE);
			kunmap_atomic(dst);

			set_page_dirty(page);
			if (obj->madv == I915_MADV_WILLNEED)
				mark_page_accessed(page);
			put_page(page);
			vaddr += PAGE_SIZE;
		}
		obj->dirty = 0;
	}

	sg_free_table(obj->pages);
	kfree(obj->pages);
}

static void
i915_gem_object_release_phys(struct drm_i915_gem_object *obj)
{
	drm_pci_free(obj->base.dev, obj->phys_handle);
}

static const struct drm_i915_gem_object_ops i915_gem_phys_ops = {
	.get_pages = i915_gem_object_get_pages_phys,
	.put_pages = i915_gem_object_put_pages_phys,
	.release = i915_gem_object_release_phys,
};

int i915_gem_object_unbind(struct drm_i915_gem_object *obj)
{
	struct i915_vma *vma;
	LIST_HEAD(still_in_list);
	int ret;

	lockdep_assert_held(&obj->base.dev->struct_mutex);

	/* Closed vma are removed from the obj->vma_list - but they may
	 * still have an active binding on the object. To remove those we
	 * must wait for all rendering to complete to the object (as unbinding
	 * must anyway), and retire the requests.
	 */
	ret = i915_gem_object_wait_rendering(obj, false);
	if (ret)
		return ret;

	i915_gem_retire_requests(to_i915(obj->base.dev));

	while ((vma = list_first_entry_or_null(&obj->vma_list,
					       struct i915_vma,
					       obj_link))) {
		list_move_tail(&vma->obj_link, &still_in_list);
		ret = i915_vma_unbind(vma);
		if (ret)
			break;
	}
	list_splice(&still_in_list, &obj->vma_list);

	return ret;
}

/**
 * Ensures that all rendering to the object has completed and the object is
 * safe to unbind from the GTT or access from the CPU.
 * @obj: i915 gem object
 * @readonly: waiting for just read access or read-write access
 */
int
i915_gem_object_wait_rendering(struct drm_i915_gem_object *obj,
			       bool readonly)
{
	struct reservation_object *resv;
	struct i915_gem_active *active;
	unsigned long active_mask;
	int idx;

	lockdep_assert_held(&obj->base.dev->struct_mutex);

	if (!readonly) {
		active = obj->last_read;
		active_mask = i915_gem_object_get_active(obj);
	} else {
		active_mask = 1;
		active = &obj->last_write;
	}

	for_each_active(active_mask, idx) {
		int ret;

		ret = i915_gem_active_wait(&active[idx],
					   &obj->base.dev->struct_mutex);
		if (ret)
			return ret;
	}

	resv = i915_gem_object_get_dmabuf_resv(obj);
	if (resv) {
		long err;

		err = reservation_object_wait_timeout_rcu(resv, !readonly, true,
							  MAX_SCHEDULE_TIMEOUT);
		if (err < 0)
			return err;
	}

	return 0;
}

/* A nonblocking variant of the above wait. Must be called prior to
 * acquiring the mutex for the object, as the object state may change
 * during this call. A reference must be held by the caller for the object.
 */
static __must_check int
__unsafe_wait_rendering(struct drm_i915_gem_object *obj,
			struct intel_rps_client *rps,
			bool readonly)
{
	struct i915_gem_active *active;
	unsigned long active_mask;
	int idx;

	active_mask = __I915_BO_ACTIVE(obj);
	if (!active_mask)
		return 0;

	if (!readonly) {
		active = obj->last_read;
	} else {
		active_mask = 1;
		active = &obj->last_write;
	}

	for_each_active(active_mask, idx) {
		int ret;

		ret = i915_gem_active_wait_unlocked(&active[idx],
						    I915_WAIT_INTERRUPTIBLE,
						    NULL, rps);
		if (ret)
			return ret;
	}

	return 0;
}

static struct intel_rps_client *to_rps_client(struct drm_file *file)
{
	struct drm_i915_file_private *fpriv = file->driver_priv;

	return &fpriv->rps;
}

int
i915_gem_object_attach_phys(struct drm_i915_gem_object *obj,
			    int align)
{
	drm_dma_handle_t *phys;
	int ret;

	if (obj->phys_handle) {
		if ((unsigned long)obj->phys_handle->vaddr & (align -1))
			return -EBUSY;

		return 0;
	}

	if (obj->madv != I915_MADV_WILLNEED)
		return -EFAULT;

	if (obj->base.filp == NULL)
		return -EINVAL;

	ret = i915_gem_object_unbind(obj);
	if (ret)
		return ret;

	ret = i915_gem_object_put_pages(obj);
	if (ret)
		return ret;

	/* create a new object */
	phys = drm_pci_alloc(obj->base.dev, obj->base.size, align);
	if (!phys)
		return -ENOMEM;

	obj->phys_handle = phys;
	obj->ops = &i915_gem_phys_ops;

	return i915_gem_object_get_pages(obj);
}

static int
i915_gem_phys_pwrite(struct drm_i915_gem_object *obj,
		     struct drm_i915_gem_pwrite *args,
		     struct drm_file *file_priv)
{
	struct drm_device *dev = obj->base.dev;
	void *vaddr = obj->phys_handle->vaddr + args->offset;
	char __user *user_data = u64_to_user_ptr(args->data_ptr);
	int ret = 0;

	/* We manually control the domain here and pretend that it
	 * remains coherent i.e. in the GTT domain, like shmem_pwrite.
	 */
	ret = i915_gem_object_wait_rendering(obj, false);
	if (ret)
		return ret;

	intel_fb_obj_invalidate(obj, ORIGIN_CPU);
	if (__copy_from_user_inatomic_nocache(vaddr, user_data, args->size)) {
		unsigned long unwritten;

		/* The physical object once assigned is fixed for the lifetime
		 * of the obj, so we can safely drop the lock and continue
		 * to access vaddr.
		 */
		mutex_unlock(&dev->struct_mutex);
		unwritten = copy_from_user(vaddr, user_data, args->size);
		mutex_lock(&dev->struct_mutex);
		if (unwritten) {
			ret = -EFAULT;
			goto out;
		}
	}

	drm_clflush_virt_range(vaddr, args->size);
	i915_gem_chipset_flush(to_i915(dev));

out:
	intel_fb_obj_flush(obj, false, ORIGIN_CPU);
	return ret;
}

void *i915_gem_object_alloc(struct drm_device *dev)
{
	struct drm_i915_private *dev_priv = to_i915(dev);
	return kmem_cache_zalloc(dev_priv->objects, GFP_KERNEL);
}

void i915_gem_object_free(struct drm_i915_gem_object *obj)
{
	struct drm_i915_private *dev_priv = to_i915(obj->base.dev);
	kmem_cache_free(dev_priv->objects, obj);
}

static int
i915_gem_create(struct drm_file *file,
		struct drm_device *dev,
		uint64_t size,
		uint32_t *handle_p)
{
	struct drm_i915_gem_object *obj;
	int ret;
	u32 handle;

	size = roundup(size, PAGE_SIZE);
	if (size == 0)
		return -EINVAL;

	/* Allocate the new object */
	obj = i915_gem_object_create(dev, size);
	if (IS_ERR(obj))
		return PTR_ERR(obj);

	ret = drm_gem_handle_create(file, &obj->base, &handle);
	/* drop reference from allocate - handle holds it now */
	i915_gem_object_put_unlocked(obj);
	if (ret)
		return ret;

	*handle_p = handle;
	return 0;
}

int
i915_gem_dumb_create(struct drm_file *file,
		     struct drm_device *dev,
		     struct drm_mode_create_dumb *args)
{
	/* have to work out size/pitch and return them */
	args->pitch = ALIGN(args->width * DIV_ROUND_UP(args->bpp, 8), 64);
	args->size = args->pitch * args->height;
	return i915_gem_create(file, dev,
			       args->size, &args->handle);
}

/**
 * Creates a new mm object and returns a handle to it.
 * @dev: drm device pointer
 * @data: ioctl data blob
 * @file: drm file pointer
 */
int
i915_gem_create_ioctl(struct drm_device *dev, void *data,
		      struct drm_file *file)
{
	struct drm_i915_gem_create *args = data;

	return i915_gem_create(file, dev,
			       args->size, &args->handle);
}

static inline int
__copy_to_user_swizzled(char __user *cpu_vaddr,
			const char *gpu_vaddr, int gpu_offset,
			int length)
{
	int ret, cpu_offset = 0;

	while (length > 0) {
		int cacheline_end = ALIGN(gpu_offset + 1, 64);
		int this_length = min(cacheline_end - gpu_offset, length);
		int swizzled_gpu_offset = gpu_offset ^ 64;

		ret = __copy_to_user(cpu_vaddr + cpu_offset,
				     gpu_vaddr + swizzled_gpu_offset,
				     this_length);
		if (ret)
			return ret + length;

		cpu_offset += this_length;
		gpu_offset += this_length;
		length -= this_length;
	}

	return 0;
}

static inline int
__copy_from_user_swizzled(char *gpu_vaddr, int gpu_offset,
			  const char __user *cpu_vaddr,
			  int length)
{
	int ret, cpu_offset = 0;

	while (length > 0) {
		int cacheline_end = ALIGN(gpu_offset + 1, 64);
		int this_length = min(cacheline_end - gpu_offset, length);
		int swizzled_gpu_offset = gpu_offset ^ 64;

		ret = __copy_from_user(gpu_vaddr + swizzled_gpu_offset,
				       cpu_vaddr + cpu_offset,
				       this_length);
		if (ret)
			return ret + length;

		cpu_offset += this_length;
		gpu_offset += this_length;
		length -= this_length;
	}

	return 0;
}

/*
 * Pins the specified object's pages and synchronizes the object with
 * GPU accesses. Sets needs_clflush to non-zero if the caller should
 * flush the object from the CPU cache.
 */
int i915_gem_obj_prepare_shmem_read(struct drm_i915_gem_object *obj,
				    unsigned int *needs_clflush)
{
	int ret;

	*needs_clflush = 0;

	if (!i915_gem_object_has_struct_page(obj))
		return -ENODEV;

	ret = i915_gem_object_wait_rendering(obj, true);
	if (ret)
		return ret;

	ret = i915_gem_object_get_pages(obj);
	if (ret)
		return ret;

	i915_gem_object_pin_pages(obj);

	i915_gem_object_flush_gtt_write_domain(obj);

	/* If we're not in the cpu read domain, set ourself into the gtt
	 * read domain and manually flush cachelines (if required). This
	 * optimizes for the case when the gpu will dirty the data
	 * anyway again before the next pread happens.
	 */
	if (!(obj->base.read_domains & I915_GEM_DOMAIN_CPU))
		*needs_clflush = !cpu_cache_is_coherent(obj->base.dev,
							obj->cache_level);

	if (*needs_clflush && !static_cpu_has(X86_FEATURE_CLFLUSH)) {
		ret = i915_gem_object_set_to_cpu_domain(obj, false);
		if (ret)
			goto err_unpin;

		*needs_clflush = 0;
	}

	/* return with the pages pinned */
	return 0;

err_unpin:
	i915_gem_object_unpin_pages(obj);
	return ret;
}

int i915_gem_obj_prepare_shmem_write(struct drm_i915_gem_object *obj,
				     unsigned int *needs_clflush)
{
	int ret;

	*needs_clflush = 0;
	if (!i915_gem_object_has_struct_page(obj))
		return -ENODEV;

	ret = i915_gem_object_wait_rendering(obj, false);
	if (ret)
		return ret;

	ret = i915_gem_object_get_pages(obj);
	if (ret)
		return ret;

	i915_gem_object_pin_pages(obj);

	i915_gem_object_flush_gtt_write_domain(obj);

	/* If we're not in the cpu write domain, set ourself into the
	 * gtt write domain and manually flush cachelines (as required).
	 * This optimizes for the case when the gpu will use the data
	 * right away and we therefore have to clflush anyway.
	 */
	if (obj->base.write_domain != I915_GEM_DOMAIN_CPU)
		*needs_clflush |= cpu_write_needs_clflush(obj) << 1;

	/* Same trick applies to invalidate partially written cachelines read
	 * before writing.
	 */
	if (!(obj->base.read_domains & I915_GEM_DOMAIN_CPU))
		*needs_clflush |= !cpu_cache_is_coherent(obj->base.dev,
							 obj->cache_level);

	if (*needs_clflush && !static_cpu_has(X86_FEATURE_CLFLUSH)) {
		ret = i915_gem_object_set_to_cpu_domain(obj, true);
		if (ret)
			goto err_unpin;

		*needs_clflush = 0;
	}

	if ((*needs_clflush & CLFLUSH_AFTER) == 0)
		obj->cache_dirty = true;

	intel_fb_obj_invalidate(obj, ORIGIN_CPU);
	obj->dirty = 1;
	/* return with the pages pinned */
	return 0;

err_unpin:
	i915_gem_object_unpin_pages(obj);
	return ret;
}

/* Per-page copy function for the shmem pread fastpath.
 * Flushes invalid cachelines before reading the target if
 * needs_clflush is set. */
static int
shmem_pread_fast(struct page *page, int shmem_page_offset, int page_length,
		 char __user *user_data,
		 bool page_do_bit17_swizzling, bool needs_clflush)
{
	char *vaddr;
	int ret;

	if (unlikely(page_do_bit17_swizzling))
		return -EINVAL;

	vaddr = kmap_atomic(page);
	if (needs_clflush)
		drm_clflush_virt_range(vaddr + shmem_page_offset,
				       page_length);
	ret = __copy_to_user_inatomic(user_data,
				      vaddr + shmem_page_offset,
				      page_length);
	kunmap_atomic(vaddr);

	return ret ? -EFAULT : 0;
}

static void
shmem_clflush_swizzled_range(char *addr, unsigned long length,
			     bool swizzled)
{
	if (unlikely(swizzled)) {
		unsigned long start = (unsigned long) addr;
		unsigned long end = (unsigned long) addr + length;

		/* For swizzling simply ensure that we always flush both
		 * channels. Lame, but simple and it works. Swizzled
		 * pwrite/pread is far from a hotpath - current userspace
		 * doesn't use it at all. */
		start = round_down(start, 128);
		end = round_up(end, 128);

		drm_clflush_virt_range((void *)start, end - start);
	} else {
		drm_clflush_virt_range(addr, length);
	}

}

/* Only difference to the fast-path function is that this can handle bit17
 * and uses non-atomic copy and kmap functions. */
static int
shmem_pread_slow(struct page *page, int shmem_page_offset, int page_length,
		 char __user *user_data,
		 bool page_do_bit17_swizzling, bool needs_clflush)
{
	char *vaddr;
	int ret;

	vaddr = kmap(page);
	if (needs_clflush)
		shmem_clflush_swizzled_range(vaddr + shmem_page_offset,
					     page_length,
					     page_do_bit17_swizzling);

	if (page_do_bit17_swizzling)
		ret = __copy_to_user_swizzled(user_data,
					      vaddr, shmem_page_offset,
					      page_length);
	else
		ret = __copy_to_user(user_data,
				     vaddr + shmem_page_offset,
				     page_length);
	kunmap(page);

	return ret ? - EFAULT : 0;
}

static inline unsigned long
slow_user_access(struct io_mapping *mapping,
		 uint64_t page_base, int page_offset,
		 char __user *user_data,
		 unsigned long length, bool pwrite)
{
	void __iomem *ioaddr;
	void *vaddr;
	uint64_t unwritten;

	ioaddr = io_mapping_map_wc(mapping, page_base, PAGE_SIZE);
	/* We can use the cpu mem copy function because this is X86. */
	vaddr = (void __force *)ioaddr + page_offset;
	if (pwrite)
		unwritten = __copy_from_user(vaddr, user_data, length);
	else
		unwritten = __copy_to_user(user_data, vaddr, length);

	io_mapping_unmap(ioaddr);
	return unwritten;
}

static int
i915_gem_gtt_pread(struct drm_device *dev,
		   struct drm_i915_gem_object *obj, uint64_t size,
		   uint64_t data_offset, uint64_t data_ptr)
{
	struct drm_i915_private *dev_priv = to_i915(dev);
	struct i915_ggtt *ggtt = &dev_priv->ggtt;
	struct i915_vma *vma;
	struct drm_mm_node node;
	char __user *user_data;
	uint64_t remain;
	uint64_t offset;
	int ret;

	vma = i915_gem_object_ggtt_pin(obj, NULL, 0, 0, PIN_MAPPABLE);
	if (!IS_ERR(vma)) {
		node.start = i915_ggtt_offset(vma);
		node.allocated = false;
		ret = i915_vma_put_fence(vma);
		if (ret) {
			i915_vma_unpin(vma);
			vma = ERR_PTR(ret);
		}
	}
	if (IS_ERR(vma)) {
		ret = insert_mappable_node(dev_priv, &node, PAGE_SIZE);
		if (ret)
			goto out;

		ret = i915_gem_object_get_pages(obj);
		if (ret) {
			remove_mappable_node(&node);
			goto out;
		}

		i915_gem_object_pin_pages(obj);
	}

	ret = i915_gem_object_set_to_gtt_domain(obj, false);
	if (ret)
		goto out_unpin;

	user_data = u64_to_user_ptr(data_ptr);
	remain = size;
	offset = data_offset;

	mutex_unlock(&dev->struct_mutex);
	if (likely(!i915.prefault_disable)) {
		ret = fault_in_pages_writeable(user_data, remain);
		if (ret) {
			mutex_lock(&dev->struct_mutex);
			goto out_unpin;
		}
	}

	while (remain > 0) {
		/* Operation in this page
		 *
		 * page_base = page offset within aperture
		 * page_offset = offset within page
		 * page_length = bytes to copy for this page
		 */
		u32 page_base = node.start;
		unsigned page_offset = offset_in_page(offset);
		unsigned page_length = PAGE_SIZE - page_offset;
		page_length = remain < page_length ? remain : page_length;
		if (node.allocated) {
			wmb();
			ggtt->base.insert_page(&ggtt->base,
					       i915_gem_object_get_dma_address(obj, offset >> PAGE_SHIFT),
					       node.start,
					       I915_CACHE_NONE, 0);
			wmb();
		} else {
			page_base += offset & PAGE_MASK;
		}
		/* This is a slow read/write as it tries to read from
		 * and write to user memory which may result into page
		 * faults, and so we cannot perform this under struct_mutex.
		 */
		if (slow_user_access(&ggtt->mappable, page_base,
				     page_offset, user_data,
				     page_length, false)) {
			ret = -EFAULT;
			break;
		}

		remain -= page_length;
		user_data += page_length;
		offset += page_length;
	}

	mutex_lock(&dev->struct_mutex);
	if (ret == 0 && (obj->base.read_domains & I915_GEM_DOMAIN_GTT) == 0) {
		/* The user has modified the object whilst we tried
		 * reading from it, and we now have no idea what domain
		 * the pages should be in. As we have just been touching
		 * them directly, flush everything back to the GTT
		 * domain.
		 */
		ret = i915_gem_object_set_to_gtt_domain(obj, false);
	}

out_unpin:
	if (node.allocated) {
		wmb();
		ggtt->base.clear_range(&ggtt->base,
				       node.start, node.size,
				       true);
		i915_gem_object_unpin_pages(obj);
		remove_mappable_node(&node);
	} else {
		i915_vma_unpin(vma);
	}
out:
	return ret;
}

static int
i915_gem_shmem_pread(struct drm_device *dev,
		     struct drm_i915_gem_object *obj,
		     struct drm_i915_gem_pread *args,
		     struct drm_file *file)
{
	char __user *user_data;
	ssize_t remain;
	loff_t offset;
	int shmem_page_offset, page_length, ret = 0;
	int obj_do_bit17_swizzling, page_do_bit17_swizzling;
	int prefaulted = 0;
	int needs_clflush = 0;
	struct sg_page_iter sg_iter;

	ret = i915_gem_obj_prepare_shmem_read(obj, &needs_clflush);
	if (ret)
		return ret;

	obj_do_bit17_swizzling = i915_gem_object_needs_bit17_swizzle(obj);
	user_data = u64_to_user_ptr(args->data_ptr);
	offset = args->offset;
	remain = args->size;

	for_each_sg_page(obj->pages->sgl, &sg_iter, obj->pages->nents,
			 offset >> PAGE_SHIFT) {
		struct page *page = sg_page_iter_page(&sg_iter);

		if (remain <= 0)
			break;

		/* Operation in this page
		 *
		 * shmem_page_offset = offset within page in shmem file
		 * page_length = bytes to copy for this page
		 */
		shmem_page_offset = offset_in_page(offset);
		page_length = remain;
		if ((shmem_page_offset + page_length) > PAGE_SIZE)
			page_length = PAGE_SIZE - shmem_page_offset;

		page_do_bit17_swizzling = obj_do_bit17_swizzling &&
			(page_to_phys(page) & (1 << 17)) != 0;

		ret = shmem_pread_fast(page, shmem_page_offset, page_length,
				       user_data, page_do_bit17_swizzling,
				       needs_clflush);
		if (ret == 0)
			goto next_page;

		mutex_unlock(&dev->struct_mutex);

		if (likely(!i915.prefault_disable) && !prefaulted) {
			ret = fault_in_pages_writeable(user_data, remain);
			/* Userspace is tricking us, but we've already clobbered
			 * its pages with the prefault and promised to write the
			 * data up to the first fault. Hence ignore any errors
			 * and just continue. */
			(void)ret;
			prefaulted = 1;
		}

		ret = shmem_pread_slow(page, shmem_page_offset, page_length,
				       user_data, page_do_bit17_swizzling,
				       needs_clflush);

		mutex_lock(&dev->struct_mutex);

		if (ret)
			goto out;

next_page:
		remain -= page_length;
		user_data += page_length;
		offset += page_length;
	}

out:
	i915_gem_obj_finish_shmem_access(obj);

	return ret;
}

/**
 * Reads data from the object referenced by handle.
 * @dev: drm device pointer
 * @data: ioctl data blob
 * @file: drm file pointer
 *
 * On error, the contents of *data are undefined.
 */
int
i915_gem_pread_ioctl(struct drm_device *dev, void *data,
		     struct drm_file *file)
{
	struct drm_i915_gem_pread *args = data;
	struct drm_i915_gem_object *obj;
	int ret = 0;

	if (args->size == 0)
		return 0;

	if (!access_ok(VERIFY_WRITE,
		       u64_to_user_ptr(args->data_ptr),
		       args->size))
		return -EFAULT;

	obj = i915_gem_object_lookup(file, args->handle);
	if (!obj)
		return -ENOENT;

	/* Bounds check source.  */
	if (args->offset > obj->base.size ||
	    args->size > obj->base.size - args->offset) {
		ret = -EINVAL;
		goto err;
	}

	trace_i915_gem_object_pread(obj, args->offset, args->size);

	ret = __unsafe_wait_rendering(obj, to_rps_client(file), true);
	if (ret)
		goto err;

	ret = i915_mutex_lock_interruptible(dev);
	if (ret)
		goto err;

	ret = i915_gem_shmem_pread(dev, obj, args, file);

	/* pread for non shmem backed objects */
	if (ret == -EFAULT || ret == -ENODEV) {
		intel_runtime_pm_get(to_i915(dev));
		ret = i915_gem_gtt_pread(dev, obj, args->size,
					args->offset, args->data_ptr);
		intel_runtime_pm_put(to_i915(dev));
	}

	i915_gem_object_put(obj);
	mutex_unlock(&dev->struct_mutex);

	return ret;

err:
	i915_gem_object_put_unlocked(obj);
	return ret;
}

/* This is the fast write path which cannot handle
 * page faults in the source data
 */

static inline int
fast_user_write(struct io_mapping *mapping,
		loff_t page_base, int page_offset,
		char __user *user_data,
		int length)
{
	void __iomem *vaddr_atomic;
	void *vaddr;
	unsigned long unwritten;

	vaddr_atomic = io_mapping_map_atomic_wc(mapping, page_base);
	/* We can use the cpu mem copy function because this is X86. */
	vaddr = (void __force*)vaddr_atomic + page_offset;
	unwritten = __copy_from_user_inatomic_nocache(vaddr,
						      user_data, length);
	io_mapping_unmap_atomic(vaddr_atomic);
	return unwritten;
}

/**
 * This is the fast pwrite path, where we copy the data directly from the
 * user into the GTT, uncached.
 * @i915: i915 device private data
 * @obj: i915 gem object
 * @args: pwrite arguments structure
 * @file: drm file pointer
 */
static int
i915_gem_gtt_pwrite_fast(struct drm_i915_private *i915,
			 struct drm_i915_gem_object *obj,
			 struct drm_i915_gem_pwrite *args,
			 struct drm_file *file)
{
	struct i915_ggtt *ggtt = &i915->ggtt;
	struct drm_device *dev = obj->base.dev;
	struct i915_vma *vma;
	struct drm_mm_node node;
	uint64_t remain, offset;
	char __user *user_data;
	int ret;
	bool hit_slow_path = false;

	if (i915_gem_object_is_tiled(obj))
		return -EFAULT;

	vma = i915_gem_object_ggtt_pin(obj, NULL, 0, 0,
				       PIN_MAPPABLE | PIN_NONBLOCK);
	if (!IS_ERR(vma)) {
		node.start = i915_ggtt_offset(vma);
		node.allocated = false;
		ret = i915_vma_put_fence(vma);
		if (ret) {
			i915_vma_unpin(vma);
			vma = ERR_PTR(ret);
		}
	}
	if (IS_ERR(vma)) {
		ret = insert_mappable_node(i915, &node, PAGE_SIZE);
		if (ret)
			goto out;

		ret = i915_gem_object_get_pages(obj);
		if (ret) {
			remove_mappable_node(&node);
			goto out;
		}

		i915_gem_object_pin_pages(obj);
	}

	ret = i915_gem_object_set_to_gtt_domain(obj, true);
	if (ret)
		goto out_unpin;

	intel_fb_obj_invalidate(obj, ORIGIN_CPU);
	obj->dirty = true;

	user_data = u64_to_user_ptr(args->data_ptr);
	offset = args->offset;
	remain = args->size;
	while (remain) {
		/* Operation in this page
		 *
		 * page_base = page offset within aperture
		 * page_offset = offset within page
		 * page_length = bytes to copy for this page
		 */
		u32 page_base = node.start;
		unsigned page_offset = offset_in_page(offset);
		unsigned page_length = PAGE_SIZE - page_offset;
		page_length = remain < page_length ? remain : page_length;
		if (node.allocated) {
			wmb(); /* flush the write before we modify the GGTT */
			ggtt->base.insert_page(&ggtt->base,
					       i915_gem_object_get_dma_address(obj, offset >> PAGE_SHIFT),
					       node.start, I915_CACHE_NONE, 0);
			wmb(); /* flush modifications to the GGTT (insert_page) */
		} else {
			page_base += offset & PAGE_MASK;
		}
		/* If we get a fault while copying data, then (presumably) our
		 * source page isn't available.  Return the error and we'll
		 * retry in the slow path.
		 * If the object is non-shmem backed, we retry again with the
		 * path that handles page fault.
		 */
		if (fast_user_write(&ggtt->mappable, page_base,
				    page_offset, user_data, page_length)) {
			hit_slow_path = true;
			mutex_unlock(&dev->struct_mutex);
			if (slow_user_access(&ggtt->mappable,
					     page_base,
					     page_offset, user_data,
					     page_length, true)) {
				ret = -EFAULT;
				mutex_lock(&dev->struct_mutex);
				goto out_flush;
			}

			mutex_lock(&dev->struct_mutex);
		}

		remain -= page_length;
		user_data += page_length;
		offset += page_length;
	}

out_flush:
	if (hit_slow_path) {
		if (ret == 0 &&
		    (obj->base.read_domains & I915_GEM_DOMAIN_GTT) == 0) {
			/* The user has modified the object whilst we tried
			 * reading from it, and we now have no idea what domain
			 * the pages should be in. As we have just been touching
			 * them directly, flush everything back to the GTT
			 * domain.
			 */
			ret = i915_gem_object_set_to_gtt_domain(obj, false);
		}
	}

	intel_fb_obj_flush(obj, false, ORIGIN_CPU);
out_unpin:
	if (node.allocated) {
		wmb();
		ggtt->base.clear_range(&ggtt->base,
				       node.start, node.size,
				       true);
		i915_gem_object_unpin_pages(obj);
		remove_mappable_node(&node);
	} else {
		i915_vma_unpin(vma);
	}
out:
	return ret;
}

/* Per-page copy function for the shmem pwrite fastpath.
 * Flushes invalid cachelines before writing to the target if
 * needs_clflush_before is set and flushes out any written cachelines after
 * writing if needs_clflush is set. */
static int
shmem_pwrite_fast(struct page *page, int shmem_page_offset, int page_length,
		  char __user *user_data,
		  bool page_do_bit17_swizzling,
		  bool needs_clflush_before,
		  bool needs_clflush_after)
{
	char *vaddr;
	int ret;

	if (unlikely(page_do_bit17_swizzling))
		return -EINVAL;

	vaddr = kmap_atomic(page);
	if (needs_clflush_before)
		drm_clflush_virt_range(vaddr + shmem_page_offset,
				       page_length);
	ret = __copy_from_user_inatomic(vaddr + shmem_page_offset,
					user_data, page_length);
	if (needs_clflush_after)
		drm_clflush_virt_range(vaddr + shmem_page_offset,
				       page_length);
	kunmap_atomic(vaddr);

	return ret ? -EFAULT : 0;
}

/* Only difference to the fast-path function is that this can handle bit17
 * and uses non-atomic copy and kmap functions. */
static int
shmem_pwrite_slow(struct page *page, int shmem_page_offset, int page_length,
		  char __user *user_data,
		  bool page_do_bit17_swizzling,
		  bool needs_clflush_before,
		  bool needs_clflush_after)
{
	char *vaddr;
	int ret;

	vaddr = kmap(page);
	if (unlikely(needs_clflush_before || page_do_bit17_swizzling))
		shmem_clflush_swizzled_range(vaddr + shmem_page_offset,
					     page_length,
					     page_do_bit17_swizzling);
	if (page_do_bit17_swizzling)
		ret = __copy_from_user_swizzled(vaddr, shmem_page_offset,
						user_data,
						page_length);
	else
		ret = __copy_from_user(vaddr + shmem_page_offset,
				       user_data,
				       page_length);
	if (needs_clflush_after)
		shmem_clflush_swizzled_range(vaddr + shmem_page_offset,
					     page_length,
					     page_do_bit17_swizzling);
	kunmap(page);

	return ret ? -EFAULT : 0;
}

static int
i915_gem_shmem_pwrite(struct drm_device *dev,
		      struct drm_i915_gem_object *obj,
		      struct drm_i915_gem_pwrite *args,
		      struct drm_file *file)
{
	ssize_t remain;
	loff_t offset;
	char __user *user_data;
	int shmem_page_offset, page_length, ret = 0;
	int obj_do_bit17_swizzling, page_do_bit17_swizzling;
	int hit_slowpath = 0;
	unsigned int needs_clflush;
	struct sg_page_iter sg_iter;

	ret = i915_gem_obj_prepare_shmem_write(obj, &needs_clflush);
	if (ret)
		return ret;

	obj_do_bit17_swizzling = i915_gem_object_needs_bit17_swizzle(obj);
	user_data = u64_to_user_ptr(args->data_ptr);
	offset = args->offset;
	remain = args->size;

	for_each_sg_page(obj->pages->sgl, &sg_iter, obj->pages->nents,
			 offset >> PAGE_SHIFT) {
		struct page *page = sg_page_iter_page(&sg_iter);
		int partial_cacheline_write;

		if (remain <= 0)
			break;

		/* Operation in this page
		 *
		 * shmem_page_offset = offset within page in shmem file
		 * page_length = bytes to copy for this page
		 */
		shmem_page_offset = offset_in_page(offset);

		page_length = remain;
		if ((shmem_page_offset + page_length) > PAGE_SIZE)
			page_length = PAGE_SIZE - shmem_page_offset;

		/* If we don't overwrite a cacheline completely we need to be
		 * careful to have up-to-date data by first clflushing. Don't
		 * overcomplicate things and flush the entire patch. */
		partial_cacheline_write = needs_clflush & CLFLUSH_BEFORE &&
			((shmem_page_offset | page_length)
				& (boot_cpu_data.x86_clflush_size - 1));

		page_do_bit17_swizzling = obj_do_bit17_swizzling &&
			(page_to_phys(page) & (1 << 17)) != 0;

		ret = shmem_pwrite_fast(page, shmem_page_offset, page_length,
					user_data, page_do_bit17_swizzling,
					partial_cacheline_write,
					needs_clflush & CLFLUSH_AFTER);
		if (ret == 0)
			goto next_page;

		hit_slowpath = 1;
		mutex_unlock(&dev->struct_mutex);
		ret = shmem_pwrite_slow(page, shmem_page_offset, page_length,
					user_data, page_do_bit17_swizzling,
					partial_cacheline_write,
					needs_clflush & CLFLUSH_AFTER);

		mutex_lock(&dev->struct_mutex);

		if (ret)
			goto out;

next_page:
		remain -= page_length;
		user_data += page_length;
		offset += page_length;
	}

out:
	i915_gem_obj_finish_shmem_access(obj);

	if (hit_slowpath) {
		/*
		 * Fixup: Flush cpu caches in case we didn't flush the dirty
		 * cachelines in-line while writing and the object moved
		 * out of the cpu write domain while we've dropped the lock.
		 */
		if (!(needs_clflush & CLFLUSH_AFTER) &&
		    obj->base.write_domain != I915_GEM_DOMAIN_CPU) {
			if (i915_gem_clflush_object(obj, obj->pin_display))
				needs_clflush |= CLFLUSH_AFTER;
		}
	}

	if (needs_clflush & CLFLUSH_AFTER)
		i915_gem_chipset_flush(to_i915(dev));

	intel_fb_obj_flush(obj, false, ORIGIN_CPU);
	return ret;
}

/**
 * Writes data to the object referenced by handle.
 * @dev: drm device
 * @data: ioctl data blob
 * @file: drm file
 *
 * On error, the contents of the buffer that were to be modified are undefined.
 */
int
i915_gem_pwrite_ioctl(struct drm_device *dev, void *data,
		      struct drm_file *file)
{
	struct drm_i915_private *dev_priv = to_i915(dev);
	struct drm_i915_gem_pwrite *args = data;
	struct drm_i915_gem_object *obj;
	int ret;

	if (args->size == 0)
		return 0;

	if (!access_ok(VERIFY_READ,
		       u64_to_user_ptr(args->data_ptr),
		       args->size))
		return -EFAULT;

	if (likely(!i915.prefault_disable)) {
		ret = fault_in_pages_readable(u64_to_user_ptr(args->data_ptr),
						   args->size);
		if (ret)
			return -EFAULT;
	}

	obj = i915_gem_object_lookup(file, args->handle);
	if (!obj)
		return -ENOENT;

	/* Bounds check destination. */
	if (args->offset > obj->base.size ||
	    args->size > obj->base.size - args->offset) {
		ret = -EINVAL;
		goto err;
	}

	trace_i915_gem_object_pwrite(obj, args->offset, args->size);

	ret = __unsafe_wait_rendering(obj, to_rps_client(file), false);
	if (ret)
		goto err;

	intel_runtime_pm_get(dev_priv);

	ret = i915_mutex_lock_interruptible(dev);
	if (ret)
		goto err_rpm;

	ret = -EFAULT;
	/* We can only do the GTT pwrite on untiled buffers, as otherwise
	 * it would end up going through the fenced access, and we'll get
	 * different detiling behavior between reading and writing.
	 * pread/pwrite currently are reading and writing from the CPU
	 * perspective, requiring manual detiling by the client.
	 */
	if (!i915_gem_object_has_struct_page(obj) ||
	    cpu_write_needs_clflush(obj)) {
		ret = i915_gem_gtt_pwrite_fast(dev_priv, obj, args, file);
		/* Note that the gtt paths might fail with non-page-backed user
		 * pointers (e.g. gtt mappings when moving data between
		 * textures). Fallback to the shmem path in that case. */
	}

	if (ret == -EFAULT || ret == -ENOSPC) {
		if (obj->phys_handle)
			ret = i915_gem_phys_pwrite(obj, args, file);
		else
			ret = i915_gem_shmem_pwrite(dev, obj, args, file);
	}

	i915_gem_object_put(obj);
	mutex_unlock(&dev->struct_mutex);
	intel_runtime_pm_put(dev_priv);

	return ret;

err_rpm:
	intel_runtime_pm_put(dev_priv);
err:
	i915_gem_object_put_unlocked(obj);
	return ret;
}

static inline enum fb_op_origin
write_origin(struct drm_i915_gem_object *obj, unsigned domain)
{
	return (domain == I915_GEM_DOMAIN_GTT ?
		obj->frontbuffer_ggtt_origin : ORIGIN_CPU);
}

/**
 * Called when user space prepares to use an object with the CPU, either
 * through the mmap ioctl's mapping or a GTT mapping.
 * @dev: drm device
 * @data: ioctl data blob
 * @file: drm file
 */
int
i915_gem_set_domain_ioctl(struct drm_device *dev, void *data,
			  struct drm_file *file)
{
	struct drm_i915_gem_set_domain *args = data;
	struct drm_i915_gem_object *obj;
	uint32_t read_domains = args->read_domains;
	uint32_t write_domain = args->write_domain;
	int ret;

	/* Only handle setting domains to types used by the CPU. */
	if ((write_domain | read_domains) & I915_GEM_GPU_DOMAINS)
		return -EINVAL;

	/* Having something in the write domain implies it's in the read
	 * domain, and only that read domain.  Enforce that in the request.
	 */
	if (write_domain != 0 && read_domains != write_domain)
		return -EINVAL;

	obj = i915_gem_object_lookup(file, args->handle);
	if (!obj)
		return -ENOENT;

	/* Try to flush the object off the GPU without holding the lock.
	 * We will repeat the flush holding the lock in the normal manner
	 * to catch cases where we are gazumped.
	 */
	ret = __unsafe_wait_rendering(obj, to_rps_client(file), !write_domain);
	if (ret)
		goto err;

	ret = i915_mutex_lock_interruptible(dev);
	if (ret)
		goto err;

	if (read_domains & I915_GEM_DOMAIN_GTT)
		ret = i915_gem_object_set_to_gtt_domain(obj, write_domain != 0);
	else
		ret = i915_gem_object_set_to_cpu_domain(obj, write_domain != 0);

	if (write_domain != 0)
		intel_fb_obj_invalidate(obj, write_origin(obj, write_domain));

	i915_gem_object_put(obj);
	mutex_unlock(&dev->struct_mutex);
	return ret;

err:
	i915_gem_object_put_unlocked(obj);
	return ret;
}

/**
 * Called when user space has done writes to this buffer
 * @dev: drm device
 * @data: ioctl data blob
 * @file: drm file
 */
int
i915_gem_sw_finish_ioctl(struct drm_device *dev, void *data,
			 struct drm_file *file)
{
	struct drm_i915_gem_sw_finish *args = data;
	struct drm_i915_gem_object *obj;
	int err = 0;

	obj = i915_gem_object_lookup(file, args->handle);
	if (!obj)
		return -ENOENT;

	/* Pinned buffers may be scanout, so flush the cache */
	if (READ_ONCE(obj->pin_display)) {
		err = i915_mutex_lock_interruptible(dev);
		if (!err) {
			i915_gem_object_flush_cpu_write_domain(obj);
			mutex_unlock(&dev->struct_mutex);
		}
	}

	i915_gem_object_put_unlocked(obj);
	return err;
}

/**
 * i915_gem_mmap_ioctl - Maps the contents of an object, returning the address
 *			 it is mapped to.
 * @dev: drm device
 * @data: ioctl data blob
 * @file: drm file
 *
 * While the mapping holds a reference on the contents of the object, it doesn't
 * imply a ref on the object itself.
 *
 * IMPORTANT:
 *
 * DRM driver writers who look a this function as an example for how to do GEM
 * mmap support, please don't implement mmap support like here. The modern way
 * to implement DRM mmap support is with an mmap offset ioctl (like
 * i915_gem_mmap_gtt) and then using the mmap syscall on the DRM fd directly.
 * That way debug tooling like valgrind will understand what's going on, hiding
 * the mmap call in a driver private ioctl will break that. The i915 driver only
 * does cpu mmaps this way because we didn't know better.
 */
int
i915_gem_mmap_ioctl(struct drm_device *dev, void *data,
		    struct drm_file *file)
{
	struct drm_i915_gem_mmap *args = data;
	struct drm_i915_gem_object *obj;
	unsigned long addr;

	if (args->flags & ~(I915_MMAP_WC))
		return -EINVAL;

	if (args->flags & I915_MMAP_WC && !boot_cpu_has(X86_FEATURE_PAT))
		return -ENODEV;

	obj = i915_gem_object_lookup(file, args->handle);
	if (!obj)
		return -ENOENT;

	/* prime objects have no backing filp to GEM mmap
	 * pages from.
	 */
	if (!obj->base.filp) {
		i915_gem_object_put_unlocked(obj);
		return -EINVAL;
	}

	addr = vm_mmap(obj->base.filp, 0, args->size,
		       PROT_READ | PROT_WRITE, MAP_SHARED,
		       args->offset);
	if (args->flags & I915_MMAP_WC) {
		struct mm_struct *mm = current->mm;
		struct vm_area_struct *vma;

		if (down_write_killable(&mm->mmap_sem)) {
			i915_gem_object_put_unlocked(obj);
			return -EINTR;
		}
		vma = find_vma(mm, addr);
		if (vma)
			vma->vm_page_prot =
				pgprot_writecombine(vm_get_page_prot(vma->vm_flags));
		else
			addr = -ENOMEM;
		up_write(&mm->mmap_sem);

		/* This may race, but that's ok, it only gets set */
		WRITE_ONCE(obj->frontbuffer_ggtt_origin, ORIGIN_CPU);
	}
	i915_gem_object_put_unlocked(obj);
	if (IS_ERR((void *)addr))
		return addr;

	args->addr_ptr = (uint64_t) addr;

	return 0;
}

static unsigned int tile_row_pages(struct drm_i915_gem_object *obj)
{
	u64 size;

	size = i915_gem_object_get_stride(obj);
	size *= i915_gem_object_get_tiling(obj) == I915_TILING_Y ? 32 : 8;

	return size >> PAGE_SHIFT;
}

/**
 * i915_gem_mmap_gtt_version - report the current feature set for GTT mmaps
 *
 * A history of the GTT mmap interface:
 *
 * 0 - Everything had to fit into the GTT. Both parties of a memcpy had to
 *     aligned and suitable for fencing, and still fit into the available
 *     mappable space left by the pinned display objects. A classic problem
 *     we called the page-fault-of-doom where we would ping-pong between
 *     two objects that could not fit inside the GTT and so the memcpy
 *     would page one object in at the expense of the other between every
 *     single byte.
 *
 * 1 - Objects can be any size, and have any compatible fencing (X Y, or none
 *     as set via i915_gem_set_tiling() [DRM_I915_GEM_SET_TILING]). If the
 *     object is too large for the available space (or simply too large
 *     for the mappable aperture!), a view is created instead and faulted
 *     into userspace. (This view is aligned and sized appropriately for
 *     fenced access.)
 *
 * Restrictions:
 *
 *  * snoopable objects cannot be accessed via the GTT. It can cause machine
 *    hangs on some architectures, corruption on others. An attempt to service
 *    a GTT page fault from a snoopable object will generate a SIGBUS.
 *
 *  * the object must be able to fit into RAM (physical memory, though no
 *    limited to the mappable aperture).
 *
 *
 * Caveats:
 *
 *  * a new GTT page fault will synchronize rendering from the GPU and flush
 *    all data to system memory. Subsequent access will not be synchronized.
 *
 *  * all mappings are revoked on runtime device suspend.
 *
 *  * there are only 8, 16 or 32 fence registers to share between all users
 *    (older machines require fence register for display and blitter access
 *    as well). Contention of the fence registers will cause the previous users
 *    to be unmapped and any new access will generate new page faults.
 *
 *  * running out of memory while servicing a fault may generate a SIGBUS,
 *    rather than the expected SIGSEGV.
 */
int i915_gem_mmap_gtt_version(void)
{
	return 1;
}

/**
 * i915_gem_fault - fault a page into the GTT
 * @area: CPU VMA in question
 * @vmf: fault info
 *
 * The fault handler is set up by drm_gem_mmap() when a object is GTT mapped
 * from userspace.  The fault handler takes care of binding the object to
 * the GTT (if needed), allocating and programming a fence register (again,
 * only if needed based on whether the old reg is still valid or the object
 * is tiled) and inserting a new PTE into the faulting process.
 *
 * Note that the faulting process may involve evicting existing objects
 * from the GTT and/or fence registers to make room.  So performance may
 * suffer if the GTT working set is large or there are few fence registers
 * left.
 *
 * The current feature set supported by i915_gem_fault() and thus GTT mmaps
 * is exposed via I915_PARAM_MMAP_GTT_VERSION (see i915_gem_mmap_gtt_version).
 */
int i915_gem_fault(struct vm_area_struct *area, struct vm_fault *vmf)
{
#define MIN_CHUNK_PAGES ((1 << 20) >> PAGE_SHIFT) /* 1 MiB */
	struct drm_i915_gem_object *obj = to_intel_bo(area->vm_private_data);
	struct drm_device *dev = obj->base.dev;
	struct drm_i915_private *dev_priv = to_i915(dev);
	struct i915_ggtt *ggtt = &dev_priv->ggtt;
	bool write = !!(vmf->flags & FAULT_FLAG_WRITE);
	struct i915_vma *vma;
	pgoff_t page_offset;
	unsigned int flags;
	int ret;

	/* We don't use vmf->pgoff since that has the fake offset */
	page_offset = ((unsigned long)vmf->virtual_address - area->vm_start) >>
		PAGE_SHIFT;

	trace_i915_gem_object_fault(obj, page_offset, true, write);

	/* Try to flush the object off the GPU first without holding the lock.
	 * Upon acquiring the lock, we will perform our sanity checks and then
	 * repeat the flush holding the lock in the normal manner to catch cases
	 * where we are gazumped.
	 */
	ret = __unsafe_wait_rendering(obj, NULL, !write);
	if (ret)
		goto err;

	intel_runtime_pm_get(dev_priv);

	ret = i915_mutex_lock_interruptible(dev);
	if (ret)
		goto err_rpm;

	/* Access to snoopable pages through the GTT is incoherent. */
	if (obj->cache_level != I915_CACHE_NONE && !HAS_LLC(dev)) {
		ret = -EFAULT;
		goto err_unlock;
	}

	/* If the object is smaller than a couple of partial vma, it is
	 * not worth only creating a single partial vma - we may as well
	 * clear enough space for the full object.
	 */
	flags = PIN_MAPPABLE;
	if (obj->base.size > 2 * MIN_CHUNK_PAGES << PAGE_SHIFT)
		flags |= PIN_NONBLOCK | PIN_NONFAULT;

	/* Now pin it into the GTT as needed */
	vma = i915_gem_object_ggtt_pin(obj, NULL, 0, 0, flags);
	if (IS_ERR(vma)) {
		struct i915_ggtt_view view;
		unsigned int chunk_size;

		/* Use a partial view if it is bigger than available space */
		chunk_size = MIN_CHUNK_PAGES;
		if (i915_gem_object_is_tiled(obj))
<<<<<<< HEAD
			chunk_size = max(chunk_size, tile_row_pages(obj));
=======
			chunk_size = roundup(chunk_size, tile_row_pages(obj));
>>>>>>> 5cc5084d

		memset(&view, 0, sizeof(view));
		view.type = I915_GGTT_VIEW_PARTIAL;
		view.params.partial.offset = rounddown(page_offset, chunk_size);
		view.params.partial.size =
			min_t(unsigned int, chunk_size,
			      (area->vm_end - area->vm_start) / PAGE_SIZE -
			      view.params.partial.offset);

		/* If the partial covers the entire object, just create a
		 * normal VMA.
		 */
		if (chunk_size >= obj->base.size >> PAGE_SHIFT)
			view.type = I915_GGTT_VIEW_NORMAL;

		/* Userspace is now writing through an untracked VMA, abandon
		 * all hope that the hardware is able to track future writes.
		 */
		obj->frontbuffer_ggtt_origin = ORIGIN_CPU;

		vma = i915_gem_object_ggtt_pin(obj, &view, 0, 0, PIN_MAPPABLE);
	}
	if (IS_ERR(vma)) {
		ret = PTR_ERR(vma);
		goto err_unlock;
	}

	ret = i915_gem_object_set_to_gtt_domain(obj, write);
	if (ret)
		goto err_unpin;

	ret = i915_vma_get_fence(vma);
	if (ret)
		goto err_unpin;

	/* Finally, remap it using the new GTT offset */
	ret = remap_io_mapping(area,
			       area->vm_start + (vma->ggtt_view.params.partial.offset << PAGE_SHIFT),
			       (ggtt->mappable_base + vma->node.start) >> PAGE_SHIFT,
			       min_t(u64, vma->size, area->vm_end - area->vm_start),
			       &ggtt->mappable);
	if (ret)
		goto err_unpin;

	obj->fault_mappable = true;
err_unpin:
	__i915_vma_unpin(vma);
err_unlock:
	mutex_unlock(&dev->struct_mutex);
err_rpm:
	intel_runtime_pm_put(dev_priv);
err:
	switch (ret) {
	case -EIO:
		/*
		 * We eat errors when the gpu is terminally wedged to avoid
		 * userspace unduly crashing (gl has no provisions for mmaps to
		 * fail). But any other -EIO isn't ours (e.g. swap in failure)
		 * and so needs to be reported.
		 */
		if (!i915_terminally_wedged(&dev_priv->gpu_error)) {
			ret = VM_FAULT_SIGBUS;
			break;
		}
	case -EAGAIN:
		/*
		 * EAGAIN means the gpu is hung and we'll wait for the error
		 * handler to reset everything when re-faulting in
		 * i915_mutex_lock_interruptible.
		 */
	case 0:
	case -ERESTARTSYS:
	case -EINTR:
	case -EBUSY:
		/*
		 * EBUSY is ok: this just means that another thread
		 * already did the job.
		 */
		ret = VM_FAULT_NOPAGE;
		break;
	case -ENOMEM:
		ret = VM_FAULT_OOM;
		break;
	case -ENOSPC:
	case -EFAULT:
		ret = VM_FAULT_SIGBUS;
		break;
	default:
		WARN_ONCE(ret, "unhandled error in i915_gem_fault: %i\n", ret);
		ret = VM_FAULT_SIGBUS;
		break;
	}
	return ret;
}

/**
 * i915_gem_release_mmap - remove physical page mappings
 * @obj: obj in question
 *
 * Preserve the reservation of the mmapping with the DRM core code, but
 * relinquish ownership of the pages back to the system.
 *
 * It is vital that we remove the page mapping if we have mapped a tiled
 * object through the GTT and then lose the fence register due to
 * resource pressure. Similarly if the object has been moved out of the
 * aperture, than pages mapped into userspace must be revoked. Removing the
 * mapping will then trigger a page fault on the next user access, allowing
 * fixup by i915_gem_fault().
 */
void
i915_gem_release_mmap(struct drm_i915_gem_object *obj)
{
	/* Serialisation between user GTT access and our code depends upon
	 * revoking the CPU's PTE whilst the mutex is held. The next user
	 * pagefault then has to wait until we release the mutex.
	 */
	lockdep_assert_held(&obj->base.dev->struct_mutex);

	if (!obj->fault_mappable)
		return;

	drm_vma_node_unmap(&obj->base.vma_node,
			   obj->base.dev->anon_inode->i_mapping);

	/* Ensure that the CPU's PTE are revoked and there are not outstanding
	 * memory transactions from userspace before we return. The TLB
	 * flushing implied above by changing the PTE above *should* be
	 * sufficient, an extra barrier here just provides us with a bit
	 * of paranoid documentation about our requirement to serialise
	 * memory writes before touching registers / GSM.
	 */
	wmb();

	obj->fault_mappable = false;
}

void
i915_gem_release_all_mmaps(struct drm_i915_private *dev_priv)
{
	struct drm_i915_gem_object *obj;

	list_for_each_entry(obj, &dev_priv->mm.bound_list, global_list)
		i915_gem_release_mmap(obj);
}

/**
 * i915_gem_get_ggtt_size - return required global GTT size for an object
 * @dev_priv: i915 device
 * @size: object size
 * @tiling_mode: tiling mode
 *
 * Return the required global GTT size for an object, taking into account
 * potential fence register mapping.
 */
u64 i915_gem_get_ggtt_size(struct drm_i915_private *dev_priv,
			   u64 size, int tiling_mode)
{
	u64 ggtt_size;

	GEM_BUG_ON(size == 0);

	if (INTEL_GEN(dev_priv) >= 4 ||
	    tiling_mode == I915_TILING_NONE)
		return size;

	/* Previous chips need a power-of-two fence region when tiling */
	if (IS_GEN3(dev_priv))
		ggtt_size = 1024*1024;
	else
		ggtt_size = 512*1024;

	while (ggtt_size < size)
		ggtt_size <<= 1;

	return ggtt_size;
}

/**
 * i915_gem_get_ggtt_alignment - return required global GTT alignment
 * @dev_priv: i915 device
 * @size: object size
 * @tiling_mode: tiling mode
 * @fenced: is fenced alignment required or not
 *
 * Return the required global GTT alignment for an object, taking into account
 * potential fence register mapping.
 */
u64 i915_gem_get_ggtt_alignment(struct drm_i915_private *dev_priv, u64 size,
				int tiling_mode, bool fenced)
{
	GEM_BUG_ON(size == 0);

	/*
	 * Minimum alignment is 4k (GTT page size), but might be greater
	 * if a fence register is needed for the object.
	 */
	if (INTEL_GEN(dev_priv) >= 4 || (!fenced && IS_G33(dev_priv)) ||
	    tiling_mode == I915_TILING_NONE)
		return 4096;

	/*
	 * Previous chips need to be aligned to the size of the smallest
	 * fence register that can contain the object.
	 */
	return i915_gem_get_ggtt_size(dev_priv, size, tiling_mode);
}

static int i915_gem_object_create_mmap_offset(struct drm_i915_gem_object *obj)
{
	struct drm_i915_private *dev_priv = to_i915(obj->base.dev);
	int err;

	err = drm_gem_create_mmap_offset(&obj->base);
	if (!err)
		return 0;

	/* We can idle the GPU locklessly to flush stale objects, but in order
	 * to claim that space for ourselves, we need to take the big
	 * struct_mutex to free the requests+objects and allocate our slot.
	 */
	err = i915_gem_wait_for_idle(dev_priv, I915_WAIT_INTERRUPTIBLE);
	if (err)
		return err;

	err = i915_mutex_lock_interruptible(&dev_priv->drm);
	if (!err) {
		i915_gem_retire_requests(dev_priv);
		err = drm_gem_create_mmap_offset(&obj->base);
		mutex_unlock(&dev_priv->drm.struct_mutex);
	}

	return err;
}

static void i915_gem_object_free_mmap_offset(struct drm_i915_gem_object *obj)
{
	drm_gem_free_mmap_offset(&obj->base);
}

int
i915_gem_mmap_gtt(struct drm_file *file,
		  struct drm_device *dev,
		  uint32_t handle,
		  uint64_t *offset)
{
	struct drm_i915_gem_object *obj;
	int ret;

	obj = i915_gem_object_lookup(file, handle);
	if (!obj)
		return -ENOENT;

	ret = i915_gem_object_create_mmap_offset(obj);
	if (ret == 0)
		*offset = drm_vma_node_offset_addr(&obj->base.vma_node);

	i915_gem_object_put_unlocked(obj);
	return ret;
}

/**
 * i915_gem_mmap_gtt_ioctl - prepare an object for GTT mmap'ing
 * @dev: DRM device
 * @data: GTT mapping ioctl data
 * @file: GEM object info
 *
 * Simply returns the fake offset to userspace so it can mmap it.
 * The mmap call will end up in drm_gem_mmap(), which will set things
 * up so we can get faults in the handler above.
 *
 * The fault handler will take care of binding the object into the GTT
 * (since it may have been evicted to make room for something), allocating
 * a fence register, and mapping the appropriate aperture address into
 * userspace.
 */
int
i915_gem_mmap_gtt_ioctl(struct drm_device *dev, void *data,
			struct drm_file *file)
{
	struct drm_i915_gem_mmap_gtt *args = data;

	return i915_gem_mmap_gtt(file, dev, args->handle, &args->offset);
}

/* Immediately discard the backing storage */
static void
i915_gem_object_truncate(struct drm_i915_gem_object *obj)
{
	i915_gem_object_free_mmap_offset(obj);

	if (obj->base.filp == NULL)
		return;

	/* Our goal here is to return as much of the memory as
	 * is possible back to the system as we are called from OOM.
	 * To do this we must instruct the shmfs to drop all of its
	 * backing pages, *now*.
	 */
	shmem_truncate_range(file_inode(obj->base.filp), 0, (loff_t)-1);
	obj->madv = __I915_MADV_PURGED;
}

/* Try to discard unwanted pages */
static void
i915_gem_object_invalidate(struct drm_i915_gem_object *obj)
{
	struct address_space *mapping;

	switch (obj->madv) {
	case I915_MADV_DONTNEED:
		i915_gem_object_truncate(obj);
	case __I915_MADV_PURGED:
		return;
	}

	if (obj->base.filp == NULL)
		return;

	mapping = obj->base.filp->f_mapping,
	invalidate_mapping_pages(mapping, 0, (loff_t)-1);
}

static void
i915_gem_object_put_pages_gtt(struct drm_i915_gem_object *obj)
{
	struct sgt_iter sgt_iter;
	struct page *page;
	int ret;

	BUG_ON(obj->madv == __I915_MADV_PURGED);

	ret = i915_gem_object_set_to_cpu_domain(obj, true);
	if (WARN_ON(ret)) {
		/* In the event of a disaster, abandon all caches and
		 * hope for the best.
		 */
		i915_gem_clflush_object(obj, true);
		obj->base.read_domains = obj->base.write_domain = I915_GEM_DOMAIN_CPU;
	}

	i915_gem_gtt_finish_object(obj);

	if (i915_gem_object_needs_bit17_swizzle(obj))
		i915_gem_object_save_bit_17_swizzle(obj);

	if (obj->madv == I915_MADV_DONTNEED)
		obj->dirty = 0;

	for_each_sgt_page(page, sgt_iter, obj->pages) {
		if (obj->dirty)
			set_page_dirty(page);

		if (obj->madv == I915_MADV_WILLNEED)
			mark_page_accessed(page);

		put_page(page);
	}
	obj->dirty = 0;

	sg_free_table(obj->pages);
	kfree(obj->pages);
}

int
i915_gem_object_put_pages(struct drm_i915_gem_object *obj)
{
	const struct drm_i915_gem_object_ops *ops = obj->ops;

	if (obj->pages == NULL)
		return 0;

	if (obj->pages_pin_count)
		return -EBUSY;

	GEM_BUG_ON(obj->bind_count);

	/* ->put_pages might need to allocate memory for the bit17 swizzle
	 * array, hence protect them from being reaped by removing them from gtt
	 * lists early. */
	list_del(&obj->global_list);

	if (obj->mapping) {
		void *ptr;

		ptr = ptr_mask_bits(obj->mapping);
		if (is_vmalloc_addr(ptr))
			vunmap(ptr);
		else
			kunmap(kmap_to_page(ptr));

		obj->mapping = NULL;
	}

	ops->put_pages(obj);
	obj->pages = NULL;

	i915_gem_object_invalidate(obj);

	return 0;
}

static int
i915_gem_object_get_pages_gtt(struct drm_i915_gem_object *obj)
{
	struct drm_i915_private *dev_priv = to_i915(obj->base.dev);
	int page_count, i;
	struct address_space *mapping;
	struct sg_table *st;
	struct scatterlist *sg;
	struct sgt_iter sgt_iter;
	struct page *page;
	unsigned long last_pfn = 0;	/* suppress gcc warning */
	int ret;
	gfp_t gfp;

	/* Assert that the object is not currently in any GPU domain. As it
	 * wasn't in the GTT, there shouldn't be any way it could have been in
	 * a GPU cache
	 */
	BUG_ON(obj->base.read_domains & I915_GEM_GPU_DOMAINS);
	BUG_ON(obj->base.write_domain & I915_GEM_GPU_DOMAINS);

	st = kmalloc(sizeof(*st), GFP_KERNEL);
	if (st == NULL)
		return -ENOMEM;

	page_count = obj->base.size / PAGE_SIZE;
	if (sg_alloc_table(st, page_count, GFP_KERNEL)) {
		kfree(st);
		return -ENOMEM;
	}

	/* Get the list of pages out of our struct file.  They'll be pinned
	 * at this point until we release them.
	 *
	 * Fail silently without starting the shrinker
	 */
	mapping = obj->base.filp->f_mapping;
	gfp = mapping_gfp_constraint(mapping, ~(__GFP_IO | __GFP_RECLAIM));
	gfp |= __GFP_NORETRY | __GFP_NOWARN;
	sg = st->sgl;
	st->nents = 0;
	for (i = 0; i < page_count; i++) {
		page = shmem_read_mapping_page_gfp(mapping, i, gfp);
		if (IS_ERR(page)) {
			i915_gem_shrink(dev_priv,
					page_count,
					I915_SHRINK_BOUND |
					I915_SHRINK_UNBOUND |
					I915_SHRINK_PURGEABLE);
			page = shmem_read_mapping_page_gfp(mapping, i, gfp);
		}
		if (IS_ERR(page)) {
			/* We've tried hard to allocate the memory by reaping
			 * our own buffer, now let the real VM do its job and
			 * go down in flames if truly OOM.
			 */
			i915_gem_shrink_all(dev_priv);
			page = shmem_read_mapping_page(mapping, i);
			if (IS_ERR(page)) {
				ret = PTR_ERR(page);
				goto err_pages;
			}
		}
#ifdef CONFIG_SWIOTLB
		if (swiotlb_nr_tbl()) {
			st->nents++;
			sg_set_page(sg, page, PAGE_SIZE, 0);
			sg = sg_next(sg);
			continue;
		}
#endif
		if (!i || page_to_pfn(page) != last_pfn + 1) {
			if (i)
				sg = sg_next(sg);
			st->nents++;
			sg_set_page(sg, page, PAGE_SIZE, 0);
		} else {
			sg->length += PAGE_SIZE;
		}
		last_pfn = page_to_pfn(page);

		/* Check that the i965g/gm workaround works. */
		WARN_ON((gfp & __GFP_DMA32) && (last_pfn >= 0x00100000UL));
	}
#ifdef CONFIG_SWIOTLB
	if (!swiotlb_nr_tbl())
#endif
		sg_mark_end(sg);
	obj->pages = st;

	ret = i915_gem_gtt_prepare_object(obj);
	if (ret)
		goto err_pages;

	if (i915_gem_object_needs_bit17_swizzle(obj))
		i915_gem_object_do_bit_17_swizzle(obj);

	if (i915_gem_object_is_tiled(obj) &&
	    dev_priv->quirks & QUIRK_PIN_SWIZZLED_PAGES)
		i915_gem_object_pin_pages(obj);

	return 0;

err_pages:
	sg_mark_end(sg);
	for_each_sgt_page(page, sgt_iter, st)
		put_page(page);
	sg_free_table(st);
	kfree(st);

	/* shmemfs first checks if there is enough memory to allocate the page
	 * and reports ENOSPC should there be insufficient, along with the usual
	 * ENOMEM for a genuine allocation failure.
	 *
	 * We use ENOSPC in our driver to mean that we have run out of aperture
	 * space and so want to translate the error from shmemfs back to our
	 * usual understanding of ENOMEM.
	 */
	if (ret == -ENOSPC)
		ret = -ENOMEM;

	return ret;
}

/* Ensure that the associated pages are gathered from the backing storage
 * and pinned into our object. i915_gem_object_get_pages() may be called
 * multiple times before they are released by a single call to
 * i915_gem_object_put_pages() - once the pages are no longer referenced
 * either as a result of memory pressure (reaping pages under the shrinker)
 * or as the object is itself released.
 */
int
i915_gem_object_get_pages(struct drm_i915_gem_object *obj)
{
	struct drm_i915_private *dev_priv = to_i915(obj->base.dev);
	const struct drm_i915_gem_object_ops *ops = obj->ops;
	int ret;

	if (obj->pages)
		return 0;

	if (obj->madv != I915_MADV_WILLNEED) {
		DRM_DEBUG("Attempting to obtain a purgeable object\n");
		return -EFAULT;
	}

	BUG_ON(obj->pages_pin_count);

	ret = ops->get_pages(obj);
	if (ret)
		return ret;

	list_add_tail(&obj->global_list, &dev_priv->mm.unbound_list);

	obj->get_page.sg = obj->pages->sgl;
	obj->get_page.last = 0;

	return 0;
}

/* The 'mapping' part of i915_gem_object_pin_map() below */
static void *i915_gem_object_map(const struct drm_i915_gem_object *obj,
				 enum i915_map_type type)
{
	unsigned long n_pages = obj->base.size >> PAGE_SHIFT;
	struct sg_table *sgt = obj->pages;
	struct sgt_iter sgt_iter;
	struct page *page;
	struct page *stack_pages[32];
	struct page **pages = stack_pages;
	unsigned long i = 0;
	pgprot_t pgprot;
	void *addr;

	/* A single page can always be kmapped */
	if (n_pages == 1 && type == I915_MAP_WB)
		return kmap(sg_page(sgt->sgl));

	if (n_pages > ARRAY_SIZE(stack_pages)) {
		/* Too big for stack -- allocate temporary array instead */
		pages = drm_malloc_gfp(n_pages, sizeof(*pages), GFP_TEMPORARY);
		if (!pages)
			return NULL;
	}

	for_each_sgt_page(page, sgt_iter, sgt)
		pages[i++] = page;

	/* Check that we have the expected number of pages */
	GEM_BUG_ON(i != n_pages);

	switch (type) {
	case I915_MAP_WB:
		pgprot = PAGE_KERNEL;
		break;
	case I915_MAP_WC:
		pgprot = pgprot_writecombine(PAGE_KERNEL_IO);
		break;
	}
	addr = vmap(pages, n_pages, 0, pgprot);

	if (pages != stack_pages)
		drm_free_large(pages);

	return addr;
}

/* get, pin, and map the pages of the object into kernel space */
void *i915_gem_object_pin_map(struct drm_i915_gem_object *obj,
			      enum i915_map_type type)
{
	enum i915_map_type has_type;
	bool pinned;
	void *ptr;
	int ret;

	lockdep_assert_held(&obj->base.dev->struct_mutex);
	GEM_BUG_ON(!i915_gem_object_has_struct_page(obj));

	ret = i915_gem_object_get_pages(obj);
	if (ret)
		return ERR_PTR(ret);

	i915_gem_object_pin_pages(obj);
	pinned = obj->pages_pin_count > 1;

	ptr = ptr_unpack_bits(obj->mapping, has_type);
	if (ptr && has_type != type) {
		if (pinned) {
			ret = -EBUSY;
			goto err;
		}

		if (is_vmalloc_addr(ptr))
			vunmap(ptr);
		else
			kunmap(kmap_to_page(ptr));

		ptr = obj->mapping = NULL;
	}

	if (!ptr) {
		ptr = i915_gem_object_map(obj, type);
		if (!ptr) {
			ret = -ENOMEM;
			goto err;
		}

		obj->mapping = ptr_pack_bits(ptr, type);
	}

	return ptr;

err:
	i915_gem_object_unpin_pages(obj);
	return ERR_PTR(ret);
}

static void
i915_gem_object_retire__write(struct i915_gem_active *active,
			      struct drm_i915_gem_request *request)
{
	struct drm_i915_gem_object *obj =
		container_of(active, struct drm_i915_gem_object, last_write);

	intel_fb_obj_flush(obj, true, ORIGIN_CS);
}

static void
i915_gem_object_retire__read(struct i915_gem_active *active,
			     struct drm_i915_gem_request *request)
{
	int idx = request->engine->id;
	struct drm_i915_gem_object *obj =
		container_of(active, struct drm_i915_gem_object, last_read[idx]);

	GEM_BUG_ON(!i915_gem_object_has_active_engine(obj, idx));

	i915_gem_object_clear_active(obj, idx);
	if (i915_gem_object_is_active(obj))
		return;

	/* Bump our place on the bound list to keep it roughly in LRU order
	 * so that we don't steal from recently used but inactive objects
	 * (unless we are forced to ofc!)
	 */
	if (obj->bind_count)
		list_move_tail(&obj->global_list,
			       &request->i915->mm.bound_list);

	i915_gem_object_put(obj);
}

static bool i915_context_is_banned(const struct i915_gem_context *ctx)
{
	unsigned long elapsed;

	if (ctx->hang_stats.banned)
		return true;

	elapsed = get_seconds() - ctx->hang_stats.guilty_ts;
	if (ctx->hang_stats.ban_period_seconds &&
	    elapsed <= ctx->hang_stats.ban_period_seconds) {
		DRM_DEBUG("context hanging too fast, banning!\n");
		return true;
	}

	return false;
}

static void i915_set_reset_status(struct i915_gem_context *ctx,
				  const bool guilty)
{
	struct i915_ctx_hang_stats *hs = &ctx->hang_stats;

	if (guilty) {
		hs->banned = i915_context_is_banned(ctx);
		hs->batch_active++;
		hs->guilty_ts = get_seconds();
	} else {
		hs->batch_pending++;
	}
}

struct drm_i915_gem_request *
i915_gem_find_active_request(struct intel_engine_cs *engine)
{
	struct drm_i915_gem_request *request;

	/* We are called by the error capture and reset at a random
	 * point in time. In particular, note that neither is crucially
	 * ordered with an interrupt. After a hang, the GPU is dead and we
	 * assume that no more writes can happen (we waited long enough for
	 * all writes that were in transaction to be flushed) - adding an
	 * extra delay for a recent interrupt is pointless. Hence, we do
	 * not need an engine->irq_seqno_barrier() before the seqno reads.
	 */
	list_for_each_entry(request, &engine->request_list, link) {
		if (i915_gem_request_completed(request))
			continue;

		if (!i915_sw_fence_done(&request->submit))
			break;

		return request;
	}

	return NULL;
}

static void reset_request(struct drm_i915_gem_request *request)
{
	void *vaddr = request->ring->vaddr;
	u32 head;

	/* As this request likely depends on state from the lost
	 * context, clear out all the user operations leaving the
	 * breadcrumb at the end (so we get the fence notifications).
	 */
	head = request->head;
	if (request->postfix < head) {
		memset(vaddr + head, 0, request->ring->size - head);
		head = 0;
	}
	memset(vaddr + head, 0, request->postfix - head);
}

static void i915_gem_reset_engine(struct intel_engine_cs *engine)
{
	struct drm_i915_gem_request *request;
	struct i915_gem_context *incomplete_ctx;
	bool ring_hung;

	/* Ensure irq handler finishes, and not run again. */
	tasklet_kill(&engine->irq_tasklet);
	if (engine->irq_seqno_barrier)
		engine->irq_seqno_barrier(engine);

	request = i915_gem_find_active_request(engine);
	if (!request)
		return;

	ring_hung = engine->hangcheck.score >= HANGCHECK_SCORE_RING_HUNG;
	i915_set_reset_status(request->ctx, ring_hung);
	if (!ring_hung)
		return;

	DRM_DEBUG_DRIVER("resetting %s to restart from tail of request 0x%x\n",
			 engine->name, request->fence.seqno);

	/* Setup the CS to resume from the breadcrumb of the hung request */
	engine->reset_hw(engine, request);

	/* Users of the default context do not rely on logical state
	 * preserved between batches. They have to emit full state on
	 * every batch and so it is safe to execute queued requests following
	 * the hang.
	 *
	 * Other contexts preserve state, now corrupt. We want to skip all
	 * queued requests that reference the corrupt context.
	 */
	incomplete_ctx = request->ctx;
	if (i915_gem_context_is_default(incomplete_ctx))
		return;

	list_for_each_entry_continue(request, &engine->request_list, link)
		if (request->ctx == incomplete_ctx)
			reset_request(request);
}

void i915_gem_reset(struct drm_i915_private *dev_priv)
{
	struct intel_engine_cs *engine;

	i915_gem_retire_requests(dev_priv);

	for_each_engine(engine, dev_priv)
		i915_gem_reset_engine(engine);

	i915_gem_restore_fences(&dev_priv->drm);

	if (dev_priv->gt.awake) {
		intel_sanitize_gt_powersave(dev_priv);
		intel_enable_gt_powersave(dev_priv);
		if (INTEL_GEN(dev_priv) >= 6)
			gen6_rps_busy(dev_priv);
	}
}

static void nop_submit_request(struct drm_i915_gem_request *request)
{
}

static void i915_gem_cleanup_engine(struct intel_engine_cs *engine)
{
	engine->submit_request = nop_submit_request;

	/* Mark all pending requests as complete so that any concurrent
	 * (lockless) lookup doesn't try and wait upon the request as we
	 * reset it.
	 */
	intel_engine_init_seqno(engine, engine->last_submitted_seqno);

	/*
	 * Clear the execlists queue up before freeing the requests, as those
	 * are the ones that keep the context and ringbuffer backing objects
	 * pinned in place.
	 */

	if (i915.enable_execlists) {
		spin_lock(&engine->execlist_lock);
		INIT_LIST_HEAD(&engine->execlist_queue);
		i915_gem_request_put(engine->execlist_port[0].request);
		i915_gem_request_put(engine->execlist_port[1].request);
		memset(engine->execlist_port, 0, sizeof(engine->execlist_port));
		spin_unlock(&engine->execlist_lock);
	}

	engine->i915->gt.active_engines &= ~intel_engine_flag(engine);
}

void i915_gem_set_wedged(struct drm_i915_private *dev_priv)
{
	struct intel_engine_cs *engine;

	lockdep_assert_held(&dev_priv->drm.struct_mutex);
	set_bit(I915_WEDGED, &dev_priv->gpu_error.flags);

	i915_gem_context_lost(dev_priv);
	for_each_engine(engine, dev_priv)
		i915_gem_cleanup_engine(engine);
	mod_delayed_work(dev_priv->wq, &dev_priv->gt.idle_work, 0);

	i915_gem_retire_requests(dev_priv);
}

static void
i915_gem_retire_work_handler(struct work_struct *work)
{
	struct drm_i915_private *dev_priv =
		container_of(work, typeof(*dev_priv), gt.retire_work.work);
	struct drm_device *dev = &dev_priv->drm;

	/* Come back later if the device is busy... */
	if (mutex_trylock(&dev->struct_mutex)) {
		i915_gem_retire_requests(dev_priv);
		mutex_unlock(&dev->struct_mutex);
	}

	/* Keep the retire handler running until we are finally idle.
	 * We do not need to do this test under locking as in the worst-case
	 * we queue the retire worker once too often.
	 */
	if (READ_ONCE(dev_priv->gt.awake)) {
		i915_queue_hangcheck(dev_priv);
		queue_delayed_work(dev_priv->wq,
				   &dev_priv->gt.retire_work,
				   round_jiffies_up_relative(HZ));
	}
}

static void
i915_gem_idle_work_handler(struct work_struct *work)
{
	struct drm_i915_private *dev_priv =
		container_of(work, typeof(*dev_priv), gt.idle_work.work);
	struct drm_device *dev = &dev_priv->drm;
	struct intel_engine_cs *engine;
	bool rearm_hangcheck;

	if (!READ_ONCE(dev_priv->gt.awake))
		return;

	if (READ_ONCE(dev_priv->gt.active_engines))
		return;

	rearm_hangcheck =
		cancel_delayed_work_sync(&dev_priv->gpu_error.hangcheck_work);

	if (!mutex_trylock(&dev->struct_mutex)) {
		/* Currently busy, come back later */
		mod_delayed_work(dev_priv->wq,
				 &dev_priv->gt.idle_work,
				 msecs_to_jiffies(50));
		goto out_rearm;
	}

	if (dev_priv->gt.active_engines)
		goto out_unlock;

	for_each_engine(engine, dev_priv)
		i915_gem_batch_pool_fini(&engine->batch_pool);

	GEM_BUG_ON(!dev_priv->gt.awake);
	dev_priv->gt.awake = false;
	rearm_hangcheck = false;

	if (INTEL_GEN(dev_priv) >= 6)
		gen6_rps_idle(dev_priv);
	intel_runtime_pm_put(dev_priv);
out_unlock:
	mutex_unlock(&dev->struct_mutex);

out_rearm:
	if (rearm_hangcheck) {
		GEM_BUG_ON(!dev_priv->gt.awake);
		i915_queue_hangcheck(dev_priv);
	}
}

void i915_gem_close_object(struct drm_gem_object *gem, struct drm_file *file)
{
	struct drm_i915_gem_object *obj = to_intel_bo(gem);
	struct drm_i915_file_private *fpriv = file->driver_priv;
	struct i915_vma *vma, *vn;

	mutex_lock(&obj->base.dev->struct_mutex);
	list_for_each_entry_safe(vma, vn, &obj->vma_list, obj_link)
		if (vma->vm->file == fpriv)
			i915_vma_close(vma);
	mutex_unlock(&obj->base.dev->struct_mutex);
}

/**
 * i915_gem_wait_ioctl - implements DRM_IOCTL_I915_GEM_WAIT
 * @dev: drm device pointer
 * @data: ioctl data blob
 * @file: drm file pointer
 *
 * Returns 0 if successful, else an error is returned with the remaining time in
 * the timeout parameter.
 *  -ETIME: object is still busy after timeout
 *  -ERESTARTSYS: signal interrupted the wait
 *  -ENONENT: object doesn't exist
 * Also possible, but rare:
 *  -EAGAIN: GPU wedged
 *  -ENOMEM: damn
 *  -ENODEV: Internal IRQ fail
 *  -E?: The add request failed
 *
 * The wait ioctl with a timeout of 0 reimplements the busy ioctl. With any
 * non-zero timeout parameter the wait ioctl will wait for the given number of
 * nanoseconds on an object becoming unbusy. Since the wait itself does so
 * without holding struct_mutex the object may become re-busied before this
 * function completes. A similar but shorter * race condition exists in the busy
 * ioctl
 */
int
i915_gem_wait_ioctl(struct drm_device *dev, void *data, struct drm_file *file)
{
	struct drm_i915_gem_wait *args = data;
	struct intel_rps_client *rps = to_rps_client(file);
	struct drm_i915_gem_object *obj;
	unsigned long active;
	int idx, ret = 0;

	if (args->flags != 0)
		return -EINVAL;

	obj = i915_gem_object_lookup(file, args->bo_handle);
	if (!obj)
		return -ENOENT;

	active = __I915_BO_ACTIVE(obj);
	for_each_active(active, idx) {
		s64 *timeout = args->timeout_ns >= 0 ? &args->timeout_ns : NULL;
		ret = i915_gem_active_wait_unlocked(&obj->last_read[idx],
						    I915_WAIT_INTERRUPTIBLE,
						    timeout, rps);
		if (ret)
			break;
	}

	i915_gem_object_put_unlocked(obj);
	return ret;
}

static void __i915_vma_iounmap(struct i915_vma *vma)
{
	GEM_BUG_ON(i915_vma_is_pinned(vma));

	if (vma->iomap == NULL)
		return;

	io_mapping_unmap(vma->iomap);
	vma->iomap = NULL;
}

int i915_vma_unbind(struct i915_vma *vma)
{
	struct drm_i915_gem_object *obj = vma->obj;
	unsigned long active;
	int ret;

	/* First wait upon any activity as retiring the request may
	 * have side-effects such as unpinning or even unbinding this vma.
	 */
	active = i915_vma_get_active(vma);
	if (active) {
		int idx;

		/* When a closed VMA is retired, it is unbound - eek.
		 * In order to prevent it from being recursively closed,
		 * take a pin on the vma so that the second unbind is
		 * aborted.
		 */
		__i915_vma_pin(vma);

		for_each_active(active, idx) {
			ret = i915_gem_active_retire(&vma->last_read[idx],
						   &vma->vm->dev->struct_mutex);
			if (ret)
				break;
		}

		__i915_vma_unpin(vma);
		if (ret)
			return ret;

		GEM_BUG_ON(i915_vma_is_active(vma));
	}

	if (i915_vma_is_pinned(vma))
		return -EBUSY;

	if (!drm_mm_node_allocated(&vma->node))
		goto destroy;

	GEM_BUG_ON(obj->bind_count == 0);
	GEM_BUG_ON(!obj->pages);

	if (i915_vma_is_map_and_fenceable(vma)) {
		/* release the fence reg _after_ flushing */
		ret = i915_vma_put_fence(vma);
		if (ret)
			return ret;

		/* Force a pagefault for domain tracking on next user access */
		i915_gem_release_mmap(obj);

		__i915_vma_iounmap(vma);
		vma->flags &= ~I915_VMA_CAN_FENCE;
	}

	if (likely(!vma->vm->closed)) {
		trace_i915_vma_unbind(vma);
		vma->vm->unbind_vma(vma);
	}
	vma->flags &= ~(I915_VMA_GLOBAL_BIND | I915_VMA_LOCAL_BIND);

	drm_mm_remove_node(&vma->node);
	list_move_tail(&vma->vm_link, &vma->vm->unbound_list);

	if (vma->pages != obj->pages) {
		GEM_BUG_ON(!vma->pages);
		sg_free_table(vma->pages);
		kfree(vma->pages);
	}
	vma->pages = NULL;

	/* Since the unbound list is global, only move to that list if
	 * no more VMAs exist. */
	if (--obj->bind_count == 0)
		list_move_tail(&obj->global_list,
			       &to_i915(obj->base.dev)->mm.unbound_list);

	/* And finally now the object is completely decoupled from this vma,
	 * we can drop its hold on the backing storage and allow it to be
	 * reaped by the shrinker.
	 */
	i915_gem_object_unpin_pages(obj);

destroy:
	if (unlikely(i915_vma_is_closed(vma)))
		i915_vma_destroy(vma);

	return 0;
}

int i915_gem_wait_for_idle(struct drm_i915_private *dev_priv,
			   unsigned int flags)
{
	struct intel_engine_cs *engine;
	int ret;

	for_each_engine(engine, dev_priv) {
		if (engine->last_context == NULL)
			continue;

		ret = intel_engine_idle(engine, flags);
		if (ret)
			return ret;
	}

	return 0;
}

static bool i915_gem_valid_gtt_space(struct i915_vma *vma,
				     unsigned long cache_level)
{
	struct drm_mm_node *gtt_space = &vma->node;
	struct drm_mm_node *other;

	/*
	 * On some machines we have to be careful when putting differing types
	 * of snoopable memory together to avoid the prefetcher crossing memory
	 * domains and dying. During vm initialisation, we decide whether or not
	 * these constraints apply and set the drm_mm.color_adjust
	 * appropriately.
	 */
	if (vma->vm->mm.color_adjust == NULL)
		return true;

	if (!drm_mm_node_allocated(gtt_space))
		return true;

	if (list_empty(&gtt_space->node_list))
		return true;

	other = list_entry(gtt_space->node_list.prev, struct drm_mm_node, node_list);
	if (other->allocated && !other->hole_follows && other->color != cache_level)
		return false;

	other = list_entry(gtt_space->node_list.next, struct drm_mm_node, node_list);
	if (other->allocated && !gtt_space->hole_follows && other->color != cache_level)
		return false;

	return true;
}

/**
 * i915_vma_insert - finds a slot for the vma in its address space
 * @vma: the vma
 * @size: requested size in bytes (can be larger than the VMA)
 * @alignment: required alignment
 * @flags: mask of PIN_* flags to use
 *
 * First we try to allocate some free space that meets the requirements for
 * the VMA. Failiing that, if the flags permit, it will evict an old VMA,
 * preferrably the oldest idle entry to make room for the new VMA.
 *
 * Returns:
 * 0 on success, negative error code otherwise.
 */
static int
i915_vma_insert(struct i915_vma *vma, u64 size, u64 alignment, u64 flags)
{
	struct drm_i915_private *dev_priv = to_i915(vma->vm->dev);
	struct drm_i915_gem_object *obj = vma->obj;
	u64 start, end;
	int ret;

	GEM_BUG_ON(vma->flags & (I915_VMA_GLOBAL_BIND | I915_VMA_LOCAL_BIND));
	GEM_BUG_ON(drm_mm_node_allocated(&vma->node));

	size = max(size, vma->size);
	if (flags & PIN_MAPPABLE)
		size = i915_gem_get_ggtt_size(dev_priv, size,
					      i915_gem_object_get_tiling(obj));

	alignment = max(max(alignment, vma->display_alignment),
			i915_gem_get_ggtt_alignment(dev_priv, size,
						    i915_gem_object_get_tiling(obj),
						    flags & PIN_MAPPABLE));

	start = flags & PIN_OFFSET_BIAS ? flags & PIN_OFFSET_MASK : 0;

	end = vma->vm->total;
	if (flags & PIN_MAPPABLE)
		end = min_t(u64, end, dev_priv->ggtt.mappable_end);
	if (flags & PIN_ZONE_4G)
		end = min_t(u64, end, (1ULL << 32) - PAGE_SIZE);

	/* If binding the object/GGTT view requires more space than the entire
	 * aperture has, reject it early before evicting everything in a vain
	 * attempt to find space.
	 */
	if (size > end) {
		DRM_DEBUG("Attempting to bind an object larger than the aperture: request=%llu [object=%zd] > %s aperture=%llu\n",
			  size, obj->base.size,
			  flags & PIN_MAPPABLE ? "mappable" : "total",
			  end);
		return -E2BIG;
	}

	ret = i915_gem_object_get_pages(obj);
	if (ret)
		return ret;

	i915_gem_object_pin_pages(obj);

	if (flags & PIN_OFFSET_FIXED) {
		u64 offset = flags & PIN_OFFSET_MASK;
		if (offset & (alignment - 1) || offset > end - size) {
			ret = -EINVAL;
			goto err_unpin;
		}

		vma->node.start = offset;
		vma->node.size = size;
		vma->node.color = obj->cache_level;
		ret = drm_mm_reserve_node(&vma->vm->mm, &vma->node);
		if (ret) {
			ret = i915_gem_evict_for_vma(vma);
			if (ret == 0)
				ret = drm_mm_reserve_node(&vma->vm->mm, &vma->node);
			if (ret)
				goto err_unpin;
		}
	} else {
		u32 search_flag, alloc_flag;

		if (flags & PIN_HIGH) {
			search_flag = DRM_MM_SEARCH_BELOW;
			alloc_flag = DRM_MM_CREATE_TOP;
		} else {
			search_flag = DRM_MM_SEARCH_DEFAULT;
			alloc_flag = DRM_MM_CREATE_DEFAULT;
		}

		/* We only allocate in PAGE_SIZE/GTT_PAGE_SIZE (4096) chunks,
		 * so we know that we always have a minimum alignment of 4096.
		 * The drm_mm range manager is optimised to return results
		 * with zero alignment, so where possible use the optimal
		 * path.
		 */
		if (alignment <= 4096)
			alignment = 0;

search_free:
		ret = drm_mm_insert_node_in_range_generic(&vma->vm->mm,
							  &vma->node,
							  size, alignment,
							  obj->cache_level,
							  start, end,
							  search_flag,
							  alloc_flag);
		if (ret) {
			ret = i915_gem_evict_something(vma->vm, size, alignment,
						       obj->cache_level,
						       start, end,
						       flags);
			if (ret == 0)
				goto search_free;

			goto err_unpin;
		}
	}
	GEM_BUG_ON(!i915_gem_valid_gtt_space(vma, obj->cache_level));

	list_move_tail(&obj->global_list, &dev_priv->mm.bound_list);
	list_move_tail(&vma->vm_link, &vma->vm->inactive_list);
	obj->bind_count++;

	return 0;

err_unpin:
	i915_gem_object_unpin_pages(obj);
	return ret;
}

bool
i915_gem_clflush_object(struct drm_i915_gem_object *obj,
			bool force)
{
	/* If we don't have a page list set up, then we're not pinned
	 * to GPU, and we can ignore the cache flush because it'll happen
	 * again at bind time.
	 */
	if (obj->pages == NULL)
		return false;

	/*
	 * Stolen memory is always coherent with the GPU as it is explicitly
	 * marked as wc by the system, or the system is cache-coherent.
	 */
	if (obj->stolen || obj->phys_handle)
		return false;

	/* If the GPU is snooping the contents of the CPU cache,
	 * we do not need to manually clear the CPU cache lines.  However,
	 * the caches are only snooped when the render cache is
	 * flushed/invalidated.  As we always have to emit invalidations
	 * and flushes when moving into and out of the RENDER domain, correct
	 * snooping behaviour occurs naturally as the result of our domain
	 * tracking.
	 */
	if (!force && cpu_cache_is_coherent(obj->base.dev, obj->cache_level)) {
		obj->cache_dirty = true;
		return false;
	}

	trace_i915_gem_object_clflush(obj);
	drm_clflush_sg(obj->pages);
	obj->cache_dirty = false;

	return true;
}

/** Flushes the GTT write domain for the object if it's dirty. */
static void
i915_gem_object_flush_gtt_write_domain(struct drm_i915_gem_object *obj)
{
	struct drm_i915_private *dev_priv = to_i915(obj->base.dev);

	if (obj->base.write_domain != I915_GEM_DOMAIN_GTT)
		return;

	/* No actual flushing is required for the GTT write domain.  Writes
	 * to it "immediately" go to main memory as far as we know, so there's
	 * no chipset flush.  It also doesn't land in render cache.
	 *
	 * However, we do have to enforce the order so that all writes through
	 * the GTT land before any writes to the device, such as updates to
	 * the GATT itself.
	 *
	 * We also have to wait a bit for the writes to land from the GTT.
	 * An uncached read (i.e. mmio) seems to be ideal for the round-trip
	 * timing. This issue has only been observed when switching quickly
	 * between GTT writes and CPU reads from inside the kernel on recent hw,
	 * and it appears to only affect discrete GTT blocks (i.e. on LLC
	 * system agents we cannot reproduce this behaviour).
	 */
	wmb();
	if (INTEL_GEN(dev_priv) >= 6 && !HAS_LLC(dev_priv))
		POSTING_READ(RING_ACTHD(dev_priv->engine[RCS].mmio_base));

	intel_fb_obj_flush(obj, false, write_origin(obj, I915_GEM_DOMAIN_GTT));

	obj->base.write_domain = 0;
	trace_i915_gem_object_change_domain(obj,
					    obj->base.read_domains,
					    I915_GEM_DOMAIN_GTT);
}

/** Flushes the CPU write domain for the object if it's dirty. */
static void
i915_gem_object_flush_cpu_write_domain(struct drm_i915_gem_object *obj)
{
	if (obj->base.write_domain != I915_GEM_DOMAIN_CPU)
		return;

	if (i915_gem_clflush_object(obj, obj->pin_display))
		i915_gem_chipset_flush(to_i915(obj->base.dev));

	intel_fb_obj_flush(obj, false, ORIGIN_CPU);

	obj->base.write_domain = 0;
	trace_i915_gem_object_change_domain(obj,
					    obj->base.read_domains,
					    I915_GEM_DOMAIN_CPU);
}

static void i915_gem_object_bump_inactive_ggtt(struct drm_i915_gem_object *obj)
{
	struct i915_vma *vma;

	list_for_each_entry(vma, &obj->vma_list, obj_link) {
		if (!i915_vma_is_ggtt(vma))
			continue;

		if (i915_vma_is_active(vma))
			continue;

		if (!drm_mm_node_allocated(&vma->node))
			continue;

		list_move_tail(&vma->vm_link, &vma->vm->inactive_list);
	}
}

/**
 * Moves a single object to the GTT read, and possibly write domain.
 * @obj: object to act on
 * @write: ask for write access or read only
 *
 * This function returns when the move is complete, including waiting on
 * flushes to occur.
 */
int
i915_gem_object_set_to_gtt_domain(struct drm_i915_gem_object *obj, bool write)
{
	uint32_t old_write_domain, old_read_domains;
	int ret;

	ret = i915_gem_object_wait_rendering(obj, !write);
	if (ret)
		return ret;

	if (obj->base.write_domain == I915_GEM_DOMAIN_GTT)
		return 0;

	/* Flush and acquire obj->pages so that we are coherent through
	 * direct access in memory with previous cached writes through
	 * shmemfs and that our cache domain tracking remains valid.
	 * For example, if the obj->filp was moved to swap without us
	 * being notified and releasing the pages, we would mistakenly
	 * continue to assume that the obj remained out of the CPU cached
	 * domain.
	 */
	ret = i915_gem_object_get_pages(obj);
	if (ret)
		return ret;

	i915_gem_object_flush_cpu_write_domain(obj);

	/* Serialise direct access to this object with the barriers for
	 * coherent writes from the GPU, by effectively invalidating the
	 * GTT domain upon first access.
	 */
	if ((obj->base.read_domains & I915_GEM_DOMAIN_GTT) == 0)
		mb();

	old_write_domain = obj->base.write_domain;
	old_read_domains = obj->base.read_domains;

	/* It should now be out of any other write domains, and we can update
	 * the domain values for our changes.
	 */
	BUG_ON((obj->base.write_domain & ~I915_GEM_DOMAIN_GTT) != 0);
	obj->base.read_domains |= I915_GEM_DOMAIN_GTT;
	if (write) {
		obj->base.read_domains = I915_GEM_DOMAIN_GTT;
		obj->base.write_domain = I915_GEM_DOMAIN_GTT;
		obj->dirty = 1;
	}

	trace_i915_gem_object_change_domain(obj,
					    old_read_domains,
					    old_write_domain);

	/* And bump the LRU for this access */
	i915_gem_object_bump_inactive_ggtt(obj);

	return 0;
}

/**
 * Changes the cache-level of an object across all VMA.
 * @obj: object to act on
 * @cache_level: new cache level to set for the object
 *
 * After this function returns, the object will be in the new cache-level
 * across all GTT and the contents of the backing storage will be coherent,
 * with respect to the new cache-level. In order to keep the backing storage
 * coherent for all users, we only allow a single cache level to be set
 * globally on the object and prevent it from being changed whilst the
 * hardware is reading from the object. That is if the object is currently
 * on the scanout it will be set to uncached (or equivalent display
 * cache coherency) and all non-MOCS GPU access will also be uncached so
 * that all direct access to the scanout remains coherent.
 */
int i915_gem_object_set_cache_level(struct drm_i915_gem_object *obj,
				    enum i915_cache_level cache_level)
{
	struct i915_vma *vma;
	int ret = 0;

	if (obj->cache_level == cache_level)
		goto out;

	/* Inspect the list of currently bound VMA and unbind any that would
	 * be invalid given the new cache-level. This is principally to
	 * catch the issue of the CS prefetch crossing page boundaries and
	 * reading an invalid PTE on older architectures.
	 */
restart:
	list_for_each_entry(vma, &obj->vma_list, obj_link) {
		if (!drm_mm_node_allocated(&vma->node))
			continue;

		if (i915_vma_is_pinned(vma)) {
			DRM_DEBUG("can not change the cache level of pinned objects\n");
			return -EBUSY;
		}

		if (i915_gem_valid_gtt_space(vma, cache_level))
			continue;

		ret = i915_vma_unbind(vma);
		if (ret)
			return ret;

		/* As unbinding may affect other elements in the
		 * obj->vma_list (due to side-effects from retiring
		 * an active vma), play safe and restart the iterator.
		 */
		goto restart;
	}

	/* We can reuse the existing drm_mm nodes but need to change the
	 * cache-level on the PTE. We could simply unbind them all and
	 * rebind with the correct cache-level on next use. However since
	 * we already have a valid slot, dma mapping, pages etc, we may as
	 * rewrite the PTE in the belief that doing so tramples upon less
	 * state and so involves less work.
	 */
	if (obj->bind_count) {
		/* Before we change the PTE, the GPU must not be accessing it.
		 * If we wait upon the object, we know that all the bound
		 * VMA are no longer active.
		 */
		ret = i915_gem_object_wait_rendering(obj, false);
		if (ret)
			return ret;

		if (!HAS_LLC(obj->base.dev) && cache_level != I915_CACHE_NONE) {
			/* Access to snoopable pages through the GTT is
			 * incoherent and on some machines causes a hard
			 * lockup. Relinquish the CPU mmaping to force
			 * userspace to refault in the pages and we can
			 * then double check if the GTT mapping is still
			 * valid for that pointer access.
			 */
			i915_gem_release_mmap(obj);

			/* As we no longer need a fence for GTT access,
			 * we can relinquish it now (and so prevent having
			 * to steal a fence from someone else on the next
			 * fence request). Note GPU activity would have
			 * dropped the fence as all snoopable access is
			 * supposed to be linear.
			 */
			list_for_each_entry(vma, &obj->vma_list, obj_link) {
				ret = i915_vma_put_fence(vma);
				if (ret)
					return ret;
			}
		} else {
			/* We either have incoherent backing store and
			 * so no GTT access or the architecture is fully
			 * coherent. In such cases, existing GTT mmaps
			 * ignore the cache bit in the PTE and we can
			 * rewrite it without confusing the GPU or having
			 * to force userspace to fault back in its mmaps.
			 */
		}

		list_for_each_entry(vma, &obj->vma_list, obj_link) {
			if (!drm_mm_node_allocated(&vma->node))
				continue;

			ret = i915_vma_bind(vma, cache_level, PIN_UPDATE);
			if (ret)
				return ret;
		}
	}

	list_for_each_entry(vma, &obj->vma_list, obj_link)
		vma->node.color = cache_level;
	obj->cache_level = cache_level;

out:
	/* Flush the dirty CPU caches to the backing storage so that the
	 * object is now coherent at its new cache level (with respect
	 * to the access domain).
	 */
	if (obj->cache_dirty && cpu_write_needs_clflush(obj)) {
		if (i915_gem_clflush_object(obj, true))
			i915_gem_chipset_flush(to_i915(obj->base.dev));
	}

	return 0;
}

int i915_gem_get_caching_ioctl(struct drm_device *dev, void *data,
			       struct drm_file *file)
{
	struct drm_i915_gem_caching *args = data;
	struct drm_i915_gem_object *obj;

	obj = i915_gem_object_lookup(file, args->handle);
	if (!obj)
		return -ENOENT;

	switch (obj->cache_level) {
	case I915_CACHE_LLC:
	case I915_CACHE_L3_LLC:
		args->caching = I915_CACHING_CACHED;
		break;

	case I915_CACHE_WT:
		args->caching = I915_CACHING_DISPLAY;
		break;

	default:
		args->caching = I915_CACHING_NONE;
		break;
	}

	i915_gem_object_put_unlocked(obj);
	return 0;
}

int i915_gem_set_caching_ioctl(struct drm_device *dev, void *data,
			       struct drm_file *file)
{
	struct drm_i915_private *dev_priv = to_i915(dev);
	struct drm_i915_gem_caching *args = data;
	struct drm_i915_gem_object *obj;
	enum i915_cache_level level;
	int ret;

	switch (args->caching) {
	case I915_CACHING_NONE:
		level = I915_CACHE_NONE;
		break;
	case I915_CACHING_CACHED:
		/*
		 * Due to a HW issue on BXT A stepping, GPU stores via a
		 * snooped mapping may leave stale data in a corresponding CPU
		 * cacheline, whereas normally such cachelines would get
		 * invalidated.
		 */
		if (!HAS_LLC(dev) && !HAS_SNOOP(dev))
			return -ENODEV;

		level = I915_CACHE_LLC;
		break;
	case I915_CACHING_DISPLAY:
		level = HAS_WT(dev) ? I915_CACHE_WT : I915_CACHE_NONE;
		break;
	default:
		return -EINVAL;
	}

	intel_runtime_pm_get(dev_priv);

	ret = i915_mutex_lock_interruptible(dev);
	if (ret)
		goto rpm_put;

	obj = i915_gem_object_lookup(file, args->handle);
	if (!obj) {
		ret = -ENOENT;
		goto unlock;
	}

	ret = i915_gem_object_set_cache_level(obj, level);

	i915_gem_object_put(obj);
unlock:
	mutex_unlock(&dev->struct_mutex);
rpm_put:
	intel_runtime_pm_put(dev_priv);

	return ret;
}

/*
 * Prepare buffer for display plane (scanout, cursors, etc).
 * Can be called from an uninterruptible phase (modesetting) and allows
 * any flushes to be pipelined (for pageflips).
 */
struct i915_vma *
i915_gem_object_pin_to_display_plane(struct drm_i915_gem_object *obj,
				     u32 alignment,
				     const struct i915_ggtt_view *view)
{
	struct i915_vma *vma;
	u32 old_read_domains, old_write_domain;
	int ret;

	/* Mark the pin_display early so that we account for the
	 * display coherency whilst setting up the cache domains.
	 */
	obj->pin_display++;

	/* The display engine is not coherent with the LLC cache on gen6.  As
	 * a result, we make sure that the pinning that is about to occur is
	 * done with uncached PTEs. This is lowest common denominator for all
	 * chipsets.
	 *
	 * However for gen6+, we could do better by using the GFDT bit instead
	 * of uncaching, which would allow us to flush all the LLC-cached data
	 * with that bit in the PTE to main memory with just one PIPE_CONTROL.
	 */
	ret = i915_gem_object_set_cache_level(obj,
					      HAS_WT(obj->base.dev) ? I915_CACHE_WT : I915_CACHE_NONE);
	if (ret) {
		vma = ERR_PTR(ret);
		goto err_unpin_display;
	}

	/* As the user may map the buffer once pinned in the display plane
	 * (e.g. libkms for the bootup splash), we have to ensure that we
	 * always use map_and_fenceable for all scanout buffers. However,
	 * it may simply be too big to fit into mappable, in which case
	 * put it anyway and hope that userspace can cope (but always first
	 * try to preserve the existing ABI).
	 */
	vma = ERR_PTR(-ENOSPC);
	if (view->type == I915_GGTT_VIEW_NORMAL)
		vma = i915_gem_object_ggtt_pin(obj, view, 0, alignment,
					       PIN_MAPPABLE | PIN_NONBLOCK);
<<<<<<< HEAD
	if (IS_ERR(vma))
		vma = i915_gem_object_ggtt_pin(obj, view, 0, alignment, 0);
=======
	if (IS_ERR(vma)) {
		struct drm_i915_private *i915 = to_i915(obj->base.dev);
		unsigned int flags;

		/* Valleyview is definitely limited to scanning out the first
		 * 512MiB. Lets presume this behaviour was inherited from the
		 * g4x display engine and that all earlier gen are similarly
		 * limited. Testing suggests that it is a little more
		 * complicated than this. For example, Cherryview appears quite
		 * happy to scanout from anywhere within its global aperture.
		 */
		flags = 0;
		if (HAS_GMCH_DISPLAY(i915))
			flags = PIN_MAPPABLE;
		vma = i915_gem_object_ggtt_pin(obj, view, 0, alignment, flags);
	}
>>>>>>> 5cc5084d
	if (IS_ERR(vma))
		goto err_unpin_display;

	vma->display_alignment = max_t(u64, vma->display_alignment, alignment);

	i915_gem_object_flush_cpu_write_domain(obj);

	old_write_domain = obj->base.write_domain;
	old_read_domains = obj->base.read_domains;

	/* It should now be out of any other write domains, and we can update
	 * the domain values for our changes.
	 */
	obj->base.write_domain = 0;
	obj->base.read_domains |= I915_GEM_DOMAIN_GTT;

	trace_i915_gem_object_change_domain(obj,
					    old_read_domains,
					    old_write_domain);

	return vma;

err_unpin_display:
	obj->pin_display--;
	return vma;
}

void
i915_gem_object_unpin_from_display_plane(struct i915_vma *vma)
{
	if (WARN_ON(vma->obj->pin_display == 0))
		return;

	if (--vma->obj->pin_display == 0)
		vma->display_alignment = 0;

	/* Bump the LRU to try and avoid premature eviction whilst flipping  */
	if (!i915_vma_is_active(vma))
		list_move_tail(&vma->vm_link, &vma->vm->inactive_list);

	i915_vma_unpin(vma);
}

/**
 * Moves a single object to the CPU read, and possibly write domain.
 * @obj: object to act on
 * @write: requesting write or read-only access
 *
 * This function returns when the move is complete, including waiting on
 * flushes to occur.
 */
int
i915_gem_object_set_to_cpu_domain(struct drm_i915_gem_object *obj, bool write)
{
	uint32_t old_write_domain, old_read_domains;
	int ret;

	ret = i915_gem_object_wait_rendering(obj, !write);
	if (ret)
		return ret;

	if (obj->base.write_domain == I915_GEM_DOMAIN_CPU)
		return 0;

	i915_gem_object_flush_gtt_write_domain(obj);

	old_write_domain = obj->base.write_domain;
	old_read_domains = obj->base.read_domains;

	/* Flush the CPU cache if it's still invalid. */
	if ((obj->base.read_domains & I915_GEM_DOMAIN_CPU) == 0) {
		i915_gem_clflush_object(obj, false);

		obj->base.read_domains |= I915_GEM_DOMAIN_CPU;
	}

	/* It should now be out of any other write domains, and we can update
	 * the domain values for our changes.
	 */
	BUG_ON((obj->base.write_domain & ~I915_GEM_DOMAIN_CPU) != 0);

	/* If we're writing through the CPU, then the GPU read domains will
	 * need to be invalidated at next use.
	 */
	if (write) {
		obj->base.read_domains = I915_GEM_DOMAIN_CPU;
		obj->base.write_domain = I915_GEM_DOMAIN_CPU;
	}

	trace_i915_gem_object_change_domain(obj,
					    old_read_domains,
					    old_write_domain);

	return 0;
}

/* Throttle our rendering by waiting until the ring has completed our requests
 * emitted over 20 msec ago.
 *
 * Note that if we were to use the current jiffies each time around the loop,
 * we wouldn't escape the function with any frames outstanding if the time to
 * render a frame was over 20ms.
 *
 * This should get us reasonable parallelism between CPU and GPU but also
 * relatively low latency when blocking on a particular request to finish.
 */
static int
i915_gem_ring_throttle(struct drm_device *dev, struct drm_file *file)
{
	struct drm_i915_private *dev_priv = to_i915(dev);
	struct drm_i915_file_private *file_priv = file->driver_priv;
	unsigned long recent_enough = jiffies - DRM_I915_THROTTLE_JIFFIES;
	struct drm_i915_gem_request *request, *target = NULL;
	int ret;

	ret = i915_gem_wait_for_error(&dev_priv->gpu_error);
	if (ret)
		return ret;

	/* ABI: return -EIO if already wedged */
	if (i915_terminally_wedged(&dev_priv->gpu_error))
		return -EIO;

	spin_lock(&file_priv->mm.lock);
	list_for_each_entry(request, &file_priv->mm.request_list, client_list) {
		if (time_after_eq(request->emitted_jiffies, recent_enough))
			break;

		/*
		 * Note that the request might not have been submitted yet.
		 * In which case emitted_jiffies will be zero.
		 */
		if (!request->emitted_jiffies)
			continue;

		target = request;
	}
	if (target)
		i915_gem_request_get(target);
	spin_unlock(&file_priv->mm.lock);

	if (target == NULL)
		return 0;

	ret = i915_wait_request(target, I915_WAIT_INTERRUPTIBLE, NULL, NULL);
	i915_gem_request_put(target);

	return ret;
}

static bool
i915_vma_misplaced(struct i915_vma *vma, u64 size, u64 alignment, u64 flags)
{
	if (!drm_mm_node_allocated(&vma->node))
		return false;

	if (vma->node.size < size)
		return true;

	if (alignment && vma->node.start & (alignment - 1))
		return true;

	if (flags & PIN_MAPPABLE && !i915_vma_is_map_and_fenceable(vma))
		return true;

	if (flags & PIN_OFFSET_BIAS &&
	    vma->node.start < (flags & PIN_OFFSET_MASK))
		return true;

	if (flags & PIN_OFFSET_FIXED &&
	    vma->node.start != (flags & PIN_OFFSET_MASK))
		return true;

	return false;
}

void __i915_vma_set_map_and_fenceable(struct i915_vma *vma)
{
	struct drm_i915_gem_object *obj = vma->obj;
	struct drm_i915_private *dev_priv = to_i915(obj->base.dev);
	bool mappable, fenceable;
	u32 fence_size, fence_alignment;

	fence_size = i915_gem_get_ggtt_size(dev_priv,
					    vma->size,
					    i915_gem_object_get_tiling(obj));
	fence_alignment = i915_gem_get_ggtt_alignment(dev_priv,
						      vma->size,
						      i915_gem_object_get_tiling(obj),
						      true);

	fenceable = (vma->node.size == fence_size &&
		     (vma->node.start & (fence_alignment - 1)) == 0);

	mappable = (vma->node.start + fence_size <=
		    dev_priv->ggtt.mappable_end);

	/*
	 * Explicitly disable for rotated VMA since the display does not
	 * need the fence and the VMA is not accessible to other users.
	 */
	if (mappable && fenceable &&
	    vma->ggtt_view.type != I915_GGTT_VIEW_ROTATED)
		vma->flags |= I915_VMA_CAN_FENCE;
	else
		vma->flags &= ~I915_VMA_CAN_FENCE;
}

int __i915_vma_do_pin(struct i915_vma *vma,
		      u64 size, u64 alignment, u64 flags)
{
	unsigned int bound = vma->flags;
	int ret;

	GEM_BUG_ON((flags & (PIN_GLOBAL | PIN_USER)) == 0);
	GEM_BUG_ON((flags & PIN_GLOBAL) && !i915_vma_is_ggtt(vma));

	if (WARN_ON(bound & I915_VMA_PIN_OVERFLOW)) {
		ret = -EBUSY;
		goto err;
	}

	if ((bound & I915_VMA_BIND_MASK) == 0) {
		ret = i915_vma_insert(vma, size, alignment, flags);
		if (ret)
			goto err;
	}

	ret = i915_vma_bind(vma, vma->obj->cache_level, flags);
	if (ret)
		goto err;

	if ((bound ^ vma->flags) & I915_VMA_GLOBAL_BIND)
		__i915_vma_set_map_and_fenceable(vma);

	GEM_BUG_ON(i915_vma_misplaced(vma, size, alignment, flags));
	return 0;

err:
	__i915_vma_unpin(vma);
	return ret;
}

struct i915_vma *
i915_gem_object_ggtt_pin(struct drm_i915_gem_object *obj,
			 const struct i915_ggtt_view *view,
			 u64 size,
			 u64 alignment,
			 u64 flags)
{
	struct i915_address_space *vm = &to_i915(obj->base.dev)->ggtt.base;
	struct i915_vma *vma;
	int ret;

	vma = i915_gem_obj_lookup_or_create_vma(obj, vm, view);
	if (IS_ERR(vma))
		return vma;

	if (i915_vma_misplaced(vma, size, alignment, flags)) {
		if (flags & PIN_NONBLOCK &&
		    (i915_vma_is_pinned(vma) || i915_vma_is_active(vma)))
			return ERR_PTR(-ENOSPC);

		WARN(i915_vma_is_pinned(vma),
		     "bo is already pinned in ggtt with incorrect alignment:"
		     " offset=%08x, req.alignment=%llx,"
		     " req.map_and_fenceable=%d, vma->map_and_fenceable=%d\n",
		     i915_ggtt_offset(vma), alignment,
		     !!(flags & PIN_MAPPABLE),
		     i915_vma_is_map_and_fenceable(vma));
		ret = i915_vma_unbind(vma);
		if (ret)
			return ERR_PTR(ret);
	}

	ret = i915_vma_pin(vma, size, alignment, flags | PIN_GLOBAL);
	if (ret)
		return ERR_PTR(ret);

	return vma;
}

static __always_inline unsigned int __busy_read_flag(unsigned int id)
{
	/* Note that we could alias engines in the execbuf API, but
	 * that would be very unwise as it prevents userspace from
	 * fine control over engine selection. Ahem.
	 *
	 * This should be something like EXEC_MAX_ENGINE instead of
	 * I915_NUM_ENGINES.
	 */
	BUILD_BUG_ON(I915_NUM_ENGINES > 16);
	return 0x10000 << id;
}

static __always_inline unsigned int __busy_write_id(unsigned int id)
{
	/* The uABI guarantees an active writer is also amongst the read
	 * engines. This would be true if we accessed the activity tracking
	 * under the lock, but as we perform the lookup of the object and
	 * its activity locklessly we can not guarantee that the last_write
	 * being active implies that we have set the same engine flag from
	 * last_read - hence we always set both read and write busy for
	 * last_write.
	 */
	return id | __busy_read_flag(id);
}

static __always_inline unsigned int
__busy_set_if_active(const struct i915_gem_active *active,
		     unsigned int (*flag)(unsigned int id))
{
	struct drm_i915_gem_request *request;

	request = rcu_dereference(active->request);
	if (!request || i915_gem_request_completed(request))
		return 0;

	/* This is racy. See __i915_gem_active_get_rcu() for an in detail
	 * discussion of how to handle the race correctly, but for reporting
	 * the busy state we err on the side of potentially reporting the
	 * wrong engine as being busy (but we guarantee that the result
	 * is at least self-consistent).
	 *
	 * As we use SLAB_DESTROY_BY_RCU, the request may be reallocated
	 * whilst we are inspecting it, even under the RCU read lock as we are.
	 * This means that there is a small window for the engine and/or the
	 * seqno to have been overwritten. The seqno will always be in the
	 * future compared to the intended, and so we know that if that
	 * seqno is idle (on whatever engine) our request is idle and the
	 * return 0 above is correct.
	 *
	 * The issue is that if the engine is switched, it is just as likely
	 * to report that it is busy (but since the switch happened, we know
	 * the request should be idle). So there is a small chance that a busy
	 * result is actually the wrong engine.
	 *
	 * So why don't we care?
	 *
	 * For starters, the busy ioctl is a heuristic that is by definition
	 * racy. Even with perfect serialisation in the driver, the hardware
	 * state is constantly advancing - the state we report to the user
	 * is stale.
	 *
	 * The critical information for the busy-ioctl is whether the object
	 * is idle as userspace relies on that to detect whether its next
	 * access will stall, or if it has missed submitting commands to
	 * the hardware allowing the GPU to stall. We never generate a
	 * false-positive for idleness, thus busy-ioctl is reliable at the
	 * most fundamental level, and we maintain the guarantee that a
	 * busy object left to itself will eventually become idle (and stay
	 * idle!).
	 *
	 * We allow ourselves the leeway of potentially misreporting the busy
	 * state because that is an optimisation heuristic that is constantly
	 * in flux. Being quickly able to detect the busy/idle state is much
	 * more important than accurate logging of exactly which engines were
	 * busy.
	 *
	 * For accuracy in reporting the engine, we could use
	 *
	 *	result = 0;
	 *	request = __i915_gem_active_get_rcu(active);
	 *	if (request) {
	 *		if (!i915_gem_request_completed(request))
	 *			result = flag(request->engine->exec_id);
	 *		i915_gem_request_put(request);
	 *	}
	 *
	 * but that still remains susceptible to both hardware and userspace
	 * races. So we accept making the result of that race slightly worse,
	 * given the rarity of the race and its low impact on the result.
	 */
	return flag(READ_ONCE(request->engine->exec_id));
}

static __always_inline unsigned int
busy_check_reader(const struct i915_gem_active *active)
{
	return __busy_set_if_active(active, __busy_read_flag);
}

static __always_inline unsigned int
busy_check_writer(const struct i915_gem_active *active)
{
	return __busy_set_if_active(active, __busy_write_id);
}

int
i915_gem_busy_ioctl(struct drm_device *dev, void *data,
		    struct drm_file *file)
{
	struct drm_i915_gem_busy *args = data;
	struct drm_i915_gem_object *obj;
	unsigned long active;

	obj = i915_gem_object_lookup(file, args->handle);
	if (!obj)
		return -ENOENT;

	args->busy = 0;
	active = __I915_BO_ACTIVE(obj);
	if (active) {
		int idx;

		/* Yes, the lookups are intentionally racy.
		 *
		 * First, we cannot simply rely on __I915_BO_ACTIVE. We have
		 * to regard the value as stale and as our ABI guarantees
		 * forward progress, we confirm the status of each active
		 * request with the hardware.
		 *
		 * Even though we guard the pointer lookup by RCU, that only
		 * guarantees that the pointer and its contents remain
		 * dereferencable and does *not* mean that the request we
		 * have is the same as the one being tracked by the object.
		 *
		 * Consider that we lookup the request just as it is being
		 * retired and freed. We take a local copy of the pointer,
		 * but before we add its engine into the busy set, the other
		 * thread reallocates it and assigns it to a task on another
		 * engine with a fresh and incomplete seqno. Guarding against
		 * that requires careful serialisation and reference counting,
		 * i.e. using __i915_gem_active_get_request_rcu(). We don't,
		 * instead we expect that if the result is busy, which engines
		 * are busy is not completely reliable - we only guarantee
		 * that the object was busy.
		 */
		rcu_read_lock();

		for_each_active(active, idx)
			args->busy |= busy_check_reader(&obj->last_read[idx]);

		/* For ABI sanity, we only care that the write engine is in
		 * the set of read engines. This should be ensured by the
		 * ordering of setting last_read/last_write in
		 * i915_vma_move_to_active(), and then in reverse in retire.
		 * However, for good measure, we always report the last_write
		 * request as a busy read as well as being a busy write.
		 *
		 * We don't care that the set of active read/write engines
		 * may change during construction of the result, as it is
		 * equally liable to change before userspace can inspect
		 * the result.
		 */
		args->busy |= busy_check_writer(&obj->last_write);

		rcu_read_unlock();
	}

	i915_gem_object_put_unlocked(obj);
	return 0;
}

int
i915_gem_throttle_ioctl(struct drm_device *dev, void *data,
			struct drm_file *file_priv)
{
	return i915_gem_ring_throttle(dev, file_priv);
}

int
i915_gem_madvise_ioctl(struct drm_device *dev, void *data,
		       struct drm_file *file_priv)
{
	struct drm_i915_private *dev_priv = to_i915(dev);
	struct drm_i915_gem_madvise *args = data;
	struct drm_i915_gem_object *obj;
	int ret;

	switch (args->madv) {
	case I915_MADV_DONTNEED:
	case I915_MADV_WILLNEED:
	    break;
	default:
	    return -EINVAL;
	}

	ret = i915_mutex_lock_interruptible(dev);
	if (ret)
		return ret;

	obj = i915_gem_object_lookup(file_priv, args->handle);
	if (!obj) {
		ret = -ENOENT;
		goto unlock;
	}

	if (obj->pages &&
	    i915_gem_object_is_tiled(obj) &&
	    dev_priv->quirks & QUIRK_PIN_SWIZZLED_PAGES) {
		if (obj->madv == I915_MADV_WILLNEED)
			i915_gem_object_unpin_pages(obj);
		if (args->madv == I915_MADV_WILLNEED)
			i915_gem_object_pin_pages(obj);
	}

	if (obj->madv != __I915_MADV_PURGED)
		obj->madv = args->madv;

	/* if the object is no longer attached, discard its backing storage */
	if (obj->madv == I915_MADV_DONTNEED && obj->pages == NULL)
		i915_gem_object_truncate(obj);

	args->retained = obj->madv != __I915_MADV_PURGED;

	i915_gem_object_put(obj);
unlock:
	mutex_unlock(&dev->struct_mutex);
	return ret;
}

void i915_gem_object_init(struct drm_i915_gem_object *obj,
			  const struct drm_i915_gem_object_ops *ops)
{
	int i;

	INIT_LIST_HEAD(&obj->global_list);
	for (i = 0; i < I915_NUM_ENGINES; i++)
		init_request_active(&obj->last_read[i],
				    i915_gem_object_retire__read);
	init_request_active(&obj->last_write,
			    i915_gem_object_retire__write);
	INIT_LIST_HEAD(&obj->obj_exec_link);
	INIT_LIST_HEAD(&obj->vma_list);
	INIT_LIST_HEAD(&obj->batch_pool_link);

	obj->ops = ops;

	obj->frontbuffer_ggtt_origin = ORIGIN_GTT;
	obj->madv = I915_MADV_WILLNEED;

	i915_gem_info_add_obj(to_i915(obj->base.dev), obj->base.size);
}

static const struct drm_i915_gem_object_ops i915_gem_object_ops = {
	.flags = I915_GEM_OBJECT_HAS_STRUCT_PAGE,
	.get_pages = i915_gem_object_get_pages_gtt,
	.put_pages = i915_gem_object_put_pages_gtt,
};

struct drm_i915_gem_object *i915_gem_object_create(struct drm_device *dev,
						  size_t size)
{
	struct drm_i915_gem_object *obj;
	struct address_space *mapping;
	gfp_t mask;
	int ret;

	obj = i915_gem_object_alloc(dev);
	if (obj == NULL)
		return ERR_PTR(-ENOMEM);

	ret = drm_gem_object_init(dev, &obj->base, size);
	if (ret)
		goto fail;

	mask = GFP_HIGHUSER | __GFP_RECLAIMABLE;
	if (IS_CRESTLINE(dev) || IS_BROADWATER(dev)) {
		/* 965gm cannot relocate objects above 4GiB. */
		mask &= ~__GFP_HIGHMEM;
		mask |= __GFP_DMA32;
	}

	mapping = obj->base.filp->f_mapping;
	mapping_set_gfp_mask(mapping, mask);

	i915_gem_object_init(obj, &i915_gem_object_ops);

	obj->base.write_domain = I915_GEM_DOMAIN_CPU;
	obj->base.read_domains = I915_GEM_DOMAIN_CPU;

	if (HAS_LLC(dev)) {
		/* On some devices, we can have the GPU use the LLC (the CPU
		 * cache) for about a 10% performance improvement
		 * compared to uncached.  Graphics requests other than
		 * display scanout are coherent with the CPU in
		 * accessing this cache.  This means in this mode we
		 * don't need to clflush on the CPU side, and on the
		 * GPU side we only need to flush internal caches to
		 * get data visible to the CPU.
		 *
		 * However, we maintain the display planes as UC, and so
		 * need to rebind when first used as such.
		 */
		obj->cache_level = I915_CACHE_LLC;
	} else
		obj->cache_level = I915_CACHE_NONE;

	trace_i915_gem_object_create(obj);

	return obj;

fail:
	i915_gem_object_free(obj);

	return ERR_PTR(ret);
}

static bool discard_backing_storage(struct drm_i915_gem_object *obj)
{
	/* If we are the last user of the backing storage (be it shmemfs
	 * pages or stolen etc), we know that the pages are going to be
	 * immediately released. In this case, we can then skip copying
	 * back the contents from the GPU.
	 */

	if (obj->madv != I915_MADV_WILLNEED)
		return false;

	if (obj->base.filp == NULL)
		return true;

	/* At first glance, this looks racy, but then again so would be
	 * userspace racing mmap against close. However, the first external
	 * reference to the filp can only be obtained through the
	 * i915_gem_mmap_ioctl() which safeguards us against the user
	 * acquiring such a reference whilst we are in the middle of
	 * freeing the object.
	 */
	return atomic_long_read(&obj->base.filp->f_count) == 1;
}

void i915_gem_free_object(struct drm_gem_object *gem_obj)
{
	struct drm_i915_gem_object *obj = to_intel_bo(gem_obj);
	struct drm_device *dev = obj->base.dev;
	struct drm_i915_private *dev_priv = to_i915(dev);
	struct i915_vma *vma, *next;

	intel_runtime_pm_get(dev_priv);

	trace_i915_gem_object_destroy(obj);

	/* All file-owned VMA should have been released by this point through
	 * i915_gem_close_object(), or earlier by i915_gem_context_close().
	 * However, the object may also be bound into the global GTT (e.g.
	 * older GPUs without per-process support, or for direct access through
	 * the GTT either for the user or for scanout). Those VMA still need to
	 * unbound now.
	 */
	list_for_each_entry_safe(vma, next, &obj->vma_list, obj_link) {
		GEM_BUG_ON(!i915_vma_is_ggtt(vma));
		GEM_BUG_ON(i915_vma_is_active(vma));
		vma->flags &= ~I915_VMA_PIN_MASK;
		i915_vma_close(vma);
	}
	GEM_BUG_ON(obj->bind_count);

	/* Stolen objects don't hold a ref, but do hold pin count. Fix that up
	 * before progressing. */
	if (obj->stolen)
		i915_gem_object_unpin_pages(obj);

	WARN_ON(atomic_read(&obj->frontbuffer_bits));

	if (obj->pages && obj->madv == I915_MADV_WILLNEED &&
	    dev_priv->quirks & QUIRK_PIN_SWIZZLED_PAGES &&
	    i915_gem_object_is_tiled(obj))
		i915_gem_object_unpin_pages(obj);

	if (WARN_ON(obj->pages_pin_count))
		obj->pages_pin_count = 0;
	if (discard_backing_storage(obj))
		obj->madv = I915_MADV_DONTNEED;
	i915_gem_object_put_pages(obj);

	BUG_ON(obj->pages);

	if (obj->base.import_attach)
		drm_prime_gem_destroy(&obj->base, NULL);

	if (obj->ops->release)
		obj->ops->release(obj);

	drm_gem_object_release(&obj->base);
	i915_gem_info_remove_obj(dev_priv, obj->base.size);

	kfree(obj->bit_17);
	i915_gem_object_free(obj);

	intel_runtime_pm_put(dev_priv);
}

int i915_gem_suspend(struct drm_device *dev)
{
	struct drm_i915_private *dev_priv = to_i915(dev);
	int ret;

	intel_suspend_gt_powersave(dev_priv);

	mutex_lock(&dev->struct_mutex);

	/* We have to flush all the executing contexts to main memory so
	 * that they can saved in the hibernation image. To ensure the last
	 * context image is coherent, we have to switch away from it. That
	 * leaves the dev_priv->kernel_context still active when
	 * we actually suspend, and its image in memory may not match the GPU
	 * state. Fortunately, the kernel_context is disposable and we do
	 * not rely on its state.
	 */
	ret = i915_gem_switch_to_kernel_context(dev_priv);
	if (ret)
		goto err;

	ret = i915_gem_wait_for_idle(dev_priv,
				     I915_WAIT_INTERRUPTIBLE |
				     I915_WAIT_LOCKED);
	if (ret)
		goto err;

	i915_gem_retire_requests(dev_priv);

	i915_gem_context_lost(dev_priv);
	mutex_unlock(&dev->struct_mutex);

	cancel_delayed_work_sync(&dev_priv->gpu_error.hangcheck_work);
	cancel_delayed_work_sync(&dev_priv->gt.retire_work);
	flush_delayed_work(&dev_priv->gt.idle_work);

	/* Assert that we sucessfully flushed all the work and
	 * reset the GPU back to its idle, low power state.
	 */
	WARN_ON(dev_priv->gt.awake);

	return 0;

err:
	mutex_unlock(&dev->struct_mutex);
	return ret;
}

void i915_gem_resume(struct drm_device *dev)
{
	struct drm_i915_private *dev_priv = to_i915(dev);

	mutex_lock(&dev->struct_mutex);
	i915_gem_restore_gtt_mappings(dev);

	/* As we didn't flush the kernel context before suspend, we cannot
	 * guarantee that the context image is complete. So let's just reset
	 * it and start again.
	 */
	dev_priv->gt.resume(dev_priv);

	mutex_unlock(&dev->struct_mutex);
}

void i915_gem_init_swizzling(struct drm_device *dev)
{
	struct drm_i915_private *dev_priv = to_i915(dev);

	if (INTEL_INFO(dev)->gen < 5 ||
	    dev_priv->mm.bit_6_swizzle_x == I915_BIT_6_SWIZZLE_NONE)
		return;

	I915_WRITE(DISP_ARB_CTL, I915_READ(DISP_ARB_CTL) |
				 DISP_TILE_SURFACE_SWIZZLING);

	if (IS_GEN5(dev))
		return;

	I915_WRITE(TILECTL, I915_READ(TILECTL) | TILECTL_SWZCTL);
	if (IS_GEN6(dev))
		I915_WRITE(ARB_MODE, _MASKED_BIT_ENABLE(ARB_MODE_SWIZZLE_SNB));
	else if (IS_GEN7(dev))
		I915_WRITE(ARB_MODE, _MASKED_BIT_ENABLE(ARB_MODE_SWIZZLE_IVB));
	else if (IS_GEN8(dev))
		I915_WRITE(GAMTARBMODE, _MASKED_BIT_ENABLE(ARB_MODE_SWIZZLE_BDW));
	else
		BUG();
}

static void init_unused_ring(struct drm_device *dev, u32 base)
{
	struct drm_i915_private *dev_priv = to_i915(dev);

	I915_WRITE(RING_CTL(base), 0);
	I915_WRITE(RING_HEAD(base), 0);
	I915_WRITE(RING_TAIL(base), 0);
	I915_WRITE(RING_START(base), 0);
}

static void init_unused_rings(struct drm_device *dev)
{
	if (IS_I830(dev)) {
		init_unused_ring(dev, PRB1_BASE);
		init_unused_ring(dev, SRB0_BASE);
		init_unused_ring(dev, SRB1_BASE);
		init_unused_ring(dev, SRB2_BASE);
		init_unused_ring(dev, SRB3_BASE);
	} else if (IS_GEN2(dev)) {
		init_unused_ring(dev, SRB0_BASE);
		init_unused_ring(dev, SRB1_BASE);
	} else if (IS_GEN3(dev)) {
		init_unused_ring(dev, PRB1_BASE);
		init_unused_ring(dev, PRB2_BASE);
	}
}

int
i915_gem_init_hw(struct drm_device *dev)
{
	struct drm_i915_private *dev_priv = to_i915(dev);
	struct intel_engine_cs *engine;
	int ret;

	/* Double layer security blanket, see i915_gem_init() */
	intel_uncore_forcewake_get(dev_priv, FORCEWAKE_ALL);

	if (HAS_EDRAM(dev) && INTEL_GEN(dev_priv) < 9)
		I915_WRITE(HSW_IDICR, I915_READ(HSW_IDICR) | IDIHASHMSK(0xf));

	if (IS_HASWELL(dev))
		I915_WRITE(MI_PREDICATE_RESULT_2, IS_HSW_GT3(dev) ?
			   LOWER_SLICE_ENABLED : LOWER_SLICE_DISABLED);

	if (HAS_PCH_NOP(dev)) {
		if (IS_IVYBRIDGE(dev)) {
			u32 temp = I915_READ(GEN7_MSG_CTL);
			temp &= ~(WAIT_FOR_PCH_FLR_ACK | WAIT_FOR_PCH_RESET_ACK);
			I915_WRITE(GEN7_MSG_CTL, temp);
		} else if (INTEL_INFO(dev)->gen >= 7) {
			u32 temp = I915_READ(HSW_NDE_RSTWRN_OPT);
			temp &= ~RESET_PCH_HANDSHAKE_ENABLE;
			I915_WRITE(HSW_NDE_RSTWRN_OPT, temp);
		}
	}

	i915_gem_init_swizzling(dev);

	/*
	 * At least 830 can leave some of the unused rings
	 * "active" (ie. head != tail) after resume which
	 * will prevent c3 entry. Makes sure all unused rings
	 * are totally idle.
	 */
	init_unused_rings(dev);

	BUG_ON(!dev_priv->kernel_context);

	ret = i915_ppgtt_init_hw(dev);
	if (ret) {
		DRM_ERROR("PPGTT enable HW failed %d\n", ret);
		goto out;
	}

	/* Need to do basic initialisation of all rings first: */
	for_each_engine(engine, dev_priv) {
		ret = engine->init_hw(engine);
		if (ret)
			goto out;
	}

	intel_mocs_init_l3cc_table(dev);

	/* We can't enable contexts until all firmware is loaded */
	ret = intel_guc_setup(dev);
	if (ret)
		goto out;

out:
	intel_uncore_forcewake_put(dev_priv, FORCEWAKE_ALL);
	return ret;
}

bool intel_sanitize_semaphores(struct drm_i915_private *dev_priv, int value)
{
	if (INTEL_INFO(dev_priv)->gen < 6)
		return false;

	/* TODO: make semaphores and Execlists play nicely together */
	if (i915.enable_execlists)
		return false;

	if (value >= 0)
		return value;

#ifdef CONFIG_INTEL_IOMMU
	/* Enable semaphores on SNB when IO remapping is off */
	if (INTEL_INFO(dev_priv)->gen == 6 && intel_iommu_gfx_mapped)
		return false;
#endif

	return true;
}

int i915_gem_init(struct drm_device *dev)
{
	struct drm_i915_private *dev_priv = to_i915(dev);
	int ret;

	mutex_lock(&dev->struct_mutex);

	if (!i915.enable_execlists) {
		dev_priv->gt.resume = intel_legacy_submission_resume;
		dev_priv->gt.cleanup_engine = intel_engine_cleanup;
	} else {
		dev_priv->gt.resume = intel_lr_context_resume;
		dev_priv->gt.cleanup_engine = intel_logical_ring_cleanup;
	}

	/* This is just a security blanket to placate dragons.
	 * On some systems, we very sporadically observe that the first TLBs
	 * used by the CS may be stale, despite us poking the TLB reset. If
	 * we hold the forcewake during initialisation these problems
	 * just magically go away.
	 */
	intel_uncore_forcewake_get(dev_priv, FORCEWAKE_ALL);

	i915_gem_init_userptr(dev_priv);

	ret = i915_gem_init_ggtt(dev_priv);
	if (ret)
		goto out_unlock;

	ret = i915_gem_context_init(dev);
	if (ret)
		goto out_unlock;

	ret = intel_engines_init(dev);
	if (ret)
		goto out_unlock;

	ret = i915_gem_init_hw(dev);
	if (ret == -EIO) {
		/* Allow engine initialisation to fail by marking the GPU as
		 * wedged. But we only want to do this where the GPU is angry,
		 * for all other failure, such as an allocation failure, bail.
		 */
		DRM_ERROR("Failed to initialize GPU, declaring it wedged\n");
		i915_gem_set_wedged(dev_priv);
		ret = 0;
	}

out_unlock:
	intel_uncore_forcewake_put(dev_priv, FORCEWAKE_ALL);
	mutex_unlock(&dev->struct_mutex);

	return ret;
}

void
i915_gem_cleanup_engines(struct drm_device *dev)
{
	struct drm_i915_private *dev_priv = to_i915(dev);
	struct intel_engine_cs *engine;

	for_each_engine(engine, dev_priv)
		dev_priv->gt.cleanup_engine(engine);
}

static void
init_engine_lists(struct intel_engine_cs *engine)
{
	INIT_LIST_HEAD(&engine->request_list);
}

void
i915_gem_load_init_fences(struct drm_i915_private *dev_priv)
{
	struct drm_device *dev = &dev_priv->drm;
	int i;

	if (INTEL_INFO(dev_priv)->gen >= 7 && !IS_VALLEYVIEW(dev_priv) &&
	    !IS_CHERRYVIEW(dev_priv))
		dev_priv->num_fence_regs = 32;
	else if (INTEL_INFO(dev_priv)->gen >= 4 || IS_I945G(dev_priv) ||
		 IS_I945GM(dev_priv) || IS_G33(dev_priv))
		dev_priv->num_fence_regs = 16;
	else
		dev_priv->num_fence_regs = 8;

	if (intel_vgpu_active(dev_priv))
		dev_priv->num_fence_regs =
				I915_READ(vgtif_reg(avail_rs.fence_num));

	/* Initialize fence registers to zero */
	for (i = 0; i < dev_priv->num_fence_regs; i++) {
		struct drm_i915_fence_reg *fence = &dev_priv->fence_regs[i];

		fence->i915 = dev_priv;
		fence->id = i;
		list_add_tail(&fence->link, &dev_priv->mm.fence_list);
	}
	i915_gem_restore_fences(dev);

	i915_gem_detect_bit_6_swizzle(dev);
}

void
i915_gem_load_init(struct drm_device *dev)
{
	struct drm_i915_private *dev_priv = to_i915(dev);
	int i;

	dev_priv->objects =
		kmem_cache_create("i915_gem_object",
				  sizeof(struct drm_i915_gem_object), 0,
				  SLAB_HWCACHE_ALIGN,
				  NULL);
	dev_priv->vmas =
		kmem_cache_create("i915_gem_vma",
				  sizeof(struct i915_vma), 0,
				  SLAB_HWCACHE_ALIGN,
				  NULL);
	dev_priv->requests =
		kmem_cache_create("i915_gem_request",
				  sizeof(struct drm_i915_gem_request), 0,
				  SLAB_HWCACHE_ALIGN |
				  SLAB_RECLAIM_ACCOUNT |
				  SLAB_DESTROY_BY_RCU,
				  NULL);

	INIT_LIST_HEAD(&dev_priv->context_list);
	INIT_LIST_HEAD(&dev_priv->mm.unbound_list);
	INIT_LIST_HEAD(&dev_priv->mm.bound_list);
	INIT_LIST_HEAD(&dev_priv->mm.fence_list);
	for (i = 0; i < I915_NUM_ENGINES; i++)
		init_engine_lists(&dev_priv->engine[i]);
	INIT_DELAYED_WORK(&dev_priv->gt.retire_work,
			  i915_gem_retire_work_handler);
	INIT_DELAYED_WORK(&dev_priv->gt.idle_work,
			  i915_gem_idle_work_handler);
	init_waitqueue_head(&dev_priv->gpu_error.wait_queue);
	init_waitqueue_head(&dev_priv->gpu_error.reset_queue);

	dev_priv->relative_constants_mode = I915_EXEC_CONSTANTS_REL_GENERAL;

	init_waitqueue_head(&dev_priv->pending_flip_queue);

	dev_priv->mm.interruptible = true;

	atomic_set(&dev_priv->mm.bsd_engine_dispatch_index, 0);

	spin_lock_init(&dev_priv->fb_tracking.lock);
}

void i915_gem_load_cleanup(struct drm_device *dev)
{
	struct drm_i915_private *dev_priv = to_i915(dev);

	kmem_cache_destroy(dev_priv->requests);
	kmem_cache_destroy(dev_priv->vmas);
	kmem_cache_destroy(dev_priv->objects);

	/* And ensure that our DESTROY_BY_RCU slabs are truly destroyed */
	rcu_barrier();
}

int i915_gem_freeze(struct drm_i915_private *dev_priv)
{
	intel_runtime_pm_get(dev_priv);

	mutex_lock(&dev_priv->drm.struct_mutex);
	i915_gem_shrink_all(dev_priv);
	mutex_unlock(&dev_priv->drm.struct_mutex);

	intel_runtime_pm_put(dev_priv);

	return 0;
}

int i915_gem_freeze_late(struct drm_i915_private *dev_priv)
{
	struct drm_i915_gem_object *obj;
	struct list_head *phases[] = {
		&dev_priv->mm.unbound_list,
		&dev_priv->mm.bound_list,
		NULL
	}, **p;

	/* Called just before we write the hibernation image.
	 *
	 * We need to update the domain tracking to reflect that the CPU
	 * will be accessing all the pages to create and restore from the
	 * hibernation, and so upon restoration those pages will be in the
	 * CPU domain.
	 *
	 * To make sure the hibernation image contains the latest state,
	 * we update that state just before writing out the image.
	 *
	 * To try and reduce the hibernation image, we manually shrink
	 * the objects as well.
	 */

	mutex_lock(&dev_priv->drm.struct_mutex);
	i915_gem_shrink(dev_priv, -1UL, I915_SHRINK_UNBOUND);

	for (p = phases; *p; p++) {
		list_for_each_entry(obj, *p, global_list) {
			obj->base.read_domains = I915_GEM_DOMAIN_CPU;
			obj->base.write_domain = I915_GEM_DOMAIN_CPU;
		}
	}
	mutex_unlock(&dev_priv->drm.struct_mutex);

	return 0;
}

void i915_gem_release(struct drm_device *dev, struct drm_file *file)
{
	struct drm_i915_file_private *file_priv = file->driver_priv;
	struct drm_i915_gem_request *request;

	/* Clean up our request list when the client is going away, so that
	 * later retire_requests won't dereference our soon-to-be-gone
	 * file_priv.
	 */
	spin_lock(&file_priv->mm.lock);
	list_for_each_entry(request, &file_priv->mm.request_list, client_list)
		request->file_priv = NULL;
	spin_unlock(&file_priv->mm.lock);

	if (!list_empty(&file_priv->rps.link)) {
		spin_lock(&to_i915(dev)->rps.client_lock);
		list_del(&file_priv->rps.link);
		spin_unlock(&to_i915(dev)->rps.client_lock);
	}
}

int i915_gem_open(struct drm_device *dev, struct drm_file *file)
{
	struct drm_i915_file_private *file_priv;
	int ret;

	DRM_DEBUG_DRIVER("\n");

	file_priv = kzalloc(sizeof(*file_priv), GFP_KERNEL);
	if (!file_priv)
		return -ENOMEM;

	file->driver_priv = file_priv;
	file_priv->dev_priv = to_i915(dev);
	file_priv->file = file;
	INIT_LIST_HEAD(&file_priv->rps.link);

	spin_lock_init(&file_priv->mm.lock);
	INIT_LIST_HEAD(&file_priv->mm.request_list);

	file_priv->bsd_engine = -1;

	ret = i915_gem_context_open(dev, file);
	if (ret)
		kfree(file_priv);

	return ret;
}

/**
 * i915_gem_track_fb - update frontbuffer tracking
 * @old: current GEM buffer for the frontbuffer slots
 * @new: new GEM buffer for the frontbuffer slots
 * @frontbuffer_bits: bitmask of frontbuffer slots
 *
 * This updates the frontbuffer tracking bits @frontbuffer_bits by clearing them
 * from @old and setting them in @new. Both @old and @new can be NULL.
 */
void i915_gem_track_fb(struct drm_i915_gem_object *old,
		       struct drm_i915_gem_object *new,
		       unsigned frontbuffer_bits)
{
	/* Control of individual bits within the mask are guarded by
	 * the owning plane->mutex, i.e. we can never see concurrent
	 * manipulation of individual bits. But since the bitfield as a whole
	 * is updated using RMW, we need to use atomics in order to update
	 * the bits.
	 */
	BUILD_BUG_ON(INTEL_FRONTBUFFER_BITS_PER_PIPE * I915_MAX_PIPES >
		     sizeof(atomic_t) * BITS_PER_BYTE);

	if (old) {
		WARN_ON(!(atomic_read(&old->frontbuffer_bits) & frontbuffer_bits));
		atomic_andnot(frontbuffer_bits, &old->frontbuffer_bits);
	}

	if (new) {
		WARN_ON(atomic_read(&new->frontbuffer_bits) & frontbuffer_bits);
		atomic_or(frontbuffer_bits, &new->frontbuffer_bits);
	}
}

/* Like i915_gem_object_get_page(), but mark the returned page dirty */
struct page *
i915_gem_object_get_dirty_page(struct drm_i915_gem_object *obj, int n)
{
	struct page *page;

	/* Only default objects have per-page dirty tracking */
	if (WARN_ON(!i915_gem_object_has_struct_page(obj)))
		return NULL;

	page = i915_gem_object_get_page(obj, n);
	set_page_dirty(page);
	return page;
}

/* Allocate a new GEM object and fill it with the supplied data */
struct drm_i915_gem_object *
i915_gem_object_create_from_data(struct drm_device *dev,
			         const void *data, size_t size)
{
	struct drm_i915_gem_object *obj;
	struct sg_table *sg;
	size_t bytes;
	int ret;

	obj = i915_gem_object_create(dev, round_up(size, PAGE_SIZE));
	if (IS_ERR(obj))
		return obj;

	ret = i915_gem_object_set_to_cpu_domain(obj, true);
	if (ret)
		goto fail;

	ret = i915_gem_object_get_pages(obj);
	if (ret)
		goto fail;

	i915_gem_object_pin_pages(obj);
	sg = obj->pages;
	bytes = sg_copy_from_buffer(sg->sgl, sg->nents, (void *)data, size);
	obj->dirty = 1;		/* Backing store is now out of date */
	i915_gem_object_unpin_pages(obj);

	if (WARN_ON(bytes != size)) {
		DRM_ERROR("Incomplete copy, wrote %zu of %zu", bytes, size);
		ret = -EFAULT;
		goto fail;
	}

	return obj;

fail:
	i915_gem_object_put(obj);
	return ERR_PTR(ret);
}<|MERGE_RESOLUTION|>--- conflicted
+++ resolved
@@ -1806,11 +1806,7 @@
 		/* Use a partial view if it is bigger than available space */
 		chunk_size = MIN_CHUNK_PAGES;
 		if (i915_gem_object_is_tiled(obj))
-<<<<<<< HEAD
-			chunk_size = max(chunk_size, tile_row_pages(obj));
-=======
 			chunk_size = roundup(chunk_size, tile_row_pages(obj));
->>>>>>> 5cc5084d
 
 		memset(&view, 0, sizeof(view));
 		view.type = I915_GGTT_VIEW_PARTIAL;
@@ -3547,10 +3543,6 @@
 	if (view->type == I915_GGTT_VIEW_NORMAL)
 		vma = i915_gem_object_ggtt_pin(obj, view, 0, alignment,
 					       PIN_MAPPABLE | PIN_NONBLOCK);
-<<<<<<< HEAD
-	if (IS_ERR(vma))
-		vma = i915_gem_object_ggtt_pin(obj, view, 0, alignment, 0);
-=======
 	if (IS_ERR(vma)) {
 		struct drm_i915_private *i915 = to_i915(obj->base.dev);
 		unsigned int flags;
@@ -3567,7 +3559,6 @@
 			flags = PIN_MAPPABLE;
 		vma = i915_gem_object_ggtt_pin(obj, view, 0, alignment, flags);
 	}
->>>>>>> 5cc5084d
 	if (IS_ERR(vma))
 		goto err_unpin_display;
 
