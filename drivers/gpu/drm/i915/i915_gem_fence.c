/*
 * Copyright © 2008-2015 Intel Corporation
 *
 * Permission is hereby granted, free of charge, to any person obtaining a
 * copy of this software and associated documentation files (the "Software"),
 * to deal in the Software without restriction, including without limitation
 * the rights to use, copy, modify, merge, publish, distribute, sublicense,
 * and/or sell copies of the Software, and to permit persons to whom the
 * Software is furnished to do so, subject to the following conditions:
 *
 * The above copyright notice and this permission notice (including the next
 * paragraph) shall be included in all copies or substantial portions of the
 * Software.
 *
 * THE SOFTWARE IS PROVIDED "AS IS", WITHOUT WARRANTY OF ANY KIND, EXPRESS OR
 * IMPLIED, INCLUDING BUT NOT LIMITED TO THE WARRANTIES OF MERCHANTABILITY,
 * FITNESS FOR A PARTICULAR PURPOSE AND NONINFRINGEMENT.  IN NO EVENT SHALL
 * THE AUTHORS OR COPYRIGHT HOLDERS BE LIABLE FOR ANY CLAIM, DAMAGES OR OTHER
 * LIABILITY, WHETHER IN AN ACTION OF CONTRACT, TORT OR OTHERWISE, ARISING
 * FROM, OUT OF OR IN CONNECTION WITH THE SOFTWARE OR THE USE OR OTHER DEALINGS
 * IN THE SOFTWARE.
 */

#include <drm/drmP.h>
#include <drm/i915_drm.h>
#include "i915_drv.h"

/**
 * DOC: fence register handling
 *
 * Important to avoid confusions: "fences" in the i915 driver are not execution
 * fences used to track command completion but hardware detiler objects which
 * wrap a given range of the global GTT. Each platform has only a fairly limited
 * set of these objects.
 *
 * Fences are used to detile GTT memory mappings. They're also connected to the
 * hardware frontbuffer render tracking and hence interact with frontbuffer
 * compression. Furthermore on older platforms fences are required for tiled
 * objects used by the display engine. They can also be used by the render
 * engine - they're required for blitter commands and are optional for render
 * commands. But on gen4+ both display (with the exception of fbc) and rendering
 * have their own tiling state bits and don't need fences.
 *
 * Also note that fences only support X and Y tiling and hence can't be used for
 * the fancier new tiling formats like W, Ys and Yf.
 *
 * Finally note that because fences are such a restricted resource they're
 * dynamically associated with objects. Furthermore fence state is committed to
 * the hardware lazily to avoid unnecessary stalls on gen2/3. Therefore code must
 * explicitly call i915_gem_object_get_fence() to synchronize fencing status
 * for cpu access. Also note that some code wants an unfenced view, for those
 * cases the fence can be removed forcefully with i915_gem_object_put_fence().
 *
 * Internally these functions will synchronize with userspace access by removing
 * CPU ptes into GTT mmaps (not the GTT ptes themselves) as needed.
 */

#define pipelined 0

static void i965_write_fence_reg(struct drm_i915_fence_reg *fence,
				 struct i915_vma *vma)
{
	i915_reg_t fence_reg_lo, fence_reg_hi;
	int fence_pitch_shift;
	u64 val;

	if (INTEL_INFO(fence->i915)->gen >= 6) {
		fence_reg_lo = FENCE_REG_GEN6_LO(fence->id);
		fence_reg_hi = FENCE_REG_GEN6_HI(fence->id);
		fence_pitch_shift = GEN6_FENCE_PITCH_SHIFT;

	} else {
		fence_reg_lo = FENCE_REG_965_LO(fence->id);
		fence_reg_hi = FENCE_REG_965_HI(fence->id);
		fence_pitch_shift = I965_FENCE_PITCH_SHIFT;
	}

	val = 0;
	if (vma) {
		unsigned int tiling = i915_gem_object_get_tiling(vma->obj);
		bool is_y_tiled = tiling == I915_TILING_Y;
		unsigned int stride = i915_gem_object_get_stride(vma->obj);
		u32 row_size = stride * (is_y_tiled ? 32 : 8);
		u32 size = rounddown((u32)vma->node.size, row_size);

		val = ((vma->node.start + size - 4096) & 0xfffff000) << 32;
		val |= vma->node.start & 0xfffff000;
		val |= (u64)((stride / 128) - 1) << fence_pitch_shift;
		if (is_y_tiled)
			val |= BIT(I965_FENCE_TILING_Y_SHIFT);
		val |= I965_FENCE_REG_VALID;
	}

	if (!pipelined) {
		struct drm_i915_private *dev_priv = fence->i915;

		/* To w/a incoherency with non-atomic 64-bit register updates,
		 * we split the 64-bit update into two 32-bit writes. In order
		 * for a partial fence not to be evaluated between writes, we
		 * precede the update with write to turn off the fence register,
		 * and only enable the fence as the last step.
		 *
		 * For extra levels of paranoia, we make sure each step lands
		 * before applying the next step.
		 */
		I915_WRITE(fence_reg_lo, 0);
		POSTING_READ(fence_reg_lo);

		I915_WRITE(fence_reg_hi, upper_32_bits(val));
		I915_WRITE(fence_reg_lo, lower_32_bits(val));
		POSTING_READ(fence_reg_lo);
	}
}

static void i915_write_fence_reg(struct drm_i915_fence_reg *fence,
				 struct i915_vma *vma)
{
	u32 val;

	val = 0;
	if (vma) {
		unsigned int tiling = i915_gem_object_get_tiling(vma->obj);
		bool is_y_tiled = tiling == I915_TILING_Y;
		unsigned int stride = i915_gem_object_get_stride(vma->obj);
		int pitch_val;
		int tile_width;

		WARN((vma->node.start & ~I915_FENCE_START_MASK) ||
		     !is_power_of_2(vma->node.size) ||
		     (vma->node.start & (vma->node.size - 1)),
		     "object 0x%08llx [fenceable? %d] not 1M or pot-size (0x%08llx) aligned\n",
		     vma->node.start,
		     i915_vma_is_map_and_fenceable(vma),
		     vma->node.size);

		if (is_y_tiled && HAS_128_BYTE_Y_TILING(fence->i915))
			tile_width = 128;
		else
			tile_width = 512;

		/* Note: pitch better be a power of two tile widths */
		pitch_val = stride / tile_width;
		pitch_val = ffs(pitch_val) - 1;

		val = vma->node.start;
		if (is_y_tiled)
			val |= BIT(I830_FENCE_TILING_Y_SHIFT);
		val |= I915_FENCE_SIZE_BITS(vma->node.size);
		val |= pitch_val << I830_FENCE_PITCH_SHIFT;
		val |= I830_FENCE_REG_VALID;
	}
<<<<<<< HEAD

	if (!pipelined) {
		struct drm_i915_private *dev_priv = fence->i915;
		i915_reg_t reg = FENCE_REG(fence->id);

=======

	if (!pipelined) {
		struct drm_i915_private *dev_priv = fence->i915;
		i915_reg_t reg = FENCE_REG(fence->id);

>>>>>>> 7625e052
		I915_WRITE(reg, val);
		POSTING_READ(reg);
	}
}

static void i830_write_fence_reg(struct drm_i915_fence_reg *fence,
				 struct i915_vma *vma)
{
	u32 val;

	val = 0;
	if (vma) {
		unsigned int tiling = i915_gem_object_get_tiling(vma->obj);
		bool is_y_tiled = tiling == I915_TILING_Y;
		unsigned int stride = i915_gem_object_get_stride(vma->obj);
		u32 pitch_val;

		WARN((vma->node.start & ~I830_FENCE_START_MASK) ||
		     !is_power_of_2(vma->node.size) ||
		     (vma->node.start & (vma->node.size - 1)),
		     "object 0x%08llx not 512K or pot-size 0x%08llx aligned\n",
		     vma->node.start, vma->node.size);

		pitch_val = stride / 128;
		pitch_val = ffs(pitch_val) - 1;

		val = vma->node.start;
		if (is_y_tiled)
			val |= BIT(I830_FENCE_TILING_Y_SHIFT);
		val |= I830_FENCE_SIZE_BITS(vma->node.size);
		val |= pitch_val << I830_FENCE_PITCH_SHIFT;
		val |= I830_FENCE_REG_VALID;
	}

	if (!pipelined) {
		struct drm_i915_private *dev_priv = fence->i915;
		i915_reg_t reg = FENCE_REG(fence->id);

		I915_WRITE(reg, val);
		POSTING_READ(reg);
	}
}

static void fence_write(struct drm_i915_fence_reg *fence,
			struct i915_vma *vma)
{
	/* Previous access through the fence register is marshalled by
	 * the mb() inside the fault handlers (i915_gem_release_mmaps)
	 * and explicitly managed for internal users.
	 */

	if (IS_GEN2(fence->i915))
		i830_write_fence_reg(fence, vma);
	else if (IS_GEN3(fence->i915))
		i915_write_fence_reg(fence, vma);
	else
		i965_write_fence_reg(fence, vma);

	/* Access through the fenced region afterwards is
	 * ordered by the posting reads whilst writing the registers.
	 */

	fence->dirty = false;
}

static int fence_update(struct drm_i915_fence_reg *fence,
			struct i915_vma *vma)
{
	int ret;

	if (vma) {
		if (!i915_vma_is_map_and_fenceable(vma))
			return -EINVAL;

		if (WARN(!i915_gem_object_get_stride(vma->obj) ||
			 !i915_gem_object_get_tiling(vma->obj),
			 "bogus fence setup with stride: 0x%x, tiling mode: %i\n",
			 i915_gem_object_get_stride(vma->obj),
			 i915_gem_object_get_tiling(vma->obj)))
			return -EINVAL;

		ret = i915_gem_active_retire(&vma->last_fence,
					     &vma->obj->base.dev->struct_mutex);
		if (ret)
			return ret;
	}

	if (fence->vma) {
		ret = i915_gem_active_retire(&fence->vma->last_fence,
				      &fence->vma->obj->base.dev->struct_mutex);
		if (ret)
			return ret;
	}

	if (fence->vma && fence->vma != vma) {
		/* Ensure that all userspace CPU access is completed before
		 * stealing the fence.
		 */
		i915_gem_release_mmap(fence->vma->obj);

		fence->vma->fence = NULL;
		fence->vma = NULL;

		list_move(&fence->link, &fence->i915->mm.fence_list);
	}

	fence_write(fence, vma);
<<<<<<< HEAD

	if (vma) {
		if (fence->vma != vma) {
			vma->fence = fence;
			fence->vma = vma;
		}

=======

	if (vma) {
		if (fence->vma != vma) {
			vma->fence = fence;
			fence->vma = vma;
		}

>>>>>>> 7625e052
		list_move_tail(&fence->link, &fence->i915->mm.fence_list);
	}

	return 0;
}

/**
 * i915_vma_put_fence - force-remove fence for a VMA
 * @vma: vma to map linearly (not through a fence reg)
 *
 * This function force-removes any fence from the given object, which is useful
 * if the kernel wants to do untiled GTT access.
 *
 * Returns:
 *
 * 0 on success, negative error code on failure.
 */
int
i915_vma_put_fence(struct i915_vma *vma)
{
	struct drm_i915_fence_reg *fence = vma->fence;

	assert_rpm_wakelock_held(to_i915(vma->vm->dev));

	if (!fence)
		return 0;

	if (fence->pin_count)
		return -EBUSY;

	return fence_update(fence, NULL);
}

static struct drm_i915_fence_reg *fence_find(struct drm_i915_private *dev_priv)
{
	struct drm_i915_fence_reg *fence;

	list_for_each_entry(fence, &dev_priv->mm.fence_list, link) {
		if (fence->pin_count)
			continue;

		return fence;
	}

	/* Wait for completion of pending flips which consume fences */
	if (intel_has_pending_fb_unpin(&dev_priv->drm))
		return ERR_PTR(-EAGAIN);

	return ERR_PTR(-EDEADLK);
}

/**
 * i915_vma_get_fence - set up fencing for a vma
 * @vma: vma to map through a fence reg
 *
 * When mapping objects through the GTT, userspace wants to be able to write
 * to them without having to worry about swizzling if the object is tiled.
 * This function walks the fence regs looking for a free one for @obj,
 * stealing one if it can't find any.
 *
 * It then sets up the reg based on the object's properties: address, pitch
 * and tiling format.
 *
 * For an untiled surface, this removes any existing fence.
 *
 * Returns:
 *
 * 0 on success, negative error code on failure.
 */
int
i915_vma_get_fence(struct i915_vma *vma)
{
	struct drm_i915_fence_reg *fence;
	struct i915_vma *set = i915_gem_object_is_tiled(vma->obj) ? vma : NULL;

<<<<<<< HEAD
=======
	/* Note that we revoke fences on runtime suspend. Therefore the user
	 * must keep the device awake whilst using the fence.
	 */
>>>>>>> 7625e052
	assert_rpm_wakelock_held(to_i915(vma->vm->dev));

	/* Just update our place in the LRU if our fence is getting reused. */
	if (vma->fence) {
		fence = vma->fence;
		if (!fence->dirty) {
			list_move_tail(&fence->link,
				       &fence->i915->mm.fence_list);
			return 0;
		}
	} else if (set) {
		fence = fence_find(to_i915(vma->vm->dev));
		if (IS_ERR(fence))
			return PTR_ERR(fence);
	} else
		return 0;

	return fence_update(fence, set);
}

/**
 * i915_gem_restore_fences - restore fence state
 * @dev: DRM device
 *
 * Restore the hw fence state to match the software tracking again, to be called
 * after a gpu reset and on resume. Note that on runtime suspend we only cancel
 * the fences, to be reacquired by the user later.
 */
void i915_gem_restore_fences(struct drm_device *dev)
{
	struct drm_i915_private *dev_priv = to_i915(dev);
	int i;

	/* Note that this may be called outside of struct_mutex, by
	 * runtime suspend/resume. The barrier we require is enforced by
	 * rpm itself - all access to fences/GTT are only within an rpm
	 * wakeref, and to acquire that wakeref you must pass through here.
	 */

	for (i = 0; i < dev_priv->num_fence_regs; i++) {
		struct drm_i915_fence_reg *reg = &dev_priv->fence_regs[i];
		struct i915_vma *vma = reg->vma;

		/*
		 * Commit delayed tiling changes if we have an object still
		 * attached to the fence, otherwise just clear the fence.
		 */
		if (vma && !i915_gem_object_is_tiled(vma->obj)) {
			GEM_BUG_ON(!reg->dirty);
<<<<<<< HEAD
			GEM_BUG_ON(vma->obj->fault_mappable);
=======
			GEM_BUG_ON(!list_empty(&vma->obj->userfault_link));
>>>>>>> 7625e052

			list_move(&reg->link, &dev_priv->mm.fence_list);
			vma->fence = NULL;
			vma = NULL;
		}

		fence_write(reg, vma);
		reg->vma = vma;
	}
}

/**
 * DOC: tiling swizzling details
 *
 * The idea behind tiling is to increase cache hit rates by rearranging
 * pixel data so that a group of pixel accesses are in the same cacheline.
 * Performance improvement from doing this on the back/depth buffer are on
 * the order of 30%.
 *
 * Intel architectures make this somewhat more complicated, though, by
 * adjustments made to addressing of data when the memory is in interleaved
 * mode (matched pairs of DIMMS) to improve memory bandwidth.
 * For interleaved memory, the CPU sends every sequential 64 bytes
 * to an alternate memory channel so it can get the bandwidth from both.
 *
 * The GPU also rearranges its accesses for increased bandwidth to interleaved
 * memory, and it matches what the CPU does for non-tiled.  However, when tiled
 * it does it a little differently, since one walks addresses not just in the
 * X direction but also Y.  So, along with alternating channels when bit
 * 6 of the address flips, it also alternates when other bits flip --  Bits 9
 * (every 512 bytes, an X tile scanline) and 10 (every two X tile scanlines)
 * are common to both the 915 and 965-class hardware.
 *
 * The CPU also sometimes XORs in higher bits as well, to improve
 * bandwidth doing strided access like we do so frequently in graphics.  This
 * is called "Channel XOR Randomization" in the MCH documentation.  The result
 * is that the CPU is XORing in either bit 11 or bit 17 to bit 6 of its address
 * decode.
 *
 * All of this bit 6 XORing has an effect on our memory management,
 * as we need to make sure that the 3d driver can correctly address object
 * contents.
 *
 * If we don't have interleaved memory, all tiling is safe and no swizzling is
 * required.
 *
 * When bit 17 is XORed in, we simply refuse to tile at all.  Bit
 * 17 is not just a page offset, so as we page an object out and back in,
 * individual pages in it will have different bit 17 addresses, resulting in
 * each 64 bytes being swapped with its neighbor!
 *
 * Otherwise, if interleaved, we have to tell the 3d driver what the address
 * swizzling it needs to do is, since it's writing with the CPU to the pages
 * (bit 6 and potentially bit 11 XORed in), and the GPU is reading from the
 * pages (bit 6, 9, and 10 XORed in), resulting in a cumulative bit swizzling
 * required by the CPU of XORing in bit 6, 9, 10, and potentially 11, in order
 * to match what the GPU expects.
 */

/**
 * i915_gem_detect_bit_6_swizzle - detect bit 6 swizzling pattern
 * @dev: DRM device
 *
 * Detects bit 6 swizzling of address lookup between IGD access and CPU
 * access through main memory.
 */
void
i915_gem_detect_bit_6_swizzle(struct drm_device *dev)
{
	struct drm_i915_private *dev_priv = to_i915(dev);
	uint32_t swizzle_x = I915_BIT_6_SWIZZLE_UNKNOWN;
	uint32_t swizzle_y = I915_BIT_6_SWIZZLE_UNKNOWN;

	if (INTEL_GEN(dev_priv) >= 8 || IS_VALLEYVIEW(dev_priv)) {
		/*
		 * On BDW+, swizzling is not used. We leave the CPU memory
		 * controller in charge of optimizing memory accesses without
		 * the extra address manipulation GPU side.
		 *
		 * VLV and CHV don't have GPU swizzling.
		 */
		swizzle_x = I915_BIT_6_SWIZZLE_NONE;
		swizzle_y = I915_BIT_6_SWIZZLE_NONE;
	} else if (INTEL_INFO(dev)->gen >= 6) {
		if (dev_priv->preserve_bios_swizzle) {
			if (I915_READ(DISP_ARB_CTL) &
			    DISP_TILE_SURFACE_SWIZZLING) {
				swizzle_x = I915_BIT_6_SWIZZLE_9_10;
				swizzle_y = I915_BIT_6_SWIZZLE_9;
			} else {
				swizzle_x = I915_BIT_6_SWIZZLE_NONE;
				swizzle_y = I915_BIT_6_SWIZZLE_NONE;
			}
		} else {
			uint32_t dimm_c0, dimm_c1;
			dimm_c0 = I915_READ(MAD_DIMM_C0);
			dimm_c1 = I915_READ(MAD_DIMM_C1);
			dimm_c0 &= MAD_DIMM_A_SIZE_MASK | MAD_DIMM_B_SIZE_MASK;
			dimm_c1 &= MAD_DIMM_A_SIZE_MASK | MAD_DIMM_B_SIZE_MASK;
			/* Enable swizzling when the channels are populated
			 * with identically sized dimms. We don't need to check
			 * the 3rd channel because no cpu with gpu attached
			 * ships in that configuration. Also, swizzling only
			 * makes sense for 2 channels anyway. */
			if (dimm_c0 == dimm_c1) {
				swizzle_x = I915_BIT_6_SWIZZLE_9_10;
				swizzle_y = I915_BIT_6_SWIZZLE_9;
			} else {
				swizzle_x = I915_BIT_6_SWIZZLE_NONE;
				swizzle_y = I915_BIT_6_SWIZZLE_NONE;
			}
		}
	} else if (IS_GEN5(dev_priv)) {
		/* On Ironlake whatever DRAM config, GPU always do
		 * same swizzling setup.
		 */
		swizzle_x = I915_BIT_6_SWIZZLE_9_10;
		swizzle_y = I915_BIT_6_SWIZZLE_9;
	} else if (IS_GEN2(dev_priv)) {
		/* As far as we know, the 865 doesn't have these bit 6
		 * swizzling issues.
		 */
		swizzle_x = I915_BIT_6_SWIZZLE_NONE;
		swizzle_y = I915_BIT_6_SWIZZLE_NONE;
	} else if (IS_MOBILE(dev_priv) || (IS_GEN3(dev_priv) &&
		   !IS_G33(dev_priv))) {
		uint32_t dcc;

		/* On 9xx chipsets, channel interleave by the CPU is
		 * determined by DCC.  For single-channel, neither the CPU
		 * nor the GPU do swizzling.  For dual channel interleaved,
		 * the GPU's interleave is bit 9 and 10 for X tiled, and bit
		 * 9 for Y tiled.  The CPU's interleave is independent, and
		 * can be based on either bit 11 (haven't seen this yet) or
		 * bit 17 (common).
		 */
		dcc = I915_READ(DCC);
		switch (dcc & DCC_ADDRESSING_MODE_MASK) {
		case DCC_ADDRESSING_MODE_SINGLE_CHANNEL:
		case DCC_ADDRESSING_MODE_DUAL_CHANNEL_ASYMMETRIC:
			swizzle_x = I915_BIT_6_SWIZZLE_NONE;
			swizzle_y = I915_BIT_6_SWIZZLE_NONE;
			break;
		case DCC_ADDRESSING_MODE_DUAL_CHANNEL_INTERLEAVED:
			if (dcc & DCC_CHANNEL_XOR_DISABLE) {
				/* This is the base swizzling by the GPU for
				 * tiled buffers.
				 */
				swizzle_x = I915_BIT_6_SWIZZLE_9_10;
				swizzle_y = I915_BIT_6_SWIZZLE_9;
			} else if ((dcc & DCC_CHANNEL_XOR_BIT_17) == 0) {
				/* Bit 11 swizzling by the CPU in addition. */
				swizzle_x = I915_BIT_6_SWIZZLE_9_10_11;
				swizzle_y = I915_BIT_6_SWIZZLE_9_11;
			} else {
				/* Bit 17 swizzling by the CPU in addition. */
				swizzle_x = I915_BIT_6_SWIZZLE_9_10_17;
				swizzle_y = I915_BIT_6_SWIZZLE_9_17;
			}
			break;
		}

		/* check for L-shaped memory aka modified enhanced addressing */
		if (IS_GEN4(dev_priv) &&
		    !(I915_READ(DCC2) & DCC2_MODIFIED_ENHANCED_DISABLE)) {
			swizzle_x = I915_BIT_6_SWIZZLE_UNKNOWN;
			swizzle_y = I915_BIT_6_SWIZZLE_UNKNOWN;
		}

		if (dcc == 0xffffffff) {
			DRM_ERROR("Couldn't read from MCHBAR.  "
				  "Disabling tiling.\n");
			swizzle_x = I915_BIT_6_SWIZZLE_UNKNOWN;
			swizzle_y = I915_BIT_6_SWIZZLE_UNKNOWN;
		}
	} else {
		/* The 965, G33, and newer, have a very flexible memory
		 * configuration.  It will enable dual-channel mode
		 * (interleaving) on as much memory as it can, and the GPU
		 * will additionally sometimes enable different bit 6
		 * swizzling for tiled objects from the CPU.
		 *
		 * Here's what I found on the G965:
		 *    slot fill         memory size  swizzling
		 * 0A   0B   1A   1B    1-ch   2-ch
		 * 512  0    0    0     512    0     O
		 * 512  0    512  0     16     1008  X
		 * 512  0    0    512   16     1008  X
		 * 0    512  0    512   16     1008  X
		 * 1024 1024 1024 0     2048   1024  O
		 *
		 * We could probably detect this based on either the DRB
		 * matching, which was the case for the swizzling required in
		 * the table above, or from the 1-ch value being less than
		 * the minimum size of a rank.
		 *
		 * Reports indicate that the swizzling actually
		 * varies depending upon page placement inside the
		 * channels, i.e. we see swizzled pages where the
		 * banks of memory are paired and unswizzled on the
		 * uneven portion, so leave that as unknown.
		 */
		if (I915_READ16(C0DRB3) == I915_READ16(C1DRB3)) {
			swizzle_x = I915_BIT_6_SWIZZLE_9_10;
			swizzle_y = I915_BIT_6_SWIZZLE_9;
		}
	}

	if (swizzle_x == I915_BIT_6_SWIZZLE_UNKNOWN ||
	    swizzle_y == I915_BIT_6_SWIZZLE_UNKNOWN) {
		/* Userspace likes to explode if it sees unknown swizzling,
		 * so lie. We will finish the lie when reporting through
		 * the get-tiling-ioctl by reporting the physical swizzle
		 * mode as unknown instead.
		 *
		 * As we don't strictly know what the swizzling is, it may be
		 * bit17 dependent, and so we need to also prevent the pages
		 * from being moved.
		 */
		dev_priv->quirks |= QUIRK_PIN_SWIZZLED_PAGES;
		swizzle_x = I915_BIT_6_SWIZZLE_NONE;
		swizzle_y = I915_BIT_6_SWIZZLE_NONE;
	}

	dev_priv->mm.bit_6_swizzle_x = swizzle_x;
	dev_priv->mm.bit_6_swizzle_y = swizzle_y;
}

/*
 * Swap every 64 bytes of this page around, to account for it having a new
 * bit 17 of its physical address and therefore being interpreted differently
 * by the GPU.
 */
static void
i915_gem_swizzle_page(struct page *page)
{
	char temp[64];
	char *vaddr;
	int i;

	vaddr = kmap(page);

	for (i = 0; i < PAGE_SIZE; i += 128) {
		memcpy(temp, &vaddr[i], 64);
		memcpy(&vaddr[i], &vaddr[i + 64], 64);
		memcpy(&vaddr[i + 64], temp, 64);
	}

	kunmap(page);
}

/**
 * i915_gem_object_do_bit_17_swizzle - fixup bit 17 swizzling
 * @obj: i915 GEM buffer object
 * @pages: the scattergather list of physical pages
 *
 * This function fixes up the swizzling in case any page frame number for this
 * object has changed in bit 17 since that state has been saved with
 * i915_gem_object_save_bit_17_swizzle().
 *
 * This is called when pinning backing storage again, since the kernel is free
 * to move unpinned backing storage around (either by directly moving pages or
 * by swapping them out and back in again).
 */
void
i915_gem_object_do_bit_17_swizzle(struct drm_i915_gem_object *obj,
				  struct sg_table *pages)
{
	struct sgt_iter sgt_iter;
	struct page *page;
	int i;

	if (obj->bit_17 == NULL)
		return;

	i = 0;
	for_each_sgt_page(page, sgt_iter, pages) {
		char new_bit_17 = page_to_phys(page) >> 17;
		if ((new_bit_17 & 0x1) != (test_bit(i, obj->bit_17) != 0)) {
			i915_gem_swizzle_page(page);
			set_page_dirty(page);
		}
		i++;
	}
}

/**
 * i915_gem_object_save_bit_17_swizzle - save bit 17 swizzling
 * @obj: i915 GEM buffer object
 * @pages: the scattergather list of physical pages
 *
 * This function saves the bit 17 of each page frame number so that swizzling
 * can be fixed up later on with i915_gem_object_do_bit_17_swizzle(). This must
 * be called before the backing storage can be unpinned.
 */
void
i915_gem_object_save_bit_17_swizzle(struct drm_i915_gem_object *obj,
				    struct sg_table *pages)
{
	const unsigned int page_count = obj->base.size >> PAGE_SHIFT;
	struct sgt_iter sgt_iter;
	struct page *page;
	int i;

	if (obj->bit_17 == NULL) {
		obj->bit_17 = kcalloc(BITS_TO_LONGS(page_count),
				      sizeof(long), GFP_KERNEL);
		if (obj->bit_17 == NULL) {
			DRM_ERROR("Failed to allocate memory for bit 17 "
				  "record\n");
			return;
		}
	}

	i = 0;

	for_each_sgt_page(page, sgt_iter, pages) {
		if (page_to_phys(page) & (1 << 17))
			__set_bit(i, obj->bit_17);
		else
			__clear_bit(i, obj->bit_17);
		i++;
	}
}<|MERGE_RESOLUTION|>--- conflicted
+++ resolved
@@ -149,19 +149,11 @@
 		val |= pitch_val << I830_FENCE_PITCH_SHIFT;
 		val |= I830_FENCE_REG_VALID;
 	}
-<<<<<<< HEAD
 
 	if (!pipelined) {
 		struct drm_i915_private *dev_priv = fence->i915;
 		i915_reg_t reg = FENCE_REG(fence->id);
 
-=======
-
-	if (!pipelined) {
-		struct drm_i915_private *dev_priv = fence->i915;
-		i915_reg_t reg = FENCE_REG(fence->id);
-
->>>>>>> 7625e052
 		I915_WRITE(reg, val);
 		POSTING_READ(reg);
 	}
@@ -269,7 +261,6 @@
 	}
 
 	fence_write(fence, vma);
-<<<<<<< HEAD
 
 	if (vma) {
 		if (fence->vma != vma) {
@@ -277,15 +268,6 @@
 			fence->vma = vma;
 		}
 
-=======
-
-	if (vma) {
-		if (fence->vma != vma) {
-			vma->fence = fence;
-			fence->vma = vma;
-		}
-
->>>>>>> 7625e052
 		list_move_tail(&fence->link, &fence->i915->mm.fence_list);
 	}
 
@@ -361,12 +343,9 @@
 	struct drm_i915_fence_reg *fence;
 	struct i915_vma *set = i915_gem_object_is_tiled(vma->obj) ? vma : NULL;
 
-<<<<<<< HEAD
-=======
 	/* Note that we revoke fences on runtime suspend. Therefore the user
 	 * must keep the device awake whilst using the fence.
 	 */
->>>>>>> 7625e052
 	assert_rpm_wakelock_held(to_i915(vma->vm->dev));
 
 	/* Just update our place in the LRU if our fence is getting reused. */
@@ -400,12 +379,6 @@
 	struct drm_i915_private *dev_priv = to_i915(dev);
 	int i;
 
-	/* Note that this may be called outside of struct_mutex, by
-	 * runtime suspend/resume. The barrier we require is enforced by
-	 * rpm itself - all access to fences/GTT are only within an rpm
-	 * wakeref, and to acquire that wakeref you must pass through here.
-	 */
-
 	for (i = 0; i < dev_priv->num_fence_regs; i++) {
 		struct drm_i915_fence_reg *reg = &dev_priv->fence_regs[i];
 		struct i915_vma *vma = reg->vma;
@@ -416,11 +389,7 @@
 		 */
 		if (vma && !i915_gem_object_is_tiled(vma->obj)) {
 			GEM_BUG_ON(!reg->dirty);
-<<<<<<< HEAD
-			GEM_BUG_ON(vma->obj->fault_mappable);
-=======
 			GEM_BUG_ON(!list_empty(&vma->obj->userfault_link));
->>>>>>> 7625e052
 
 			list_move(&reg->link, &dev_priv->mm.fence_list);
 			vma->fence = NULL;
