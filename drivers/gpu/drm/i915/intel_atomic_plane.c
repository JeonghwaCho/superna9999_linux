--- conflicted
+++ resolved
@@ -141,18 +141,11 @@
 	intel_state->clip.y2 =
 		crtc_state->base.enable ? crtc_state->pipe_src_h : 0;
 
-<<<<<<< HEAD
-	if (state->fb && intel_rotation_90_or_270(state->rotation)) {
-		char *format_name;
-		if (!(state->fb->modifier[0] == I915_FORMAT_MOD_Y_TILED ||
-			state->fb->modifier[0] == I915_FORMAT_MOD_Yf_TILED)) {
-=======
 	if (state->fb && drm_rotation_90_or_270(state->rotation)) {
 		struct drm_format_name_buf format_name;
 
 		if (state->fb->modifier != I915_FORMAT_MOD_Y_TILED &&
 		    state->fb->modifier != I915_FORMAT_MOD_Yf_TILED) {
->>>>>>> 0d5320fc
 			DRM_DEBUG_KMS("Y/Yf tiling required for 90/270!\n");
 			return -EINVAL;
 		}
@@ -165,15 +158,9 @@
 		switch (state->fb->pixel_format) {
 		case DRM_FORMAT_C8:
 		case DRM_FORMAT_RGB565:
-<<<<<<< HEAD
-			format_name = drm_get_format_name(state->fb->pixel_format);
-			DRM_DEBUG_KMS("Unsupported pixel format %s for 90/270!\n", format_name);
-			kfree(format_name);
-=======
 			DRM_DEBUG_KMS("Unsupported pixel format %s for 90/270!\n",
 			              drm_get_format_name(state->fb->pixel_format,
 			                                  &format_name));
->>>>>>> 0d5320fc
 			return -EINVAL;
 
 		default:
@@ -181,8 +168,6 @@
 		}
 	}
 
-<<<<<<< HEAD
-=======
 	/* CHV ignores the mirror bit when the rotate bit is set :( */
 	if (IS_CHERRYVIEW(dev_priv) &&
 	    state->rotation & DRM_ROTATE_180 &&
@@ -191,7 +176,6 @@
 		return -EINVAL;
 	}
 
->>>>>>> 0d5320fc
 	intel_state->base.visible = false;
 	ret = intel_plane->check_plane(plane, crtc_state, intel_state);
 	if (ret)
