/*
 * Copyright © 2014 Intel Corporation
 *
 * Permission is hereby granted, free of charge, to any person obtaining a
 * copy of this software and associated documentation files (the "Software"),
 * to deal in the Software without restriction, including without limitation
 * the rights to use, copy, modify, merge, publish, distribute, sublicense,
 * and/or sell copies of the Software, and to permit persons to whom the
 * Software is furnished to do so, subject to the following conditions:
 *
 * The above copyright notice and this permission notice (including the next
 * paragraph) shall be included in all copies or substantial portions of the
 * Software.
 *
 * THE SOFTWARE IS PROVIDED "AS IS", WITHOUT WARRANTY OF ANY KIND, EXPRESS OR
 * IMPLIED, INCLUDING BUT NOT LIMITED TO THE WARRANTIES OF MERCHANTABILITY,
 * FITNESS FOR A PARTICULAR PURPOSE AND NONINFRINGEMENT.  IN NO EVENT SHALL
 * THE AUTHORS OR COPYRIGHT HOLDERS BE LIABLE FOR ANY CLAIM, DAMAGES OR OTHER
 * LIABILITY, WHETHER IN AN ACTION OF CONTRACT, TORT OR OTHERWISE, ARISING
 * FROM, OUT OF OR IN CONNECTION WITH THE SOFTWARE OR THE USE OR OTHER DEALINGS
 * IN THE SOFTWARE.
 *
 * Authors:
 *    Ben Widawsky <ben@bwidawsk.net>
 *    Michel Thierry <michel.thierry@intel.com>
 *    Thomas Daniel <thomas.daniel@intel.com>
 *    Oscar Mateo <oscar.mateo@intel.com>
 *
 */

/**
 * DOC: Logical Rings, Logical Ring Contexts and Execlists
 *
 * Motivation:
 * GEN8 brings an expansion of the HW contexts: "Logical Ring Contexts".
 * These expanded contexts enable a number of new abilities, especially
 * "Execlists" (also implemented in this file).
 *
 * One of the main differences with the legacy HW contexts is that logical
 * ring contexts incorporate many more things to the context's state, like
 * PDPs or ringbuffer control registers:
 *
 * The reason why PDPs are included in the context is straightforward: as
 * PPGTTs (per-process GTTs) are actually per-context, having the PDPs
 * contained there mean you don't need to do a ppgtt->switch_mm yourself,
 * instead, the GPU will do it for you on the context switch.
 *
 * But, what about the ringbuffer control registers (head, tail, etc..)?
 * shouldn't we just need a set of those per engine command streamer? This is
 * where the name "Logical Rings" starts to make sense: by virtualizing the
 * rings, the engine cs shifts to a new "ring buffer" with every context
 * switch. When you want to submit a workload to the GPU you: A) choose your
 * context, B) find its appropriate virtualized ring, C) write commands to it
 * and then, finally, D) tell the GPU to switch to that context.
 *
 * Instead of the legacy MI_SET_CONTEXT, the way you tell the GPU to switch
 * to a contexts is via a context execution list, ergo "Execlists".
 *
 * LRC implementation:
 * Regarding the creation of contexts, we have:
 *
 * - One global default context.
 * - One local default context for each opened fd.
 * - One local extra context for each context create ioctl call.
 *
 * Now that ringbuffers belong per-context (and not per-engine, like before)
 * and that contexts are uniquely tied to a given engine (and not reusable,
 * like before) we need:
 *
 * - One ringbuffer per-engine inside each context.
 * - One backing object per-engine inside each context.
 *
 * The global default context starts its life with these new objects fully
 * allocated and populated. The local default context for each opened fd is
 * more complex, because we don't know at creation time which engine is going
 * to use them. To handle this, we have implemented a deferred creation of LR
 * contexts:
 *
 * The local context starts its life as a hollow or blank holder, that only
 * gets populated for a given engine once we receive an execbuffer. If later
 * on we receive another execbuffer ioctl for the same context but a different
 * engine, we allocate/populate a new ringbuffer and context backing object and
 * so on.
 *
 * Finally, regarding local contexts created using the ioctl call: as they are
 * only allowed with the render ring, we can allocate & populate them right
 * away (no need to defer anything, at least for now).
 *
 * Execlists implementation:
 * Execlists are the new method by which, on gen8+ hardware, workloads are
 * submitted for execution (as opposed to the legacy, ringbuffer-based, method).
 * This method works as follows:
 *
 * When a request is committed, its commands (the BB start and any leading or
 * trailing commands, like the seqno breadcrumbs) are placed in the ringbuffer
 * for the appropriate context. The tail pointer in the hardware context is not
 * updated at this time, but instead, kept by the driver in the ringbuffer
 * structure. A structure representing this request is added to a request queue
 * for the appropriate engine: this structure contains a copy of the context's
 * tail after the request was written to the ring buffer and a pointer to the
 * context itself.
 *
 * If the engine's request queue was empty before the request was added, the
 * queue is processed immediately. Otherwise the queue will be processed during
 * a context switch interrupt. In any case, elements on the queue will get sent
 * (in pairs) to the GPU's ExecLists Submit Port (ELSP, for short) with a
 * globally unique 20-bits submission ID.
 *
 * When execution of a request completes, the GPU updates the context status
 * buffer with a context complete event and generates a context switch interrupt.
 * During the interrupt handling, the driver examines the events in the buffer:
 * for each context complete event, if the announced ID matches that on the head
 * of the request queue, then that request is retired and removed from the queue.
 *
 * After processing, if any requests were retired and the queue is not empty
 * then a new execution list can be submitted. The two requests at the front of
 * the queue are next to be submitted but since a context may not occur twice in
 * an execution list, if subsequent requests have the same ID as the first then
 * the two requests must be combined. This is done simply by discarding requests
 * at the head of the queue until either only one requests is left (in which case
 * we use a NULL second context) or the first two requests have unique IDs.
 *
 * By always executing the first two requests in the queue the driver ensures
 * that the GPU is kept as busy as possible. In the case where a single context
 * completes but a second context is still executing, the request for this second
 * context will be at the head of the queue when we remove the first one. This
 * request will then be resubmitted along with a new request for a different context,
 * which will cause the hardware to continue executing the second request and queue
 * the new request (the GPU detects the condition of a context getting preempted
 * with the same context and optimizes the context switch flow by not doing
 * preemption, but just sampling the new tail pointer).
 *
 */
#include <linux/interrupt.h>

#include <drm/drmP.h>
#include <drm/i915_drm.h>
#include "i915_drv.h"
#include "intel_mocs.h"

#define GEN9_LR_CONTEXT_RENDER_SIZE (22 * PAGE_SIZE)
#define GEN8_LR_CONTEXT_RENDER_SIZE (20 * PAGE_SIZE)
#define GEN8_LR_CONTEXT_OTHER_SIZE (2 * PAGE_SIZE)

#define RING_EXECLIST_QFULL		(1 << 0x2)
#define RING_EXECLIST1_VALID		(1 << 0x3)
#define RING_EXECLIST0_VALID		(1 << 0x4)
#define RING_EXECLIST_ACTIVE_STATUS	(3 << 0xE)
#define RING_EXECLIST1_ACTIVE		(1 << 0x11)
#define RING_EXECLIST0_ACTIVE		(1 << 0x12)

#define GEN8_CTX_STATUS_IDLE_ACTIVE	(1 << 0)
#define GEN8_CTX_STATUS_PREEMPTED	(1 << 1)
#define GEN8_CTX_STATUS_ELEMENT_SWITCH	(1 << 2)
#define GEN8_CTX_STATUS_ACTIVE_IDLE	(1 << 3)
#define GEN8_CTX_STATUS_COMPLETE	(1 << 4)
#define GEN8_CTX_STATUS_LITE_RESTORE	(1 << 15)

#define GEN8_CTX_STATUS_COMPLETED_MASK \
	 (GEN8_CTX_STATUS_ACTIVE_IDLE | \
	  GEN8_CTX_STATUS_PREEMPTED | \
	  GEN8_CTX_STATUS_ELEMENT_SWITCH)

#define CTX_LRI_HEADER_0		0x01
#define CTX_CONTEXT_CONTROL		0x02
#define CTX_RING_HEAD			0x04
#define CTX_RING_TAIL			0x06
#define CTX_RING_BUFFER_START		0x08
#define CTX_RING_BUFFER_CONTROL		0x0a
#define CTX_BB_HEAD_U			0x0c
#define CTX_BB_HEAD_L			0x0e
#define CTX_BB_STATE			0x10
#define CTX_SECOND_BB_HEAD_U		0x12
#define CTX_SECOND_BB_HEAD_L		0x14
#define CTX_SECOND_BB_STATE		0x16
#define CTX_BB_PER_CTX_PTR		0x18
#define CTX_RCS_INDIRECT_CTX		0x1a
#define CTX_RCS_INDIRECT_CTX_OFFSET	0x1c
#define CTX_LRI_HEADER_1		0x21
#define CTX_CTX_TIMESTAMP		0x22
#define CTX_PDP3_UDW			0x24
#define CTX_PDP3_LDW			0x26
#define CTX_PDP2_UDW			0x28
#define CTX_PDP2_LDW			0x2a
#define CTX_PDP1_UDW			0x2c
#define CTX_PDP1_LDW			0x2e
#define CTX_PDP0_UDW			0x30
#define CTX_PDP0_LDW			0x32
#define CTX_LRI_HEADER_2		0x41
#define CTX_R_PWR_CLK_STATE		0x42
#define CTX_GPGPU_CSR_BASE_ADDRESS	0x44

#define CTX_REG(reg_state, pos, reg, val) do { \
	(reg_state)[(pos)+0] = i915_mmio_reg_offset(reg); \
	(reg_state)[(pos)+1] = (val); \
} while (0)

#define ASSIGN_CTX_PDP(ppgtt, reg_state, n) do {		\
	const u64 _addr = i915_page_dir_dma_addr((ppgtt), (n));	\
	reg_state[CTX_PDP ## n ## _UDW+1] = upper_32_bits(_addr); \
	reg_state[CTX_PDP ## n ## _LDW+1] = lower_32_bits(_addr); \
} while (0)

#define ASSIGN_CTX_PML4(ppgtt, reg_state) do { \
	reg_state[CTX_PDP0_UDW + 1] = upper_32_bits(px_dma(&ppgtt->pml4)); \
	reg_state[CTX_PDP0_LDW + 1] = lower_32_bits(px_dma(&ppgtt->pml4)); \
} while (0)

#define GEN8_CTX_RCS_INDIRECT_CTX_OFFSET_DEFAULT	0x17
#define GEN9_CTX_RCS_INDIRECT_CTX_OFFSET_DEFAULT	0x26

/* Typical size of the average request (2 pipecontrols and a MI_BB) */
#define EXECLISTS_REQUEST_SIZE 64 /* bytes */

#define WA_TAIL_DWORDS 2

static int execlists_context_deferred_alloc(struct i915_gem_context *ctx,
					    struct intel_engine_cs *engine);
static void execlists_init_reg_state(u32 *reg_state,
				     struct i915_gem_context *ctx,
				     struct intel_engine_cs *engine,
				     struct intel_ring *ring);

/**
 * intel_sanitize_enable_execlists() - sanitize i915.enable_execlists
 * @dev_priv: i915 device private
 * @enable_execlists: value of i915.enable_execlists module parameter.
 *
 * Only certain platforms support Execlists (the prerequisites being
 * support for Logical Ring Contexts and Aliasing PPGTT or better).
 *
 * Return: 1 if Execlists is supported and has to be enabled.
 */
int intel_sanitize_enable_execlists(struct drm_i915_private *dev_priv, int enable_execlists)
{
	/* On platforms with execlist available, vGPU will only
	 * support execlist mode, no ring buffer mode.
	 */
	if (HAS_LOGICAL_RING_CONTEXTS(dev_priv) && intel_vgpu_active(dev_priv))
		return 1;

	if (INTEL_GEN(dev_priv) >= 9)
		return 1;

	if (enable_execlists == 0)
		return 0;

	if (HAS_LOGICAL_RING_CONTEXTS(dev_priv) &&
	    USES_PPGTT(dev_priv) &&
	    i915.use_mmio_flip >= 0)
		return 1;

	return 0;
}

/**
 * intel_lr_context_descriptor_update() - calculate & cache the descriptor
 * 					  descriptor for a pinned context
 * @ctx: Context to work on
 * @engine: Engine the descriptor will be used with
 *
 * The context descriptor encodes various attributes of a context,
 * including its GTT address and some flags. Because it's fairly
 * expensive to calculate, we'll just do it once and cache the result,
 * which remains valid until the context is unpinned.
 *
 * This is what a descriptor looks like, from LSB to MSB::
 *
 *      bits  0-11:    flags, GEN8_CTX_* (cached in ctx->desc_template)
 *      bits 12-31:    LRCA, GTT address of (the HWSP of) this context
 *      bits 32-52:    ctx ID, a globally unique tag
 *      bits 53-54:    mbz, reserved for use by hardware
 *      bits 55-63:    group ID, currently unused and set to 0
 */
static void
intel_lr_context_descriptor_update(struct i915_gem_context *ctx,
				   struct intel_engine_cs *engine)
{
	struct intel_context *ce = &ctx->engine[engine->id];
	u64 desc;

	BUILD_BUG_ON(MAX_CONTEXT_HW_ID > (1<<GEN8_CTX_ID_WIDTH));

	desc = ctx->desc_template;				/* bits  0-11 */
	desc |= i915_ggtt_offset(ce->state) + LRC_PPHWSP_PN * PAGE_SIZE;
								/* bits 12-31 */
	desc |= (u64)ctx->hw_id << GEN8_CTX_ID_SHIFT;		/* bits 32-52 */

	ce->lrc_desc = desc;
}

uint64_t intel_lr_context_descriptor(struct i915_gem_context *ctx,
				     struct intel_engine_cs *engine)
{
	return ctx->engine[engine->id].lrc_desc;
}

static inline void
execlists_context_status_change(struct drm_i915_gem_request *rq,
				unsigned long status)
{
	/*
	 * Only used when GVT-g is enabled now. When GVT-g is disabled,
	 * The compiler should eliminate this function as dead-code.
	 */
	if (!IS_ENABLED(CONFIG_DRM_I915_GVT))
		return;

	atomic_notifier_call_chain(&rq->engine->context_status_notifier,
				   status, rq);
}

static void
execlists_update_context_pdps(struct i915_hw_ppgtt *ppgtt, u32 *reg_state)
{
	ASSIGN_CTX_PDP(ppgtt, reg_state, 3);
	ASSIGN_CTX_PDP(ppgtt, reg_state, 2);
	ASSIGN_CTX_PDP(ppgtt, reg_state, 1);
	ASSIGN_CTX_PDP(ppgtt, reg_state, 0);
}

static u64 execlists_update_context(struct drm_i915_gem_request *rq)
{
	struct intel_context *ce = &rq->ctx->engine[rq->engine->id];
	struct i915_hw_ppgtt *ppgtt =
		rq->ctx->ppgtt ?: rq->i915->mm.aliasing_ppgtt;
	u32 *reg_state = ce->lrc_reg_state;

	GEM_BUG_ON(!IS_ALIGNED(rq->tail, 8));
	reg_state[CTX_RING_TAIL+1] = rq->tail;

	/* True 32b PPGTT with dynamic page allocation: update PDP
	 * registers and point the unallocated PDPs to scratch page.
	 * PML4 is allocated during ppgtt init, so this is not needed
	 * in 48-bit mode.
	 */
	if (ppgtt && !i915_vm_is_48bit(&ppgtt->base))
		execlists_update_context_pdps(ppgtt, reg_state);

	return ce->lrc_desc;
}

static void execlists_submit_ports(struct intel_engine_cs *engine)
{
	struct drm_i915_private *dev_priv = engine->i915;
	struct execlist_port *port = engine->execlist_port;
	u32 __iomem *elsp =
		dev_priv->regs + i915_mmio_reg_offset(RING_ELSP(engine));
	u64 desc[2];

	GEM_BUG_ON(port[0].count > 1);
	if (!port[0].count)
		execlists_context_status_change(port[0].request,
						INTEL_CONTEXT_SCHEDULE_IN);
	desc[0] = execlists_update_context(port[0].request);
	GEM_DEBUG_EXEC(port[0].context_id = upper_32_bits(desc[0]));
	port[0].count++;

	if (port[1].request) {
		GEM_BUG_ON(port[1].count);
		execlists_context_status_change(port[1].request,
						INTEL_CONTEXT_SCHEDULE_IN);
		desc[1] = execlists_update_context(port[1].request);
		GEM_DEBUG_EXEC(port[1].context_id = upper_32_bits(desc[1]));
		port[1].count = 1;
	} else {
		desc[1] = 0;
	}
	GEM_BUG_ON(desc[0] == desc[1]);

	/* You must always write both descriptors in the order below. */
	writel(upper_32_bits(desc[1]), elsp);
	writel(lower_32_bits(desc[1]), elsp);

	writel(upper_32_bits(desc[0]), elsp);
	/* The context is automatically loaded after the following */
	writel(lower_32_bits(desc[0]), elsp);
}

static bool ctx_single_port_submission(const struct i915_gem_context *ctx)
{
	return (IS_ENABLED(CONFIG_DRM_I915_GVT) &&
		i915_gem_context_force_single_submission(ctx));
}

static bool can_merge_ctx(const struct i915_gem_context *prev,
			  const struct i915_gem_context *next)
{
	if (prev != next)
		return false;

	if (ctx_single_port_submission(prev))
		return false;

	return true;
}

static void execlists_dequeue(struct intel_engine_cs *engine)
{
	struct drm_i915_gem_request *last;
	struct execlist_port *port = engine->execlist_port;
	unsigned long flags;
	struct rb_node *rb;
	bool submit = false;

	/* After execlist_first is updated, the tasklet will be rescheduled.
	 *
	 * If we are currently running (inside the tasklet) and a third
	 * party queues a request and so updates engine->execlist_first under
	 * the spinlock (which we have elided), it will atomically set the
	 * TASKLET_SCHED flag causing the us to be re-executed and pick up
	 * the change in state (the update to TASKLET_SCHED incurs a memory
	 * barrier making this cross-cpu checking safe).
	 */
	if (!READ_ONCE(engine->execlist_first))
		return;

	last = port->request;
	if (last)
		/* WaIdleLiteRestore:bdw,skl
		 * Apply the wa NOOPs to prevent ring:HEAD == req:TAIL
		 * as we resubmit the request. See gen8_emit_breadcrumb()
		 * for where we prepare the padding after the end of the
		 * request.
		 */
		last->tail = last->wa_tail;

	GEM_BUG_ON(port[1].request);

	/* Hardware submission is through 2 ports. Conceptually each port
	 * has a (RING_START, RING_HEAD, RING_TAIL) tuple. RING_START is
	 * static for a context, and unique to each, so we only execute
	 * requests belonging to a single context from each ring. RING_HEAD
	 * is maintained by the CS in the context image, it marks the place
	 * where it got up to last time, and through RING_TAIL we tell the CS
	 * where we want to execute up to this time.
	 *
	 * In this list the requests are in order of execution. Consecutive
	 * requests from the same context are adjacent in the ringbuffer. We
	 * can combine these requests into a single RING_TAIL update:
	 *
	 *              RING_HEAD...req1...req2
	 *                                    ^- RING_TAIL
	 * since to execute req2 the CS must first execute req1.
	 *
	 * Our goal then is to point each port to the end of a consecutive
	 * sequence of requests as being the most optimal (fewest wake ups
	 * and context switches) submission.
	 */

	spin_lock_irqsave(&engine->timeline->lock, flags);
	rb = engine->execlist_first;
	while (rb) {
		struct drm_i915_gem_request *cursor =
			rb_entry(rb, typeof(*cursor), priotree.node);

		/* Can we combine this request with the current port? It has to
		 * be the same context/ringbuffer and not have any exceptions
		 * (e.g. GVT saying never to combine contexts).
		 *
		 * If we can combine the requests, we can execute both by
		 * updating the RING_TAIL to point to the end of the second
		 * request, and so we never need to tell the hardware about
		 * the first.
		 */
		if (last && !can_merge_ctx(cursor->ctx, last->ctx)) {
			/* If we are on the second port and cannot combine
			 * this request with the last, then we are done.
			 */
			if (port != engine->execlist_port)
				break;

			/* If GVT overrides us we only ever submit port[0],
			 * leaving port[1] empty. Note that we also have
			 * to be careful that we don't queue the same
			 * context (even though a different request) to
			 * the second port.
			 */
			if (ctx_single_port_submission(last->ctx) ||
			    ctx_single_port_submission(cursor->ctx))
				break;

			GEM_BUG_ON(last->ctx == cursor->ctx);

			i915_gem_request_assign(&port->request, last);
			port++;
		}

		rb = rb_next(rb);
		rb_erase(&cursor->priotree.node, &engine->execlist_queue);
		RB_CLEAR_NODE(&cursor->priotree.node);
		cursor->priotree.priority = INT_MAX;

		__i915_gem_request_submit(cursor);
		trace_i915_gem_request_in(cursor, port - engine->execlist_port);
		last = cursor;
		submit = true;
	}
	if (submit) {
		i915_gem_request_assign(&port->request, last);
		engine->execlist_first = rb;
	}
	spin_unlock_irqrestore(&engine->timeline->lock, flags);

	if (submit)
		execlists_submit_ports(engine);
}

static bool execlists_elsp_idle(struct intel_engine_cs *engine)
{
	return !engine->execlist_port[0].request;
}

static bool execlists_elsp_ready(const struct intel_engine_cs *engine)
{
	const struct execlist_port *port = engine->execlist_port;

	return port[0].count + port[1].count < 2;
}

/*
 * Check the unread Context Status Buffers and manage the submission of new
 * contexts to the ELSP accordingly.
 */
static void intel_lrc_irq_handler(unsigned long data)
{
	struct intel_engine_cs *engine = (struct intel_engine_cs *)data;
	struct execlist_port *port = engine->execlist_port;
	struct drm_i915_private *dev_priv = engine->i915;

	intel_uncore_forcewake_get(dev_priv, engine->fw_domains);

	while (test_and_clear_bit(ENGINE_IRQ_EXECLIST, &engine->irq_posted)) {
		u32 __iomem *csb_mmio =
			dev_priv->regs + i915_mmio_reg_offset(RING_CONTEXT_STATUS_PTR(engine));
		u32 __iomem *buf =
			dev_priv->regs + i915_mmio_reg_offset(RING_CONTEXT_STATUS_BUF_LO(engine, 0));
		unsigned int csb, head, tail;

		csb = readl(csb_mmio);
		head = GEN8_CSB_READ_PTR(csb);
		tail = GEN8_CSB_WRITE_PTR(csb);
		if (head == tail)
			break;

		if (tail < head)
			tail += GEN8_CSB_ENTRIES;
		do {
			unsigned int idx = ++head % GEN8_CSB_ENTRIES;
			unsigned int status = readl(buf + 2 * idx);

			/* We are flying near dragons again.
			 *
			 * We hold a reference to the request in execlist_port[]
			 * but no more than that. We are operating in softirq
			 * context and so cannot hold any mutex or sleep. That
			 * prevents us stopping the requests we are processing
			 * in port[] from being retired simultaneously (the
			 * breadcrumb will be complete before we see the
			 * context-switch). As we only hold the reference to the
			 * request, any pointer chasing underneath the request
			 * is subject to a potential use-after-free. Thus we
			 * store all of the bookkeeping within port[] as
			 * required, and avoid using unguarded pointers beneath
			 * request itself. The same applies to the atomic
			 * status notifier.
			 */

			if (!(status & GEN8_CTX_STATUS_COMPLETED_MASK))
				continue;

			/* Check the context/desc id for this event matches */
			GEM_DEBUG_BUG_ON(readl(buf + 2 * idx + 1) !=
					 port[0].context_id);

			GEM_BUG_ON(port[0].count == 0);
			if (--port[0].count == 0) {
				GEM_BUG_ON(status & GEN8_CTX_STATUS_PREEMPTED);
				GEM_BUG_ON(!i915_gem_request_completed(port[0].request));
				execlists_context_status_change(port[0].request,
								INTEL_CONTEXT_SCHEDULE_OUT);

				trace_i915_gem_request_out(port[0].request);
				i915_gem_request_put(port[0].request);
				port[0] = port[1];
				memset(&port[1], 0, sizeof(port[1]));
			}

			GEM_BUG_ON(port[0].count == 0 &&
				   !(status & GEN8_CTX_STATUS_ACTIVE_IDLE));
		} while (head < tail);

		writel(_MASKED_FIELD(GEN8_CSB_READ_PTR_MASK,
				     GEN8_CSB_WRITE_PTR(csb) << 8),
		       csb_mmio);
	}

	if (execlists_elsp_ready(engine))
		execlists_dequeue(engine);

	intel_uncore_forcewake_put(dev_priv, engine->fw_domains);
}

static bool insert_request(struct i915_priotree *pt, struct rb_root *root)
{
	struct rb_node **p, *rb;
	bool first = true;

	/* most positive priority is scheduled first, equal priorities fifo */
	rb = NULL;
	p = &root->rb_node;
	while (*p) {
		struct i915_priotree *pos;

		rb = *p;
		pos = rb_entry(rb, typeof(*pos), node);
		if (pt->priority > pos->priority) {
			p = &rb->rb_left;
		} else {
			p = &rb->rb_right;
			first = false;
		}
	}
	rb_link_node(&pt->node, rb, p);
	rb_insert_color(&pt->node, root);

	return first;
}

static void execlists_submit_request(struct drm_i915_gem_request *request)
{
	struct intel_engine_cs *engine = request->engine;
	unsigned long flags;

	/* Will be called from irq-context when using foreign fences. */
	spin_lock_irqsave(&engine->timeline->lock, flags);

	if (insert_request(&request->priotree, &engine->execlist_queue)) {
		engine->execlist_first = &request->priotree.node;
		if (execlists_elsp_ready(engine))
			tasklet_hi_schedule(&engine->irq_tasklet);
	}

	spin_unlock_irqrestore(&engine->timeline->lock, flags);
}

static struct intel_engine_cs *
pt_lock_engine(struct i915_priotree *pt, struct intel_engine_cs *locked)
{
	struct intel_engine_cs *engine =
		container_of(pt, struct drm_i915_gem_request, priotree)->engine;

	GEM_BUG_ON(!locked);

	if (engine != locked) {
		spin_unlock(&locked->timeline->lock);
		spin_lock(&engine->timeline->lock);
	}

	return engine;
}

static void execlists_schedule(struct drm_i915_gem_request *request, int prio)
{
	struct intel_engine_cs *engine;
	struct i915_dependency *dep, *p;
	struct i915_dependency stack;
	LIST_HEAD(dfs);

	if (prio <= READ_ONCE(request->priotree.priority))
		return;

	/* Need BKL in order to use the temporary link inside i915_dependency */
	lockdep_assert_held(&request->i915->drm.struct_mutex);

	stack.signaler = &request->priotree;
	list_add(&stack.dfs_link, &dfs);

	/* Recursively bump all dependent priorities to match the new request.
	 *
	 * A naive approach would be to use recursion:
	 * static void update_priorities(struct i915_priotree *pt, prio) {
	 *	list_for_each_entry(dep, &pt->signalers_list, signal_link)
	 *		update_priorities(dep->signal, prio)
	 *	insert_request(pt);
	 * }
	 * but that may have unlimited recursion depth and so runs a very
	 * real risk of overunning the kernel stack. Instead, we build
	 * a flat list of all dependencies starting with the current request.
	 * As we walk the list of dependencies, we add all of its dependencies
	 * to the end of the list (this may include an already visited
	 * request) and continue to walk onwards onto the new dependencies. The
	 * end result is a topological list of requests in reverse order, the
	 * last element in the list is the request we must execute first.
	 */
	list_for_each_entry_safe(dep, p, &dfs, dfs_link) {
		struct i915_priotree *pt = dep->signaler;

		/* Within an engine, there can be no cycle, but we may
		 * refer to the same dependency chain multiple times
		 * (redundant dependencies are not eliminated) and across
		 * engines.
		 */
		list_for_each_entry(p, &pt->signalers_list, signal_link) {
			GEM_BUG_ON(p->signaler->priority < pt->priority);
			if (prio > READ_ONCE(p->signaler->priority))
				list_move_tail(&p->dfs_link, &dfs);
		}

		list_safe_reset_next(dep, p, dfs_link);
	}

	engine = request->engine;
	spin_lock_irq(&engine->timeline->lock);

	/* Fifo and depth-first replacement ensure our deps execute before us */
	list_for_each_entry_safe_reverse(dep, p, &dfs, dfs_link) {
		struct i915_priotree *pt = dep->signaler;

		INIT_LIST_HEAD(&dep->dfs_link);

		engine = pt_lock_engine(pt, engine);

		if (prio <= pt->priority)
			continue;

		pt->priority = prio;
		if (!RB_EMPTY_NODE(&pt->node)) {
			rb_erase(&pt->node, &engine->execlist_queue);
			if (insert_request(pt, &engine->execlist_queue))
				engine->execlist_first = &pt->node;
		}
	}

	spin_unlock_irq(&engine->timeline->lock);

	/* XXX Do we need to preempt to make room for us and our deps? */
}

static int execlists_context_pin(struct intel_engine_cs *engine,
				 struct i915_gem_context *ctx)
{
	struct intel_context *ce = &ctx->engine[engine->id];
	unsigned int flags;
	void *vaddr;
	int ret;

	lockdep_assert_held(&ctx->i915->drm.struct_mutex);

	if (ce->pin_count++)
		return 0;
	GEM_BUG_ON(!ce->pin_count); /* no overflow please! */

	if (!ce->state) {
		ret = execlists_context_deferred_alloc(ctx, engine);
		if (ret)
			goto err;
	}
	GEM_BUG_ON(!ce->state);

	flags = PIN_GLOBAL | PIN_HIGH;
	if (ctx->ggtt_offset_bias)
		flags |= PIN_OFFSET_BIAS | ctx->ggtt_offset_bias;

	ret = i915_vma_pin(ce->state, 0, GEN8_LR_CONTEXT_ALIGN, flags);
	if (ret)
		goto err;

	vaddr = i915_gem_object_pin_map(ce->state->obj, I915_MAP_WB);
	if (IS_ERR(vaddr)) {
		ret = PTR_ERR(vaddr);
		goto unpin_vma;
	}

	ret = intel_ring_pin(ce->ring, ctx->ggtt_offset_bias);
	if (ret)
		goto unpin_map;

	intel_lr_context_descriptor_update(ctx, engine);

	ce->lrc_reg_state = vaddr + LRC_STATE_PN * PAGE_SIZE;
	ce->lrc_reg_state[CTX_RING_BUFFER_START+1] =
		i915_ggtt_offset(ce->ring->vma);

	ce->state->obj->mm.dirty = true;

	i915_gem_context_get(ctx);
	return 0;

unpin_map:
	i915_gem_object_unpin_map(ce->state->obj);
unpin_vma:
	__i915_vma_unpin(ce->state);
err:
	ce->pin_count = 0;
	return ret;
}

static void execlists_context_unpin(struct intel_engine_cs *engine,
				    struct i915_gem_context *ctx)
{
	struct intel_context *ce = &ctx->engine[engine->id];

	lockdep_assert_held(&ctx->i915->drm.struct_mutex);
	GEM_BUG_ON(ce->pin_count == 0);

	if (--ce->pin_count)
		return;

	intel_ring_unpin(ce->ring);

	i915_gem_object_unpin_map(ce->state->obj);
	i915_vma_unpin(ce->state);

	i915_gem_context_put(ctx);
}

static int execlists_request_alloc(struct drm_i915_gem_request *request)
{
	struct intel_engine_cs *engine = request->engine;
	struct intel_context *ce = &request->ctx->engine[engine->id];
	u32 *cs;
	int ret;

	GEM_BUG_ON(!ce->pin_count);

	/* Flush enough space to reduce the likelihood of waiting after
	 * we start building the request - in which case we will just
	 * have to repeat work.
	 */
	request->reserved_space += EXECLISTS_REQUEST_SIZE;

	GEM_BUG_ON(!ce->ring);
	request->ring = ce->ring;

	if (i915.enable_guc_submission) {
		/*
		 * Check that the GuC has space for the request before
		 * going any further, as the i915_add_request() call
		 * later on mustn't fail ...
		 */
		ret = i915_guc_wq_reserve(request);
		if (ret)
			goto err;
	}

	cs = intel_ring_begin(request, 0);
	if (IS_ERR(cs)) {
		ret = PTR_ERR(cs);
		goto err_unreserve;
	}

	if (!ce->initialised) {
		ret = engine->init_context(request);
		if (ret)
			goto err_unreserve;

		ce->initialised = true;
	}

	/* Note that after this point, we have committed to using
	 * this request as it is being used to both track the
	 * state of engine initialisation and liveness of the
	 * golden renderstate above. Think twice before you try
	 * to cancel/unwind this request now.
	 */

	request->reserved_space -= EXECLISTS_REQUEST_SIZE;
	return 0;

err_unreserve:
	if (i915.enable_guc_submission)
		i915_guc_wq_unreserve(request);
err:
	return ret;
}

/*
 * In this WA we need to set GEN8_L3SQCREG4[21:21] and reset it after
 * PIPE_CONTROL instruction. This is required for the flush to happen correctly
 * but there is a slight complication as this is applied in WA batch where the
 * values are only initialized once so we cannot take register value at the
 * beginning and reuse it further; hence we save its value to memory, upload a
 * constant value with bit21 set and then we restore it back with the saved value.
 * To simplify the WA, a constant value is formed by using the default value
 * of this register. This shouldn't be a problem because we are only modifying
 * it for a short period and this batch in non-premptible. We can ofcourse
 * use additional instructions that read the actual value of the register
 * at that time and set our bit of interest but it makes the WA complicated.
 *
 * This WA is also required for Gen9 so extracting as a function avoids
 * code duplication.
 */
static u32 *
gen8_emit_flush_coherentl3_wa(struct intel_engine_cs *engine, u32 *batch)
{
	*batch++ = MI_STORE_REGISTER_MEM_GEN8 | MI_SRM_LRM_GLOBAL_GTT;
	*batch++ = i915_mmio_reg_offset(GEN8_L3SQCREG4);
	*batch++ = i915_ggtt_offset(engine->scratch) + 256;
	*batch++ = 0;

	*batch++ = MI_LOAD_REGISTER_IMM(1);
	*batch++ = i915_mmio_reg_offset(GEN8_L3SQCREG4);
	*batch++ = 0x40400000 | GEN8_LQSC_FLUSH_COHERENT_LINES;

	batch = gen8_emit_pipe_control(batch,
				       PIPE_CONTROL_CS_STALL |
				       PIPE_CONTROL_DC_FLUSH_ENABLE,
				       0);

	*batch++ = MI_LOAD_REGISTER_MEM_GEN8 | MI_SRM_LRM_GLOBAL_GTT;
	*batch++ = i915_mmio_reg_offset(GEN8_L3SQCREG4);
	*batch++ = i915_ggtt_offset(engine->scratch) + 256;
	*batch++ = 0;

	return batch;
}

/*
 * Typically we only have one indirect_ctx and per_ctx batch buffer which are
 * initialized at the beginning and shared across all contexts but this field
 * helps us to have multiple batches at different offsets and select them based
 * on a criteria. At the moment this batch always start at the beginning of the page
 * and at this point we don't have multiple wa_ctx batch buffers.
 *
 * The number of WA applied are not known at the beginning; we use this field
 * to return the no of DWORDS written.
 *
 * It is to be noted that this batch does not contain MI_BATCH_BUFFER_END
 * so it adds NOOPs as padding to make it cacheline aligned.
 * MI_BATCH_BUFFER_END will be added to perctx batch and both of them together
 * makes a complete batch buffer.
 */
static u32 *gen8_init_indirectctx_bb(struct intel_engine_cs *engine, u32 *batch)
{
	/* WaDisableCtxRestoreArbitration:bdw,chv */
	*batch++ = MI_ARB_ON_OFF | MI_ARB_DISABLE;

	/* WaFlushCoherentL3CacheLinesAtContextSwitch:bdw */
	if (IS_BROADWELL(engine->i915))
		batch = gen8_emit_flush_coherentl3_wa(engine, batch);

	/* WaClearSlmSpaceAtContextSwitch:bdw,chv */
	/* Actual scratch location is at 128 bytes offset */
	batch = gen8_emit_pipe_control(batch,
				       PIPE_CONTROL_FLUSH_L3 |
				       PIPE_CONTROL_GLOBAL_GTT_IVB |
				       PIPE_CONTROL_CS_STALL |
				       PIPE_CONTROL_QW_WRITE,
				       i915_ggtt_offset(engine->scratch) +
				       2 * CACHELINE_BYTES);

	/* Pad to end of cacheline */
	while ((unsigned long)batch % CACHELINE_BYTES)
		*batch++ = MI_NOOP;

	/*
	 * MI_BATCH_BUFFER_END is not required in Indirect ctx BB because
	 * execution depends on the length specified in terms of cache lines
	 * in the register CTX_RCS_INDIRECT_CTX
	 */

	return batch;
}

/*
 *  This batch is started immediately after indirect_ctx batch. Since we ensure
 *  that indirect_ctx ends on a cacheline this batch is aligned automatically.
 *
 *  The number of DWORDS written are returned using this field.
 *
 *  This batch is terminated with MI_BATCH_BUFFER_END and so we need not add padding
 *  to align it with cacheline as padding after MI_BATCH_BUFFER_END is redundant.
 */
static u32 *gen8_init_perctx_bb(struct intel_engine_cs *engine, u32 *batch)
{
	/* WaDisableCtxRestoreArbitration:bdw,chv */
	*batch++ = MI_ARB_ON_OFF | MI_ARB_ENABLE;
	*batch++ = MI_BATCH_BUFFER_END;

	return batch;
}

static u32 *gen9_init_indirectctx_bb(struct intel_engine_cs *engine, u32 *batch)
{
	/* WaFlushCoherentL3CacheLinesAtContextSwitch:skl,bxt,glk */
	batch = gen8_emit_flush_coherentl3_wa(engine, batch);

	/* WaDisableGatherAtSetShaderCommonSlice:skl,bxt,kbl,glk */
	*batch++ = MI_LOAD_REGISTER_IMM(1);
	*batch++ = i915_mmio_reg_offset(COMMON_SLICE_CHICKEN2);
	*batch++ = _MASKED_BIT_DISABLE(
			GEN9_DISABLE_GATHER_AT_SET_SHADER_COMMON_SLICE);
	*batch++ = MI_NOOP;

	/* WaClearSlmSpaceAtContextSwitch:kbl */
	/* Actual scratch location is at 128 bytes offset */
	if (IS_KBL_REVID(engine->i915, 0, KBL_REVID_A0)) {
		batch = gen8_emit_pipe_control(batch,
					       PIPE_CONTROL_FLUSH_L3 |
					       PIPE_CONTROL_GLOBAL_GTT_IVB |
					       PIPE_CONTROL_CS_STALL |
					       PIPE_CONTROL_QW_WRITE,
					       i915_ggtt_offset(engine->scratch)
					       + 2 * CACHELINE_BYTES);
	}

	/* WaMediaPoolStateCmdInWABB:bxt,glk */
	if (HAS_POOLED_EU(engine->i915)) {
		/*
		 * EU pool configuration is setup along with golden context
		 * during context initialization. This value depends on
		 * device type (2x6 or 3x6) and needs to be updated based
		 * on which subslice is disabled especially for 2x6
		 * devices, however it is safe to load default
		 * configuration of 3x6 device instead of masking off
		 * corresponding bits because HW ignores bits of a disabled
		 * subslice and drops down to appropriate config. Please
		 * see render_state_setup() in i915_gem_render_state.c for
		 * possible configurations, to avoid duplication they are
		 * not shown here again.
		 */
		*batch++ = GEN9_MEDIA_POOL_STATE;
		*batch++ = GEN9_MEDIA_POOL_ENABLE;
		*batch++ = 0x00777000;
		*batch++ = 0;
		*batch++ = 0;
		*batch++ = 0;
	}

	/* Pad to end of cacheline */
	while ((unsigned long)batch % CACHELINE_BYTES)
		*batch++ = MI_NOOP;

	return batch;
}

static u32 *gen9_init_perctx_bb(struct intel_engine_cs *engine, u32 *batch)
{
	*batch++ = MI_BATCH_BUFFER_END;

	return batch;
}

#define CTX_WA_BB_OBJ_SIZE (PAGE_SIZE)

static int lrc_setup_wa_ctx(struct intel_engine_cs *engine)
{
	struct drm_i915_gem_object *obj;
	struct i915_vma *vma;
	int err;

	obj = i915_gem_object_create(engine->i915, CTX_WA_BB_OBJ_SIZE);
	if (IS_ERR(obj))
		return PTR_ERR(obj);

	vma = i915_vma_instance(obj, &engine->i915->ggtt.base, NULL);
	if (IS_ERR(vma)) {
		err = PTR_ERR(vma);
		goto err;
	}

	err = i915_vma_pin(vma, 0, PAGE_SIZE, PIN_GLOBAL | PIN_HIGH);
	if (err)
		goto err;

	engine->wa_ctx.vma = vma;
	return 0;

err:
	i915_gem_object_put(obj);
	return err;
}

static void lrc_destroy_wa_ctx(struct intel_engine_cs *engine)
{
	i915_vma_unpin_and_release(&engine->wa_ctx.vma);
}

typedef u32 *(*wa_bb_func_t)(struct intel_engine_cs *engine, u32 *batch);

static int intel_init_workaround_bb(struct intel_engine_cs *engine)
{
	struct i915_ctx_workarounds *wa_ctx = &engine->wa_ctx;
	struct i915_wa_ctx_bb *wa_bb[2] = { &wa_ctx->indirect_ctx,
					    &wa_ctx->per_ctx };
	wa_bb_func_t wa_bb_fn[2];
	struct page *page;
	void *batch, *batch_ptr;
	unsigned int i;
	int ret;

	if (WARN_ON(engine->id != RCS || !engine->scratch))
		return -EINVAL;

	switch (INTEL_GEN(engine->i915)) {
	case 9:
		wa_bb_fn[0] = gen9_init_indirectctx_bb;
		wa_bb_fn[1] = gen9_init_perctx_bb;
		break;
	case 8:
		wa_bb_fn[0] = gen8_init_indirectctx_bb;
		wa_bb_fn[1] = gen8_init_perctx_bb;
		break;
	default:
		MISSING_CASE(INTEL_GEN(engine->i915));
		return 0;
	}

	ret = lrc_setup_wa_ctx(engine);
	if (ret) {
		DRM_DEBUG_DRIVER("Failed to setup context WA page: %d\n", ret);
		return ret;
	}

	page = i915_gem_object_get_dirty_page(wa_ctx->vma->obj, 0);
	batch = batch_ptr = kmap_atomic(page);

	/*
	 * Emit the two workaround batch buffers, recording the offset from the
	 * start of the workaround batch buffer object for each and their
	 * respective sizes.
	 */
	for (i = 0; i < ARRAY_SIZE(wa_bb_fn); i++) {
		wa_bb[i]->offset = batch_ptr - batch;
		if (WARN_ON(!IS_ALIGNED(wa_bb[i]->offset, CACHELINE_BYTES))) {
			ret = -EINVAL;
			break;
		}
		batch_ptr = wa_bb_fn[i](engine, batch_ptr);
		wa_bb[i]->size = batch_ptr - (batch + wa_bb[i]->offset);
	}

	BUG_ON(batch_ptr - batch > CTX_WA_BB_OBJ_SIZE);

	kunmap_atomic(batch);
	if (ret)
		lrc_destroy_wa_ctx(engine);

	return ret;
}

static u32 port_seqno(struct execlist_port *port)
{
	return port->request ? port->request->global_seqno : 0;
}

static int gen8_init_common_ring(struct intel_engine_cs *engine)
{
	struct drm_i915_private *dev_priv = engine->i915;
	int ret;

	ret = intel_mocs_init_engine(engine);
	if (ret)
		return ret;

	intel_engine_reset_breadcrumbs(engine);
	intel_engine_init_hangcheck(engine);

	I915_WRITE(RING_HWSTAM(engine->mmio_base), 0xffffffff);
	I915_WRITE(RING_MODE_GEN7(engine),
		   _MASKED_BIT_ENABLE(GFX_RUN_LIST_ENABLE));
	I915_WRITE(RING_HWS_PGA(engine->mmio_base),
		   engine->status_page.ggtt_offset);
	POSTING_READ(RING_HWS_PGA(engine->mmio_base));

	DRM_DEBUG_DRIVER("Execlists enabled for %s\n", engine->name);

	/* After a GPU reset, we may have requests to replay */
	clear_bit(ENGINE_IRQ_EXECLIST, &engine->irq_posted);
	if (!i915.enable_guc_submission && !execlists_elsp_idle(engine)) {
		DRM_DEBUG_DRIVER("Restarting %s from requests [0x%x, 0x%x]\n",
				 engine->name,
				 port_seqno(&engine->execlist_port[0]),
				 port_seqno(&engine->execlist_port[1]));
		engine->execlist_port[0].count = 0;
		engine->execlist_port[1].count = 0;
		execlists_submit_ports(engine);
	}

	return 0;
}

static int gen8_init_render_ring(struct intel_engine_cs *engine)
{
	struct drm_i915_private *dev_priv = engine->i915;
	int ret;

	ret = gen8_init_common_ring(engine);
	if (ret)
		return ret;

	/* We need to disable the AsyncFlip performance optimisations in order
	 * to use MI_WAIT_FOR_EVENT within the CS. It should already be
	 * programmed to '1' on all products.
	 *
	 * WaDisableAsyncFlipPerfMode:snb,ivb,hsw,vlv,bdw,chv
	 */
	I915_WRITE(MI_MODE, _MASKED_BIT_ENABLE(ASYNC_FLIP_PERF_DISABLE));

	I915_WRITE(INSTPM, _MASKED_BIT_ENABLE(INSTPM_FORCE_ORDERING));

	return init_workarounds_ring(engine);
}

static int gen9_init_render_ring(struct intel_engine_cs *engine)
{
	int ret;

	ret = gen8_init_common_ring(engine);
	if (ret)
		return ret;

	return init_workarounds_ring(engine);
}

static void reset_common_ring(struct intel_engine_cs *engine,
			      struct drm_i915_gem_request *request)
{
	struct execlist_port *port = engine->execlist_port;
	struct intel_context *ce;

	/* If the request was innocent, we leave the request in the ELSP
	 * and will try to replay it on restarting. The context image may
	 * have been corrupted by the reset, in which case we may have
	 * to service a new GPU hang, but more likely we can continue on
	 * without impact.
	 *
	 * If the request was guilty, we presume the context is corrupt
	 * and have to at least restore the RING register in the context
	 * image back to the expected values to skip over the guilty request.
	 */
	if (!request || request->fence.error != -EIO)
		return;

	/* We want a simple context + ring to execute the breadcrumb update.
	 * We cannot rely on the context being intact across the GPU hang,
	 * so clear it and rebuild just what we need for the breadcrumb.
	 * All pending requests for this context will be zapped, and any
	 * future request will be after userspace has had the opportunity
	 * to recreate its own state.
	 */
	ce = &request->ctx->engine[engine->id];
	execlists_init_reg_state(ce->lrc_reg_state,
				 request->ctx, engine, ce->ring);

	/* Move the RING_HEAD onto the breadcrumb, past the hanging batch */
	ce->lrc_reg_state[CTX_RING_BUFFER_START+1] =
		i915_ggtt_offset(ce->ring->vma);
	ce->lrc_reg_state[CTX_RING_HEAD+1] = request->postfix;

	request->ring->head = request->postfix;
	request->ring->last_retired_head = -1;
	intel_ring_update_space(request->ring);

	/* Catch up with any missed context-switch interrupts */
	if (request->ctx != port[0].request->ctx) {
		i915_gem_request_put(port[0].request);
		port[0] = port[1];
		memset(&port[1], 0, sizeof(port[1]));
	}

	GEM_BUG_ON(request->ctx != port[0].request->ctx);

	/* Reset WaIdleLiteRestore:bdw,skl as well */
<<<<<<< HEAD
	request->tail =
		intel_ring_wrap(request->ring,
				request->wa_tail - WA_TAIL_DWORDS*sizeof(u32));
=======
	request->tail = request->wa_tail - WA_TAIL_DWORDS * sizeof(u32);
	GEM_BUG_ON(!IS_ALIGNED(request->tail, 8));
>>>>>>> 01687781
}

static int intel_logical_ring_emit_pdps(struct drm_i915_gem_request *req)
{
	struct i915_hw_ppgtt *ppgtt = req->ctx->ppgtt;
	struct intel_engine_cs *engine = req->engine;
	const int num_lri_cmds = GEN8_3LVL_PDPES * 2;
	u32 *cs;
	int i;

	cs = intel_ring_begin(req, num_lri_cmds * 2 + 2);
	if (IS_ERR(cs))
		return PTR_ERR(cs);

	*cs++ = MI_LOAD_REGISTER_IMM(num_lri_cmds);
	for (i = GEN8_3LVL_PDPES - 1; i >= 0; i--) {
		const dma_addr_t pd_daddr = i915_page_dir_dma_addr(ppgtt, i);

		*cs++ = i915_mmio_reg_offset(GEN8_RING_PDP_UDW(engine, i));
		*cs++ = upper_32_bits(pd_daddr);
		*cs++ = i915_mmio_reg_offset(GEN8_RING_PDP_LDW(engine, i));
		*cs++ = lower_32_bits(pd_daddr);
	}

	*cs++ = MI_NOOP;
	intel_ring_advance(req, cs);

	return 0;
}

static int gen8_emit_bb_start(struct drm_i915_gem_request *req,
			      u64 offset, u32 len,
			      const unsigned int flags)
{
	u32 *cs;
	int ret;

	/* Don't rely in hw updating PDPs, specially in lite-restore.
	 * Ideally, we should set Force PD Restore in ctx descriptor,
	 * but we can't. Force Restore would be a second option, but
	 * it is unsafe in case of lite-restore (because the ctx is
	 * not idle). PML4 is allocated during ppgtt init so this is
	 * not needed in 48-bit.*/
	if (req->ctx->ppgtt &&
	    (intel_engine_flag(req->engine) & req->ctx->ppgtt->pd_dirty_rings) &&
	    !i915_vm_is_48bit(&req->ctx->ppgtt->base) &&
	    !intel_vgpu_active(req->i915)) {
		ret = intel_logical_ring_emit_pdps(req);
		if (ret)
			return ret;

		req->ctx->ppgtt->pd_dirty_rings &= ~intel_engine_flag(req->engine);
	}

	cs = intel_ring_begin(req, 4);
	if (IS_ERR(cs))
		return PTR_ERR(cs);

	/* FIXME(BDW): Address space and security selectors. */
	*cs++ = MI_BATCH_BUFFER_START_GEN8 |
		(flags & I915_DISPATCH_SECURE ? 0 : BIT(8)) |
		(flags & I915_DISPATCH_RS ? MI_BATCH_RESOURCE_STREAMER : 0);
	*cs++ = lower_32_bits(offset);
	*cs++ = upper_32_bits(offset);
	*cs++ = MI_NOOP;
	intel_ring_advance(req, cs);

	return 0;
}

static void gen8_logical_ring_enable_irq(struct intel_engine_cs *engine)
{
	struct drm_i915_private *dev_priv = engine->i915;
	I915_WRITE_IMR(engine,
		       ~(engine->irq_enable_mask | engine->irq_keep_mask));
	POSTING_READ_FW(RING_IMR(engine->mmio_base));
}

static void gen8_logical_ring_disable_irq(struct intel_engine_cs *engine)
{
	struct drm_i915_private *dev_priv = engine->i915;
	I915_WRITE_IMR(engine, ~engine->irq_keep_mask);
}

static int gen8_emit_flush(struct drm_i915_gem_request *request, u32 mode)
{
	u32 cmd, *cs;

	cs = intel_ring_begin(request, 4);
	if (IS_ERR(cs))
		return PTR_ERR(cs);

	cmd = MI_FLUSH_DW + 1;

	/* We always require a command barrier so that subsequent
	 * commands, such as breadcrumb interrupts, are strictly ordered
	 * wrt the contents of the write cache being flushed to memory
	 * (and thus being coherent from the CPU).
	 */
	cmd |= MI_FLUSH_DW_STORE_INDEX | MI_FLUSH_DW_OP_STOREDW;

	if (mode & EMIT_INVALIDATE) {
		cmd |= MI_INVALIDATE_TLB;
		if (request->engine->id == VCS)
			cmd |= MI_INVALIDATE_BSD;
	}

	*cs++ = cmd;
	*cs++ = I915_GEM_HWS_SCRATCH_ADDR | MI_FLUSH_DW_USE_GTT;
	*cs++ = 0; /* upper addr */
	*cs++ = 0; /* value */
	intel_ring_advance(request, cs);

	return 0;
}

static int gen8_emit_flush_render(struct drm_i915_gem_request *request,
				  u32 mode)
{
	struct intel_engine_cs *engine = request->engine;
	u32 scratch_addr =
		i915_ggtt_offset(engine->scratch) + 2 * CACHELINE_BYTES;
	bool vf_flush_wa = false, dc_flush_wa = false;
	u32 *cs, flags = 0;
	int len;

	flags |= PIPE_CONTROL_CS_STALL;

	if (mode & EMIT_FLUSH) {
		flags |= PIPE_CONTROL_RENDER_TARGET_CACHE_FLUSH;
		flags |= PIPE_CONTROL_DEPTH_CACHE_FLUSH;
		flags |= PIPE_CONTROL_DC_FLUSH_ENABLE;
		flags |= PIPE_CONTROL_FLUSH_ENABLE;
	}

	if (mode & EMIT_INVALIDATE) {
		flags |= PIPE_CONTROL_TLB_INVALIDATE;
		flags |= PIPE_CONTROL_INSTRUCTION_CACHE_INVALIDATE;
		flags |= PIPE_CONTROL_TEXTURE_CACHE_INVALIDATE;
		flags |= PIPE_CONTROL_VF_CACHE_INVALIDATE;
		flags |= PIPE_CONTROL_CONST_CACHE_INVALIDATE;
		flags |= PIPE_CONTROL_STATE_CACHE_INVALIDATE;
		flags |= PIPE_CONTROL_QW_WRITE;
		flags |= PIPE_CONTROL_GLOBAL_GTT_IVB;

		/*
		 * On GEN9: before VF_CACHE_INVALIDATE we need to emit a NULL
		 * pipe control.
		 */
		if (IS_GEN9(request->i915))
			vf_flush_wa = true;

		/* WaForGAMHang:kbl */
		if (IS_KBL_REVID(request->i915, 0, KBL_REVID_B0))
			dc_flush_wa = true;
	}

	len = 6;

	if (vf_flush_wa)
		len += 6;

	if (dc_flush_wa)
		len += 12;

	cs = intel_ring_begin(request, len);
	if (IS_ERR(cs))
		return PTR_ERR(cs);

	if (vf_flush_wa)
		cs = gen8_emit_pipe_control(cs, 0, 0);

	if (dc_flush_wa)
		cs = gen8_emit_pipe_control(cs, PIPE_CONTROL_DC_FLUSH_ENABLE,
					    0);

	cs = gen8_emit_pipe_control(cs, flags, scratch_addr);

	if (dc_flush_wa)
		cs = gen8_emit_pipe_control(cs, PIPE_CONTROL_CS_STALL, 0);

	intel_ring_advance(request, cs);

	return 0;
}

/*
 * Reserve space for 2 NOOPs at the end of each request to be
 * used as a workaround for not being allowed to do lite
 * restore with HEAD==TAIL (WaIdleLiteRestore).
 */
static void gen8_emit_wa_tail(struct drm_i915_gem_request *request, u32 *cs)
{
	*cs++ = MI_NOOP;
	*cs++ = MI_NOOP;
	request->wa_tail = intel_ring_offset(request, cs);
}

static void gen8_emit_breadcrumb(struct drm_i915_gem_request *request, u32 *cs)
{
	/* w/a: bit 5 needs to be zero for MI_FLUSH_DW address. */
	BUILD_BUG_ON(I915_GEM_HWS_INDEX_ADDR & (1 << 5));

	*cs++ = (MI_FLUSH_DW + 1) | MI_FLUSH_DW_OP_STOREDW;
	*cs++ = intel_hws_seqno_address(request->engine) | MI_FLUSH_DW_USE_GTT;
	*cs++ = 0;
	*cs++ = request->global_seqno;
	*cs++ = MI_USER_INTERRUPT;
	*cs++ = MI_NOOP;
	request->tail = intel_ring_offset(request, cs);
	GEM_BUG_ON(!IS_ALIGNED(request->tail, 8));

	gen8_emit_wa_tail(request, cs);
}

static const int gen8_emit_breadcrumb_sz = 6 + WA_TAIL_DWORDS;

static void gen8_emit_breadcrumb_render(struct drm_i915_gem_request *request,
					u32 *cs)
{
	/* We're using qword write, seqno should be aligned to 8 bytes. */
	BUILD_BUG_ON(I915_GEM_HWS_INDEX & 1);

	/* w/a for post sync ops following a GPGPU operation we
	 * need a prior CS_STALL, which is emitted by the flush
	 * following the batch.
	 */
	*cs++ = GFX_OP_PIPE_CONTROL(6);
	*cs++ = PIPE_CONTROL_GLOBAL_GTT_IVB | PIPE_CONTROL_CS_STALL |
		PIPE_CONTROL_QW_WRITE;
	*cs++ = intel_hws_seqno_address(request->engine);
	*cs++ = 0;
	*cs++ = request->global_seqno;
	/* We're thrashing one dword of HWS. */
	*cs++ = 0;
	*cs++ = MI_USER_INTERRUPT;
	*cs++ = MI_NOOP;
	request->tail = intel_ring_offset(request, cs);
	GEM_BUG_ON(!IS_ALIGNED(request->tail, 8));

	gen8_emit_wa_tail(request, cs);
}

static const int gen8_emit_breadcrumb_render_sz = 8 + WA_TAIL_DWORDS;

static int gen8_init_rcs_context(struct drm_i915_gem_request *req)
{
	int ret;

	ret = intel_ring_workarounds_emit(req);
	if (ret)
		return ret;

	ret = intel_rcs_context_init_mocs(req);
	/*
	 * Failing to program the MOCS is non-fatal.The system will not
	 * run at peak performance. So generate an error and carry on.
	 */
	if (ret)
		DRM_ERROR("MOCS failed to program: expect performance issues.\n");

	return i915_gem_render_state_emit(req);
}

/**
 * intel_logical_ring_cleanup() - deallocate the Engine Command Streamer
 * @engine: Engine Command Streamer.
 */
void intel_logical_ring_cleanup(struct intel_engine_cs *engine)
{
	struct drm_i915_private *dev_priv;

	/*
	 * Tasklet cannot be active at this point due intel_mark_active/idle
	 * so this is just for documentation.
	 */
	if (WARN_ON(test_bit(TASKLET_STATE_SCHED, &engine->irq_tasklet.state)))
		tasklet_kill(&engine->irq_tasklet);

	dev_priv = engine->i915;

	if (engine->buffer) {
		WARN_ON((I915_READ_MODE(engine) & MODE_IDLE) == 0);
	}

	if (engine->cleanup)
		engine->cleanup(engine);

	if (engine->status_page.vma) {
		i915_gem_object_unpin_map(engine->status_page.vma->obj);
		engine->status_page.vma = NULL;
	}

	intel_engine_cleanup_common(engine);

	lrc_destroy_wa_ctx(engine);
	engine->i915 = NULL;
	dev_priv->engine[engine->id] = NULL;
	kfree(engine);
}

static void execlists_set_default_submission(struct intel_engine_cs *engine)
{
	engine->submit_request = execlists_submit_request;
	engine->schedule = execlists_schedule;
}

static void
logical_ring_default_vfuncs(struct intel_engine_cs *engine)
{
	/* Default vfuncs which can be overriden by each engine. */
	engine->init_hw = gen8_init_common_ring;
	engine->reset_hw = reset_common_ring;

	engine->context_pin = execlists_context_pin;
	engine->context_unpin = execlists_context_unpin;

	engine->request_alloc = execlists_request_alloc;

	engine->emit_flush = gen8_emit_flush;
	engine->emit_breadcrumb = gen8_emit_breadcrumb;
	engine->emit_breadcrumb_sz = gen8_emit_breadcrumb_sz;

	engine->set_default_submission = execlists_set_default_submission;

	engine->irq_enable = gen8_logical_ring_enable_irq;
	engine->irq_disable = gen8_logical_ring_disable_irq;
	engine->emit_bb_start = gen8_emit_bb_start;
}

static inline void
logical_ring_default_irqs(struct intel_engine_cs *engine)
{
	unsigned shift = engine->irq_shift;
	engine->irq_enable_mask = GT_RENDER_USER_INTERRUPT << shift;
	engine->irq_keep_mask = GT_CONTEXT_SWITCH_INTERRUPT << shift;
}

static int
lrc_setup_hws(struct intel_engine_cs *engine, struct i915_vma *vma)
{
	const int hws_offset = LRC_PPHWSP_PN * PAGE_SIZE;
	void *hws;

	/* The HWSP is part of the default context object in LRC mode. */
	hws = i915_gem_object_pin_map(vma->obj, I915_MAP_WB);
	if (IS_ERR(hws))
		return PTR_ERR(hws);

	engine->status_page.page_addr = hws + hws_offset;
	engine->status_page.ggtt_offset = i915_ggtt_offset(vma) + hws_offset;
	engine->status_page.vma = vma;

	return 0;
}

static void
logical_ring_setup(struct intel_engine_cs *engine)
{
	struct drm_i915_private *dev_priv = engine->i915;
	enum forcewake_domains fw_domains;

	intel_engine_setup_common(engine);

	/* Intentionally left blank. */
	engine->buffer = NULL;

	fw_domains = intel_uncore_forcewake_for_reg(dev_priv,
						    RING_ELSP(engine),
						    FW_REG_WRITE);

	fw_domains |= intel_uncore_forcewake_for_reg(dev_priv,
						     RING_CONTEXT_STATUS_PTR(engine),
						     FW_REG_READ | FW_REG_WRITE);

	fw_domains |= intel_uncore_forcewake_for_reg(dev_priv,
						     RING_CONTEXT_STATUS_BUF_BASE(engine),
						     FW_REG_READ);

	engine->fw_domains = fw_domains;

	tasklet_init(&engine->irq_tasklet,
		     intel_lrc_irq_handler, (unsigned long)engine);

	logical_ring_default_vfuncs(engine);
	logical_ring_default_irqs(engine);
}

static int
logical_ring_init(struct intel_engine_cs *engine)
{
	struct i915_gem_context *dctx = engine->i915->kernel_context;
	int ret;

	ret = intel_engine_init_common(engine);
	if (ret)
		goto error;

	/* And setup the hardware status page. */
	ret = lrc_setup_hws(engine, dctx->engine[engine->id].state);
	if (ret) {
		DRM_ERROR("Failed to set up hws %s: %d\n", engine->name, ret);
		goto error;
	}

	return 0;

error:
	intel_logical_ring_cleanup(engine);
	return ret;
}

int logical_render_ring_init(struct intel_engine_cs *engine)
{
	struct drm_i915_private *dev_priv = engine->i915;
	int ret;

	logical_ring_setup(engine);

	if (HAS_L3_DPF(dev_priv))
		engine->irq_keep_mask |= GT_RENDER_L3_PARITY_ERROR_INTERRUPT;

	/* Override some for render ring. */
	if (INTEL_GEN(dev_priv) >= 9)
		engine->init_hw = gen9_init_render_ring;
	else
		engine->init_hw = gen8_init_render_ring;
	engine->init_context = gen8_init_rcs_context;
	engine->emit_flush = gen8_emit_flush_render;
	engine->emit_breadcrumb = gen8_emit_breadcrumb_render;
	engine->emit_breadcrumb_sz = gen8_emit_breadcrumb_render_sz;

	ret = intel_engine_create_scratch(engine, PAGE_SIZE);
	if (ret)
		return ret;

	ret = intel_init_workaround_bb(engine);
	if (ret) {
		/*
		 * We continue even if we fail to initialize WA batch
		 * because we only expect rare glitches but nothing
		 * critical to prevent us from using GPU
		 */
		DRM_ERROR("WA batch buffer initialization failed: %d\n",
			  ret);
	}

	return logical_ring_init(engine);
}

int logical_xcs_ring_init(struct intel_engine_cs *engine)
{
	logical_ring_setup(engine);

	return logical_ring_init(engine);
}

static u32
make_rpcs(struct drm_i915_private *dev_priv)
{
	u32 rpcs = 0;

	/*
	 * No explicit RPCS request is needed to ensure full
	 * slice/subslice/EU enablement prior to Gen9.
	*/
	if (INTEL_GEN(dev_priv) < 9)
		return 0;

	/*
	 * Starting in Gen9, render power gating can leave
	 * slice/subslice/EU in a partially enabled state. We
	 * must make an explicit request through RPCS for full
	 * enablement.
	*/
	if (INTEL_INFO(dev_priv)->sseu.has_slice_pg) {
		rpcs |= GEN8_RPCS_S_CNT_ENABLE;
		rpcs |= hweight8(INTEL_INFO(dev_priv)->sseu.slice_mask) <<
			GEN8_RPCS_S_CNT_SHIFT;
		rpcs |= GEN8_RPCS_ENABLE;
	}

	if (INTEL_INFO(dev_priv)->sseu.has_subslice_pg) {
		rpcs |= GEN8_RPCS_SS_CNT_ENABLE;
		rpcs |= hweight8(INTEL_INFO(dev_priv)->sseu.subslice_mask) <<
			GEN8_RPCS_SS_CNT_SHIFT;
		rpcs |= GEN8_RPCS_ENABLE;
	}

	if (INTEL_INFO(dev_priv)->sseu.has_eu_pg) {
		rpcs |= INTEL_INFO(dev_priv)->sseu.eu_per_subslice <<
			GEN8_RPCS_EU_MIN_SHIFT;
		rpcs |= INTEL_INFO(dev_priv)->sseu.eu_per_subslice <<
			GEN8_RPCS_EU_MAX_SHIFT;
		rpcs |= GEN8_RPCS_ENABLE;
	}

	return rpcs;
}

static u32 intel_lr_indirect_ctx_offset(struct intel_engine_cs *engine)
{
	u32 indirect_ctx_offset;

	switch (INTEL_GEN(engine->i915)) {
	default:
		MISSING_CASE(INTEL_GEN(engine->i915));
		/* fall through */
	case 9:
		indirect_ctx_offset =
			GEN9_CTX_RCS_INDIRECT_CTX_OFFSET_DEFAULT;
		break;
	case 8:
		indirect_ctx_offset =
			GEN8_CTX_RCS_INDIRECT_CTX_OFFSET_DEFAULT;
		break;
	}

	return indirect_ctx_offset;
}

static void execlists_init_reg_state(u32 *regs,
				     struct i915_gem_context *ctx,
				     struct intel_engine_cs *engine,
				     struct intel_ring *ring)
{
	struct drm_i915_private *dev_priv = engine->i915;
	struct i915_hw_ppgtt *ppgtt = ctx->ppgtt ?: dev_priv->mm.aliasing_ppgtt;
	u32 base = engine->mmio_base;
	bool rcs = engine->id == RCS;

	/* A context is actually a big batch buffer with several
	 * MI_LOAD_REGISTER_IMM commands followed by (reg, value) pairs. The
	 * values we are setting here are only for the first context restore:
	 * on a subsequent save, the GPU will recreate this batchbuffer with new
	 * values (including all the missing MI_LOAD_REGISTER_IMM commands that
	 * we are not initializing here).
	 */
	regs[CTX_LRI_HEADER_0] = MI_LOAD_REGISTER_IMM(rcs ? 14 : 11) |
				 MI_LRI_FORCE_POSTED;

	CTX_REG(regs, CTX_CONTEXT_CONTROL, RING_CONTEXT_CONTROL(engine),
		_MASKED_BIT_ENABLE(CTX_CTRL_INHIBIT_SYN_CTX_SWITCH |
				   CTX_CTRL_ENGINE_CTX_RESTORE_INHIBIT |
				   (HAS_RESOURCE_STREAMER(dev_priv) ?
				   CTX_CTRL_RS_CTX_ENABLE : 0)));
	CTX_REG(regs, CTX_RING_HEAD, RING_HEAD(base), 0);
	CTX_REG(regs, CTX_RING_TAIL, RING_TAIL(base), 0);
	CTX_REG(regs, CTX_RING_BUFFER_START, RING_START(base), 0);
	CTX_REG(regs, CTX_RING_BUFFER_CONTROL, RING_CTL(base),
		RING_CTL_SIZE(ring->size) | RING_VALID);
	CTX_REG(regs, CTX_BB_HEAD_U, RING_BBADDR_UDW(base), 0);
	CTX_REG(regs, CTX_BB_HEAD_L, RING_BBADDR(base), 0);
	CTX_REG(regs, CTX_BB_STATE, RING_BBSTATE(base), RING_BB_PPGTT);
	CTX_REG(regs, CTX_SECOND_BB_HEAD_U, RING_SBBADDR_UDW(base), 0);
	CTX_REG(regs, CTX_SECOND_BB_HEAD_L, RING_SBBADDR(base), 0);
	CTX_REG(regs, CTX_SECOND_BB_STATE, RING_SBBSTATE(base), 0);
	if (rcs) {
		CTX_REG(regs, CTX_BB_PER_CTX_PTR, RING_BB_PER_CTX_PTR(base), 0);
		CTX_REG(regs, CTX_RCS_INDIRECT_CTX, RING_INDIRECT_CTX(base), 0);
		CTX_REG(regs, CTX_RCS_INDIRECT_CTX_OFFSET,
			RING_INDIRECT_CTX_OFFSET(base), 0);

		if (engine->wa_ctx.vma) {
			struct i915_ctx_workarounds *wa_ctx = &engine->wa_ctx;
			u32 ggtt_offset = i915_ggtt_offset(wa_ctx->vma);

			regs[CTX_RCS_INDIRECT_CTX + 1] =
				(ggtt_offset + wa_ctx->indirect_ctx.offset) |
				(wa_ctx->indirect_ctx.size / CACHELINE_BYTES);

			regs[CTX_RCS_INDIRECT_CTX_OFFSET + 1] =
				intel_lr_indirect_ctx_offset(engine) << 6;

			regs[CTX_BB_PER_CTX_PTR + 1] =
				(ggtt_offset + wa_ctx->per_ctx.offset) | 0x01;
		}
	}

	regs[CTX_LRI_HEADER_1] = MI_LOAD_REGISTER_IMM(9) | MI_LRI_FORCE_POSTED;

	CTX_REG(regs, CTX_CTX_TIMESTAMP, RING_CTX_TIMESTAMP(base), 0);
	/* PDP values well be assigned later if needed */
	CTX_REG(regs, CTX_PDP3_UDW, GEN8_RING_PDP_UDW(engine, 3), 0);
	CTX_REG(regs, CTX_PDP3_LDW, GEN8_RING_PDP_LDW(engine, 3), 0);
	CTX_REG(regs, CTX_PDP2_UDW, GEN8_RING_PDP_UDW(engine, 2), 0);
	CTX_REG(regs, CTX_PDP2_LDW, GEN8_RING_PDP_LDW(engine, 2), 0);
	CTX_REG(regs, CTX_PDP1_UDW, GEN8_RING_PDP_UDW(engine, 1), 0);
	CTX_REG(regs, CTX_PDP1_LDW, GEN8_RING_PDP_LDW(engine, 1), 0);
	CTX_REG(regs, CTX_PDP0_UDW, GEN8_RING_PDP_UDW(engine, 0), 0);
	CTX_REG(regs, CTX_PDP0_LDW, GEN8_RING_PDP_LDW(engine, 0), 0);

	if (ppgtt && i915_vm_is_48bit(&ppgtt->base)) {
		/* 64b PPGTT (48bit canonical)
		 * PDP0_DESCRIPTOR contains the base address to PML4 and
		 * other PDP Descriptors are ignored.
		 */
		ASSIGN_CTX_PML4(ppgtt, regs);
	}

	if (rcs) {
		regs[CTX_LRI_HEADER_2] = MI_LOAD_REGISTER_IMM(1);
		CTX_REG(regs, CTX_R_PWR_CLK_STATE, GEN8_R_PWR_CLK_STATE,
			make_rpcs(dev_priv));
	}
}

static int
populate_lr_context(struct i915_gem_context *ctx,
		    struct drm_i915_gem_object *ctx_obj,
		    struct intel_engine_cs *engine,
		    struct intel_ring *ring)
{
	void *vaddr;
	int ret;

	ret = i915_gem_object_set_to_cpu_domain(ctx_obj, true);
	if (ret) {
		DRM_DEBUG_DRIVER("Could not set to CPU domain\n");
		return ret;
	}

	vaddr = i915_gem_object_pin_map(ctx_obj, I915_MAP_WB);
	if (IS_ERR(vaddr)) {
		ret = PTR_ERR(vaddr);
		DRM_DEBUG_DRIVER("Could not map object pages! (%d)\n", ret);
		return ret;
	}
	ctx_obj->mm.dirty = true;

	/* The second page of the context object contains some fields which must
	 * be set up prior to the first execution. */

	execlists_init_reg_state(vaddr + LRC_STATE_PN * PAGE_SIZE,
				 ctx, engine, ring);

	i915_gem_object_unpin_map(ctx_obj);

	return 0;
}

/**
 * intel_lr_context_size() - return the size of the context for an engine
 * @engine: which engine to find the context size for
 *
 * Each engine may require a different amount of space for a context image,
 * so when allocating (or copying) an image, this function can be used to
 * find the right size for the specific engine.
 *
 * Return: size (in bytes) of an engine-specific context image
 *
 * Note: this size includes the HWSP, which is part of the context image
 * in LRC mode, but does not include the "shared data page" used with
 * GuC submission. The caller should account for this if using the GuC.
 */
uint32_t intel_lr_context_size(struct intel_engine_cs *engine)
{
	int ret = 0;

	WARN_ON(INTEL_GEN(engine->i915) < 8);

	switch (engine->id) {
	case RCS:
		if (INTEL_GEN(engine->i915) >= 9)
			ret = GEN9_LR_CONTEXT_RENDER_SIZE;
		else
			ret = GEN8_LR_CONTEXT_RENDER_SIZE;
		break;
	case VCS:
	case BCS:
	case VECS:
	case VCS2:
		ret = GEN8_LR_CONTEXT_OTHER_SIZE;
		break;
	}

	return ret;
}

static int execlists_context_deferred_alloc(struct i915_gem_context *ctx,
					    struct intel_engine_cs *engine)
{
	struct drm_i915_gem_object *ctx_obj;
	struct intel_context *ce = &ctx->engine[engine->id];
	struct i915_vma *vma;
	uint32_t context_size;
	struct intel_ring *ring;
	int ret;

	WARN_ON(ce->state);

	context_size = round_up(intel_lr_context_size(engine),
				I915_GTT_PAGE_SIZE);

	/* One extra page as the sharing data between driver and GuC */
	context_size += PAGE_SIZE * LRC_PPHWSP_PN;

	ctx_obj = i915_gem_object_create(ctx->i915, context_size);
	if (IS_ERR(ctx_obj)) {
		DRM_DEBUG_DRIVER("Alloc LRC backing obj failed.\n");
		return PTR_ERR(ctx_obj);
	}

	vma = i915_vma_instance(ctx_obj, &ctx->i915->ggtt.base, NULL);
	if (IS_ERR(vma)) {
		ret = PTR_ERR(vma);
		goto error_deref_obj;
	}

	ring = intel_engine_create_ring(engine, ctx->ring_size);
	if (IS_ERR(ring)) {
		ret = PTR_ERR(ring);
		goto error_deref_obj;
	}

	ret = populate_lr_context(ctx, ctx_obj, engine, ring);
	if (ret) {
		DRM_DEBUG_DRIVER("Failed to populate LRC: %d\n", ret);
		goto error_ring_free;
	}

	ce->ring = ring;
	ce->state = vma;
	ce->initialised = engine->init_context == NULL;

	return 0;

error_ring_free:
	intel_ring_free(ring);
error_deref_obj:
	i915_gem_object_put(ctx_obj);
	return ret;
}

void intel_lr_context_resume(struct drm_i915_private *dev_priv)
{
	struct intel_engine_cs *engine;
	struct i915_gem_context *ctx;
	enum intel_engine_id id;

	/* Because we emit WA_TAIL_DWORDS there may be a disparity
	 * between our bookkeeping in ce->ring->head and ce->ring->tail and
	 * that stored in context. As we only write new commands from
	 * ce->ring->tail onwards, everything before that is junk. If the GPU
	 * starts reading from its RING_HEAD from the context, it may try to
	 * execute that junk and die.
	 *
	 * So to avoid that we reset the context images upon resume. For
	 * simplicity, we just zero everything out.
	 */
	list_for_each_entry(ctx, &dev_priv->context_list, link) {
		for_each_engine(engine, dev_priv, id) {
			struct intel_context *ce = &ctx->engine[engine->id];
			u32 *reg;

			if (!ce->state)
				continue;

			reg = i915_gem_object_pin_map(ce->state->obj,
						      I915_MAP_WB);
			if (WARN_ON(IS_ERR(reg)))
				continue;

			reg += LRC_STATE_PN * PAGE_SIZE / sizeof(*reg);
			reg[CTX_RING_HEAD+1] = 0;
			reg[CTX_RING_TAIL+1] = 0;

			ce->state->obj->mm.dirty = true;
			i915_gem_object_unpin_map(ce->state->obj);

			ce->ring->head = ce->ring->tail = 0;
			ce->ring->last_retired_head = -1;
			intel_ring_update_space(ce->ring);
		}
	}
}<|MERGE_RESOLUTION|>--- conflicted
+++ resolved
@@ -1263,14 +1263,10 @@
 	GEM_BUG_ON(request->ctx != port[0].request->ctx);
 
 	/* Reset WaIdleLiteRestore:bdw,skl as well */
-<<<<<<< HEAD
 	request->tail =
 		intel_ring_wrap(request->ring,
 				request->wa_tail - WA_TAIL_DWORDS*sizeof(u32));
-=======
-	request->tail = request->wa_tail - WA_TAIL_DWORDS * sizeof(u32);
 	GEM_BUG_ON(!IS_ALIGNED(request->tail, 8));
->>>>>>> 01687781
 }
 
 static int intel_logical_ring_emit_pdps(struct drm_i915_gem_request *req)
