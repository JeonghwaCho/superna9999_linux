--- conflicted
+++ resolved
@@ -275,12 +275,7 @@
 	struct drm_i915_private *dev_priv = engine->i915;
 
 	engine->disable_lite_restore_wa =
-<<<<<<< HEAD
-		(IS_SKL_REVID(dev_priv, 0, SKL_REVID_B0) ||
-		 IS_BXT_REVID(dev_priv, 0, BXT_REVID_A1)) &&
-=======
 		IS_BXT_REVID(dev_priv, 0, BXT_REVID_A1) &&
->>>>>>> 7625e052
 		(engine->id == VCS || engine->id == VCS2);
 
 	engine->ctx_desc_template = GEN8_CTX_VALID;
@@ -370,7 +365,7 @@
 	struct i915_hw_ppgtt *ppgtt = rq->ctx->ppgtt;
 	u32 *reg_state = ce->lrc_reg_state;
 
-	reg_state[CTX_RING_TAIL+1] = intel_ring_offset(rq->ring, rq->tail);
+	reg_state[CTX_RING_TAIL+1] = rq->tail;
 
 	/* True 32b PPGTT with dynamic page allocation: update PDP
 	 * registers and point the unallocated PDPs to scratch page.
@@ -440,13 +435,12 @@
 	struct drm_i915_gem_request *cursor, *last;
 	struct execlist_port *port = engine->execlist_port;
 	bool submit = false;
-<<<<<<< HEAD
 
 	last = port->request;
 	if (last)
 		/* WaIdleLiteRestore:bdw,skl
 		 * Apply the wa NOOPs to prevent ring:HEAD == req:TAIL
-		 * as we resubmit the request. See gen8_emit_request()
+		 * as we resubmit the request. See gen8_emit_breadcrumb()
 		 * for where we prepare the padding after the end of the
 		 * request.
 		 */
@@ -475,42 +469,6 @@
 	 * and context switches) submission.
 	 */
 
-=======
-
-	last = port->request;
-	if (last)
-		/* WaIdleLiteRestore:bdw,skl
-		 * Apply the wa NOOPs to prevent ring:HEAD == req:TAIL
-		 * as we resubmit the request. See gen8_emit_breadcrumb()
-		 * for where we prepare the padding after the end of the
-		 * request.
-		 */
-		last->tail = last->wa_tail;
-
-	GEM_BUG_ON(port[1].request);
-
-	/* Hardware submission is through 2 ports. Conceptually each port
-	 * has a (RING_START, RING_HEAD, RING_TAIL) tuple. RING_START is
-	 * static for a context, and unique to each, so we only execute
-	 * requests belonging to a single context from each ring. RING_HEAD
-	 * is maintained by the CS in the context image, it marks the place
-	 * where it got up to last time, and through RING_TAIL we tell the CS
-	 * where we want to execute up to this time.
-	 *
-	 * In this list the requests are in order of execution. Consecutive
-	 * requests from the same context are adjacent in the ringbuffer. We
-	 * can combine these requests into a single RING_TAIL update:
-	 *
-	 *              RING_HEAD...req1...req2
-	 *                                    ^- RING_TAIL
-	 * since to execute req2 the CS must first execute req1.
-	 *
-	 * Our goal then is to point each port to the end of a consecutive
-	 * sequence of requests as being the most optimal (fewest wake ups
-	 * and context switches) submission.
-	 */
-
->>>>>>> 7625e052
 	spin_lock(&engine->execlist_lock);
 	list_for_each_entry(cursor, &engine->execlist_queue, execlist_link) {
 		/* Can we combine this request with the current port? It has to
@@ -562,8 +520,6 @@
 static bool execlists_elsp_idle(struct intel_engine_cs *engine)
 {
 	return !engine->execlist_port[0].request;
-<<<<<<< HEAD
-=======
 }
 
 /**
@@ -586,7 +542,6 @@
 			return false;
 
 	return true;
->>>>>>> 7625e052
 }
 
 static bool execlists_elsp_ready(struct intel_engine_cs *engine)
@@ -666,8 +621,6 @@
 
 	spin_lock_irqsave(&engine->execlist_lock, flags);
 
-<<<<<<< HEAD
-=======
 	/* We keep the previous context alive until we retire the following
 	 * request. This ensures that any the context object is still pinned
 	 * for any residual writes the HW makes into it on the context switch
@@ -677,7 +630,6 @@
 	request->previous_context = engine->last_context;
 	engine->last_context = request->ctx;
 
->>>>>>> 7625e052
 	list_add_tail(&request->execlist_link, &engine->execlist_queue);
 	if (execlists_elsp_idle(engine))
 		tasklet_hi_schedule(&engine->irq_tasklet);
@@ -750,49 +702,6 @@
 	return ret;
 }
 
-<<<<<<< HEAD
-/*
- * intel_logical_ring_advance() - advance the tail and prepare for submission
- * @request: Request to advance the logical ringbuffer of.
- *
- * The tail is updated in our logical ringbuffer struct, not in the actual context. What
- * really happens during submission is that the context and current tail will be placed
- * on a queue waiting for the ELSP to be ready to accept a new context submission. At that
- * point, the tail *inside* the context is updated and the ELSP written to.
- */
-static int
-intel_logical_ring_advance(struct drm_i915_gem_request *request)
-{
-	struct intel_ring *ring = request->ring;
-	struct intel_engine_cs *engine = request->engine;
-
-	intel_ring_advance(ring);
-	request->tail = ring->tail;
-
-	/*
-	 * Here we add two extra NOOPs as padding to avoid
-	 * lite restore of a context with HEAD==TAIL.
-	 *
-	 * Caller must reserve WA_TAIL_DWORDS for us!
-	 */
-	intel_ring_emit(ring, MI_NOOP);
-	intel_ring_emit(ring, MI_NOOP);
-	intel_ring_advance(ring);
-	request->wa_tail = ring->tail;
-
-	/* We keep the previous context alive until we retire the following
-	 * request. This ensures that any the context object is still pinned
-	 * for any residual writes the HW makes into it on the context switch
-	 * into the next object following the breadcrumb. Otherwise, we may
-	 * retire the context too early.
-	 */
-	request->previous_context = engine->last_context;
-	engine->last_context = request->ctx;
-	return 0;
-}
-
-=======
->>>>>>> 7625e052
 static int intel_lr_context_pin(struct i915_gem_context *ctx,
 				struct intel_engine_cs *engine)
 {
@@ -826,11 +735,7 @@
 	ce->lrc_reg_state[CTX_RING_BUFFER_START+1] =
 		i915_ggtt_offset(ce->ring->vma);
 
-<<<<<<< HEAD
-	ce->state->obj->dirty = true;
-=======
 	ce->state->obj->mm.dirty = true;
->>>>>>> 7625e052
 
 	/* Invalidate GuC TLB. */
 	if (i915.enable_guc_submission) {
@@ -862,17 +767,10 @@
 		return;
 
 	intel_ring_unpin(ce->ring);
-<<<<<<< HEAD
 
 	i915_gem_object_unpin_map(ce->state->obj);
 	i915_vma_unpin(ce->state);
 
-=======
-
-	i915_gem_object_unpin_map(ce->state->obj);
-	i915_vma_unpin(ce->state);
-
->>>>>>> 7625e052
 	i915_gem_context_put(ctx);
 }
 
@@ -1338,17 +1236,12 @@
 
 	intel_engine_init_hangcheck(engine);
 
-<<<<<<< HEAD
-	if (!execlists_elsp_idle(engine))
-		execlists_submit_ports(engine);
-=======
 	/* After a GPU reset, we may have requests to replay */
 	if (!execlists_elsp_idle(engine)) {
 		engine->execlist_port[0].count = 0;
 		engine->execlist_port[1].count = 0;
 		execlists_submit_ports(engine);
 	}
->>>>>>> 7625e052
 
 	return 0;
 }
@@ -1423,14 +1316,7 @@
 		memset(&port[1], 0, sizeof(port[1]));
 	}
 
-<<<<<<< HEAD
-	/* CS is stopped, and we will resubmit both ports on resume */
 	GEM_BUG_ON(request->ctx != port[0].request->ctx);
-	port[0].count = 0;
-	port[1].count = 0;
-=======
-	GEM_BUG_ON(request->ctx != port[0].request->ctx);
->>>>>>> 7625e052
 
 	/* Reset WaIdleLiteRestore:bdw,skl as well */
 	request->tail = request->wa_tail - WA_TAIL_DWORDS * sizeof(u32);
@@ -1671,24 +1557,12 @@
  * used as a workaround for not being allowed to do lite
  * restore with HEAD==TAIL (WaIdleLiteRestore).
  */
-<<<<<<< HEAD
-
-static int gen8_emit_request(struct drm_i915_gem_request *request)
-{
-	struct intel_ring *ring = request->ring;
-	int ret;
-
-	ret = intel_ring_begin(request, 6 + WA_TAIL_DWORDS);
-	if (ret)
-		return ret;
-=======
 static void gen8_emit_wa_tail(struct drm_i915_gem_request *request, u32 *out)
 {
 	*out++ = MI_NOOP;
 	*out++ = MI_NOOP;
 	request->wa_tail = intel_ring_offset(request->ring, out);
 }
->>>>>>> 7625e052
 
 static void gen8_emit_breadcrumb(struct drm_i915_gem_request *request,
 				 u32 *out)
@@ -1696,23 +1570,6 @@
 	/* w/a: bit 5 needs to be zero for MI_FLUSH_DW address. */
 	BUILD_BUG_ON(I915_GEM_HWS_INDEX_ADDR & (1 << 5));
 
-<<<<<<< HEAD
-	intel_ring_emit(ring, (MI_FLUSH_DW + 1) | MI_FLUSH_DW_OP_STOREDW);
-	intel_ring_emit(ring,
-			intel_hws_seqno_address(request->engine) |
-			MI_FLUSH_DW_USE_GTT);
-	intel_ring_emit(ring, 0);
-	intel_ring_emit(ring, request->fence.seqno);
-	intel_ring_emit(ring, MI_USER_INTERRUPT);
-	intel_ring_emit(ring, MI_NOOP);
-	return intel_logical_ring_advance(request);
-}
-
-static int gen8_emit_request_render(struct drm_i915_gem_request *request)
-{
-	struct intel_ring *ring = request->ring;
-	int ret;
-=======
 	*out++ = (MI_FLUSH_DW + 1) | MI_FLUSH_DW_OP_STOREDW;
 	*out++ = intel_hws_seqno_address(request->engine) | MI_FLUSH_DW_USE_GTT;
 	*out++ = 0;
@@ -1723,7 +1580,6 @@
 
 	gen8_emit_wa_tail(request, out);
 }
->>>>>>> 7625e052
 
 static const int gen8_emit_breadcrumb_sz = 6 + WA_TAIL_DWORDS;
 
@@ -1737,21 +1593,6 @@
 	 * need a prior CS_STALL, which is emitted by the flush
 	 * following the batch.
 	 */
-<<<<<<< HEAD
-	intel_ring_emit(ring, GFX_OP_PIPE_CONTROL(6));
-	intel_ring_emit(ring,
-			(PIPE_CONTROL_GLOBAL_GTT_IVB |
-			 PIPE_CONTROL_CS_STALL |
-			 PIPE_CONTROL_QW_WRITE));
-	intel_ring_emit(ring, intel_hws_seqno_address(request->engine));
-	intel_ring_emit(ring, 0);
-	intel_ring_emit(ring, i915_gem_request_get_seqno(request));
-	/* We're thrashing one dword of HWS. */
-	intel_ring_emit(ring, 0);
-	intel_ring_emit(ring, MI_USER_INTERRUPT);
-	intel_ring_emit(ring, MI_NOOP);
-	return intel_logical_ring_advance(request);
-=======
 	*out++ = GFX_OP_PIPE_CONTROL(6);
 	*out++ = (PIPE_CONTROL_GLOBAL_GTT_IVB |
 		  PIPE_CONTROL_CS_STALL |
@@ -1766,7 +1607,6 @@
 	request->tail = intel_ring_offset(request->ring, out);
 
 	gen8_emit_wa_tail(request, out);
->>>>>>> 7625e052
 }
 
 static const int gen8_emit_breadcrumb_render_sz = 8 + WA_TAIL_DWORDS;
@@ -1787,11 +1627,7 @@
 	if (ret)
 		DRM_ERROR("MOCS failed to program: expect performance issues.\n");
 
-<<<<<<< HEAD
-	return i915_gem_render_state_init(req);
-=======
 	return i915_gem_render_state_emit(req);
->>>>>>> 7625e052
 }
 
 /**
@@ -1841,14 +1677,6 @@
 		engine->submit_request = execlists_submit_request;
 }
 
-void intel_execlists_enable_submission(struct drm_i915_private *dev_priv)
-{
-	struct intel_engine_cs *engine;
-
-	for_each_engine(engine, dev_priv)
-		engine->submit_request = execlists_submit_request;
-}
-
 static void
 logical_ring_default_vfuncs(struct intel_engine_cs *engine)
 {
@@ -1856,12 +1684,8 @@
 	engine->init_hw = gen8_init_common_ring;
 	engine->reset_hw = reset_common_ring;
 	engine->emit_flush = gen8_emit_flush;
-<<<<<<< HEAD
-	engine->emit_request = gen8_emit_request;
-=======
 	engine->emit_breadcrumb = gen8_emit_breadcrumb;
 	engine->emit_breadcrumb_sz = gen8_emit_breadcrumb_sz;
->>>>>>> 7625e052
 	engine->submit_request = execlists_submit_request;
 
 	engine->irq_enable = gen8_logical_ring_enable_irq;
@@ -2109,11 +1933,7 @@
 		       RING_START(engine->mmio_base), 0);
 	ASSIGN_CTX_REG(reg_state, CTX_RING_BUFFER_CONTROL,
 		       RING_CTL(engine->mmio_base),
-<<<<<<< HEAD
-		       ((ring->size - PAGE_SIZE) & RING_NR_PAGES) | RING_VALID);
-=======
 		       RING_CTL_SIZE(ring->size) | RING_VALID);
->>>>>>> 7625e052
 	ASSIGN_CTX_REG(reg_state, CTX_BB_HEAD_U,
 		       RING_BBADDR_UDW(engine->mmio_base), 0);
 	ASSIGN_CTX_REG(reg_state, CTX_BB_HEAD_L,
@@ -2214,11 +2034,7 @@
 		DRM_DEBUG_DRIVER("Could not map object pages! (%d)\n", ret);
 		return ret;
 	}
-<<<<<<< HEAD
-	ctx_obj->dirty = true;
-=======
 	ctx_obj->mm.dirty = true;
->>>>>>> 7625e052
 
 	/* The second page of the context object contains some fields which must
 	 * be set up prior to the first execution. */
@@ -2295,7 +2111,6 @@
 	vma = i915_vma_create(ctx_obj, &ctx->i915->ggtt.base, NULL);
 	if (IS_ERR(vma)) {
 		ret = PTR_ERR(vma);
-<<<<<<< HEAD
 		goto error_deref_obj;
 	}
 
@@ -2305,17 +2120,6 @@
 		goto error_deref_obj;
 	}
 
-=======
-		goto error_deref_obj;
-	}
-
-	ring = intel_engine_create_ring(engine, ctx->ring_size);
-	if (IS_ERR(ring)) {
-		ret = PTR_ERR(ring);
-		goto error_deref_obj;
-	}
-
->>>>>>> 7625e052
 	ret = populate_lr_context(ctx, ctx_obj, engine, ring);
 	if (ret) {
 		DRM_DEBUG_DRIVER("Failed to populate LRC: %d\n", ret);
@@ -2337,7 +2141,6 @@
 
 void intel_lr_context_resume(struct drm_i915_private *dev_priv)
 {
-	struct i915_gem_context *ctx = dev_priv->kernel_context;
 	struct intel_engine_cs *engine;
 	struct i915_gem_context *ctx;
 	enum intel_engine_id id;
@@ -2357,21 +2160,6 @@
 			struct intel_context *ce = &ctx->engine[engine->id];
 			u32 *reg;
 
-<<<<<<< HEAD
-	for_each_engine(engine, dev_priv) {
-		struct intel_context *ce = &ctx->engine[engine->id];
-		void *vaddr;
-		uint32_t *reg_state;
-
-		if (!ce->state)
-			continue;
-
-		vaddr = i915_gem_object_pin_map(ce->state->obj, I915_MAP_WB);
-		if (WARN_ON(IS_ERR(vaddr)))
-			continue;
-
-		reg_state = vaddr + LRC_STATE_PN * PAGE_SIZE;
-=======
 			if (!ce->state)
 				continue;
 
@@ -2379,19 +2167,11 @@
 						      I915_MAP_WB);
 			if (WARN_ON(IS_ERR(reg)))
 				continue;
->>>>>>> 7625e052
 
 			reg += LRC_STATE_PN * PAGE_SIZE / sizeof(*reg);
 			reg[CTX_RING_HEAD+1] = 0;
 			reg[CTX_RING_TAIL+1] = 0;
 
-<<<<<<< HEAD
-		ce->state->obj->dirty = true;
-		i915_gem_object_unpin_map(ce->state->obj);
-
-		ce->ring->head = 0;
-		ce->ring->tail = 0;
-=======
 			ce->state->obj->mm.dirty = true;
 			i915_gem_object_unpin_map(ce->state->obj);
 
@@ -2399,6 +2179,5 @@
 			ce->ring->last_retired_head = -1;
 			intel_ring_update_space(ce->ring);
 		}
->>>>>>> 7625e052
 	}
 }