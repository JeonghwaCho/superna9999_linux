/*
 * Copyright © 2008-2012 Intel Corporation
 *
 * Permission is hereby granted, free of charge, to any person obtaining a
 * copy of this software and associated documentation files (the "Software"),
 * to deal in the Software without restriction, including without limitation
 * the rights to use, copy, modify, merge, publish, distribute, sublicense,
 * and/or sell copies of the Software, and to permit persons to whom the
 * Software is furnished to do so, subject to the following conditions:
 *
 * The above copyright notice and this permission notice (including the next
 * paragraph) shall be included in all copies or substantial portions of the
 * Software.
 *
 * THE SOFTWARE IS PROVIDED "AS IS", WITHOUT WARRANTY OF ANY KIND, EXPRESS OR
 * IMPLIED, INCLUDING BUT NOT LIMITED TO THE WARRANTIES OF MERCHANTABILITY,
 * FITNESS FOR A PARTICULAR PURPOSE AND NONINFRINGEMENT.  IN NO EVENT SHALL
 * THE AUTHORS OR COPYRIGHT HOLDERS BE LIABLE FOR ANY CLAIM, DAMAGES OR OTHER
 * LIABILITY, WHETHER IN AN ACTION OF CONTRACT, TORT OR OTHERWISE, ARISING
 * FROM, OUT OF OR IN CONNECTION WITH THE SOFTWARE OR THE USE OR OTHER DEALINGS
 * IN THE SOFTWARE.
 *
 * Authors:
 *    Eric Anholt <eric@anholt.net>
 *    Chris Wilson <chris@chris-wilson.co.uk>
 *
 */

#include <drm/drmP.h>
#include <drm/i915_drm.h>
#include "i915_drv.h"

#define KB(x) ((x) * 1024)
#define MB(x) (KB(x) * 1024)

/*
 * The BIOS typically reserves some of the system's memory for the exclusive
 * use of the integrated graphics. This memory is no longer available for
 * use by the OS and so the user finds that his system has less memory
 * available than he put in. We refer to this memory as stolen.
 *
 * The BIOS will allocate its framebuffer from the stolen memory. Our
 * goal is try to reuse that object for our own fbcon which must always
 * be available for panics. Anything else we can reuse the stolen memory
 * for is a boon.
 */

int i915_gem_stolen_insert_node_in_range(struct drm_i915_private *dev_priv,
					 struct drm_mm_node *node, u64 size,
					 unsigned alignment, u64 start, u64 end)
{
	int ret;

	if (!drm_mm_initialized(&dev_priv->mm.stolen))
		return -ENODEV;

	/* See the comment at the drm_mm_init() call for more about this check.
	 * WaSkipStolenMemoryFirstPage:bdw,chv,kbl (incomplete)
	 */
	if (start < 4096 && (IS_GEN8(dev_priv) ||
			     IS_KBL_REVID(dev_priv, 0, KBL_REVID_A0)))
		start = 4096;

	mutex_lock(&dev_priv->mm.stolen_lock);
	ret = drm_mm_insert_node_in_range(&dev_priv->mm.stolen, node, size,
					  alignment, start, end,
					  DRM_MM_SEARCH_DEFAULT);
	mutex_unlock(&dev_priv->mm.stolen_lock);

	return ret;
}

int i915_gem_stolen_insert_node(struct drm_i915_private *dev_priv,
				struct drm_mm_node *node, u64 size,
				unsigned alignment)
{
	struct i915_ggtt *ggtt = &dev_priv->ggtt;

	return i915_gem_stolen_insert_node_in_range(dev_priv, node, size,
						    alignment, 0,
						    ggtt->stolen_usable_size);
}

void i915_gem_stolen_remove_node(struct drm_i915_private *dev_priv,
				 struct drm_mm_node *node)
{
	mutex_lock(&dev_priv->mm.stolen_lock);
	drm_mm_remove_node(node);
	mutex_unlock(&dev_priv->mm.stolen_lock);
}

static unsigned long i915_stolen_to_physical(struct drm_device *dev)
{
	struct drm_i915_private *dev_priv = to_i915(dev);
	struct pci_dev *pdev = dev_priv->drm.pdev;
	struct i915_ggtt *ggtt = &dev_priv->ggtt;
	struct resource *r;
	u32 base;

	/* Almost universally we can find the Graphics Base of Stolen Memory
	 * at register BSM (0x5c) in the igfx configuration space. On a few
	 * (desktop) machines this is also mirrored in the bridge device at
	 * different locations, or in the MCHBAR.
	 *
	 * On 865 we just check the TOUD register.
	 *
	 * On 830/845/85x the stolen memory base isn't available in any
	 * register. We need to calculate it as TOM-TSEG_SIZE-stolen_size.
	 *
	 */
	base = 0;
	if (INTEL_GEN(dev_priv) >= 3) {
		u32 bsm;

		pci_read_config_dword(pdev, INTEL_BSM, &bsm);

		base = bsm & INTEL_BSM_MASK;
<<<<<<< HEAD
	} else if (IS_I865G(dev)) {
=======
	} else if (IS_I865G(dev_priv)) {
>>>>>>> 7625e052
		u32 tseg_size = 0;
		u16 toud = 0;
		u8 tmp;

		pci_bus_read_config_byte(pdev->bus, PCI_DEVFN(0, 0),
					 I845_ESMRAMC, &tmp);

		if (tmp & TSEG_ENABLE) {
			switch (tmp & I845_TSEG_SIZE_MASK) {
			case I845_TSEG_SIZE_512K:
				tseg_size = KB(512);
				break;
			case I845_TSEG_SIZE_1M:
				tseg_size = MB(1);
				break;
			}
		}

		pci_bus_read_config_word(pdev->bus, PCI_DEVFN(0, 0),
					 I865_TOUD, &toud);

		base = (toud << 16) + tseg_size;
<<<<<<< HEAD
	} else if (IS_I85X(dev)) {
=======
	} else if (IS_I85X(dev_priv)) {
>>>>>>> 7625e052
		u32 tseg_size = 0;
		u32 tom;
		u8 tmp;

		pci_bus_read_config_byte(pdev->bus, PCI_DEVFN(0, 0),
					 I85X_ESMRAMC, &tmp);

		if (tmp & TSEG_ENABLE)
			tseg_size = MB(1);

		pci_bus_read_config_byte(pdev->bus, PCI_DEVFN(0, 1),
					 I85X_DRB3, &tmp);
		tom = tmp * MB(32);

		base = tom - tseg_size - ggtt->stolen_size;
	} else if (IS_845G(dev_priv)) {
		u32 tseg_size = 0;
		u32 tom;
		u8 tmp;

		pci_bus_read_config_byte(pdev->bus, PCI_DEVFN(0, 0),
					 I845_ESMRAMC, &tmp);

		if (tmp & TSEG_ENABLE) {
			switch (tmp & I845_TSEG_SIZE_MASK) {
			case I845_TSEG_SIZE_512K:
				tseg_size = KB(512);
				break;
			case I845_TSEG_SIZE_1M:
				tseg_size = MB(1);
				break;
			}
		}

		pci_bus_read_config_byte(pdev->bus, PCI_DEVFN(0, 0),
					 I830_DRB3, &tmp);
		tom = tmp * MB(32);

		base = tom - tseg_size - ggtt->stolen_size;
	} else if (IS_I830(dev_priv)) {
		u32 tseg_size = 0;
		u32 tom;
		u8 tmp;

		pci_bus_read_config_byte(pdev->bus, PCI_DEVFN(0, 0),
					 I830_ESMRAMC, &tmp);

		if (tmp & TSEG_ENABLE) {
			if (tmp & I830_TSEG_SIZE_1M)
				tseg_size = MB(1);
			else
				tseg_size = KB(512);
		}

		pci_bus_read_config_byte(pdev->bus, PCI_DEVFN(0, 0),
					 I830_DRB3, &tmp);
		tom = tmp * MB(32);

		base = tom - tseg_size - ggtt->stolen_size;
	}

	if (base == 0)
		return 0;

	/* make sure we don't clobber the GTT if it's within stolen memory */
	if (INTEL_GEN(dev_priv) <= 4 && !IS_G33(dev_priv) &&
	    !IS_G4X(dev_priv)) {
		struct {
			u32 start, end;
		} stolen[2] = {
			{ .start = base, .end = base + ggtt->stolen_size, },
			{ .start = base, .end = base + ggtt->stolen_size, },
		};
		u64 ggtt_start, ggtt_end;

		ggtt_start = I915_READ(PGTBL_CTL);
		if (IS_GEN4(dev_priv))
			ggtt_start = (ggtt_start & PGTBL_ADDRESS_LO_MASK) |
				     (ggtt_start & PGTBL_ADDRESS_HI_MASK) << 28;
		else
			ggtt_start &= PGTBL_ADDRESS_LO_MASK;
		ggtt_end = ggtt_start + ggtt_total_entries(ggtt) * 4;

		if (ggtt_start >= stolen[0].start && ggtt_start < stolen[0].end)
			stolen[0].end = ggtt_start;
		if (ggtt_end > stolen[1].start && ggtt_end <= stolen[1].end)
			stolen[1].start = ggtt_end;

		/* pick the larger of the two chunks */
		if (stolen[0].end - stolen[0].start >
		    stolen[1].end - stolen[1].start) {
			base = stolen[0].start;
			ggtt->stolen_size = stolen[0].end - stolen[0].start;
		} else {
			base = stolen[1].start;
			ggtt->stolen_size = stolen[1].end - stolen[1].start;
		}

		if (stolen[0].start != stolen[1].start ||
		    stolen[0].end != stolen[1].end) {
			DRM_DEBUG_KMS("GTT within stolen memory at 0x%llx-0x%llx\n",
				      (unsigned long long)ggtt_start,
				      (unsigned long long)ggtt_end - 1);
			DRM_DEBUG_KMS("Stolen memory adjusted to 0x%x-0x%x\n",
				      base, base + (u32)ggtt->stolen_size - 1);
		}
	}


	/* Verify that nothing else uses this physical address. Stolen
	 * memory should be reserved by the BIOS and hidden from the
	 * kernel. So if the region is already marked as busy, something
	 * is seriously wrong.
	 */
	r = devm_request_mem_region(dev->dev, base, ggtt->stolen_size,
				    "Graphics Stolen Memory");
	if (r == NULL) {
		/*
		 * One more attempt but this time requesting region from
		 * base + 1, as we have seen that this resolves the region
		 * conflict with the PCI Bus.
		 * This is a BIOS w/a: Some BIOS wrap stolen in the root
		 * PCI bus, but have an off-by-one error. Hence retry the
		 * reservation starting from 1 instead of 0.
		 */
		r = devm_request_mem_region(dev->dev, base + 1,
					    ggtt->stolen_size - 1,
					    "Graphics Stolen Memory");
		/*
		 * GEN3 firmware likes to smash pci bridges into the stolen
		 * range. Apparently this works.
		 */
		if (r == NULL && !IS_GEN3(dev_priv)) {
			DRM_ERROR("conflict detected with stolen region: [0x%08x - 0x%08x]\n",
				  base, base + (uint32_t)ggtt->stolen_size);
			base = 0;
		}
	}

	return base;
}

void i915_gem_cleanup_stolen(struct drm_device *dev)
{
	struct drm_i915_private *dev_priv = to_i915(dev);

	if (!drm_mm_initialized(&dev_priv->mm.stolen))
		return;

	drm_mm_takedown(&dev_priv->mm.stolen);
}

static void g4x_get_stolen_reserved(struct drm_i915_private *dev_priv,
				    unsigned long *base, unsigned long *size)
{
	struct i915_ggtt *ggtt = &dev_priv->ggtt;
	uint32_t reg_val = I915_READ(IS_GM45(dev_priv) ?
				     CTG_STOLEN_RESERVED :
				     ELK_STOLEN_RESERVED);
	unsigned long stolen_top = dev_priv->mm.stolen_base +
				   ggtt->stolen_size;

	*base = (reg_val & G4X_STOLEN_RESERVED_ADDR2_MASK) << 16;

	WARN_ON((reg_val & G4X_STOLEN_RESERVED_ADDR1_MASK) < *base);

	/* On these platforms, the register doesn't have a size field, so the
	 * size is the distance between the base and the top of the stolen
	 * memory. We also have the genuine case where base is zero and there's
	 * nothing reserved. */
	if (*base == 0)
		*size = 0;
	else
		*size = stolen_top - *base;
}

static void gen6_get_stolen_reserved(struct drm_i915_private *dev_priv,
				     unsigned long *base, unsigned long *size)
{
	uint32_t reg_val = I915_READ(GEN6_STOLEN_RESERVED);

	*base = reg_val & GEN6_STOLEN_RESERVED_ADDR_MASK;

	switch (reg_val & GEN6_STOLEN_RESERVED_SIZE_MASK) {
	case GEN6_STOLEN_RESERVED_1M:
		*size = 1024 * 1024;
		break;
	case GEN6_STOLEN_RESERVED_512K:
		*size = 512 * 1024;
		break;
	case GEN6_STOLEN_RESERVED_256K:
		*size = 256 * 1024;
		break;
	case GEN6_STOLEN_RESERVED_128K:
		*size = 128 * 1024;
		break;
	default:
		*size = 1024 * 1024;
		MISSING_CASE(reg_val & GEN6_STOLEN_RESERVED_SIZE_MASK);
	}
}

static void gen7_get_stolen_reserved(struct drm_i915_private *dev_priv,
				     unsigned long *base, unsigned long *size)
{
	uint32_t reg_val = I915_READ(GEN6_STOLEN_RESERVED);

	*base = reg_val & GEN7_STOLEN_RESERVED_ADDR_MASK;

	switch (reg_val & GEN7_STOLEN_RESERVED_SIZE_MASK) {
	case GEN7_STOLEN_RESERVED_1M:
		*size = 1024 * 1024;
		break;
	case GEN7_STOLEN_RESERVED_256K:
		*size = 256 * 1024;
		break;
	default:
		*size = 1024 * 1024;
		MISSING_CASE(reg_val & GEN7_STOLEN_RESERVED_SIZE_MASK);
	}
}

static void gen8_get_stolen_reserved(struct drm_i915_private *dev_priv,
				     unsigned long *base, unsigned long *size)
{
	uint32_t reg_val = I915_READ(GEN6_STOLEN_RESERVED);

	*base = reg_val & GEN6_STOLEN_RESERVED_ADDR_MASK;

	switch (reg_val & GEN8_STOLEN_RESERVED_SIZE_MASK) {
	case GEN8_STOLEN_RESERVED_1M:
		*size = 1024 * 1024;
		break;
	case GEN8_STOLEN_RESERVED_2M:
		*size = 2 * 1024 * 1024;
		break;
	case GEN8_STOLEN_RESERVED_4M:
		*size = 4 * 1024 * 1024;
		break;
	case GEN8_STOLEN_RESERVED_8M:
		*size = 8 * 1024 * 1024;
		break;
	default:
		*size = 8 * 1024 * 1024;
		MISSING_CASE(reg_val & GEN8_STOLEN_RESERVED_SIZE_MASK);
	}
}

static void bdw_get_stolen_reserved(struct drm_i915_private *dev_priv,
				    unsigned long *base, unsigned long *size)
{
	struct i915_ggtt *ggtt = &dev_priv->ggtt;
	uint32_t reg_val = I915_READ(GEN6_STOLEN_RESERVED);
	unsigned long stolen_top;

	stolen_top = dev_priv->mm.stolen_base + ggtt->stolen_size;

	*base = reg_val & GEN6_STOLEN_RESERVED_ADDR_MASK;

	/* On these platforms, the register doesn't have a size field, so the
	 * size is the distance between the base and the top of the stolen
	 * memory. We also have the genuine case where base is zero and there's
	 * nothing reserved. */
	if (*base == 0)
		*size = 0;
	else
		*size = stolen_top - *base;
}

int i915_gem_init_stolen(struct drm_device *dev)
{
	struct drm_i915_private *dev_priv = to_i915(dev);
	struct i915_ggtt *ggtt = &dev_priv->ggtt;
	unsigned long reserved_total, reserved_base = 0, reserved_size;
	unsigned long stolen_top;

	mutex_init(&dev_priv->mm.stolen_lock);

#ifdef CONFIG_INTEL_IOMMU
	if (intel_iommu_gfx_mapped && INTEL_INFO(dev)->gen < 8) {
		DRM_INFO("DMAR active, disabling use of stolen memory\n");
		return 0;
	}
#endif

	if (ggtt->stolen_size == 0)
		return 0;

	dev_priv->mm.stolen_base = i915_stolen_to_physical(dev);
	if (dev_priv->mm.stolen_base == 0)
		return 0;

	stolen_top = dev_priv->mm.stolen_base + ggtt->stolen_size;

	switch (INTEL_INFO(dev_priv)->gen) {
	case 2:
	case 3:
		break;
	case 4:
		if (IS_G4X(dev_priv))
			g4x_get_stolen_reserved(dev_priv, &reserved_base,
						&reserved_size);
		break;
	case 5:
		/* Assume the gen6 maximum for the older platforms. */
		reserved_size = 1024 * 1024;
		reserved_base = stolen_top - reserved_size;
		break;
	case 6:
		gen6_get_stolen_reserved(dev_priv, &reserved_base,
					 &reserved_size);
		break;
	case 7:
		gen7_get_stolen_reserved(dev_priv, &reserved_base,
					 &reserved_size);
		break;
	default:
		if (IS_BROADWELL(dev_priv) ||
		    IS_SKYLAKE(dev_priv) || IS_KABYLAKE(dev_priv))
			bdw_get_stolen_reserved(dev_priv, &reserved_base,
						&reserved_size);
		else
			gen8_get_stolen_reserved(dev_priv, &reserved_base,
						 &reserved_size);
		break;
	}

	/* It is possible for the reserved base to be zero, but the register
	 * field for size doesn't have a zero option. */
	if (reserved_base == 0) {
		reserved_size = 0;
		reserved_base = stolen_top;
	}

	if (reserved_base < dev_priv->mm.stolen_base ||
	    reserved_base + reserved_size > stolen_top) {
		DRM_DEBUG_KMS("Stolen reserved area [0x%08lx - 0x%08lx] outside stolen memory [0x%08lx - 0x%08lx]\n",
			      reserved_base, reserved_base + reserved_size,
			      dev_priv->mm.stolen_base, stolen_top);
		return 0;
	}

	ggtt->stolen_reserved_base = reserved_base;
	ggtt->stolen_reserved_size = reserved_size;

	/* It is possible for the reserved area to end before the end of stolen
	 * memory, so just consider the start. */
	reserved_total = stolen_top - reserved_base;

	DRM_DEBUG_KMS("Memory reserved for graphics device: %zuK, usable: %luK\n",
		      ggtt->stolen_size >> 10,
		      (ggtt->stolen_size - reserved_total) >> 10);

	ggtt->stolen_usable_size = ggtt->stolen_size - reserved_total;

	/*
	 * Basic memrange allocator for stolen space.
	 *
	 * TODO: Notice that some platforms require us to not use the first page
	 * of the stolen memory but their BIOSes may still put the framebuffer
	 * on the first page. So we don't reserve this page for now because of
	 * that. Our current solution is to just prevent new nodes from being
	 * inserted on the first page - see the check we have at
	 * i915_gem_stolen_insert_node_in_range(). We may want to fix the fbcon
	 * problem later.
	 */
	drm_mm_init(&dev_priv->mm.stolen, 0, ggtt->stolen_usable_size);

	return 0;
}

static struct sg_table *
i915_pages_create_for_stolen(struct drm_device *dev,
			     u32 offset, u32 size)
{
	struct drm_i915_private *dev_priv = to_i915(dev);
	struct i915_ggtt *ggtt = &dev_priv->ggtt;
	struct sg_table *st;
	struct scatterlist *sg;

	DRM_DEBUG_DRIVER("offset=0x%x, size=%d\n", offset, size);
	BUG_ON(offset > ggtt->stolen_size - size);

	/* We hide that we have no struct page backing our stolen object
	 * by wrapping the contiguous physical allocation with a fake
	 * dma mapping in a single scatterlist.
	 */

	st = kmalloc(sizeof(*st), GFP_KERNEL);
	if (st == NULL)
		return NULL;

	if (sg_alloc_table(st, 1, GFP_KERNEL)) {
		kfree(st);
		return NULL;
	}

	sg = st->sgl;
	sg->offset = 0;
	sg->length = size;

	sg_dma_address(sg) = (dma_addr_t)dev_priv->mm.stolen_base + offset;
	sg_dma_len(sg) = size;

	return st;
}

static struct sg_table *
i915_gem_object_get_pages_stolen(struct drm_i915_gem_object *obj)
{
	return i915_pages_create_for_stolen(obj->base.dev,
					    obj->stolen->start,
					    obj->stolen->size);
}

static void i915_gem_object_put_pages_stolen(struct drm_i915_gem_object *obj,
					     struct sg_table *pages)
{
	/* Should only be called during free */
	sg_free_table(pages);
	kfree(pages);
}

static void
i915_gem_object_release_stolen(struct drm_i915_gem_object *obj)
{
	struct drm_i915_private *dev_priv = to_i915(obj->base.dev);

	__i915_gem_object_unpin_pages(obj);

	if (obj->stolen) {
		i915_gem_stolen_remove_node(dev_priv, obj->stolen);
		kfree(obj->stolen);
		obj->stolen = NULL;
	}
}
static const struct drm_i915_gem_object_ops i915_gem_object_stolen_ops = {
	.get_pages = i915_gem_object_get_pages_stolen,
	.put_pages = i915_gem_object_put_pages_stolen,
	.release = i915_gem_object_release_stolen,
};

static struct drm_i915_gem_object *
_i915_gem_object_create_stolen(struct drm_device *dev,
			       struct drm_mm_node *stolen)
{
	struct drm_i915_gem_object *obj;

	obj = i915_gem_object_alloc(dev);
	if (obj == NULL)
		return NULL;

	drm_gem_private_object_init(dev, &obj->base, stolen->size);
	i915_gem_object_init(obj, &i915_gem_object_stolen_ops);

	obj->stolen = stolen;
	obj->base.read_domains = I915_GEM_DOMAIN_CPU | I915_GEM_DOMAIN_GTT;
	obj->cache_level = HAS_LLC(dev) ? I915_CACHE_LLC : I915_CACHE_NONE;

	if (i915_gem_object_pin_pages(obj))
		goto cleanup;

	return obj;

cleanup:
	i915_gem_object_free(obj);
	return NULL;
}

struct drm_i915_gem_object *
i915_gem_object_create_stolen(struct drm_device *dev, u32 size)
{
	struct drm_i915_private *dev_priv = to_i915(dev);
	struct drm_i915_gem_object *obj;
	struct drm_mm_node *stolen;
	int ret;

	if (!drm_mm_initialized(&dev_priv->mm.stolen))
		return NULL;

	DRM_DEBUG_KMS("creating stolen object: size=%x\n", size);
	if (size == 0)
		return NULL;

	stolen = kzalloc(sizeof(*stolen), GFP_KERNEL);
	if (!stolen)
		return NULL;

	ret = i915_gem_stolen_insert_node(dev_priv, stolen, size, 4096);
	if (ret) {
		kfree(stolen);
		return NULL;
	}

	obj = _i915_gem_object_create_stolen(dev, stolen);
	if (obj)
		return obj;

	i915_gem_stolen_remove_node(dev_priv, stolen);
	kfree(stolen);
	return NULL;
}

struct drm_i915_gem_object *
i915_gem_object_create_stolen_for_preallocated(struct drm_device *dev,
					       u32 stolen_offset,
					       u32 gtt_offset,
					       u32 size)
{
	struct drm_i915_private *dev_priv = to_i915(dev);
	struct i915_ggtt *ggtt = &dev_priv->ggtt;
	struct drm_i915_gem_object *obj;
	struct drm_mm_node *stolen;
	struct i915_vma *vma;
	int ret;

	if (!drm_mm_initialized(&dev_priv->mm.stolen))
		return NULL;

	lockdep_assert_held(&dev->struct_mutex);

	DRM_DEBUG_KMS("creating preallocated stolen object: stolen_offset=%x, gtt_offset=%x, size=%x\n",
			stolen_offset, gtt_offset, size);

	/* KISS and expect everything to be page-aligned */
	if (WARN_ON(size == 0) || WARN_ON(size & 4095) ||
	    WARN_ON(stolen_offset & 4095))
		return NULL;

	stolen = kzalloc(sizeof(*stolen), GFP_KERNEL);
	if (!stolen)
		return NULL;

	stolen->start = stolen_offset;
	stolen->size = size;
	mutex_lock(&dev_priv->mm.stolen_lock);
	ret = drm_mm_reserve_node(&dev_priv->mm.stolen, stolen);
	mutex_unlock(&dev_priv->mm.stolen_lock);
	if (ret) {
		DRM_DEBUG_KMS("failed to allocate stolen space\n");
		kfree(stolen);
		return NULL;
	}

	obj = _i915_gem_object_create_stolen(dev, stolen);
	if (obj == NULL) {
		DRM_DEBUG_KMS("failed to allocate stolen object\n");
		i915_gem_stolen_remove_node(dev_priv, stolen);
		kfree(stolen);
		return NULL;
	}

	/* Some objects just need physical mem from stolen space */
	if (gtt_offset == I915_GTT_OFFSET_NONE)
		return obj;

<<<<<<< HEAD
=======
	ret = i915_gem_object_pin_pages(obj);
	if (ret)
		goto err;

>>>>>>> 7625e052
	vma = i915_gem_obj_lookup_or_create_vma(obj, &ggtt->base, NULL);
	if (IS_ERR(vma)) {
		ret = PTR_ERR(vma);
		goto err_pages;
	}

	/* To simplify the initialisation sequence between KMS and GTT,
	 * we allow construction of the stolen object prior to
	 * setting up the GTT space. The actual reservation will occur
	 * later.
	 */
	vma->node.start = gtt_offset;
	vma->node.size = size;

	ret = drm_mm_reserve_node(&ggtt->base.mm, &vma->node);
	if (ret) {
		DRM_DEBUG_KMS("failed to allocate stolen GTT space\n");
<<<<<<< HEAD
		goto err;
	}

	vma->pages = obj->pages;
	vma->flags |= I915_VMA_GLOBAL_BIND;
	__i915_vma_set_map_and_fenceable(vma);
	list_move_tail(&vma->vm_link, &ggtt->base.inactive_list);
	obj->bind_count++;

	list_add_tail(&obj->global_list, &dev_priv->mm.bound_list);
	i915_gem_object_pin_pages(obj);
=======
		goto err_pages;
	}

	vma->pages = obj->mm.pages;
	vma->flags |= I915_VMA_GLOBAL_BIND;
	__i915_vma_set_map_and_fenceable(vma);
	list_move_tail(&vma->vm_link, &ggtt->base.inactive_list);
	list_move_tail(&obj->global_link, &dev_priv->mm.bound_list);
	obj->bind_count++;
>>>>>>> 7625e052

	return obj;

err_pages:
	i915_gem_object_unpin_pages(obj);
err:
	i915_gem_object_put(obj);
	return NULL;
}<|MERGE_RESOLUTION|>--- conflicted
+++ resolved
@@ -115,11 +115,7 @@
 		pci_read_config_dword(pdev, INTEL_BSM, &bsm);
 
 		base = bsm & INTEL_BSM_MASK;
-<<<<<<< HEAD
-	} else if (IS_I865G(dev)) {
-=======
 	} else if (IS_I865G(dev_priv)) {
->>>>>>> 7625e052
 		u32 tseg_size = 0;
 		u16 toud = 0;
 		u8 tmp;
@@ -142,11 +138,7 @@
 					 I865_TOUD, &toud);
 
 		base = (toud << 16) + tseg_size;
-<<<<<<< HEAD
-	} else if (IS_I85X(dev)) {
-=======
 	} else if (IS_I85X(dev_priv)) {
->>>>>>> 7625e052
 		u32 tseg_size = 0;
 		u32 tom;
 		u8 tmp;
@@ -703,13 +695,10 @@
 	if (gtt_offset == I915_GTT_OFFSET_NONE)
 		return obj;
 
-<<<<<<< HEAD
-=======
 	ret = i915_gem_object_pin_pages(obj);
 	if (ret)
 		goto err;
 
->>>>>>> 7625e052
 	vma = i915_gem_obj_lookup_or_create_vma(obj, &ggtt->base, NULL);
 	if (IS_ERR(vma)) {
 		ret = PTR_ERR(vma);
@@ -727,19 +716,6 @@
 	ret = drm_mm_reserve_node(&ggtt->base.mm, &vma->node);
 	if (ret) {
 		DRM_DEBUG_KMS("failed to allocate stolen GTT space\n");
-<<<<<<< HEAD
-		goto err;
-	}
-
-	vma->pages = obj->pages;
-	vma->flags |= I915_VMA_GLOBAL_BIND;
-	__i915_vma_set_map_and_fenceable(vma);
-	list_move_tail(&vma->vm_link, &ggtt->base.inactive_list);
-	obj->bind_count++;
-
-	list_add_tail(&obj->global_list, &dev_priv->mm.bound_list);
-	i915_gem_object_pin_pages(obj);
-=======
 		goto err_pages;
 	}
 
@@ -749,7 +725,6 @@
 	list_move_tail(&vma->vm_link, &ggtt->base.inactive_list);
 	list_move_tail(&obj->global_link, &dev_priv->mm.bound_list);
 	obj->bind_count++;
->>>>>>> 7625e052
 
 	return obj;
 
