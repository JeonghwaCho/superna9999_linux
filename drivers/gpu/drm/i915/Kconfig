config DRM_I915
	tristate "Intel 8xx/9xx/G3x/G4x/HD Graphics"
	depends on DRM
	depends on X86 && PCI
	select INTEL_GTT
	select INTERVAL_TREE
	# we need shmfs for the swappable backing store, and in particular
	# the shmem_readpage() which depends upon tmpfs
	select SHMEM
	select TMPFS
	select DRM_KMS_HELPER
	select DRM_PANEL
	select DRM_MIPI_DSI
	select RELAY
	# i915 depends on ACPI_VIDEO when ACPI is enabled
	# but for select to work, need to select ACPI_VIDEO's dependencies, ick
	select BACKLIGHT_LCD_SUPPORT if ACPI
	select BACKLIGHT_CLASS_DEVICE if ACPI
	select INPUT if ACPI
	select ACPI_VIDEO if ACPI
	select ACPI_BUTTON if ACPI
<<<<<<< HEAD
=======
	select SYNC_FILE
>>>>>>> 856ee92e
	select IOSF_MBI
	help
	  Choose this option if you have a system that has "Intel Graphics
	  Media Accelerator" or "HD Graphics" integrated graphics,
	  including 830M, 845G, 852GM, 855GM, 865G, 915G, 945G, 965G,
	  G35, G41, G43, G45 chipsets and Celeron, Pentium, Core i3,
	  Core i5, Core i7 as well as Atom CPUs with integrated graphics.

	  This driver is used by the Intel driver in X.org 6.8 and
	  XFree86 4.4 and above. It replaces the older i830 module that
	  supported a subset of the hardware in older X.org releases.

	  Note that the older i810/i815 chipsets require the use of the
	  i810 driver instead, and the Atom z5xx series has an entirely
	  different implementation.

	  If "M" is selected, the module will be called i915.

config DRM_I915_ALPHA_SUPPORT
	bool "Enable alpha quality support for new Intel hardware by default"
	depends on DRM_I915
	default n
	help
	  Choose this option if you have new Intel hardware and want to enable
	  the alpha quality i915 driver support for the hardware in this kernel
	  version. You can also enable the support at runtime using the module
	  parameter i915.alpha_support=1; this option changes the default for
	  that module parameter.

	  It is recommended to upgrade to a kernel version with proper support
	  as soon as it is available. Generally fixes for platforms with alpha
	  support are not backported to older kernels.

	  If in doubt, say "N".

config DRM_I915_CAPTURE_ERROR
	bool "Enable capturing GPU state following a hang"
	depends on DRM_I915
	default y
	help
	  This option enables capturing the GPU state when a hang is detected.
	  This information is vital for triaging hangs and assists in debugging.
	  Please report any hang to
            https://bugs.freedesktop.org/enter_bug.cgi?product=DRI
	  for triaging.

	  If in doubt, say "Y".

config DRM_I915_COMPRESS_ERROR
	bool "Compress GPU error state"
	depends on DRM_I915_CAPTURE_ERROR
	select ZLIB_DEFLATE
	default y
	help
	  This option selects ZLIB_DEFLATE if it isn't already
	  selected and causes any error state captured upon a GPU hang
	  to be compressed using zlib.

	  If in doubt, say "Y".

config DRM_I915_USERPTR
	bool "Always enable userptr support"
	depends on DRM_I915
	select MMU_NOTIFIER
	default y
	help
	  This option selects CONFIG_MMU_NOTIFIER if it isn't already
	  selected to enabled full userptr support.

	  If in doubt, say "Y".

config DRM_I915_GVT
        bool "Enable Intel GVT-g graphics virtualization host support"
        depends on DRM_I915
        depends on 64BIT
        default n
        help
	  Choose this option if you want to enable Intel GVT-g graphics
	  virtualization technology host support with integrated graphics.
	  With GVT-g, it's possible to have one integrated graphics
	  device shared by multiple VMs under different hypervisors.

	  Note that at least one hypervisor like Xen or KVM is required for
	  this driver to work, and it only supports newer device from
	  Broadwell+. For further information and setup guide, you can
	  visit: http://01.org/igvt-g.

	  Now it's just a stub to support the modifications of i915 for
	  GVT device model. It requires at least one MPT modules for Xen/KVM
	  and other components of GVT device model to work. Use it under
	  you own risk.

	  If in doubt, say "N".

config DRM_I915_GVT_KVMGT
	tristate "Enable KVM/VFIO support for Intel GVT-g"
	depends on DRM_I915_GVT
	depends on KVM
	depends on VFIO_MDEV && VFIO_MDEV_DEVICE
	default n
	help
	  Choose this option if you want to enable KVMGT support for
	  Intel GVT-g.

menu "drm/i915 Debugging"
depends on DRM_I915
depends on EXPERT
source drivers/gpu/drm/i915/Kconfig.debug
endmenu<|MERGE_RESOLUTION|>--- conflicted
+++ resolved
@@ -19,10 +19,7 @@
 	select INPUT if ACPI
 	select ACPI_VIDEO if ACPI
 	select ACPI_BUTTON if ACPI
-<<<<<<< HEAD
-=======
 	select SYNC_FILE
->>>>>>> 856ee92e
 	select IOSF_MBI
 	help
 	  Choose this option if you have a system that has "Intel Graphics
