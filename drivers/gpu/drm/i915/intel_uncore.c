/*
 * Copyright © 2013 Intel Corporation
 *
 * Permission is hereby granted, free of charge, to any person obtaining a
 * copy of this software and associated documentation files (the "Software"),
 * to deal in the Software without restriction, including without limitation
 * the rights to use, copy, modify, merge, publish, distribute, sublicense,
 * and/or sell copies of the Software, and to permit persons to whom the
 * Software is furnished to do so, subject to the following conditions:
 *
 * The above copyright notice and this permission notice (including the next
 * paragraph) shall be included in all copies or substantial portions of the
 * Software.
 *
 * THE SOFTWARE IS PROVIDED "AS IS", WITHOUT WARRANTY OF ANY KIND, EXPRESS OR
 * IMPLIED, INCLUDING BUT NOT LIMITED TO THE WARRANTIES OF MERCHANTABILITY,
 * FITNESS FOR A PARTICULAR PURPOSE AND NONINFRINGEMENT.  IN NO EVENT SHALL
 * THE AUTHORS OR COPYRIGHT HOLDERS BE LIABLE FOR ANY CLAIM, DAMAGES OR OTHER
 * LIABILITY, WHETHER IN AN ACTION OF CONTRACT, TORT OR OTHERWISE, ARISING
 * FROM, OUT OF OR IN CONNECTION WITH THE SOFTWARE OR THE USE OR OTHER DEALINGS
 * IN THE SOFTWARE.
 */

#include "i915_drv.h"
#include "intel_drv.h"
#include "i915_vgpu.h"

#include <asm/iosf_mbi.h>
#include <linux/pm_runtime.h>

#define FORCEWAKE_ACK_TIMEOUT_MS 50

#define __raw_posting_read(dev_priv__, reg__) (void)__raw_i915_read32((dev_priv__), (reg__))

static const char * const forcewake_domain_names[] = {
	"render",
	"blitter",
	"media",
};

const char *
intel_uncore_forcewake_domain_to_str(const enum forcewake_domain_id id)
{
	BUILD_BUG_ON(ARRAY_SIZE(forcewake_domain_names) != FW_DOMAIN_ID_COUNT);

	if (id >= 0 && id < FW_DOMAIN_ID_COUNT)
		return forcewake_domain_names[id];

	WARN_ON(id);

	return "unknown";
}

static inline void
fw_domain_reset(const struct intel_uncore_forcewake_domain *d)
{
	WARN_ON(!i915_mmio_reg_valid(d->reg_set));
	__raw_i915_write32(d->i915, d->reg_set, d->val_reset);
}

static inline void
fw_domain_arm_timer(struct intel_uncore_forcewake_domain *d)
{
	d->wake_count++;
	hrtimer_start_range_ns(&d->timer,
			       NSEC_PER_MSEC,
			       NSEC_PER_MSEC,
			       HRTIMER_MODE_REL);
}

static inline void
fw_domain_wait_ack_clear(const struct intel_uncore_forcewake_domain *d)
{
	if (wait_for_atomic((__raw_i915_read32(d->i915, d->reg_ack) &
			     FORCEWAKE_KERNEL) == 0,
			    FORCEWAKE_ACK_TIMEOUT_MS))
		DRM_ERROR("%s: timed out waiting for forcewake ack to clear.\n",
			  intel_uncore_forcewake_domain_to_str(d->id));
}

static inline void
fw_domain_get(const struct intel_uncore_forcewake_domain *d)
{
	__raw_i915_write32(d->i915, d->reg_set, d->val_set);
}

static inline void
fw_domain_wait_ack(const struct intel_uncore_forcewake_domain *d)
{
	if (wait_for_atomic((__raw_i915_read32(d->i915, d->reg_ack) &
			     FORCEWAKE_KERNEL),
			    FORCEWAKE_ACK_TIMEOUT_MS))
		DRM_ERROR("%s: timed out waiting for forcewake ack request.\n",
			  intel_uncore_forcewake_domain_to_str(d->id));
}

static inline void
fw_domain_put(const struct intel_uncore_forcewake_domain *d)
{
	__raw_i915_write32(d->i915, d->reg_set, d->val_clear);
}

static inline void
fw_domain_posting_read(const struct intel_uncore_forcewake_domain *d)
{
	/* something from same cacheline, but not from the set register */
	if (i915_mmio_reg_valid(d->reg_post))
		__raw_posting_read(d->i915, d->reg_post);
}

static void
fw_domains_get(struct drm_i915_private *dev_priv, enum forcewake_domains fw_domains)
{
	struct intel_uncore_forcewake_domain *d;

	for_each_fw_domain_masked(d, fw_domains, dev_priv) {
		fw_domain_wait_ack_clear(d);
		fw_domain_get(d);
	}

	for_each_fw_domain_masked(d, fw_domains, dev_priv)
		fw_domain_wait_ack(d);

	dev_priv->uncore.fw_domains_active |= fw_domains;
}

static void
fw_domains_put(struct drm_i915_private *dev_priv, enum forcewake_domains fw_domains)
{
	struct intel_uncore_forcewake_domain *d;

	for_each_fw_domain_masked(d, fw_domains, dev_priv) {
		fw_domain_put(d);
		fw_domain_posting_read(d);
	}
<<<<<<< HEAD

	dev_priv->uncore.fw_domains_active &= ~fw_domains;
}
=======
>>>>>>> 54ec12af

	dev_priv->uncore.fw_domains_active &= ~fw_domains;
}

static void
fw_domains_posting_read(struct drm_i915_private *dev_priv)
{
	struct intel_uncore_forcewake_domain *d;

	/* No need to do for all, just do for first found */
	for_each_fw_domain(d, dev_priv) {
		fw_domain_posting_read(d);
		break;
	}
}

static void
fw_domains_reset(struct drm_i915_private *dev_priv, enum forcewake_domains fw_domains)
{
	struct intel_uncore_forcewake_domain *d;

	if (dev_priv->uncore.fw_domains == 0)
		return;

	for_each_fw_domain_masked(d, fw_domains, dev_priv)
		fw_domain_reset(d);

	fw_domains_posting_read(dev_priv);
}

static void __gen6_gt_wait_for_thread_c0(struct drm_i915_private *dev_priv)
{
	/* w/a for a sporadic read returning 0 by waiting for the GT
	 * thread to wake up.
	 */
	if (wait_for_atomic_us((__raw_i915_read32(dev_priv, GEN6_GT_THREAD_STATUS_REG) &
				GEN6_GT_THREAD_STATUS_CORE_MASK) == 0, 500))
		DRM_ERROR("GT thread status wait timed out\n");
}

static void fw_domains_get_with_thread_status(struct drm_i915_private *dev_priv,
					      enum forcewake_domains fw_domains)
{
	fw_domains_get(dev_priv, fw_domains);

	/* WaRsForcewakeWaitTC0:snb,ivb,hsw,bdw,vlv */
	__gen6_gt_wait_for_thread_c0(dev_priv);
}

static void gen6_gt_check_fifodbg(struct drm_i915_private *dev_priv)
{
	u32 gtfifodbg;

	gtfifodbg = __raw_i915_read32(dev_priv, GTFIFODBG);
	if (WARN(gtfifodbg, "GT wake FIFO error 0x%x\n", gtfifodbg))
		__raw_i915_write32(dev_priv, GTFIFODBG, gtfifodbg);
}

static void fw_domains_put_with_fifo(struct drm_i915_private *dev_priv,
				     enum forcewake_domains fw_domains)
{
	fw_domains_put(dev_priv, fw_domains);
	gen6_gt_check_fifodbg(dev_priv);
}

static inline u32 fifo_free_entries(struct drm_i915_private *dev_priv)
{
	u32 count = __raw_i915_read32(dev_priv, GTFIFOCTL);

	return count & GT_FIFO_FREE_ENTRIES_MASK;
}

static int __gen6_gt_wait_for_fifo(struct drm_i915_private *dev_priv)
{
	int ret = 0;

	/* On VLV, FIFO will be shared by both SW and HW.
	 * So, we need to read the FREE_ENTRIES everytime */
	if (IS_VALLEYVIEW(dev_priv))
		dev_priv->uncore.fifo_count = fifo_free_entries(dev_priv);

	if (dev_priv->uncore.fifo_count < GT_FIFO_NUM_RESERVED_ENTRIES) {
		int loop = 500;
		u32 fifo = fifo_free_entries(dev_priv);

		while (fifo <= GT_FIFO_NUM_RESERVED_ENTRIES && loop--) {
			udelay(10);
			fifo = fifo_free_entries(dev_priv);
		}
		if (WARN_ON(loop < 0 && fifo <= GT_FIFO_NUM_RESERVED_ENTRIES))
			++ret;
		dev_priv->uncore.fifo_count = fifo;
	}
	dev_priv->uncore.fifo_count--;

	return ret;
}

static enum hrtimer_restart
intel_uncore_fw_release_timer(struct hrtimer *timer)
{
	struct intel_uncore_forcewake_domain *domain =
	       container_of(timer, struct intel_uncore_forcewake_domain, timer);
	struct drm_i915_private *dev_priv = domain->i915;
	unsigned long irqflags;

	assert_rpm_device_not_suspended(dev_priv);

	spin_lock_irqsave(&dev_priv->uncore.lock, irqflags);
	if (WARN_ON(domain->wake_count == 0))
		domain->wake_count++;

	if (--domain->wake_count == 0)
		dev_priv->uncore.funcs.force_wake_put(dev_priv, domain->mask);

	spin_unlock_irqrestore(&dev_priv->uncore.lock, irqflags);

	return HRTIMER_NORESTART;
}

static void intel_uncore_forcewake_reset(struct drm_i915_private *dev_priv,
					 bool restore)
{
	unsigned long irqflags;
	struct intel_uncore_forcewake_domain *domain;
	int retry_count = 100;
	enum forcewake_domains fw, active_domains;

	/* Hold uncore.lock across reset to prevent any register access
	 * with forcewake not set correctly. Wait until all pending
	 * timers are run before holding.
	 */
	while (1) {
		active_domains = 0;

		for_each_fw_domain(domain, dev_priv) {
			if (hrtimer_cancel(&domain->timer) == 0)
				continue;

			intel_uncore_fw_release_timer(&domain->timer);
		}

		spin_lock_irqsave(&dev_priv->uncore.lock, irqflags);

		for_each_fw_domain(domain, dev_priv) {
			if (hrtimer_active(&domain->timer))
				active_domains |= domain->mask;
		}

		if (active_domains == 0)
			break;

		if (--retry_count == 0) {
			DRM_ERROR("Timed out waiting for forcewake timers to finish\n");
			break;
		}

		spin_unlock_irqrestore(&dev_priv->uncore.lock, irqflags);
		cond_resched();
	}

	WARN_ON(active_domains);

	fw = dev_priv->uncore.fw_domains_active;
	if (fw)
		dev_priv->uncore.funcs.force_wake_put(dev_priv, fw);

	fw_domains_reset(dev_priv, FORCEWAKE_ALL);

	if (restore) { /* If reset with a user forcewake, try to restore */
		if (fw)
			dev_priv->uncore.funcs.force_wake_get(dev_priv, fw);

		if (IS_GEN6(dev_priv) || IS_GEN7(dev_priv))
			dev_priv->uncore.fifo_count =
				fifo_free_entries(dev_priv);
	}

	if (!restore)
		assert_forcewakes_inactive(dev_priv);

	spin_unlock_irqrestore(&dev_priv->uncore.lock, irqflags);
}

static u64 gen9_edram_size(struct drm_i915_private *dev_priv)
{
	const unsigned int ways[8] = { 4, 8, 12, 16, 16, 16, 16, 16 };
	const unsigned int sets[4] = { 1, 1, 2, 2 };
	const u32 cap = dev_priv->edram_cap;

	return EDRAM_NUM_BANKS(cap) *
		ways[EDRAM_WAYS_IDX(cap)] *
		sets[EDRAM_SETS_IDX(cap)] *
		1024 * 1024;
}

u64 intel_uncore_edram_size(struct drm_i915_private *dev_priv)
{
	if (!HAS_EDRAM(dev_priv))
		return 0;

	/* The needed capability bits for size calculation
	 * are not there with pre gen9 so return 128MB always.
	 */
	if (INTEL_GEN(dev_priv) < 9)
		return 128 * 1024 * 1024;

	return gen9_edram_size(dev_priv);
}

static void intel_uncore_edram_detect(struct drm_i915_private *dev_priv)
{
	if (IS_HASWELL(dev_priv) ||
	    IS_BROADWELL(dev_priv) ||
	    INTEL_GEN(dev_priv) >= 9) {
		dev_priv->edram_cap = __raw_i915_read32(dev_priv,
							HSW_EDRAM_CAP);

		/* NB: We can't write IDICR yet because we do not have gt funcs
		 * set up */
	} else {
		dev_priv->edram_cap = 0;
	}

	if (HAS_EDRAM(dev_priv))
		DRM_INFO("Found %lluMB of eDRAM\n",
			 intel_uncore_edram_size(dev_priv) / (1024 * 1024));
}

static bool
fpga_check_for_unclaimed_mmio(struct drm_i915_private *dev_priv)
{
	u32 dbg;

	dbg = __raw_i915_read32(dev_priv, FPGA_DBG);
	if (likely(!(dbg & FPGA_DBG_RM_NOCLAIM)))
		return false;

	__raw_i915_write32(dev_priv, FPGA_DBG, FPGA_DBG_RM_NOCLAIM);

	return true;
}

static bool
vlv_check_for_unclaimed_mmio(struct drm_i915_private *dev_priv)
{
	u32 cer;

	cer = __raw_i915_read32(dev_priv, CLAIM_ER);
	if (likely(!(cer & (CLAIM_ER_OVERFLOW | CLAIM_ER_CTR_MASK))))
		return false;

	__raw_i915_write32(dev_priv, CLAIM_ER, CLAIM_ER_CLR);

	return true;
}

static bool
check_for_unclaimed_mmio(struct drm_i915_private *dev_priv)
{
	if (HAS_FPGA_DBG_UNCLAIMED(dev_priv))
		return fpga_check_for_unclaimed_mmio(dev_priv);

	if (IS_VALLEYVIEW(dev_priv) || IS_CHERRYVIEW(dev_priv))
		return vlv_check_for_unclaimed_mmio(dev_priv);

	return false;
}

static void __intel_uncore_early_sanitize(struct drm_i915_private *dev_priv,
					  bool restore_forcewake)
{
	struct intel_device_info *info = mkwrite_device_info(dev_priv);

	/* clear out unclaimed reg detection bit */
	if (check_for_unclaimed_mmio(dev_priv))
		DRM_DEBUG("unclaimed mmio detected on uncore init, clearing\n");

	/* clear out old GT FIFO errors */
	if (IS_GEN6(dev_priv) || IS_GEN7(dev_priv))
		__raw_i915_write32(dev_priv, GTFIFODBG,
				   __raw_i915_read32(dev_priv, GTFIFODBG));

	/* WaDisableShadowRegForCpd:chv */
	if (IS_CHERRYVIEW(dev_priv)) {
		__raw_i915_write32(dev_priv, GTFIFOCTL,
				   __raw_i915_read32(dev_priv, GTFIFOCTL) |
				   GT_FIFO_CTL_BLOCK_ALL_POLICY_STALL |
				   GT_FIFO_CTL_RC6_POLICY_STALL);
	}

	if (IS_BXT_REVID(dev_priv, 0, BXT_REVID_B_LAST))
		info->has_decoupled_mmio = false;

	intel_uncore_forcewake_reset(dev_priv, restore_forcewake);
}

void intel_uncore_suspend(struct drm_i915_private *dev_priv)
{
	iosf_mbi_unregister_pmic_bus_access_notifier(
		&dev_priv->uncore.pmic_bus_access_nb);
	intel_uncore_forcewake_reset(dev_priv, false);
}

void intel_uncore_resume_early(struct drm_i915_private *dev_priv)
{
	__intel_uncore_early_sanitize(dev_priv, true);
	iosf_mbi_register_pmic_bus_access_notifier(
		&dev_priv->uncore.pmic_bus_access_nb);
	i915_check_and_clear_faults(dev_priv);
}

void intel_uncore_sanitize(struct drm_i915_private *dev_priv)
{
	i915.enable_rc6 = sanitize_rc6_option(dev_priv, i915.enable_rc6);

	/* BIOS often leaves RC6 enabled, but disable it for hw init */
	intel_sanitize_gt_powersave(dev_priv);
}

static void __intel_uncore_forcewake_get(struct drm_i915_private *dev_priv,
					 enum forcewake_domains fw_domains)
{
	struct intel_uncore_forcewake_domain *domain;

	fw_domains &= dev_priv->uncore.fw_domains;

	for_each_fw_domain_masked(domain, fw_domains, dev_priv) {
		if (domain->wake_count++)
			fw_domains &= ~domain->mask;
	}

	if (fw_domains)
		dev_priv->uncore.funcs.force_wake_get(dev_priv, fw_domains);
}

/**
 * intel_uncore_forcewake_get - grab forcewake domain references
 * @dev_priv: i915 device instance
 * @fw_domains: forcewake domains to get reference on
 *
 * This function can be used get GT's forcewake domain references.
 * Normal register access will handle the forcewake domains automatically.
 * However if some sequence requires the GT to not power down a particular
 * forcewake domains this function should be called at the beginning of the
 * sequence. And subsequently the reference should be dropped by symmetric
 * call to intel_unforce_forcewake_put(). Usually caller wants all the domains
 * to be kept awake so the @fw_domains would be then FORCEWAKE_ALL.
 */
void intel_uncore_forcewake_get(struct drm_i915_private *dev_priv,
				enum forcewake_domains fw_domains)
{
	unsigned long irqflags;

	if (!dev_priv->uncore.funcs.force_wake_get)
		return;

	assert_rpm_wakelock_held(dev_priv);

	spin_lock_irqsave(&dev_priv->uncore.lock, irqflags);
	__intel_uncore_forcewake_get(dev_priv, fw_domains);
	spin_unlock_irqrestore(&dev_priv->uncore.lock, irqflags);
}

/**
 * intel_uncore_forcewake_get__locked - grab forcewake domain references
 * @dev_priv: i915 device instance
 * @fw_domains: forcewake domains to get reference on
 *
 * See intel_uncore_forcewake_get(). This variant places the onus
 * on the caller to explicitly handle the dev_priv->uncore.lock spinlock.
 */
void intel_uncore_forcewake_get__locked(struct drm_i915_private *dev_priv,
					enum forcewake_domains fw_domains)
{
	lockdep_assert_held(&dev_priv->uncore.lock);

	if (!dev_priv->uncore.funcs.force_wake_get)
		return;

	__intel_uncore_forcewake_get(dev_priv, fw_domains);
}

static void __intel_uncore_forcewake_put(struct drm_i915_private *dev_priv,
					 enum forcewake_domains fw_domains)
{
	struct intel_uncore_forcewake_domain *domain;

	fw_domains &= dev_priv->uncore.fw_domains;

	for_each_fw_domain_masked(domain, fw_domains, dev_priv) {
		if (WARN_ON(domain->wake_count == 0))
			continue;

		if (--domain->wake_count)
			continue;

		fw_domain_arm_timer(domain);
	}
}

/**
 * intel_uncore_forcewake_put - release a forcewake domain reference
 * @dev_priv: i915 device instance
 * @fw_domains: forcewake domains to put references
 *
 * This function drops the device-level forcewakes for specified
 * domains obtained by intel_uncore_forcewake_get().
 */
void intel_uncore_forcewake_put(struct drm_i915_private *dev_priv,
				enum forcewake_domains fw_domains)
{
	unsigned long irqflags;

	if (!dev_priv->uncore.funcs.force_wake_put)
		return;

	spin_lock_irqsave(&dev_priv->uncore.lock, irqflags);
	__intel_uncore_forcewake_put(dev_priv, fw_domains);
	spin_unlock_irqrestore(&dev_priv->uncore.lock, irqflags);
}

/**
 * intel_uncore_forcewake_put__locked - grab forcewake domain references
 * @dev_priv: i915 device instance
 * @fw_domains: forcewake domains to get reference on
 *
 * See intel_uncore_forcewake_put(). This variant places the onus
 * on the caller to explicitly handle the dev_priv->uncore.lock spinlock.
 */
void intel_uncore_forcewake_put__locked(struct drm_i915_private *dev_priv,
					enum forcewake_domains fw_domains)
{
	lockdep_assert_held(&dev_priv->uncore.lock);

	if (!dev_priv->uncore.funcs.force_wake_put)
		return;

	__intel_uncore_forcewake_put(dev_priv, fw_domains);
}

void assert_forcewakes_inactive(struct drm_i915_private *dev_priv)
{
	if (!dev_priv->uncore.funcs.force_wake_get)
		return;

	WARN_ON(dev_priv->uncore.fw_domains_active);
}

/* We give fast paths for the really cool registers */
#define NEEDS_FORCE_WAKE(reg) ((reg) < 0x40000)

#define __gen6_reg_read_fw_domains(offset) \
({ \
	enum forcewake_domains __fwd; \
	if (NEEDS_FORCE_WAKE(offset)) \
		__fwd = FORCEWAKE_RENDER; \
	else \
		__fwd = 0; \
	__fwd; \
})

static int fw_range_cmp(u32 offset, const struct intel_forcewake_range *entry)
{
	if (offset < entry->start)
		return -1;
	else if (offset > entry->end)
		return 1;
	else
		return 0;
}

/* Copied and "macroized" from lib/bsearch.c */
#define BSEARCH(key, base, num, cmp) ({                                 \
	unsigned int start__ = 0, end__ = (num);                        \
	typeof(base) result__ = NULL;                                   \
	while (start__ < end__) {                                       \
		unsigned int mid__ = start__ + (end__ - start__) / 2;   \
		int ret__ = (cmp)((key), (base) + mid__);               \
		if (ret__ < 0) {                                        \
			end__ = mid__;                                  \
		} else if (ret__ > 0) {                                 \
			start__ = mid__ + 1;                            \
		} else {                                                \
			result__ = (base) + mid__;                      \
			break;                                          \
		}                                                       \
	}                                                               \
	result__;                                                       \
})

static enum forcewake_domains
find_fw_domain(struct drm_i915_private *dev_priv, u32 offset)
{
	const struct intel_forcewake_range *entry;

	entry = BSEARCH(offset,
			dev_priv->uncore.fw_domains_table,
			dev_priv->uncore.fw_domains_table_entries,
			fw_range_cmp);

	if (!entry)
		return 0;

	WARN(entry->domains & ~dev_priv->uncore.fw_domains,
	     "Uninitialized forcewake domain(s) 0x%x accessed at 0x%x\n",
	     entry->domains & ~dev_priv->uncore.fw_domains, offset);

	return entry->domains;
}

#define GEN_FW_RANGE(s, e, d) \
	{ .start = (s), .end = (e), .domains = (d) }

#define HAS_FWTABLE(dev_priv) \
	(IS_GEN9(dev_priv) || \
	 IS_CHERRYVIEW(dev_priv) || \
	 IS_VALLEYVIEW(dev_priv))

/* *Must* be sorted by offset ranges! See intel_fw_table_check(). */
static const struct intel_forcewake_range __vlv_fw_ranges[] = {
	GEN_FW_RANGE(0x2000, 0x3fff, FORCEWAKE_RENDER),
	GEN_FW_RANGE(0x5000, 0x7fff, FORCEWAKE_RENDER),
	GEN_FW_RANGE(0xb000, 0x11fff, FORCEWAKE_RENDER),
	GEN_FW_RANGE(0x12000, 0x13fff, FORCEWAKE_MEDIA),
	GEN_FW_RANGE(0x22000, 0x23fff, FORCEWAKE_MEDIA),
	GEN_FW_RANGE(0x2e000, 0x2ffff, FORCEWAKE_RENDER),
	GEN_FW_RANGE(0x30000, 0x3ffff, FORCEWAKE_MEDIA),
};

#define __fwtable_reg_read_fw_domains(offset) \
({ \
	enum forcewake_domains __fwd = 0; \
	if (NEEDS_FORCE_WAKE((offset))) \
		__fwd = find_fw_domain(dev_priv, offset); \
	__fwd; \
})

/* *Must* be sorted by offset! See intel_shadow_table_check(). */
static const i915_reg_t gen8_shadowed_regs[] = {
	RING_TAIL(RENDER_RING_BASE),	/* 0x2000 (base) */
	GEN6_RPNSWREQ,			/* 0xA008 */
	GEN6_RC_VIDEO_FREQ,		/* 0xA00C */
	RING_TAIL(GEN6_BSD_RING_BASE),	/* 0x12000 (base) */
	RING_TAIL(VEBOX_RING_BASE),	/* 0x1a000 (base) */
	RING_TAIL(BLT_RING_BASE),	/* 0x22000 (base) */
	/* TODO: Other registers are not yet used */
};

static int mmio_reg_cmp(u32 key, const i915_reg_t *reg)
{
	u32 offset = i915_mmio_reg_offset(*reg);

	if (key < offset)
		return -1;
	else if (key > offset)
		return 1;
	else
		return 0;
}

static bool is_gen8_shadowed(u32 offset)
{
	const i915_reg_t *regs = gen8_shadowed_regs;

	return BSEARCH(offset, regs, ARRAY_SIZE(gen8_shadowed_regs),
		       mmio_reg_cmp);
}

#define __gen8_reg_write_fw_domains(offset) \
({ \
	enum forcewake_domains __fwd; \
	if (NEEDS_FORCE_WAKE(offset) && !is_gen8_shadowed(offset)) \
		__fwd = FORCEWAKE_RENDER; \
	else \
		__fwd = 0; \
	__fwd; \
})

/* *Must* be sorted by offset ranges! See intel_fw_table_check(). */
static const struct intel_forcewake_range __chv_fw_ranges[] = {
	GEN_FW_RANGE(0x2000, 0x3fff, FORCEWAKE_RENDER),
	GEN_FW_RANGE(0x4000, 0x4fff, FORCEWAKE_RENDER | FORCEWAKE_MEDIA),
	GEN_FW_RANGE(0x5200, 0x7fff, FORCEWAKE_RENDER),
	GEN_FW_RANGE(0x8000, 0x82ff, FORCEWAKE_RENDER | FORCEWAKE_MEDIA),
	GEN_FW_RANGE(0x8300, 0x84ff, FORCEWAKE_RENDER),
	GEN_FW_RANGE(0x8500, 0x85ff, FORCEWAKE_RENDER | FORCEWAKE_MEDIA),
	GEN_FW_RANGE(0x8800, 0x88ff, FORCEWAKE_MEDIA),
	GEN_FW_RANGE(0x9000, 0xafff, FORCEWAKE_RENDER | FORCEWAKE_MEDIA),
	GEN_FW_RANGE(0xb000, 0xb47f, FORCEWAKE_RENDER),
	GEN_FW_RANGE(0xd000, 0xd7ff, FORCEWAKE_MEDIA),
	GEN_FW_RANGE(0xe000, 0xe7ff, FORCEWAKE_RENDER),
	GEN_FW_RANGE(0xf000, 0xffff, FORCEWAKE_RENDER | FORCEWAKE_MEDIA),
	GEN_FW_RANGE(0x12000, 0x13fff, FORCEWAKE_MEDIA),
	GEN_FW_RANGE(0x1a000, 0x1bfff, FORCEWAKE_MEDIA),
	GEN_FW_RANGE(0x1e800, 0x1e9ff, FORCEWAKE_MEDIA),
	GEN_FW_RANGE(0x30000, 0x37fff, FORCEWAKE_MEDIA),
};

#define __fwtable_reg_write_fw_domains(offset) \
({ \
	enum forcewake_domains __fwd = 0; \
	if (NEEDS_FORCE_WAKE((offset)) && !is_gen8_shadowed(offset)) \
		__fwd = find_fw_domain(dev_priv, offset); \
	__fwd; \
})

/* *Must* be sorted by offset ranges! See intel_fw_table_check(). */
static const struct intel_forcewake_range __gen9_fw_ranges[] = {
	GEN_FW_RANGE(0x0, 0xaff, FORCEWAKE_BLITTER),
	GEN_FW_RANGE(0xb00, 0x1fff, 0), /* uncore range */
	GEN_FW_RANGE(0x2000, 0x26ff, FORCEWAKE_RENDER),
	GEN_FW_RANGE(0x2700, 0x2fff, FORCEWAKE_BLITTER),
	GEN_FW_RANGE(0x3000, 0x3fff, FORCEWAKE_RENDER),
	GEN_FW_RANGE(0x4000, 0x51ff, FORCEWAKE_BLITTER),
	GEN_FW_RANGE(0x5200, 0x7fff, FORCEWAKE_RENDER),
	GEN_FW_RANGE(0x8000, 0x812f, FORCEWAKE_BLITTER),
	GEN_FW_RANGE(0x8130, 0x813f, FORCEWAKE_MEDIA),
	GEN_FW_RANGE(0x8140, 0x815f, FORCEWAKE_RENDER),
	GEN_FW_RANGE(0x8160, 0x82ff, FORCEWAKE_BLITTER),
	GEN_FW_RANGE(0x8300, 0x84ff, FORCEWAKE_RENDER),
	GEN_FW_RANGE(0x8500, 0x87ff, FORCEWAKE_BLITTER),
	GEN_FW_RANGE(0x8800, 0x89ff, FORCEWAKE_MEDIA),
	GEN_FW_RANGE(0x8a00, 0x8bff, FORCEWAKE_BLITTER),
	GEN_FW_RANGE(0x8c00, 0x8cff, FORCEWAKE_RENDER),
	GEN_FW_RANGE(0x8d00, 0x93ff, FORCEWAKE_BLITTER),
	GEN_FW_RANGE(0x9400, 0x97ff, FORCEWAKE_RENDER | FORCEWAKE_MEDIA),
	GEN_FW_RANGE(0x9800, 0xafff, FORCEWAKE_BLITTER),
	GEN_FW_RANGE(0xb000, 0xb47f, FORCEWAKE_RENDER),
	GEN_FW_RANGE(0xb480, 0xcfff, FORCEWAKE_BLITTER),
	GEN_FW_RANGE(0xd000, 0xd7ff, FORCEWAKE_MEDIA),
	GEN_FW_RANGE(0xd800, 0xdfff, FORCEWAKE_BLITTER),
	GEN_FW_RANGE(0xe000, 0xe8ff, FORCEWAKE_RENDER),
	GEN_FW_RANGE(0xe900, 0x11fff, FORCEWAKE_BLITTER),
	GEN_FW_RANGE(0x12000, 0x13fff, FORCEWAKE_MEDIA),
	GEN_FW_RANGE(0x14000, 0x19fff, FORCEWAKE_BLITTER),
	GEN_FW_RANGE(0x1a000, 0x1e9ff, FORCEWAKE_MEDIA),
	GEN_FW_RANGE(0x1ea00, 0x243ff, FORCEWAKE_BLITTER),
	GEN_FW_RANGE(0x24400, 0x247ff, FORCEWAKE_RENDER),
	GEN_FW_RANGE(0x24800, 0x2ffff, FORCEWAKE_BLITTER),
	GEN_FW_RANGE(0x30000, 0x3ffff, FORCEWAKE_MEDIA),
};

static void
ilk_dummy_write(struct drm_i915_private *dev_priv)
{
	/* WaIssueDummyWriteToWakeupFromRC6:ilk Issue a dummy write to wake up
	 * the chip from rc6 before touching it for real. MI_MODE is masked,
	 * hence harmless to write 0 into. */
	__raw_i915_write32(dev_priv, MI_MODE, 0);
}

static void
__unclaimed_reg_debug(struct drm_i915_private *dev_priv,
		      const i915_reg_t reg,
		      const bool read,
		      const bool before)
{
	if (WARN(check_for_unclaimed_mmio(dev_priv) && !before,
		 "Unclaimed %s register 0x%x\n",
		 read ? "read from" : "write to",
		 i915_mmio_reg_offset(reg)))
		i915.mmio_debug--; /* Only report the first N failures */
}

static inline void
unclaimed_reg_debug(struct drm_i915_private *dev_priv,
		    const i915_reg_t reg,
		    const bool read,
		    const bool before)
{
	if (likely(!i915.mmio_debug))
		return;

	__unclaimed_reg_debug(dev_priv, reg, read, before);
}

static const enum decoupled_power_domain fw2dpd_domain[] = {
	GEN9_DECOUPLED_PD_RENDER,
	GEN9_DECOUPLED_PD_BLITTER,
	GEN9_DECOUPLED_PD_ALL,
	GEN9_DECOUPLED_PD_MEDIA,
	GEN9_DECOUPLED_PD_ALL,
	GEN9_DECOUPLED_PD_ALL,
	GEN9_DECOUPLED_PD_ALL
};

/*
 * Decoupled MMIO access for only 1 DWORD
 */
static void __gen9_decoupled_mmio_access(struct drm_i915_private *dev_priv,
					 u32 reg,
					 enum forcewake_domains fw_domain,
					 enum decoupled_ops operation)
{
	enum decoupled_power_domain dp_domain;
	u32 ctrl_reg_data = 0;

	dp_domain = fw2dpd_domain[fw_domain - 1];

	ctrl_reg_data |= reg;
	ctrl_reg_data |= (operation << GEN9_DECOUPLED_OP_SHIFT);
	ctrl_reg_data |= (dp_domain << GEN9_DECOUPLED_PD_SHIFT);
	ctrl_reg_data |= GEN9_DECOUPLED_DW1_GO;
	__raw_i915_write32(dev_priv, GEN9_DECOUPLED_REG0_DW1, ctrl_reg_data);

	if (wait_for_atomic((__raw_i915_read32(dev_priv,
			    GEN9_DECOUPLED_REG0_DW1) &
			    GEN9_DECOUPLED_DW1_GO) == 0,
			    FORCEWAKE_ACK_TIMEOUT_MS))
		DRM_ERROR("Decoupled MMIO wait timed out\n");
}

static inline u32
__gen9_decoupled_mmio_read32(struct drm_i915_private *dev_priv,
			     u32 reg,
			     enum forcewake_domains fw_domain)
{
	__gen9_decoupled_mmio_access(dev_priv, reg, fw_domain,
				     GEN9_DECOUPLED_OP_READ);

	return __raw_i915_read32(dev_priv, GEN9_DECOUPLED_REG0_DW0);
}

static inline void
__gen9_decoupled_mmio_write(struct drm_i915_private *dev_priv,
			    u32 reg, u32 data,
			    enum forcewake_domains fw_domain)
{

	__raw_i915_write32(dev_priv, GEN9_DECOUPLED_REG0_DW0, data);

	__gen9_decoupled_mmio_access(dev_priv, reg, fw_domain,
				     GEN9_DECOUPLED_OP_WRITE);
}


#define GEN2_READ_HEADER(x) \
	u##x val = 0; \
	assert_rpm_wakelock_held(dev_priv);

#define GEN2_READ_FOOTER \
	trace_i915_reg_rw(false, reg, val, sizeof(val), trace); \
	return val

#define __gen2_read(x) \
static u##x \
gen2_read##x(struct drm_i915_private *dev_priv, i915_reg_t reg, bool trace) { \
	GEN2_READ_HEADER(x); \
	val = __raw_i915_read##x(dev_priv, reg); \
	GEN2_READ_FOOTER; \
}

#define __gen5_read(x) \
static u##x \
gen5_read##x(struct drm_i915_private *dev_priv, i915_reg_t reg, bool trace) { \
	GEN2_READ_HEADER(x); \
	ilk_dummy_write(dev_priv); \
	val = __raw_i915_read##x(dev_priv, reg); \
	GEN2_READ_FOOTER; \
}

__gen5_read(8)
__gen5_read(16)
__gen5_read(32)
__gen5_read(64)
__gen2_read(8)
__gen2_read(16)
__gen2_read(32)
__gen2_read(64)

#undef __gen5_read
#undef __gen2_read

#undef GEN2_READ_FOOTER
#undef GEN2_READ_HEADER

#define GEN6_READ_HEADER(x) \
	u32 offset = i915_mmio_reg_offset(reg); \
	unsigned long irqflags; \
	u##x val = 0; \
	assert_rpm_wakelock_held(dev_priv); \
	spin_lock_irqsave(&dev_priv->uncore.lock, irqflags); \
	unclaimed_reg_debug(dev_priv, reg, true, true)

#define GEN6_READ_FOOTER \
	unclaimed_reg_debug(dev_priv, reg, true, false); \
	spin_unlock_irqrestore(&dev_priv->uncore.lock, irqflags); \
	trace_i915_reg_rw(false, reg, val, sizeof(val), trace); \
	return val

static noinline void ___force_wake_auto(struct drm_i915_private *dev_priv,
					enum forcewake_domains fw_domains)
{
	struct intel_uncore_forcewake_domain *domain;

	for_each_fw_domain_masked(domain, fw_domains, dev_priv)
		fw_domain_arm_timer(domain);

	dev_priv->uncore.funcs.force_wake_get(dev_priv, fw_domains);
}

static inline void __force_wake_auto(struct drm_i915_private *dev_priv,
				     enum forcewake_domains fw_domains)
{
	if (WARN_ON(!fw_domains))
		return;

	/* Turn on all requested but inactive supported forcewake domains. */
	fw_domains &= dev_priv->uncore.fw_domains;
	fw_domains &= ~dev_priv->uncore.fw_domains_active;

	if (fw_domains)
		___force_wake_auto(dev_priv, fw_domains);
}

#define __gen_read(func, x) \
static u##x \
func##_read##x(struct drm_i915_private *dev_priv, i915_reg_t reg, bool trace) { \
	enum forcewake_domains fw_engine; \
	GEN6_READ_HEADER(x); \
	fw_engine = __##func##_reg_read_fw_domains(offset); \
	if (fw_engine) \
		__force_wake_auto(dev_priv, fw_engine); \
	val = __raw_i915_read##x(dev_priv, reg); \
	GEN6_READ_FOOTER; \
}
#define __gen6_read(x) __gen_read(gen6, x)
#define __fwtable_read(x) __gen_read(fwtable, x)

#define __gen9_decoupled_read(x) \
static u##x \
gen9_decoupled_read##x(struct drm_i915_private *dev_priv, \
		       i915_reg_t reg, bool trace) { \
	enum forcewake_domains fw_engine; \
	GEN6_READ_HEADER(x); \
	fw_engine = __fwtable_reg_read_fw_domains(offset); \
	if (fw_engine & ~dev_priv->uncore.fw_domains_active) { \
		unsigned i; \
		u32 *ptr_data = (u32 *) &val; \
		for (i = 0; i < x/32; i++, offset += sizeof(u32), ptr_data++) \
			*ptr_data = __gen9_decoupled_mmio_read32(dev_priv, \
								 offset, \
								 fw_engine); \
	} else { \
		val = __raw_i915_read##x(dev_priv, reg); \
	} \
	GEN6_READ_FOOTER; \
}

__gen9_decoupled_read(32)
__gen9_decoupled_read(64)
__fwtable_read(8)
__fwtable_read(16)
__fwtable_read(32)
__fwtable_read(64)
__gen6_read(8)
__gen6_read(16)
__gen6_read(32)
__gen6_read(64)

#undef __fwtable_read
#undef __gen6_read
#undef GEN6_READ_FOOTER
#undef GEN6_READ_HEADER

#define GEN2_WRITE_HEADER \
	trace_i915_reg_rw(true, reg, val, sizeof(val), trace); \
	assert_rpm_wakelock_held(dev_priv); \

#define GEN2_WRITE_FOOTER

#define __gen2_write(x) \
static void \
gen2_write##x(struct drm_i915_private *dev_priv, i915_reg_t reg, u##x val, bool trace) { \
	GEN2_WRITE_HEADER; \
	__raw_i915_write##x(dev_priv, reg, val); \
	GEN2_WRITE_FOOTER; \
}

#define __gen5_write(x) \
static void \
gen5_write##x(struct drm_i915_private *dev_priv, i915_reg_t reg, u##x val, bool trace) { \
	GEN2_WRITE_HEADER; \
	ilk_dummy_write(dev_priv); \
	__raw_i915_write##x(dev_priv, reg, val); \
	GEN2_WRITE_FOOTER; \
}

__gen5_write(8)
__gen5_write(16)
__gen5_write(32)
__gen2_write(8)
__gen2_write(16)
__gen2_write(32)

#undef __gen5_write
#undef __gen2_write

#undef GEN2_WRITE_FOOTER
#undef GEN2_WRITE_HEADER

#define GEN6_WRITE_HEADER \
	u32 offset = i915_mmio_reg_offset(reg); \
	unsigned long irqflags; \
	trace_i915_reg_rw(true, reg, val, sizeof(val), trace); \
	assert_rpm_wakelock_held(dev_priv); \
	spin_lock_irqsave(&dev_priv->uncore.lock, irqflags); \
	unclaimed_reg_debug(dev_priv, reg, false, true)

#define GEN6_WRITE_FOOTER \
	unclaimed_reg_debug(dev_priv, reg, false, false); \
	spin_unlock_irqrestore(&dev_priv->uncore.lock, irqflags)

#define __gen6_write(x) \
static void \
gen6_write##x(struct drm_i915_private *dev_priv, i915_reg_t reg, u##x val, bool trace) { \
	u32 __fifo_ret = 0; \
	GEN6_WRITE_HEADER; \
	if (NEEDS_FORCE_WAKE(offset)) { \
		__fifo_ret = __gen6_gt_wait_for_fifo(dev_priv); \
	} \
	__raw_i915_write##x(dev_priv, reg, val); \
	if (unlikely(__fifo_ret)) { \
		gen6_gt_check_fifodbg(dev_priv); \
	} \
	GEN6_WRITE_FOOTER; \
}

#define __gen_write(func, x) \
static void \
func##_write##x(struct drm_i915_private *dev_priv, i915_reg_t reg, u##x val, bool trace) { \
	enum forcewake_domains fw_engine; \
	GEN6_WRITE_HEADER; \
	fw_engine = __##func##_reg_write_fw_domains(offset); \
	if (fw_engine) \
		__force_wake_auto(dev_priv, fw_engine); \
	__raw_i915_write##x(dev_priv, reg, val); \
	GEN6_WRITE_FOOTER; \
}
#define __gen8_write(x) __gen_write(gen8, x)
#define __fwtable_write(x) __gen_write(fwtable, x)

#define __gen9_decoupled_write(x) \
static void \
gen9_decoupled_write##x(struct drm_i915_private *dev_priv, \
			i915_reg_t reg, u##x val, \
		bool trace) { \
	enum forcewake_domains fw_engine; \
	GEN6_WRITE_HEADER; \
	fw_engine = __fwtable_reg_write_fw_domains(offset); \
	if (fw_engine & ~dev_priv->uncore.fw_domains_active) \
		__gen9_decoupled_mmio_write(dev_priv, \
					    offset, \
					    val, \
					    fw_engine); \
	else \
		__raw_i915_write##x(dev_priv, reg, val); \
	GEN6_WRITE_FOOTER; \
}

__gen9_decoupled_write(32)
__fwtable_write(8)
__fwtable_write(16)
__fwtable_write(32)
__gen8_write(8)
__gen8_write(16)
__gen8_write(32)
__gen6_write(8)
__gen6_write(16)
__gen6_write(32)

#undef __fwtable_write
#undef __gen8_write
#undef __gen6_write
#undef GEN6_WRITE_FOOTER
#undef GEN6_WRITE_HEADER

#define ASSIGN_WRITE_MMIO_VFUNCS(x) \
do { \
	dev_priv->uncore.funcs.mmio_writeb = x##_write8; \
	dev_priv->uncore.funcs.mmio_writew = x##_write16; \
	dev_priv->uncore.funcs.mmio_writel = x##_write32; \
} while (0)

#define ASSIGN_READ_MMIO_VFUNCS(x) \
do { \
	dev_priv->uncore.funcs.mmio_readb = x##_read8; \
	dev_priv->uncore.funcs.mmio_readw = x##_read16; \
	dev_priv->uncore.funcs.mmio_readl = x##_read32; \
	dev_priv->uncore.funcs.mmio_readq = x##_read64; \
} while (0)


static void fw_domain_init(struct drm_i915_private *dev_priv,
			   enum forcewake_domain_id domain_id,
			   i915_reg_t reg_set,
			   i915_reg_t reg_ack)
{
	struct intel_uncore_forcewake_domain *d;

	if (WARN_ON(domain_id >= FW_DOMAIN_ID_COUNT))
		return;

	d = &dev_priv->uncore.fw_domain[domain_id];

	WARN_ON(d->wake_count);

	d->wake_count = 0;
	d->reg_set = reg_set;
	d->reg_ack = reg_ack;

	if (IS_GEN6(dev_priv)) {
		d->val_reset = 0;
		d->val_set = FORCEWAKE_KERNEL;
		d->val_clear = 0;
	} else {
		/* WaRsClearFWBitsAtReset:bdw,skl */
		d->val_reset = _MASKED_BIT_DISABLE(0xffff);
		d->val_set = _MASKED_BIT_ENABLE(FORCEWAKE_KERNEL);
		d->val_clear = _MASKED_BIT_DISABLE(FORCEWAKE_KERNEL);
	}

	if (IS_VALLEYVIEW(dev_priv) || IS_CHERRYVIEW(dev_priv))
		d->reg_post = FORCEWAKE_ACK_VLV;
	else if (IS_GEN6(dev_priv) || IS_GEN7(dev_priv) || IS_GEN8(dev_priv))
		d->reg_post = ECOBUS;

	d->i915 = dev_priv;
	d->id = domain_id;

	BUILD_BUG_ON(FORCEWAKE_RENDER != (1 << FW_DOMAIN_ID_RENDER));
	BUILD_BUG_ON(FORCEWAKE_BLITTER != (1 << FW_DOMAIN_ID_BLITTER));
	BUILD_BUG_ON(FORCEWAKE_MEDIA != (1 << FW_DOMAIN_ID_MEDIA));

	d->mask = 1 << domain_id;

	hrtimer_init(&d->timer, CLOCK_MONOTONIC, HRTIMER_MODE_REL);
	d->timer.function = intel_uncore_fw_release_timer;

	dev_priv->uncore.fw_domains |= (1 << domain_id);

	fw_domain_reset(d);
}

static void intel_uncore_fw_domains_init(struct drm_i915_private *dev_priv)
{
	if (INTEL_GEN(dev_priv) <= 5 || intel_vgpu_active(dev_priv))
		return;

	if (IS_GEN9(dev_priv)) {
		dev_priv->uncore.funcs.force_wake_get = fw_domains_get;
		dev_priv->uncore.funcs.force_wake_put = fw_domains_put;
		fw_domain_init(dev_priv, FW_DOMAIN_ID_RENDER,
			       FORCEWAKE_RENDER_GEN9,
			       FORCEWAKE_ACK_RENDER_GEN9);
		fw_domain_init(dev_priv, FW_DOMAIN_ID_BLITTER,
			       FORCEWAKE_BLITTER_GEN9,
			       FORCEWAKE_ACK_BLITTER_GEN9);
		fw_domain_init(dev_priv, FW_DOMAIN_ID_MEDIA,
			       FORCEWAKE_MEDIA_GEN9, FORCEWAKE_ACK_MEDIA_GEN9);
	} else if (IS_VALLEYVIEW(dev_priv) || IS_CHERRYVIEW(dev_priv)) {
		dev_priv->uncore.funcs.force_wake_get = fw_domains_get;
		if (!IS_CHERRYVIEW(dev_priv))
			dev_priv->uncore.funcs.force_wake_put =
				fw_domains_put_with_fifo;
		else
			dev_priv->uncore.funcs.force_wake_put = fw_domains_put;
		fw_domain_init(dev_priv, FW_DOMAIN_ID_RENDER,
			       FORCEWAKE_VLV, FORCEWAKE_ACK_VLV);
		fw_domain_init(dev_priv, FW_DOMAIN_ID_MEDIA,
			       FORCEWAKE_MEDIA_VLV, FORCEWAKE_ACK_MEDIA_VLV);
	} else if (IS_HASWELL(dev_priv) || IS_BROADWELL(dev_priv)) {
		dev_priv->uncore.funcs.force_wake_get =
			fw_domains_get_with_thread_status;
		if (IS_HASWELL(dev_priv))
			dev_priv->uncore.funcs.force_wake_put =
				fw_domains_put_with_fifo;
		else
			dev_priv->uncore.funcs.force_wake_put = fw_domains_put;
		fw_domain_init(dev_priv, FW_DOMAIN_ID_RENDER,
			       FORCEWAKE_MT, FORCEWAKE_ACK_HSW);
	} else if (IS_IVYBRIDGE(dev_priv)) {
		u32 ecobus;

		/* IVB configs may use multi-threaded forcewake */

		/* A small trick here - if the bios hasn't configured
		 * MT forcewake, and if the device is in RC6, then
		 * force_wake_mt_get will not wake the device and the
		 * ECOBUS read will return zero. Which will be
		 * (correctly) interpreted by the test below as MT
		 * forcewake being disabled.
		 */
		dev_priv->uncore.funcs.force_wake_get =
			fw_domains_get_with_thread_status;
		dev_priv->uncore.funcs.force_wake_put =
			fw_domains_put_with_fifo;

		/* We need to init first for ECOBUS access and then
		 * determine later if we want to reinit, in case of MT access is
		 * not working. In this stage we don't know which flavour this
		 * ivb is, so it is better to reset also the gen6 fw registers
		 * before the ecobus check.
		 */

		__raw_i915_write32(dev_priv, FORCEWAKE, 0);
		__raw_posting_read(dev_priv, ECOBUS);

		fw_domain_init(dev_priv, FW_DOMAIN_ID_RENDER,
			       FORCEWAKE_MT, FORCEWAKE_MT_ACK);

		spin_lock_irq(&dev_priv->uncore.lock);
		fw_domains_get_with_thread_status(dev_priv, FORCEWAKE_ALL);
		ecobus = __raw_i915_read32(dev_priv, ECOBUS);
		fw_domains_put_with_fifo(dev_priv, FORCEWAKE_ALL);
		spin_unlock_irq(&dev_priv->uncore.lock);

		if (!(ecobus & FORCEWAKE_MT_ENABLE)) {
			DRM_INFO("No MT forcewake available on Ivybridge, this can result in issues\n");
			DRM_INFO("when using vblank-synced partial screen updates.\n");
			fw_domain_init(dev_priv, FW_DOMAIN_ID_RENDER,
				       FORCEWAKE, FORCEWAKE_ACK);
		}
	} else if (IS_GEN6(dev_priv)) {
		dev_priv->uncore.funcs.force_wake_get =
			fw_domains_get_with_thread_status;
		dev_priv->uncore.funcs.force_wake_put =
			fw_domains_put_with_fifo;
		fw_domain_init(dev_priv, FW_DOMAIN_ID_RENDER,
			       FORCEWAKE, FORCEWAKE_ACK);
	}

	/* All future platforms are expected to require complex power gating */
	WARN_ON(dev_priv->uncore.fw_domains == 0);
}

#define ASSIGN_FW_DOMAINS_TABLE(d) \
{ \
	dev_priv->uncore.fw_domains_table = \
			(struct intel_forcewake_range *)(d); \
	dev_priv->uncore.fw_domains_table_entries = ARRAY_SIZE((d)); \
}

static int i915_pmic_bus_access_notifier(struct notifier_block *nb,
					 unsigned long action, void *data)
{
	struct drm_i915_private *dev_priv = container_of(nb,
			struct drm_i915_private, uncore.pmic_bus_access_nb);

	switch (action) {
	case MBI_PMIC_BUS_ACCESS_BEGIN:
		/*
		 * forcewake all now to make sure that we don't need to do a
		 * forcewake later which on systems where this notifier gets
		 * called requires the punit to access to the shared pmic i2c
		 * bus, which will be busy after this notification, leading to:
		 * "render: timed out waiting for forcewake ack request."
		 * errors.
		 */
		intel_uncore_forcewake_get(dev_priv, FORCEWAKE_ALL);
		break;
	case MBI_PMIC_BUS_ACCESS_END:
		intel_uncore_forcewake_put(dev_priv, FORCEWAKE_ALL);
		break;
	}

	return NOTIFY_OK;
}

void intel_uncore_init(struct drm_i915_private *dev_priv)
{
	i915_check_vgpu(dev_priv);

	intel_uncore_edram_detect(dev_priv);
	intel_uncore_fw_domains_init(dev_priv);
	__intel_uncore_early_sanitize(dev_priv, false);

	dev_priv->uncore.unclaimed_mmio_check = 1;
	dev_priv->uncore.pmic_bus_access_nb.notifier_call =
		i915_pmic_bus_access_notifier;

	if (IS_GEN(dev_priv, 2, 4) || intel_vgpu_active(dev_priv)) {
		ASSIGN_WRITE_MMIO_VFUNCS(gen2);
		ASSIGN_READ_MMIO_VFUNCS(gen2);
	} else if (IS_GEN5(dev_priv)) {
		ASSIGN_WRITE_MMIO_VFUNCS(gen5);
		ASSIGN_READ_MMIO_VFUNCS(gen5);
	} else if (IS_GEN(dev_priv, 6, 7)) {
		ASSIGN_WRITE_MMIO_VFUNCS(gen6);

		if (IS_VALLEYVIEW(dev_priv)) {
			ASSIGN_FW_DOMAINS_TABLE(__vlv_fw_ranges);
			ASSIGN_READ_MMIO_VFUNCS(fwtable);
		} else {
			ASSIGN_READ_MMIO_VFUNCS(gen6);
		}
	} else if (IS_GEN8(dev_priv)) {
		if (IS_CHERRYVIEW(dev_priv)) {
			ASSIGN_FW_DOMAINS_TABLE(__chv_fw_ranges);
			ASSIGN_WRITE_MMIO_VFUNCS(fwtable);
			ASSIGN_READ_MMIO_VFUNCS(fwtable);

		} else {
			ASSIGN_WRITE_MMIO_VFUNCS(gen8);
			ASSIGN_READ_MMIO_VFUNCS(gen6);
		}
	} else {
		ASSIGN_FW_DOMAINS_TABLE(__gen9_fw_ranges);
		ASSIGN_WRITE_MMIO_VFUNCS(fwtable);
		ASSIGN_READ_MMIO_VFUNCS(fwtable);
		if (HAS_DECOUPLED_MMIO(dev_priv)) {
			dev_priv->uncore.funcs.mmio_readl =
						gen9_decoupled_read32;
			dev_priv->uncore.funcs.mmio_readq =
						gen9_decoupled_read64;
			dev_priv->uncore.funcs.mmio_writel =
						gen9_decoupled_write32;
		}
	}

	iosf_mbi_register_pmic_bus_access_notifier(
		&dev_priv->uncore.pmic_bus_access_nb);

	i915_check_and_clear_faults(dev_priv);
}
#undef ASSIGN_WRITE_MMIO_VFUNCS
#undef ASSIGN_READ_MMIO_VFUNCS

void intel_uncore_fini(struct drm_i915_private *dev_priv)
{
	iosf_mbi_unregister_pmic_bus_access_notifier(
		&dev_priv->uncore.pmic_bus_access_nb);

	/* Paranoia: make sure we have disabled everything before we exit. */
	intel_uncore_sanitize(dev_priv);
	intel_uncore_forcewake_reset(dev_priv, false);
}

#define GEN_RANGE(l, h) GENMASK((h) - 1, (l) - 1)

static const struct register_whitelist {
	i915_reg_t offset_ldw, offset_udw;
	uint32_t size;
	/* supported gens, 0x10 for 4, 0x30 for 4 and 5, etc. */
	uint32_t gen_bitmask;
} whitelist[] = {
	{ .offset_ldw = RING_TIMESTAMP(RENDER_RING_BASE),
	  .offset_udw = RING_TIMESTAMP_UDW(RENDER_RING_BASE),
	  .size = 8, .gen_bitmask = GEN_RANGE(4, 9) },
};

int i915_reg_read_ioctl(struct drm_device *dev,
			void *data, struct drm_file *file)
{
	struct drm_i915_private *dev_priv = to_i915(dev);
	struct drm_i915_reg_read *reg = data;
	struct register_whitelist const *entry = whitelist;
	unsigned size;
	i915_reg_t offset_ldw, offset_udw;
	int i, ret = 0;

	for (i = 0; i < ARRAY_SIZE(whitelist); i++, entry++) {
		if (i915_mmio_reg_offset(entry->offset_ldw) == (reg->offset & -entry->size) &&
		    (INTEL_INFO(dev_priv)->gen_mask & entry->gen_bitmask))
			break;
	}

	if (i == ARRAY_SIZE(whitelist))
		return -EINVAL;

	/* We use the low bits to encode extra flags as the register should
	 * be naturally aligned (and those that are not so aligned merely
	 * limit the available flags for that register).
	 */
	offset_ldw = entry->offset_ldw;
	offset_udw = entry->offset_udw;
	size = entry->size;
	size |= reg->offset ^ i915_mmio_reg_offset(offset_ldw);

	intel_runtime_pm_get(dev_priv);

	switch (size) {
	case 8 | 1:
		reg->val = I915_READ64_2x32(offset_ldw, offset_udw);
		break;
	case 8:
		reg->val = I915_READ64(offset_ldw);
		break;
	case 4:
		reg->val = I915_READ(offset_ldw);
		break;
	case 2:
		reg->val = I915_READ16(offset_ldw);
		break;
	case 1:
		reg->val = I915_READ8(offset_ldw);
		break;
	default:
		ret = -EINVAL;
		goto out;
	}

out:
	intel_runtime_pm_put(dev_priv);
	return ret;
}

static int i915_reset_complete(struct pci_dev *pdev)
{
	u8 gdrst;
	pci_read_config_byte(pdev, I915_GDRST, &gdrst);
	return (gdrst & GRDOM_RESET_STATUS) == 0;
}

static int i915_do_reset(struct drm_i915_private *dev_priv, unsigned engine_mask)
{
	struct pci_dev *pdev = dev_priv->drm.pdev;

	/* assert reset for at least 20 usec */
	pci_write_config_byte(pdev, I915_GDRST, GRDOM_RESET_ENABLE);
	udelay(20);
	pci_write_config_byte(pdev, I915_GDRST, 0);

	return wait_for(i915_reset_complete(pdev), 500);
}

static int g4x_reset_complete(struct pci_dev *pdev)
{
	u8 gdrst;
	pci_read_config_byte(pdev, I915_GDRST, &gdrst);
	return (gdrst & GRDOM_RESET_ENABLE) == 0;
}

static int g33_do_reset(struct drm_i915_private *dev_priv, unsigned engine_mask)
{
	struct pci_dev *pdev = dev_priv->drm.pdev;
	pci_write_config_byte(pdev, I915_GDRST, GRDOM_RESET_ENABLE);
	return wait_for(g4x_reset_complete(pdev), 500);
}

static int g4x_do_reset(struct drm_i915_private *dev_priv, unsigned engine_mask)
{
	struct pci_dev *pdev = dev_priv->drm.pdev;
	int ret;

	pci_write_config_byte(pdev, I915_GDRST,
			      GRDOM_RENDER | GRDOM_RESET_ENABLE);
	ret =  wait_for(g4x_reset_complete(pdev), 500);
	if (ret)
		return ret;

	/* WaVcpClkGateDisableForMediaReset:ctg,elk */
	I915_WRITE(VDECCLK_GATE_D, I915_READ(VDECCLK_GATE_D) | VCP_UNIT_CLOCK_GATE_DISABLE);
	POSTING_READ(VDECCLK_GATE_D);

	pci_write_config_byte(pdev, I915_GDRST,
			      GRDOM_MEDIA | GRDOM_RESET_ENABLE);
	ret =  wait_for(g4x_reset_complete(pdev), 500);
	if (ret)
		return ret;

	/* WaVcpClkGateDisableForMediaReset:ctg,elk */
	I915_WRITE(VDECCLK_GATE_D, I915_READ(VDECCLK_GATE_D) & ~VCP_UNIT_CLOCK_GATE_DISABLE);
	POSTING_READ(VDECCLK_GATE_D);

	pci_write_config_byte(pdev, I915_GDRST, 0);

	return 0;
}

static int ironlake_do_reset(struct drm_i915_private *dev_priv,
			     unsigned engine_mask)
{
	int ret;

	I915_WRITE(ILK_GDSR,
		   ILK_GRDOM_RENDER | ILK_GRDOM_RESET_ENABLE);
	ret = intel_wait_for_register(dev_priv,
				      ILK_GDSR, ILK_GRDOM_RESET_ENABLE, 0,
				      500);
	if (ret)
		return ret;

	I915_WRITE(ILK_GDSR,
		   ILK_GRDOM_MEDIA | ILK_GRDOM_RESET_ENABLE);
	ret = intel_wait_for_register(dev_priv,
				      ILK_GDSR, ILK_GRDOM_RESET_ENABLE, 0,
				      500);
	if (ret)
		return ret;

	I915_WRITE(ILK_GDSR, 0);

	return 0;
}

/* Reset the hardware domains (GENX_GRDOM_*) specified by mask */
static int gen6_hw_domain_reset(struct drm_i915_private *dev_priv,
				u32 hw_domain_mask)
{
	/* GEN6_GDRST is not in the gt power well, no need to check
	 * for fifo space for the write or forcewake the chip for
	 * the read
	 */
	__raw_i915_write32(dev_priv, GEN6_GDRST, hw_domain_mask);

	/* Spin waiting for the device to ack the reset requests */
	return intel_wait_for_register_fw(dev_priv,
					  GEN6_GDRST, hw_domain_mask, 0,
					  500);
}

/**
 * gen6_reset_engines - reset individual engines
 * @dev_priv: i915 device
 * @engine_mask: mask of intel_ring_flag() engines or ALL_ENGINES for full reset
 *
 * This function will reset the individual engines that are set in engine_mask.
 * If you provide ALL_ENGINES as mask, full global domain reset will be issued.
 *
 * Note: It is responsibility of the caller to handle the difference between
 * asking full domain reset versus reset for all available individual engines.
 *
 * Returns 0 on success, nonzero on error.
 */
static int gen6_reset_engines(struct drm_i915_private *dev_priv,
			      unsigned engine_mask)
{
	struct intel_engine_cs *engine;
	const u32 hw_engine_mask[I915_NUM_ENGINES] = {
		[RCS] = GEN6_GRDOM_RENDER,
		[BCS] = GEN6_GRDOM_BLT,
		[VCS] = GEN6_GRDOM_MEDIA,
		[VCS2] = GEN8_GRDOM_MEDIA2,
		[VECS] = GEN6_GRDOM_VECS,
	};
	u32 hw_mask;
	int ret;

	if (engine_mask == ALL_ENGINES) {
		hw_mask = GEN6_GRDOM_FULL;
	} else {
		unsigned int tmp;

		hw_mask = 0;
		for_each_engine_masked(engine, dev_priv, engine_mask, tmp)
			hw_mask |= hw_engine_mask[engine->id];
	}

	ret = gen6_hw_domain_reset(dev_priv, hw_mask);

	intel_uncore_forcewake_reset(dev_priv, true);

	return ret;
}

/**
 * intel_wait_for_register_fw - wait until register matches expected state
 * @dev_priv: the i915 device
 * @reg: the register to read
 * @mask: mask to apply to register value
 * @value: expected value
 * @timeout_ms: timeout in millisecond
 *
 * This routine waits until the target register @reg contains the expected
 * @value after applying the @mask, i.e. it waits until ::
 *
 *     (I915_READ_FW(reg) & mask) == value
 *
 * Otherwise, the wait will timeout after @timeout_ms milliseconds.
 *
 * Note that this routine assumes the caller holds forcewake asserted, it is
 * not suitable for very long waits. See intel_wait_for_register() if you
 * wish to wait without holding forcewake for the duration (i.e. you expect
 * the wait to be slow).
 *
 * Returns 0 if the register matches the desired condition, or -ETIMEOUT.
 */
int intel_wait_for_register_fw(struct drm_i915_private *dev_priv,
			       i915_reg_t reg,
			       const u32 mask,
			       const u32 value,
			       const unsigned long timeout_ms)
{
#define done ((I915_READ_FW(reg) & mask) == value)
	int ret = wait_for_us(done, 2);
	if (ret)
		ret = wait_for(done, timeout_ms);
	return ret;
#undef done
}

/**
 * intel_wait_for_register - wait until register matches expected state
 * @dev_priv: the i915 device
 * @reg: the register to read
 * @mask: mask to apply to register value
 * @value: expected value
 * @timeout_ms: timeout in millisecond
 *
 * This routine waits until the target register @reg contains the expected
 * @value after applying the @mask, i.e. it waits until ::
 *
 *     (I915_READ(reg) & mask) == value
 *
 * Otherwise, the wait will timeout after @timeout_ms milliseconds.
 *
 * Returns 0 if the register matches the desired condition, or -ETIMEOUT.
 */
int intel_wait_for_register(struct drm_i915_private *dev_priv,
			    i915_reg_t reg,
			    const u32 mask,
			    const u32 value,
			    const unsigned long timeout_ms)
{

	unsigned fw =
		intel_uncore_forcewake_for_reg(dev_priv, reg, FW_REG_READ);
	int ret;

	intel_uncore_forcewake_get(dev_priv, fw);
	ret = wait_for_us((I915_READ_FW(reg) & mask) == value, 2);
	intel_uncore_forcewake_put(dev_priv, fw);
	if (ret)
		ret = wait_for((I915_READ_NOTRACE(reg) & mask) == value,
			       timeout_ms);

	return ret;
}

static int gen8_request_engine_reset(struct intel_engine_cs *engine)
{
	struct drm_i915_private *dev_priv = engine->i915;
	int ret;

	I915_WRITE_FW(RING_RESET_CTL(engine->mmio_base),
		      _MASKED_BIT_ENABLE(RESET_CTL_REQUEST_RESET));

	ret = intel_wait_for_register_fw(dev_priv,
					 RING_RESET_CTL(engine->mmio_base),
					 RESET_CTL_READY_TO_RESET,
					 RESET_CTL_READY_TO_RESET,
					 700);
	if (ret)
		DRM_ERROR("%s: reset request timeout\n", engine->name);

	return ret;
}

static void gen8_unrequest_engine_reset(struct intel_engine_cs *engine)
{
	struct drm_i915_private *dev_priv = engine->i915;

	I915_WRITE_FW(RING_RESET_CTL(engine->mmio_base),
		      _MASKED_BIT_DISABLE(RESET_CTL_REQUEST_RESET));
}

static int gen8_reset_engines(struct drm_i915_private *dev_priv,
			      unsigned engine_mask)
{
	struct intel_engine_cs *engine;
	unsigned int tmp;

	for_each_engine_masked(engine, dev_priv, engine_mask, tmp)
		if (gen8_request_engine_reset(engine))
			goto not_ready;

	return gen6_reset_engines(dev_priv, engine_mask);

not_ready:
	for_each_engine_masked(engine, dev_priv, engine_mask, tmp)
		gen8_unrequest_engine_reset(engine);

	return -EIO;
}

typedef int (*reset_func)(struct drm_i915_private *, unsigned engine_mask);

static reset_func intel_get_gpu_reset(struct drm_i915_private *dev_priv)
{
	if (!i915.reset)
		return NULL;

	if (INTEL_INFO(dev_priv)->gen >= 8)
		return gen8_reset_engines;
	else if (INTEL_INFO(dev_priv)->gen >= 6)
		return gen6_reset_engines;
	else if (IS_GEN5(dev_priv))
		return ironlake_do_reset;
	else if (IS_G4X(dev_priv))
		return g4x_do_reset;
	else if (IS_G33(dev_priv) || IS_PINEVIEW(dev_priv))
		return g33_do_reset;
	else if (INTEL_INFO(dev_priv)->gen >= 3)
		return i915_do_reset;
	else
		return NULL;
}

int intel_gpu_reset(struct drm_i915_private *dev_priv, unsigned engine_mask)
{
	reset_func reset;
	int ret;

	reset = intel_get_gpu_reset(dev_priv);
	if (reset == NULL)
		return -ENODEV;

	/* If the power well sleeps during the reset, the reset
	 * request may be dropped and never completes (causing -EIO).
	 */
	intel_uncore_forcewake_get(dev_priv, FORCEWAKE_ALL);
	ret = reset(dev_priv, engine_mask);
	intel_uncore_forcewake_put(dev_priv, FORCEWAKE_ALL);

	return ret;
}

bool intel_has_gpu_reset(struct drm_i915_private *dev_priv)
{
	return intel_get_gpu_reset(dev_priv) != NULL;
}

int intel_guc_reset(struct drm_i915_private *dev_priv)
{
	int ret;
	unsigned long irqflags;

	if (!HAS_GUC(dev_priv))
		return -EINVAL;

	intel_uncore_forcewake_get(dev_priv, FORCEWAKE_ALL);
	spin_lock_irqsave(&dev_priv->uncore.lock, irqflags);

	ret = gen6_hw_domain_reset(dev_priv, GEN9_GRDOM_GUC);

	spin_unlock_irqrestore(&dev_priv->uncore.lock, irqflags);
	intel_uncore_forcewake_put(dev_priv, FORCEWAKE_ALL);

	return ret;
}

bool intel_uncore_unclaimed_mmio(struct drm_i915_private *dev_priv)
{
	return check_for_unclaimed_mmio(dev_priv);
}

bool
intel_uncore_arm_unclaimed_mmio_detection(struct drm_i915_private *dev_priv)
{
	if (unlikely(i915.mmio_debug ||
		     dev_priv->uncore.unclaimed_mmio_check <= 0))
		return false;

	if (unlikely(intel_uncore_unclaimed_mmio(dev_priv))) {
		DRM_DEBUG("Unclaimed register detected, "
			  "enabling oneshot unclaimed register reporting. "
			  "Please use i915.mmio_debug=N for more information.\n");
		i915.mmio_debug++;
		dev_priv->uncore.unclaimed_mmio_check--;
		return true;
	}

	return false;
}

static enum forcewake_domains
intel_uncore_forcewake_for_read(struct drm_i915_private *dev_priv,
				i915_reg_t reg)
{
	u32 offset = i915_mmio_reg_offset(reg);
	enum forcewake_domains fw_domains;

	if (HAS_FWTABLE(dev_priv)) {
		fw_domains = __fwtable_reg_read_fw_domains(offset);
	} else if (INTEL_GEN(dev_priv) >= 6) {
		fw_domains = __gen6_reg_read_fw_domains(offset);
	} else {
		WARN_ON(!IS_GEN(dev_priv, 2, 5));
		fw_domains = 0;
	}

	WARN_ON(fw_domains & ~dev_priv->uncore.fw_domains);

	return fw_domains;
}

static enum forcewake_domains
intel_uncore_forcewake_for_write(struct drm_i915_private *dev_priv,
				 i915_reg_t reg)
{
	u32 offset = i915_mmio_reg_offset(reg);
	enum forcewake_domains fw_domains;

	if (HAS_FWTABLE(dev_priv) && !IS_VALLEYVIEW(dev_priv)) {
		fw_domains = __fwtable_reg_write_fw_domains(offset);
	} else if (IS_GEN8(dev_priv)) {
		fw_domains = __gen8_reg_write_fw_domains(offset);
	} else if (IS_GEN(dev_priv, 6, 7)) {
		fw_domains = FORCEWAKE_RENDER;
	} else {
		WARN_ON(!IS_GEN(dev_priv, 2, 5));
		fw_domains = 0;
	}

	WARN_ON(fw_domains & ~dev_priv->uncore.fw_domains);

	return fw_domains;
}

/**
 * intel_uncore_forcewake_for_reg - which forcewake domains are needed to access
 * 				    a register
 * @dev_priv: pointer to struct drm_i915_private
 * @reg: register in question
 * @op: operation bitmask of FW_REG_READ and/or FW_REG_WRITE
 *
 * Returns a set of forcewake domains required to be taken with for example
 * intel_uncore_forcewake_get for the specified register to be accessible in the
 * specified mode (read, write or read/write) with raw mmio accessors.
 *
 * NOTE: On Gen6 and Gen7 write forcewake domain (FORCEWAKE_RENDER) requires the
 * callers to do FIFO management on their own or risk losing writes.
 */
enum forcewake_domains
intel_uncore_forcewake_for_reg(struct drm_i915_private *dev_priv,
			       i915_reg_t reg, unsigned int op)
{
	enum forcewake_domains fw_domains = 0;

	WARN_ON(!op);

	if (intel_vgpu_active(dev_priv))
		return 0;

	if (op & FW_REG_READ)
		fw_domains = intel_uncore_forcewake_for_read(dev_priv, reg);

	if (op & FW_REG_WRITE)
		fw_domains |= intel_uncore_forcewake_for_write(dev_priv, reg);

	return fw_domains;
}

#if IS_ENABLED(CONFIG_DRM_I915_SELFTEST)
#include "selftests/intel_uncore.c"
#endif<|MERGE_RESOLUTION|>--- conflicted
+++ resolved
@@ -133,12 +133,6 @@
 		fw_domain_put(d);
 		fw_domain_posting_read(d);
 	}
-<<<<<<< HEAD
-
-	dev_priv->uncore.fw_domains_active &= ~fw_domains;
-}
-=======
->>>>>>> 54ec12af
 
 	dev_priv->uncore.fw_domains_active &= ~fw_domains;
 }
