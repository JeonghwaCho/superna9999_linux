--- conflicted
+++ resolved
@@ -5276,13 +5276,9 @@
 {
 	mutex_lock(&dev_priv->rps.hw_lock);
 	if (dev_priv->rps.enabled) {
-<<<<<<< HEAD
+		u8 freq;
+
 		if (dev_priv->pm_rps_events & GEN6_PM_RP_UP_EI_EXPIRED)
-=======
-		u8 freq;
-
-		if (dev_priv->pm_rps_events & (GEN6_PM_RP_DOWN_EI_EXPIRED | GEN6_PM_RP_UP_EI_EXPIRED))
->>>>>>> 33d5f513
 			gen6_rps_reset_ei(dev_priv);
 		I915_WRITE(GEN6_PMINTRMSK,
 			   gen6_rps_pm_mask(dev_priv, dev_priv->rps.cur_freq));
