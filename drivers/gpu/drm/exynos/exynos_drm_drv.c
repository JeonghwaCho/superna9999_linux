/*
 * Copyright (c) 2011 Samsung Electronics Co., Ltd.
 * Authors:
 *	Inki Dae <inki.dae@samsung.com>
 *	Joonyoung Shim <jy0922.shim@samsung.com>
 *	Seung-Woo Kim <sw0312.kim@samsung.com>
 *
 * This program is free software; you can redistribute  it and/or modify it
 * under  the terms of  the GNU General  Public License as published by the
 * Free Software Foundation;  either version 2 of the  License, or (at your
 * option) any later version.
 */

#include <linux/pm_runtime.h>
#include <drm/drmP.h>
#include <drm/drm_atomic.h>
#include <drm/drm_atomic_helper.h>
#include <drm/drm_crtc_helper.h>

#include <linux/component.h>

#include <drm/exynos_drm.h>

#include "exynos_drm_drv.h"
#include "exynos_drm_crtc.h"
#include "exynos_drm_fbdev.h"
#include "exynos_drm_fb.h"
#include "exynos_drm_gem.h"
#include "exynos_drm_plane.h"
#include "exynos_drm_vidi.h"
#include "exynos_drm_g2d.h"
#include "exynos_drm_ipp.h"
#include "exynos_drm_iommu.h"

#define DRIVER_NAME	"exynos"
#define DRIVER_DESC	"Samsung SoC DRM"
#define DRIVER_DATE	"20110530"
#define DRIVER_MAJOR	1
#define DRIVER_MINOR	0

struct exynos_atomic_commit {
	struct work_struct	work;
	struct drm_device	*dev;
	struct drm_atomic_state *state;
	u32			crtcs;
};

static void exynos_atomic_commit_complete(struct exynos_atomic_commit *commit)
{
	struct drm_device *dev = commit->dev;
	struct exynos_drm_private *priv = dev->dev_private;
	struct drm_atomic_state *state = commit->state;

	drm_atomic_helper_commit_modeset_disables(dev, state);

	drm_atomic_helper_commit_modeset_enables(dev, state);

	/*
	 * Exynos can't update planes with CRTCs and encoders disabled,
	 * its updates routines, specially for FIMD, requires the clocks
	 * to be enabled. So it is necessary to handle the modeset operations
	 * *before* the commit_planes() step, this way it will always
	 * have the relevant clocks enabled to perform the update.
	 */

<<<<<<< HEAD
	for_each_crtc_in_state(state, crtc, crtc_state, i) {
		struct exynos_drm_crtc *exynos_crtc = to_exynos_crtc(crtc);

		atomic_set(&exynos_crtc->pending_update, 0);
	}

	for_each_plane_in_state(state, plane, plane_state, i) {
		struct exynos_drm_crtc *exynos_crtc =
						to_exynos_crtc(plane->crtc);

		if (!plane->crtc)
			continue;

		atomic_inc(&exynos_crtc->pending_update);
	}

	drm_atomic_helper_commit_planes(dev, state, 0);
=======
	drm_atomic_helper_commit_planes(dev, state, false);
>>>>>>> 3a87f938

	drm_atomic_helper_wait_for_vblanks(dev, state);

	drm_atomic_helper_cleanup_planes(dev, state);

	drm_atomic_state_free(state);

	spin_lock(&priv->lock);
	priv->pending &= ~commit->crtcs;
	spin_unlock(&priv->lock);

	wake_up_all(&priv->wait);

	kfree(commit);
}

static void exynos_drm_atomic_work(struct work_struct *work)
{
	struct exynos_atomic_commit *commit = container_of(work,
				struct exynos_atomic_commit, work);

	exynos_atomic_commit_complete(commit);
}

static struct device *exynos_drm_get_dma_device(void);

static int exynos_drm_load(struct drm_device *dev, unsigned long flags)
{
	struct exynos_drm_private *private;
	struct drm_encoder *encoder;
	unsigned int clone_mask;
	int cnt, ret;

	private = kzalloc(sizeof(struct exynos_drm_private), GFP_KERNEL);
	if (!private)
		return -ENOMEM;

	init_waitqueue_head(&private->wait);
	spin_lock_init(&private->lock);

	dev_set_drvdata(dev->dev, dev);
	dev->dev_private = (void *)private;

	/* the first real CRTC device is used for all dma mapping operations */
	private->dma_dev = exynos_drm_get_dma_device();
	if (!private->dma_dev) {
		DRM_ERROR("no device found for DMA mapping operations.\n");
		ret = -ENODEV;
		goto err_free_private;
	}
	DRM_INFO("Exynos DRM: using %s device for DMA mapping operations\n",
		 dev_name(private->dma_dev));

	/* create common IOMMU mapping for all devices attached to Exynos DRM */
	ret = drm_create_iommu_mapping(dev);
	if (ret < 0) {
		DRM_ERROR("failed to create iommu mapping.\n");
		goto err_free_private;
	}

	drm_mode_config_init(dev);

	exynos_drm_mode_config_init(dev);

	/* setup possible_clones. */
	cnt = 0;
	clone_mask = 0;
	list_for_each_entry(encoder, &dev->mode_config.encoder_list, head)
		clone_mask |= (1 << (cnt++));

	list_for_each_entry(encoder, &dev->mode_config.encoder_list, head)
		encoder->possible_clones = clone_mask;

	platform_set_drvdata(dev->platformdev, dev);

	/* Try to bind all sub drivers. */
	ret = component_bind_all(dev->dev, dev);
	if (ret)
		goto err_mode_config_cleanup;

	ret = drm_vblank_init(dev, dev->mode_config.num_crtc);
	if (ret)
		goto err_unbind_all;

	/* Probe non kms sub drivers and virtual display driver. */
	ret = exynos_drm_device_subdrv_probe(dev);
	if (ret)
		goto err_cleanup_vblank;

	drm_mode_config_reset(dev);

	/*
	 * enable drm irq mode.
	 * - with irq_enabled = true, we can use the vblank feature.
	 *
	 * P.S. note that we wouldn't use drm irq handler but
	 *	just specific driver own one instead because
	 *	drm framework supports only one irq handler.
	 */
	dev->irq_enabled = true;

	/* init kms poll for handling hpd */
	drm_kms_helper_poll_init(dev);

	/* force connectors detection */
	drm_helper_hpd_irq_event(dev);

	return 0;

err_cleanup_vblank:
	drm_vblank_cleanup(dev);
err_unbind_all:
	component_unbind_all(dev->dev, dev);
err_mode_config_cleanup:
	drm_mode_config_cleanup(dev);
	drm_release_iommu_mapping(dev);
err_free_private:
	kfree(private);

	return ret;
}

static int exynos_drm_unload(struct drm_device *dev)
{
	exynos_drm_device_subdrv_remove(dev);

	exynos_drm_fbdev_fini(dev);
	drm_kms_helper_poll_fini(dev);

	drm_vblank_cleanup(dev);
	component_unbind_all(dev->dev, dev);
	drm_mode_config_cleanup(dev);
	drm_release_iommu_mapping(dev);

	kfree(dev->dev_private);
	dev->dev_private = NULL;

	return 0;
}

static int commit_is_pending(struct exynos_drm_private *priv, u32 crtcs)
{
	bool pending;

	spin_lock(&priv->lock);
	pending = priv->pending & crtcs;
	spin_unlock(&priv->lock);

	return pending;
}

int exynos_atomic_commit(struct drm_device *dev, struct drm_atomic_state *state,
			 bool nonblock)
{
	struct exynos_drm_private *priv = dev->dev_private;
	struct exynos_atomic_commit *commit;
	struct drm_crtc *crtc;
	struct drm_crtc_state *crtc_state;
	int i, ret;

	commit = kzalloc(sizeof(*commit), GFP_KERNEL);
	if (!commit)
		return -ENOMEM;

	ret = drm_atomic_helper_prepare_planes(dev, state);
	if (ret) {
		kfree(commit);
		return ret;
	}

	/* This is the point of no return */

	INIT_WORK(&commit->work, exynos_drm_atomic_work);
	commit->dev = dev;
	commit->state = state;

	/* Wait until all affected CRTCs have completed previous commits and
	 * mark them as pending.
	 */
	for_each_crtc_in_state(state, crtc, crtc_state, i)
		commit->crtcs |= drm_crtc_mask(crtc);

	wait_event(priv->wait, !commit_is_pending(priv, commit->crtcs));

	spin_lock(&priv->lock);
	priv->pending |= commit->crtcs;
	spin_unlock(&priv->lock);

	drm_atomic_helper_swap_state(state, true);

	if (nonblock)
		schedule_work(&commit->work);
	else
		exynos_atomic_commit_complete(commit);

	return 0;
}

static int exynos_drm_open(struct drm_device *dev, struct drm_file *file)
{
	struct drm_exynos_file_private *file_priv;
	int ret;

	file_priv = kzalloc(sizeof(*file_priv), GFP_KERNEL);
	if (!file_priv)
		return -ENOMEM;

	file->driver_priv = file_priv;

	ret = exynos_drm_subdrv_open(dev, file);
	if (ret)
		goto err_file_priv_free;

	return ret;

err_file_priv_free:
	kfree(file_priv);
	file->driver_priv = NULL;
	return ret;
}

static void exynos_drm_preclose(struct drm_device *dev,
					struct drm_file *file)
{
	struct drm_crtc *crtc;

	exynos_drm_subdrv_close(dev, file);

	list_for_each_entry(crtc, &dev->mode_config.crtc_list, head)
		exynos_drm_crtc_cancel_page_flip(crtc, file);
}

static void exynos_drm_postclose(struct drm_device *dev, struct drm_file *file)
{
	kfree(file->driver_priv);
	file->driver_priv = NULL;
}

static void exynos_drm_lastclose(struct drm_device *dev)
{
	exynos_drm_fbdev_restore_mode(dev);
}

static const struct vm_operations_struct exynos_drm_gem_vm_ops = {
	.fault = exynos_drm_gem_fault,
	.open = drm_gem_vm_open,
	.close = drm_gem_vm_close,
};

static const struct drm_ioctl_desc exynos_ioctls[] = {
	DRM_IOCTL_DEF_DRV(EXYNOS_GEM_CREATE, exynos_drm_gem_create_ioctl,
			DRM_AUTH | DRM_RENDER_ALLOW),
	DRM_IOCTL_DEF_DRV(EXYNOS_GEM_MAP, exynos_drm_gem_map_ioctl,
			DRM_AUTH | DRM_RENDER_ALLOW),
	DRM_IOCTL_DEF_DRV(EXYNOS_GEM_GET, exynos_drm_gem_get_ioctl,
			DRM_RENDER_ALLOW),
	DRM_IOCTL_DEF_DRV(EXYNOS_VIDI_CONNECTION, vidi_connection_ioctl,
			DRM_AUTH),
	DRM_IOCTL_DEF_DRV(EXYNOS_G2D_GET_VER, exynos_g2d_get_ver_ioctl,
			DRM_AUTH | DRM_RENDER_ALLOW),
	DRM_IOCTL_DEF_DRV(EXYNOS_G2D_SET_CMDLIST, exynos_g2d_set_cmdlist_ioctl,
			DRM_AUTH | DRM_RENDER_ALLOW),
	DRM_IOCTL_DEF_DRV(EXYNOS_G2D_EXEC, exynos_g2d_exec_ioctl,
			DRM_AUTH | DRM_RENDER_ALLOW),
	DRM_IOCTL_DEF_DRV(EXYNOS_IPP_GET_PROPERTY, exynos_drm_ipp_get_property,
			DRM_AUTH | DRM_RENDER_ALLOW),
	DRM_IOCTL_DEF_DRV(EXYNOS_IPP_SET_PROPERTY, exynos_drm_ipp_set_property,
			DRM_AUTH | DRM_RENDER_ALLOW),
	DRM_IOCTL_DEF_DRV(EXYNOS_IPP_QUEUE_BUF, exynos_drm_ipp_queue_buf,
			DRM_AUTH | DRM_RENDER_ALLOW),
	DRM_IOCTL_DEF_DRV(EXYNOS_IPP_CMD_CTRL, exynos_drm_ipp_cmd_ctrl,
			DRM_AUTH | DRM_RENDER_ALLOW),
};

static const struct file_operations exynos_drm_driver_fops = {
	.owner		= THIS_MODULE,
	.open		= drm_open,
	.mmap		= exynos_drm_gem_mmap,
	.poll		= drm_poll,
	.read		= drm_read,
	.unlocked_ioctl	= drm_ioctl,
#ifdef CONFIG_COMPAT
	.compat_ioctl = drm_compat_ioctl,
#endif
	.release	= drm_release,
};

static struct drm_driver exynos_drm_driver = {
	.driver_features	= DRIVER_MODESET | DRIVER_GEM | DRIVER_PRIME
				  | DRIVER_ATOMIC | DRIVER_RENDER,
	.load			= exynos_drm_load,
	.unload			= exynos_drm_unload,
	.open			= exynos_drm_open,
	.preclose		= exynos_drm_preclose,
	.lastclose		= exynos_drm_lastclose,
	.postclose		= exynos_drm_postclose,
	.get_vblank_counter	= drm_vblank_no_hw_counter,
	.enable_vblank		= exynos_drm_crtc_enable_vblank,
	.disable_vblank		= exynos_drm_crtc_disable_vblank,
	.gem_free_object_unlocked = exynos_drm_gem_free_object,
	.gem_vm_ops		= &exynos_drm_gem_vm_ops,
	.dumb_create		= exynos_drm_gem_dumb_create,
	.dumb_map_offset	= exynos_drm_gem_dumb_map_offset,
	.dumb_destroy		= drm_gem_dumb_destroy,
	.prime_handle_to_fd	= drm_gem_prime_handle_to_fd,
	.prime_fd_to_handle	= drm_gem_prime_fd_to_handle,
	.gem_prime_export	= drm_gem_prime_export,
	.gem_prime_import	= drm_gem_prime_import,
	.gem_prime_get_sg_table	= exynos_drm_gem_prime_get_sg_table,
	.gem_prime_import_sg_table	= exynos_drm_gem_prime_import_sg_table,
	.gem_prime_vmap		= exynos_drm_gem_prime_vmap,
	.gem_prime_vunmap	= exynos_drm_gem_prime_vunmap,
	.gem_prime_mmap		= exynos_drm_gem_prime_mmap,
	.ioctls			= exynos_ioctls,
	.num_ioctls		= ARRAY_SIZE(exynos_ioctls),
	.fops			= &exynos_drm_driver_fops,
	.name	= DRIVER_NAME,
	.desc	= DRIVER_DESC,
	.date	= DRIVER_DATE,
	.major	= DRIVER_MAJOR,
	.minor	= DRIVER_MINOR,
};

#ifdef CONFIG_PM_SLEEP
static int exynos_drm_suspend(struct device *dev)
{
	struct drm_device *drm_dev = dev_get_drvdata(dev);
	struct drm_connector *connector;

	if (pm_runtime_suspended(dev) || !drm_dev)
		return 0;

	drm_modeset_lock_all(drm_dev);
	drm_for_each_connector(connector, drm_dev) {
		int old_dpms = connector->dpms;

		if (connector->funcs->dpms)
			connector->funcs->dpms(connector, DRM_MODE_DPMS_OFF);

		/* Set the old mode back to the connector for resume */
		connector->dpms = old_dpms;
	}
	drm_modeset_unlock_all(drm_dev);

	return 0;
}

static int exynos_drm_resume(struct device *dev)
{
	struct drm_device *drm_dev = dev_get_drvdata(dev);
	struct drm_connector *connector;

	if (pm_runtime_suspended(dev) || !drm_dev)
		return 0;

	drm_modeset_lock_all(drm_dev);
	drm_for_each_connector(connector, drm_dev) {
		if (connector->funcs->dpms) {
			int dpms = connector->dpms;

			connector->dpms = DRM_MODE_DPMS_OFF;
			connector->funcs->dpms(connector, dpms);
		}
	}
	drm_modeset_unlock_all(drm_dev);

	return 0;
}
#endif

static const struct dev_pm_ops exynos_drm_pm_ops = {
	SET_SYSTEM_SLEEP_PM_OPS(exynos_drm_suspend, exynos_drm_resume)
};

/* forward declaration */
static struct platform_driver exynos_drm_platform_driver;

struct exynos_drm_driver_info {
	struct platform_driver *driver;
	unsigned int flags;
};

#define DRM_COMPONENT_DRIVER	BIT(0)	/* supports component framework */
#define DRM_VIRTUAL_DEVICE	BIT(1)	/* create virtual platform device */
#define DRM_DMA_DEVICE		BIT(2)	/* can be used for dma allocations */

#define DRV_PTR(drv, cond) (IS_ENABLED(cond) ? &drv : NULL)

/*
 * Connector drivers should not be placed before associated crtc drivers,
 * because connector requires pipe number of its crtc during initialization.
 */
static struct exynos_drm_driver_info exynos_drm_drivers[] = {
	{
		DRV_PTR(fimd_driver, CONFIG_DRM_EXYNOS_FIMD),
		DRM_COMPONENT_DRIVER | DRM_DMA_DEVICE
	}, {
		DRV_PTR(exynos5433_decon_driver, CONFIG_DRM_EXYNOS5433_DECON),
		DRM_COMPONENT_DRIVER | DRM_DMA_DEVICE
	}, {
		DRV_PTR(decon_driver, CONFIG_DRM_EXYNOS7_DECON),
		DRM_COMPONENT_DRIVER | DRM_DMA_DEVICE
	}, {
		DRV_PTR(mixer_driver, CONFIG_DRM_EXYNOS_MIXER),
		DRM_COMPONENT_DRIVER | DRM_DMA_DEVICE
	}, {
		DRV_PTR(mic_driver, CONFIG_DRM_EXYNOS_MIC),
		DRM_COMPONENT_DRIVER
	}, {
		DRV_PTR(dp_driver, CONFIG_DRM_EXYNOS_DP),
		DRM_COMPONENT_DRIVER
	}, {
		DRV_PTR(dsi_driver, CONFIG_DRM_EXYNOS_DSI),
		DRM_COMPONENT_DRIVER
	}, {
		DRV_PTR(hdmi_driver, CONFIG_DRM_EXYNOS_HDMI),
		DRM_COMPONENT_DRIVER
	}, {
		DRV_PTR(vidi_driver, CONFIG_DRM_EXYNOS_VIDI),
		DRM_COMPONENT_DRIVER | DRM_VIRTUAL_DEVICE
	}, {
		DRV_PTR(g2d_driver, CONFIG_DRM_EXYNOS_G2D),
	}, {
		DRV_PTR(fimc_driver, CONFIG_DRM_EXYNOS_FIMC),
	}, {
		DRV_PTR(rotator_driver, CONFIG_DRM_EXYNOS_ROTATOR),
	}, {
		DRV_PTR(gsc_driver, CONFIG_DRM_EXYNOS_GSC),
	}, {
		DRV_PTR(ipp_driver, CONFIG_DRM_EXYNOS_IPP),
		DRM_VIRTUAL_DEVICE
	}, {
		&exynos_drm_platform_driver,
		DRM_VIRTUAL_DEVICE
	}
};

static int compare_dev(struct device *dev, void *data)
{
	return dev == (struct device *)data;
}

static struct component_match *exynos_drm_match_add(struct device *dev)
{
	struct component_match *match = NULL;
	int i;

	for (i = 0; i < ARRAY_SIZE(exynos_drm_drivers); ++i) {
		struct exynos_drm_driver_info *info = &exynos_drm_drivers[i];
		struct device *p = NULL, *d;

		if (!info->driver || !(info->flags & DRM_COMPONENT_DRIVER))
			continue;

		while ((d = bus_find_device(&platform_bus_type, p,
					    &info->driver->driver,
					    (void *)platform_bus_type.match))) {
			put_device(p);
			component_match_add(dev, &match, compare_dev, d);
			p = d;
		}
		put_device(p);
	}

	return match ?: ERR_PTR(-ENODEV);
}

static int exynos_drm_bind(struct device *dev)
{
	return drm_platform_init(&exynos_drm_driver, to_platform_device(dev));
}

static void exynos_drm_unbind(struct device *dev)
{
	drm_put_dev(dev_get_drvdata(dev));
}

static const struct component_master_ops exynos_drm_ops = {
	.bind		= exynos_drm_bind,
	.unbind		= exynos_drm_unbind,
};

static int exynos_drm_platform_probe(struct platform_device *pdev)
{
	struct component_match *match;

	pdev->dev.coherent_dma_mask = DMA_BIT_MASK(32);
	exynos_drm_driver.num_ioctls = ARRAY_SIZE(exynos_ioctls);

	match = exynos_drm_match_add(&pdev->dev);
	if (IS_ERR(match))
		return PTR_ERR(match);

	return component_master_add_with_match(&pdev->dev, &exynos_drm_ops,
					       match);
}

static int exynos_drm_platform_remove(struct platform_device *pdev)
{
	component_master_del(&pdev->dev, &exynos_drm_ops);
	return 0;
}

static struct platform_driver exynos_drm_platform_driver = {
	.probe	= exynos_drm_platform_probe,
	.remove	= exynos_drm_platform_remove,
	.driver	= {
		.name	= "exynos-drm",
		.pm	= &exynos_drm_pm_ops,
	},
};

static struct device *exynos_drm_get_dma_device(void)
{
	int i;

	for (i = 0; i < ARRAY_SIZE(exynos_drm_drivers); ++i) {
		struct exynos_drm_driver_info *info = &exynos_drm_drivers[i];
		struct device *dev;

		if (!info->driver || !(info->flags & DRM_DMA_DEVICE))
			continue;

		while ((dev = bus_find_device(&platform_bus_type, NULL,
					    &info->driver->driver,
					    (void *)platform_bus_type.match))) {
			put_device(dev);
			return dev;
		}
	}
	return NULL;
}

static void exynos_drm_unregister_devices(void)
{
	int i;

	for (i = ARRAY_SIZE(exynos_drm_drivers) - 1; i >= 0; --i) {
		struct exynos_drm_driver_info *info = &exynos_drm_drivers[i];
		struct device *dev;

		if (!info->driver || !(info->flags & DRM_VIRTUAL_DEVICE))
			continue;

		while ((dev = bus_find_device(&platform_bus_type, NULL,
					    &info->driver->driver,
					    (void *)platform_bus_type.match))) {
			put_device(dev);
			platform_device_unregister(to_platform_device(dev));
		}
	}
}

static int exynos_drm_register_devices(void)
{
	struct platform_device *pdev;
	int i;

	for (i = 0; i < ARRAY_SIZE(exynos_drm_drivers); ++i) {
		struct exynos_drm_driver_info *info = &exynos_drm_drivers[i];

		if (!info->driver || !(info->flags & DRM_VIRTUAL_DEVICE))
			continue;

		pdev = platform_device_register_simple(
					info->driver->driver.name, -1, NULL, 0);
		if (IS_ERR(pdev))
			goto fail;
	}

	return 0;
fail:
	exynos_drm_unregister_devices();
	return PTR_ERR(pdev);
}

static void exynos_drm_unregister_drivers(void)
{
	int i;

	for (i = ARRAY_SIZE(exynos_drm_drivers) - 1; i >= 0; --i) {
		struct exynos_drm_driver_info *info = &exynos_drm_drivers[i];

		if (!info->driver)
			continue;

		platform_driver_unregister(info->driver);
	}
}

static int exynos_drm_register_drivers(void)
{
	int i, ret;

	for (i = 0; i < ARRAY_SIZE(exynos_drm_drivers); ++i) {
		struct exynos_drm_driver_info *info = &exynos_drm_drivers[i];

		if (!info->driver)
			continue;

		ret = platform_driver_register(info->driver);
		if (ret)
			goto fail;
	}
	return 0;
fail:
	exynos_drm_unregister_drivers();
	return ret;
}

static int exynos_drm_init(void)
{
	int ret;

	ret = exynos_drm_register_devices();
	if (ret)
		return ret;

	ret = exynos_drm_register_drivers();
	if (ret)
		goto err_unregister_pdevs;

	return 0;

err_unregister_pdevs:
	exynos_drm_unregister_devices();

	return ret;
}

static void exynos_drm_exit(void)
{
	exynos_drm_unregister_drivers();
	exynos_drm_unregister_devices();
}

module_init(exynos_drm_init);
module_exit(exynos_drm_exit);

MODULE_AUTHOR("Inki Dae <inki.dae@samsung.com>");
MODULE_AUTHOR("Joonyoung Shim <jy0922.shim@samsung.com>");
MODULE_AUTHOR("Seung-Woo Kim <sw0312.kim@samsung.com>");
MODULE_DESCRIPTION("Samsung SoC DRM Driver");
MODULE_LICENSE("GPL");<|MERGE_RESOLUTION|>--- conflicted
+++ resolved
@@ -63,27 +63,7 @@
 	 * have the relevant clocks enabled to perform the update.
 	 */
 
-<<<<<<< HEAD
-	for_each_crtc_in_state(state, crtc, crtc_state, i) {
-		struct exynos_drm_crtc *exynos_crtc = to_exynos_crtc(crtc);
-
-		atomic_set(&exynos_crtc->pending_update, 0);
-	}
-
-	for_each_plane_in_state(state, plane, plane_state, i) {
-		struct exynos_drm_crtc *exynos_crtc =
-						to_exynos_crtc(plane->crtc);
-
-		if (!plane->crtc)
-			continue;
-
-		atomic_inc(&exynos_crtc->pending_update);
-	}
-
 	drm_atomic_helper_commit_planes(dev, state, 0);
-=======
-	drm_atomic_helper_commit_planes(dev, state, false);
->>>>>>> 3a87f938
 
 	drm_atomic_helper_wait_for_vblanks(dev, state);
 
