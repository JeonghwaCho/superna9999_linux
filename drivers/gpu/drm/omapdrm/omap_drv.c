/*
 * drivers/gpu/drm/omapdrm/omap_drv.c
 *
 * Copyright (C) 2011 Texas Instruments
 * Author: Rob Clark <rob@ti.com>
 *
 * This program is free software; you can redistribute it and/or modify it
 * under the terms of the GNU General Public License version 2 as published by
 * the Free Software Foundation.
 *
 * This program is distributed in the hope that it will be useful, but WITHOUT
 * ANY WARRANTY; without even the implied warranty of MERCHANTABILITY or
 * FITNESS FOR A PARTICULAR PURPOSE.  See the GNU General Public License for
 * more details.
 *
 * You should have received a copy of the GNU General Public License along with
 * this program.  If not, see <http://www.gnu.org/licenses/>.
 */

#include <linux/wait.h>

#include <drm/drm_atomic.h>
#include <drm/drm_atomic_helper.h>
#include <drm/drm_crtc_helper.h>
#include <drm/drm_fb_helper.h>

#include "omap_dmm_tiler.h"
#include "omap_drv.h"

#define DRIVER_NAME		MODULE_NAME
#define DRIVER_DESC		"OMAP DRM"
#define DRIVER_DATE		"20110917"
#define DRIVER_MAJOR		1
#define DRIVER_MINOR		0
#define DRIVER_PATCHLEVEL	0

static int num_crtc = CONFIG_DRM_OMAP_NUM_CRTCS;

MODULE_PARM_DESC(num_crtc, "Number of overlays to use as CRTCs");
module_param(num_crtc, int, 0600);

/*
 * mode config funcs
 */

/* Notes about mapping DSS and DRM entities:
 *    CRTC:        overlay
 *    encoder:     manager.. with some extension to allow one primary CRTC
 *                 and zero or more video CRTC's to be mapped to one encoder?
 *    connector:   dssdev.. manager can be attached/detached from different
 *                 devices
 */

static void omap_fb_output_poll_changed(struct drm_device *dev)
{
	struct omap_drm_private *priv = dev->dev_private;
	DBG("dev=%p", dev);
	if (priv->fbdev)
		drm_fb_helper_hotplug_event(priv->fbdev);
}

struct omap_atomic_state_commit {
	struct work_struct work;
	struct drm_device *dev;
	struct drm_atomic_state *state;
	u32 crtcs;
};

static void omap_atomic_wait_for_completion(struct drm_device *dev,
					    struct drm_atomic_state *old_state)
{
	struct drm_crtc_state *old_crtc_state;
	struct drm_crtc *crtc;
	unsigned int i;
	int ret;

	for_each_crtc_in_state(old_state, crtc, old_crtc_state, i) {
		if (!crtc->state->enable)
			continue;

		ret = omap_crtc_wait_pending(crtc);

		if (!ret)
			dev_warn(dev->dev,
				 "atomic complete timeout (pipe %u)!\n", i);
	}
}

static void omap_atomic_complete(struct omap_atomic_state_commit *commit)
{
	struct drm_device *dev = commit->dev;
	struct omap_drm_private *priv = dev->dev_private;
	struct drm_atomic_state *old_state = commit->state;

	/* Apply the atomic update. */
	dispc_runtime_get();

	drm_atomic_helper_commit_modeset_disables(dev, old_state);
	drm_atomic_helper_commit_planes(dev, old_state, 0);
	drm_atomic_helper_commit_modeset_enables(dev, old_state);

	omap_atomic_wait_for_completion(dev, old_state);

	drm_atomic_helper_cleanup_planes(dev, old_state);

	dispc_runtime_put();

	drm_atomic_state_put(old_state);

	/* Complete the commit, wake up any waiter. */
	spin_lock(&priv->commit.lock);
	priv->commit.pending &= ~commit->crtcs;
	spin_unlock(&priv->commit.lock);

	wake_up_all(&priv->commit.wait);

	kfree(commit);
}

static void omap_atomic_work(struct work_struct *work)
{
	struct omap_atomic_state_commit *commit =
		container_of(work, struct omap_atomic_state_commit, work);

	omap_atomic_complete(commit);
}

static bool omap_atomic_is_pending(struct omap_drm_private *priv,
				   struct omap_atomic_state_commit *commit)
{
	bool pending;

	spin_lock(&priv->commit.lock);
	pending = priv->commit.pending & commit->crtcs;
	spin_unlock(&priv->commit.lock);

	return pending;
}

static int omap_atomic_commit(struct drm_device *dev,
			      struct drm_atomic_state *state, bool nonblock)
{
	struct omap_drm_private *priv = dev->dev_private;
	struct omap_atomic_state_commit *commit;
	struct drm_crtc *crtc;
	struct drm_crtc_state *crtc_state;
	int i, ret;

	ret = drm_atomic_helper_prepare_planes(dev, state);
	if (ret)
		return ret;

	/* Allocate the commit object. */
	commit = kzalloc(sizeof(*commit), GFP_KERNEL);
	if (commit == NULL) {
		ret = -ENOMEM;
		goto error;
	}

	INIT_WORK(&commit->work, omap_atomic_work);
	commit->dev = dev;
	commit->state = state;

	/* Wait until all affected CRTCs have completed previous commits and
	 * mark them as pending.
	 */
	for_each_crtc_in_state(state, crtc, crtc_state, i)
		commit->crtcs |= drm_crtc_mask(crtc);

	wait_event(priv->commit.wait, !omap_atomic_is_pending(priv, commit));

	spin_lock(&priv->commit.lock);
	priv->commit.pending |= commit->crtcs;
	spin_unlock(&priv->commit.lock);

	/* Swap the state, this is the point of no return. */
	drm_atomic_helper_swap_state(state, true);

	drm_atomic_state_get(state);
	if (nonblock)
		schedule_work(&commit->work);
	else
		omap_atomic_complete(commit);

	return 0;

error:
	drm_atomic_helper_cleanup_planes(dev, state);
	return ret;
}

static const struct drm_mode_config_funcs omap_mode_config_funcs = {
	.fb_create = omap_framebuffer_create,
	.output_poll_changed = omap_fb_output_poll_changed,
	.atomic_check = drm_atomic_helper_check,
	.atomic_commit = omap_atomic_commit,
};

static int get_connector_type(struct omap_dss_device *dssdev)
{
	switch (dssdev->type) {
	case OMAP_DISPLAY_TYPE_HDMI:
		return DRM_MODE_CONNECTOR_HDMIA;
	case OMAP_DISPLAY_TYPE_DVI:
		return DRM_MODE_CONNECTOR_DVID;
	case OMAP_DISPLAY_TYPE_DSI:
		return DRM_MODE_CONNECTOR_DSI;
	default:
		return DRM_MODE_CONNECTOR_Unknown;
	}
}

static bool channel_used(struct drm_device *dev, enum omap_channel channel)
{
	struct omap_drm_private *priv = dev->dev_private;
	int i;

	for (i = 0; i < priv->num_crtcs; i++) {
		struct drm_crtc *crtc = priv->crtcs[i];

		if (omap_crtc_channel(crtc) == channel)
			return true;
	}

	return false;
}
static void omap_disconnect_dssdevs(void)
{
	struct omap_dss_device *dssdev = NULL;

	for_each_dss_dev(dssdev)
		dssdev->driver->disconnect(dssdev);
}

static int omap_connect_dssdevs(void)
{
	int r;
	struct omap_dss_device *dssdev = NULL;
	bool no_displays = true;

	for_each_dss_dev(dssdev) {
		r = dssdev->driver->connect(dssdev);
		if (r == -EPROBE_DEFER) {
			omap_dss_put_device(dssdev);
			goto cleanup;
		} else if (r) {
			dev_warn(dssdev->dev, "could not connect display: %s\n",
				dssdev->name);
		} else {
			no_displays = false;
		}
	}

	if (no_displays)
		return -EPROBE_DEFER;

	return 0;

cleanup:
	/*
	 * if we are deferring probe, we disconnect the devices we previously
	 * connected
	 */
	omap_disconnect_dssdevs();

	return r;
}

static int omap_modeset_create_crtc(struct drm_device *dev, int id,
				    enum omap_channel channel)
{
	struct omap_drm_private *priv = dev->dev_private;
	struct drm_plane *plane;
	struct drm_crtc *crtc;

	plane = omap_plane_init(dev, id, DRM_PLANE_TYPE_PRIMARY);
	if (IS_ERR(plane))
		return PTR_ERR(plane);

	crtc = omap_crtc_init(dev, plane, channel, id);

	BUG_ON(priv->num_crtcs >= ARRAY_SIZE(priv->crtcs));
	priv->crtcs[id] = crtc;
	priv->num_crtcs++;

	priv->planes[id] = plane;
	priv->num_planes++;

	return 0;
}

static int omap_modeset_init_properties(struct drm_device *dev)
{
	struct omap_drm_private *priv = dev->dev_private;

<<<<<<< HEAD
	if (priv->has_dmm) {
		dev->mode_config.rotation_property =
			drm_mode_create_rotation_property(dev,
				DRM_ROTATE_0 | DRM_ROTATE_90 |
				DRM_ROTATE_180 | DRM_ROTATE_270 |
				DRM_REFLECT_X | DRM_REFLECT_Y);
		if (!dev->mode_config.rotation_property)
			return -ENOMEM;
	}

=======
>>>>>>> 7625e052
	priv->zorder_prop = drm_property_create_range(dev, 0, "zorder", 0, 3);
	if (!priv->zorder_prop)
		return -ENOMEM;

	return 0;
}

static int omap_modeset_init(struct drm_device *dev)
{
	struct omap_drm_private *priv = dev->dev_private;
	struct omap_dss_device *dssdev = NULL;
	int num_ovls = dss_feat_get_num_ovls();
	int num_mgrs = dss_feat_get_num_mgrs();
	int num_crtcs;
	int i, id = 0;
	int ret;

	drm_mode_config_init(dev);

	omap_drm_irq_install(dev);

	ret = omap_modeset_init_properties(dev);
	if (ret < 0)
		return ret;

	/*
	 * We usually don't want to create a CRTC for each manager, at least
	 * not until we have a way to expose private planes to userspace.
	 * Otherwise there would not be enough video pipes left for drm planes.
	 * We use the num_crtc argument to limit the number of crtcs we create.
	 */
	num_crtcs = min3(num_crtc, num_mgrs, num_ovls);

	dssdev = NULL;

	for_each_dss_dev(dssdev) {
		struct drm_connector *connector;
		struct drm_encoder *encoder;
		enum omap_channel channel;
		struct omap_dss_device *out;

		if (!omapdss_device_is_connected(dssdev))
			continue;

		encoder = omap_encoder_init(dev, dssdev);

		if (!encoder) {
			dev_err(dev->dev, "could not create encoder: %s\n",
					dssdev->name);
			return -ENOMEM;
		}

		connector = omap_connector_init(dev,
				get_connector_type(dssdev), dssdev, encoder);

		if (!connector) {
			dev_err(dev->dev, "could not create connector: %s\n",
					dssdev->name);
			return -ENOMEM;
		}

		BUG_ON(priv->num_encoders >= ARRAY_SIZE(priv->encoders));
		BUG_ON(priv->num_connectors >= ARRAY_SIZE(priv->connectors));

		priv->encoders[priv->num_encoders++] = encoder;
		priv->connectors[priv->num_connectors++] = connector;

		drm_mode_connector_attach_encoder(connector, encoder);

		/*
		 * if we have reached the limit of the crtcs we are allowed to
		 * create, let's not try to look for a crtc for this
		 * panel/encoder and onwards, we will, of course, populate the
		 * the possible_crtcs field for all the encoders with the final
		 * set of crtcs we create
		 */
		if (id == num_crtcs)
			continue;

		/*
		 * get the recommended DISPC channel for this encoder. For now,
		 * we only try to get create a crtc out of the recommended, the
		 * other possible channels to which the encoder can connect are
		 * not considered.
		 */

		out = omapdss_find_output_from_display(dssdev);
		channel = out->dispc_channel;
		omap_dss_put_device(out);

		/*
		 * if this channel hasn't already been taken by a previously
		 * allocated crtc, we create a new crtc for it
		 */
		if (!channel_used(dev, channel)) {
			ret = omap_modeset_create_crtc(dev, id, channel);
			if (ret < 0) {
				dev_err(dev->dev,
					"could not create CRTC (channel %u)\n",
					channel);
				return ret;
			}

			id++;
		}
	}

	/*
	 * we have allocated crtcs according to the need of the panels/encoders,
	 * adding more crtcs here if needed
	 */
	for (; id < num_crtcs; id++) {

		/* find a free manager for this crtc */
		for (i = 0; i < num_mgrs; i++) {
			if (!channel_used(dev, i))
				break;
		}

		if (i == num_mgrs) {
			/* this shouldn't really happen */
			dev_err(dev->dev, "no managers left for crtc\n");
			return -ENOMEM;
		}

		ret = omap_modeset_create_crtc(dev, id, i);
		if (ret < 0) {
			dev_err(dev->dev,
				"could not create CRTC (channel %u)\n", i);
			return ret;
		}
	}

	/*
	 * Create normal planes for the remaining overlays:
	 */
	for (; id < num_ovls; id++) {
		struct drm_plane *plane;

		plane = omap_plane_init(dev, id, DRM_PLANE_TYPE_OVERLAY);
		if (IS_ERR(plane))
			return PTR_ERR(plane);

		BUG_ON(priv->num_planes >= ARRAY_SIZE(priv->planes));
		priv->planes[priv->num_planes++] = plane;
	}

	for (i = 0; i < priv->num_encoders; i++) {
		struct drm_encoder *encoder = priv->encoders[i];
		struct omap_dss_device *dssdev =
					omap_encoder_get_dssdev(encoder);
		struct omap_dss_device *output;

		output = omapdss_find_output_from_display(dssdev);

		/* figure out which crtc's we can connect the encoder to: */
		encoder->possible_crtcs = 0;
		for (id = 0; id < priv->num_crtcs; id++) {
			struct drm_crtc *crtc = priv->crtcs[id];
			enum omap_channel crtc_channel;

			crtc_channel = omap_crtc_channel(crtc);

			if (output->dispc_channel == crtc_channel) {
				encoder->possible_crtcs |= (1 << id);
				break;
			}
		}

		omap_dss_put_device(output);
	}

	DBG("registered %d planes, %d crtcs, %d encoders and %d connectors\n",
		priv->num_planes, priv->num_crtcs, priv->num_encoders,
		priv->num_connectors);

	dev->mode_config.min_width = 32;
	dev->mode_config.min_height = 32;

	/* note: eventually will need some cpu_is_omapXYZ() type stuff here
	 * to fill in these limits properly on different OMAP generations..
	 */
	dev->mode_config.max_width = 2048;
	dev->mode_config.max_height = 2048;

	dev->mode_config.funcs = &omap_mode_config_funcs;

	drm_mode_config_reset(dev);

	return 0;
}

static void omap_modeset_free(struct drm_device *dev)
{
	drm_mode_config_cleanup(dev);
}

/*
 * drm ioctl funcs
 */


static int ioctl_get_param(struct drm_device *dev, void *data,
		struct drm_file *file_priv)
{
	struct omap_drm_private *priv = dev->dev_private;
	struct drm_omap_param *args = data;

	DBG("%p: param=%llu", dev, args->param);

	switch (args->param) {
	case OMAP_PARAM_CHIPSET_ID:
		args->value = priv->omaprev;
		break;
	default:
		DBG("unknown parameter %lld", args->param);
		return -EINVAL;
	}

	return 0;
}

static int ioctl_set_param(struct drm_device *dev, void *data,
		struct drm_file *file_priv)
{
	struct drm_omap_param *args = data;

	switch (args->param) {
	default:
		DBG("unknown parameter %lld", args->param);
		return -EINVAL;
	}

	return 0;
}

#define OMAP_BO_USER_MASK	0x00ffffff	/* flags settable by userspace */

static int ioctl_gem_new(struct drm_device *dev, void *data,
		struct drm_file *file_priv)
{
	struct drm_omap_gem_new *args = data;
	u32 flags = args->flags & OMAP_BO_USER_MASK;

	VERB("%p:%p: size=0x%08x, flags=%08x", dev, file_priv,
	     args->size.bytes, flags);

	return omap_gem_new_handle(dev, file_priv, args->size, flags,
				   &args->handle);
}

static int ioctl_gem_cpu_prep(struct drm_device *dev, void *data,
		struct drm_file *file_priv)
{
	struct drm_omap_gem_cpu_prep *args = data;
	struct drm_gem_object *obj;
	int ret;

	VERB("%p:%p: handle=%d, op=%x", dev, file_priv, args->handle, args->op);

	obj = drm_gem_object_lookup(file_priv, args->handle);
	if (!obj)
		return -ENOENT;

	ret = omap_gem_op_sync(obj, args->op);

	if (!ret)
		ret = omap_gem_op_start(obj, args->op);

	drm_gem_object_unreference_unlocked(obj);

	return ret;
}

static int ioctl_gem_cpu_fini(struct drm_device *dev, void *data,
		struct drm_file *file_priv)
{
	struct drm_omap_gem_cpu_fini *args = data;
	struct drm_gem_object *obj;
	int ret;

	VERB("%p:%p: handle=%d", dev, file_priv, args->handle);

	obj = drm_gem_object_lookup(file_priv, args->handle);
	if (!obj)
		return -ENOENT;

	/* XXX flushy, flushy */
	ret = 0;

	if (!ret)
		ret = omap_gem_op_finish(obj, args->op);

	drm_gem_object_unreference_unlocked(obj);

	return ret;
}

static int ioctl_gem_info(struct drm_device *dev, void *data,
		struct drm_file *file_priv)
{
	struct drm_omap_gem_info *args = data;
	struct drm_gem_object *obj;
	int ret = 0;

	VERB("%p:%p: handle=%d", dev, file_priv, args->handle);

	obj = drm_gem_object_lookup(file_priv, args->handle);
	if (!obj)
		return -ENOENT;

	args->size = omap_gem_mmap_size(obj);
	args->offset = omap_gem_mmap_offset(obj);

	drm_gem_object_unreference_unlocked(obj);

	return ret;
}

static const struct drm_ioctl_desc ioctls[DRM_COMMAND_END - DRM_COMMAND_BASE] = {
	DRM_IOCTL_DEF_DRV(OMAP_GET_PARAM, ioctl_get_param, DRM_AUTH),
	DRM_IOCTL_DEF_DRV(OMAP_SET_PARAM, ioctl_set_param, DRM_AUTH|DRM_MASTER|DRM_ROOT_ONLY),
	DRM_IOCTL_DEF_DRV(OMAP_GEM_NEW, ioctl_gem_new, DRM_AUTH),
	DRM_IOCTL_DEF_DRV(OMAP_GEM_CPU_PREP, ioctl_gem_cpu_prep, DRM_AUTH),
	DRM_IOCTL_DEF_DRV(OMAP_GEM_CPU_FINI, ioctl_gem_cpu_fini, DRM_AUTH),
	DRM_IOCTL_DEF_DRV(OMAP_GEM_INFO, ioctl_gem_info, DRM_AUTH),
};

/*
 * drm driver funcs
 */

/**
 * load - setup chip and create an initial config
 * @dev: DRM device
 * @flags: startup flags
 *
 * The driver load routine has to do several things:
 *   - initialize the memory manager
 *   - allocate initial config memory
 *   - setup the DRM framebuffer with the allocated memory
 */
static int dev_load(struct drm_device *dev, unsigned long flags)
{
	struct omap_drm_platform_data *pdata = dev->dev->platform_data;
	struct omap_drm_private *priv;
	unsigned int i;
	int ret;

	DBG("load: dev=%p", dev);

	priv = kzalloc(sizeof(*priv), GFP_KERNEL);
	if (!priv)
		return -ENOMEM;

	priv->omaprev = pdata->omaprev;

	dev->dev_private = priv;

	priv->wq = alloc_ordered_workqueue("omapdrm", 0);
	init_waitqueue_head(&priv->commit.wait);
	spin_lock_init(&priv->commit.lock);

	spin_lock_init(&priv->list_lock);
	INIT_LIST_HEAD(&priv->obj_list);

	omap_gem_init(dev);

	ret = omap_modeset_init(dev);
	if (ret) {
		dev_err(dev->dev, "omap_modeset_init failed: ret=%d\n", ret);
		dev->dev_private = NULL;
		kfree(priv);
		return ret;
	}

	/* Initialize vblank handling, start with all CRTCs disabled. */
	ret = drm_vblank_init(dev, priv->num_crtcs);
	if (ret)
		dev_warn(dev->dev, "could not init vblank\n");

	for (i = 0; i < priv->num_crtcs; i++)
		drm_crtc_vblank_off(priv->crtcs[i]);

	priv->fbdev = omap_fbdev_init(dev);

	/* store off drm_device for use in pm ops */
	dev_set_drvdata(dev->dev, dev);

	drm_kms_helper_poll_init(dev);

	return 0;
}

static int dev_unload(struct drm_device *dev)
{
	struct omap_drm_private *priv = dev->dev_private;

	DBG("unload: dev=%p", dev);

	drm_kms_helper_poll_fini(dev);

	if (priv->fbdev)
		omap_fbdev_free(dev);

	omap_modeset_free(dev);
	omap_gem_deinit(dev);

	destroy_workqueue(priv->wq);

	drm_vblank_cleanup(dev);
	omap_drm_irq_uninstall(dev);

	kfree(dev->dev_private);
	dev->dev_private = NULL;

	dev_set_drvdata(dev->dev, NULL);

	return 0;
}

static int dev_open(struct drm_device *dev, struct drm_file *file)
{
	file->driver_priv = NULL;

	DBG("open: dev=%p, file=%p", dev, file);

	return 0;
}

/**
 * lastclose - clean up after all DRM clients have exited
 * @dev: DRM device
 *
 * Take care of cleaning up after all DRM clients have exited.  In the
 * mode setting case, we want to restore the kernel's initial mode (just
 * in case the last client left us in a bad state).
 */
static void dev_lastclose(struct drm_device *dev)
{
	int i;

	/* we don't support vga_switcheroo.. so just make sure the fbdev
	 * mode is active
	 */
	struct omap_drm_private *priv = dev->dev_private;
	int ret;

	DBG("lastclose: dev=%p", dev);

	/* need to restore default rotation state.. not sure
	 * if there is a cleaner way to restore properties to
	 * default state?  Maybe a flag that properties should
	 * automatically be restored to default state on
	 * lastclose?
	 */
	for (i = 0; i < priv->num_crtcs; i++) {
		struct drm_crtc *crtc = priv->crtcs[i];

		if (!crtc->primary->rotation_property)
			continue;

		drm_object_property_set_value(&crtc->base,
					      crtc->primary->rotation_property,
					      DRM_ROTATE_0);
	}

	for (i = 0; i < priv->num_planes; i++) {
		struct drm_plane *plane = priv->planes[i];

		if (!plane->rotation_property)
			continue;

		drm_object_property_set_value(&plane->base,
					      plane->rotation_property,
					      DRM_ROTATE_0);
	}

	if (priv->fbdev) {
		ret = drm_fb_helper_restore_fbdev_mode_unlocked(priv->fbdev);
		if (ret)
			DBG("failed to restore crtc mode");
	}
}

static const struct vm_operations_struct omap_gem_vm_ops = {
	.fault = omap_gem_fault,
	.open = drm_gem_vm_open,
	.close = drm_gem_vm_close,
};

static const struct file_operations omapdriver_fops = {
	.owner = THIS_MODULE,
	.open = drm_open,
	.unlocked_ioctl = drm_ioctl,
	.release = drm_release,
	.mmap = omap_gem_mmap,
	.poll = drm_poll,
	.read = drm_read,
	.llseek = noop_llseek,
};

static struct drm_driver omap_drm_driver = {
	.driver_features = DRIVER_MODESET | DRIVER_GEM  | DRIVER_PRIME |
		DRIVER_ATOMIC,
	.load = dev_load,
	.unload = dev_unload,
	.open = dev_open,
	.lastclose = dev_lastclose,
	.get_vblank_counter = drm_vblank_no_hw_counter,
	.enable_vblank = omap_irq_enable_vblank,
	.disable_vblank = omap_irq_disable_vblank,
#ifdef CONFIG_DEBUG_FS
	.debugfs_init = omap_debugfs_init,
	.debugfs_cleanup = omap_debugfs_cleanup,
#endif
	.prime_handle_to_fd = drm_gem_prime_handle_to_fd,
	.prime_fd_to_handle = drm_gem_prime_fd_to_handle,
	.gem_prime_export = omap_gem_prime_export,
	.gem_prime_import = omap_gem_prime_import,
	.gem_free_object = omap_gem_free_object,
	.gem_vm_ops = &omap_gem_vm_ops,
	.dumb_create = omap_gem_dumb_create,
	.dumb_map_offset = omap_gem_dumb_map_offset,
	.dumb_destroy = drm_gem_dumb_destroy,
	.ioctls = ioctls,
	.num_ioctls = DRM_OMAP_NUM_IOCTLS,
	.fops = &omapdriver_fops,
	.name = DRIVER_NAME,
	.desc = DRIVER_DESC,
	.date = DRIVER_DATE,
	.major = DRIVER_MAJOR,
	.minor = DRIVER_MINOR,
	.patchlevel = DRIVER_PATCHLEVEL,
};

static int pdev_probe(struct platform_device *device)
{
	int r;

	if (omapdss_is_initialized() == false)
		return -EPROBE_DEFER;

	omap_crtc_pre_init();

	r = omap_connect_dssdevs();
	if (r) {
		omap_crtc_pre_uninit();
		return r;
	}

	DBG("%s", device->name);
	return drm_platform_init(&omap_drm_driver, device);
}

static int pdev_remove(struct platform_device *device)
{
	DBG("");

	drm_put_dev(platform_get_drvdata(device));

	omap_disconnect_dssdevs();
	omap_crtc_pre_uninit();

	return 0;
}

#ifdef CONFIG_PM_SLEEP
static int omap_drm_suspend_all_displays(void)
{
	struct omap_dss_device *dssdev = NULL;

	for_each_dss_dev(dssdev) {
		if (!dssdev->driver)
			continue;

		if (dssdev->state == OMAP_DSS_DISPLAY_ACTIVE) {
			dssdev->driver->disable(dssdev);
			dssdev->activate_after_resume = true;
		} else {
			dssdev->activate_after_resume = false;
		}
	}

	return 0;
}

static int omap_drm_resume_all_displays(void)
{
	struct omap_dss_device *dssdev = NULL;

	for_each_dss_dev(dssdev) {
		if (!dssdev->driver)
			continue;

		if (dssdev->activate_after_resume) {
			dssdev->driver->enable(dssdev);
			dssdev->activate_after_resume = false;
		}
	}

	return 0;
}

static int omap_drm_suspend(struct device *dev)
{
	struct drm_device *drm_dev = dev_get_drvdata(dev);

	drm_kms_helper_poll_disable(drm_dev);

	drm_modeset_lock_all(drm_dev);
	omap_drm_suspend_all_displays();
	drm_modeset_unlock_all(drm_dev);

	return 0;
}

static int omap_drm_resume(struct device *dev)
{
	struct drm_device *drm_dev = dev_get_drvdata(dev);

	drm_modeset_lock_all(drm_dev);
	omap_drm_resume_all_displays();
	drm_modeset_unlock_all(drm_dev);

	drm_kms_helper_poll_enable(drm_dev);

	return omap_gem_resume(dev);
}
#endif

static SIMPLE_DEV_PM_OPS(omapdrm_pm_ops, omap_drm_suspend, omap_drm_resume);

static struct platform_driver pdev = {
	.driver = {
		.name = DRIVER_NAME,
		.pm = &omapdrm_pm_ops,
	},
	.probe = pdev_probe,
	.remove = pdev_remove,
};

static struct platform_driver * const drivers[] = {
	&omap_dmm_driver,
	&pdev,
};

static int __init omap_drm_init(void)
{
	DBG("init");

	return platform_register_drivers(drivers, ARRAY_SIZE(drivers));
}

static void __exit omap_drm_fini(void)
{
	DBG("fini");

	platform_unregister_drivers(drivers, ARRAY_SIZE(drivers));
}

/* need late_initcall() so we load after dss_driver's are loaded */
late_initcall(omap_drm_init);
module_exit(omap_drm_fini);

MODULE_AUTHOR("Rob Clark <rob@ti.com>");
MODULE_DESCRIPTION("OMAP DRM Display Driver");
MODULE_ALIAS("platform:" DRIVER_NAME);
MODULE_LICENSE("GPL v2");<|MERGE_RESOLUTION|>--- conflicted
+++ resolved
@@ -293,19 +293,6 @@
 {
 	struct omap_drm_private *priv = dev->dev_private;
 
-<<<<<<< HEAD
-	if (priv->has_dmm) {
-		dev->mode_config.rotation_property =
-			drm_mode_create_rotation_property(dev,
-				DRM_ROTATE_0 | DRM_ROTATE_90 |
-				DRM_ROTATE_180 | DRM_ROTATE_270 |
-				DRM_REFLECT_X | DRM_REFLECT_Y);
-		if (!dev->mode_config.rotation_property)
-			return -ENOMEM;
-	}
-
-=======
->>>>>>> 7625e052
 	priv->zorder_prop = drm_property_create_range(dev, 0, "zorder", 0, 3);
 	if (!priv->zorder_prop)
 		return -ENOMEM;
