/*
 * drivers/gpu/drm/omapdrm/omap_plane.c
 *
 * Copyright (C) 2011 Texas Instruments
 * Author: Rob Clark <rob.clark@linaro.org>
 *
 * This program is free software; you can redistribute it and/or modify it
 * under the terms of the GNU General Public License version 2 as published by
 * the Free Software Foundation.
 *
 * This program is distributed in the hope that it will be useful, but WITHOUT
 * ANY WARRANTY; without even the implied warranty of MERCHANTABILITY or
 * FITNESS FOR A PARTICULAR PURPOSE.  See the GNU General Public License for
 * more details.
 *
 * You should have received a copy of the GNU General Public License along with
 * this program.  If not, see <http://www.gnu.org/licenses/>.
 */

#include <drm/drm_atomic.h>
#include <drm/drm_atomic_helper.h>
#include <drm/drm_plane_helper.h>

#include "omap_dmm_tiler.h"
#include "omap_drv.h"

/* some hackery because omapdss has an 'enum omap_plane' (which would be
 * better named omap_plane_id).. and compiler seems unhappy about having
 * both a 'struct omap_plane' and 'enum omap_plane'
 */
#define omap_plane _omap_plane

/*
 * plane funcs
 */

#define to_omap_plane(x) container_of(x, struct omap_plane, base)

struct omap_plane {
	struct drm_plane base;
	int id;  /* TODO rename omap_plane -> omap_plane_id in omapdss so I can use the enum */
	const char *name;

	uint32_t nformats;
	uint32_t formats[32];

	struct omap_drm_irq error_irq;
};

struct omap_plane_state {
	struct drm_plane_state base;

	unsigned int zorder;
};

static inline struct omap_plane_state *
to_omap_plane_state(struct drm_plane_state *state)
{
	return container_of(state, struct omap_plane_state, base);
}

static int omap_plane_prepare_fb(struct drm_plane *plane,
				 struct drm_plane_state *new_state)
{
	if (!new_state->fb)
		return 0;

	return omap_framebuffer_pin(new_state->fb);
}

static void omap_plane_cleanup_fb(struct drm_plane *plane,
				  struct drm_plane_state *old_state)
{
	if (old_state->fb)
		omap_framebuffer_unpin(old_state->fb);
}

static void omap_plane_atomic_update(struct drm_plane *plane,
				     struct drm_plane_state *old_state)
{
	struct omap_plane *omap_plane = to_omap_plane(plane);
	struct drm_plane_state *state = plane->state;
	struct omap_plane_state *omap_state = to_omap_plane_state(state);
	struct omap_overlay_info info;
	struct omap_drm_window win;
	int ret;

	DBG("%s, crtc=%p fb=%p", omap_plane->name, state->crtc, state->fb);

	memset(&info, 0, sizeof(info));
	info.rotation_type = OMAP_DSS_ROT_DMA;
	info.rotation = OMAP_DSS_ROT_0;
	info.global_alpha = 0xff;
	info.mirror = 0;
	info.zorder = omap_state->zorder;

	memset(&win, 0, sizeof(win));
	win.rotation = state->rotation;
	win.crtc_x = state->crtc_x;
	win.crtc_y = state->crtc_y;
	win.crtc_w = state->crtc_w;
	win.crtc_h = state->crtc_h;

	/*
	 * src values are in Q16 fixed point, convert to integer.
	 * omap_framebuffer_update_scanout() takes adjusted src.
	 */
	win.src_x = state->src_x >> 16;
	win.src_y = state->src_y >> 16;

<<<<<<< HEAD
	switch (state->rotation & DRM_ROTATE_MASK) {
	case DRM_ROTATE_90:
	case DRM_ROTATE_270:
=======
	if (drm_rotation_90_or_270(state->rotation)) {
>>>>>>> 0d5320fc
		win.src_w = state->src_h >> 16;
		win.src_h = state->src_w >> 16;
	} else {
		win.src_w = state->src_w >> 16;
		win.src_h = state->src_h >> 16;
	}

	/* update scanout: */
	omap_framebuffer_update_scanout(state->fb, &win, &info);

	DBG("%dx%d -> %dx%d (%d)", info.width, info.height,
			info.out_width, info.out_height,
			info.screen_width);
	DBG("%d,%d %pad %pad", info.pos_x, info.pos_y,
			&info.paddr, &info.p_uv_addr);

	dispc_ovl_set_channel_out(omap_plane->id,
				  omap_crtc_channel(state->crtc));

	/* and finally, update omapdss: */
	ret = dispc_ovl_setup(omap_plane->id, &info, false,
			      omap_crtc_timings(state->crtc), false);
	if (ret) {
		dev_err(plane->dev->dev, "Failed to setup plane %s\n",
			omap_plane->name);
		dispc_ovl_enable(omap_plane->id, false);
		return;
	}

	dispc_ovl_enable(omap_plane->id, true);
}

static void omap_plane_atomic_disable(struct drm_plane *plane,
				      struct drm_plane_state *old_state)
{
	struct omap_plane_state *omap_state = to_omap_plane_state(plane->state);
	struct omap_plane *omap_plane = to_omap_plane(plane);

	plane->state->rotation = DRM_ROTATE_0;
	omap_state->zorder = plane->type == DRM_PLANE_TYPE_PRIMARY
			   ? 0 : omap_plane->id;

	dispc_ovl_enable(omap_plane->id, false);
}

static int omap_plane_atomic_check(struct drm_plane *plane,
				   struct drm_plane_state *state)
{
	struct drm_crtc_state *crtc_state;

	if (!state->fb)
		return 0;

	/* crtc should only be NULL when disabling (i.e., !state->fb) */
	if (WARN_ON(!state->crtc))
		return 0;

	crtc_state = drm_atomic_get_existing_crtc_state(state->state, state->crtc);
	/* we should have a crtc state if the plane is attached to a crtc */
	if (WARN_ON(!crtc_state))
		return 0;

	if (!crtc_state->enable)
		return 0;

	if (state->crtc_x < 0 || state->crtc_y < 0)
		return -EINVAL;

	if (state->crtc_x + state->crtc_w > crtc_state->adjusted_mode.hdisplay)
		return -EINVAL;

	if (state->crtc_y + state->crtc_h > crtc_state->adjusted_mode.vdisplay)
		return -EINVAL;

<<<<<<< HEAD
	if (state->fb) {
		if (state->rotation != DRM_ROTATE_0 &&
		    !omap_framebuffer_supports_rotation(state->fb))
			return -EINVAL;
	}
=======
	if (state->rotation != DRM_ROTATE_0 &&
	    !omap_framebuffer_supports_rotation(state->fb))
		return -EINVAL;
>>>>>>> 0d5320fc

	return 0;
}

static const struct drm_plane_helper_funcs omap_plane_helper_funcs = {
	.prepare_fb = omap_plane_prepare_fb,
	.cleanup_fb = omap_plane_cleanup_fb,
	.atomic_check = omap_plane_atomic_check,
	.atomic_update = omap_plane_atomic_update,
	.atomic_disable = omap_plane_atomic_disable,
};

static void omap_plane_destroy(struct drm_plane *plane)
{
	struct omap_plane *omap_plane = to_omap_plane(plane);

	DBG("%s", omap_plane->name);

	omap_irq_unregister(plane->dev, &omap_plane->error_irq);

	drm_plane_cleanup(plane);

	kfree(omap_plane);
}

/* helper to install properties which are common to planes and crtcs */
void omap_plane_install_properties(struct drm_plane *plane,
		struct drm_mode_object *obj)
{
	struct drm_device *dev = plane->dev;
	struct omap_drm_private *priv = dev->dev_private;

	if (priv->has_dmm) {
		if (!plane->rotation_property)
			drm_plane_create_rotation_property(plane,
							   DRM_ROTATE_0,
							   DRM_ROTATE_0 | DRM_ROTATE_90 |
							   DRM_ROTATE_180 | DRM_ROTATE_270 |
							   DRM_REFLECT_X | DRM_REFLECT_Y);

		/* Attach the rotation property also to the crtc object */
		if (plane->rotation_property && obj != &plane->base)
			drm_object_attach_property(obj, plane->rotation_property,
						   DRM_ROTATE_0);
	}

	drm_object_attach_property(obj, priv->zorder_prop, 0);
}

static struct drm_plane_state *
omap_plane_atomic_duplicate_state(struct drm_plane *plane)
{
	struct omap_plane_state *state;
	struct omap_plane_state *copy;

	if (WARN_ON(!plane->state))
		return NULL;

	state = to_omap_plane_state(plane->state);
	copy = kmemdup(state, sizeof(*state), GFP_KERNEL);
	if (copy == NULL)
		return NULL;

	__drm_atomic_helper_plane_duplicate_state(plane, &copy->base);

	return &copy->base;
}

static void omap_plane_atomic_destroy_state(struct drm_plane *plane,
					    struct drm_plane_state *state)
{
	__drm_atomic_helper_plane_destroy_state(state);
	kfree(to_omap_plane_state(state));
}

static void omap_plane_reset(struct drm_plane *plane)
{
	struct omap_plane *omap_plane = to_omap_plane(plane);
	struct omap_plane_state *omap_state;

	if (plane->state) {
		omap_plane_atomic_destroy_state(plane, plane->state);
		plane->state = NULL;
	}

	omap_state = kzalloc(sizeof(*omap_state), GFP_KERNEL);
	if (omap_state == NULL)
		return;

	/*
	 * Set defaults depending on whether we are a primary or overlay
	 * plane.
	 */
	omap_state->zorder = plane->type == DRM_PLANE_TYPE_PRIMARY
			   ? 0 : omap_plane->id;
	omap_state->base.rotation = DRM_ROTATE_0;

	plane->state = &omap_state->base;
	plane->state->plane = plane;
}

static int omap_plane_atomic_set_property(struct drm_plane *plane,
					  struct drm_plane_state *state,
					  struct drm_property *property,
					  uint64_t val)
{
	struct omap_drm_private *priv = plane->dev->dev_private;
	struct omap_plane_state *omap_state = to_omap_plane_state(state);

	if (property == priv->zorder_prop)
		omap_state->zorder = val;
	else
		return -EINVAL;

	return 0;
}

static int omap_plane_atomic_get_property(struct drm_plane *plane,
					  const struct drm_plane_state *state,
					  struct drm_property *property,
					  uint64_t *val)
{
	struct omap_drm_private *priv = plane->dev->dev_private;
	const struct omap_plane_state *omap_state =
		container_of(state, const struct omap_plane_state, base);

	if (property == priv->zorder_prop)
		*val = omap_state->zorder;
	else
		return -EINVAL;

	return 0;
}

static const struct drm_plane_funcs omap_plane_funcs = {
	.update_plane = drm_atomic_helper_update_plane,
	.disable_plane = drm_atomic_helper_disable_plane,
	.reset = omap_plane_reset,
	.destroy = omap_plane_destroy,
	.set_property = drm_atomic_helper_plane_set_property,
	.atomic_duplicate_state = omap_plane_atomic_duplicate_state,
	.atomic_destroy_state = omap_plane_atomic_destroy_state,
	.atomic_set_property = omap_plane_atomic_set_property,
	.atomic_get_property = omap_plane_atomic_get_property,
};

static void omap_plane_error_irq(struct omap_drm_irq *irq, uint32_t irqstatus)
{
	struct omap_plane *omap_plane =
			container_of(irq, struct omap_plane, error_irq);
	DRM_ERROR_RATELIMITED("%s: errors: %08x\n", omap_plane->name,
		irqstatus);
}

static const char *plane_names[] = {
	[OMAP_DSS_GFX] = "gfx",
	[OMAP_DSS_VIDEO1] = "vid1",
	[OMAP_DSS_VIDEO2] = "vid2",
	[OMAP_DSS_VIDEO3] = "vid3",
};

static const uint32_t error_irqs[] = {
	[OMAP_DSS_GFX] = DISPC_IRQ_GFX_FIFO_UNDERFLOW,
	[OMAP_DSS_VIDEO1] = DISPC_IRQ_VID1_FIFO_UNDERFLOW,
	[OMAP_DSS_VIDEO2] = DISPC_IRQ_VID2_FIFO_UNDERFLOW,
	[OMAP_DSS_VIDEO3] = DISPC_IRQ_VID3_FIFO_UNDERFLOW,
};

/* initialize plane */
struct drm_plane *omap_plane_init(struct drm_device *dev,
		int id, enum drm_plane_type type)
{
	struct omap_drm_private *priv = dev->dev_private;
	struct drm_plane *plane;
	struct omap_plane *omap_plane;
	int ret;

	DBG("%s: type=%d", plane_names[id], type);

	omap_plane = kzalloc(sizeof(*omap_plane), GFP_KERNEL);
	if (!omap_plane)
		return ERR_PTR(-ENOMEM);

	omap_plane->nformats = omap_framebuffer_get_formats(
			omap_plane->formats, ARRAY_SIZE(omap_plane->formats),
			dss_feat_get_supported_color_modes(id));
	omap_plane->id = id;
	omap_plane->name = plane_names[id];

	plane = &omap_plane->base;

	omap_plane->error_irq.irqmask = error_irqs[id];
	omap_plane->error_irq.irq = omap_plane_error_irq;
	omap_irq_register(dev, &omap_plane->error_irq);

	ret = drm_universal_plane_init(dev, plane, (1 << priv->num_crtcs) - 1,
				       &omap_plane_funcs, omap_plane->formats,
				       omap_plane->nformats, type, NULL);
	if (ret < 0)
		goto error;

	drm_plane_helper_add(plane, &omap_plane_helper_funcs);

	omap_plane_install_properties(plane, &plane->base);

	return plane;

error:
	omap_irq_unregister(plane->dev, &omap_plane->error_irq);
	kfree(omap_plane);
	return NULL;
}<|MERGE_RESOLUTION|>--- conflicted
+++ resolved
@@ -108,13 +108,7 @@
 	win.src_x = state->src_x >> 16;
 	win.src_y = state->src_y >> 16;
 
-<<<<<<< HEAD
-	switch (state->rotation & DRM_ROTATE_MASK) {
-	case DRM_ROTATE_90:
-	case DRM_ROTATE_270:
-=======
 	if (drm_rotation_90_or_270(state->rotation)) {
->>>>>>> 0d5320fc
 		win.src_w = state->src_h >> 16;
 		win.src_h = state->src_w >> 16;
 	} else {
@@ -189,17 +183,9 @@
 	if (state->crtc_y + state->crtc_h > crtc_state->adjusted_mode.vdisplay)
 		return -EINVAL;
 
-<<<<<<< HEAD
-	if (state->fb) {
-		if (state->rotation != DRM_ROTATE_0 &&
-		    !omap_framebuffer_supports_rotation(state->fb))
-			return -EINVAL;
-	}
-=======
 	if (state->rotation != DRM_ROTATE_0 &&
 	    !omap_framebuffer_supports_rotation(state->fb))
 		return -EINVAL;
->>>>>>> 0d5320fc
 
 	return 0;
 }
