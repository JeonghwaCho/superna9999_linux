--- conflicted
+++ resolved
@@ -1233,7 +1233,6 @@
 			       pp_state);
 		amd_set_clockgating_by_smu(pp_handle, msg_id);
 	}
-<<<<<<< HEAD
 
 	if (adev->cg_flags & (AMD_CG_SUPPORT_SDMA_LS | AMD_CG_SUPPORT_SDMA_MGCG)) {
 		if (adev->cg_flags & AMD_CG_SUPPORT_SDMA_LS) {
@@ -1271,45 +1270,6 @@
 		amd_set_clockgating_by_smu(pp_handle, msg_id);
 	}
 
-=======
-
-	if (adev->cg_flags & (AMD_CG_SUPPORT_SDMA_LS | AMD_CG_SUPPORT_SDMA_MGCG)) {
-		if (adev->cg_flags & AMD_CG_SUPPORT_SDMA_LS) {
-			pp_support_state = AMD_CG_SUPPORT_SDMA_LS;
-			pp_state = PP_STATE_LS;
-		}
-		if (adev->cg_flags & AMD_CG_SUPPORT_SDMA_MGCG) {
-			pp_support_state |= AMD_CG_SUPPORT_SDMA_MGCG;
-			pp_state |= PP_STATE_CG;
-		}
-		if (state == AMD_CG_STATE_UNGATE)
-			pp_state = 0;
-		msg_id = PP_CG_MSG_ID(PP_GROUP_SYS,
-			       PP_BLOCK_SYS_SDMA,
-			       pp_support_state,
-			       pp_state);
-		amd_set_clockgating_by_smu(pp_handle, msg_id);
-	}
-
-	if (adev->cg_flags & (AMD_CG_SUPPORT_HDP_LS | AMD_CG_SUPPORT_HDP_MGCG)) {
-		if (adev->cg_flags & AMD_CG_SUPPORT_HDP_LS) {
-			pp_support_state = AMD_CG_SUPPORT_HDP_LS;
-			pp_state = PP_STATE_LS;
-		}
-		if (adev->cg_flags & AMD_CG_SUPPORT_HDP_MGCG) {
-			pp_support_state |= AMD_CG_SUPPORT_HDP_MGCG;
-			pp_state |= PP_STATE_CG;
-		}
-		if (state == AMD_CG_STATE_UNGATE)
-			pp_state = 0;
-		msg_id = PP_CG_MSG_ID(PP_GROUP_SYS,
-			       PP_BLOCK_SYS_HDP,
-			       pp_support_state,
-			       pp_state);
-		amd_set_clockgating_by_smu(pp_handle, msg_id);
-	}
-
->>>>>>> a544c619
 
 	if (adev->cg_flags & AMD_CG_SUPPORT_BIF_LS) {
 		if (state == AMD_CG_STATE_UNGATE)
