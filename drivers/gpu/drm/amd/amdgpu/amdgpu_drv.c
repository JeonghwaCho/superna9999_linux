--- conflicted
+++ resolved
@@ -58,16 +58,10 @@
  * - 3.6.0 - kmd involves use CONTEXT_CONTROL in ring buffer.
  * - 3.7.0 - Add support for VCE clock list packet
  * - 3.8.0 - Add support raster config init in the kernel
-<<<<<<< HEAD
- */
-#define KMS_DRIVER_MAJOR	3
-#define KMS_DRIVER_MINOR	8
-=======
  * - 3.9.0 - Add support for memory query info about VRAM and GTT.
  */
 #define KMS_DRIVER_MAJOR	3
 #define KMS_DRIVER_MINOR	9
->>>>>>> 7625e052
 #define KMS_DRIVER_PATCHLEVEL	0
 
 int amdgpu_vram_limit = 0;
@@ -212,12 +206,8 @@
 MODULE_PARM_DESC(disable_cu, "Disable CUs (se.sh.cu,...)");
 module_param_named(disable_cu, amdgpu_disable_cu, charp, 0444);
 
-<<<<<<< HEAD
-MODULE_PARM_DESC(virtual_display, "Enable virtual display feature (the virtual_display will be set like xxxx:xx:xx.x;xxxx:xx:xx.x)");
-=======
 MODULE_PARM_DESC(virtual_display,
 		 "Enable virtual display feature (the virtual_display will be set like xxxx:xx:xx.x,x;xxxx:xx:xx.x,x)");
->>>>>>> 7625e052
 module_param_named(virtual_display, amdgpu_virtual_display, charp, 0444);
 
 static const struct pci_device_id pciidlist[] = {
