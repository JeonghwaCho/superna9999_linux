/*
 * Copyright 2014 Advanced Micro Devices, Inc.
 *
 * Permission is hereby granted, free of charge, to any person obtaining a
 * copy of this software and associated documentation files (the "Software"),
 * to deal in the Software without restriction, including without limitation
 * the rights to use, copy, modify, merge, publish, distribute, sublicense,
 * and/or sell copies of the Software, and to permit persons to whom the
 * Software is furnished to do so, subject to the following conditions:
 *
 * The above copyright notice and this permission notice shall be included in
 * all copies or substantial portions of the Software.
 *
 * THE SOFTWARE IS PROVIDED "AS IS", WITHOUT WARRANTY OF ANY KIND, EXPRESS OR
 * IMPLIED, INCLUDING BUT NOT LIMITED TO THE WARRANTIES OF MERCHANTABILITY,
 * FITNESS FOR A PARTICULAR PURPOSE AND NONINFRINGEMENT.  IN NO EVENT SHALL
 * THE COPYRIGHT HOLDER(S) OR AUTHOR(S) BE LIABLE FOR ANY CLAIM, DAMAGES OR
 * OTHER LIABILITY, WHETHER IN AN ACTION OF CONTRACT, TORT OR OTHERWISE,
 * ARISING FROM, OUT OF OR IN CONNECTION WITH THE SOFTWARE OR THE USE OR
 * OTHER DEALINGS IN THE SOFTWARE.
 *
 */
#include "drmP.h"
#include "amdgpu.h"
#include "amdgpu_pm.h"
#include "amdgpu_i2c.h"
#include "vid.h"
#include "atom.h"
#include "amdgpu_atombios.h"
#include "atombios_crtc.h"
#include "atombios_encoders.h"
#include "amdgpu_pll.h"
#include "amdgpu_connectors.h"
#include "dce_v11_0.h"

#include "dce/dce_11_0_d.h"
#include "dce/dce_11_0_sh_mask.h"
#include "dce/dce_11_0_enum.h"
#include "oss/oss_3_0_d.h"
#include "oss/oss_3_0_sh_mask.h"
#include "gmc/gmc_8_1_d.h"
#include "gmc/gmc_8_1_sh_mask.h"

static void dce_v11_0_set_display_funcs(struct amdgpu_device *adev);
static void dce_v11_0_set_irq_funcs(struct amdgpu_device *adev);

static const u32 crtc_offsets[] =
{
	CRTC0_REGISTER_OFFSET,
	CRTC1_REGISTER_OFFSET,
	CRTC2_REGISTER_OFFSET,
	CRTC3_REGISTER_OFFSET,
	CRTC4_REGISTER_OFFSET,
	CRTC5_REGISTER_OFFSET,
	CRTC6_REGISTER_OFFSET
};

static const u32 hpd_offsets[] =
{
	HPD0_REGISTER_OFFSET,
	HPD1_REGISTER_OFFSET,
	HPD2_REGISTER_OFFSET,
	HPD3_REGISTER_OFFSET,
	HPD4_REGISTER_OFFSET,
	HPD5_REGISTER_OFFSET
};

static const uint32_t dig_offsets[] = {
	DIG0_REGISTER_OFFSET,
	DIG1_REGISTER_OFFSET,
	DIG2_REGISTER_OFFSET,
	DIG3_REGISTER_OFFSET,
	DIG4_REGISTER_OFFSET,
	DIG5_REGISTER_OFFSET,
	DIG6_REGISTER_OFFSET,
	DIG7_REGISTER_OFFSET,
	DIG8_REGISTER_OFFSET
};

static const struct {
	uint32_t        reg;
	uint32_t        vblank;
	uint32_t        vline;
	uint32_t        hpd;

} interrupt_status_offsets[] = { {
	.reg = mmDISP_INTERRUPT_STATUS,
	.vblank = DISP_INTERRUPT_STATUS__LB_D1_VBLANK_INTERRUPT_MASK,
	.vline = DISP_INTERRUPT_STATUS__LB_D1_VLINE_INTERRUPT_MASK,
	.hpd = DISP_INTERRUPT_STATUS__DC_HPD1_INTERRUPT_MASK
}, {
	.reg = mmDISP_INTERRUPT_STATUS_CONTINUE,
	.vblank = DISP_INTERRUPT_STATUS_CONTINUE__LB_D2_VBLANK_INTERRUPT_MASK,
	.vline = DISP_INTERRUPT_STATUS_CONTINUE__LB_D2_VLINE_INTERRUPT_MASK,
	.hpd = DISP_INTERRUPT_STATUS_CONTINUE__DC_HPD2_INTERRUPT_MASK
}, {
	.reg = mmDISP_INTERRUPT_STATUS_CONTINUE2,
	.vblank = DISP_INTERRUPT_STATUS_CONTINUE2__LB_D3_VBLANK_INTERRUPT_MASK,
	.vline = DISP_INTERRUPT_STATUS_CONTINUE2__LB_D3_VLINE_INTERRUPT_MASK,
	.hpd = DISP_INTERRUPT_STATUS_CONTINUE2__DC_HPD3_INTERRUPT_MASK
}, {
	.reg = mmDISP_INTERRUPT_STATUS_CONTINUE3,
	.vblank = DISP_INTERRUPT_STATUS_CONTINUE3__LB_D4_VBLANK_INTERRUPT_MASK,
	.vline = DISP_INTERRUPT_STATUS_CONTINUE3__LB_D4_VLINE_INTERRUPT_MASK,
	.hpd = DISP_INTERRUPT_STATUS_CONTINUE3__DC_HPD4_INTERRUPT_MASK
}, {
	.reg = mmDISP_INTERRUPT_STATUS_CONTINUE4,
	.vblank = DISP_INTERRUPT_STATUS_CONTINUE4__LB_D5_VBLANK_INTERRUPT_MASK,
	.vline = DISP_INTERRUPT_STATUS_CONTINUE4__LB_D5_VLINE_INTERRUPT_MASK,
	.hpd = DISP_INTERRUPT_STATUS_CONTINUE4__DC_HPD5_INTERRUPT_MASK
}, {
	.reg = mmDISP_INTERRUPT_STATUS_CONTINUE5,
	.vblank = DISP_INTERRUPT_STATUS_CONTINUE5__LB_D6_VBLANK_INTERRUPT_MASK,
	.vline = DISP_INTERRUPT_STATUS_CONTINUE5__LB_D6_VLINE_INTERRUPT_MASK,
	.hpd = DISP_INTERRUPT_STATUS_CONTINUE5__DC_HPD6_INTERRUPT_MASK
} };

static const u32 cz_golden_settings_a11[] =
{
	mmCRTC_DOUBLE_BUFFER_CONTROL, 0x00010101, 0x00010000,
	mmFBC_MISC, 0x1f311fff, 0x14300000,
};

static const u32 cz_mgcg_cgcg_init[] =
{
	mmXDMA_CLOCK_GATING_CNTL, 0xffffffff, 0x00000100,
	mmXDMA_MEM_POWER_CNTL, 0x00000101, 0x00000000,
};

static const u32 stoney_golden_settings_a11[] =
{
	mmCRTC_DOUBLE_BUFFER_CONTROL, 0x00010101, 0x00010000,
	mmFBC_MISC, 0x1f311fff, 0x14302000,
};

static const u32 polaris11_golden_settings_a11[] =
{
	mmDCI_CLK_CNTL, 0x00000080, 0x00000000,
	mmFBC_DEBUG_COMP, 0x000000f0, 0x00000070,
	mmFBC_DEBUG1, 0xffffffff, 0x00000008,
	mmFBC_MISC, 0x9f313fff, 0x14302008,
	mmHDMI_CONTROL, 0x313f031f, 0x00000011,
};

static const u32 polaris10_golden_settings_a11[] =
{
	mmDCI_CLK_CNTL, 0x00000080, 0x00000000,
	mmFBC_DEBUG_COMP, 0x000000f0, 0x00000070,
	mmFBC_MISC, 0x9f313fff, 0x14302008,
	mmHDMI_CONTROL, 0x313f031f, 0x00000011,
};

static void dce_v11_0_init_golden_registers(struct amdgpu_device *adev)
{
	switch (adev->asic_type) {
	case CHIP_CARRIZO:
		amdgpu_program_register_sequence(adev,
						 cz_mgcg_cgcg_init,
						 (const u32)ARRAY_SIZE(cz_mgcg_cgcg_init));
		amdgpu_program_register_sequence(adev,
						 cz_golden_settings_a11,
						 (const u32)ARRAY_SIZE(cz_golden_settings_a11));
		break;
	case CHIP_STONEY:
		amdgpu_program_register_sequence(adev,
						 stoney_golden_settings_a11,
						 (const u32)ARRAY_SIZE(stoney_golden_settings_a11));
		break;
	case CHIP_POLARIS11:
	case CHIP_POLARIS12:
		amdgpu_program_register_sequence(adev,
						 polaris11_golden_settings_a11,
						 (const u32)ARRAY_SIZE(polaris11_golden_settings_a11));
		break;
	case CHIP_POLARIS10:
		amdgpu_program_register_sequence(adev,
						 polaris10_golden_settings_a11,
						 (const u32)ARRAY_SIZE(polaris10_golden_settings_a11));
		break;
	default:
		break;
	}
}

static u32 dce_v11_0_audio_endpt_rreg(struct amdgpu_device *adev,
				     u32 block_offset, u32 reg)
{
	unsigned long flags;
	u32 r;

	spin_lock_irqsave(&adev->audio_endpt_idx_lock, flags);
	WREG32(mmAZALIA_F0_CODEC_ENDPOINT_INDEX + block_offset, reg);
	r = RREG32(mmAZALIA_F0_CODEC_ENDPOINT_DATA + block_offset);
	spin_unlock_irqrestore(&adev->audio_endpt_idx_lock, flags);

	return r;
}

static void dce_v11_0_audio_endpt_wreg(struct amdgpu_device *adev,
				      u32 block_offset, u32 reg, u32 v)
{
	unsigned long flags;

	spin_lock_irqsave(&adev->audio_endpt_idx_lock, flags);
	WREG32(mmAZALIA_F0_CODEC_ENDPOINT_INDEX + block_offset, reg);
	WREG32(mmAZALIA_F0_CODEC_ENDPOINT_DATA + block_offset, v);
	spin_unlock_irqrestore(&adev->audio_endpt_idx_lock, flags);
}

static bool dce_v11_0_is_in_vblank(struct amdgpu_device *adev, int crtc)
{
	if (RREG32(mmCRTC_STATUS + crtc_offsets[crtc]) &
			CRTC_V_BLANK_START_END__CRTC_V_BLANK_START_MASK)
		return true;
	else
		return false;
}

static bool dce_v11_0_is_counter_moving(struct amdgpu_device *adev, int crtc)
{
	u32 pos1, pos2;

	pos1 = RREG32(mmCRTC_STATUS_POSITION + crtc_offsets[crtc]);
	pos2 = RREG32(mmCRTC_STATUS_POSITION + crtc_offsets[crtc]);

	if (pos1 != pos2)
		return true;
	else
		return false;
}

/**
 * dce_v11_0_vblank_wait - vblank wait asic callback.
 *
 * @adev: amdgpu_device pointer
 * @crtc: crtc to wait for vblank on
 *
 * Wait for vblank on the requested crtc (evergreen+).
 */
static void dce_v11_0_vblank_wait(struct amdgpu_device *adev, int crtc)
{
	unsigned i = 100;

	if (crtc < 0 || crtc >= adev->mode_info.num_crtc)
		return;

	if (!(RREG32(mmCRTC_CONTROL + crtc_offsets[crtc]) & CRTC_CONTROL__CRTC_MASTER_EN_MASK))
		return;

	/* depending on when we hit vblank, we may be close to active; if so,
	 * wait for another frame.
	 */
	while (dce_v11_0_is_in_vblank(adev, crtc)) {
		if (i++ == 100) {
			i = 0;
			if (!dce_v11_0_is_counter_moving(adev, crtc))
				break;
		}
	}

	while (!dce_v11_0_is_in_vblank(adev, crtc)) {
		if (i++ == 100) {
			i = 0;
			if (!dce_v11_0_is_counter_moving(adev, crtc))
				break;
		}
	}
}

static u32 dce_v11_0_vblank_get_counter(struct amdgpu_device *adev, int crtc)
{
	if (crtc < 0 || crtc >= adev->mode_info.num_crtc)
		return 0;
	else
		return RREG32(mmCRTC_STATUS_FRAME_COUNT + crtc_offsets[crtc]);
}

static void dce_v11_0_pageflip_interrupt_init(struct amdgpu_device *adev)
{
	unsigned i;

	/* Enable pflip interrupts */
	for (i = 0; i < adev->mode_info.num_crtc; i++)
		amdgpu_irq_get(adev, &adev->pageflip_irq, i);
}

static void dce_v11_0_pageflip_interrupt_fini(struct amdgpu_device *adev)
{
	unsigned i;

	/* Disable pflip interrupts */
	for (i = 0; i < adev->mode_info.num_crtc; i++)
		amdgpu_irq_put(adev, &adev->pageflip_irq, i);
}

/**
 * dce_v11_0_page_flip - pageflip callback.
 *
 * @adev: amdgpu_device pointer
 * @crtc_id: crtc to cleanup pageflip on
 * @crtc_base: new address of the crtc (GPU MC address)
 *
 * Triggers the actual pageflip by updating the primary
 * surface base address.
 */
static void dce_v11_0_page_flip(struct amdgpu_device *adev,
				int crtc_id, u64 crtc_base, bool async)
{
	struct amdgpu_crtc *amdgpu_crtc = adev->mode_info.crtcs[crtc_id];
	u32 tmp;

	/* flip immediate for async, default is vsync */
	tmp = RREG32(mmGRPH_FLIP_CONTROL + amdgpu_crtc->crtc_offset);
	tmp = REG_SET_FIELD(tmp, GRPH_FLIP_CONTROL,
			    GRPH_SURFACE_UPDATE_IMMEDIATE_EN, async ? 1 : 0);
	WREG32(mmGRPH_FLIP_CONTROL + amdgpu_crtc->crtc_offset, tmp);
	/* update the scanout addresses */
	WREG32(mmGRPH_PRIMARY_SURFACE_ADDRESS_HIGH + amdgpu_crtc->crtc_offset,
	       upper_32_bits(crtc_base));
	/* writing to the low address triggers the update */
	WREG32(mmGRPH_PRIMARY_SURFACE_ADDRESS + amdgpu_crtc->crtc_offset,
	       lower_32_bits(crtc_base));
	/* post the write */
	RREG32(mmGRPH_PRIMARY_SURFACE_ADDRESS + amdgpu_crtc->crtc_offset);
}

static int dce_v11_0_crtc_get_scanoutpos(struct amdgpu_device *adev, int crtc,
					u32 *vbl, u32 *position)
{
	if ((crtc < 0) || (crtc >= adev->mode_info.num_crtc))
		return -EINVAL;

	*vbl = RREG32(mmCRTC_V_BLANK_START_END + crtc_offsets[crtc]);
	*position = RREG32(mmCRTC_STATUS_POSITION + crtc_offsets[crtc]);

	return 0;
}

/**
 * dce_v11_0_hpd_sense - hpd sense callback.
 *
 * @adev: amdgpu_device pointer
 * @hpd: hpd (hotplug detect) pin
 *
 * Checks if a digital monitor is connected (evergreen+).
 * Returns true if connected, false if not connected.
 */
static bool dce_v11_0_hpd_sense(struct amdgpu_device *adev,
			       enum amdgpu_hpd_id hpd)
{
	bool connected = false;

	if (hpd >= adev->mode_info.num_hpd)
		return connected;

	if (RREG32(mmDC_HPD_INT_STATUS + hpd_offsets[hpd]) &
	    DC_HPD_INT_STATUS__DC_HPD_SENSE_MASK)
		connected = true;

	return connected;
}

/**
 * dce_v11_0_hpd_set_polarity - hpd set polarity callback.
 *
 * @adev: amdgpu_device pointer
 * @hpd: hpd (hotplug detect) pin
 *
 * Set the polarity of the hpd pin (evergreen+).
 */
static void dce_v11_0_hpd_set_polarity(struct amdgpu_device *adev,
				      enum amdgpu_hpd_id hpd)
{
	u32 tmp;
	bool connected = dce_v11_0_hpd_sense(adev, hpd);

	if (hpd >= adev->mode_info.num_hpd)
		return;

	tmp = RREG32(mmDC_HPD_INT_CONTROL + hpd_offsets[hpd]);
	if (connected)
		tmp = REG_SET_FIELD(tmp, DC_HPD_INT_CONTROL, DC_HPD_INT_POLARITY, 0);
	else
		tmp = REG_SET_FIELD(tmp, DC_HPD_INT_CONTROL, DC_HPD_INT_POLARITY, 1);
	WREG32(mmDC_HPD_INT_CONTROL + hpd_offsets[hpd], tmp);
}

/**
 * dce_v11_0_hpd_init - hpd setup callback.
 *
 * @adev: amdgpu_device pointer
 *
 * Setup the hpd pins used by the card (evergreen+).
 * Enable the pin, set the polarity, and enable the hpd interrupts.
 */
static void dce_v11_0_hpd_init(struct amdgpu_device *adev)
{
	struct drm_device *dev = adev->ddev;
	struct drm_connector *connector;
	u32 tmp;

	list_for_each_entry(connector, &dev->mode_config.connector_list, head) {
		struct amdgpu_connector *amdgpu_connector = to_amdgpu_connector(connector);

		if (amdgpu_connector->hpd.hpd >= adev->mode_info.num_hpd)
			continue;

		if (connector->connector_type == DRM_MODE_CONNECTOR_eDP ||
		    connector->connector_type == DRM_MODE_CONNECTOR_LVDS) {
			/* don't try to enable hpd on eDP or LVDS avoid breaking the
			 * aux dp channel on imac and help (but not completely fix)
			 * https://bugzilla.redhat.com/show_bug.cgi?id=726143
			 * also avoid interrupt storms during dpms.
			 */
			tmp = RREG32(mmDC_HPD_INT_CONTROL + hpd_offsets[amdgpu_connector->hpd.hpd]);
			tmp = REG_SET_FIELD(tmp, DC_HPD_INT_CONTROL, DC_HPD_INT_EN, 0);
			WREG32(mmDC_HPD_INT_CONTROL + hpd_offsets[amdgpu_connector->hpd.hpd], tmp);
			continue;
		}

		tmp = RREG32(mmDC_HPD_CONTROL + hpd_offsets[amdgpu_connector->hpd.hpd]);
		tmp = REG_SET_FIELD(tmp, DC_HPD_CONTROL, DC_HPD_EN, 1);
		WREG32(mmDC_HPD_CONTROL + hpd_offsets[amdgpu_connector->hpd.hpd], tmp);

		tmp = RREG32(mmDC_HPD_TOGGLE_FILT_CNTL + hpd_offsets[amdgpu_connector->hpd.hpd]);
		tmp = REG_SET_FIELD(tmp, DC_HPD_TOGGLE_FILT_CNTL,
				    DC_HPD_CONNECT_INT_DELAY,
				    AMDGPU_HPD_CONNECT_INT_DELAY_IN_MS);
		tmp = REG_SET_FIELD(tmp, DC_HPD_TOGGLE_FILT_CNTL,
				    DC_HPD_DISCONNECT_INT_DELAY,
				    AMDGPU_HPD_DISCONNECT_INT_DELAY_IN_MS);
		WREG32(mmDC_HPD_TOGGLE_FILT_CNTL + hpd_offsets[amdgpu_connector->hpd.hpd], tmp);

		dce_v11_0_hpd_set_polarity(adev, amdgpu_connector->hpd.hpd);
		amdgpu_irq_get(adev, &adev->hpd_irq, amdgpu_connector->hpd.hpd);
	}
}

/**
 * dce_v11_0_hpd_fini - hpd tear down callback.
 *
 * @adev: amdgpu_device pointer
 *
 * Tear down the hpd pins used by the card (evergreen+).
 * Disable the hpd interrupts.
 */
static void dce_v11_0_hpd_fini(struct amdgpu_device *adev)
{
	struct drm_device *dev = adev->ddev;
	struct drm_connector *connector;
	u32 tmp;

	list_for_each_entry(connector, &dev->mode_config.connector_list, head) {
		struct amdgpu_connector *amdgpu_connector = to_amdgpu_connector(connector);

		if (amdgpu_connector->hpd.hpd >= adev->mode_info.num_hpd)
			continue;

		tmp = RREG32(mmDC_HPD_CONTROL + hpd_offsets[amdgpu_connector->hpd.hpd]);
		tmp = REG_SET_FIELD(tmp, DC_HPD_CONTROL, DC_HPD_EN, 0);
		WREG32(mmDC_HPD_CONTROL + hpd_offsets[amdgpu_connector->hpd.hpd], tmp);

		amdgpu_irq_put(adev, &adev->hpd_irq, amdgpu_connector->hpd.hpd);
	}
}

static u32 dce_v11_0_hpd_get_gpio_reg(struct amdgpu_device *adev)
{
	return mmDC_GPIO_HPD_A;
}

static bool dce_v11_0_is_display_hung(struct amdgpu_device *adev)
{
	u32 crtc_hung = 0;
	u32 crtc_status[6];
	u32 i, j, tmp;

	for (i = 0; i < adev->mode_info.num_crtc; i++) {
		tmp = RREG32(mmCRTC_CONTROL + crtc_offsets[i]);
		if (REG_GET_FIELD(tmp, CRTC_CONTROL, CRTC_MASTER_EN)) {
			crtc_status[i] = RREG32(mmCRTC_STATUS_HV_COUNT + crtc_offsets[i]);
			crtc_hung |= (1 << i);
		}
	}

	for (j = 0; j < 10; j++) {
		for (i = 0; i < adev->mode_info.num_crtc; i++) {
			if (crtc_hung & (1 << i)) {
				tmp = RREG32(mmCRTC_STATUS_HV_COUNT + crtc_offsets[i]);
				if (tmp != crtc_status[i])
					crtc_hung &= ~(1 << i);
			}
		}
		if (crtc_hung == 0)
			return false;
		udelay(100);
	}

	return true;
}

static void dce_v11_0_stop_mc_access(struct amdgpu_device *adev,
				     struct amdgpu_mode_mc_save *save)
{
	u32 crtc_enabled, tmp;
	int i;

	save->vga_render_control = RREG32(mmVGA_RENDER_CONTROL);
	save->vga_hdp_control = RREG32(mmVGA_HDP_CONTROL);

	/* disable VGA render */
	tmp = RREG32(mmVGA_RENDER_CONTROL);
	tmp = REG_SET_FIELD(tmp, VGA_RENDER_CONTROL, VGA_VSTATUS_CNTL, 0);
	WREG32(mmVGA_RENDER_CONTROL, tmp);

	/* blank the display controllers */
	for (i = 0; i < adev->mode_info.num_crtc; i++) {
		crtc_enabled = REG_GET_FIELD(RREG32(mmCRTC_CONTROL + crtc_offsets[i]),
					     CRTC_CONTROL, CRTC_MASTER_EN);
		if (crtc_enabled) {
#if 1
			save->crtc_enabled[i] = true;
			tmp = RREG32(mmCRTC_BLANK_CONTROL + crtc_offsets[i]);
			if (REG_GET_FIELD(tmp, CRTC_BLANK_CONTROL, CRTC_BLANK_DATA_EN) == 0) {
				/*it is correct only for RGB ; black is 0*/
				WREG32(mmCRTC_BLANK_DATA_COLOR + crtc_offsets[i], 0);
				tmp = REG_SET_FIELD(tmp, CRTC_BLANK_CONTROL, CRTC_BLANK_DATA_EN, 1);
				WREG32(mmCRTC_BLANK_CONTROL + crtc_offsets[i], tmp);
			}
#else
			/* XXX this is a hack to avoid strange behavior with EFI on certain systems */
			WREG32(mmCRTC_UPDATE_LOCK + crtc_offsets[i], 1);
			tmp = RREG32(mmCRTC_CONTROL + crtc_offsets[i]);
			tmp = REG_SET_FIELD(tmp, CRTC_CONTROL, CRTC_MASTER_EN, 0);
			WREG32(mmCRTC_CONTROL + crtc_offsets[i], tmp);
			WREG32(mmCRTC_UPDATE_LOCK + crtc_offsets[i], 0);
			save->crtc_enabled[i] = false;
			/* ***** */
#endif
		} else {
			save->crtc_enabled[i] = false;
		}
	}
}

static void dce_v11_0_resume_mc_access(struct amdgpu_device *adev,
				       struct amdgpu_mode_mc_save *save)
{
	u32 tmp;
	int i;

	/* update crtc base addresses */
	for (i = 0; i < adev->mode_info.num_crtc; i++) {
		WREG32(mmGRPH_PRIMARY_SURFACE_ADDRESS_HIGH + crtc_offsets[i],
		       upper_32_bits(adev->mc.vram_start));
		WREG32(mmGRPH_PRIMARY_SURFACE_ADDRESS + crtc_offsets[i],
		       (u32)adev->mc.vram_start);

		if (save->crtc_enabled[i]) {
			tmp = RREG32(mmCRTC_BLANK_CONTROL + crtc_offsets[i]);
			tmp = REG_SET_FIELD(tmp, CRTC_BLANK_CONTROL, CRTC_BLANK_DATA_EN, 0);
			WREG32(mmCRTC_BLANK_CONTROL + crtc_offsets[i], tmp);
		}
	}

	WREG32(mmVGA_MEMORY_BASE_ADDRESS_HIGH, upper_32_bits(adev->mc.vram_start));
	WREG32(mmVGA_MEMORY_BASE_ADDRESS, lower_32_bits(adev->mc.vram_start));

	/* Unlock vga access */
	WREG32(mmVGA_HDP_CONTROL, save->vga_hdp_control);
	mdelay(1);
	WREG32(mmVGA_RENDER_CONTROL, save->vga_render_control);
}

static void dce_v11_0_set_vga_render_state(struct amdgpu_device *adev,
					   bool render)
{
	u32 tmp;

	/* Lockout access through VGA aperture*/
	tmp = RREG32(mmVGA_HDP_CONTROL);
	if (render)
		tmp = REG_SET_FIELD(tmp, VGA_HDP_CONTROL, VGA_MEMORY_DISABLE, 0);
	else
		tmp = REG_SET_FIELD(tmp, VGA_HDP_CONTROL, VGA_MEMORY_DISABLE, 1);
	WREG32(mmVGA_HDP_CONTROL, tmp);

	/* disable VGA render */
	tmp = RREG32(mmVGA_RENDER_CONTROL);
	if (render)
		tmp = REG_SET_FIELD(tmp, VGA_RENDER_CONTROL, VGA_VSTATUS_CNTL, 1);
	else
		tmp = REG_SET_FIELD(tmp, VGA_RENDER_CONTROL, VGA_VSTATUS_CNTL, 0);
	WREG32(mmVGA_RENDER_CONTROL, tmp);
}

static int dce_v11_0_get_num_crtc (struct amdgpu_device *adev)
{
	int num_crtc = 0;

	switch (adev->asic_type) {
	case CHIP_CARRIZO:
		num_crtc = 3;
		break;
	case CHIP_STONEY:
		num_crtc = 2;
		break;
	case CHIP_POLARIS10:
		num_crtc = 6;
		break;
	case CHIP_POLARIS11:
	case CHIP_POLARIS12:
		num_crtc = 5;
		break;
	default:
		num_crtc = 0;
	}
	return num_crtc;
}

void dce_v11_0_disable_dce(struct amdgpu_device *adev)
{
	/*Disable VGA render and enabled crtc, if has DCE engine*/
	if (amdgpu_atombios_has_dce_engine_info(adev)) {
		u32 tmp;
		int crtc_enabled, i;

		dce_v11_0_set_vga_render_state(adev, false);

		/*Disable crtc*/
		for (i = 0; i < dce_v11_0_get_num_crtc(adev); i++) {
			crtc_enabled = REG_GET_FIELD(RREG32(mmCRTC_CONTROL + crtc_offsets[i]),
									 CRTC_CONTROL, CRTC_MASTER_EN);
			if (crtc_enabled) {
				WREG32(mmCRTC_UPDATE_LOCK + crtc_offsets[i], 1);
				tmp = RREG32(mmCRTC_CONTROL + crtc_offsets[i]);
				tmp = REG_SET_FIELD(tmp, CRTC_CONTROL, CRTC_MASTER_EN, 0);
				WREG32(mmCRTC_CONTROL + crtc_offsets[i], tmp);
				WREG32(mmCRTC_UPDATE_LOCK + crtc_offsets[i], 0);
			}
		}
	}
}

static void dce_v11_0_program_fmt(struct drm_encoder *encoder)
{
	struct drm_device *dev = encoder->dev;
	struct amdgpu_device *adev = dev->dev_private;
	struct amdgpu_encoder *amdgpu_encoder = to_amdgpu_encoder(encoder);
	struct amdgpu_crtc *amdgpu_crtc = to_amdgpu_crtc(encoder->crtc);
	struct drm_connector *connector = amdgpu_get_connector_for_encoder(encoder);
	int bpc = 0;
	u32 tmp = 0;
	enum amdgpu_connector_dither dither = AMDGPU_FMT_DITHER_DISABLE;

	if (connector) {
		struct amdgpu_connector *amdgpu_connector = to_amdgpu_connector(connector);
		bpc = amdgpu_connector_get_monitor_bpc(connector);
		dither = amdgpu_connector->dither;
	}

	/* LVDS/eDP FMT is set up by atom */
	if (amdgpu_encoder->devices & ATOM_DEVICE_LCD_SUPPORT)
		return;

	/* not needed for analog */
	if ((amdgpu_encoder->encoder_id == ENCODER_OBJECT_ID_INTERNAL_KLDSCP_DAC1) ||
	    (amdgpu_encoder->encoder_id == ENCODER_OBJECT_ID_INTERNAL_KLDSCP_DAC2))
		return;

	if (bpc == 0)
		return;

	switch (bpc) {
	case 6:
		if (dither == AMDGPU_FMT_DITHER_ENABLE) {
			/* XXX sort out optimal dither settings */
			tmp = REG_SET_FIELD(tmp, FMT_BIT_DEPTH_CONTROL, FMT_FRAME_RANDOM_ENABLE, 1);
			tmp = REG_SET_FIELD(tmp, FMT_BIT_DEPTH_CONTROL, FMT_HIGHPASS_RANDOM_ENABLE, 1);
			tmp = REG_SET_FIELD(tmp, FMT_BIT_DEPTH_CONTROL, FMT_SPATIAL_DITHER_EN, 1);
			tmp = REG_SET_FIELD(tmp, FMT_BIT_DEPTH_CONTROL, FMT_SPATIAL_DITHER_DEPTH, 0);
		} else {
			tmp = REG_SET_FIELD(tmp, FMT_BIT_DEPTH_CONTROL, FMT_TRUNCATE_EN, 1);
			tmp = REG_SET_FIELD(tmp, FMT_BIT_DEPTH_CONTROL, FMT_TRUNCATE_DEPTH, 0);
		}
		break;
	case 8:
		if (dither == AMDGPU_FMT_DITHER_ENABLE) {
			/* XXX sort out optimal dither settings */
			tmp = REG_SET_FIELD(tmp, FMT_BIT_DEPTH_CONTROL, FMT_FRAME_RANDOM_ENABLE, 1);
			tmp = REG_SET_FIELD(tmp, FMT_BIT_DEPTH_CONTROL, FMT_HIGHPASS_RANDOM_ENABLE, 1);
			tmp = REG_SET_FIELD(tmp, FMT_BIT_DEPTH_CONTROL, FMT_RGB_RANDOM_ENABLE, 1);
			tmp = REG_SET_FIELD(tmp, FMT_BIT_DEPTH_CONTROL, FMT_SPATIAL_DITHER_EN, 1);
			tmp = REG_SET_FIELD(tmp, FMT_BIT_DEPTH_CONTROL, FMT_SPATIAL_DITHER_DEPTH, 1);
		} else {
			tmp = REG_SET_FIELD(tmp, FMT_BIT_DEPTH_CONTROL, FMT_TRUNCATE_EN, 1);
			tmp = REG_SET_FIELD(tmp, FMT_BIT_DEPTH_CONTROL, FMT_TRUNCATE_DEPTH, 1);
		}
		break;
	case 10:
		if (dither == AMDGPU_FMT_DITHER_ENABLE) {
			/* XXX sort out optimal dither settings */
			tmp = REG_SET_FIELD(tmp, FMT_BIT_DEPTH_CONTROL, FMT_FRAME_RANDOM_ENABLE, 1);
			tmp = REG_SET_FIELD(tmp, FMT_BIT_DEPTH_CONTROL, FMT_HIGHPASS_RANDOM_ENABLE, 1);
			tmp = REG_SET_FIELD(tmp, FMT_BIT_DEPTH_CONTROL, FMT_RGB_RANDOM_ENABLE, 1);
			tmp = REG_SET_FIELD(tmp, FMT_BIT_DEPTH_CONTROL, FMT_SPATIAL_DITHER_EN, 1);
			tmp = REG_SET_FIELD(tmp, FMT_BIT_DEPTH_CONTROL, FMT_SPATIAL_DITHER_DEPTH, 2);
		} else {
			tmp = REG_SET_FIELD(tmp, FMT_BIT_DEPTH_CONTROL, FMT_TRUNCATE_EN, 1);
			tmp = REG_SET_FIELD(tmp, FMT_BIT_DEPTH_CONTROL, FMT_TRUNCATE_DEPTH, 2);
		}
		break;
	default:
		/* not needed */
		break;
	}

	WREG32(mmFMT_BIT_DEPTH_CONTROL + amdgpu_crtc->crtc_offset, tmp);
}


/* display watermark setup */
/**
 * dce_v11_0_line_buffer_adjust - Set up the line buffer
 *
 * @adev: amdgpu_device pointer
 * @amdgpu_crtc: the selected display controller
 * @mode: the current display mode on the selected display
 * controller
 *
 * Setup up the line buffer allocation for
 * the selected display controller (CIK).
 * Returns the line buffer size in pixels.
 */
static u32 dce_v11_0_line_buffer_adjust(struct amdgpu_device *adev,
				       struct amdgpu_crtc *amdgpu_crtc,
				       struct drm_display_mode *mode)
{
	u32 tmp, buffer_alloc, i, mem_cfg;
	u32 pipe_offset = amdgpu_crtc->crtc_id;
	/*
	 * Line Buffer Setup
	 * There are 6 line buffers, one for each display controllers.
	 * There are 3 partitions per LB. Select the number of partitions
	 * to enable based on the display width.  For display widths larger
	 * than 4096, you need use to use 2 display controllers and combine
	 * them using the stereo blender.
	 */
	if (amdgpu_crtc->base.enabled && mode) {
		if (mode->crtc_hdisplay < 1920) {
			mem_cfg = 1;
			buffer_alloc = 2;
		} else if (mode->crtc_hdisplay < 2560) {
			mem_cfg = 2;
			buffer_alloc = 2;
		} else if (mode->crtc_hdisplay < 4096) {
			mem_cfg = 0;
			buffer_alloc = (adev->flags & AMD_IS_APU) ? 2 : 4;
		} else {
			DRM_DEBUG_KMS("Mode too big for LB!\n");
			mem_cfg = 0;
			buffer_alloc = (adev->flags & AMD_IS_APU) ? 2 : 4;
		}
	} else {
		mem_cfg = 1;
		buffer_alloc = 0;
	}

	tmp = RREG32(mmLB_MEMORY_CTRL + amdgpu_crtc->crtc_offset);
	tmp = REG_SET_FIELD(tmp, LB_MEMORY_CTRL, LB_MEMORY_CONFIG, mem_cfg);
	WREG32(mmLB_MEMORY_CTRL + amdgpu_crtc->crtc_offset, tmp);

	tmp = RREG32(mmPIPE0_DMIF_BUFFER_CONTROL + pipe_offset);
	tmp = REG_SET_FIELD(tmp, PIPE0_DMIF_BUFFER_CONTROL, DMIF_BUFFERS_ALLOCATED, buffer_alloc);
	WREG32(mmPIPE0_DMIF_BUFFER_CONTROL + pipe_offset, tmp);

	for (i = 0; i < adev->usec_timeout; i++) {
		tmp = RREG32(mmPIPE0_DMIF_BUFFER_CONTROL + pipe_offset);
		if (REG_GET_FIELD(tmp, PIPE0_DMIF_BUFFER_CONTROL, DMIF_BUFFERS_ALLOCATION_COMPLETED))
			break;
		udelay(1);
	}

	if (amdgpu_crtc->base.enabled && mode) {
		switch (mem_cfg) {
		case 0:
		default:
			return 4096 * 2;
		case 1:
			return 1920 * 2;
		case 2:
			return 2560 * 2;
		}
	}

	/* controller not enabled, so no lb used */
	return 0;
}

/**
 * cik_get_number_of_dram_channels - get the number of dram channels
 *
 * @adev: amdgpu_device pointer
 *
 * Look up the number of video ram channels (CIK).
 * Used for display watermark bandwidth calculations
 * Returns the number of dram channels
 */
static u32 cik_get_number_of_dram_channels(struct amdgpu_device *adev)
{
	u32 tmp = RREG32(mmMC_SHARED_CHMAP);

	switch (REG_GET_FIELD(tmp, MC_SHARED_CHMAP, NOOFCHAN)) {
	case 0:
	default:
		return 1;
	case 1:
		return 2;
	case 2:
		return 4;
	case 3:
		return 8;
	case 4:
		return 3;
	case 5:
		return 6;
	case 6:
		return 10;
	case 7:
		return 12;
	case 8:
		return 16;
	}
}

struct dce10_wm_params {
	u32 dram_channels; /* number of dram channels */
	u32 yclk;          /* bandwidth per dram data pin in kHz */
	u32 sclk;          /* engine clock in kHz */
	u32 disp_clk;      /* display clock in kHz */
	u32 src_width;     /* viewport width */
	u32 active_time;   /* active display time in ns */
	u32 blank_time;    /* blank time in ns */
	bool interlaced;    /* mode is interlaced */
	fixed20_12 vsc;    /* vertical scale ratio */
	u32 num_heads;     /* number of active crtcs */
	u32 bytes_per_pixel; /* bytes per pixel display + overlay */
	u32 lb_size;       /* line buffer allocated to pipe */
	u32 vtaps;         /* vertical scaler taps */
};

/**
 * dce_v11_0_dram_bandwidth - get the dram bandwidth
 *
 * @wm: watermark calculation data
 *
 * Calculate the raw dram bandwidth (CIK).
 * Used for display watermark bandwidth calculations
 * Returns the dram bandwidth in MBytes/s
 */
static u32 dce_v11_0_dram_bandwidth(struct dce10_wm_params *wm)
{
	/* Calculate raw DRAM Bandwidth */
	fixed20_12 dram_efficiency; /* 0.7 */
	fixed20_12 yclk, dram_channels, bandwidth;
	fixed20_12 a;

	a.full = dfixed_const(1000);
	yclk.full = dfixed_const(wm->yclk);
	yclk.full = dfixed_div(yclk, a);
	dram_channels.full = dfixed_const(wm->dram_channels * 4);
	a.full = dfixed_const(10);
	dram_efficiency.full = dfixed_const(7);
	dram_efficiency.full = dfixed_div(dram_efficiency, a);
	bandwidth.full = dfixed_mul(dram_channels, yclk);
	bandwidth.full = dfixed_mul(bandwidth, dram_efficiency);

	return dfixed_trunc(bandwidth);
}

/**
 * dce_v11_0_dram_bandwidth_for_display - get the dram bandwidth for display
 *
 * @wm: watermark calculation data
 *
 * Calculate the dram bandwidth used for display (CIK).
 * Used for display watermark bandwidth calculations
 * Returns the dram bandwidth for display in MBytes/s
 */
static u32 dce_v11_0_dram_bandwidth_for_display(struct dce10_wm_params *wm)
{
	/* Calculate DRAM Bandwidth and the part allocated to display. */
	fixed20_12 disp_dram_allocation; /* 0.3 to 0.7 */
	fixed20_12 yclk, dram_channels, bandwidth;
	fixed20_12 a;

	a.full = dfixed_const(1000);
	yclk.full = dfixed_const(wm->yclk);
	yclk.full = dfixed_div(yclk, a);
	dram_channels.full = dfixed_const(wm->dram_channels * 4);
	a.full = dfixed_const(10);
	disp_dram_allocation.full = dfixed_const(3); /* XXX worse case value 0.3 */
	disp_dram_allocation.full = dfixed_div(disp_dram_allocation, a);
	bandwidth.full = dfixed_mul(dram_channels, yclk);
	bandwidth.full = dfixed_mul(bandwidth, disp_dram_allocation);

	return dfixed_trunc(bandwidth);
}

/**
 * dce_v11_0_data_return_bandwidth - get the data return bandwidth
 *
 * @wm: watermark calculation data
 *
 * Calculate the data return bandwidth used for display (CIK).
 * Used for display watermark bandwidth calculations
 * Returns the data return bandwidth in MBytes/s
 */
static u32 dce_v11_0_data_return_bandwidth(struct dce10_wm_params *wm)
{
	/* Calculate the display Data return Bandwidth */
	fixed20_12 return_efficiency; /* 0.8 */
	fixed20_12 sclk, bandwidth;
	fixed20_12 a;

	a.full = dfixed_const(1000);
	sclk.full = dfixed_const(wm->sclk);
	sclk.full = dfixed_div(sclk, a);
	a.full = dfixed_const(10);
	return_efficiency.full = dfixed_const(8);
	return_efficiency.full = dfixed_div(return_efficiency, a);
	a.full = dfixed_const(32);
	bandwidth.full = dfixed_mul(a, sclk);
	bandwidth.full = dfixed_mul(bandwidth, return_efficiency);

	return dfixed_trunc(bandwidth);
}

/**
 * dce_v11_0_dmif_request_bandwidth - get the dmif bandwidth
 *
 * @wm: watermark calculation data
 *
 * Calculate the dmif bandwidth used for display (CIK).
 * Used for display watermark bandwidth calculations
 * Returns the dmif bandwidth in MBytes/s
 */
static u32 dce_v11_0_dmif_request_bandwidth(struct dce10_wm_params *wm)
{
	/* Calculate the DMIF Request Bandwidth */
	fixed20_12 disp_clk_request_efficiency; /* 0.8 */
	fixed20_12 disp_clk, bandwidth;
	fixed20_12 a, b;

	a.full = dfixed_const(1000);
	disp_clk.full = dfixed_const(wm->disp_clk);
	disp_clk.full = dfixed_div(disp_clk, a);
	a.full = dfixed_const(32);
	b.full = dfixed_mul(a, disp_clk);

	a.full = dfixed_const(10);
	disp_clk_request_efficiency.full = dfixed_const(8);
	disp_clk_request_efficiency.full = dfixed_div(disp_clk_request_efficiency, a);

	bandwidth.full = dfixed_mul(b, disp_clk_request_efficiency);

	return dfixed_trunc(bandwidth);
}

/**
 * dce_v11_0_available_bandwidth - get the min available bandwidth
 *
 * @wm: watermark calculation data
 *
 * Calculate the min available bandwidth used for display (CIK).
 * Used for display watermark bandwidth calculations
 * Returns the min available bandwidth in MBytes/s
 */
static u32 dce_v11_0_available_bandwidth(struct dce10_wm_params *wm)
{
	/* Calculate the Available bandwidth. Display can use this temporarily but not in average. */
	u32 dram_bandwidth = dce_v11_0_dram_bandwidth(wm);
	u32 data_return_bandwidth = dce_v11_0_data_return_bandwidth(wm);
	u32 dmif_req_bandwidth = dce_v11_0_dmif_request_bandwidth(wm);

	return min(dram_bandwidth, min(data_return_bandwidth, dmif_req_bandwidth));
}

/**
 * dce_v11_0_average_bandwidth - get the average available bandwidth
 *
 * @wm: watermark calculation data
 *
 * Calculate the average available bandwidth used for display (CIK).
 * Used for display watermark bandwidth calculations
 * Returns the average available bandwidth in MBytes/s
 */
static u32 dce_v11_0_average_bandwidth(struct dce10_wm_params *wm)
{
	/* Calculate the display mode Average Bandwidth
	 * DisplayMode should contain the source and destination dimensions,
	 * timing, etc.
	 */
	fixed20_12 bpp;
	fixed20_12 line_time;
	fixed20_12 src_width;
	fixed20_12 bandwidth;
	fixed20_12 a;

	a.full = dfixed_const(1000);
	line_time.full = dfixed_const(wm->active_time + wm->blank_time);
	line_time.full = dfixed_div(line_time, a);
	bpp.full = dfixed_const(wm->bytes_per_pixel);
	src_width.full = dfixed_const(wm->src_width);
	bandwidth.full = dfixed_mul(src_width, bpp);
	bandwidth.full = dfixed_mul(bandwidth, wm->vsc);
	bandwidth.full = dfixed_div(bandwidth, line_time);

	return dfixed_trunc(bandwidth);
}

/**
 * dce_v11_0_latency_watermark - get the latency watermark
 *
 * @wm: watermark calculation data
 *
 * Calculate the latency watermark (CIK).
 * Used for display watermark bandwidth calculations
 * Returns the latency watermark in ns
 */
static u32 dce_v11_0_latency_watermark(struct dce10_wm_params *wm)
{
	/* First calculate the latency in ns */
	u32 mc_latency = 2000; /* 2000 ns. */
	u32 available_bandwidth = dce_v11_0_available_bandwidth(wm);
	u32 worst_chunk_return_time = (512 * 8 * 1000) / available_bandwidth;
	u32 cursor_line_pair_return_time = (128 * 4 * 1000) / available_bandwidth;
	u32 dc_latency = 40000000 / wm->disp_clk; /* dc pipe latency */
	u32 other_heads_data_return_time = ((wm->num_heads + 1) * worst_chunk_return_time) +
		(wm->num_heads * cursor_line_pair_return_time);
	u32 latency = mc_latency + other_heads_data_return_time + dc_latency;
	u32 max_src_lines_per_dst_line, lb_fill_bw, line_fill_time;
	u32 tmp, dmif_size = 12288;
	fixed20_12 a, b, c;

	if (wm->num_heads == 0)
		return 0;

	a.full = dfixed_const(2);
	b.full = dfixed_const(1);
	if ((wm->vsc.full > a.full) ||
	    ((wm->vsc.full > b.full) && (wm->vtaps >= 3)) ||
	    (wm->vtaps >= 5) ||
	    ((wm->vsc.full >= a.full) && wm->interlaced))
		max_src_lines_per_dst_line = 4;
	else
		max_src_lines_per_dst_line = 2;

	a.full = dfixed_const(available_bandwidth);
	b.full = dfixed_const(wm->num_heads);
	a.full = dfixed_div(a, b);
	tmp = div_u64((u64) dmif_size * (u64) wm->disp_clk, mc_latency + 512);
	tmp = min(dfixed_trunc(a), tmp);

	lb_fill_bw = min(tmp, wm->disp_clk * wm->bytes_per_pixel / 1000);

	a.full = dfixed_const(max_src_lines_per_dst_line * wm->src_width * wm->bytes_per_pixel);
	b.full = dfixed_const(1000);
	c.full = dfixed_const(lb_fill_bw);
	b.full = dfixed_div(c, b);
	a.full = dfixed_div(a, b);
	line_fill_time = dfixed_trunc(a);

	if (line_fill_time < wm->active_time)
		return latency;
	else
		return latency + (line_fill_time - wm->active_time);

}

/**
 * dce_v11_0_average_bandwidth_vs_dram_bandwidth_for_display - check
 * average and available dram bandwidth
 *
 * @wm: watermark calculation data
 *
 * Check if the display average bandwidth fits in the display
 * dram bandwidth (CIK).
 * Used for display watermark bandwidth calculations
 * Returns true if the display fits, false if not.
 */
static bool dce_v11_0_average_bandwidth_vs_dram_bandwidth_for_display(struct dce10_wm_params *wm)
{
	if (dce_v11_0_average_bandwidth(wm) <=
	    (dce_v11_0_dram_bandwidth_for_display(wm) / wm->num_heads))
		return true;
	else
		return false;
}

/**
 * dce_v11_0_average_bandwidth_vs_available_bandwidth - check
 * average and available bandwidth
 *
 * @wm: watermark calculation data
 *
 * Check if the display average bandwidth fits in the display
 * available bandwidth (CIK).
 * Used for display watermark bandwidth calculations
 * Returns true if the display fits, false if not.
 */
static bool dce_v11_0_average_bandwidth_vs_available_bandwidth(struct dce10_wm_params *wm)
{
	if (dce_v11_0_average_bandwidth(wm) <=
	    (dce_v11_0_available_bandwidth(wm) / wm->num_heads))
		return true;
	else
		return false;
}

/**
 * dce_v11_0_check_latency_hiding - check latency hiding
 *
 * @wm: watermark calculation data
 *
 * Check latency hiding (CIK).
 * Used for display watermark bandwidth calculations
 * Returns true if the display fits, false if not.
 */
static bool dce_v11_0_check_latency_hiding(struct dce10_wm_params *wm)
{
	u32 lb_partitions = wm->lb_size / wm->src_width;
	u32 line_time = wm->active_time + wm->blank_time;
	u32 latency_tolerant_lines;
	u32 latency_hiding;
	fixed20_12 a;

	a.full = dfixed_const(1);
	if (wm->vsc.full > a.full)
		latency_tolerant_lines = 1;
	else {
		if (lb_partitions <= (wm->vtaps + 1))
			latency_tolerant_lines = 1;
		else
			latency_tolerant_lines = 2;
	}

	latency_hiding = (latency_tolerant_lines * line_time + wm->blank_time);

	if (dce_v11_0_latency_watermark(wm) <= latency_hiding)
		return true;
	else
		return false;
}

/**
 * dce_v11_0_program_watermarks - program display watermarks
 *
 * @adev: amdgpu_device pointer
 * @amdgpu_crtc: the selected display controller
 * @lb_size: line buffer size
 * @num_heads: number of display controllers in use
 *
 * Calculate and program the display watermarks for the
 * selected display controller (CIK).
 */
static void dce_v11_0_program_watermarks(struct amdgpu_device *adev,
					struct amdgpu_crtc *amdgpu_crtc,
					u32 lb_size, u32 num_heads)
{
	struct drm_display_mode *mode = &amdgpu_crtc->base.mode;
	struct dce10_wm_params wm_low, wm_high;
	u32 active_time;
	u32 line_time = 0;
	u32 latency_watermark_a = 0, latency_watermark_b = 0;
	u32 tmp, wm_mask, lb_vblank_lead_lines = 0;

	if (amdgpu_crtc->base.enabled && num_heads && mode) {
<<<<<<< HEAD
		active_time = 1000000UL * (u32)mode->crtc_hdisplay / (u32)mode->clock;
		line_time = min((u32) (1000000UL * (u32)mode->crtc_htotal / (u32)mode->clock), (u32)65535);
=======
		active_time = (u32) div_u64((u64)mode->crtc_hdisplay * 1000000,
					    (u32)mode->clock);
		line_time = (u32) div_u64((u64)mode->crtc_htotal * 1000000,
					  (u32)mode->clock);
		line_time = min(line_time, (u32)65535);
>>>>>>> 13b2e1ba

		/* watermark for high clocks */
		if (adev->pm.dpm_enabled) {
			wm_high.yclk =
				amdgpu_dpm_get_mclk(adev, false) * 10;
			wm_high.sclk =
				amdgpu_dpm_get_sclk(adev, false) * 10;
		} else {
			wm_high.yclk = adev->pm.current_mclk * 10;
			wm_high.sclk = adev->pm.current_sclk * 10;
		}

		wm_high.disp_clk = mode->clock;
		wm_high.src_width = mode->crtc_hdisplay;
		wm_high.active_time = active_time;
		wm_high.blank_time = line_time - wm_high.active_time;
		wm_high.interlaced = false;
		if (mode->flags & DRM_MODE_FLAG_INTERLACE)
			wm_high.interlaced = true;
		wm_high.vsc = amdgpu_crtc->vsc;
		wm_high.vtaps = 1;
		if (amdgpu_crtc->rmx_type != RMX_OFF)
			wm_high.vtaps = 2;
		wm_high.bytes_per_pixel = 4; /* XXX: get this from fb config */
		wm_high.lb_size = lb_size;
		wm_high.dram_channels = cik_get_number_of_dram_channels(adev);
		wm_high.num_heads = num_heads;

		/* set for high clocks */
		latency_watermark_a = min(dce_v11_0_latency_watermark(&wm_high), (u32)65535);

		/* possibly force display priority to high */
		/* should really do this at mode validation time... */
		if (!dce_v11_0_average_bandwidth_vs_dram_bandwidth_for_display(&wm_high) ||
		    !dce_v11_0_average_bandwidth_vs_available_bandwidth(&wm_high) ||
		    !dce_v11_0_check_latency_hiding(&wm_high) ||
		    (adev->mode_info.disp_priority == 2)) {
			DRM_DEBUG_KMS("force priority to high\n");
		}

		/* watermark for low clocks */
		if (adev->pm.dpm_enabled) {
			wm_low.yclk =
				amdgpu_dpm_get_mclk(adev, true) * 10;
			wm_low.sclk =
				amdgpu_dpm_get_sclk(adev, true) * 10;
		} else {
			wm_low.yclk = adev->pm.current_mclk * 10;
			wm_low.sclk = adev->pm.current_sclk * 10;
		}

		wm_low.disp_clk = mode->clock;
		wm_low.src_width = mode->crtc_hdisplay;
		wm_low.active_time = active_time;
		wm_low.blank_time = line_time - wm_low.active_time;
		wm_low.interlaced = false;
		if (mode->flags & DRM_MODE_FLAG_INTERLACE)
			wm_low.interlaced = true;
		wm_low.vsc = amdgpu_crtc->vsc;
		wm_low.vtaps = 1;
		if (amdgpu_crtc->rmx_type != RMX_OFF)
			wm_low.vtaps = 2;
		wm_low.bytes_per_pixel = 4; /* XXX: get this from fb config */
		wm_low.lb_size = lb_size;
		wm_low.dram_channels = cik_get_number_of_dram_channels(adev);
		wm_low.num_heads = num_heads;

		/* set for low clocks */
		latency_watermark_b = min(dce_v11_0_latency_watermark(&wm_low), (u32)65535);

		/* possibly force display priority to high */
		/* should really do this at mode validation time... */
		if (!dce_v11_0_average_bandwidth_vs_dram_bandwidth_for_display(&wm_low) ||
		    !dce_v11_0_average_bandwidth_vs_available_bandwidth(&wm_low) ||
		    !dce_v11_0_check_latency_hiding(&wm_low) ||
		    (adev->mode_info.disp_priority == 2)) {
			DRM_DEBUG_KMS("force priority to high\n");
		}
		lb_vblank_lead_lines = DIV_ROUND_UP(lb_size, mode->crtc_hdisplay);
	}

	/* select wm A */
	wm_mask = RREG32(mmDPG_WATERMARK_MASK_CONTROL + amdgpu_crtc->crtc_offset);
	tmp = REG_SET_FIELD(wm_mask, DPG_WATERMARK_MASK_CONTROL, URGENCY_WATERMARK_MASK, 1);
	WREG32(mmDPG_WATERMARK_MASK_CONTROL + amdgpu_crtc->crtc_offset, tmp);
	tmp = RREG32(mmDPG_PIPE_URGENCY_CONTROL + amdgpu_crtc->crtc_offset);
	tmp = REG_SET_FIELD(tmp, DPG_PIPE_URGENCY_CONTROL, URGENCY_LOW_WATERMARK, latency_watermark_a);
	tmp = REG_SET_FIELD(tmp, DPG_PIPE_URGENCY_CONTROL, URGENCY_HIGH_WATERMARK, line_time);
	WREG32(mmDPG_PIPE_URGENCY_CONTROL + amdgpu_crtc->crtc_offset, tmp);
	/* select wm B */
	tmp = REG_SET_FIELD(wm_mask, DPG_WATERMARK_MASK_CONTROL, URGENCY_WATERMARK_MASK, 2);
	WREG32(mmDPG_WATERMARK_MASK_CONTROL + amdgpu_crtc->crtc_offset, tmp);
	tmp = RREG32(mmDPG_PIPE_URGENCY_CONTROL + amdgpu_crtc->crtc_offset);
	tmp = REG_SET_FIELD(tmp, DPG_PIPE_URGENCY_CONTROL, URGENCY_LOW_WATERMARK, latency_watermark_b);
	tmp = REG_SET_FIELD(tmp, DPG_PIPE_URGENCY_CONTROL, URGENCY_HIGH_WATERMARK, line_time);
	WREG32(mmDPG_PIPE_URGENCY_CONTROL + amdgpu_crtc->crtc_offset, tmp);
	/* restore original selection */
	WREG32(mmDPG_WATERMARK_MASK_CONTROL + amdgpu_crtc->crtc_offset, wm_mask);

	/* save values for DPM */
	amdgpu_crtc->line_time = line_time;
	amdgpu_crtc->wm_high = latency_watermark_a;
	amdgpu_crtc->wm_low = latency_watermark_b;
	/* Save number of lines the linebuffer leads before the scanout */
	amdgpu_crtc->lb_vblank_lead_lines = lb_vblank_lead_lines;
}

/**
 * dce_v11_0_bandwidth_update - program display watermarks
 *
 * @adev: amdgpu_device pointer
 *
 * Calculate and program the display watermarks and line
 * buffer allocation (CIK).
 */
static void dce_v11_0_bandwidth_update(struct amdgpu_device *adev)
{
	struct drm_display_mode *mode = NULL;
	u32 num_heads = 0, lb_size;
	int i;

	amdgpu_update_display_priority(adev);

	for (i = 0; i < adev->mode_info.num_crtc; i++) {
		if (adev->mode_info.crtcs[i]->base.enabled)
			num_heads++;
	}
	for (i = 0; i < adev->mode_info.num_crtc; i++) {
		mode = &adev->mode_info.crtcs[i]->base.mode;
		lb_size = dce_v11_0_line_buffer_adjust(adev, adev->mode_info.crtcs[i], mode);
		dce_v11_0_program_watermarks(adev, adev->mode_info.crtcs[i],
					    lb_size, num_heads);
	}
}

static void dce_v11_0_audio_get_connected_pins(struct amdgpu_device *adev)
{
	int i;
	u32 offset, tmp;

	for (i = 0; i < adev->mode_info.audio.num_pins; i++) {
		offset = adev->mode_info.audio.pin[i].offset;
		tmp = RREG32_AUDIO_ENDPT(offset,
					 ixAZALIA_F0_CODEC_PIN_CONTROL_RESPONSE_CONFIGURATION_DEFAULT);
		if (((tmp &
		AZALIA_F0_CODEC_PIN_CONTROL_RESPONSE_CONFIGURATION_DEFAULT__PORT_CONNECTIVITY_MASK) >>
		AZALIA_F0_CODEC_PIN_CONTROL_RESPONSE_CONFIGURATION_DEFAULT__PORT_CONNECTIVITY__SHIFT) == 1)
			adev->mode_info.audio.pin[i].connected = false;
		else
			adev->mode_info.audio.pin[i].connected = true;
	}
}

static struct amdgpu_audio_pin *dce_v11_0_audio_get_pin(struct amdgpu_device *adev)
{
	int i;

	dce_v11_0_audio_get_connected_pins(adev);

	for (i = 0; i < adev->mode_info.audio.num_pins; i++) {
		if (adev->mode_info.audio.pin[i].connected)
			return &adev->mode_info.audio.pin[i];
	}
	DRM_ERROR("No connected audio pins found!\n");
	return NULL;
}

static void dce_v11_0_afmt_audio_select_pin(struct drm_encoder *encoder)
{
	struct amdgpu_device *adev = encoder->dev->dev_private;
	struct amdgpu_encoder *amdgpu_encoder = to_amdgpu_encoder(encoder);
	struct amdgpu_encoder_atom_dig *dig = amdgpu_encoder->enc_priv;
	u32 tmp;

	if (!dig || !dig->afmt || !dig->afmt->pin)
		return;

	tmp = RREG32(mmAFMT_AUDIO_SRC_CONTROL + dig->afmt->offset);
	tmp = REG_SET_FIELD(tmp, AFMT_AUDIO_SRC_CONTROL, AFMT_AUDIO_SRC_SELECT, dig->afmt->pin->id);
	WREG32(mmAFMT_AUDIO_SRC_CONTROL + dig->afmt->offset, tmp);
}

static void dce_v11_0_audio_write_latency_fields(struct drm_encoder *encoder,
						struct drm_display_mode *mode)
{
	struct amdgpu_device *adev = encoder->dev->dev_private;
	struct amdgpu_encoder *amdgpu_encoder = to_amdgpu_encoder(encoder);
	struct amdgpu_encoder_atom_dig *dig = amdgpu_encoder->enc_priv;
	struct drm_connector *connector;
	struct amdgpu_connector *amdgpu_connector = NULL;
	u32 tmp;
	int interlace = 0;

	if (!dig || !dig->afmt || !dig->afmt->pin)
		return;

	list_for_each_entry(connector, &encoder->dev->mode_config.connector_list, head) {
		if (connector->encoder == encoder) {
			amdgpu_connector = to_amdgpu_connector(connector);
			break;
		}
	}

	if (!amdgpu_connector) {
		DRM_ERROR("Couldn't find encoder's connector\n");
		return;
	}

	if (mode->flags & DRM_MODE_FLAG_INTERLACE)
		interlace = 1;
	if (connector->latency_present[interlace]) {
		tmp = REG_SET_FIELD(0, AZALIA_F0_CODEC_PIN_CONTROL_RESPONSE_LIPSYNC,
				    VIDEO_LIPSYNC, connector->video_latency[interlace]);
		tmp = REG_SET_FIELD(0, AZALIA_F0_CODEC_PIN_CONTROL_RESPONSE_LIPSYNC,
				    AUDIO_LIPSYNC, connector->audio_latency[interlace]);
	} else {
		tmp = REG_SET_FIELD(0, AZALIA_F0_CODEC_PIN_CONTROL_RESPONSE_LIPSYNC,
				    VIDEO_LIPSYNC, 0);
		tmp = REG_SET_FIELD(0, AZALIA_F0_CODEC_PIN_CONTROL_RESPONSE_LIPSYNC,
				    AUDIO_LIPSYNC, 0);
	}
	WREG32_AUDIO_ENDPT(dig->afmt->pin->offset,
			   ixAZALIA_F0_CODEC_PIN_CONTROL_RESPONSE_LIPSYNC, tmp);
}

static void dce_v11_0_audio_write_speaker_allocation(struct drm_encoder *encoder)
{
	struct amdgpu_device *adev = encoder->dev->dev_private;
	struct amdgpu_encoder *amdgpu_encoder = to_amdgpu_encoder(encoder);
	struct amdgpu_encoder_atom_dig *dig = amdgpu_encoder->enc_priv;
	struct drm_connector *connector;
	struct amdgpu_connector *amdgpu_connector = NULL;
	u32 tmp;
	u8 *sadb = NULL;
	int sad_count;

	if (!dig || !dig->afmt || !dig->afmt->pin)
		return;

	list_for_each_entry(connector, &encoder->dev->mode_config.connector_list, head) {
		if (connector->encoder == encoder) {
			amdgpu_connector = to_amdgpu_connector(connector);
			break;
		}
	}

	if (!amdgpu_connector) {
		DRM_ERROR("Couldn't find encoder's connector\n");
		return;
	}

	sad_count = drm_edid_to_speaker_allocation(amdgpu_connector_edid(connector), &sadb);
	if (sad_count < 0) {
		DRM_ERROR("Couldn't read Speaker Allocation Data Block: %d\n", sad_count);
		sad_count = 0;
	}

	/* program the speaker allocation */
	tmp = RREG32_AUDIO_ENDPT(dig->afmt->pin->offset,
				 ixAZALIA_F0_CODEC_PIN_CONTROL_CHANNEL_SPEAKER);
	tmp = REG_SET_FIELD(tmp, AZALIA_F0_CODEC_PIN_CONTROL_CHANNEL_SPEAKER,
			    DP_CONNECTION, 0);
	/* set HDMI mode */
	tmp = REG_SET_FIELD(tmp, AZALIA_F0_CODEC_PIN_CONTROL_CHANNEL_SPEAKER,
			    HDMI_CONNECTION, 1);
	if (sad_count)
		tmp = REG_SET_FIELD(tmp, AZALIA_F0_CODEC_PIN_CONTROL_CHANNEL_SPEAKER,
				    SPEAKER_ALLOCATION, sadb[0]);
	else
		tmp = REG_SET_FIELD(tmp, AZALIA_F0_CODEC_PIN_CONTROL_CHANNEL_SPEAKER,
				    SPEAKER_ALLOCATION, 5); /* stereo */
	WREG32_AUDIO_ENDPT(dig->afmt->pin->offset,
			   ixAZALIA_F0_CODEC_PIN_CONTROL_CHANNEL_SPEAKER, tmp);

	kfree(sadb);
}

static void dce_v11_0_audio_write_sad_regs(struct drm_encoder *encoder)
{
	struct amdgpu_device *adev = encoder->dev->dev_private;
	struct amdgpu_encoder *amdgpu_encoder = to_amdgpu_encoder(encoder);
	struct amdgpu_encoder_atom_dig *dig = amdgpu_encoder->enc_priv;
	struct drm_connector *connector;
	struct amdgpu_connector *amdgpu_connector = NULL;
	struct cea_sad *sads;
	int i, sad_count;

	static const u16 eld_reg_to_type[][2] = {
		{ ixAZALIA_F0_CODEC_PIN_CONTROL_AUDIO_DESCRIPTOR0, HDMI_AUDIO_CODING_TYPE_PCM },
		{ ixAZALIA_F0_CODEC_PIN_CONTROL_AUDIO_DESCRIPTOR1, HDMI_AUDIO_CODING_TYPE_AC3 },
		{ ixAZALIA_F0_CODEC_PIN_CONTROL_AUDIO_DESCRIPTOR2, HDMI_AUDIO_CODING_TYPE_MPEG1 },
		{ ixAZALIA_F0_CODEC_PIN_CONTROL_AUDIO_DESCRIPTOR3, HDMI_AUDIO_CODING_TYPE_MP3 },
		{ ixAZALIA_F0_CODEC_PIN_CONTROL_AUDIO_DESCRIPTOR4, HDMI_AUDIO_CODING_TYPE_MPEG2 },
		{ ixAZALIA_F0_CODEC_PIN_CONTROL_AUDIO_DESCRIPTOR5, HDMI_AUDIO_CODING_TYPE_AAC_LC },
		{ ixAZALIA_F0_CODEC_PIN_CONTROL_AUDIO_DESCRIPTOR6, HDMI_AUDIO_CODING_TYPE_DTS },
		{ ixAZALIA_F0_CODEC_PIN_CONTROL_AUDIO_DESCRIPTOR7, HDMI_AUDIO_CODING_TYPE_ATRAC },
		{ ixAZALIA_F0_CODEC_PIN_CONTROL_AUDIO_DESCRIPTOR9, HDMI_AUDIO_CODING_TYPE_EAC3 },
		{ ixAZALIA_F0_CODEC_PIN_CONTROL_AUDIO_DESCRIPTOR10, HDMI_AUDIO_CODING_TYPE_DTS_HD },
		{ ixAZALIA_F0_CODEC_PIN_CONTROL_AUDIO_DESCRIPTOR11, HDMI_AUDIO_CODING_TYPE_MLP },
		{ ixAZALIA_F0_CODEC_PIN_CONTROL_AUDIO_DESCRIPTOR13, HDMI_AUDIO_CODING_TYPE_WMA_PRO },
	};

	if (!dig || !dig->afmt || !dig->afmt->pin)
		return;

	list_for_each_entry(connector, &encoder->dev->mode_config.connector_list, head) {
		if (connector->encoder == encoder) {
			amdgpu_connector = to_amdgpu_connector(connector);
			break;
		}
	}

	if (!amdgpu_connector) {
		DRM_ERROR("Couldn't find encoder's connector\n");
		return;
	}

	sad_count = drm_edid_to_sad(amdgpu_connector_edid(connector), &sads);
	if (sad_count <= 0) {
		DRM_ERROR("Couldn't read SADs: %d\n", sad_count);
		return;
	}
	BUG_ON(!sads);

	for (i = 0; i < ARRAY_SIZE(eld_reg_to_type); i++) {
		u32 tmp = 0;
		u8 stereo_freqs = 0;
		int max_channels = -1;
		int j;

		for (j = 0; j < sad_count; j++) {
			struct cea_sad *sad = &sads[j];

			if (sad->format == eld_reg_to_type[i][1]) {
				if (sad->channels > max_channels) {
					tmp = REG_SET_FIELD(tmp, AZALIA_F0_CODEC_PIN_CONTROL_AUDIO_DESCRIPTOR0,
							    MAX_CHANNELS, sad->channels);
					tmp = REG_SET_FIELD(tmp, AZALIA_F0_CODEC_PIN_CONTROL_AUDIO_DESCRIPTOR0,
							    DESCRIPTOR_BYTE_2, sad->byte2);
					tmp = REG_SET_FIELD(tmp, AZALIA_F0_CODEC_PIN_CONTROL_AUDIO_DESCRIPTOR0,
							    SUPPORTED_FREQUENCIES, sad->freq);
					max_channels = sad->channels;
				}

				if (sad->format == HDMI_AUDIO_CODING_TYPE_PCM)
					stereo_freqs |= sad->freq;
				else
					break;
			}
		}

		tmp = REG_SET_FIELD(tmp, AZALIA_F0_CODEC_PIN_CONTROL_AUDIO_DESCRIPTOR0,
				    SUPPORTED_FREQUENCIES_STEREO, stereo_freqs);
		WREG32_AUDIO_ENDPT(dig->afmt->pin->offset, eld_reg_to_type[i][0], tmp);
	}

	kfree(sads);
}

static void dce_v11_0_audio_enable(struct amdgpu_device *adev,
				  struct amdgpu_audio_pin *pin,
				  bool enable)
{
	if (!pin)
		return;

	WREG32_AUDIO_ENDPT(pin->offset, ixAZALIA_F0_CODEC_PIN_CONTROL_HOT_PLUG_CONTROL,
			   enable ? AZALIA_F0_CODEC_PIN_CONTROL_HOT_PLUG_CONTROL__AUDIO_ENABLED_MASK : 0);
}

static const u32 pin_offsets[] =
{
	AUD0_REGISTER_OFFSET,
	AUD1_REGISTER_OFFSET,
	AUD2_REGISTER_OFFSET,
	AUD3_REGISTER_OFFSET,
	AUD4_REGISTER_OFFSET,
	AUD5_REGISTER_OFFSET,
	AUD6_REGISTER_OFFSET,
	AUD7_REGISTER_OFFSET,
};

static int dce_v11_0_audio_init(struct amdgpu_device *adev)
{
	int i;

	if (!amdgpu_audio)
		return 0;

	adev->mode_info.audio.enabled = true;

	switch (adev->asic_type) {
	case CHIP_CARRIZO:
	case CHIP_STONEY:
		adev->mode_info.audio.num_pins = 7;
		break;
	case CHIP_POLARIS10:
		adev->mode_info.audio.num_pins = 8;
		break;
	case CHIP_POLARIS11:
	case CHIP_POLARIS12:
		adev->mode_info.audio.num_pins = 6;
		break;
	default:
		return -EINVAL;
	}

	for (i = 0; i < adev->mode_info.audio.num_pins; i++) {
		adev->mode_info.audio.pin[i].channels = -1;
		adev->mode_info.audio.pin[i].rate = -1;
		adev->mode_info.audio.pin[i].bits_per_sample = -1;
		adev->mode_info.audio.pin[i].status_bits = 0;
		adev->mode_info.audio.pin[i].category_code = 0;
		adev->mode_info.audio.pin[i].connected = false;
		adev->mode_info.audio.pin[i].offset = pin_offsets[i];
		adev->mode_info.audio.pin[i].id = i;
		/* disable audio.  it will be set up later */
		/* XXX remove once we switch to ip funcs */
		dce_v11_0_audio_enable(adev, &adev->mode_info.audio.pin[i], false);
	}

	return 0;
}

static void dce_v11_0_audio_fini(struct amdgpu_device *adev)
{
	int i;

	if (!amdgpu_audio)
		return;

	if (!adev->mode_info.audio.enabled)
		return;

	for (i = 0; i < adev->mode_info.audio.num_pins; i++)
		dce_v11_0_audio_enable(adev, &adev->mode_info.audio.pin[i], false);

	adev->mode_info.audio.enabled = false;
}

/*
 * update the N and CTS parameters for a given pixel clock rate
 */
static void dce_v11_0_afmt_update_ACR(struct drm_encoder *encoder, uint32_t clock)
{
	struct drm_device *dev = encoder->dev;
	struct amdgpu_device *adev = dev->dev_private;
	struct amdgpu_afmt_acr acr = amdgpu_afmt_acr(clock);
	struct amdgpu_encoder *amdgpu_encoder = to_amdgpu_encoder(encoder);
	struct amdgpu_encoder_atom_dig *dig = amdgpu_encoder->enc_priv;
	u32 tmp;

	tmp = RREG32(mmHDMI_ACR_32_0 + dig->afmt->offset);
	tmp = REG_SET_FIELD(tmp, HDMI_ACR_32_0, HDMI_ACR_CTS_32, acr.cts_32khz);
	WREG32(mmHDMI_ACR_32_0 + dig->afmt->offset, tmp);
	tmp = RREG32(mmHDMI_ACR_32_1 + dig->afmt->offset);
	tmp = REG_SET_FIELD(tmp, HDMI_ACR_32_1, HDMI_ACR_N_32, acr.n_32khz);
	WREG32(mmHDMI_ACR_32_1 + dig->afmt->offset, tmp);

	tmp = RREG32(mmHDMI_ACR_44_0 + dig->afmt->offset);
	tmp = REG_SET_FIELD(tmp, HDMI_ACR_44_0, HDMI_ACR_CTS_44, acr.cts_44_1khz);
	WREG32(mmHDMI_ACR_44_0 + dig->afmt->offset, tmp);
	tmp = RREG32(mmHDMI_ACR_44_1 + dig->afmt->offset);
	tmp = REG_SET_FIELD(tmp, HDMI_ACR_44_1, HDMI_ACR_N_44, acr.n_44_1khz);
	WREG32(mmHDMI_ACR_44_1 + dig->afmt->offset, tmp);

	tmp = RREG32(mmHDMI_ACR_48_0 + dig->afmt->offset);
	tmp = REG_SET_FIELD(tmp, HDMI_ACR_48_0, HDMI_ACR_CTS_48, acr.cts_48khz);
	WREG32(mmHDMI_ACR_48_0 + dig->afmt->offset, tmp);
	tmp = RREG32(mmHDMI_ACR_48_1 + dig->afmt->offset);
	tmp = REG_SET_FIELD(tmp, HDMI_ACR_48_1, HDMI_ACR_N_48, acr.n_48khz);
	WREG32(mmHDMI_ACR_48_1 + dig->afmt->offset, tmp);

}

/*
 * build a HDMI Video Info Frame
 */
static void dce_v11_0_afmt_update_avi_infoframe(struct drm_encoder *encoder,
					       void *buffer, size_t size)
{
	struct drm_device *dev = encoder->dev;
	struct amdgpu_device *adev = dev->dev_private;
	struct amdgpu_encoder *amdgpu_encoder = to_amdgpu_encoder(encoder);
	struct amdgpu_encoder_atom_dig *dig = amdgpu_encoder->enc_priv;
	uint8_t *frame = buffer + 3;
	uint8_t *header = buffer;

	WREG32(mmAFMT_AVI_INFO0 + dig->afmt->offset,
		frame[0x0] | (frame[0x1] << 8) | (frame[0x2] << 16) | (frame[0x3] << 24));
	WREG32(mmAFMT_AVI_INFO1 + dig->afmt->offset,
		frame[0x4] | (frame[0x5] << 8) | (frame[0x6] << 16) | (frame[0x7] << 24));
	WREG32(mmAFMT_AVI_INFO2 + dig->afmt->offset,
		frame[0x8] | (frame[0x9] << 8) | (frame[0xA] << 16) | (frame[0xB] << 24));
	WREG32(mmAFMT_AVI_INFO3 + dig->afmt->offset,
		frame[0xC] | (frame[0xD] << 8) | (header[1] << 24));
}

static void dce_v11_0_audio_set_dto(struct drm_encoder *encoder, u32 clock)
{
	struct drm_device *dev = encoder->dev;
	struct amdgpu_device *adev = dev->dev_private;
	struct amdgpu_encoder *amdgpu_encoder = to_amdgpu_encoder(encoder);
	struct amdgpu_encoder_atom_dig *dig = amdgpu_encoder->enc_priv;
	struct amdgpu_crtc *amdgpu_crtc = to_amdgpu_crtc(encoder->crtc);
	u32 dto_phase = 24 * 1000;
	u32 dto_modulo = clock;
	u32 tmp;

	if (!dig || !dig->afmt)
		return;

	/* XXX two dtos; generally use dto0 for hdmi */
	/* Express [24MHz / target pixel clock] as an exact rational
	 * number (coefficient of two integer numbers.  DCCG_AUDIO_DTOx_PHASE
	 * is the numerator, DCCG_AUDIO_DTOx_MODULE is the denominator
	 */
	tmp = RREG32(mmDCCG_AUDIO_DTO_SOURCE);
	tmp = REG_SET_FIELD(tmp, DCCG_AUDIO_DTO_SOURCE, DCCG_AUDIO_DTO0_SOURCE_SEL,
			    amdgpu_crtc->crtc_id);
	WREG32(mmDCCG_AUDIO_DTO_SOURCE, tmp);
	WREG32(mmDCCG_AUDIO_DTO0_PHASE, dto_phase);
	WREG32(mmDCCG_AUDIO_DTO0_MODULE, dto_modulo);
}

/*
 * update the info frames with the data from the current display mode
 */
static void dce_v11_0_afmt_setmode(struct drm_encoder *encoder,
				  struct drm_display_mode *mode)
{
	struct drm_device *dev = encoder->dev;
	struct amdgpu_device *adev = dev->dev_private;
	struct amdgpu_encoder *amdgpu_encoder = to_amdgpu_encoder(encoder);
	struct amdgpu_encoder_atom_dig *dig = amdgpu_encoder->enc_priv;
	struct drm_connector *connector = amdgpu_get_connector_for_encoder(encoder);
	u8 buffer[HDMI_INFOFRAME_HEADER_SIZE + HDMI_AVI_INFOFRAME_SIZE];
	struct hdmi_avi_infoframe frame;
	ssize_t err;
	u32 tmp;
	int bpc = 8;

	if (!dig || !dig->afmt)
		return;

	/* Silent, r600_hdmi_enable will raise WARN for us */
	if (!dig->afmt->enabled)
		return;

	/* hdmi deep color mode general control packets setup, if bpc > 8 */
	if (encoder->crtc) {
		struct amdgpu_crtc *amdgpu_crtc = to_amdgpu_crtc(encoder->crtc);
		bpc = amdgpu_crtc->bpc;
	}

	/* disable audio prior to setting up hw */
	dig->afmt->pin = dce_v11_0_audio_get_pin(adev);
	dce_v11_0_audio_enable(adev, dig->afmt->pin, false);

	dce_v11_0_audio_set_dto(encoder, mode->clock);

	tmp = RREG32(mmHDMI_VBI_PACKET_CONTROL + dig->afmt->offset);
	tmp = REG_SET_FIELD(tmp, HDMI_VBI_PACKET_CONTROL, HDMI_NULL_SEND, 1);
	WREG32(mmHDMI_VBI_PACKET_CONTROL + dig->afmt->offset, tmp); /* send null packets when required */

	WREG32(mmAFMT_AUDIO_CRC_CONTROL + dig->afmt->offset, 0x1000);

	tmp = RREG32(mmHDMI_CONTROL + dig->afmt->offset);
	switch (bpc) {
	case 0:
	case 6:
	case 8:
	case 16:
	default:
		tmp = REG_SET_FIELD(tmp, HDMI_CONTROL, HDMI_DEEP_COLOR_ENABLE, 0);
		tmp = REG_SET_FIELD(tmp, HDMI_CONTROL, HDMI_DEEP_COLOR_DEPTH, 0);
		DRM_DEBUG("%s: Disabling hdmi deep color for %d bpc.\n",
			  connector->name, bpc);
		break;
	case 10:
		tmp = REG_SET_FIELD(tmp, HDMI_CONTROL, HDMI_DEEP_COLOR_ENABLE, 1);
		tmp = REG_SET_FIELD(tmp, HDMI_CONTROL, HDMI_DEEP_COLOR_DEPTH, 1);
		DRM_DEBUG("%s: Enabling hdmi deep color 30 for 10 bpc.\n",
			  connector->name);
		break;
	case 12:
		tmp = REG_SET_FIELD(tmp, HDMI_CONTROL, HDMI_DEEP_COLOR_ENABLE, 1);
		tmp = REG_SET_FIELD(tmp, HDMI_CONTROL, HDMI_DEEP_COLOR_DEPTH, 2);
		DRM_DEBUG("%s: Enabling hdmi deep color 36 for 12 bpc.\n",
			  connector->name);
		break;
	}
	WREG32(mmHDMI_CONTROL + dig->afmt->offset, tmp);

	tmp = RREG32(mmHDMI_VBI_PACKET_CONTROL + dig->afmt->offset);
	tmp = REG_SET_FIELD(tmp, HDMI_VBI_PACKET_CONTROL, HDMI_NULL_SEND, 1); /* send null packets when required */
	tmp = REG_SET_FIELD(tmp, HDMI_VBI_PACKET_CONTROL, HDMI_GC_SEND, 1); /* send general control packets */
	tmp = REG_SET_FIELD(tmp, HDMI_VBI_PACKET_CONTROL, HDMI_GC_CONT, 1); /* send general control packets every frame */
	WREG32(mmHDMI_VBI_PACKET_CONTROL + dig->afmt->offset, tmp);

	tmp = RREG32(mmHDMI_INFOFRAME_CONTROL0 + dig->afmt->offset);
	/* enable audio info frames (frames won't be set until audio is enabled) */
	tmp = REG_SET_FIELD(tmp, HDMI_INFOFRAME_CONTROL0, HDMI_AUDIO_INFO_SEND, 1);
	/* required for audio info values to be updated */
	tmp = REG_SET_FIELD(tmp, HDMI_INFOFRAME_CONTROL0, HDMI_AUDIO_INFO_CONT, 1);
	WREG32(mmHDMI_INFOFRAME_CONTROL0 + dig->afmt->offset, tmp);

	tmp = RREG32(mmAFMT_INFOFRAME_CONTROL0 + dig->afmt->offset);
	/* required for audio info values to be updated */
	tmp = REG_SET_FIELD(tmp, AFMT_INFOFRAME_CONTROL0, AFMT_AUDIO_INFO_UPDATE, 1);
	WREG32(mmAFMT_INFOFRAME_CONTROL0 + dig->afmt->offset, tmp);

	tmp = RREG32(mmHDMI_INFOFRAME_CONTROL1 + dig->afmt->offset);
	/* anything other than 0 */
	tmp = REG_SET_FIELD(tmp, HDMI_INFOFRAME_CONTROL1, HDMI_AUDIO_INFO_LINE, 2);
	WREG32(mmHDMI_INFOFRAME_CONTROL1 + dig->afmt->offset, tmp);

	WREG32(mmHDMI_GC + dig->afmt->offset, 0); /* unset HDMI_GC_AVMUTE */

	tmp = RREG32(mmHDMI_AUDIO_PACKET_CONTROL + dig->afmt->offset);
	/* set the default audio delay */
	tmp = REG_SET_FIELD(tmp, HDMI_AUDIO_PACKET_CONTROL, HDMI_AUDIO_DELAY_EN, 1);
	/* should be suffient for all audio modes and small enough for all hblanks */
	tmp = REG_SET_FIELD(tmp, HDMI_AUDIO_PACKET_CONTROL, HDMI_AUDIO_PACKETS_PER_LINE, 3);
	WREG32(mmHDMI_AUDIO_PACKET_CONTROL + dig->afmt->offset, tmp);

	tmp = RREG32(mmAFMT_AUDIO_PACKET_CONTROL + dig->afmt->offset);
	/* allow 60958 channel status fields to be updated */
	tmp = REG_SET_FIELD(tmp, AFMT_AUDIO_PACKET_CONTROL, AFMT_60958_CS_UPDATE, 1);
	WREG32(mmAFMT_AUDIO_PACKET_CONTROL + dig->afmt->offset, tmp);

	tmp = RREG32(mmHDMI_ACR_PACKET_CONTROL + dig->afmt->offset);
	if (bpc > 8)
		/* clear SW CTS value */
		tmp = REG_SET_FIELD(tmp, HDMI_ACR_PACKET_CONTROL, HDMI_ACR_SOURCE, 0);
	else
		/* select SW CTS value */
		tmp = REG_SET_FIELD(tmp, HDMI_ACR_PACKET_CONTROL, HDMI_ACR_SOURCE, 1);
	/* allow hw to sent ACR packets when required */
	tmp = REG_SET_FIELD(tmp, HDMI_ACR_PACKET_CONTROL, HDMI_ACR_AUTO_SEND, 1);
	WREG32(mmHDMI_ACR_PACKET_CONTROL + dig->afmt->offset, tmp);

	dce_v11_0_afmt_update_ACR(encoder, mode->clock);

	tmp = RREG32(mmAFMT_60958_0 + dig->afmt->offset);
	tmp = REG_SET_FIELD(tmp, AFMT_60958_0, AFMT_60958_CS_CHANNEL_NUMBER_L, 1);
	WREG32(mmAFMT_60958_0 + dig->afmt->offset, tmp);

	tmp = RREG32(mmAFMT_60958_1 + dig->afmt->offset);
	tmp = REG_SET_FIELD(tmp, AFMT_60958_1, AFMT_60958_CS_CHANNEL_NUMBER_R, 2);
	WREG32(mmAFMT_60958_1 + dig->afmt->offset, tmp);

	tmp = RREG32(mmAFMT_60958_2 + dig->afmt->offset);
	tmp = REG_SET_FIELD(tmp, AFMT_60958_2, AFMT_60958_CS_CHANNEL_NUMBER_2, 3);
	tmp = REG_SET_FIELD(tmp, AFMT_60958_2, AFMT_60958_CS_CHANNEL_NUMBER_3, 4);
	tmp = REG_SET_FIELD(tmp, AFMT_60958_2, AFMT_60958_CS_CHANNEL_NUMBER_4, 5);
	tmp = REG_SET_FIELD(tmp, AFMT_60958_2, AFMT_60958_CS_CHANNEL_NUMBER_5, 6);
	tmp = REG_SET_FIELD(tmp, AFMT_60958_2, AFMT_60958_CS_CHANNEL_NUMBER_6, 7);
	tmp = REG_SET_FIELD(tmp, AFMT_60958_2, AFMT_60958_CS_CHANNEL_NUMBER_7, 8);
	WREG32(mmAFMT_60958_2 + dig->afmt->offset, tmp);

	dce_v11_0_audio_write_speaker_allocation(encoder);

	WREG32(mmAFMT_AUDIO_PACKET_CONTROL2 + dig->afmt->offset,
	       (0xff << AFMT_AUDIO_PACKET_CONTROL2__AFMT_AUDIO_CHANNEL_ENABLE__SHIFT));

	dce_v11_0_afmt_audio_select_pin(encoder);
	dce_v11_0_audio_write_sad_regs(encoder);
	dce_v11_0_audio_write_latency_fields(encoder, mode);

	err = drm_hdmi_avi_infoframe_from_display_mode(&frame, mode);
	if (err < 0) {
		DRM_ERROR("failed to setup AVI infoframe: %zd\n", err);
		return;
	}

	err = hdmi_avi_infoframe_pack(&frame, buffer, sizeof(buffer));
	if (err < 0) {
		DRM_ERROR("failed to pack AVI infoframe: %zd\n", err);
		return;
	}

	dce_v11_0_afmt_update_avi_infoframe(encoder, buffer, sizeof(buffer));

	tmp = RREG32(mmHDMI_INFOFRAME_CONTROL0 + dig->afmt->offset);
	/* enable AVI info frames */
	tmp = REG_SET_FIELD(tmp, HDMI_INFOFRAME_CONTROL0, HDMI_AVI_INFO_SEND, 1);
	/* required for audio info values to be updated */
	tmp = REG_SET_FIELD(tmp, HDMI_INFOFRAME_CONTROL0, HDMI_AVI_INFO_CONT, 1);
	WREG32(mmHDMI_INFOFRAME_CONTROL0 + dig->afmt->offset, tmp);

	tmp = RREG32(mmHDMI_INFOFRAME_CONTROL1 + dig->afmt->offset);
	tmp = REG_SET_FIELD(tmp, HDMI_INFOFRAME_CONTROL1, HDMI_AVI_INFO_LINE, 2);
	WREG32(mmHDMI_INFOFRAME_CONTROL1 + dig->afmt->offset, tmp);

	tmp = RREG32(mmAFMT_AUDIO_PACKET_CONTROL + dig->afmt->offset);
	/* send audio packets */
	tmp = REG_SET_FIELD(tmp, AFMT_AUDIO_PACKET_CONTROL, AFMT_AUDIO_SAMPLE_SEND, 1);
	WREG32(mmAFMT_AUDIO_PACKET_CONTROL + dig->afmt->offset, tmp);

	WREG32(mmAFMT_RAMP_CONTROL0 + dig->afmt->offset, 0x00FFFFFF);
	WREG32(mmAFMT_RAMP_CONTROL1 + dig->afmt->offset, 0x007FFFFF);
	WREG32(mmAFMT_RAMP_CONTROL2 + dig->afmt->offset, 0x00000001);
	WREG32(mmAFMT_RAMP_CONTROL3 + dig->afmt->offset, 0x00000001);

	/* enable audio after to setting up hw */
	dce_v11_0_audio_enable(adev, dig->afmt->pin, true);
}

static void dce_v11_0_afmt_enable(struct drm_encoder *encoder, bool enable)
{
	struct drm_device *dev = encoder->dev;
	struct amdgpu_device *adev = dev->dev_private;
	struct amdgpu_encoder *amdgpu_encoder = to_amdgpu_encoder(encoder);
	struct amdgpu_encoder_atom_dig *dig = amdgpu_encoder->enc_priv;

	if (!dig || !dig->afmt)
		return;

	/* Silent, r600_hdmi_enable will raise WARN for us */
	if (enable && dig->afmt->enabled)
		return;
	if (!enable && !dig->afmt->enabled)
		return;

	if (!enable && dig->afmt->pin) {
		dce_v11_0_audio_enable(adev, dig->afmt->pin, false);
		dig->afmt->pin = NULL;
	}

	dig->afmt->enabled = enable;

	DRM_DEBUG("%sabling AFMT interface @ 0x%04X for encoder 0x%x\n",
		  enable ? "En" : "Dis", dig->afmt->offset, amdgpu_encoder->encoder_id);
}

static int dce_v11_0_afmt_init(struct amdgpu_device *adev)
{
	int i;

	for (i = 0; i < adev->mode_info.num_dig; i++)
		adev->mode_info.afmt[i] = NULL;

	/* DCE11 has audio blocks tied to DIG encoders */
	for (i = 0; i < adev->mode_info.num_dig; i++) {
		adev->mode_info.afmt[i] = kzalloc(sizeof(struct amdgpu_afmt), GFP_KERNEL);
		if (adev->mode_info.afmt[i]) {
			adev->mode_info.afmt[i]->offset = dig_offsets[i];
			adev->mode_info.afmt[i]->id = i;
		} else {
			int j;
			for (j = 0; j < i; j++) {
				kfree(adev->mode_info.afmt[j]);
				adev->mode_info.afmt[j] = NULL;
			}
			return -ENOMEM;
		}
	}
	return 0;
}

static void dce_v11_0_afmt_fini(struct amdgpu_device *adev)
{
	int i;

	for (i = 0; i < adev->mode_info.num_dig; i++) {
		kfree(adev->mode_info.afmt[i]);
		adev->mode_info.afmt[i] = NULL;
	}
}

static const u32 vga_control_regs[6] =
{
	mmD1VGA_CONTROL,
	mmD2VGA_CONTROL,
	mmD3VGA_CONTROL,
	mmD4VGA_CONTROL,
	mmD5VGA_CONTROL,
	mmD6VGA_CONTROL,
};

static void dce_v11_0_vga_enable(struct drm_crtc *crtc, bool enable)
{
	struct amdgpu_crtc *amdgpu_crtc = to_amdgpu_crtc(crtc);
	struct drm_device *dev = crtc->dev;
	struct amdgpu_device *adev = dev->dev_private;
	u32 vga_control;

	vga_control = RREG32(vga_control_regs[amdgpu_crtc->crtc_id]) & ~1;
	if (enable)
		WREG32(vga_control_regs[amdgpu_crtc->crtc_id], vga_control | 1);
	else
		WREG32(vga_control_regs[amdgpu_crtc->crtc_id], vga_control);
}

static void dce_v11_0_grph_enable(struct drm_crtc *crtc, bool enable)
{
	struct amdgpu_crtc *amdgpu_crtc = to_amdgpu_crtc(crtc);
	struct drm_device *dev = crtc->dev;
	struct amdgpu_device *adev = dev->dev_private;

	if (enable)
		WREG32(mmGRPH_ENABLE + amdgpu_crtc->crtc_offset, 1);
	else
		WREG32(mmGRPH_ENABLE + amdgpu_crtc->crtc_offset, 0);
}

static int dce_v11_0_crtc_do_set_base(struct drm_crtc *crtc,
				     struct drm_framebuffer *fb,
				     int x, int y, int atomic)
{
	struct amdgpu_crtc *amdgpu_crtc = to_amdgpu_crtc(crtc);
	struct drm_device *dev = crtc->dev;
	struct amdgpu_device *adev = dev->dev_private;
	struct amdgpu_framebuffer *amdgpu_fb;
	struct drm_framebuffer *target_fb;
	struct drm_gem_object *obj;
	struct amdgpu_bo *abo;
	uint64_t fb_location, tiling_flags;
	uint32_t fb_format, fb_pitch_pixels;
	u32 fb_swap = REG_SET_FIELD(0, GRPH_SWAP_CNTL, GRPH_ENDIAN_SWAP, ENDIAN_NONE);
	u32 pipe_config;
	u32 tmp, viewport_w, viewport_h;
	int r;
	bool bypass_lut = false;
	struct drm_format_name_buf format_name;

	/* no fb bound */
	if (!atomic && !crtc->primary->fb) {
		DRM_DEBUG_KMS("No FB bound\n");
		return 0;
	}

	if (atomic) {
		amdgpu_fb = to_amdgpu_framebuffer(fb);
		target_fb = fb;
	} else {
		amdgpu_fb = to_amdgpu_framebuffer(crtc->primary->fb);
		target_fb = crtc->primary->fb;
	}

	/* If atomic, assume fb object is pinned & idle & fenced and
	 * just update base pointers
	 */
	obj = amdgpu_fb->obj;
	abo = gem_to_amdgpu_bo(obj);
	r = amdgpu_bo_reserve(abo, false);
	if (unlikely(r != 0))
		return r;

	if (atomic) {
		fb_location = amdgpu_bo_gpu_offset(abo);
	} else {
		r = amdgpu_bo_pin(abo, AMDGPU_GEM_DOMAIN_VRAM, &fb_location);
		if (unlikely(r != 0)) {
			amdgpu_bo_unreserve(abo);
			return -EINVAL;
		}
	}

	amdgpu_bo_get_tiling_flags(abo, &tiling_flags);
	amdgpu_bo_unreserve(abo);

	pipe_config = AMDGPU_TILING_GET(tiling_flags, PIPE_CONFIG);

	switch (target_fb->format->format) {
	case DRM_FORMAT_C8:
		fb_format = REG_SET_FIELD(0, GRPH_CONTROL, GRPH_DEPTH, 0);
		fb_format = REG_SET_FIELD(fb_format, GRPH_CONTROL, GRPH_FORMAT, 0);
		break;
	case DRM_FORMAT_XRGB4444:
	case DRM_FORMAT_ARGB4444:
		fb_format = REG_SET_FIELD(0, GRPH_CONTROL, GRPH_DEPTH, 1);
		fb_format = REG_SET_FIELD(fb_format, GRPH_CONTROL, GRPH_FORMAT, 2);
#ifdef __BIG_ENDIAN
		fb_swap = REG_SET_FIELD(fb_swap, GRPH_SWAP_CNTL, GRPH_ENDIAN_SWAP,
					ENDIAN_8IN16);
#endif
		break;
	case DRM_FORMAT_XRGB1555:
	case DRM_FORMAT_ARGB1555:
		fb_format = REG_SET_FIELD(0, GRPH_CONTROL, GRPH_DEPTH, 1);
		fb_format = REG_SET_FIELD(fb_format, GRPH_CONTROL, GRPH_FORMAT, 0);
#ifdef __BIG_ENDIAN
		fb_swap = REG_SET_FIELD(fb_swap, GRPH_SWAP_CNTL, GRPH_ENDIAN_SWAP,
					ENDIAN_8IN16);
#endif
		break;
	case DRM_FORMAT_BGRX5551:
	case DRM_FORMAT_BGRA5551:
		fb_format = REG_SET_FIELD(0, GRPH_CONTROL, GRPH_DEPTH, 1);
		fb_format = REG_SET_FIELD(fb_format, GRPH_CONTROL, GRPH_FORMAT, 5);
#ifdef __BIG_ENDIAN
		fb_swap = REG_SET_FIELD(fb_swap, GRPH_SWAP_CNTL, GRPH_ENDIAN_SWAP,
					ENDIAN_8IN16);
#endif
		break;
	case DRM_FORMAT_RGB565:
		fb_format = REG_SET_FIELD(0, GRPH_CONTROL, GRPH_DEPTH, 1);
		fb_format = REG_SET_FIELD(fb_format, GRPH_CONTROL, GRPH_FORMAT, 1);
#ifdef __BIG_ENDIAN
		fb_swap = REG_SET_FIELD(fb_swap, GRPH_SWAP_CNTL, GRPH_ENDIAN_SWAP,
					ENDIAN_8IN16);
#endif
		break;
	case DRM_FORMAT_XRGB8888:
	case DRM_FORMAT_ARGB8888:
		fb_format = REG_SET_FIELD(0, GRPH_CONTROL, GRPH_DEPTH, 2);
		fb_format = REG_SET_FIELD(fb_format, GRPH_CONTROL, GRPH_FORMAT, 0);
#ifdef __BIG_ENDIAN
		fb_swap = REG_SET_FIELD(fb_swap, GRPH_SWAP_CNTL, GRPH_ENDIAN_SWAP,
					ENDIAN_8IN32);
#endif
		break;
	case DRM_FORMAT_XRGB2101010:
	case DRM_FORMAT_ARGB2101010:
		fb_format = REG_SET_FIELD(0, GRPH_CONTROL, GRPH_DEPTH, 2);
		fb_format = REG_SET_FIELD(fb_format, GRPH_CONTROL, GRPH_FORMAT, 1);
#ifdef __BIG_ENDIAN
		fb_swap = REG_SET_FIELD(fb_swap, GRPH_SWAP_CNTL, GRPH_ENDIAN_SWAP,
					ENDIAN_8IN32);
#endif
		/* Greater 8 bpc fb needs to bypass hw-lut to retain precision */
		bypass_lut = true;
		break;
	case DRM_FORMAT_BGRX1010102:
	case DRM_FORMAT_BGRA1010102:
		fb_format = REG_SET_FIELD(0, GRPH_CONTROL, GRPH_DEPTH, 2);
		fb_format = REG_SET_FIELD(fb_format, GRPH_CONTROL, GRPH_FORMAT, 4);
#ifdef __BIG_ENDIAN
		fb_swap = REG_SET_FIELD(fb_swap, GRPH_SWAP_CNTL, GRPH_ENDIAN_SWAP,
					ENDIAN_8IN32);
#endif
		/* Greater 8 bpc fb needs to bypass hw-lut to retain precision */
		bypass_lut = true;
		break;
	default:
		DRM_ERROR("Unsupported screen format %s\n",
		          drm_get_format_name(target_fb->format->format, &format_name));
		return -EINVAL;
	}

	if (AMDGPU_TILING_GET(tiling_flags, ARRAY_MODE) == ARRAY_2D_TILED_THIN1) {
		unsigned bankw, bankh, mtaspect, tile_split, num_banks;

		bankw = AMDGPU_TILING_GET(tiling_flags, BANK_WIDTH);
		bankh = AMDGPU_TILING_GET(tiling_flags, BANK_HEIGHT);
		mtaspect = AMDGPU_TILING_GET(tiling_flags, MACRO_TILE_ASPECT);
		tile_split = AMDGPU_TILING_GET(tiling_flags, TILE_SPLIT);
		num_banks = AMDGPU_TILING_GET(tiling_flags, NUM_BANKS);

		fb_format = REG_SET_FIELD(fb_format, GRPH_CONTROL, GRPH_NUM_BANKS, num_banks);
		fb_format = REG_SET_FIELD(fb_format, GRPH_CONTROL, GRPH_ARRAY_MODE,
					  ARRAY_2D_TILED_THIN1);
		fb_format = REG_SET_FIELD(fb_format, GRPH_CONTROL, GRPH_TILE_SPLIT,
					  tile_split);
		fb_format = REG_SET_FIELD(fb_format, GRPH_CONTROL, GRPH_BANK_WIDTH, bankw);
		fb_format = REG_SET_FIELD(fb_format, GRPH_CONTROL, GRPH_BANK_HEIGHT, bankh);
		fb_format = REG_SET_FIELD(fb_format, GRPH_CONTROL, GRPH_MACRO_TILE_ASPECT,
					  mtaspect);
		fb_format = REG_SET_FIELD(fb_format, GRPH_CONTROL, GRPH_MICRO_TILE_MODE,
					  ADDR_SURF_MICRO_TILING_DISPLAY);
	} else if (AMDGPU_TILING_GET(tiling_flags, ARRAY_MODE) == ARRAY_1D_TILED_THIN1) {
		fb_format = REG_SET_FIELD(fb_format, GRPH_CONTROL, GRPH_ARRAY_MODE,
					  ARRAY_1D_TILED_THIN1);
	}

	fb_format = REG_SET_FIELD(fb_format, GRPH_CONTROL, GRPH_PIPE_CONFIG,
				  pipe_config);

	dce_v11_0_vga_enable(crtc, false);

	/* Make sure surface address is updated at vertical blank rather than
	 * horizontal blank
	 */
	tmp = RREG32(mmGRPH_FLIP_CONTROL + amdgpu_crtc->crtc_offset);
	tmp = REG_SET_FIELD(tmp, GRPH_FLIP_CONTROL,
			    GRPH_SURFACE_UPDATE_H_RETRACE_EN, 0);
	WREG32(mmGRPH_FLIP_CONTROL + amdgpu_crtc->crtc_offset, tmp);

	WREG32(mmGRPH_PRIMARY_SURFACE_ADDRESS_HIGH + amdgpu_crtc->crtc_offset,
	       upper_32_bits(fb_location));
	WREG32(mmGRPH_SECONDARY_SURFACE_ADDRESS_HIGH + amdgpu_crtc->crtc_offset,
	       upper_32_bits(fb_location));
	WREG32(mmGRPH_PRIMARY_SURFACE_ADDRESS + amdgpu_crtc->crtc_offset,
	       (u32)fb_location & GRPH_PRIMARY_SURFACE_ADDRESS__GRPH_PRIMARY_SURFACE_ADDRESS_MASK);
	WREG32(mmGRPH_SECONDARY_SURFACE_ADDRESS + amdgpu_crtc->crtc_offset,
	       (u32) fb_location & GRPH_SECONDARY_SURFACE_ADDRESS__GRPH_SECONDARY_SURFACE_ADDRESS_MASK);
	WREG32(mmGRPH_CONTROL + amdgpu_crtc->crtc_offset, fb_format);
	WREG32(mmGRPH_SWAP_CNTL + amdgpu_crtc->crtc_offset, fb_swap);

	/*
	 * The LUT only has 256 slots for indexing by a 8 bpc fb. Bypass the LUT
	 * for > 8 bpc scanout to avoid truncation of fb indices to 8 msb's, to
	 * retain the full precision throughout the pipeline.
	 */
	tmp = RREG32(mmGRPH_LUT_10BIT_BYPASS + amdgpu_crtc->crtc_offset);
	if (bypass_lut)
		tmp = REG_SET_FIELD(tmp, GRPH_LUT_10BIT_BYPASS, GRPH_LUT_10BIT_BYPASS_EN, 1);
	else
		tmp = REG_SET_FIELD(tmp, GRPH_LUT_10BIT_BYPASS, GRPH_LUT_10BIT_BYPASS_EN, 0);
	WREG32(mmGRPH_LUT_10BIT_BYPASS + amdgpu_crtc->crtc_offset, tmp);

	if (bypass_lut)
		DRM_DEBUG_KMS("Bypassing hardware LUT due to 10 bit fb scanout.\n");

	WREG32(mmGRPH_SURFACE_OFFSET_X + amdgpu_crtc->crtc_offset, 0);
	WREG32(mmGRPH_SURFACE_OFFSET_Y + amdgpu_crtc->crtc_offset, 0);
	WREG32(mmGRPH_X_START + amdgpu_crtc->crtc_offset, 0);
	WREG32(mmGRPH_Y_START + amdgpu_crtc->crtc_offset, 0);
	WREG32(mmGRPH_X_END + amdgpu_crtc->crtc_offset, target_fb->width);
	WREG32(mmGRPH_Y_END + amdgpu_crtc->crtc_offset, target_fb->height);

	fb_pitch_pixels = target_fb->pitches[0] / target_fb->format->cpp[0];
	WREG32(mmGRPH_PITCH + amdgpu_crtc->crtc_offset, fb_pitch_pixels);

	dce_v11_0_grph_enable(crtc, true);

	WREG32(mmLB_DESKTOP_HEIGHT + amdgpu_crtc->crtc_offset,
	       target_fb->height);

	x &= ~3;
	y &= ~1;
	WREG32(mmVIEWPORT_START + amdgpu_crtc->crtc_offset,
	       (x << 16) | y);
	viewport_w = crtc->mode.hdisplay;
	viewport_h = (crtc->mode.vdisplay + 1) & ~1;
	WREG32(mmVIEWPORT_SIZE + amdgpu_crtc->crtc_offset,
	       (viewport_w << 16) | viewport_h);

	/* set pageflip to happen anywhere in vblank interval */
	WREG32(mmCRTC_MASTER_UPDATE_MODE + amdgpu_crtc->crtc_offset, 0);

	if (!atomic && fb && fb != crtc->primary->fb) {
		amdgpu_fb = to_amdgpu_framebuffer(fb);
		abo = gem_to_amdgpu_bo(amdgpu_fb->obj);
		r = amdgpu_bo_reserve(abo, true);
		if (unlikely(r != 0))
			return r;
		amdgpu_bo_unpin(abo);
		amdgpu_bo_unreserve(abo);
	}

	/* Bytes per pixel may have changed */
	dce_v11_0_bandwidth_update(adev);

	return 0;
}

static void dce_v11_0_set_interleave(struct drm_crtc *crtc,
				     struct drm_display_mode *mode)
{
	struct drm_device *dev = crtc->dev;
	struct amdgpu_device *adev = dev->dev_private;
	struct amdgpu_crtc *amdgpu_crtc = to_amdgpu_crtc(crtc);
	u32 tmp;

	tmp = RREG32(mmLB_DATA_FORMAT + amdgpu_crtc->crtc_offset);
	if (mode->flags & DRM_MODE_FLAG_INTERLACE)
		tmp = REG_SET_FIELD(tmp, LB_DATA_FORMAT, INTERLEAVE_EN, 1);
	else
		tmp = REG_SET_FIELD(tmp, LB_DATA_FORMAT, INTERLEAVE_EN, 0);
	WREG32(mmLB_DATA_FORMAT + amdgpu_crtc->crtc_offset, tmp);
}

static void dce_v11_0_crtc_load_lut(struct drm_crtc *crtc)
{
	struct amdgpu_crtc *amdgpu_crtc = to_amdgpu_crtc(crtc);
	struct drm_device *dev = crtc->dev;
	struct amdgpu_device *adev = dev->dev_private;
	int i;
	u32 tmp;

	DRM_DEBUG_KMS("%d\n", amdgpu_crtc->crtc_id);

	tmp = RREG32(mmINPUT_CSC_CONTROL + amdgpu_crtc->crtc_offset);
	tmp = REG_SET_FIELD(tmp, INPUT_CSC_CONTROL, INPUT_CSC_GRPH_MODE, 0);
	WREG32(mmINPUT_CSC_CONTROL + amdgpu_crtc->crtc_offset, tmp);

	tmp = RREG32(mmPRESCALE_GRPH_CONTROL + amdgpu_crtc->crtc_offset);
	tmp = REG_SET_FIELD(tmp, PRESCALE_GRPH_CONTROL, GRPH_PRESCALE_BYPASS, 1);
	WREG32(mmPRESCALE_GRPH_CONTROL + amdgpu_crtc->crtc_offset, tmp);

	tmp = RREG32(mmINPUT_GAMMA_CONTROL + amdgpu_crtc->crtc_offset);
	tmp = REG_SET_FIELD(tmp, INPUT_GAMMA_CONTROL, GRPH_INPUT_GAMMA_MODE, 0);
	WREG32(mmINPUT_GAMMA_CONTROL + amdgpu_crtc->crtc_offset, tmp);

	WREG32(mmDC_LUT_CONTROL + amdgpu_crtc->crtc_offset, 0);

	WREG32(mmDC_LUT_BLACK_OFFSET_BLUE + amdgpu_crtc->crtc_offset, 0);
	WREG32(mmDC_LUT_BLACK_OFFSET_GREEN + amdgpu_crtc->crtc_offset, 0);
	WREG32(mmDC_LUT_BLACK_OFFSET_RED + amdgpu_crtc->crtc_offset, 0);

	WREG32(mmDC_LUT_WHITE_OFFSET_BLUE + amdgpu_crtc->crtc_offset, 0xffff);
	WREG32(mmDC_LUT_WHITE_OFFSET_GREEN + amdgpu_crtc->crtc_offset, 0xffff);
	WREG32(mmDC_LUT_WHITE_OFFSET_RED + amdgpu_crtc->crtc_offset, 0xffff);

	WREG32(mmDC_LUT_RW_MODE + amdgpu_crtc->crtc_offset, 0);
	WREG32(mmDC_LUT_WRITE_EN_MASK + amdgpu_crtc->crtc_offset, 0x00000007);

	WREG32(mmDC_LUT_RW_INDEX + amdgpu_crtc->crtc_offset, 0);
	for (i = 0; i < 256; i++) {
		WREG32(mmDC_LUT_30_COLOR + amdgpu_crtc->crtc_offset,
		       (amdgpu_crtc->lut_r[i] << 20) |
		       (amdgpu_crtc->lut_g[i] << 10) |
		       (amdgpu_crtc->lut_b[i] << 0));
	}

	tmp = RREG32(mmDEGAMMA_CONTROL + amdgpu_crtc->crtc_offset);
	tmp = REG_SET_FIELD(tmp, DEGAMMA_CONTROL, GRPH_DEGAMMA_MODE, 0);
	tmp = REG_SET_FIELD(tmp, DEGAMMA_CONTROL, CURSOR_DEGAMMA_MODE, 0);
	tmp = REG_SET_FIELD(tmp, DEGAMMA_CONTROL, CURSOR2_DEGAMMA_MODE, 0);
	WREG32(mmDEGAMMA_CONTROL + amdgpu_crtc->crtc_offset, tmp);

	tmp = RREG32(mmGAMUT_REMAP_CONTROL + amdgpu_crtc->crtc_offset);
	tmp = REG_SET_FIELD(tmp, GAMUT_REMAP_CONTROL, GRPH_GAMUT_REMAP_MODE, 0);
	WREG32(mmGAMUT_REMAP_CONTROL + amdgpu_crtc->crtc_offset, tmp);

	tmp = RREG32(mmREGAMMA_CONTROL + amdgpu_crtc->crtc_offset);
	tmp = REG_SET_FIELD(tmp, REGAMMA_CONTROL, GRPH_REGAMMA_MODE, 0);
	WREG32(mmREGAMMA_CONTROL + amdgpu_crtc->crtc_offset, tmp);

	tmp = RREG32(mmOUTPUT_CSC_CONTROL + amdgpu_crtc->crtc_offset);
	tmp = REG_SET_FIELD(tmp, OUTPUT_CSC_CONTROL, OUTPUT_CSC_GRPH_MODE, 0);
	WREG32(mmOUTPUT_CSC_CONTROL + amdgpu_crtc->crtc_offset, tmp);

	/* XXX match this to the depth of the crtc fmt block, move to modeset? */
	WREG32(mmDENORM_CONTROL + amdgpu_crtc->crtc_offset, 0);
	/* XXX this only needs to be programmed once per crtc at startup,
	 * not sure where the best place for it is
	 */
	tmp = RREG32(mmALPHA_CONTROL + amdgpu_crtc->crtc_offset);
	tmp = REG_SET_FIELD(tmp, ALPHA_CONTROL, CURSOR_ALPHA_BLND_ENA, 1);
	WREG32(mmALPHA_CONTROL + amdgpu_crtc->crtc_offset, tmp);
}

static int dce_v11_0_pick_dig_encoder(struct drm_encoder *encoder)
{
	struct amdgpu_encoder *amdgpu_encoder = to_amdgpu_encoder(encoder);
	struct amdgpu_encoder_atom_dig *dig = amdgpu_encoder->enc_priv;

	switch (amdgpu_encoder->encoder_id) {
	case ENCODER_OBJECT_ID_INTERNAL_UNIPHY:
		if (dig->linkb)
			return 1;
		else
			return 0;
		break;
	case ENCODER_OBJECT_ID_INTERNAL_UNIPHY1:
		if (dig->linkb)
			return 3;
		else
			return 2;
		break;
	case ENCODER_OBJECT_ID_INTERNAL_UNIPHY2:
		if (dig->linkb)
			return 5;
		else
			return 4;
		break;
	case ENCODER_OBJECT_ID_INTERNAL_UNIPHY3:
		return 6;
		break;
	default:
		DRM_ERROR("invalid encoder_id: 0x%x\n", amdgpu_encoder->encoder_id);
		return 0;
	}
}

/**
 * dce_v11_0_pick_pll - Allocate a PPLL for use by the crtc.
 *
 * @crtc: drm crtc
 *
 * Returns the PPLL (Pixel PLL) to be used by the crtc.  For DP monitors
 * a single PPLL can be used for all DP crtcs/encoders.  For non-DP
 * monitors a dedicated PPLL must be used.  If a particular board has
 * an external DP PLL, return ATOM_PPLL_INVALID to skip PLL programming
 * as there is no need to program the PLL itself.  If we are not able to
 * allocate a PLL, return ATOM_PPLL_INVALID to skip PLL programming to
 * avoid messing up an existing monitor.
 *
 * Asic specific PLL information
 *
 * DCE 10.x
 * Tonga
 * - PPLL1, PPLL2 are available for all UNIPHY (both DP and non-DP)
 * CI
 * - PPLL0, PPLL1, PPLL2 are available for all UNIPHY (both DP and non-DP) and DAC
 *
 */
static u32 dce_v11_0_pick_pll(struct drm_crtc *crtc)
{
	struct amdgpu_crtc *amdgpu_crtc = to_amdgpu_crtc(crtc);
	struct drm_device *dev = crtc->dev;
	struct amdgpu_device *adev = dev->dev_private;
	u32 pll_in_use;
	int pll;

	if ((adev->asic_type == CHIP_POLARIS10) ||
	    (adev->asic_type == CHIP_POLARIS11) ||
	    (adev->asic_type == CHIP_POLARIS12)) {
		struct amdgpu_encoder *amdgpu_encoder =
			to_amdgpu_encoder(amdgpu_crtc->encoder);
		struct amdgpu_encoder_atom_dig *dig = amdgpu_encoder->enc_priv;

		if (ENCODER_MODE_IS_DP(amdgpu_atombios_encoder_get_encoder_mode(amdgpu_crtc->encoder)))
			return ATOM_DP_DTO;

		switch (amdgpu_encoder->encoder_id) {
		case ENCODER_OBJECT_ID_INTERNAL_UNIPHY:
			if (dig->linkb)
				return ATOM_COMBOPHY_PLL1;
			else
				return ATOM_COMBOPHY_PLL0;
			break;
		case ENCODER_OBJECT_ID_INTERNAL_UNIPHY1:
			if (dig->linkb)
				return ATOM_COMBOPHY_PLL3;
			else
				return ATOM_COMBOPHY_PLL2;
			break;
		case ENCODER_OBJECT_ID_INTERNAL_UNIPHY2:
			if (dig->linkb)
				return ATOM_COMBOPHY_PLL5;
			else
				return ATOM_COMBOPHY_PLL4;
			break;
		default:
			DRM_ERROR("invalid encoder_id: 0x%x\n", amdgpu_encoder->encoder_id);
			return ATOM_PPLL_INVALID;
		}
	}

	if (ENCODER_MODE_IS_DP(amdgpu_atombios_encoder_get_encoder_mode(amdgpu_crtc->encoder))) {
		if (adev->clock.dp_extclk)
			/* skip PPLL programming if using ext clock */
			return ATOM_PPLL_INVALID;
		else {
			/* use the same PPLL for all DP monitors */
			pll = amdgpu_pll_get_shared_dp_ppll(crtc);
			if (pll != ATOM_PPLL_INVALID)
				return pll;
		}
	} else {
		/* use the same PPLL for all monitors with the same clock */
		pll = amdgpu_pll_get_shared_nondp_ppll(crtc);
		if (pll != ATOM_PPLL_INVALID)
			return pll;
	}

	/* XXX need to determine what plls are available on each DCE11 part */
	pll_in_use = amdgpu_pll_get_use_mask(crtc);
	if (adev->asic_type == CHIP_CARRIZO || adev->asic_type == CHIP_STONEY) {
		if (!(pll_in_use & (1 << ATOM_PPLL1)))
			return ATOM_PPLL1;
		if (!(pll_in_use & (1 << ATOM_PPLL0)))
			return ATOM_PPLL0;
		DRM_ERROR("unable to allocate a PPLL\n");
		return ATOM_PPLL_INVALID;
	} else {
		if (!(pll_in_use & (1 << ATOM_PPLL2)))
			return ATOM_PPLL2;
		if (!(pll_in_use & (1 << ATOM_PPLL1)))
			return ATOM_PPLL1;
		if (!(pll_in_use & (1 << ATOM_PPLL0)))
			return ATOM_PPLL0;
		DRM_ERROR("unable to allocate a PPLL\n");
		return ATOM_PPLL_INVALID;
	}
	return ATOM_PPLL_INVALID;
}

static void dce_v11_0_lock_cursor(struct drm_crtc *crtc, bool lock)
{
	struct amdgpu_device *adev = crtc->dev->dev_private;
	struct amdgpu_crtc *amdgpu_crtc = to_amdgpu_crtc(crtc);
	uint32_t cur_lock;

	cur_lock = RREG32(mmCUR_UPDATE + amdgpu_crtc->crtc_offset);
	if (lock)
		cur_lock = REG_SET_FIELD(cur_lock, CUR_UPDATE, CURSOR_UPDATE_LOCK, 1);
	else
		cur_lock = REG_SET_FIELD(cur_lock, CUR_UPDATE, CURSOR_UPDATE_LOCK, 0);
	WREG32(mmCUR_UPDATE + amdgpu_crtc->crtc_offset, cur_lock);
}

static void dce_v11_0_hide_cursor(struct drm_crtc *crtc)
{
	struct amdgpu_crtc *amdgpu_crtc = to_amdgpu_crtc(crtc);
	struct amdgpu_device *adev = crtc->dev->dev_private;
	u32 tmp;

	tmp = RREG32_IDX(mmCUR_CONTROL + amdgpu_crtc->crtc_offset);
	tmp = REG_SET_FIELD(tmp, CUR_CONTROL, CURSOR_EN, 0);
	WREG32_IDX(mmCUR_CONTROL + amdgpu_crtc->crtc_offset, tmp);
}

static void dce_v11_0_show_cursor(struct drm_crtc *crtc)
{
	struct amdgpu_crtc *amdgpu_crtc = to_amdgpu_crtc(crtc);
	struct amdgpu_device *adev = crtc->dev->dev_private;
	u32 tmp;

	WREG32(mmCUR_SURFACE_ADDRESS_HIGH + amdgpu_crtc->crtc_offset,
	       upper_32_bits(amdgpu_crtc->cursor_addr));
	WREG32(mmCUR_SURFACE_ADDRESS + amdgpu_crtc->crtc_offset,
	       lower_32_bits(amdgpu_crtc->cursor_addr));

	tmp = RREG32_IDX(mmCUR_CONTROL + amdgpu_crtc->crtc_offset);
	tmp = REG_SET_FIELD(tmp, CUR_CONTROL, CURSOR_EN, 1);
	tmp = REG_SET_FIELD(tmp, CUR_CONTROL, CURSOR_MODE, 2);
	WREG32_IDX(mmCUR_CONTROL + amdgpu_crtc->crtc_offset, tmp);
}

static int dce_v11_0_cursor_move_locked(struct drm_crtc *crtc,
					int x, int y)
{
	struct amdgpu_crtc *amdgpu_crtc = to_amdgpu_crtc(crtc);
	struct amdgpu_device *adev = crtc->dev->dev_private;
	int xorigin = 0, yorigin = 0;

	amdgpu_crtc->cursor_x = x;
	amdgpu_crtc->cursor_y = y;

	/* avivo cursor are offset into the total surface */
	x += crtc->x;
	y += crtc->y;
	DRM_DEBUG("x %d y %d c->x %d c->y %d\n", x, y, crtc->x, crtc->y);

	if (x < 0) {
		xorigin = min(-x, amdgpu_crtc->max_cursor_width - 1);
		x = 0;
	}
	if (y < 0) {
		yorigin = min(-y, amdgpu_crtc->max_cursor_height - 1);
		y = 0;
	}

	WREG32(mmCUR_POSITION + amdgpu_crtc->crtc_offset, (x << 16) | y);
	WREG32(mmCUR_HOT_SPOT + amdgpu_crtc->crtc_offset, (xorigin << 16) | yorigin);
	WREG32(mmCUR_SIZE + amdgpu_crtc->crtc_offset,
	       ((amdgpu_crtc->cursor_width - 1) << 16) | (amdgpu_crtc->cursor_height - 1));

	return 0;
}

static int dce_v11_0_crtc_cursor_move(struct drm_crtc *crtc,
				      int x, int y)
{
	int ret;

	dce_v11_0_lock_cursor(crtc, true);
	ret = dce_v11_0_cursor_move_locked(crtc, x, y);
	dce_v11_0_lock_cursor(crtc, false);

	return ret;
}

static int dce_v11_0_crtc_cursor_set2(struct drm_crtc *crtc,
				      struct drm_file *file_priv,
				      uint32_t handle,
				      uint32_t width,
				      uint32_t height,
				      int32_t hot_x,
				      int32_t hot_y)
{
	struct amdgpu_crtc *amdgpu_crtc = to_amdgpu_crtc(crtc);
	struct drm_gem_object *obj;
	struct amdgpu_bo *aobj;
	int ret;

	if (!handle) {
		/* turn off cursor */
		dce_v11_0_hide_cursor(crtc);
		obj = NULL;
		goto unpin;
	}

	if ((width > amdgpu_crtc->max_cursor_width) ||
	    (height > amdgpu_crtc->max_cursor_height)) {
		DRM_ERROR("bad cursor width or height %d x %d\n", width, height);
		return -EINVAL;
	}

	obj = drm_gem_object_lookup(file_priv, handle);
	if (!obj) {
		DRM_ERROR("Cannot find cursor object %x for crtc %d\n", handle, amdgpu_crtc->crtc_id);
		return -ENOENT;
	}

	aobj = gem_to_amdgpu_bo(obj);
	ret = amdgpu_bo_reserve(aobj, false);
	if (ret != 0) {
		drm_gem_object_unreference_unlocked(obj);
		return ret;
	}

	ret = amdgpu_bo_pin(aobj, AMDGPU_GEM_DOMAIN_VRAM, &amdgpu_crtc->cursor_addr);
	amdgpu_bo_unreserve(aobj);
	if (ret) {
		DRM_ERROR("Failed to pin new cursor BO (%d)\n", ret);
		drm_gem_object_unreference_unlocked(obj);
		return ret;
	}

	dce_v11_0_lock_cursor(crtc, true);

	if (width != amdgpu_crtc->cursor_width ||
	    height != amdgpu_crtc->cursor_height ||
	    hot_x != amdgpu_crtc->cursor_hot_x ||
	    hot_y != amdgpu_crtc->cursor_hot_y) {
		int x, y;

		x = amdgpu_crtc->cursor_x + amdgpu_crtc->cursor_hot_x - hot_x;
		y = amdgpu_crtc->cursor_y + amdgpu_crtc->cursor_hot_y - hot_y;

		dce_v11_0_cursor_move_locked(crtc, x, y);

		amdgpu_crtc->cursor_width = width;
		amdgpu_crtc->cursor_height = height;
		amdgpu_crtc->cursor_hot_x = hot_x;
		amdgpu_crtc->cursor_hot_y = hot_y;
	}

	dce_v11_0_show_cursor(crtc);
	dce_v11_0_lock_cursor(crtc, false);

unpin:
	if (amdgpu_crtc->cursor_bo) {
		struct amdgpu_bo *aobj = gem_to_amdgpu_bo(amdgpu_crtc->cursor_bo);
		ret = amdgpu_bo_reserve(aobj, true);
		if (likely(ret == 0)) {
			amdgpu_bo_unpin(aobj);
			amdgpu_bo_unreserve(aobj);
		}
		drm_gem_object_unreference_unlocked(amdgpu_crtc->cursor_bo);
	}

	amdgpu_crtc->cursor_bo = obj;
	return 0;
}

static void dce_v11_0_cursor_reset(struct drm_crtc *crtc)
{
	struct amdgpu_crtc *amdgpu_crtc = to_amdgpu_crtc(crtc);

	if (amdgpu_crtc->cursor_bo) {
		dce_v11_0_lock_cursor(crtc, true);

		dce_v11_0_cursor_move_locked(crtc, amdgpu_crtc->cursor_x,
					     amdgpu_crtc->cursor_y);

		dce_v11_0_show_cursor(crtc);

		dce_v11_0_lock_cursor(crtc, false);
	}
}

static int dce_v11_0_crtc_gamma_set(struct drm_crtc *crtc, u16 *red, u16 *green,
				    u16 *blue, uint32_t size,
				    struct drm_modeset_acquire_ctx *ctx)
{
	struct amdgpu_crtc *amdgpu_crtc = to_amdgpu_crtc(crtc);
	int i;

	/* userspace palettes are always correct as is */
	for (i = 0; i < size; i++) {
		amdgpu_crtc->lut_r[i] = red[i] >> 6;
		amdgpu_crtc->lut_g[i] = green[i] >> 6;
		amdgpu_crtc->lut_b[i] = blue[i] >> 6;
	}
	dce_v11_0_crtc_load_lut(crtc);

	return 0;
}

static void dce_v11_0_crtc_destroy(struct drm_crtc *crtc)
{
	struct amdgpu_crtc *amdgpu_crtc = to_amdgpu_crtc(crtc);

	drm_crtc_cleanup(crtc);
	kfree(amdgpu_crtc);
}

static const struct drm_crtc_funcs dce_v11_0_crtc_funcs = {
	.cursor_set2 = dce_v11_0_crtc_cursor_set2,
	.cursor_move = dce_v11_0_crtc_cursor_move,
	.gamma_set = dce_v11_0_crtc_gamma_set,
	.set_config = amdgpu_crtc_set_config,
	.destroy = dce_v11_0_crtc_destroy,
	.page_flip_target = amdgpu_crtc_page_flip_target,
};

static void dce_v11_0_crtc_dpms(struct drm_crtc *crtc, int mode)
{
	struct drm_device *dev = crtc->dev;
	struct amdgpu_device *adev = dev->dev_private;
	struct amdgpu_crtc *amdgpu_crtc = to_amdgpu_crtc(crtc);
	unsigned type;

	switch (mode) {
	case DRM_MODE_DPMS_ON:
		amdgpu_crtc->enabled = true;
		amdgpu_atombios_crtc_enable(crtc, ATOM_ENABLE);
		dce_v11_0_vga_enable(crtc, true);
		amdgpu_atombios_crtc_blank(crtc, ATOM_DISABLE);
		dce_v11_0_vga_enable(crtc, false);
		/* Make sure VBLANK and PFLIP interrupts are still enabled */
		type = amdgpu_crtc_idx_to_irq_type(adev, amdgpu_crtc->crtc_id);
		amdgpu_irq_update(adev, &adev->crtc_irq, type);
		amdgpu_irq_update(adev, &adev->pageflip_irq, type);
		drm_crtc_vblank_on(crtc);
		dce_v11_0_crtc_load_lut(crtc);
		break;
	case DRM_MODE_DPMS_STANDBY:
	case DRM_MODE_DPMS_SUSPEND:
	case DRM_MODE_DPMS_OFF:
		drm_crtc_vblank_off(crtc);
		if (amdgpu_crtc->enabled) {
			dce_v11_0_vga_enable(crtc, true);
			amdgpu_atombios_crtc_blank(crtc, ATOM_ENABLE);
			dce_v11_0_vga_enable(crtc, false);
		}
		amdgpu_atombios_crtc_enable(crtc, ATOM_DISABLE);
		amdgpu_crtc->enabled = false;
		break;
	}
	/* adjust pm to dpms */
	amdgpu_pm_compute_clocks(adev);
}

static void dce_v11_0_crtc_prepare(struct drm_crtc *crtc)
{
	/* disable crtc pair power gating before programming */
	amdgpu_atombios_crtc_powergate(crtc, ATOM_DISABLE);
	amdgpu_atombios_crtc_lock(crtc, ATOM_ENABLE);
	dce_v11_0_crtc_dpms(crtc, DRM_MODE_DPMS_OFF);
}

static void dce_v11_0_crtc_commit(struct drm_crtc *crtc)
{
	dce_v11_0_crtc_dpms(crtc, DRM_MODE_DPMS_ON);
	amdgpu_atombios_crtc_lock(crtc, ATOM_DISABLE);
}

static void dce_v11_0_crtc_disable(struct drm_crtc *crtc)
{
	struct amdgpu_crtc *amdgpu_crtc = to_amdgpu_crtc(crtc);
	struct drm_device *dev = crtc->dev;
	struct amdgpu_device *adev = dev->dev_private;
	struct amdgpu_atom_ss ss;
	int i;

	dce_v11_0_crtc_dpms(crtc, DRM_MODE_DPMS_OFF);
	if (crtc->primary->fb) {
		int r;
		struct amdgpu_framebuffer *amdgpu_fb;
		struct amdgpu_bo *abo;

		amdgpu_fb = to_amdgpu_framebuffer(crtc->primary->fb);
		abo = gem_to_amdgpu_bo(amdgpu_fb->obj);
		r = amdgpu_bo_reserve(abo, true);
		if (unlikely(r))
			DRM_ERROR("failed to reserve abo before unpin\n");
		else {
			amdgpu_bo_unpin(abo);
			amdgpu_bo_unreserve(abo);
		}
	}
	/* disable the GRPH */
	dce_v11_0_grph_enable(crtc, false);

	amdgpu_atombios_crtc_powergate(crtc, ATOM_ENABLE);

	for (i = 0; i < adev->mode_info.num_crtc; i++) {
		if (adev->mode_info.crtcs[i] &&
		    adev->mode_info.crtcs[i]->enabled &&
		    i != amdgpu_crtc->crtc_id &&
		    amdgpu_crtc->pll_id == adev->mode_info.crtcs[i]->pll_id) {
			/* one other crtc is using this pll don't turn
			 * off the pll
			 */
			goto done;
		}
	}

	switch (amdgpu_crtc->pll_id) {
	case ATOM_PPLL0:
	case ATOM_PPLL1:
	case ATOM_PPLL2:
		/* disable the ppll */
		amdgpu_atombios_crtc_program_pll(crtc, amdgpu_crtc->crtc_id, amdgpu_crtc->pll_id,
						 0, 0, ATOM_DISABLE, 0, 0, 0, 0, 0, false, &ss);
		break;
	case ATOM_COMBOPHY_PLL0:
	case ATOM_COMBOPHY_PLL1:
	case ATOM_COMBOPHY_PLL2:
	case ATOM_COMBOPHY_PLL3:
	case ATOM_COMBOPHY_PLL4:
	case ATOM_COMBOPHY_PLL5:
		/* disable the ppll */
		amdgpu_atombios_crtc_program_pll(crtc, ATOM_CRTC_INVALID, amdgpu_crtc->pll_id,
						 0, 0, ATOM_DISABLE, 0, 0, 0, 0, 0, false, &ss);
		break;
	default:
		break;
	}
done:
	amdgpu_crtc->pll_id = ATOM_PPLL_INVALID;
	amdgpu_crtc->adjusted_clock = 0;
	amdgpu_crtc->encoder = NULL;
	amdgpu_crtc->connector = NULL;
}

static int dce_v11_0_crtc_mode_set(struct drm_crtc *crtc,
				  struct drm_display_mode *mode,
				  struct drm_display_mode *adjusted_mode,
				  int x, int y, struct drm_framebuffer *old_fb)
{
	struct amdgpu_crtc *amdgpu_crtc = to_amdgpu_crtc(crtc);
	struct drm_device *dev = crtc->dev;
	struct amdgpu_device *adev = dev->dev_private;

	if (!amdgpu_crtc->adjusted_clock)
		return -EINVAL;

	if ((adev->asic_type == CHIP_POLARIS10) ||
	    (adev->asic_type == CHIP_POLARIS11) ||
	    (adev->asic_type == CHIP_POLARIS12)) {
		struct amdgpu_encoder *amdgpu_encoder =
			to_amdgpu_encoder(amdgpu_crtc->encoder);
		int encoder_mode =
			amdgpu_atombios_encoder_get_encoder_mode(amdgpu_crtc->encoder);

		/* SetPixelClock calculates the plls and ss values now */
		amdgpu_atombios_crtc_program_pll(crtc, amdgpu_crtc->crtc_id,
						 amdgpu_crtc->pll_id,
						 encoder_mode, amdgpu_encoder->encoder_id,
						 adjusted_mode->clock, 0, 0, 0, 0,
						 amdgpu_crtc->bpc, amdgpu_crtc->ss_enabled, &amdgpu_crtc->ss);
	} else {
		amdgpu_atombios_crtc_set_pll(crtc, adjusted_mode);
	}
	amdgpu_atombios_crtc_set_dtd_timing(crtc, adjusted_mode);
	dce_v11_0_crtc_do_set_base(crtc, old_fb, x, y, 0);
	amdgpu_atombios_crtc_overscan_setup(crtc, mode, adjusted_mode);
	amdgpu_atombios_crtc_scaler_setup(crtc);
	dce_v11_0_cursor_reset(crtc);
	/* update the hw version fpr dpm */
	amdgpu_crtc->hw_mode = *adjusted_mode;

	return 0;
}

static bool dce_v11_0_crtc_mode_fixup(struct drm_crtc *crtc,
				     const struct drm_display_mode *mode,
				     struct drm_display_mode *adjusted_mode)
{
	struct amdgpu_crtc *amdgpu_crtc = to_amdgpu_crtc(crtc);
	struct drm_device *dev = crtc->dev;
	struct drm_encoder *encoder;

	/* assign the encoder to the amdgpu crtc to avoid repeated lookups later */
	list_for_each_entry(encoder, &dev->mode_config.encoder_list, head) {
		if (encoder->crtc == crtc) {
			amdgpu_crtc->encoder = encoder;
			amdgpu_crtc->connector = amdgpu_get_connector_for_encoder(encoder);
			break;
		}
	}
	if ((amdgpu_crtc->encoder == NULL) || (amdgpu_crtc->connector == NULL)) {
		amdgpu_crtc->encoder = NULL;
		amdgpu_crtc->connector = NULL;
		return false;
	}
	if (!amdgpu_crtc_scaling_mode_fixup(crtc, mode, adjusted_mode))
		return false;
	if (amdgpu_atombios_crtc_prepare_pll(crtc, adjusted_mode))
		return false;
	/* pick pll */
	amdgpu_crtc->pll_id = dce_v11_0_pick_pll(crtc);
	/* if we can't get a PPLL for a non-DP encoder, fail */
	if ((amdgpu_crtc->pll_id == ATOM_PPLL_INVALID) &&
	    !ENCODER_MODE_IS_DP(amdgpu_atombios_encoder_get_encoder_mode(amdgpu_crtc->encoder)))
		return false;

	return true;
}

static int dce_v11_0_crtc_set_base(struct drm_crtc *crtc, int x, int y,
				  struct drm_framebuffer *old_fb)
{
	return dce_v11_0_crtc_do_set_base(crtc, old_fb, x, y, 0);
}

static int dce_v11_0_crtc_set_base_atomic(struct drm_crtc *crtc,
					 struct drm_framebuffer *fb,
					 int x, int y, enum mode_set_atomic state)
{
       return dce_v11_0_crtc_do_set_base(crtc, fb, x, y, 1);
}

static const struct drm_crtc_helper_funcs dce_v11_0_crtc_helper_funcs = {
	.dpms = dce_v11_0_crtc_dpms,
	.mode_fixup = dce_v11_0_crtc_mode_fixup,
	.mode_set = dce_v11_0_crtc_mode_set,
	.mode_set_base = dce_v11_0_crtc_set_base,
	.mode_set_base_atomic = dce_v11_0_crtc_set_base_atomic,
	.prepare = dce_v11_0_crtc_prepare,
	.commit = dce_v11_0_crtc_commit,
	.load_lut = dce_v11_0_crtc_load_lut,
	.disable = dce_v11_0_crtc_disable,
};

static int dce_v11_0_crtc_init(struct amdgpu_device *adev, int index)
{
	struct amdgpu_crtc *amdgpu_crtc;
	int i;

	amdgpu_crtc = kzalloc(sizeof(struct amdgpu_crtc) +
			      (AMDGPUFB_CONN_LIMIT * sizeof(struct drm_connector *)), GFP_KERNEL);
	if (amdgpu_crtc == NULL)
		return -ENOMEM;

	drm_crtc_init(adev->ddev, &amdgpu_crtc->base, &dce_v11_0_crtc_funcs);

	drm_mode_crtc_set_gamma_size(&amdgpu_crtc->base, 256);
	amdgpu_crtc->crtc_id = index;
	adev->mode_info.crtcs[index] = amdgpu_crtc;

	amdgpu_crtc->max_cursor_width = 128;
	amdgpu_crtc->max_cursor_height = 128;
	adev->ddev->mode_config.cursor_width = amdgpu_crtc->max_cursor_width;
	adev->ddev->mode_config.cursor_height = amdgpu_crtc->max_cursor_height;

	for (i = 0; i < 256; i++) {
		amdgpu_crtc->lut_r[i] = i << 2;
		amdgpu_crtc->lut_g[i] = i << 2;
		amdgpu_crtc->lut_b[i] = i << 2;
	}

	switch (amdgpu_crtc->crtc_id) {
	case 0:
	default:
		amdgpu_crtc->crtc_offset = CRTC0_REGISTER_OFFSET;
		break;
	case 1:
		amdgpu_crtc->crtc_offset = CRTC1_REGISTER_OFFSET;
		break;
	case 2:
		amdgpu_crtc->crtc_offset = CRTC2_REGISTER_OFFSET;
		break;
	case 3:
		amdgpu_crtc->crtc_offset = CRTC3_REGISTER_OFFSET;
		break;
	case 4:
		amdgpu_crtc->crtc_offset = CRTC4_REGISTER_OFFSET;
		break;
	case 5:
		amdgpu_crtc->crtc_offset = CRTC5_REGISTER_OFFSET;
		break;
	}

	amdgpu_crtc->pll_id = ATOM_PPLL_INVALID;
	amdgpu_crtc->adjusted_clock = 0;
	amdgpu_crtc->encoder = NULL;
	amdgpu_crtc->connector = NULL;
	drm_crtc_helper_add(&amdgpu_crtc->base, &dce_v11_0_crtc_helper_funcs);

	return 0;
}

static int dce_v11_0_early_init(void *handle)
{
	struct amdgpu_device *adev = (struct amdgpu_device *)handle;

	adev->audio_endpt_rreg = &dce_v11_0_audio_endpt_rreg;
	adev->audio_endpt_wreg = &dce_v11_0_audio_endpt_wreg;

	dce_v11_0_set_display_funcs(adev);
	dce_v11_0_set_irq_funcs(adev);

	adev->mode_info.num_crtc = dce_v11_0_get_num_crtc(adev);

	switch (adev->asic_type) {
	case CHIP_CARRIZO:
		adev->mode_info.num_hpd = 6;
		adev->mode_info.num_dig = 9;
		break;
	case CHIP_STONEY:
		adev->mode_info.num_hpd = 6;
		adev->mode_info.num_dig = 9;
		break;
	case CHIP_POLARIS10:
		adev->mode_info.num_hpd = 6;
		adev->mode_info.num_dig = 6;
		break;
	case CHIP_POLARIS11:
	case CHIP_POLARIS12:
		adev->mode_info.num_hpd = 5;
		adev->mode_info.num_dig = 5;
		break;
	default:
		/* FIXME: not supported yet */
		return -EINVAL;
	}

	return 0;
}

static int dce_v11_0_sw_init(void *handle)
{
	int r, i;
	struct amdgpu_device *adev = (struct amdgpu_device *)handle;

	for (i = 0; i < adev->mode_info.num_crtc; i++) {
		r = amdgpu_irq_add_id(adev, AMDGPU_IH_CLIENTID_LEGACY, i + 1, &adev->crtc_irq);
		if (r)
			return r;
	}

	for (i = 8; i < 20; i += 2) {
		r = amdgpu_irq_add_id(adev, AMDGPU_IH_CLIENTID_LEGACY, i, &adev->pageflip_irq);
		if (r)
			return r;
	}

	/* HPD hotplug */
	r = amdgpu_irq_add_id(adev, AMDGPU_IH_CLIENTID_LEGACY, 42, &adev->hpd_irq);
	if (r)
		return r;

	adev->ddev->mode_config.funcs = &amdgpu_mode_funcs;

	adev->ddev->mode_config.async_page_flip = true;

	adev->ddev->mode_config.max_width = 16384;
	adev->ddev->mode_config.max_height = 16384;

	adev->ddev->mode_config.preferred_depth = 24;
	adev->ddev->mode_config.prefer_shadow = 1;

	adev->ddev->mode_config.fb_base = adev->mc.aper_base;

	r = amdgpu_modeset_create_props(adev);
	if (r)
		return r;

	adev->ddev->mode_config.max_width = 16384;
	adev->ddev->mode_config.max_height = 16384;


	/* allocate crtcs */
	for (i = 0; i < adev->mode_info.num_crtc; i++) {
		r = dce_v11_0_crtc_init(adev, i);
		if (r)
			return r;
	}

	if (amdgpu_atombios_get_connector_info_from_object_table(adev))
		amdgpu_print_display_setup(adev->ddev);
	else
		return -EINVAL;

	/* setup afmt */
	r = dce_v11_0_afmt_init(adev);
	if (r)
		return r;

	r = dce_v11_0_audio_init(adev);
	if (r)
		return r;

	drm_kms_helper_poll_init(adev->ddev);

	adev->mode_info.mode_config_initialized = true;
	return 0;
}

static int dce_v11_0_sw_fini(void *handle)
{
	struct amdgpu_device *adev = (struct amdgpu_device *)handle;

	kfree(adev->mode_info.bios_hardcoded_edid);

	drm_kms_helper_poll_fini(adev->ddev);

	dce_v11_0_audio_fini(adev);

	dce_v11_0_afmt_fini(adev);

	drm_mode_config_cleanup(adev->ddev);
	adev->mode_info.mode_config_initialized = false;

	return 0;
}

static int dce_v11_0_hw_init(void *handle)
{
	int i;
	struct amdgpu_device *adev = (struct amdgpu_device *)handle;

	dce_v11_0_init_golden_registers(adev);

	/* init dig PHYs, disp eng pll */
	amdgpu_atombios_crtc_powergate_init(adev);
	amdgpu_atombios_encoder_init_dig(adev);
	if ((adev->asic_type == CHIP_POLARIS10) ||
	    (adev->asic_type == CHIP_POLARIS11) ||
	    (adev->asic_type == CHIP_POLARIS12)) {
		amdgpu_atombios_crtc_set_dce_clock(adev, adev->clock.default_dispclk,
						   DCE_CLOCK_TYPE_DISPCLK, ATOM_GCK_DFS);
		amdgpu_atombios_crtc_set_dce_clock(adev, 0,
						   DCE_CLOCK_TYPE_DPREFCLK, ATOM_GCK_DFS);
	} else {
		amdgpu_atombios_crtc_set_disp_eng_pll(adev, adev->clock.default_dispclk);
	}

	/* initialize hpd */
	dce_v11_0_hpd_init(adev);

	for (i = 0; i < adev->mode_info.audio.num_pins; i++) {
		dce_v11_0_audio_enable(adev, &adev->mode_info.audio.pin[i], false);
	}

	dce_v11_0_pageflip_interrupt_init(adev);

	return 0;
}

static int dce_v11_0_hw_fini(void *handle)
{
	int i;
	struct amdgpu_device *adev = (struct amdgpu_device *)handle;

	dce_v11_0_hpd_fini(adev);

	for (i = 0; i < adev->mode_info.audio.num_pins; i++) {
		dce_v11_0_audio_enable(adev, &adev->mode_info.audio.pin[i], false);
	}

	dce_v11_0_pageflip_interrupt_fini(adev);

	return 0;
}

static int dce_v11_0_suspend(void *handle)
{
	return dce_v11_0_hw_fini(handle);
}

static int dce_v11_0_resume(void *handle)
{
	struct amdgpu_device *adev = (struct amdgpu_device *)handle;
	int ret;

	ret = dce_v11_0_hw_init(handle);

	/* turn on the BL */
	if (adev->mode_info.bl_encoder) {
		u8 bl_level = amdgpu_display_backlight_get_level(adev,
								  adev->mode_info.bl_encoder);
		amdgpu_display_backlight_set_level(adev, adev->mode_info.bl_encoder,
						    bl_level);
	}

	return ret;
}

static bool dce_v11_0_is_idle(void *handle)
{
	return true;
}

static int dce_v11_0_wait_for_idle(void *handle)
{
	return 0;
}

static int dce_v11_0_soft_reset(void *handle)
{
	u32 srbm_soft_reset = 0, tmp;
	struct amdgpu_device *adev = (struct amdgpu_device *)handle;

	if (dce_v11_0_is_display_hung(adev))
		srbm_soft_reset |= SRBM_SOFT_RESET__SOFT_RESET_DC_MASK;

	if (srbm_soft_reset) {
		tmp = RREG32(mmSRBM_SOFT_RESET);
		tmp |= srbm_soft_reset;
		dev_info(adev->dev, "SRBM_SOFT_RESET=0x%08X\n", tmp);
		WREG32(mmSRBM_SOFT_RESET, tmp);
		tmp = RREG32(mmSRBM_SOFT_RESET);

		udelay(50);

		tmp &= ~srbm_soft_reset;
		WREG32(mmSRBM_SOFT_RESET, tmp);
		tmp = RREG32(mmSRBM_SOFT_RESET);

		/* Wait a little for things to settle down */
		udelay(50);
	}
	return 0;
}

static void dce_v11_0_set_crtc_vblank_interrupt_state(struct amdgpu_device *adev,
						     int crtc,
						     enum amdgpu_interrupt_state state)
{
	u32 lb_interrupt_mask;

	if (crtc >= adev->mode_info.num_crtc) {
		DRM_DEBUG("invalid crtc %d\n", crtc);
		return;
	}

	switch (state) {
	case AMDGPU_IRQ_STATE_DISABLE:
		lb_interrupt_mask = RREG32(mmLB_INTERRUPT_MASK + crtc_offsets[crtc]);
		lb_interrupt_mask = REG_SET_FIELD(lb_interrupt_mask, LB_INTERRUPT_MASK,
						  VBLANK_INTERRUPT_MASK, 0);
		WREG32(mmLB_INTERRUPT_MASK + crtc_offsets[crtc], lb_interrupt_mask);
		break;
	case AMDGPU_IRQ_STATE_ENABLE:
		lb_interrupt_mask = RREG32(mmLB_INTERRUPT_MASK + crtc_offsets[crtc]);
		lb_interrupt_mask = REG_SET_FIELD(lb_interrupt_mask, LB_INTERRUPT_MASK,
						  VBLANK_INTERRUPT_MASK, 1);
		WREG32(mmLB_INTERRUPT_MASK + crtc_offsets[crtc], lb_interrupt_mask);
		break;
	default:
		break;
	}
}

static void dce_v11_0_set_crtc_vline_interrupt_state(struct amdgpu_device *adev,
						    int crtc,
						    enum amdgpu_interrupt_state state)
{
	u32 lb_interrupt_mask;

	if (crtc >= adev->mode_info.num_crtc) {
		DRM_DEBUG("invalid crtc %d\n", crtc);
		return;
	}

	switch (state) {
	case AMDGPU_IRQ_STATE_DISABLE:
		lb_interrupt_mask = RREG32(mmLB_INTERRUPT_MASK + crtc_offsets[crtc]);
		lb_interrupt_mask = REG_SET_FIELD(lb_interrupt_mask, LB_INTERRUPT_MASK,
						  VLINE_INTERRUPT_MASK, 0);
		WREG32(mmLB_INTERRUPT_MASK + crtc_offsets[crtc], lb_interrupt_mask);
		break;
	case AMDGPU_IRQ_STATE_ENABLE:
		lb_interrupt_mask = RREG32(mmLB_INTERRUPT_MASK + crtc_offsets[crtc]);
		lb_interrupt_mask = REG_SET_FIELD(lb_interrupt_mask, LB_INTERRUPT_MASK,
						  VLINE_INTERRUPT_MASK, 1);
		WREG32(mmLB_INTERRUPT_MASK + crtc_offsets[crtc], lb_interrupt_mask);
		break;
	default:
		break;
	}
}

static int dce_v11_0_set_hpd_irq_state(struct amdgpu_device *adev,
					struct amdgpu_irq_src *source,
					unsigned hpd,
					enum amdgpu_interrupt_state state)
{
	u32 tmp;

	if (hpd >= adev->mode_info.num_hpd) {
		DRM_DEBUG("invalid hdp %d\n", hpd);
		return 0;
	}

	switch (state) {
	case AMDGPU_IRQ_STATE_DISABLE:
		tmp = RREG32(mmDC_HPD_INT_CONTROL + hpd_offsets[hpd]);
		tmp = REG_SET_FIELD(tmp, DC_HPD_INT_CONTROL, DC_HPD_INT_EN, 0);
		WREG32(mmDC_HPD_INT_CONTROL + hpd_offsets[hpd], tmp);
		break;
	case AMDGPU_IRQ_STATE_ENABLE:
		tmp = RREG32(mmDC_HPD_INT_CONTROL + hpd_offsets[hpd]);
		tmp = REG_SET_FIELD(tmp, DC_HPD_INT_CONTROL, DC_HPD_INT_EN, 1);
		WREG32(mmDC_HPD_INT_CONTROL + hpd_offsets[hpd], tmp);
		break;
	default:
		break;
	}

	return 0;
}

static int dce_v11_0_set_crtc_irq_state(struct amdgpu_device *adev,
					struct amdgpu_irq_src *source,
					unsigned type,
					enum amdgpu_interrupt_state state)
{
	switch (type) {
	case AMDGPU_CRTC_IRQ_VBLANK1:
		dce_v11_0_set_crtc_vblank_interrupt_state(adev, 0, state);
		break;
	case AMDGPU_CRTC_IRQ_VBLANK2:
		dce_v11_0_set_crtc_vblank_interrupt_state(adev, 1, state);
		break;
	case AMDGPU_CRTC_IRQ_VBLANK3:
		dce_v11_0_set_crtc_vblank_interrupt_state(adev, 2, state);
		break;
	case AMDGPU_CRTC_IRQ_VBLANK4:
		dce_v11_0_set_crtc_vblank_interrupt_state(adev, 3, state);
		break;
	case AMDGPU_CRTC_IRQ_VBLANK5:
		dce_v11_0_set_crtc_vblank_interrupt_state(adev, 4, state);
		break;
	case AMDGPU_CRTC_IRQ_VBLANK6:
		dce_v11_0_set_crtc_vblank_interrupt_state(adev, 5, state);
		break;
	case AMDGPU_CRTC_IRQ_VLINE1:
		dce_v11_0_set_crtc_vline_interrupt_state(adev, 0, state);
		break;
	case AMDGPU_CRTC_IRQ_VLINE2:
		dce_v11_0_set_crtc_vline_interrupt_state(adev, 1, state);
		break;
	case AMDGPU_CRTC_IRQ_VLINE3:
		dce_v11_0_set_crtc_vline_interrupt_state(adev, 2, state);
		break;
	case AMDGPU_CRTC_IRQ_VLINE4:
		dce_v11_0_set_crtc_vline_interrupt_state(adev, 3, state);
		break;
	case AMDGPU_CRTC_IRQ_VLINE5:
		dce_v11_0_set_crtc_vline_interrupt_state(adev, 4, state);
		break;
	 case AMDGPU_CRTC_IRQ_VLINE6:
		dce_v11_0_set_crtc_vline_interrupt_state(adev, 5, state);
		break;
	default:
		break;
	}
	return 0;
}

static int dce_v11_0_set_pageflip_irq_state(struct amdgpu_device *adev,
					    struct amdgpu_irq_src *src,
					    unsigned type,
					    enum amdgpu_interrupt_state state)
{
	u32 reg;

	if (type >= adev->mode_info.num_crtc) {
		DRM_ERROR("invalid pageflip crtc %d\n", type);
		return -EINVAL;
	}

	reg = RREG32(mmGRPH_INTERRUPT_CONTROL + crtc_offsets[type]);
	if (state == AMDGPU_IRQ_STATE_DISABLE)
		WREG32(mmGRPH_INTERRUPT_CONTROL + crtc_offsets[type],
		       reg & ~GRPH_INTERRUPT_CONTROL__GRPH_PFLIP_INT_MASK_MASK);
	else
		WREG32(mmGRPH_INTERRUPT_CONTROL + crtc_offsets[type],
		       reg | GRPH_INTERRUPT_CONTROL__GRPH_PFLIP_INT_MASK_MASK);

	return 0;
}

static int dce_v11_0_pageflip_irq(struct amdgpu_device *adev,
				  struct amdgpu_irq_src *source,
				  struct amdgpu_iv_entry *entry)
{
	unsigned long flags;
	unsigned crtc_id;
	struct amdgpu_crtc *amdgpu_crtc;
	struct amdgpu_flip_work *works;

	crtc_id = (entry->src_id - 8) >> 1;
	amdgpu_crtc = adev->mode_info.crtcs[crtc_id];

	if (crtc_id >= adev->mode_info.num_crtc) {
		DRM_ERROR("invalid pageflip crtc %d\n", crtc_id);
		return -EINVAL;
	}

	if (RREG32(mmGRPH_INTERRUPT_STATUS + crtc_offsets[crtc_id]) &
	    GRPH_INTERRUPT_STATUS__GRPH_PFLIP_INT_OCCURRED_MASK)
		WREG32(mmGRPH_INTERRUPT_STATUS + crtc_offsets[crtc_id],
		       GRPH_INTERRUPT_STATUS__GRPH_PFLIP_INT_CLEAR_MASK);

	/* IRQ could occur when in initial stage */
	if(amdgpu_crtc == NULL)
		return 0;

	spin_lock_irqsave(&adev->ddev->event_lock, flags);
	works = amdgpu_crtc->pflip_works;
	if (amdgpu_crtc->pflip_status != AMDGPU_FLIP_SUBMITTED){
		DRM_DEBUG_DRIVER("amdgpu_crtc->pflip_status = %d != "
						 "AMDGPU_FLIP_SUBMITTED(%d)\n",
						 amdgpu_crtc->pflip_status,
						 AMDGPU_FLIP_SUBMITTED);
		spin_unlock_irqrestore(&adev->ddev->event_lock, flags);
		return 0;
	}

	/* page flip completed. clean up */
	amdgpu_crtc->pflip_status = AMDGPU_FLIP_NONE;
	amdgpu_crtc->pflip_works = NULL;

	/* wakeup usersapce */
	if(works->event)
		drm_crtc_send_vblank_event(&amdgpu_crtc->base, works->event);

	spin_unlock_irqrestore(&adev->ddev->event_lock, flags);

	drm_crtc_vblank_put(&amdgpu_crtc->base);
	schedule_work(&works->unpin_work);

	return 0;
}

static void dce_v11_0_hpd_int_ack(struct amdgpu_device *adev,
				  int hpd)
{
	u32 tmp;

	if (hpd >= adev->mode_info.num_hpd) {
		DRM_DEBUG("invalid hdp %d\n", hpd);
		return;
	}

	tmp = RREG32(mmDC_HPD_INT_CONTROL + hpd_offsets[hpd]);
	tmp = REG_SET_FIELD(tmp, DC_HPD_INT_CONTROL, DC_HPD_INT_ACK, 1);
	WREG32(mmDC_HPD_INT_CONTROL + hpd_offsets[hpd], tmp);
}

static void dce_v11_0_crtc_vblank_int_ack(struct amdgpu_device *adev,
					  int crtc)
{
	u32 tmp;

	if (crtc < 0 || crtc >= adev->mode_info.num_crtc) {
		DRM_DEBUG("invalid crtc %d\n", crtc);
		return;
	}

	tmp = RREG32(mmLB_VBLANK_STATUS + crtc_offsets[crtc]);
	tmp = REG_SET_FIELD(tmp, LB_VBLANK_STATUS, VBLANK_ACK, 1);
	WREG32(mmLB_VBLANK_STATUS + crtc_offsets[crtc], tmp);
}

static void dce_v11_0_crtc_vline_int_ack(struct amdgpu_device *adev,
					 int crtc)
{
	u32 tmp;

	if (crtc < 0 || crtc >= adev->mode_info.num_crtc) {
		DRM_DEBUG("invalid crtc %d\n", crtc);
		return;
	}

	tmp = RREG32(mmLB_VLINE_STATUS + crtc_offsets[crtc]);
	tmp = REG_SET_FIELD(tmp, LB_VLINE_STATUS, VLINE_ACK, 1);
	WREG32(mmLB_VLINE_STATUS + crtc_offsets[crtc], tmp);
}

static int dce_v11_0_crtc_irq(struct amdgpu_device *adev,
				struct amdgpu_irq_src *source,
				struct amdgpu_iv_entry *entry)
{
	unsigned crtc = entry->src_id - 1;
	uint32_t disp_int = RREG32(interrupt_status_offsets[crtc].reg);
	unsigned irq_type = amdgpu_crtc_idx_to_irq_type(adev, crtc);

	switch (entry->src_data[0]) {
	case 0: /* vblank */
		if (disp_int & interrupt_status_offsets[crtc].vblank)
			dce_v11_0_crtc_vblank_int_ack(adev, crtc);
		else
			DRM_DEBUG("IH: IH event w/o asserted irq bit?\n");

		if (amdgpu_irq_enabled(adev, source, irq_type)) {
			drm_handle_vblank(adev->ddev, crtc);
		}
		DRM_DEBUG("IH: D%d vblank\n", crtc + 1);

		break;
	case 1: /* vline */
		if (disp_int & interrupt_status_offsets[crtc].vline)
			dce_v11_0_crtc_vline_int_ack(adev, crtc);
		else
			DRM_DEBUG("IH: IH event w/o asserted irq bit?\n");

		DRM_DEBUG("IH: D%d vline\n", crtc + 1);

		break;
	default:
		DRM_DEBUG("Unhandled interrupt: %d %d\n", entry->src_id, entry->src_data[0]);
		break;
	}

	return 0;
}

static int dce_v11_0_hpd_irq(struct amdgpu_device *adev,
			     struct amdgpu_irq_src *source,
			     struct amdgpu_iv_entry *entry)
{
	uint32_t disp_int, mask;
	unsigned hpd;

	if (entry->src_data[0] >= adev->mode_info.num_hpd) {
		DRM_DEBUG("Unhandled interrupt: %d %d\n", entry->src_id, entry->src_data[0]);
		return 0;
	}

	hpd = entry->src_data[0];
	disp_int = RREG32(interrupt_status_offsets[hpd].reg);
	mask = interrupt_status_offsets[hpd].hpd;

	if (disp_int & mask) {
		dce_v11_0_hpd_int_ack(adev, hpd);
		schedule_work(&adev->hotplug_work);
		DRM_DEBUG("IH: HPD%d\n", hpd + 1);
	}

	return 0;
}

static int dce_v11_0_set_clockgating_state(void *handle,
					  enum amd_clockgating_state state)
{
	return 0;
}

static int dce_v11_0_set_powergating_state(void *handle,
					  enum amd_powergating_state state)
{
	return 0;
}

static const struct amd_ip_funcs dce_v11_0_ip_funcs = {
	.name = "dce_v11_0",
	.early_init = dce_v11_0_early_init,
	.late_init = NULL,
	.sw_init = dce_v11_0_sw_init,
	.sw_fini = dce_v11_0_sw_fini,
	.hw_init = dce_v11_0_hw_init,
	.hw_fini = dce_v11_0_hw_fini,
	.suspend = dce_v11_0_suspend,
	.resume = dce_v11_0_resume,
	.is_idle = dce_v11_0_is_idle,
	.wait_for_idle = dce_v11_0_wait_for_idle,
	.soft_reset = dce_v11_0_soft_reset,
	.set_clockgating_state = dce_v11_0_set_clockgating_state,
	.set_powergating_state = dce_v11_0_set_powergating_state,
};

static void
dce_v11_0_encoder_mode_set(struct drm_encoder *encoder,
			  struct drm_display_mode *mode,
			  struct drm_display_mode *adjusted_mode)
{
	struct amdgpu_encoder *amdgpu_encoder = to_amdgpu_encoder(encoder);

	amdgpu_encoder->pixel_clock = adjusted_mode->clock;

	/* need to call this here rather than in prepare() since we need some crtc info */
	amdgpu_atombios_encoder_dpms(encoder, DRM_MODE_DPMS_OFF);

	/* set scaler clears this on some chips */
	dce_v11_0_set_interleave(encoder->crtc, mode);

	if (amdgpu_atombios_encoder_get_encoder_mode(encoder) == ATOM_ENCODER_MODE_HDMI) {
		dce_v11_0_afmt_enable(encoder, true);
		dce_v11_0_afmt_setmode(encoder, adjusted_mode);
	}
}

static void dce_v11_0_encoder_prepare(struct drm_encoder *encoder)
{
	struct amdgpu_device *adev = encoder->dev->dev_private;
	struct amdgpu_encoder *amdgpu_encoder = to_amdgpu_encoder(encoder);
	struct drm_connector *connector = amdgpu_get_connector_for_encoder(encoder);

	if ((amdgpu_encoder->active_device &
	     (ATOM_DEVICE_DFP_SUPPORT | ATOM_DEVICE_LCD_SUPPORT)) ||
	    (amdgpu_encoder_get_dp_bridge_encoder_id(encoder) !=
	     ENCODER_OBJECT_ID_NONE)) {
		struct amdgpu_encoder_atom_dig *dig = amdgpu_encoder->enc_priv;
		if (dig) {
			dig->dig_encoder = dce_v11_0_pick_dig_encoder(encoder);
			if (amdgpu_encoder->active_device & ATOM_DEVICE_DFP_SUPPORT)
				dig->afmt = adev->mode_info.afmt[dig->dig_encoder];
		}
	}

	amdgpu_atombios_scratch_regs_lock(adev, true);

	if (connector) {
		struct amdgpu_connector *amdgpu_connector = to_amdgpu_connector(connector);

		/* select the clock/data port if it uses a router */
		if (amdgpu_connector->router.cd_valid)
			amdgpu_i2c_router_select_cd_port(amdgpu_connector);

		/* turn eDP panel on for mode set */
		if (connector->connector_type == DRM_MODE_CONNECTOR_eDP)
			amdgpu_atombios_encoder_set_edp_panel_power(connector,
							     ATOM_TRANSMITTER_ACTION_POWER_ON);
	}

	/* this is needed for the pll/ss setup to work correctly in some cases */
	amdgpu_atombios_encoder_set_crtc_source(encoder);
	/* set up the FMT blocks */
	dce_v11_0_program_fmt(encoder);
}

static void dce_v11_0_encoder_commit(struct drm_encoder *encoder)
{
	struct drm_device *dev = encoder->dev;
	struct amdgpu_device *adev = dev->dev_private;

	/* need to call this here as we need the crtc set up */
	amdgpu_atombios_encoder_dpms(encoder, DRM_MODE_DPMS_ON);
	amdgpu_atombios_scratch_regs_lock(adev, false);
}

static void dce_v11_0_encoder_disable(struct drm_encoder *encoder)
{
	struct amdgpu_encoder *amdgpu_encoder = to_amdgpu_encoder(encoder);
	struct amdgpu_encoder_atom_dig *dig;

	amdgpu_atombios_encoder_dpms(encoder, DRM_MODE_DPMS_OFF);

	if (amdgpu_atombios_encoder_is_digital(encoder)) {
		if (amdgpu_atombios_encoder_get_encoder_mode(encoder) == ATOM_ENCODER_MODE_HDMI)
			dce_v11_0_afmt_enable(encoder, false);
		dig = amdgpu_encoder->enc_priv;
		dig->dig_encoder = -1;
	}
	amdgpu_encoder->active_device = 0;
}

/* these are handled by the primary encoders */
static void dce_v11_0_ext_prepare(struct drm_encoder *encoder)
{

}

static void dce_v11_0_ext_commit(struct drm_encoder *encoder)
{

}

static void
dce_v11_0_ext_mode_set(struct drm_encoder *encoder,
		      struct drm_display_mode *mode,
		      struct drm_display_mode *adjusted_mode)
{

}

static void dce_v11_0_ext_disable(struct drm_encoder *encoder)
{

}

static void
dce_v11_0_ext_dpms(struct drm_encoder *encoder, int mode)
{

}

static const struct drm_encoder_helper_funcs dce_v11_0_ext_helper_funcs = {
	.dpms = dce_v11_0_ext_dpms,
	.prepare = dce_v11_0_ext_prepare,
	.mode_set = dce_v11_0_ext_mode_set,
	.commit = dce_v11_0_ext_commit,
	.disable = dce_v11_0_ext_disable,
	/* no detect for TMDS/LVDS yet */
};

static const struct drm_encoder_helper_funcs dce_v11_0_dig_helper_funcs = {
	.dpms = amdgpu_atombios_encoder_dpms,
	.mode_fixup = amdgpu_atombios_encoder_mode_fixup,
	.prepare = dce_v11_0_encoder_prepare,
	.mode_set = dce_v11_0_encoder_mode_set,
	.commit = dce_v11_0_encoder_commit,
	.disable = dce_v11_0_encoder_disable,
	.detect = amdgpu_atombios_encoder_dig_detect,
};

static const struct drm_encoder_helper_funcs dce_v11_0_dac_helper_funcs = {
	.dpms = amdgpu_atombios_encoder_dpms,
	.mode_fixup = amdgpu_atombios_encoder_mode_fixup,
	.prepare = dce_v11_0_encoder_prepare,
	.mode_set = dce_v11_0_encoder_mode_set,
	.commit = dce_v11_0_encoder_commit,
	.detect = amdgpu_atombios_encoder_dac_detect,
};

static void dce_v11_0_encoder_destroy(struct drm_encoder *encoder)
{
	struct amdgpu_encoder *amdgpu_encoder = to_amdgpu_encoder(encoder);
	if (amdgpu_encoder->devices & (ATOM_DEVICE_LCD_SUPPORT))
		amdgpu_atombios_encoder_fini_backlight(amdgpu_encoder);
	kfree(amdgpu_encoder->enc_priv);
	drm_encoder_cleanup(encoder);
	kfree(amdgpu_encoder);
}

static const struct drm_encoder_funcs dce_v11_0_encoder_funcs = {
	.destroy = dce_v11_0_encoder_destroy,
};

static void dce_v11_0_encoder_add(struct amdgpu_device *adev,
				 uint32_t encoder_enum,
				 uint32_t supported_device,
				 u16 caps)
{
	struct drm_device *dev = adev->ddev;
	struct drm_encoder *encoder;
	struct amdgpu_encoder *amdgpu_encoder;

	/* see if we already added it */
	list_for_each_entry(encoder, &dev->mode_config.encoder_list, head) {
		amdgpu_encoder = to_amdgpu_encoder(encoder);
		if (amdgpu_encoder->encoder_enum == encoder_enum) {
			amdgpu_encoder->devices |= supported_device;
			return;
		}

	}

	/* add a new one */
	amdgpu_encoder = kzalloc(sizeof(struct amdgpu_encoder), GFP_KERNEL);
	if (!amdgpu_encoder)
		return;

	encoder = &amdgpu_encoder->base;
	switch (adev->mode_info.num_crtc) {
	case 1:
		encoder->possible_crtcs = 0x1;
		break;
	case 2:
	default:
		encoder->possible_crtcs = 0x3;
		break;
	case 3:
		encoder->possible_crtcs = 0x7;
		break;
	case 4:
		encoder->possible_crtcs = 0xf;
		break;
	case 5:
		encoder->possible_crtcs = 0x1f;
		break;
	case 6:
		encoder->possible_crtcs = 0x3f;
		break;
	}

	amdgpu_encoder->enc_priv = NULL;

	amdgpu_encoder->encoder_enum = encoder_enum;
	amdgpu_encoder->encoder_id = (encoder_enum & OBJECT_ID_MASK) >> OBJECT_ID_SHIFT;
	amdgpu_encoder->devices = supported_device;
	amdgpu_encoder->rmx_type = RMX_OFF;
	amdgpu_encoder->underscan_type = UNDERSCAN_OFF;
	amdgpu_encoder->is_ext_encoder = false;
	amdgpu_encoder->caps = caps;

	switch (amdgpu_encoder->encoder_id) {
	case ENCODER_OBJECT_ID_INTERNAL_KLDSCP_DAC1:
	case ENCODER_OBJECT_ID_INTERNAL_KLDSCP_DAC2:
		drm_encoder_init(dev, encoder, &dce_v11_0_encoder_funcs,
				 DRM_MODE_ENCODER_DAC, NULL);
		drm_encoder_helper_add(encoder, &dce_v11_0_dac_helper_funcs);
		break;
	case ENCODER_OBJECT_ID_INTERNAL_KLDSCP_DVO1:
	case ENCODER_OBJECT_ID_INTERNAL_UNIPHY:
	case ENCODER_OBJECT_ID_INTERNAL_UNIPHY1:
	case ENCODER_OBJECT_ID_INTERNAL_UNIPHY2:
	case ENCODER_OBJECT_ID_INTERNAL_UNIPHY3:
		if (amdgpu_encoder->devices & (ATOM_DEVICE_LCD_SUPPORT)) {
			amdgpu_encoder->rmx_type = RMX_FULL;
			drm_encoder_init(dev, encoder, &dce_v11_0_encoder_funcs,
					 DRM_MODE_ENCODER_LVDS, NULL);
			amdgpu_encoder->enc_priv = amdgpu_atombios_encoder_get_lcd_info(amdgpu_encoder);
		} else if (amdgpu_encoder->devices & (ATOM_DEVICE_CRT_SUPPORT)) {
			drm_encoder_init(dev, encoder, &dce_v11_0_encoder_funcs,
					 DRM_MODE_ENCODER_DAC, NULL);
			amdgpu_encoder->enc_priv = amdgpu_atombios_encoder_get_dig_info(amdgpu_encoder);
		} else {
			drm_encoder_init(dev, encoder, &dce_v11_0_encoder_funcs,
					 DRM_MODE_ENCODER_TMDS, NULL);
			amdgpu_encoder->enc_priv = amdgpu_atombios_encoder_get_dig_info(amdgpu_encoder);
		}
		drm_encoder_helper_add(encoder, &dce_v11_0_dig_helper_funcs);
		break;
	case ENCODER_OBJECT_ID_SI170B:
	case ENCODER_OBJECT_ID_CH7303:
	case ENCODER_OBJECT_ID_EXTERNAL_SDVOA:
	case ENCODER_OBJECT_ID_EXTERNAL_SDVOB:
	case ENCODER_OBJECT_ID_TITFP513:
	case ENCODER_OBJECT_ID_VT1623:
	case ENCODER_OBJECT_ID_HDMI_SI1930:
	case ENCODER_OBJECT_ID_TRAVIS:
	case ENCODER_OBJECT_ID_NUTMEG:
		/* these are handled by the primary encoders */
		amdgpu_encoder->is_ext_encoder = true;
		if (amdgpu_encoder->devices & (ATOM_DEVICE_LCD_SUPPORT))
			drm_encoder_init(dev, encoder, &dce_v11_0_encoder_funcs,
					 DRM_MODE_ENCODER_LVDS, NULL);
		else if (amdgpu_encoder->devices & (ATOM_DEVICE_CRT_SUPPORT))
			drm_encoder_init(dev, encoder, &dce_v11_0_encoder_funcs,
					 DRM_MODE_ENCODER_DAC, NULL);
		else
			drm_encoder_init(dev, encoder, &dce_v11_0_encoder_funcs,
					 DRM_MODE_ENCODER_TMDS, NULL);
		drm_encoder_helper_add(encoder, &dce_v11_0_ext_helper_funcs);
		break;
	}
}

static const struct amdgpu_display_funcs dce_v11_0_display_funcs = {
	.set_vga_render_state = &dce_v11_0_set_vga_render_state,
	.bandwidth_update = &dce_v11_0_bandwidth_update,
	.vblank_get_counter = &dce_v11_0_vblank_get_counter,
	.vblank_wait = &dce_v11_0_vblank_wait,
	.backlight_set_level = &amdgpu_atombios_encoder_set_backlight_level,
	.backlight_get_level = &amdgpu_atombios_encoder_get_backlight_level,
	.hpd_sense = &dce_v11_0_hpd_sense,
	.hpd_set_polarity = &dce_v11_0_hpd_set_polarity,
	.hpd_get_gpio_reg = &dce_v11_0_hpd_get_gpio_reg,
	.page_flip = &dce_v11_0_page_flip,
	.page_flip_get_scanoutpos = &dce_v11_0_crtc_get_scanoutpos,
	.add_encoder = &dce_v11_0_encoder_add,
	.add_connector = &amdgpu_connector_add,
	.stop_mc_access = &dce_v11_0_stop_mc_access,
	.resume_mc_access = &dce_v11_0_resume_mc_access,
};

static void dce_v11_0_set_display_funcs(struct amdgpu_device *adev)
{
	if (adev->mode_info.funcs == NULL)
		adev->mode_info.funcs = &dce_v11_0_display_funcs;
}

static const struct amdgpu_irq_src_funcs dce_v11_0_crtc_irq_funcs = {
	.set = dce_v11_0_set_crtc_irq_state,
	.process = dce_v11_0_crtc_irq,
};

static const struct amdgpu_irq_src_funcs dce_v11_0_pageflip_irq_funcs = {
	.set = dce_v11_0_set_pageflip_irq_state,
	.process = dce_v11_0_pageflip_irq,
};

static const struct amdgpu_irq_src_funcs dce_v11_0_hpd_irq_funcs = {
	.set = dce_v11_0_set_hpd_irq_state,
	.process = dce_v11_0_hpd_irq,
};

static void dce_v11_0_set_irq_funcs(struct amdgpu_device *adev)
{
	adev->crtc_irq.num_types = AMDGPU_CRTC_IRQ_LAST;
	adev->crtc_irq.funcs = &dce_v11_0_crtc_irq_funcs;

	adev->pageflip_irq.num_types = AMDGPU_PAGEFLIP_IRQ_LAST;
	adev->pageflip_irq.funcs = &dce_v11_0_pageflip_irq_funcs;

	adev->hpd_irq.num_types = AMDGPU_HPD_LAST;
	adev->hpd_irq.funcs = &dce_v11_0_hpd_irq_funcs;
}

const struct amdgpu_ip_block_version dce_v11_0_ip_block =
{
	.type = AMD_IP_BLOCK_TYPE_DCE,
	.major = 11,
	.minor = 0,
	.rev = 0,
	.funcs = &dce_v11_0_ip_funcs,
};

const struct amdgpu_ip_block_version dce_v11_2_ip_block =
{
	.type = AMD_IP_BLOCK_TYPE_DCE,
	.major = 11,
	.minor = 2,
	.rev = 0,
	.funcs = &dce_v11_0_ip_funcs,
};<|MERGE_RESOLUTION|>--- conflicted
+++ resolved
@@ -1176,16 +1176,11 @@
 	u32 tmp, wm_mask, lb_vblank_lead_lines = 0;
 
 	if (amdgpu_crtc->base.enabled && num_heads && mode) {
-<<<<<<< HEAD
-		active_time = 1000000UL * (u32)mode->crtc_hdisplay / (u32)mode->clock;
-		line_time = min((u32) (1000000UL * (u32)mode->crtc_htotal / (u32)mode->clock), (u32)65535);
-=======
 		active_time = (u32) div_u64((u64)mode->crtc_hdisplay * 1000000,
 					    (u32)mode->clock);
 		line_time = (u32) div_u64((u64)mode->crtc_htotal * 1000000,
 					  (u32)mode->clock);
 		line_time = min(line_time, (u32)65535);
->>>>>>> 13b2e1ba
 
 		/* watermark for high clocks */
 		if (adev->pm.dpm_enabled) {
