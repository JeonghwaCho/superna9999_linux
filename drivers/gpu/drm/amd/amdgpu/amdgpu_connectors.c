--- conflicted
+++ resolved
@@ -769,11 +769,7 @@
 {
 	struct amdgpu_connector *amdgpu_connector = to_amdgpu_connector(connector);
 
-<<<<<<< HEAD
 	if (amdgpu_connector->ddc_bus && amdgpu_connector->ddc_bus->has_aux) {
-=======
-	if (amdgpu_connector->ddc_bus->has_aux) {
->>>>>>> 7625e052
 		drm_dp_aux_unregister(&amdgpu_connector->ddc_bus->aux);
 		amdgpu_connector->ddc_bus->has_aux = false;
 	}
@@ -1521,88 +1517,6 @@
 	.force = amdgpu_connector_dvi_force,
 };
 
-static struct drm_encoder *
-amdgpu_connector_virtual_encoder(struct drm_connector *connector)
-{
-	int enc_id = connector->encoder_ids[0];
-	struct drm_encoder *encoder;
-	int i;
-	for (i = 0; i < DRM_CONNECTOR_MAX_ENCODER; i++) {
-		if (connector->encoder_ids[i] == 0)
-			break;
-
-		encoder = drm_encoder_find(connector->dev, connector->encoder_ids[i]);
-		if (!encoder)
-			continue;
-
-		if (encoder->encoder_type == DRM_MODE_ENCODER_VIRTUAL)
-			return encoder;
-	}
-
-	/* pick the first one */
-	if (enc_id)
-		return drm_encoder_find(connector->dev, enc_id);
-	return NULL;
-}
-
-static int amdgpu_connector_virtual_get_modes(struct drm_connector *connector)
-{
-	struct drm_encoder *encoder = amdgpu_connector_best_single_encoder(connector);
-
-	if (encoder) {
-		amdgpu_connector_add_common_modes(encoder, connector);
-	}
-
-	return 0;
-}
-
-static int amdgpu_connector_virtual_mode_valid(struct drm_connector *connector,
-					   struct drm_display_mode *mode)
-{
-	return MODE_OK;
-}
-
-static int
-amdgpu_connector_virtual_dpms(struct drm_connector *connector, int mode)
-{
-	return 0;
-}
-
-static enum drm_connector_status
-
-amdgpu_connector_virtual_detect(struct drm_connector *connector, bool force)
-{
-	return connector_status_connected;
-}
-
-static int
-amdgpu_connector_virtual_set_property(struct drm_connector *connector,
-				  struct drm_property *property,
-				  uint64_t val)
-{
-	return 0;
-}
-
-static void amdgpu_connector_virtual_force(struct drm_connector *connector)
-{
-	return;
-}
-
-static const struct drm_connector_helper_funcs amdgpu_connector_virtual_helper_funcs = {
-	.get_modes = amdgpu_connector_virtual_get_modes,
-	.mode_valid = amdgpu_connector_virtual_mode_valid,
-	.best_encoder = amdgpu_connector_virtual_encoder,
-};
-
-static const struct drm_connector_funcs amdgpu_connector_virtual_funcs = {
-	.dpms = amdgpu_connector_virtual_dpms,
-	.detect = amdgpu_connector_virtual_detect,
-	.fill_modes = drm_helper_probe_single_connector_modes,
-	.set_property = amdgpu_connector_virtual_set_property,
-	.destroy = amdgpu_connector_destroy,
-	.force = amdgpu_connector_virtual_force,
-};
-
 void
 amdgpu_connector_add(struct amdgpu_device *adev,
 		      uint32_t connector_id,
@@ -1987,17 +1901,6 @@
 			connector->interlace_allowed = false;
 			connector->doublescan_allowed = false;
 			break;
-		case DRM_MODE_CONNECTOR_VIRTUAL:
-			amdgpu_dig_connector = kzalloc(sizeof(struct amdgpu_connector_atom_dig), GFP_KERNEL);
-			if (!amdgpu_dig_connector)
-				goto failed;
-			amdgpu_connector->con_priv = amdgpu_dig_connector;
-			drm_connector_init(dev, &amdgpu_connector->base, &amdgpu_connector_virtual_funcs, connector_type);
-			drm_connector_helper_add(&amdgpu_connector->base, &amdgpu_connector_virtual_helper_funcs);
-			subpixel_order = SubPixelHorizontalRGB;
-			connector->interlace_allowed = false;
-			connector->doublescan_allowed = false;
-			break;
 		}
 	}
 
