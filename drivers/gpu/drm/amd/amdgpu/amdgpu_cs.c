--- conflicted
+++ resolved
@@ -355,10 +355,7 @@
 static int amdgpu_cs_bo_validate(struct amdgpu_cs_parser *p,
 				 struct amdgpu_bo *bo)
 {
-<<<<<<< HEAD
-=======
 	struct amdgpu_device *adev = amdgpu_ttm_adev(bo->tbo.bdev);
->>>>>>> 0d5320fc
 	u64 initial_bytes_moved;
 	uint32_t domain;
 	int r;
@@ -376,79 +373,15 @@
 
 retry:
 	amdgpu_ttm_placement_from_domain(bo, domain);
-<<<<<<< HEAD
-	initial_bytes_moved = atomic64_read(&bo->adev->num_bytes_moved);
-	r = ttm_bo_validate(&bo->tbo, &bo->placement, true, false);
-	p->bytes_moved += atomic64_read(&bo->adev->num_bytes_moved) -
-=======
 	initial_bytes_moved = atomic64_read(&adev->num_bytes_moved);
 	r = ttm_bo_validate(&bo->tbo, &bo->placement, true, false);
 	p->bytes_moved += atomic64_read(&adev->num_bytes_moved) -
->>>>>>> 0d5320fc
 		initial_bytes_moved;
 
 	if (unlikely(r == -ENOMEM) && domain != bo->allowed_domains) {
 		domain = bo->allowed_domains;
 		goto retry;
 	}
-<<<<<<< HEAD
-
-	return r;
-}
-
-/* Last resort, try to evict something from the current working set */
-static bool amdgpu_cs_try_evict(struct amdgpu_cs_parser *p,
-				struct amdgpu_bo_list_entry *lobj)
-{
-	uint32_t domain = lobj->robj->allowed_domains;
-	int r;
-
-	if (!p->evictable)
-		return false;
-
-	for (;&p->evictable->tv.head != &p->validated;
-	     p->evictable = list_prev_entry(p->evictable, tv.head)) {
-
-		struct amdgpu_bo_list_entry *candidate = p->evictable;
-		struct amdgpu_bo *bo = candidate->robj;
-		u64 initial_bytes_moved;
-		uint32_t other;
-
-		/* If we reached our current BO we can forget it */
-		if (candidate == lobj)
-			break;
-
-		other = amdgpu_mem_type_to_domain(bo->tbo.mem.mem_type);
-
-		/* Check if this BO is in one of the domains we need space for */
-		if (!(other & domain))
-			continue;
-
-		/* Check if we can move this BO somewhere else */
-		other = bo->allowed_domains & ~domain;
-		if (!other)
-			continue;
-
-		/* Good we can try to move this BO somewhere else */
-		amdgpu_ttm_placement_from_domain(bo, other);
-		initial_bytes_moved = atomic64_read(&bo->adev->num_bytes_moved);
-		r = ttm_bo_validate(&bo->tbo, &bo->placement, true, false);
-		p->bytes_moved += atomic64_read(&bo->adev->num_bytes_moved) -
-			initial_bytes_moved;
-
-		if (unlikely(r))
-			break;
-
-		p->evictable = list_prev_entry(p->evictable, tv.head);
-		list_move(&candidate->tv.head, &p->validated);
-
-		return true;
-	}
-
-	return false;
-}
-
-=======
 
 	return r;
 }
@@ -523,7 +456,6 @@
 	return r;
 }
 
->>>>>>> 0d5320fc
 static int amdgpu_cs_list_validate(struct amdgpu_cs_parser *p,
 			    struct list_head *validated)
 {
@@ -551,23 +483,9 @@
 		if (p->evictable == lobj)
 			p->evictable = NULL;
 
-<<<<<<< HEAD
-		do {
-			r = amdgpu_cs_bo_validate(p, bo);
-		} while (r == -ENOMEM && amdgpu_cs_try_evict(p, lobj));
-		if (r)
-			return r;
-
-		if (bo->shadow) {
-			r = amdgpu_cs_bo_validate(p, bo);
-			if (r)
-				return r;
-		}
-=======
 		r = amdgpu_cs_validate(p, bo);
 		if (r)
 			return r;
->>>>>>> 0d5320fc
 
 		if (binding_userptr) {
 			drm_free_large(lobj->user_pages);
@@ -692,8 +610,6 @@
 	p->evictable = list_last_entry(&p->validated,
 				       struct amdgpu_bo_list_entry,
 				       tv.head);
-<<<<<<< HEAD
-=======
 
 	r = amdgpu_vm_validate_pt_bos(p->adev, &fpriv->vm,
 				      amdgpu_cs_validate, p);
@@ -701,7 +617,6 @@
 		DRM_ERROR("amdgpu_vm_validate_pt_bos() failed.\n");
 		goto error_validate;
 	}
->>>>>>> 0d5320fc
 
 	r = amdgpu_cs_list_validate(p, &duplicates);
 	if (r) {
@@ -1111,11 +1026,7 @@
 
 	job->owner = p->filp;
 	job->fence_ctx = entity->fence_context;
-<<<<<<< HEAD
-	p->fence = fence_get(&job->base.s_fence->finished);
-=======
 	p->fence = dma_fence_get(&job->base.s_fence->finished);
->>>>>>> 0d5320fc
 	cs->out.handle = amdgpu_ctx_add_fence(p->ctx, ring, p->fence);
 	job->uf_sequence = cs->out.handle;
 	amdgpu_job_free_resources(job);
@@ -1476,8 +1387,6 @@
 		r = amdgpu_ttm_bind(&bo->tbo, &bo->tbo.mem);
 		if (unlikely(r))
 			return r;
-<<<<<<< HEAD
-=======
 
 		if (bo->flags & AMDGPU_GEM_CREATE_VRAM_CONTIGUOUS)
 			continue;
@@ -1487,7 +1396,6 @@
 		r = ttm_bo_validate(&bo->tbo, &bo->placement, false, false);
 		if (unlikely(r))
 			return r;
->>>>>>> 0d5320fc
 	}
 
 	return 0;
