--- conflicted
+++ resolved
@@ -120,12 +120,7 @@
 
 	ring = &adev->uvd.ring;
 	sprintf(ring->name, "uvd");
-<<<<<<< HEAD
-	r = amdgpu_ring_init(adev, ring, 512, PACKET0(mmUVD_NO_OP, 0), 0xf,
-			     &adev->uvd.irq, 0, AMDGPU_RING_TYPE_UVD);
-=======
 	r = amdgpu_ring_init(adev, ring, 512, &adev->uvd.irq, 0);
->>>>>>> 405182c2
 
 	return r;
 }
@@ -407,12 +402,6 @@
 	uvd_v6_0_enable_mgcg(adev, true);
 	uvd_v6_0_mc_resume(adev);
 
-<<<<<<< HEAD
-	/* disable clock gating */
-	WREG32_FIELD(UVD_CGC_CTRL, DYN_CLOCK_MODE, 0);
-
-=======
->>>>>>> 405182c2
 	/* disable interupt */
 	WREG32_FIELD(UVD_MASTINT_EN, VCPU_EN, 0);
 
@@ -739,31 +728,6 @@
 	amdgpu_ring_write(ring, 0xE);
 }
 
-static unsigned uvd_v6_0_ring_get_emit_ib_size(struct amdgpu_ring *ring)
-{
-	return
-		8; /* uvd_v6_0_ring_emit_ib */
-}
-
-static unsigned uvd_v6_0_ring_get_dma_frame_size(struct amdgpu_ring *ring)
-{
-	return
-		2 + /* uvd_v6_0_ring_emit_hdp_flush */
-		2 + /* uvd_v6_0_ring_emit_hdp_invalidate */
-		10 + /* uvd_v6_0_ring_emit_pipeline_sync */
-		14; /* uvd_v6_0_ring_emit_fence x1 no user fence */
-}
-
-static unsigned uvd_v6_0_ring_get_dma_frame_size_vm(struct amdgpu_ring *ring)
-{
-	return
-		2 + /* uvd_v6_0_ring_emit_hdp_flush */
-		2 + /* uvd_v6_0_ring_emit_hdp_invalidate */
-		10 + /* uvd_v6_0_ring_emit_pipeline_sync */
-		20 + /* uvd_v6_0_ring_emit_vm_flush */
-		14 + 14; /* uvd_v6_0_ring_emit_fence x2 vm fence */
-}
-
 static bool uvd_v6_0_is_idle(void *handle)
 {
 	struct amdgpu_device *adev = (struct amdgpu_device *)handle;
@@ -785,8 +749,6 @@
 
 #define AMDGPU_UVD_STATUS_BUSY_MASK    0xfd
 static bool uvd_v6_0_check_soft_reset(void *handle)
-<<<<<<< HEAD
-=======
 {
 	struct amdgpu_device *adev = (struct amdgpu_device *)handle;
 	u32 srbm_soft_reset = 0;
@@ -807,32 +769,8 @@
 }
 
 static int uvd_v6_0_pre_soft_reset(void *handle)
->>>>>>> 405182c2
-{
-	struct amdgpu_device *adev = (struct amdgpu_device *)handle;
-	u32 srbm_soft_reset = 0;
-	u32 tmp = RREG32(mmSRBM_STATUS);
-
-	if (REG_GET_FIELD(tmp, SRBM_STATUS, UVD_RQ_PENDING) ||
-	    REG_GET_FIELD(tmp, SRBM_STATUS, UVD_BUSY) ||
-	    (RREG32(mmUVD_STATUS) & AMDGPU_UVD_STATUS_BUSY_MASK))
-		srbm_soft_reset = REG_SET_FIELD(srbm_soft_reset, SRBM_SOFT_RESET, SOFT_RESET_UVD, 1);
-
-	if (srbm_soft_reset) {
-		adev->uvd.srbm_soft_reset = srbm_soft_reset;
-		return true;
-	} else {
-		adev->uvd.srbm_soft_reset = 0;
-		return false;
-	}
-}
-
-static int uvd_v6_0_pre_soft_reset(void *handle)
-{
-	struct amdgpu_device *adev = (struct amdgpu_device *)handle;
-
-	if (!adev->uvd.srbm_soft_reset)
-		return 0;
+{
+	struct amdgpu_device *adev = (struct amdgpu_device *)handle;
 
 	if (!adev->uvd.srbm_soft_reset)
 		return 0;
@@ -1078,26 +1016,12 @@
 					  enum amd_clockgating_state state)
 {
 	struct amdgpu_device *adev = (struct amdgpu_device *)handle;
-<<<<<<< HEAD
-
-	if (adev->asic_type == CHIP_FIJI ||
-	    adev->asic_type == CHIP_POLARIS10)
-		uvd_v6_set_bypass_mode(adev, state == AMD_CG_STATE_GATE ? true : false);
-=======
 	bool enable = (state == AMD_CG_STATE_GATE) ? true : false;
->>>>>>> 405182c2
 
 	if (!(adev->cg_flags & AMD_CG_SUPPORT_UVD_MGCG))
 		return 0;
 
-<<<<<<< HEAD
-	if (state == AMD_CG_STATE_GATE) {
-		/* disable HW gating and enable Sw gating */
-		uvd_v6_0_set_sw_clock_gating(adev);
-	} else {
-=======
 	if (enable) {
->>>>>>> 405182c2
 		/* wait for STATUS to clear */
 		if (uvd_v6_0_wait_for_idle(handle))
 			return -EBUSY;
@@ -1181,8 +1105,6 @@
 	.pad_ib = amdgpu_ring_generic_pad_ib,
 	.begin_use = amdgpu_uvd_ring_begin_use,
 	.end_use = amdgpu_uvd_ring_end_use,
-	.get_emit_ib_size = uvd_v6_0_ring_get_emit_ib_size,
-	.get_dma_frame_size = uvd_v6_0_ring_get_dma_frame_size,
 };
 
 static const struct amdgpu_ring_funcs uvd_v6_0_ring_vm_funcs = {
@@ -1211,8 +1133,6 @@
 	.pad_ib = amdgpu_ring_generic_pad_ib,
 	.begin_use = amdgpu_uvd_ring_begin_use,
 	.end_use = amdgpu_uvd_ring_end_use,
-	.get_emit_ib_size = uvd_v6_0_ring_get_emit_ib_size,
-	.get_dma_frame_size = uvd_v6_0_ring_get_dma_frame_size_vm,
 };
 
 static void uvd_v6_0_set_ring_funcs(struct amdgpu_device *adev)
