--- conflicted
+++ resolved
@@ -293,445 +293,6 @@
 	if (ret)
 		return ret;
 
-<<<<<<< HEAD
-	if (mode->force) {
-		const char *s;
-
-		switch (mode->force) {
-		case DRM_FORCE_OFF:
-			s = "OFF";
-			break;
-		case DRM_FORCE_ON_DIGITAL:
-			s = "ON - dig";
-			break;
-		default:
-		case DRM_FORCE_ON:
-			s = "ON";
-			break;
-		}
-
-		DRM_INFO("forcing %s connector %s\n", connector->name, s);
-		connector->force = mode->force;
-	}
-
-	DRM_DEBUG_KMS("cmdline mode for connector %s %dx%d@%dHz%s%s%s\n",
-		      connector->name,
-		      mode->xres, mode->yres,
-		      mode->refresh_specified ? mode->refresh : 60,
-		      mode->rb ? " reduced blanking" : "",
-		      mode->margins ? " with margins" : "",
-		      mode->interlace ?  " interlaced" : "");
-}
-
-static void drm_connector_free(struct kref *kref)
-{
-	struct drm_connector *connector =
-		container_of(kref, struct drm_connector, base.refcount);
-	struct drm_device *dev = connector->dev;
-
-	drm_mode_object_unregister(dev, &connector->base);
-	connector->funcs->destroy(connector);
-}
-
-/**
- * drm_connector_init - Init a preallocated connector
- * @dev: DRM device
- * @connector: the connector to init
- * @funcs: callbacks for this connector
- * @connector_type: user visible type of the connector
- *
- * Initialises a preallocated connector. Connectors should be
- * subclassed as part of driver connector objects.
- *
- * Returns:
- * Zero on success, error code on failure.
- */
-int drm_connector_init(struct drm_device *dev,
-		       struct drm_connector *connector,
-		       const struct drm_connector_funcs *funcs,
-		       int connector_type)
-{
-	struct drm_mode_config *config = &dev->mode_config;
-	int ret;
-	struct ida *connector_ida =
-		&drm_connector_enum_list[connector_type].ida;
-
-	drm_modeset_lock_all(dev);
-
-	ret = drm_mode_object_get_reg(dev, &connector->base,
-				      DRM_MODE_OBJECT_CONNECTOR,
-				      false, drm_connector_free);
-	if (ret)
-		goto out_unlock;
-
-	connector->base.properties = &connector->properties;
-	connector->dev = dev;
-	connector->funcs = funcs;
-
-	ret = ida_simple_get(&config->connector_ida, 0, 0, GFP_KERNEL);
-	if (ret < 0)
-		goto out_put;
-	connector->index = ret;
-	ret = 0;
-
-	connector->connector_type = connector_type;
-	connector->connector_type_id =
-		ida_simple_get(connector_ida, 1, 0, GFP_KERNEL);
-	if (connector->connector_type_id < 0) {
-		ret = connector->connector_type_id;
-		goto out_put_id;
-	}
-	connector->name =
-		kasprintf(GFP_KERNEL, "%s-%d",
-			  drm_connector_enum_list[connector_type].name,
-			  connector->connector_type_id);
-	if (!connector->name) {
-		ret = -ENOMEM;
-		goto out_put_type_id;
-	}
-
-	INIT_LIST_HEAD(&connector->probed_modes);
-	INIT_LIST_HEAD(&connector->modes);
-	connector->edid_blob_ptr = NULL;
-	connector->status = connector_status_unknown;
-
-	drm_connector_get_cmdline_mode(connector);
-
-	/* We should add connectors at the end to avoid upsetting the connector
-	 * index too much. */
-	list_add_tail(&connector->head, &config->connector_list);
-	config->num_connector++;
-
-	if (connector_type != DRM_MODE_CONNECTOR_VIRTUAL)
-		drm_object_attach_property(&connector->base,
-					      config->edid_property,
-					      0);
-
-	drm_object_attach_property(&connector->base,
-				      config->dpms_property, 0);
-
-	if (drm_core_check_feature(dev, DRIVER_ATOMIC)) {
-		drm_object_attach_property(&connector->base, config->prop_crtc_id, 0);
-	}
-
-	connector->debugfs_entry = NULL;
-out_put_type_id:
-	if (ret)
-		ida_remove(connector_ida, connector->connector_type_id);
-out_put_id:
-	if (ret)
-		ida_remove(&config->connector_ida, connector->index);
-out_put:
-	if (ret)
-		drm_mode_object_unregister(dev, &connector->base);
-
-out_unlock:
-	drm_modeset_unlock_all(dev);
-
-	return ret;
-}
-EXPORT_SYMBOL(drm_connector_init);
-
-/**
- * drm_connector_cleanup - cleans up an initialised connector
- * @connector: connector to cleanup
- *
- * Cleans up the connector but doesn't free the object.
- */
-void drm_connector_cleanup(struct drm_connector *connector)
-{
-	struct drm_device *dev = connector->dev;
-	struct drm_display_mode *mode, *t;
-
-	/* The connector should have been removed from userspace long before
-	 * it is finally destroyed.
-	 */
-	if (WARN_ON(connector->registered))
-		drm_connector_unregister(connector);
-
-	if (connector->tile_group) {
-		drm_mode_put_tile_group(dev, connector->tile_group);
-		connector->tile_group = NULL;
-	}
-
-	list_for_each_entry_safe(mode, t, &connector->probed_modes, head)
-		drm_mode_remove(connector, mode);
-
-	list_for_each_entry_safe(mode, t, &connector->modes, head)
-		drm_mode_remove(connector, mode);
-
-	ida_remove(&drm_connector_enum_list[connector->connector_type].ida,
-		   connector->connector_type_id);
-
-	ida_remove(&dev->mode_config.connector_ida,
-		   connector->index);
-
-	kfree(connector->display_info.bus_formats);
-	drm_mode_object_unregister(dev, &connector->base);
-	kfree(connector->name);
-	connector->name = NULL;
-	list_del(&connector->head);
-	dev->mode_config.num_connector--;
-
-	WARN_ON(connector->state && !connector->funcs->atomic_destroy_state);
-	if (connector->state && connector->funcs->atomic_destroy_state)
-		connector->funcs->atomic_destroy_state(connector,
-						       connector->state);
-
-	memset(connector, 0, sizeof(*connector));
-}
-EXPORT_SYMBOL(drm_connector_cleanup);
-
-/**
- * drm_connector_register - register a connector
- * @connector: the connector to register
- *
- * Register userspace interfaces for a connector
- *
- * Returns:
- * Zero on success, error code on failure.
- */
-int drm_connector_register(struct drm_connector *connector)
-{
-	int ret;
-
-	if (connector->registered)
-		return 0;
-
-	ret = drm_sysfs_connector_add(connector);
-	if (ret)
-		return ret;
-
-	ret = drm_debugfs_connector_add(connector);
-	if (ret) {
-		goto err_sysfs;
-	}
-
-	if (connector->funcs->late_register) {
-		ret = connector->funcs->late_register(connector);
-		if (ret)
-			goto err_debugfs;
-	}
-
-	drm_mode_object_register(connector->dev, &connector->base);
-
-	connector->registered = true;
-	return 0;
-
-err_debugfs:
-	drm_debugfs_connector_remove(connector);
-err_sysfs:
-	drm_sysfs_connector_remove(connector);
-	return ret;
-}
-EXPORT_SYMBOL(drm_connector_register);
-
-/**
- * drm_connector_unregister - unregister a connector
- * @connector: the connector to unregister
- *
- * Unregister userspace interfaces for a connector
- */
-void drm_connector_unregister(struct drm_connector *connector)
-{
-	if (!connector->registered)
-		return;
-
-	if (connector->funcs->early_unregister)
-		connector->funcs->early_unregister(connector);
-
-	drm_sysfs_connector_remove(connector);
-	drm_debugfs_connector_remove(connector);
-
-	connector->registered = false;
-}
-EXPORT_SYMBOL(drm_connector_unregister);
-
-static void drm_connector_unregister_all(struct drm_device *dev)
-{
-	struct drm_connector *connector;
-
-	/* FIXME: taking the mode config mutex ends up in a clash with sysfs */
-	list_for_each_entry(connector, &dev->mode_config.connector_list, head)
-		drm_connector_unregister(connector);
-}
-
-static int drm_connector_register_all(struct drm_device *dev)
-{
-	struct drm_connector *connector;
-	int ret;
-
-	/* FIXME: taking the mode config mutex ends up in a clash with
-	 * fbcon/backlight registration */
-	list_for_each_entry(connector, &dev->mode_config.connector_list, head) {
-		ret = drm_connector_register(connector);
-		if (ret)
-			goto err;
-	}
-
-	return 0;
-
-err:
-	mutex_unlock(&dev->mode_config.mutex);
-	drm_connector_unregister_all(dev);
-	return ret;
-}
-
-static int drm_encoder_register_all(struct drm_device *dev)
-{
-	struct drm_encoder *encoder;
-	int ret = 0;
-
-	drm_for_each_encoder(encoder, dev) {
-		if (encoder->funcs->late_register)
-			ret = encoder->funcs->late_register(encoder);
-		if (ret)
-			return ret;
-	}
-
-	return 0;
-}
-
-static void drm_encoder_unregister_all(struct drm_device *dev)
-{
-	struct drm_encoder *encoder;
-
-	drm_for_each_encoder(encoder, dev) {
-		if (encoder->funcs->early_unregister)
-			encoder->funcs->early_unregister(encoder);
-	}
-}
-
-/**
- * drm_encoder_init - Init a preallocated encoder
- * @dev: drm device
- * @encoder: the encoder to init
- * @funcs: callbacks for this encoder
- * @encoder_type: user visible type of the encoder
- * @name: printf style format string for the encoder name, or NULL for default name
- *
- * Initialises a preallocated encoder. Encoder should be
- * subclassed as part of driver encoder objects.
- *
- * Returns:
- * Zero on success, error code on failure.
- */
-int drm_encoder_init(struct drm_device *dev,
-		      struct drm_encoder *encoder,
-		      const struct drm_encoder_funcs *funcs,
-		      int encoder_type, const char *name, ...)
-{
-	int ret;
-
-	drm_modeset_lock_all(dev);
-
-	ret = drm_mode_object_get(dev, &encoder->base, DRM_MODE_OBJECT_ENCODER);
-	if (ret)
-		goto out_unlock;
-
-	encoder->dev = dev;
-	encoder->encoder_type = encoder_type;
-	encoder->funcs = funcs;
-	if (name) {
-		va_list ap;
-
-		va_start(ap, name);
-		encoder->name = kvasprintf(GFP_KERNEL, name, ap);
-		va_end(ap);
-	} else {
-		encoder->name = kasprintf(GFP_KERNEL, "%s-%d",
-					  drm_encoder_enum_list[encoder_type].name,
-					  encoder->base.id);
-	}
-	if (!encoder->name) {
-		ret = -ENOMEM;
-		goto out_put;
-	}
-
-	list_add_tail(&encoder->head, &dev->mode_config.encoder_list);
-	encoder->index = dev->mode_config.num_encoder++;
-
-out_put:
-	if (ret)
-		drm_mode_object_unregister(dev, &encoder->base);
-
-out_unlock:
-	drm_modeset_unlock_all(dev);
-
-	return ret;
-}
-EXPORT_SYMBOL(drm_encoder_init);
-
-/**
- * drm_encoder_cleanup - cleans up an initialised encoder
- * @encoder: encoder to cleanup
- *
- * Cleans up the encoder but doesn't free the object.
- */
-void drm_encoder_cleanup(struct drm_encoder *encoder)
-{
-	struct drm_device *dev = encoder->dev;
-
-	/* Note that the encoder_list is considered to be static; should we
-	 * remove the drm_encoder at runtime we would have to decrement all
-	 * the indices on the drm_encoder after us in the encoder_list.
-	 */
-
-	drm_modeset_lock_all(dev);
-	drm_mode_object_unregister(dev, &encoder->base);
-	kfree(encoder->name);
-	list_del(&encoder->head);
-	dev->mode_config.num_encoder--;
-	drm_modeset_unlock_all(dev);
-
-	memset(encoder, 0, sizeof(*encoder));
-}
-EXPORT_SYMBOL(drm_encoder_cleanup);
-
-static unsigned int drm_num_planes(struct drm_device *dev)
-{
-	unsigned int num = 0;
-	struct drm_plane *tmp;
-
-	drm_for_each_plane(tmp, dev) {
-		num++;
-	}
-
-	return num;
-}
-
-/**
- * drm_universal_plane_init - Initialize a new universal plane object
- * @dev: DRM device
- * @plane: plane object to init
- * @possible_crtcs: bitmask of possible CRTCs
- * @funcs: callbacks for the new plane
- * @formats: array of supported formats (%DRM_FORMAT_*)
- * @format_count: number of elements in @formats
- * @type: type of plane (overlay, primary, cursor)
- * @name: printf style format string for the plane name, or NULL for default name
- *
- * Initializes a plane object of type @type.
- *
- * Returns:
- * Zero on success, error code on failure.
- */
-int drm_universal_plane_init(struct drm_device *dev, struct drm_plane *plane,
-			     unsigned long possible_crtcs,
-			     const struct drm_plane_funcs *funcs,
-			     const uint32_t *formats, unsigned int format_count,
-			     enum drm_plane_type type,
-			     const char *name, ...)
-{
-	struct drm_mode_config *config = &dev->mode_config;
-	int ret;
-
-	ret = drm_mode_object_get(dev, &plane->base, DRM_MODE_OBJECT_PLANE);
-	if (ret)
-		return ret;
-
-=======
->>>>>>> 8506912b
 	drm_modeset_lock_init(&plane->mutex);
 
 	plane->base.properties = &plane->properties;
@@ -2357,13 +1918,9 @@
 	u32 target_vblank = page_flip->sequence;
 	int ret = -EINVAL;
 
-<<<<<<< HEAD
 	if (!drm_core_check_feature(dev, DRIVER_MODESET))
 		return -EINVAL;
 
-	if (page_flip->flags & ~DRM_MODE_PAGE_FLIP_FLAGS ||
-	    page_flip->reserved != 0)
-=======
 	if (page_flip->flags & ~DRM_MODE_PAGE_FLIP_FLAGS)
 		return -EINVAL;
 
@@ -2374,7 +1931,6 @@
 	 * can be specified
 	 */
 	if ((page_flip->flags & DRM_MODE_PAGE_FLIP_TARGET) == DRM_MODE_PAGE_FLIP_TARGET)
->>>>>>> 8506912b
 		return -EINVAL;
 
 	if ((page_flip->flags & DRM_MODE_PAGE_FLIP_ASYNC) && !dev->mode_config.async_page_flip)
