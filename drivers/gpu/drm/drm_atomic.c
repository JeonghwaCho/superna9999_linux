/*
 * Copyright (C) 2014 Red Hat
 * Copyright (C) 2014 Intel Corp.
 *
 * Permission is hereby granted, free of charge, to any person obtaining a
 * copy of this software and associated documentation files (the "Software"),
 * to deal in the Software without restriction, including without limitation
 * the rights to use, copy, modify, merge, publish, distribute, sublicense,
 * and/or sell copies of the Software, and to permit persons to whom the
 * Software is furnished to do so, subject to the following conditions:
 *
 * The above copyright notice and this permission notice shall be included in
 * all copies or substantial portions of the Software.
 *
 * THE SOFTWARE IS PROVIDED "AS IS", WITHOUT WARRANTY OF ANY KIND, EXPRESS OR
 * IMPLIED, INCLUDING BUT NOT LIMITED TO THE WARRANTIES OF MERCHANTABILITY,
 * FITNESS FOR A PARTICULAR PURPOSE AND NONINFRINGEMENT.  IN NO EVENT SHALL
 * THE COPYRIGHT HOLDER(S) OR AUTHOR(S) BE LIABLE FOR ANY CLAIM, DAMAGES OR
 * OTHER LIABILITY, WHETHER IN AN ACTION OF CONTRACT, TORT OR OTHERWISE,
 * ARISING FROM, OUT OF OR IN CONNECTION WITH THE SOFTWARE OR THE USE OR
 * OTHER DEALINGS IN THE SOFTWARE.
 *
 * Authors:
 * Rob Clark <robdclark@gmail.com>
 * Daniel Vetter <daniel.vetter@ffwll.ch>
 */


#include <drm/drmP.h>
#include <drm/drm_atomic.h>
#include <drm/drm_mode.h>
#include <drm/drm_plane_helper.h>
#include <drm/drm_print.h>
#include <linux/sync_file.h>

#include "drm_crtc_internal.h"

static void crtc_commit_free(struct kref *kref)
{
	struct drm_crtc_commit *commit =
		container_of(kref, struct drm_crtc_commit, ref);

	kfree(commit);
}

void drm_crtc_commit_put(struct drm_crtc_commit *commit)
{
	kref_put(&commit->ref, crtc_commit_free);
}
EXPORT_SYMBOL(drm_crtc_commit_put);

/**
 * drm_atomic_state_default_release -
 * release memory initialized by drm_atomic_state_init
 * @state: atomic state
 *
 * Free all the memory allocated by drm_atomic_state_init.
 * This is useful for drivers that subclass the atomic state.
 */
void drm_atomic_state_default_release(struct drm_atomic_state *state)
{
	kfree(state->connectors);
	kfree(state->crtcs);
	kfree(state->planes);
}
EXPORT_SYMBOL(drm_atomic_state_default_release);

/**
 * drm_atomic_state_init - init new atomic state
 * @dev: DRM device
 * @state: atomic state
 *
 * Default implementation for filling in a new atomic state.
 * This is useful for drivers that subclass the atomic state.
 */
int
drm_atomic_state_init(struct drm_device *dev, struct drm_atomic_state *state)
{
	kref_init(&state->ref);

	/* TODO legacy paths should maybe do a better job about
	 * setting this appropriately?
	 */
	state->allow_modeset = true;

	state->crtcs = kcalloc(dev->mode_config.num_crtc,
			       sizeof(*state->crtcs), GFP_KERNEL);
	if (!state->crtcs)
		goto fail;
	state->planes = kcalloc(dev->mode_config.num_total_plane,
				sizeof(*state->planes), GFP_KERNEL);
	if (!state->planes)
		goto fail;

	state->dev = dev;

	DRM_DEBUG_ATOMIC("Allocated atomic state %p\n", state);

	return 0;
fail:
	drm_atomic_state_default_release(state);
	return -ENOMEM;
}
EXPORT_SYMBOL(drm_atomic_state_init);

/**
 * drm_atomic_state_alloc - allocate atomic state
 * @dev: DRM device
 *
 * This allocates an empty atomic state to track updates.
 */
struct drm_atomic_state *
drm_atomic_state_alloc(struct drm_device *dev)
{
	struct drm_mode_config *config = &dev->mode_config;
	struct drm_atomic_state *state;

	if (!config->funcs->atomic_state_alloc) {
		state = kzalloc(sizeof(*state), GFP_KERNEL);
		if (!state)
			return NULL;
		if (drm_atomic_state_init(dev, state) < 0) {
			kfree(state);
			return NULL;
		}
		return state;
	}

	return config->funcs->atomic_state_alloc(dev);
}
EXPORT_SYMBOL(drm_atomic_state_alloc);

/**
 * drm_atomic_state_default_clear - clear base atomic state
 * @state: atomic state
 *
 * Default implementation for clearing atomic state.
 * This is useful for drivers that subclass the atomic state.
 */
void drm_atomic_state_default_clear(struct drm_atomic_state *state)
{
	struct drm_device *dev = state->dev;
	struct drm_mode_config *config = &dev->mode_config;
	int i;

	DRM_DEBUG_ATOMIC("Clearing atomic state %p\n", state);

	for (i = 0; i < state->num_connector; i++) {
		struct drm_connector *connector = state->connectors[i].ptr;

		if (!connector)
			continue;

		connector->funcs->atomic_destroy_state(connector,
						       state->connectors[i].state);
		state->connectors[i].ptr = NULL;
		state->connectors[i].state = NULL;
		drm_connector_unreference(connector);
	}

	for (i = 0; i < config->num_crtc; i++) {
		struct drm_crtc *crtc = state->crtcs[i].ptr;

		if (!crtc)
			continue;

		crtc->funcs->atomic_destroy_state(crtc,
						  state->crtcs[i].state);

		if (state->crtcs[i].commit) {
			kfree(state->crtcs[i].commit->event);
			state->crtcs[i].commit->event = NULL;
			drm_crtc_commit_put(state->crtcs[i].commit);
		}

		state->crtcs[i].commit = NULL;
		state->crtcs[i].ptr = NULL;
		state->crtcs[i].state = NULL;
	}

	for (i = 0; i < config->num_total_plane; i++) {
		struct drm_plane *plane = state->planes[i].ptr;

		if (!plane)
			continue;

		plane->funcs->atomic_destroy_state(plane,
						   state->planes[i].state);
		state->planes[i].ptr = NULL;
		state->planes[i].state = NULL;
	}
}
EXPORT_SYMBOL(drm_atomic_state_default_clear);

/**
 * drm_atomic_state_clear - clear state object
 * @state: atomic state
 *
 * When the w/w mutex algorithm detects a deadlock we need to back off and drop
 * all locks. So someone else could sneak in and change the current modeset
 * configuration. Which means that all the state assembled in @state is no
 * longer an atomic update to the current state, but to some arbitrary earlier
 * state. Which could break assumptions the driver's ->atomic_check likely
 * relies on.
 *
 * Hence we must clear all cached state and completely start over, using this
 * function.
 */
void drm_atomic_state_clear(struct drm_atomic_state *state)
{
	struct drm_device *dev = state->dev;
	struct drm_mode_config *config = &dev->mode_config;

	if (config->funcs->atomic_state_clear)
		config->funcs->atomic_state_clear(state);
	else
		drm_atomic_state_default_clear(state);
}
EXPORT_SYMBOL(drm_atomic_state_clear);

/**
 * __drm_atomic_state_free - free all memory for an atomic state
 * @ref: This atomic state to deallocate
 *
 * This frees all memory associated with an atomic state, including all the
 * per-object state for planes, crtcs and connectors.
 */
void __drm_atomic_state_free(struct kref *ref)
{
	struct drm_atomic_state *state = container_of(ref, typeof(*state), ref);
	struct drm_mode_config *config = &state->dev->mode_config;

	drm_atomic_state_clear(state);

	DRM_DEBUG_ATOMIC("Freeing atomic state %p\n", state);

	if (config->funcs->atomic_state_free) {
		config->funcs->atomic_state_free(state);
	} else {
		drm_atomic_state_default_release(state);
		kfree(state);
	}
}
EXPORT_SYMBOL(__drm_atomic_state_free);

/**
 * drm_atomic_get_crtc_state - get crtc state
 * @state: global atomic state object
 * @crtc: crtc to get state object for
 *
 * This function returns the crtc state for the given crtc, allocating it if
 * needed. It will also grab the relevant crtc lock to make sure that the state
 * is consistent.
 *
 * Returns:
 *
 * Either the allocated state or the error code encoded into the pointer. When
 * the error is EDEADLK then the w/w mutex code has detected a deadlock and the
 * entire atomic sequence must be restarted. All other errors are fatal.
 */
struct drm_crtc_state *
drm_atomic_get_crtc_state(struct drm_atomic_state *state,
			  struct drm_crtc *crtc)
{
	int ret, index = drm_crtc_index(crtc);
	struct drm_crtc_state *crtc_state;

	WARN_ON(!state->acquire_ctx);

	crtc_state = drm_atomic_get_existing_crtc_state(state, crtc);
	if (crtc_state)
		return crtc_state;

	ret = drm_modeset_lock(&crtc->mutex, state->acquire_ctx);
	if (ret)
		return ERR_PTR(ret);

	crtc_state = crtc->funcs->atomic_duplicate_state(crtc);
	if (!crtc_state)
		return ERR_PTR(-ENOMEM);

	state->crtcs[index].state = crtc_state;
	state->crtcs[index].ptr = crtc;
	crtc_state->state = state;

	DRM_DEBUG_ATOMIC("Added [CRTC:%d:%s] %p state to %p\n",
			 crtc->base.id, crtc->name, crtc_state, state);

	return crtc_state;
}
EXPORT_SYMBOL(drm_atomic_get_crtc_state);

static void set_out_fence_for_crtc(struct drm_atomic_state *state,
				   struct drm_crtc *crtc, s64 __user *fence_ptr)
{
	state->crtcs[drm_crtc_index(crtc)].out_fence_ptr = fence_ptr;
}

static s64 __user *get_out_fence_for_crtc(struct drm_atomic_state *state,
					  struct drm_crtc *crtc)
{
	s64 __user *fence_ptr;

	fence_ptr = state->crtcs[drm_crtc_index(crtc)].out_fence_ptr;
	state->crtcs[drm_crtc_index(crtc)].out_fence_ptr = NULL;

	return fence_ptr;
}

/**
 * drm_atomic_set_mode_for_crtc - set mode for CRTC
 * @state: the CRTC whose incoming state to update
 * @mode: kernel-internal mode to use for the CRTC, or NULL to disable
 *
 * Set a mode (originating from the kernel) on the desired CRTC state. Does
 * not change any other state properties, including enable, active, or
 * mode_changed.
 *
 * RETURNS:
 * Zero on success, error code on failure. Cannot return -EDEADLK.
 */
int drm_atomic_set_mode_for_crtc(struct drm_crtc_state *state,
				 struct drm_display_mode *mode)
{
	struct drm_mode_modeinfo umode;

	/* Early return for no change. */
	if (mode && memcmp(&state->mode, mode, sizeof(*mode)) == 0)
		return 0;

	drm_property_unreference_blob(state->mode_blob);
	state->mode_blob = NULL;

	if (mode) {
		drm_mode_convert_to_umode(&umode, mode);
		state->mode_blob =
			drm_property_create_blob(state->crtc->dev,
		                                 sizeof(umode),
		                                 &umode);
		if (IS_ERR(state->mode_blob))
			return PTR_ERR(state->mode_blob);

		drm_mode_copy(&state->mode, mode);
		state->enable = true;
		DRM_DEBUG_ATOMIC("Set [MODE:%s] for CRTC state %p\n",
				 mode->name, state);
	} else {
		memset(&state->mode, 0, sizeof(state->mode));
		state->enable = false;
		DRM_DEBUG_ATOMIC("Set [NOMODE] for CRTC state %p\n",
				 state);
	}

	return 0;
}
EXPORT_SYMBOL(drm_atomic_set_mode_for_crtc);

/**
 * drm_atomic_set_mode_prop_for_crtc - set mode for CRTC
 * @state: the CRTC whose incoming state to update
 * @blob: pointer to blob property to use for mode
 *
 * Set a mode (originating from a blob property) on the desired CRTC state.
 * This function will take a reference on the blob property for the CRTC state,
 * and release the reference held on the state's existing mode property, if any
 * was set.
 *
 * RETURNS:
 * Zero on success, error code on failure. Cannot return -EDEADLK.
 */
int drm_atomic_set_mode_prop_for_crtc(struct drm_crtc_state *state,
                                      struct drm_property_blob *blob)
{
	if (blob == state->mode_blob)
		return 0;

	drm_property_unreference_blob(state->mode_blob);
	state->mode_blob = NULL;

	memset(&state->mode, 0, sizeof(state->mode));

	if (blob) {
		if (blob->length != sizeof(struct drm_mode_modeinfo) ||
		    drm_mode_convert_umode(&state->mode,
		                           (const struct drm_mode_modeinfo *)
		                            blob->data))
			return -EINVAL;

		state->mode_blob = drm_property_reference_blob(blob);
		state->enable = true;
		DRM_DEBUG_ATOMIC("Set [MODE:%s] for CRTC state %p\n",
				 state->mode.name, state);
	} else {
		state->enable = false;
		DRM_DEBUG_ATOMIC("Set [NOMODE] for CRTC state %p\n",
				 state);
	}

	return 0;
}
EXPORT_SYMBOL(drm_atomic_set_mode_prop_for_crtc);

/**
 * drm_atomic_replace_property_blob - replace a blob property
 * @blob: a pointer to the member blob to be replaced
 * @new_blob: the new blob to replace with
 * @replaced: whether the blob has been replaced
 *
 * RETURNS:
 * Zero on success, error code on failure
 */
static void
drm_atomic_replace_property_blob(struct drm_property_blob **blob,
				 struct drm_property_blob *new_blob,
				 bool *replaced)
{
	struct drm_property_blob *old_blob = *blob;

	if (old_blob == new_blob)
		return;

	drm_property_unreference_blob(old_blob);
	if (new_blob)
		drm_property_reference_blob(new_blob);
	*blob = new_blob;
	*replaced = true;

	return;
}

static int
drm_atomic_replace_property_blob_from_id(struct drm_crtc *crtc,
					 struct drm_property_blob **blob,
					 uint64_t blob_id,
					 ssize_t expected_size,
					 bool *replaced)
{
	struct drm_property_blob *new_blob = NULL;

	if (blob_id != 0) {
		new_blob = drm_property_lookup_blob(crtc->dev, blob_id);
		if (new_blob == NULL)
			return -EINVAL;

		if (expected_size > 0 && expected_size != new_blob->length) {
			drm_property_unreference_blob(new_blob);
			return -EINVAL;
		}
	}

	drm_atomic_replace_property_blob(blob, new_blob, replaced);
	drm_property_unreference_blob(new_blob);

	return 0;
}

/**
 * drm_atomic_crtc_set_property - set property on CRTC
 * @crtc: the drm CRTC to set a property on
 * @state: the state object to update with the new property value
 * @property: the property to set
 * @val: the new property value
 *
 * Use this instead of calling crtc->atomic_set_property directly.
 * This function handles generic/core properties and calls out to
 * driver's ->atomic_set_property() for driver properties.  To ensure
 * consistent behavior you must call this function rather than the
 * driver hook directly.
 *
 * RETURNS:
 * Zero on success, error code on failure
 */
int drm_atomic_crtc_set_property(struct drm_crtc *crtc,
		struct drm_crtc_state *state, struct drm_property *property,
		uint64_t val)
{
	struct drm_device *dev = crtc->dev;
	struct drm_mode_config *config = &dev->mode_config;
	bool replaced = false;
	int ret;

	if (property == config->prop_active)
		state->active = val;
	else if (property == config->prop_mode_id) {
		struct drm_property_blob *mode =
			drm_property_lookup_blob(dev, val);
		ret = drm_atomic_set_mode_prop_for_crtc(state, mode);
		drm_property_unreference_blob(mode);
		return ret;
	} else if (property == config->degamma_lut_property) {
		ret = drm_atomic_replace_property_blob_from_id(crtc,
					&state->degamma_lut,
					val,
					-1,
					&replaced);
		state->color_mgmt_changed |= replaced;
		return ret;
	} else if (property == config->ctm_property) {
		ret = drm_atomic_replace_property_blob_from_id(crtc,
					&state->ctm,
					val,
					sizeof(struct drm_color_ctm),
					&replaced);
		state->color_mgmt_changed |= replaced;
		return ret;
	} else if (property == config->gamma_lut_property) {
		ret = drm_atomic_replace_property_blob_from_id(crtc,
					&state->gamma_lut,
					val,
					-1,
					&replaced);
		state->color_mgmt_changed |= replaced;
		return ret;
	} else if (property == config->prop_out_fence_ptr) {
		s64 __user *fence_ptr = u64_to_user_ptr(val);

		if (!fence_ptr)
			return 0;

		if (put_user(-1, fence_ptr))
			return -EFAULT;

		set_out_fence_for_crtc(state->state, crtc, fence_ptr);
	} else if (crtc->funcs->atomic_set_property)
		return crtc->funcs->atomic_set_property(crtc, state, property, val);
	else
		return -EINVAL;

	return 0;
}
EXPORT_SYMBOL(drm_atomic_crtc_set_property);

/**
 * drm_atomic_crtc_get_property - get property value from CRTC state
 * @crtc: the drm CRTC to set a property on
 * @state: the state object to get the property value from
 * @property: the property to set
 * @val: return location for the property value
 *
 * This function handles generic/core properties and calls out to
 * driver's ->atomic_get_property() for driver properties.  To ensure
 * consistent behavior you must call this function rather than the
 * driver hook directly.
 *
 * RETURNS:
 * Zero on success, error code on failure
 */
static int
drm_atomic_crtc_get_property(struct drm_crtc *crtc,
		const struct drm_crtc_state *state,
		struct drm_property *property, uint64_t *val)
{
	struct drm_device *dev = crtc->dev;
	struct drm_mode_config *config = &dev->mode_config;

	if (property == config->prop_active)
		*val = state->active;
	else if (property == config->prop_mode_id)
		*val = (state->mode_blob) ? state->mode_blob->base.id : 0;
	else if (property == config->degamma_lut_property)
		*val = (state->degamma_lut) ? state->degamma_lut->base.id : 0;
	else if (property == config->ctm_property)
		*val = (state->ctm) ? state->ctm->base.id : 0;
	else if (property == config->gamma_lut_property)
		*val = (state->gamma_lut) ? state->gamma_lut->base.id : 0;
	else if (property == config->prop_out_fence_ptr)
		*val = 0;
	else if (crtc->funcs->atomic_get_property)
		return crtc->funcs->atomic_get_property(crtc, state, property, val);
	else
		return -EINVAL;

	return 0;
}

/**
 * drm_atomic_crtc_check - check crtc state
 * @crtc: crtc to check
 * @state: crtc state to check
 *
 * Provides core sanity checks for crtc state.
 *
 * RETURNS:
 * Zero on success, error code on failure
 */
static int drm_atomic_crtc_check(struct drm_crtc *crtc,
		struct drm_crtc_state *state)
{
	/* NOTE: we explicitly don't enforce constraints such as primary
	 * layer covering entire screen, since that is something we want
	 * to allow (on hw that supports it).  For hw that does not, it
	 * should be checked in driver's crtc->atomic_check() vfunc.
	 *
	 * TODO: Add generic modeset state checks once we support those.
	 */

	if (state->active && !state->enable) {
		DRM_DEBUG_ATOMIC("[CRTC:%d:%s] active without enabled\n",
				 crtc->base.id, crtc->name);
		return -EINVAL;
	}

	/* The state->enable vs. state->mode_blob checks can be WARN_ON,
	 * as this is a kernel-internal detail that userspace should never
	 * be able to trigger. */
	if (drm_core_check_feature(crtc->dev, DRIVER_ATOMIC) &&
	    WARN_ON(state->enable && !state->mode_blob)) {
		DRM_DEBUG_ATOMIC("[CRTC:%d:%s] enabled without mode blob\n",
				 crtc->base.id, crtc->name);
		return -EINVAL;
	}

	if (drm_core_check_feature(crtc->dev, DRIVER_ATOMIC) &&
	    WARN_ON(!state->enable && state->mode_blob)) {
		DRM_DEBUG_ATOMIC("[CRTC:%d:%s] disabled with mode blob\n",
				 crtc->base.id, crtc->name);
		return -EINVAL;
	}

	/*
	 * Reject event generation for when a CRTC is off and stays off.
	 * It wouldn't be hard to implement this, but userspace has a track
	 * record of happily burning through 100% cpu (or worse, crash) when the
	 * display pipe is suspended. To avoid all that fun just reject updates
	 * that ask for events since likely that indicates a bug in the
	 * compositor's drawing loop. This is consistent with the vblank IOCTL
	 * and legacy page_flip IOCTL which also reject service on a disabled
	 * pipe.
	 */
	if (state->event && !state->active && !crtc->state->active) {
		DRM_DEBUG_ATOMIC("[CRTC:%d] requesting event but off\n",
				 crtc->base.id);
		return -EINVAL;
	}

	return 0;
}

static void drm_atomic_crtc_print_state(struct drm_printer *p,
		const struct drm_crtc_state *state)
{
	struct drm_crtc *crtc = state->crtc;

	drm_printf(p, "crtc[%u]: %s\n", crtc->base.id, crtc->name);
	drm_printf(p, "\tenable=%d\n", state->enable);
	drm_printf(p, "\tactive=%d\n", state->active);
	drm_printf(p, "\tplanes_changed=%d\n", state->planes_changed);
	drm_printf(p, "\tmode_changed=%d\n", state->mode_changed);
	drm_printf(p, "\tactive_changed=%d\n", state->active_changed);
	drm_printf(p, "\tconnectors_changed=%d\n", state->connectors_changed);
	drm_printf(p, "\tcolor_mgmt_changed=%d\n", state->color_mgmt_changed);
	drm_printf(p, "\tplane_mask=%x\n", state->plane_mask);
	drm_printf(p, "\tconnector_mask=%x\n", state->connector_mask);
	drm_printf(p, "\tencoder_mask=%x\n", state->encoder_mask);
	drm_printf(p, "\tmode: " DRM_MODE_FMT "\n", DRM_MODE_ARG(&state->mode));

	if (crtc->funcs->atomic_print_state)
		crtc->funcs->atomic_print_state(p, state);
}

/**
 * drm_atomic_get_plane_state - get plane state
 * @state: global atomic state object
 * @plane: plane to get state object for
 *
 * This function returns the plane state for the given plane, allocating it if
 * needed. It will also grab the relevant plane lock to make sure that the state
 * is consistent.
 *
 * Returns:
 *
 * Either the allocated state or the error code encoded into the pointer. When
 * the error is EDEADLK then the w/w mutex code has detected a deadlock and the
 * entire atomic sequence must be restarted. All other errors are fatal.
 */
struct drm_plane_state *
drm_atomic_get_plane_state(struct drm_atomic_state *state,
			  struct drm_plane *plane)
{
	int ret, index = drm_plane_index(plane);
	struct drm_plane_state *plane_state;

	WARN_ON(!state->acquire_ctx);

	plane_state = drm_atomic_get_existing_plane_state(state, plane);
	if (plane_state)
		return plane_state;

	ret = drm_modeset_lock(&plane->mutex, state->acquire_ctx);
	if (ret)
		return ERR_PTR(ret);

	plane_state = plane->funcs->atomic_duplicate_state(plane);
	if (!plane_state)
		return ERR_PTR(-ENOMEM);

	state->planes[index].state = plane_state;
	state->planes[index].ptr = plane;
	plane_state->state = state;

	DRM_DEBUG_ATOMIC("Added [PLANE:%d:%s] %p state to %p\n",
			 plane->base.id, plane->name, plane_state, state);

	if (plane_state->crtc) {
		struct drm_crtc_state *crtc_state;

		crtc_state = drm_atomic_get_crtc_state(state,
						       plane_state->crtc);
		if (IS_ERR(crtc_state))
			return ERR_CAST(crtc_state);
	}

	return plane_state;
}
EXPORT_SYMBOL(drm_atomic_get_plane_state);

/**
 * drm_atomic_plane_set_property - set property on plane
 * @plane: the drm plane to set a property on
 * @state: the state object to update with the new property value
 * @property: the property to set
 * @val: the new property value
 *
 * Use this instead of calling plane->atomic_set_property directly.
 * This function handles generic/core properties and calls out to
 * driver's ->atomic_set_property() for driver properties.  To ensure
 * consistent behavior you must call this function rather than the
 * driver hook directly.
 *
 * RETURNS:
 * Zero on success, error code on failure
 */
int drm_atomic_plane_set_property(struct drm_plane *plane,
		struct drm_plane_state *state, struct drm_property *property,
		uint64_t val)
{
	struct drm_device *dev = plane->dev;
	struct drm_mode_config *config = &dev->mode_config;

	if (property == config->prop_fb_id) {
		struct drm_framebuffer *fb = drm_framebuffer_lookup(dev, val);
		drm_atomic_set_fb_for_plane(state, fb);
		if (fb)
			drm_framebuffer_unreference(fb);
	} else if (property == config->prop_in_fence_fd) {
		if (state->fence)
			return -EINVAL;

		if (U642I64(val) == -1)
			return 0;

		state->fence = sync_file_get_fence(val);
		if (!state->fence)
			return -EINVAL;

	} else if (property == config->prop_crtc_id) {
		struct drm_crtc *crtc = drm_crtc_find(dev, val);
		return drm_atomic_set_crtc_for_plane(state, crtc);
	} else if (property == config->prop_crtc_x) {
		state->crtc_x = U642I64(val);
	} else if (property == config->prop_crtc_y) {
		state->crtc_y = U642I64(val);
	} else if (property == config->prop_crtc_w) {
		state->crtc_w = val;
	} else if (property == config->prop_crtc_h) {
		state->crtc_h = val;
	} else if (property == config->prop_src_x) {
		state->src_x = val;
	} else if (property == config->prop_src_y) {
		state->src_y = val;
	} else if (property == config->prop_src_w) {
		state->src_w = val;
	} else if (property == config->prop_src_h) {
		state->src_h = val;
	} else if (property == plane->rotation_property) {
		if (!is_power_of_2(val & DRM_ROTATE_MASK))
			return -EINVAL;
		state->rotation = val;
	} else if (property == plane->zpos_property) {
		state->zpos = val;
	} else if (plane->funcs->atomic_set_property) {
		return plane->funcs->atomic_set_property(plane, state,
				property, val);
	} else {
		return -EINVAL;
	}

	return 0;
}
EXPORT_SYMBOL(drm_atomic_plane_set_property);

/**
 * drm_atomic_plane_get_property - get property value from plane state
 * @plane: the drm plane to set a property on
 * @state: the state object to get the property value from
 * @property: the property to set
 * @val: return location for the property value
 *
 * This function handles generic/core properties and calls out to
 * driver's ->atomic_get_property() for driver properties.  To ensure
 * consistent behavior you must call this function rather than the
 * driver hook directly.
 *
 * RETURNS:
 * Zero on success, error code on failure
 */
static int
drm_atomic_plane_get_property(struct drm_plane *plane,
		const struct drm_plane_state *state,
		struct drm_property *property, uint64_t *val)
{
	struct drm_device *dev = plane->dev;
	struct drm_mode_config *config = &dev->mode_config;

	if (property == config->prop_fb_id) {
		*val = (state->fb) ? state->fb->base.id : 0;
	} else if (property == config->prop_in_fence_fd) {
		*val = -1;
	} else if (property == config->prop_crtc_id) {
		*val = (state->crtc) ? state->crtc->base.id : 0;
	} else if (property == config->prop_crtc_x) {
		*val = I642U64(state->crtc_x);
	} else if (property == config->prop_crtc_y) {
		*val = I642U64(state->crtc_y);
	} else if (property == config->prop_crtc_w) {
		*val = state->crtc_w;
	} else if (property == config->prop_crtc_h) {
		*val = state->crtc_h;
	} else if (property == config->prop_src_x) {
		*val = state->src_x;
	} else if (property == config->prop_src_y) {
		*val = state->src_y;
	} else if (property == config->prop_src_w) {
		*val = state->src_w;
	} else if (property == config->prop_src_h) {
		*val = state->src_h;
	} else if (property == plane->rotation_property) {
		*val = state->rotation;
	} else if (property == plane->zpos_property) {
		*val = state->zpos;
	} else if (plane->funcs->atomic_get_property) {
		return plane->funcs->atomic_get_property(plane, state, property, val);
	} else {
		return -EINVAL;
	}

	return 0;
}

static bool
plane_switching_crtc(struct drm_atomic_state *state,
		     struct drm_plane *plane,
		     struct drm_plane_state *plane_state)
{
	if (!plane->state->crtc || !plane_state->crtc)
		return false;

	if (plane->state->crtc == plane_state->crtc)
		return false;

	/* This could be refined, but currently there's no helper or driver code
	 * to implement direct switching of active planes nor userspace to take
	 * advantage of more direct plane switching without the intermediate
	 * full OFF state.
	 */
	return true;
}

/**
 * drm_atomic_plane_check - check plane state
 * @plane: plane to check
 * @state: plane state to check
 *
 * Provides core sanity checks for plane state.
 *
 * RETURNS:
 * Zero on success, error code on failure
 */
static int drm_atomic_plane_check(struct drm_plane *plane,
		struct drm_plane_state *state)
{
	unsigned int fb_width, fb_height;
	int ret;

	/* either *both* CRTC and FB must be set, or neither */
	if (WARN_ON(state->crtc && !state->fb)) {
		DRM_DEBUG_ATOMIC("CRTC set but no FB\n");
		return -EINVAL;
	} else if (WARN_ON(state->fb && !state->crtc)) {
		DRM_DEBUG_ATOMIC("FB set but no CRTC\n");
		return -EINVAL;
	}

	/* if disabled, we don't care about the rest of the state: */
	if (!state->crtc)
		return 0;

	/* Check whether this plane is usable on this CRTC */
	if (!(plane->possible_crtcs & drm_crtc_mask(state->crtc))) {
		DRM_DEBUG_ATOMIC("Invalid crtc for plane\n");
		return -EINVAL;
	}

	/* Check whether this plane supports the fb pixel format. */
	ret = drm_plane_check_pixel_format(plane, state->fb->pixel_format);
	if (ret) {
<<<<<<< HEAD
		char *format_name = drm_get_format_name(state->fb->pixel_format);
		DRM_DEBUG_ATOMIC("Invalid pixel format %s\n", format_name);
		kfree(format_name);
=======
		struct drm_format_name_buf format_name;
		DRM_DEBUG_ATOMIC("Invalid pixel format %s\n",
		                 drm_get_format_name(state->fb->pixel_format,
		                                     &format_name));
>>>>>>> 0d5320fc
		return ret;
	}

	/* Give drivers some help against integer overflows */
	if (state->crtc_w > INT_MAX ||
	    state->crtc_x > INT_MAX - (int32_t) state->crtc_w ||
	    state->crtc_h > INT_MAX ||
	    state->crtc_y > INT_MAX - (int32_t) state->crtc_h) {
		DRM_DEBUG_ATOMIC("Invalid CRTC coordinates %ux%u+%d+%d\n",
				 state->crtc_w, state->crtc_h,
				 state->crtc_x, state->crtc_y);
		return -ERANGE;
	}

	fb_width = state->fb->width << 16;
	fb_height = state->fb->height << 16;

	/* Make sure source coordinates are inside the fb. */
	if (state->src_w > fb_width ||
	    state->src_x > fb_width - state->src_w ||
	    state->src_h > fb_height ||
	    state->src_y > fb_height - state->src_h) {
		DRM_DEBUG_ATOMIC("Invalid source coordinates "
				 "%u.%06ux%u.%06u+%u.%06u+%u.%06u\n",
				 state->src_w >> 16, ((state->src_w & 0xffff) * 15625) >> 10,
				 state->src_h >> 16, ((state->src_h & 0xffff) * 15625) >> 10,
				 state->src_x >> 16, ((state->src_x & 0xffff) * 15625) >> 10,
				 state->src_y >> 16, ((state->src_y & 0xffff) * 15625) >> 10);
		return -ENOSPC;
	}

	if (plane_switching_crtc(state->state, plane, state)) {
		DRM_DEBUG_ATOMIC("[PLANE:%d:%s] switching CRTC directly\n",
				 plane->base.id, plane->name);
		return -EINVAL;
	}

	return 0;
}

static void drm_atomic_plane_print_state(struct drm_printer *p,
		const struct drm_plane_state *state)
{
	struct drm_plane *plane = state->plane;
	struct drm_rect src  = drm_plane_state_src(state);
	struct drm_rect dest = drm_plane_state_dest(state);

	drm_printf(p, "plane[%u]: %s\n", plane->base.id, plane->name);
	drm_printf(p, "\tcrtc=%s\n", state->crtc ? state->crtc->name : "(null)");
	drm_printf(p, "\tfb=%u\n", state->fb ? state->fb->base.id : 0);
	if (state->fb) {
		struct drm_framebuffer *fb = state->fb;
		int i, n = drm_format_num_planes(fb->pixel_format);
		struct drm_format_name_buf format_name;

		drm_printf(p, "\t\tformat=%s\n",
		              drm_get_format_name(fb->pixel_format, &format_name));
		drm_printf(p, "\t\t\tmodifier=0x%llx\n", fb->modifier);
		drm_printf(p, "\t\tsize=%dx%d\n", fb->width, fb->height);
		drm_printf(p, "\t\tlayers:\n");
		for (i = 0; i < n; i++) {
			drm_printf(p, "\t\t\tpitch[%d]=%u\n", i, fb->pitches[i]);
			drm_printf(p, "\t\t\toffset[%d]=%u\n", i, fb->offsets[i]);
		}
	}
	drm_printf(p, "\tcrtc-pos=" DRM_RECT_FMT "\n", DRM_RECT_ARG(&dest));
	drm_printf(p, "\tsrc-pos=" DRM_RECT_FP_FMT "\n", DRM_RECT_FP_ARG(&src));
	drm_printf(p, "\trotation=%x\n", state->rotation);

	if (plane->funcs->atomic_print_state)
		plane->funcs->atomic_print_state(p, state);
}

/**
 * drm_atomic_get_connector_state - get connector state
 * @state: global atomic state object
 * @connector: connector to get state object for
 *
 * This function returns the connector state for the given connector,
 * allocating it if needed. It will also grab the relevant connector lock to
 * make sure that the state is consistent.
 *
 * Returns:
 *
 * Either the allocated state or the error code encoded into the pointer. When
 * the error is EDEADLK then the w/w mutex code has detected a deadlock and the
 * entire atomic sequence must be restarted. All other errors are fatal.
 */
struct drm_connector_state *
drm_atomic_get_connector_state(struct drm_atomic_state *state,
			  struct drm_connector *connector)
{
	int ret, index;
	struct drm_mode_config *config = &connector->dev->mode_config;
	struct drm_connector_state *connector_state;

	WARN_ON(!state->acquire_ctx);

	ret = drm_modeset_lock(&config->connection_mutex, state->acquire_ctx);
	if (ret)
		return ERR_PTR(ret);

	index = drm_connector_index(connector);

	if (index >= state->num_connector) {
		struct __drm_connnectors_state *c;
		int alloc = max(index + 1, config->num_connector);

		c = krealloc(state->connectors, alloc * sizeof(*state->connectors), GFP_KERNEL);
		if (!c)
			return ERR_PTR(-ENOMEM);

		state->connectors = c;
		memset(&state->connectors[state->num_connector], 0,
		       sizeof(*state->connectors) * (alloc - state->num_connector));

		state->num_connector = alloc;
	}

	if (state->connectors[index].state)
		return state->connectors[index].state;

	connector_state = connector->funcs->atomic_duplicate_state(connector);
	if (!connector_state)
		return ERR_PTR(-ENOMEM);

	drm_connector_reference(connector);
	state->connectors[index].state = connector_state;
	state->connectors[index].ptr = connector;
	connector_state->state = state;

	DRM_DEBUG_ATOMIC("Added [CONNECTOR:%d] %p state to %p\n",
			 connector->base.id, connector_state, state);

	if (connector_state->crtc) {
		struct drm_crtc_state *crtc_state;

		crtc_state = drm_atomic_get_crtc_state(state,
						       connector_state->crtc);
		if (IS_ERR(crtc_state))
			return ERR_CAST(crtc_state);
	}

	return connector_state;
}
EXPORT_SYMBOL(drm_atomic_get_connector_state);

/**
 * drm_atomic_connector_set_property - set property on connector.
 * @connector: the drm connector to set a property on
 * @state: the state object to update with the new property value
 * @property: the property to set
 * @val: the new property value
 *
 * Use this instead of calling connector->atomic_set_property directly.
 * This function handles generic/core properties and calls out to
 * driver's ->atomic_set_property() for driver properties.  To ensure
 * consistent behavior you must call this function rather than the
 * driver hook directly.
 *
 * RETURNS:
 * Zero on success, error code on failure
 */
int drm_atomic_connector_set_property(struct drm_connector *connector,
		struct drm_connector_state *state, struct drm_property *property,
		uint64_t val)
{
	struct drm_device *dev = connector->dev;
	struct drm_mode_config *config = &dev->mode_config;

	if (property == config->prop_crtc_id) {
		struct drm_crtc *crtc = drm_crtc_find(dev, val);
		return drm_atomic_set_crtc_for_connector(state, crtc);
	} else if (property == config->dpms_property) {
		/* setting DPMS property requires special handling, which
		 * is done in legacy setprop path for us.  Disallow (for
		 * now?) atomic writes to DPMS property:
		 */
		return -EINVAL;
	} else if (connector->funcs->atomic_set_property) {
		return connector->funcs->atomic_set_property(connector,
				state, property, val);
	} else {
		return -EINVAL;
	}
}
EXPORT_SYMBOL(drm_atomic_connector_set_property);

static void drm_atomic_connector_print_state(struct drm_printer *p,
		const struct drm_connector_state *state)
{
	struct drm_connector *connector = state->connector;

	drm_printf(p, "connector[%u]: %s\n", connector->base.id, connector->name);
	drm_printf(p, "\tcrtc=%s\n", state->crtc ? state->crtc->name : "(null)");

	if (connector->funcs->atomic_print_state)
		connector->funcs->atomic_print_state(p, state);
}

/**
 * drm_atomic_connector_get_property - get property value from connector state
 * @connector: the drm connector to set a property on
 * @state: the state object to get the property value from
 * @property: the property to set
 * @val: return location for the property value
 *
 * This function handles generic/core properties and calls out to
 * driver's ->atomic_get_property() for driver properties.  To ensure
 * consistent behavior you must call this function rather than the
 * driver hook directly.
 *
 * RETURNS:
 * Zero on success, error code on failure
 */
static int
drm_atomic_connector_get_property(struct drm_connector *connector,
		const struct drm_connector_state *state,
		struct drm_property *property, uint64_t *val)
{
	struct drm_device *dev = connector->dev;
	struct drm_mode_config *config = &dev->mode_config;

	if (property == config->prop_crtc_id) {
		*val = (state->crtc) ? state->crtc->base.id : 0;
	} else if (property == config->dpms_property) {
		*val = connector->dpms;
	} else if (connector->funcs->atomic_get_property) {
		return connector->funcs->atomic_get_property(connector,
				state, property, val);
	} else {
		return -EINVAL;
	}

	return 0;
}

int drm_atomic_get_property(struct drm_mode_object *obj,
		struct drm_property *property, uint64_t *val)
{
	struct drm_device *dev = property->dev;
	int ret;

	switch (obj->type) {
	case DRM_MODE_OBJECT_CONNECTOR: {
		struct drm_connector *connector = obj_to_connector(obj);
		WARN_ON(!drm_modeset_is_locked(&dev->mode_config.connection_mutex));
		ret = drm_atomic_connector_get_property(connector,
				connector->state, property, val);
		break;
	}
	case DRM_MODE_OBJECT_CRTC: {
		struct drm_crtc *crtc = obj_to_crtc(obj);
		WARN_ON(!drm_modeset_is_locked(&crtc->mutex));
		ret = drm_atomic_crtc_get_property(crtc,
				crtc->state, property, val);
		break;
	}
	case DRM_MODE_OBJECT_PLANE: {
		struct drm_plane *plane = obj_to_plane(obj);
		WARN_ON(!drm_modeset_is_locked(&plane->mutex));
		ret = drm_atomic_plane_get_property(plane,
				plane->state, property, val);
		break;
	}
	default:
		ret = -EINVAL;
		break;
	}

	return ret;
}

/**
 * drm_atomic_set_crtc_for_plane - set crtc for plane
 * @plane_state: the plane whose incoming state to update
 * @crtc: crtc to use for the plane
 *
 * Changing the assigned crtc for a plane requires us to grab the lock and state
 * for the new crtc, as needed. This function takes care of all these details
 * besides updating the pointer in the state object itself.
 *
 * Returns:
 * 0 on success or can fail with -EDEADLK or -ENOMEM. When the error is EDEADLK
 * then the w/w mutex code has detected a deadlock and the entire atomic
 * sequence must be restarted. All other errors are fatal.
 */
int
drm_atomic_set_crtc_for_plane(struct drm_plane_state *plane_state,
			      struct drm_crtc *crtc)
{
	struct drm_plane *plane = plane_state->plane;
	struct drm_crtc_state *crtc_state;

	if (plane_state->crtc) {
		crtc_state = drm_atomic_get_crtc_state(plane_state->state,
						       plane_state->crtc);
		if (WARN_ON(IS_ERR(crtc_state)))
			return PTR_ERR(crtc_state);

		crtc_state->plane_mask &= ~(1 << drm_plane_index(plane));
	}

	plane_state->crtc = crtc;

	if (crtc) {
		crtc_state = drm_atomic_get_crtc_state(plane_state->state,
						       crtc);
		if (IS_ERR(crtc_state))
			return PTR_ERR(crtc_state);
		crtc_state->plane_mask |= (1 << drm_plane_index(plane));
	}

	if (crtc)
		DRM_DEBUG_ATOMIC("Link plane state %p to [CRTC:%d:%s]\n",
				 plane_state, crtc->base.id, crtc->name);
	else
		DRM_DEBUG_ATOMIC("Link plane state %p to [NOCRTC]\n",
				 plane_state);

	return 0;
}
EXPORT_SYMBOL(drm_atomic_set_crtc_for_plane);

/**
 * drm_atomic_set_fb_for_plane - set framebuffer for plane
 * @plane_state: atomic state object for the plane
 * @fb: fb to use for the plane
 *
 * Changing the assigned framebuffer for a plane requires us to grab a reference
 * to the new fb and drop the reference to the old fb, if there is one. This
 * function takes care of all these details besides updating the pointer in the
 * state object itself.
 */
void
drm_atomic_set_fb_for_plane(struct drm_plane_state *plane_state,
			    struct drm_framebuffer *fb)
{
	if (fb)
		DRM_DEBUG_ATOMIC("Set [FB:%d] for plane state %p\n",
				 fb->base.id, plane_state);
	else
		DRM_DEBUG_ATOMIC("Set [NOFB] for plane state %p\n",
				 plane_state);

	drm_framebuffer_assign(&plane_state->fb, fb);
}
EXPORT_SYMBOL(drm_atomic_set_fb_for_plane);

/**
 * drm_atomic_set_fence_for_plane - set fence for plane
 * @plane_state: atomic state object for the plane
 * @fence: dma_fence to use for the plane
 *
 * Helper to setup the plane_state fence in case it is not set yet.
 * By using this drivers doesn't need to worry if the user choose
 * implicit or explicit fencing.
 *
 * This function will not set the fence to the state if it was set
 * via explicit fencing interfaces on the atomic ioctl. It will
 * all drope the reference to the fence as we not storing it
 * anywhere.
 *
 * Otherwise, if plane_state->fence is not set this function we
 * just set it with the received implict fence.
 */
void
drm_atomic_set_fence_for_plane(struct drm_plane_state *plane_state,
			       struct dma_fence *fence)
{
	if (plane_state->fence) {
		dma_fence_put(fence);
		return;
	}

	plane_state->fence = fence;
}
EXPORT_SYMBOL(drm_atomic_set_fence_for_plane);

/**
 * drm_atomic_set_crtc_for_connector - set crtc for connector
 * @conn_state: atomic state object for the connector
 * @crtc: crtc to use for the connector
 *
 * Changing the assigned crtc for a connector requires us to grab the lock and
 * state for the new crtc, as needed. This function takes care of all these
 * details besides updating the pointer in the state object itself.
 *
 * Returns:
 * 0 on success or can fail with -EDEADLK or -ENOMEM. When the error is EDEADLK
 * then the w/w mutex code has detected a deadlock and the entire atomic
 * sequence must be restarted. All other errors are fatal.
 */
int
drm_atomic_set_crtc_for_connector(struct drm_connector_state *conn_state,
				  struct drm_crtc *crtc)
{
	struct drm_crtc_state *crtc_state;

	if (conn_state->crtc == crtc)
		return 0;

	if (conn_state->crtc) {
		crtc_state = drm_atomic_get_existing_crtc_state(conn_state->state,
								conn_state->crtc);

		crtc_state->connector_mask &=
			~(1 << drm_connector_index(conn_state->connector));

		drm_connector_unreference(conn_state->connector);
		conn_state->crtc = NULL;
	}

	if (crtc) {
		crtc_state = drm_atomic_get_crtc_state(conn_state->state, crtc);
		if (IS_ERR(crtc_state))
			return PTR_ERR(crtc_state);

		crtc_state->connector_mask |=
			1 << drm_connector_index(conn_state->connector);

		drm_connector_reference(conn_state->connector);
		conn_state->crtc = crtc;

		DRM_DEBUG_ATOMIC("Link connector state %p to [CRTC:%d:%s]\n",
				 conn_state, crtc->base.id, crtc->name);
	} else {
		DRM_DEBUG_ATOMIC("Link connector state %p to [NOCRTC]\n",
				 conn_state);
	}

	return 0;
}
EXPORT_SYMBOL(drm_atomic_set_crtc_for_connector);

/**
 * drm_atomic_add_affected_connectors - add connectors for crtc
 * @state: atomic state
 * @crtc: DRM crtc
 *
 * This function walks the current configuration and adds all connectors
 * currently using @crtc to the atomic configuration @state. Note that this
 * function must acquire the connection mutex. This can potentially cause
 * unneeded seralization if the update is just for the planes on one crtc. Hence
 * drivers and helpers should only call this when really needed (e.g. when a
 * full modeset needs to happen due to some change).
 *
 * Returns:
 * 0 on success or can fail with -EDEADLK or -ENOMEM. When the error is EDEADLK
 * then the w/w mutex code has detected a deadlock and the entire atomic
 * sequence must be restarted. All other errors are fatal.
 */
int
drm_atomic_add_affected_connectors(struct drm_atomic_state *state,
				   struct drm_crtc *crtc)
{
	struct drm_mode_config *config = &state->dev->mode_config;
	struct drm_connector *connector;
	struct drm_connector_state *conn_state;
	int ret;

	ret = drm_modeset_lock(&config->connection_mutex, state->acquire_ctx);
	if (ret)
		return ret;

	DRM_DEBUG_ATOMIC("Adding all current connectors for [CRTC:%d:%s] to %p\n",
			 crtc->base.id, crtc->name, state);

	/*
	 * Changed connectors are already in @state, so only need to look at the
	 * current configuration.
	 */
	drm_for_each_connector(connector, state->dev) {
		if (connector->state->crtc != crtc)
			continue;

		conn_state = drm_atomic_get_connector_state(state, connector);
		if (IS_ERR(conn_state))
			return PTR_ERR(conn_state);
	}

	return 0;
}
EXPORT_SYMBOL(drm_atomic_add_affected_connectors);

/**
 * drm_atomic_add_affected_planes - add planes for crtc
 * @state: atomic state
 * @crtc: DRM crtc
 *
 * This function walks the current configuration and adds all planes
 * currently used by @crtc to the atomic configuration @state. This is useful
 * when an atomic commit also needs to check all currently enabled plane on
 * @crtc, e.g. when changing the mode. It's also useful when re-enabling a CRTC
 * to avoid special code to force-enable all planes.
 *
 * Since acquiring a plane state will always also acquire the w/w mutex of the
 * current CRTC for that plane (if there is any) adding all the plane states for
 * a CRTC will not reduce parallism of atomic updates.
 *
 * Returns:
 * 0 on success or can fail with -EDEADLK or -ENOMEM. When the error is EDEADLK
 * then the w/w mutex code has detected a deadlock and the entire atomic
 * sequence must be restarted. All other errors are fatal.
 */
int
drm_atomic_add_affected_planes(struct drm_atomic_state *state,
			       struct drm_crtc *crtc)
{
	struct drm_plane *plane;

	WARN_ON(!drm_atomic_get_existing_crtc_state(state, crtc));

	drm_for_each_plane_mask(plane, state->dev, crtc->state->plane_mask) {
		struct drm_plane_state *plane_state =
			drm_atomic_get_plane_state(state, plane);

		if (IS_ERR(plane_state))
			return PTR_ERR(plane_state);
	}
	return 0;
}
EXPORT_SYMBOL(drm_atomic_add_affected_planes);

/**
 * drm_atomic_legacy_backoff - locking backoff for legacy ioctls
 * @state: atomic state
 *
 * This function should be used by legacy entry points which don't understand
 * -EDEADLK semantics. For simplicity this one will grab all modeset locks after
 * the slowpath completed.
 */
void drm_atomic_legacy_backoff(struct drm_atomic_state *state)
{
	struct drm_device *dev = state->dev;
	unsigned crtc_mask = 0;
	struct drm_crtc *crtc;
	int ret;
	bool global = false;

	drm_for_each_crtc(crtc, dev) {
		if (crtc->acquire_ctx != state->acquire_ctx)
			continue;

		crtc_mask |= drm_crtc_mask(crtc);
		crtc->acquire_ctx = NULL;
	}

	if (WARN_ON(dev->mode_config.acquire_ctx == state->acquire_ctx)) {
		global = true;

		dev->mode_config.acquire_ctx = NULL;
	}

retry:
	drm_modeset_backoff(state->acquire_ctx);

	ret = drm_modeset_lock_all_ctx(dev, state->acquire_ctx);
	if (ret)
		goto retry;

	drm_for_each_crtc(crtc, dev)
		if (drm_crtc_mask(crtc) & crtc_mask)
			crtc->acquire_ctx = state->acquire_ctx;

	if (global)
		dev->mode_config.acquire_ctx = state->acquire_ctx;
}
EXPORT_SYMBOL(drm_atomic_legacy_backoff);

/**
 * drm_atomic_check_only - check whether a given config would work
 * @state: atomic configuration to check
 *
 * Note that this function can return -EDEADLK if the driver needed to acquire
 * more locks but encountered a deadlock. The caller must then do the usual w/w
 * backoff dance and restart. All other errors are fatal.
 *
 * Returns:
 * 0 on success, negative error code on failure.
 */
int drm_atomic_check_only(struct drm_atomic_state *state)
{
	struct drm_device *dev = state->dev;
	struct drm_mode_config *config = &dev->mode_config;
	struct drm_plane *plane;
	struct drm_plane_state *plane_state;
	struct drm_crtc *crtc;
	struct drm_crtc_state *crtc_state;
	int i, ret = 0;

	DRM_DEBUG_ATOMIC("checking %p\n", state);

	for_each_plane_in_state(state, plane, plane_state, i) {
		ret = drm_atomic_plane_check(plane, plane_state);
		if (ret) {
			DRM_DEBUG_ATOMIC("[PLANE:%d:%s] atomic core check failed\n",
					 plane->base.id, plane->name);
			return ret;
		}
	}

	for_each_crtc_in_state(state, crtc, crtc_state, i) {
		ret = drm_atomic_crtc_check(crtc, crtc_state);
		if (ret) {
			DRM_DEBUG_ATOMIC("[CRTC:%d:%s] atomic core check failed\n",
					 crtc->base.id, crtc->name);
			return ret;
		}
	}

	if (config->funcs->atomic_check)
		ret = config->funcs->atomic_check(state->dev, state);

	if (!state->allow_modeset) {
		for_each_crtc_in_state(state, crtc, crtc_state, i) {
			if (drm_atomic_crtc_needs_modeset(crtc_state)) {
				DRM_DEBUG_ATOMIC("[CRTC:%d:%s] requires full modeset\n",
						 crtc->base.id, crtc->name);
				return -EINVAL;
			}
		}
	}

	return ret;
}
EXPORT_SYMBOL(drm_atomic_check_only);

/**
 * drm_atomic_commit - commit configuration atomically
 * @state: atomic configuration to check
 *
 * Note that this function can return -EDEADLK if the driver needed to acquire
 * more locks but encountered a deadlock. The caller must then do the usual w/w
 * backoff dance and restart. All other errors are fatal.
 *
 * Also note that on successful execution ownership of @state is transferred
 * from the caller of this function to the function itself. The caller must not
 * free or in any other way access @state. If the function fails then the caller
 * must clean up @state itself.
 *
 * Returns:
 * 0 on success, negative error code on failure.
 */
int drm_atomic_commit(struct drm_atomic_state *state)
{
	struct drm_mode_config *config = &state->dev->mode_config;
	int ret;

	ret = drm_atomic_check_only(state);
	if (ret)
		return ret;

	DRM_DEBUG_ATOMIC("commiting %p\n", state);

	return config->funcs->atomic_commit(state->dev, state, false);
}
EXPORT_SYMBOL(drm_atomic_commit);

/**
 * drm_atomic_nonblocking_commit - atomic&nonblocking configuration commit
 * @state: atomic configuration to check
 *
 * Note that this function can return -EDEADLK if the driver needed to acquire
 * more locks but encountered a deadlock. The caller must then do the usual w/w
 * backoff dance and restart. All other errors are fatal.
 *
 * Also note that on successful execution ownership of @state is transferred
 * from the caller of this function to the function itself. The caller must not
 * free or in any other way access @state. If the function fails then the caller
 * must clean up @state itself.
 *
 * Returns:
 * 0 on success, negative error code on failure.
 */
int drm_atomic_nonblocking_commit(struct drm_atomic_state *state)
{
	struct drm_mode_config *config = &state->dev->mode_config;
	int ret;

	ret = drm_atomic_check_only(state);
	if (ret)
		return ret;

	DRM_DEBUG_ATOMIC("commiting %p nonblocking\n", state);

	return config->funcs->atomic_commit(state->dev, state, true);
}
EXPORT_SYMBOL(drm_atomic_nonblocking_commit);

static void drm_atomic_print_state(const struct drm_atomic_state *state)
{
	struct drm_printer p = drm_info_printer(state->dev->dev);
	struct drm_plane *plane;
	struct drm_plane_state *plane_state;
	struct drm_crtc *crtc;
	struct drm_crtc_state *crtc_state;
	struct drm_connector *connector;
	struct drm_connector_state *connector_state;
	int i;

	DRM_DEBUG_ATOMIC("checking %p\n", state);

	for_each_plane_in_state(state, plane, plane_state, i)
		drm_atomic_plane_print_state(&p, plane_state);

	for_each_crtc_in_state(state, crtc, crtc_state, i)
		drm_atomic_crtc_print_state(&p, crtc_state);

	for_each_connector_in_state(state, connector, connector_state, i)
		drm_atomic_connector_print_state(&p, connector_state);
}

/**
 * drm_state_dump - dump entire device atomic state
 * @dev: the drm device
 * @p: where to print the state to
 *
 * Just for debugging.  Drivers might want an option to dump state
 * to dmesg in case of error irq's.  (Hint, you probably want to
 * ratelimit this!)
 *
 * The caller must drm_modeset_lock_all(), or if this is called
 * from error irq handler, it should not be enabled by default.
 * (Ie. if you are debugging errors you might not care that this
 * is racey.  But calling this without all modeset locks held is
 * not inherently safe.)
 */
void drm_state_dump(struct drm_device *dev, struct drm_printer *p)
{
	struct drm_mode_config *config = &dev->mode_config;
	struct drm_plane *plane;
	struct drm_crtc *crtc;
	struct drm_connector *connector;

	if (!drm_core_check_feature(dev, DRIVER_ATOMIC))
		return;

	list_for_each_entry(plane, &config->plane_list, head)
		drm_atomic_plane_print_state(p, plane->state);

	list_for_each_entry(crtc, &config->crtc_list, head)
		drm_atomic_crtc_print_state(p, crtc->state);

	list_for_each_entry(connector, &config->connector_list, head)
		drm_atomic_connector_print_state(p, connector->state);
}
EXPORT_SYMBOL(drm_state_dump);

#ifdef CONFIG_DEBUG_FS
static int drm_state_info(struct seq_file *m, void *data)
{
	struct drm_info_node *node = (struct drm_info_node *) m->private;
	struct drm_device *dev = node->minor->dev;
	struct drm_printer p = drm_seq_file_printer(m);

	drm_modeset_lock_all(dev);
	drm_state_dump(dev, &p);
	drm_modeset_unlock_all(dev);

	return 0;
}

/* any use in debugfs files to dump individual planes/crtc/etc? */
static const struct drm_info_list drm_atomic_debugfs_list[] = {
	{"state", drm_state_info, 0},
};

int drm_atomic_debugfs_init(struct drm_minor *minor)
{
	return drm_debugfs_create_files(drm_atomic_debugfs_list,
			ARRAY_SIZE(drm_atomic_debugfs_list),
			minor->debugfs_root, minor);
}

int drm_atomic_debugfs_cleanup(struct drm_minor *minor)
{
	return drm_debugfs_remove_files(drm_atomic_debugfs_list,
					ARRAY_SIZE(drm_atomic_debugfs_list),
					minor);
}
#endif

/*
 * The big monstor ioctl
 */

static struct drm_pending_vblank_event *create_vblank_event(
		struct drm_device *dev, uint64_t user_data)
{
	struct drm_pending_vblank_event *e = NULL;

	e = kzalloc(sizeof *e, GFP_KERNEL);
	if (!e)
		return NULL;

	e->event.base.type = DRM_EVENT_FLIP_COMPLETE;
	e->event.base.length = sizeof(e->event);
	e->event.user_data = user_data;

	return e;
}

static int atomic_set_prop(struct drm_atomic_state *state,
		struct drm_mode_object *obj, struct drm_property *prop,
		uint64_t prop_value)
{
	struct drm_mode_object *ref;
	int ret;

	if (!drm_property_change_valid_get(prop, prop_value, &ref))
		return -EINVAL;

	switch (obj->type) {
	case DRM_MODE_OBJECT_CONNECTOR: {
		struct drm_connector *connector = obj_to_connector(obj);
		struct drm_connector_state *connector_state;

		connector_state = drm_atomic_get_connector_state(state, connector);
		if (IS_ERR(connector_state)) {
			ret = PTR_ERR(connector_state);
			break;
		}

		ret = drm_atomic_connector_set_property(connector,
				connector_state, prop, prop_value);
		break;
	}
	case DRM_MODE_OBJECT_CRTC: {
		struct drm_crtc *crtc = obj_to_crtc(obj);
		struct drm_crtc_state *crtc_state;

		crtc_state = drm_atomic_get_crtc_state(state, crtc);
		if (IS_ERR(crtc_state)) {
			ret = PTR_ERR(crtc_state);
			break;
		}

		ret = drm_atomic_crtc_set_property(crtc,
				crtc_state, prop, prop_value);
		break;
	}
	case DRM_MODE_OBJECT_PLANE: {
		struct drm_plane *plane = obj_to_plane(obj);
		struct drm_plane_state *plane_state;

		plane_state = drm_atomic_get_plane_state(state, plane);
		if (IS_ERR(plane_state)) {
			ret = PTR_ERR(plane_state);
			break;
		}

		ret = drm_atomic_plane_set_property(plane,
				plane_state, prop, prop_value);
		break;
	}
	default:
		ret = -EINVAL;
		break;
	}

	drm_property_change_valid_put(prop, ref);
	return ret;
}

/**
 * drm_atomic_clean_old_fb -- Unset old_fb pointers and set plane->fb pointers.
 *
 * @dev: drm device to check.
 * @plane_mask: plane mask for planes that were updated.
 * @ret: return value, can be -EDEADLK for a retry.
 *
 * Before doing an update plane->old_fb is set to plane->fb,
 * but before dropping the locks old_fb needs to be set to NULL
 * and plane->fb updated. This is a common operation for each
 * atomic update, so this call is split off as a helper.
 */
void drm_atomic_clean_old_fb(struct drm_device *dev,
			     unsigned plane_mask,
			     int ret)
{
	struct drm_plane *plane;

	/* if succeeded, fixup legacy plane crtc/fb ptrs before dropping
	 * locks (ie. while it is still safe to deref plane->state).  We
	 * need to do this here because the driver entry points cannot
	 * distinguish between legacy and atomic ioctls.
	 */
	drm_for_each_plane_mask(plane, dev, plane_mask) {
		if (ret == 0) {
			struct drm_framebuffer *new_fb = plane->state->fb;
			if (new_fb)
				drm_framebuffer_reference(new_fb);
			plane->fb = new_fb;
			plane->crtc = plane->state->crtc;

			if (plane->old_fb)
				drm_framebuffer_unreference(plane->old_fb);
		}
		plane->old_fb = NULL;
	}
}
EXPORT_SYMBOL(drm_atomic_clean_old_fb);

/**
 * DOC: explicit fencing properties
 *
 * Explicit fencing allows userspace to control the buffer synchronization
 * between devices. A Fence or a group of fences are transfered to/from
 * userspace using Sync File fds and there are two DRM properties for that.
 * IN_FENCE_FD on each DRM Plane to send fences to the kernel and
 * OUT_FENCE_PTR on each DRM CRTC to receive fences from the kernel.
 *
 * As a contrast, with implicit fencing the kernel keeps track of any
 * ongoing rendering, and automatically ensures that the atomic update waits
 * for any pending rendering to complete. For shared buffers represented with
 * a struct &dma_buf this is tracked in &reservation_object structures.
 * Implicit syncing is how Linux traditionally worked (e.g. DRI2/3 on X.org),
 * whereas explicit fencing is what Android wants.
 *
 * "IN_FENCE_FD”:
 *	Use this property to pass a fence that DRM should wait on before
 *	proceeding with the Atomic Commit request and show the framebuffer for
 *	the plane on the screen. The fence can be either a normal fence or a
 *	merged one, the sync_file framework will handle both cases and use a
 *	fence_array if a merged fence is received. Passing -1 here means no
 *	fences to wait on.
 *
 *	If the Atomic Commit request has the DRM_MODE_ATOMIC_TEST_ONLY flag
 *	it will only check if the Sync File is a valid one.
 *
 *	On the driver side the fence is stored on the @fence parameter of
 *	struct &drm_plane_state. Drivers which also support implicit fencing
 *	should set the implicit fence using drm_atomic_set_fence_for_plane(),
 *	to make sure there's consistent behaviour between drivers in precedence
 *	of implicit vs. explicit fencing.
 *
 * "OUT_FENCE_PTR”:
 *	Use this property to pass a file descriptor pointer to DRM. Once the
 *	Atomic Commit request call returns OUT_FENCE_PTR will be filled with
 *	the file descriptor number of a Sync File. This Sync File contains the
 *	CRTC fence that will be signaled when all framebuffers present on the
 *	Atomic Commit * request for that given CRTC are scanned out on the
 *	screen.
 *
 *	The Atomic Commit request fails if a invalid pointer is passed. If the
 *	Atomic Commit request fails for any other reason the out fence fd
 *	returned will be -1. On a Atomic Commit with the
 *	DRM_MODE_ATOMIC_TEST_ONLY flag the out fence will also be set to -1.
 *
 *	Note that out-fences don't have a special interface to drivers and are
 *	internally represented by a struct &drm_pending_vblank_event in struct
 *	&drm_crtc_state, which is also used by the nonblocking atomic commit
 *	helpers and for the DRM event handling for existing userspace.
 */

static struct dma_fence *get_crtc_fence(struct drm_crtc *crtc)
{
	struct dma_fence *fence;

	fence = kzalloc(sizeof(*fence), GFP_KERNEL);
	if (!fence)
		return NULL;

	dma_fence_init(fence, &drm_crtc_fence_ops, &crtc->fence_lock,
		       crtc->fence_context, ++crtc->fence_seqno);

	return fence;
}

struct drm_out_fence_state {
	s64 __user *out_fence_ptr;
	struct sync_file *sync_file;
	int fd;
};

static int setup_out_fence(struct drm_out_fence_state *fence_state,
			   struct dma_fence *fence)
{
	fence_state->fd = get_unused_fd_flags(O_CLOEXEC);
	if (fence_state->fd < 0)
		return fence_state->fd;

	if (put_user(fence_state->fd, fence_state->out_fence_ptr))
		return -EFAULT;

	fence_state->sync_file = sync_file_create(fence);
	if (!fence_state->sync_file)
		return -ENOMEM;

	return 0;
}

static int prepare_crtc_signaling(struct drm_device *dev,
				  struct drm_atomic_state *state,
				  struct drm_mode_atomic *arg,
				  struct drm_file *file_priv,
				  struct drm_out_fence_state **fence_state,
				  unsigned int *num_fences)
{
	struct drm_crtc *crtc;
	struct drm_crtc_state *crtc_state;
	int i, ret;

	if (arg->flags & DRM_MODE_ATOMIC_TEST_ONLY)
		return 0;

	for_each_crtc_in_state(state, crtc, crtc_state, i) {
		u64 __user *fence_ptr;

		fence_ptr = get_out_fence_for_crtc(crtc_state->state, crtc);

		if (arg->flags & DRM_MODE_PAGE_FLIP_EVENT || fence_ptr) {
			struct drm_pending_vblank_event *e;

			e = create_vblank_event(dev, arg->user_data);
			if (!e)
				return -ENOMEM;

			crtc_state->event = e;
		}

		if (arg->flags & DRM_MODE_PAGE_FLIP_EVENT) {
			struct drm_pending_vblank_event *e = crtc_state->event;

			if (!file_priv)
				continue;

			ret = drm_event_reserve_init(dev, file_priv, &e->base,
						     &e->event.base);
			if (ret) {
				kfree(e);
				crtc_state->event = NULL;
				return ret;
			}
		}

		if (fence_ptr) {
			struct dma_fence *fence;
			struct drm_out_fence_state *f;

			f = krealloc(*fence_state, sizeof(**fence_state) *
				     (*num_fences + 1), GFP_KERNEL);
			if (!f)
				return -ENOMEM;

			memset(&f[*num_fences], 0, sizeof(*f));

			f[*num_fences].out_fence_ptr = fence_ptr;
			*fence_state = f;

			fence = get_crtc_fence(crtc);
			if (!fence)
				return -ENOMEM;

			ret = setup_out_fence(&f[(*num_fences)++], fence);
			if (ret) {
				dma_fence_put(fence);
				return ret;
			}

			crtc_state->event->base.fence = fence;
		}
	}

	return 0;
}

static void complete_crtc_signaling(struct drm_device *dev,
				    struct drm_atomic_state *state,
				    struct drm_out_fence_state *fence_state,
				    unsigned int num_fences,
				    bool install_fds)
{
	struct drm_crtc *crtc;
	struct drm_crtc_state *crtc_state;
	int i;

	if (install_fds) {
		for (i = 0; i < num_fences; i++)
			fd_install(fence_state[i].fd,
				   fence_state[i].sync_file->file);

		kfree(fence_state);
		return;
	}

	for_each_crtc_in_state(state, crtc, crtc_state, i) {
		/*
		 * TEST_ONLY and PAGE_FLIP_EVENT are mutually
		 * exclusive, if they weren't, this code should be
		 * called on success for TEST_ONLY too.
		 */
		if (crtc_state->event)
			drm_event_cancel_free(dev, &crtc_state->event->base);
	}

	if (!fence_state)
		return;

	for (i = 0; i < num_fences; i++) {
		if (fence_state[i].sync_file)
			fput(fence_state[i].sync_file->file);
		if (fence_state[i].fd >= 0)
			put_unused_fd(fence_state[i].fd);

		/* If this fails log error to the user */
		if (fence_state[i].out_fence_ptr &&
		    put_user(-1, fence_state[i].out_fence_ptr))
			DRM_DEBUG_ATOMIC("Couldn't clear out_fence_ptr\n");
	}

	kfree(fence_state);
}

int drm_mode_atomic_ioctl(struct drm_device *dev,
			  void *data, struct drm_file *file_priv)
{
	struct drm_mode_atomic *arg = data;
	uint32_t __user *objs_ptr = (uint32_t __user *)(unsigned long)(arg->objs_ptr);
	uint32_t __user *count_props_ptr = (uint32_t __user *)(unsigned long)(arg->count_props_ptr);
	uint32_t __user *props_ptr = (uint32_t __user *)(unsigned long)(arg->props_ptr);
	uint64_t __user *prop_values_ptr = (uint64_t __user *)(unsigned long)(arg->prop_values_ptr);
	unsigned int copied_objs, copied_props;
	struct drm_atomic_state *state;
	struct drm_modeset_acquire_ctx ctx;
	struct drm_plane *plane;
	struct drm_out_fence_state *fence_state = NULL;
	unsigned plane_mask;
	int ret = 0;
	unsigned int i, j, num_fences = 0;

	/* disallow for drivers not supporting atomic: */
	if (!drm_core_check_feature(dev, DRIVER_ATOMIC))
		return -EINVAL;

	/* disallow for userspace that has not enabled atomic cap (even
	 * though this may be a bit overkill, since legacy userspace
	 * wouldn't know how to call this ioctl)
	 */
	if (!file_priv->atomic)
		return -EINVAL;

	if (arg->flags & ~DRM_MODE_ATOMIC_FLAGS)
		return -EINVAL;

	if (arg->reserved)
		return -EINVAL;

	if ((arg->flags & DRM_MODE_PAGE_FLIP_ASYNC) &&
			!dev->mode_config.async_page_flip)
		return -EINVAL;

	/* can't test and expect an event at the same time. */
	if ((arg->flags & DRM_MODE_ATOMIC_TEST_ONLY) &&
			(arg->flags & DRM_MODE_PAGE_FLIP_EVENT))
		return -EINVAL;

	drm_modeset_acquire_init(&ctx, 0);

	state = drm_atomic_state_alloc(dev);
	if (!state)
		return -ENOMEM;

	state->acquire_ctx = &ctx;
	state->allow_modeset = !!(arg->flags & DRM_MODE_ATOMIC_ALLOW_MODESET);

retry:
	plane_mask = 0;
	copied_objs = 0;
	copied_props = 0;

	for (i = 0; i < arg->count_objs; i++) {
		uint32_t obj_id, count_props;
		struct drm_mode_object *obj;

		if (get_user(obj_id, objs_ptr + copied_objs)) {
			ret = -EFAULT;
			goto out;
		}

		obj = drm_mode_object_find(dev, obj_id, DRM_MODE_OBJECT_ANY);
		if (!obj) {
			ret = -ENOENT;
			goto out;
		}

		if (!obj->properties) {
			drm_mode_object_unreference(obj);
			ret = -ENOENT;
			goto out;
		}

		if (get_user(count_props, count_props_ptr + copied_objs)) {
			drm_mode_object_unreference(obj);
			ret = -EFAULT;
			goto out;
		}

		copied_objs++;

		for (j = 0; j < count_props; j++) {
			uint32_t prop_id;
			uint64_t prop_value;
			struct drm_property *prop;

			if (get_user(prop_id, props_ptr + copied_props)) {
				drm_mode_object_unreference(obj);
				ret = -EFAULT;
				goto out;
			}

			prop = drm_mode_obj_find_prop_id(obj, prop_id);
			if (!prop) {
				drm_mode_object_unreference(obj);
				ret = -ENOENT;
				goto out;
			}

			if (copy_from_user(&prop_value,
					   prop_values_ptr + copied_props,
					   sizeof(prop_value))) {
				drm_mode_object_unreference(obj);
				ret = -EFAULT;
				goto out;
			}

			ret = atomic_set_prop(state, obj, prop, prop_value);
			if (ret) {
				drm_mode_object_unreference(obj);
				goto out;
			}

			copied_props++;
		}

		if (obj->type == DRM_MODE_OBJECT_PLANE && count_props &&
		    !(arg->flags & DRM_MODE_ATOMIC_TEST_ONLY)) {
			plane = obj_to_plane(obj);
			plane_mask |= (1 << drm_plane_index(plane));
			plane->old_fb = plane->fb;
		}
		drm_mode_object_unreference(obj);
	}

	ret = prepare_crtc_signaling(dev, state, arg, file_priv, &fence_state,
				     &num_fences);
	if (ret)
		goto out;

	if (arg->flags & DRM_MODE_ATOMIC_TEST_ONLY) {
		/*
		 * Unlike commit, check_only does not clean up state.
		 * Below we call drm_atomic_state_put for it.
		 */
		ret = drm_atomic_check_only(state);
	} else if (arg->flags & DRM_MODE_ATOMIC_NONBLOCK) {
		ret = drm_atomic_nonblocking_commit(state);
	} else {
		if (unlikely(drm_debug & DRM_UT_STATE))
			drm_atomic_print_state(state);

		ret = drm_atomic_commit(state);
	}

out:
	drm_atomic_clean_old_fb(dev, plane_mask, ret);

	complete_crtc_signaling(dev, state, fence_state, num_fences, !ret);

	if (ret == -EDEADLK) {
		drm_atomic_state_clear(state);
		drm_modeset_backoff(&ctx);
		goto retry;
	}

	drm_atomic_state_put(state);

	drm_modeset_drop_locks(&ctx);
	drm_modeset_acquire_fini(&ctx);

	return ret;
}<|MERGE_RESOLUTION|>--- conflicted
+++ resolved
@@ -904,16 +904,10 @@
 	/* Check whether this plane supports the fb pixel format. */
 	ret = drm_plane_check_pixel_format(plane, state->fb->pixel_format);
 	if (ret) {
-<<<<<<< HEAD
-		char *format_name = drm_get_format_name(state->fb->pixel_format);
-		DRM_DEBUG_ATOMIC("Invalid pixel format %s\n", format_name);
-		kfree(format_name);
-=======
 		struct drm_format_name_buf format_name;
 		DRM_DEBUG_ATOMIC("Invalid pixel format %s\n",
 		                 drm_get_format_name(state->fb->pixel_format,
 		                                     &format_name));
->>>>>>> 0d5320fc
 		return ret;
 	}
 
