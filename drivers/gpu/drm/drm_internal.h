/*
 * Copyright © 2014 Intel Corporation
 *   Daniel Vetter <daniel.vetter@ffwll.ch>
 *
 * Permission is hereby granted, free of charge, to any person obtaining a
 * copy of this software and associated documentation files (the "Software"),
 * to deal in the Software without restriction, including without limitation
 * the rights to use, copy, modify, merge, publish, distribute, sublicense,
 * and/or sell copies of the Software, and to permit persons to whom the
 * Software is furnished to do so, subject to the following conditions:
 *
 * The above copyright notice and this permission notice shall be included in
 * all copies or substantial portions of the Software.
 *
 * THE SOFTWARE IS PROVIDED "AS IS", WITHOUT WARRANTY OF ANY KIND, EXPRESS OR
 * IMPLIED, INCLUDING BUT NOT LIMITED TO THE WARRANTIES OF MERCHANTABILITY,
 * FITNESS FOR A PARTICULAR PURPOSE AND NONINFRINGEMENT.  IN NO EVENT SHALL
 * THE COPYRIGHT HOLDER(S) OR AUTHOR(S) BE LIABLE FOR ANY CLAIM, DAMAGES OR
 * OTHER LIABILITY, WHETHER IN AN ACTION OF CONTRACT, TORT OR OTHERWISE,
 * ARISING FROM, OUT OF OR IN CONNECTION WITH THE SOFTWARE OR THE USE OR
 * OTHER DEALINGS IN THE SOFTWARE.
 */

#define DRM_IF_MAJOR 1
#define DRM_IF_MINOR 4
<<<<<<< HEAD

/* drm_irq.c */
extern unsigned int drm_timestamp_monotonic;
=======
>>>>>>> 405182c2

/* drm_fops.c */
extern struct mutex drm_global_mutex;
void drm_lastclose(struct drm_device *dev);

/* drm_pci.c */
int drm_irq_by_busid(struct drm_device *dev, void *data,
		     struct drm_file *file_priv);

/* drm_prime.c */
int drm_prime_handle_to_fd_ioctl(struct drm_device *dev, void *data,
				 struct drm_file *file_priv);
int drm_prime_fd_to_handle_ioctl(struct drm_device *dev, void *data,
				 struct drm_file *file_priv);

void drm_prime_init_file_private(struct drm_prime_file_private *prime_fpriv);
void drm_prime_destroy_file_private(struct drm_prime_file_private *prime_fpriv);
void drm_prime_remove_buf_handle_locked(struct drm_prime_file_private *prime_fpriv,
					struct dma_buf *dma_buf);

/* drm_drv.c */
struct drm_minor *drm_minor_acquire(unsigned int minor_id);
void drm_minor_release(struct drm_minor *minor);

/* drm_info.c */
int drm_name_info(struct seq_file *m, void *data);
int drm_clients_info(struct seq_file *m, void* data);
int drm_gem_name_info(struct seq_file *m, void *data);

/* drm_irq.c */
extern unsigned int drm_timestamp_monotonic;

/* IOCTLS */
int drm_wait_vblank(struct drm_device *dev, void *data,
		    struct drm_file *filp);
int drm_control(struct drm_device *dev, void *data,
		struct drm_file *file_priv);
int drm_modeset_ctl(struct drm_device *dev, void *data,
		    struct drm_file *file_priv);

/* drm_auth.c */
int drm_getmagic(struct drm_device *dev, void *data,
		 struct drm_file *file_priv);
int drm_authmagic(struct drm_device *dev, void *data,
		  struct drm_file *file_priv);
int drm_setmaster_ioctl(struct drm_device *dev, void *data,
			struct drm_file *file_priv);
int drm_dropmaster_ioctl(struct drm_device *dev, void *data,
			 struct drm_file *file_priv);
int drm_master_open(struct drm_file *file_priv);
void drm_master_release(struct drm_file *file_priv);

/* drm_sysfs.c */
extern struct class *drm_class;

int drm_sysfs_init(void);
void drm_sysfs_destroy(void);
struct device *drm_sysfs_minor_alloc(struct drm_minor *minor);
int drm_sysfs_connector_add(struct drm_connector *connector);
void drm_sysfs_connector_remove(struct drm_connector *connector);

/* drm_gem.c */
int drm_gem_init(struct drm_device *dev);
void drm_gem_destroy(struct drm_device *dev);
int drm_gem_handle_create_tail(struct drm_file *file_priv,
			       struct drm_gem_object *obj,
			       u32 *handlep);
int drm_gem_close_ioctl(struct drm_device *dev, void *data,
			struct drm_file *file_priv);
int drm_gem_flink_ioctl(struct drm_device *dev, void *data,
			struct drm_file *file_priv);
int drm_gem_open_ioctl(struct drm_device *dev, void *data,
		       struct drm_file *file_priv);
void drm_gem_open(struct drm_device *dev, struct drm_file *file_private);
void drm_gem_release(struct drm_device *dev, struct drm_file *file_private);

/* drm_debugfs.c */
#if defined(CONFIG_DEBUG_FS)
int drm_debugfs_init(struct drm_minor *minor, int minor_id,
		     struct dentry *root);
int drm_debugfs_cleanup(struct drm_minor *minor);
int drm_debugfs_connector_add(struct drm_connector *connector);
void drm_debugfs_connector_remove(struct drm_connector *connector);
int drm_debugfs_crtc_add(struct drm_crtc *crtc);
void drm_debugfs_crtc_remove(struct drm_crtc *crtc);
int drm_debugfs_crtc_crc_add(struct drm_crtc *crtc);
#else
static inline int drm_debugfs_init(struct drm_minor *minor, int minor_id,
				   struct dentry *root)
{
	return 0;
}

static inline int drm_debugfs_cleanup(struct drm_minor *minor)
{
	return 0;
}

static inline int drm_debugfs_connector_add(struct drm_connector *connector)
{
	return 0;
}
static inline void drm_debugfs_connector_remove(struct drm_connector *connector)
{
}

static inline int drm_debugfs_crtc_add(struct drm_crtc *crtc)
{
	return 0;
}
static inline void drm_debugfs_crtc_remove(struct drm_crtc *crtc)
{
}

static inline int drm_debugfs_crtc_crc_add(struct drm_crtc *crtc)
{
	return 0;
}
#endif<|MERGE_RESOLUTION|>--- conflicted
+++ resolved
@@ -23,12 +23,6 @@
 
 #define DRM_IF_MAJOR 1
 #define DRM_IF_MINOR 4
-<<<<<<< HEAD
-
-/* drm_irq.c */
-extern unsigned int drm_timestamp_monotonic;
-=======
->>>>>>> 405182c2
 
 /* drm_fops.c */
 extern struct mutex drm_global_mutex;
