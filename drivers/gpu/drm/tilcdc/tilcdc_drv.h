/*
 * Copyright (C) 2012 Texas Instruments
 * Author: Rob Clark <robdclark@gmail.com>
 *
 * This program is free software; you can redistribute it and/or modify it
 * under the terms of the GNU General Public License version 2 as published by
 * the Free Software Foundation.
 *
 * This program is distributed in the hope that it will be useful, but WITHOUT
 * ANY WARRANTY; without even the implied warranty of MERCHANTABILITY or
 * FITNESS FOR A PARTICULAR PURPOSE.  See the GNU General Public License for
 * more details.
 *
 * You should have received a copy of the GNU General Public License along with
 * this program.  If not, see <http://www.gnu.org/licenses/>.
 */

#ifndef __TILCDC_DRV_H__
#define __TILCDC_DRV_H__

#include <linux/clk.h>
#include <linux/cpufreq.h>
#include <linux/module.h>
#include <linux/platform_device.h>
#include <linux/pm.h>
#include <linux/pm_runtime.h>
#include <linux/slab.h>
#include <linux/of.h>
#include <linux/of_device.h>
#include <linux/list.h>

#include <drm/drmP.h>
#include <drm/drm_crtc_helper.h>
#include <drm/drm_gem_cma_helper.h>
#include <drm/drm_fb_cma_helper.h>
#include <drm/drm_bridge.h>

/* Defaulting to pixel clock defined on AM335x */
#define TILCDC_DEFAULT_MAX_PIXELCLOCK  126000
/* Defaulting to max width as defined on AM335x */
#define TILCDC_DEFAULT_MAX_WIDTH  2048
/*
 * This may need some tweaking, but want to allow at least 1280x1024@60
 * with optimized DDR & EMIF settings tweaked 1920x1080@24 appears to
 * be supportable
 */
#define TILCDC_DEFAULT_MAX_BANDWIDTH  (1280*1024*60)


struct tilcdc_drm_private {
	void __iomem *mmio;

	struct clk *clk;         /* functional clock */
	int rev;                 /* IP revision */

	/* don't attempt resolutions w/ higher W * H * Hz: */
	uint32_t max_bandwidth;
	/*
	 * Pixel Clock will be restricted to some value as
	 * defined in the device datasheet measured in KHz
	 */
	uint32_t max_pixelclock;
	/*
	 * Max allowable width is limited on a per device basis
	 * measured in pixels
	 */
	uint32_t max_width;

	/* Supported pixel formats */
	const uint32_t *pixelformats;
	uint32_t num_pixelformats;

	/* The context for pm susped/resume cycle is stored here */
	struct drm_atomic_state *saved_state;

#ifdef CONFIG_CPU_FREQ
	struct notifier_block freq_transition;
#endif

	struct workqueue_struct *wq;

	struct drm_fbdev_cma *fbdev;

	struct drm_crtc *crtc;

	unsigned int num_encoders;
	struct drm_encoder *encoders[8];

	unsigned int num_connectors;
	struct drm_connector *connectors[8];

	struct drm_encoder *external_encoder;
	struct drm_connector *external_connector;
	const struct drm_connector_helper_funcs *connector_funcs;

	bool is_registered;
	bool is_componentized;
};

/* Sub-module for display.  Since we don't know at compile time what panels
 * or display adapter(s) might be present (for ex, off chip dvi/tfp410,
 * hdmi encoder, various lcd panels), the connector/encoder(s) are split into
 * separate drivers.  If they are probed and found to be present, they
 * register themselves with tilcdc_register_module().
 */
struct tilcdc_module;

struct tilcdc_module_ops {
	/* create appropriate encoders/connectors: */
	int (*modeset_init)(struct tilcdc_module *mod, struct drm_device *dev);
#ifdef CONFIG_DEBUG_FS
	/* create debugfs nodes (can be NULL): */
	int (*debugfs_init)(struct tilcdc_module *mod, struct drm_minor *minor);
	/* cleanup debugfs nodes (can be NULL): */
	void (*debugfs_cleanup)(struct tilcdc_module *mod, struct drm_minor *minor);
#endif
};

struct tilcdc_module {
	const char *name;
	struct list_head list;
	const struct tilcdc_module_ops *funcs;
};

void tilcdc_module_init(struct tilcdc_module *mod, const char *name,
		const struct tilcdc_module_ops *funcs);
void tilcdc_module_cleanup(struct tilcdc_module *mod);

/* Panel config that needs to be set in the crtc, but is not coming from
 * the mode timings.  The display module is expected to call
 * tilcdc_crtc_set_panel_info() to set this during modeset.
 */
struct tilcdc_panel_info {

	/* AC Bias Pin Frequency */
	uint32_t ac_bias;

	/* AC Bias Pin Transitions per Interrupt */
	uint32_t ac_bias_intrpt;

	/* DMA burst size */
	uint32_t dma_burst_sz;

	/* Bits per pixel */
	uint32_t bpp;

	/* FIFO DMA Request Delay */
	uint32_t fdd;

	/* TFT Alternative Signal Mapping (Only for active) */
	bool tft_alt_mode;

	/* Invert pixel clock */
	bool invert_pxl_clk;

	/* Horizontal and Vertical Sync Edge: 0=rising 1=falling */
	uint32_t sync_edge;

	/* Horizontal and Vertical Sync: Control: 0=ignore */
	uint32_t sync_ctrl;

	/* Raster Data Order Select: 1=Most-to-least 0=Least-to-most */
	uint32_t raster_order;

	/* DMA FIFO threshold */
	uint32_t fifo_th;
};

#define DBG(fmt, ...) DRM_DEBUG(fmt"\n", ##__VA_ARGS__)

int tilcdc_crtc_create(struct drm_device *dev);
irqreturn_t tilcdc_crtc_irq(struct drm_crtc *crtc);
void tilcdc_crtc_update_clk(struct drm_crtc *crtc);
void tilcdc_crtc_set_panel_info(struct drm_crtc *crtc,
		const struct tilcdc_panel_info *info);
void tilcdc_crtc_set_simulate_vesa_sync(struct drm_crtc *crtc,
					bool simulate_vesa_sync);
int tilcdc_crtc_mode_valid(struct drm_crtc *crtc, struct drm_display_mode *mode);
int tilcdc_crtc_max_width(struct drm_crtc *crtc);
<<<<<<< HEAD
void tilcdc_crtc_disable(struct drm_crtc *crtc);
=======
void tilcdc_crtc_shutdown(struct drm_crtc *crtc);
>>>>>>> 0d5320fc
int tilcdc_crtc_update_fb(struct drm_crtc *crtc,
		struct drm_framebuffer *fb,
		struct drm_pending_vblank_event *event);

int tilcdc_plane_init(struct drm_device *dev, struct drm_plane *plane);

#endif /* __TILCDC_DRV_H__ */<|MERGE_RESOLUTION|>--- conflicted
+++ resolved
@@ -177,11 +177,7 @@
 					bool simulate_vesa_sync);
 int tilcdc_crtc_mode_valid(struct drm_crtc *crtc, struct drm_display_mode *mode);
 int tilcdc_crtc_max_width(struct drm_crtc *crtc);
-<<<<<<< HEAD
-void tilcdc_crtc_disable(struct drm_crtc *crtc);
-=======
 void tilcdc_crtc_shutdown(struct drm_crtc *crtc);
->>>>>>> 0d5320fc
 int tilcdc_crtc_update_fb(struct drm_crtc *crtc,
 		struct drm_framebuffer *fb,
 		struct drm_pending_vblank_event *event);
