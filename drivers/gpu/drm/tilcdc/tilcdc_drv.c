--- conflicted
+++ resolved
@@ -127,33 +127,16 @@
 	 * current layout.
 	 */
 
-<<<<<<< HEAD
-	/* Keep HW on while we commit the state. */
-	pm_runtime_get_sync(dev->dev);
-
-=======
->>>>>>> 405182c2
 	drm_atomic_helper_commit_modeset_disables(dev, state);
 
 	drm_atomic_helper_commit_planes(dev, state, 0);
 
 	drm_atomic_helper_commit_modeset_enables(dev, state);
 
-<<<<<<< HEAD
-	/* Now HW should remain on if need becase the crtc is enabled */
-	pm_runtime_put_sync(dev->dev);
-
-=======
->>>>>>> 405182c2
 	drm_atomic_helper_wait_for_vblanks(dev, state);
 
 	drm_atomic_helper_cleanup_planes(dev, state);
 
-<<<<<<< HEAD
-	drm_atomic_state_free(state);
-
-=======
->>>>>>> 405182c2
 	return 0;
 }
 
@@ -203,28 +186,20 @@
 {
 	struct tilcdc_drm_private *priv = dev->dev_private;
 
-<<<<<<< HEAD
-	tilcdc_remove_external_encoders(dev);
-=======
 	if (priv->crtc)
 		tilcdc_crtc_shutdown(priv->crtc);
 
 	if (priv->is_registered)
 		drm_dev_unregister(dev);
->>>>>>> 405182c2
 
 	drm_kms_helper_poll_fini(dev);
 
-<<<<<<< HEAD
-	drm_irq_uninstall(dev);
-=======
 	if (priv->fbdev)
 		drm_fbdev_cma_fini(priv->fbdev);
 
 	drm_irq_uninstall(dev);
 	drm_mode_config_cleanup(dev);
 	tilcdc_remove_external_device(dev);
->>>>>>> 405182c2
 
 #ifdef CONFIG_CPU_FREQ
 	if (priv->freq_transition.notifier_call)
@@ -250,11 +225,7 @@
 	drm_dev_unref(dev);
 }
 
-<<<<<<< HEAD
-static int tilcdc_load(struct drm_device *dev, unsigned long flags)
-=======
 static int tilcdc_init(struct drm_driver *ddrv, struct device *dev)
->>>>>>> 405182c2
 {
 	struct drm_device *ddev;
 	struct platform_device *pdev = to_platform_device(dev);
@@ -264,15 +235,9 @@
 	u32 bpp = 0;
 	int ret;
 
-<<<<<<< HEAD
-	priv = devm_kzalloc(dev->dev, sizeof(*priv), GFP_KERNEL);
-	if (!priv) {
-		dev_err(dev->dev, "failed to allocate private data\n");
-=======
 	priv = devm_kzalloc(dev, sizeof(*priv), GFP_KERNEL);
 	if (!priv) {
 		dev_err(dev, "failed to allocate private data\n");
->>>>>>> 405182c2
 		return -ENOMEM;
 	}
 
@@ -393,15 +358,6 @@
 				ARRAY_SIZE(tilcdc_legacy_formats);
 			bpp = 16; /* This is just a guess */
 		}
-<<<<<<< HEAD
-	}
-
-	ret = modeset_init(dev);
-	if (ret < 0) {
-		dev_err(dev->dev, "failed to initialize mode setting\n");
-		goto fail_cpufreq_unregister;
-=======
->>>>>>> 405182c2
 	}
 
 	ret = tilcdc_crtc_create(ddev);
@@ -416,11 +372,7 @@
 		if (ret < 0)
 			goto init_failed;
 
-<<<<<<< HEAD
-		ret = tilcdc_add_external_encoders(dev);
-=======
 		ret = tilcdc_add_component_encoder(ddev);
->>>>>>> 405182c2
 		if (ret < 0)
 			goto init_failed;
 	} else {
@@ -442,72 +394,22 @@
 		goto init_failed;
 	}
 
-<<<<<<< HEAD
-	ret = drm_irq_install(dev, platform_get_irq(dev->platformdev, 0));
-=======
 	ret = drm_irq_install(ddev, platform_get_irq(pdev, 0));
->>>>>>> 405182c2
 	if (ret < 0) {
 		dev_err(dev, "failed to install IRQ handler\n");
 		goto init_failed;
 	}
 
-<<<<<<< HEAD
-	drm_mode_config_reset(dev);
-
-	priv->fbdev = drm_fbdev_cma_init(dev, bpp,
-			dev->mode_config.num_crtc,
-			dev->mode_config.num_connector);
-=======
 	drm_mode_config_reset(ddev);
 
 	priv->fbdev = drm_fbdev_cma_init(ddev, bpp,
 			ddev->mode_config.num_crtc,
 			ddev->mode_config.num_connector);
->>>>>>> 405182c2
 	if (IS_ERR(priv->fbdev)) {
 		ret = PTR_ERR(priv->fbdev);
 		goto init_failed;
 	}
 
-<<<<<<< HEAD
-	drm_kms_helper_poll_init(dev);
-
-	return 0;
-
-fail_irq_uninstall:
-	drm_irq_uninstall(dev);
-
-fail_vblank_cleanup:
-	drm_vblank_cleanup(dev);
-
-fail_component_cleanup:
-	if (priv->is_componentized)
-		component_unbind_all(dev->dev, dev);
-
-fail_mode_config_cleanup:
-	drm_mode_config_cleanup(dev);
-
-fail_external_cleanup:
-	tilcdc_remove_external_encoders(dev);
-
-fail_cpufreq_unregister:
-	pm_runtime_disable(dev->dev);
-#ifdef CONFIG_CPU_FREQ
-	cpufreq_unregister_notifier(&priv->freq_transition,
-			CPUFREQ_TRANSITION_NOTIFIER);
-
-fail_put_clk:
-#endif
-	clk_put(priv->clk);
-
-fail_iounmap:
-	iounmap(priv->mmio);
-
-fail_free_wq:
-	flush_workqueue(priv->wq);
-	destroy_workqueue(priv->wq);
-=======
 	drm_kms_helper_poll_init(ddev);
 
 	ret = drm_dev_register(ddev, 0);
@@ -516,7 +418,6 @@
 
 	priv->is_registered = true;
 	return 0;
->>>>>>> 405182c2
 
 init_failed:
 	tilcdc_fini(ddev);
@@ -664,11 +565,6 @@
 static struct drm_driver tilcdc_driver = {
 	.driver_features    = (DRIVER_HAVE_IRQ | DRIVER_GEM | DRIVER_MODESET |
 			       DRIVER_PRIME | DRIVER_ATOMIC),
-<<<<<<< HEAD
-	.load               = tilcdc_load,
-	.unload             = tilcdc_unload,
-=======
->>>>>>> 405182c2
 	.lastclose          = tilcdc_lastclose,
 	.irq_handler        = tilcdc_irq,
 	.get_vblank_counter = drm_vblank_no_hw_counter,
@@ -755,11 +651,7 @@
 	if (!ddev->dev_private)
 		return;
 
-<<<<<<< HEAD
-	drm_put_dev(dev_get_drvdata(dev));
-=======
 	tilcdc_fini(dev_get_drvdata(dev));
->>>>>>> 405182c2
 }
 
 static const struct component_master_ops tilcdc_comp_ops = {
@@ -797,11 +689,7 @@
 	if (ret < 0)
 		return ret;
 	else if (ret == 0)
-<<<<<<< HEAD
-		drm_put_dev(platform_get_drvdata(pdev));
-=======
 		tilcdc_fini(platform_get_drvdata(pdev));
->>>>>>> 405182c2
 	else
 		component_master_del(&pdev->dev, &tilcdc_comp_ops);
 
