--- conflicted
+++ resolved
@@ -238,11 +238,8 @@
 
 source "drivers/gpu/drm/mediatek/Kconfig"
 
-<<<<<<< HEAD
-=======
 source "drivers/gpu/drm/zte/Kconfig"
 
->>>>>>> 0d5320fc
 # Keep legacy drivers last
 
 menuconfig DRM_LEGACY
