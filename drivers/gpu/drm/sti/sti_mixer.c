/*
 * Copyright (C) STMicroelectronics SA 2014
 * Authors: Benjamin Gaignard <benjamin.gaignard@st.com>
 *          Fabien Dessenne <fabien.dessenne@st.com>
 *          for STMicroelectronics.
 * License terms:  GNU General Public License (GPL), version 2
 */
#include <linux/seq_file.h>

#include "sti_compositor.h"
#include "sti_mixer.h"
#include "sti_vtg.h"

/* Module parameter to set the background color of the mixer */
static unsigned int bkg_color = 0x000000;
MODULE_PARM_DESC(bkgcolor, "Value of the background color 0xRRGGBB");
module_param_named(bkgcolor, bkg_color, int, 0644);

/* regs offset */
#define GAM_MIXER_CTL      0x00
#define GAM_MIXER_BKC      0x04
#define GAM_MIXER_BCO      0x0C
#define GAM_MIXER_BCS      0x10
#define GAM_MIXER_AVO      0x28
#define GAM_MIXER_AVS      0x2C
#define GAM_MIXER_CRB      0x34
#define GAM_MIXER_ACT      0x38
#define GAM_MIXER_MBP      0x3C
#define GAM_MIXER_MX0      0x80

/* id for depth of CRB reg */
#define GAM_DEPTH_VID0_ID  1
#define GAM_DEPTH_VID1_ID  2
#define GAM_DEPTH_GDP0_ID  3
#define GAM_DEPTH_GDP1_ID  4
#define GAM_DEPTH_GDP2_ID  5
#define GAM_DEPTH_GDP3_ID  6
#define GAM_DEPTH_MASK_ID  7

/* mask in CTL reg */
#define GAM_CTL_BACK_MASK  BIT(0)
#define GAM_CTL_VID0_MASK  BIT(1)
#define GAM_CTL_VID1_MASK  BIT(2)
#define GAM_CTL_GDP0_MASK  BIT(3)
#define GAM_CTL_GDP1_MASK  BIT(4)
#define GAM_CTL_GDP2_MASK  BIT(5)
#define GAM_CTL_GDP3_MASK  BIT(6)
#define GAM_CTL_CURSOR_MASK BIT(9)

const char *sti_mixer_to_str(struct sti_mixer *mixer)
{
	switch (mixer->id) {
	case STI_MIXER_MAIN:
		return "MAIN_MIXER";
	case STI_MIXER_AUX:
		return "AUX_MIXER";
	default:
		return "<UNKNOWN MIXER>";
	}
}

static inline u32 sti_mixer_reg_read(struct sti_mixer *mixer, u32 reg_id)
{
	return readl(mixer->regs + reg_id);
}

static inline void sti_mixer_reg_write(struct sti_mixer *mixer,
				       u32 reg_id, u32 val)
{
	writel(val, mixer->regs + reg_id);
}

#define DBGFS_DUMP(reg) seq_printf(s, "\n  %-25s 0x%08X", #reg, \
				   sti_mixer_reg_read(mixer, reg))

static void mixer_dbg_ctl(struct seq_file *s, int val)
{
	unsigned int i;
	int count = 0;
	char *const disp_layer[] = {"BKG", "VID0", "VID1", "GDP0",
				    "GDP1", "GDP2", "GDP3"};

	seq_puts(s, "\tEnabled: ");
	for (i = 0; i < 7; i++) {
		if (val & 1) {
			seq_printf(s, "%s ", disp_layer[i]);
			count++;
		}
		val = val >> 1;
	}

	val = val >> 2;
	if (val & 1) {
		seq_puts(s, "CURS ");
		count++;
	}
	if (!count)
		seq_puts(s, "Nothing");
}

static void mixer_dbg_crb(struct seq_file *s, int val)
{
	int i;

	seq_puts(s, "\tDepth: ");
	for (i = 0; i < GAM_MIXER_NB_DEPTH_LEVEL; i++) {
		switch (val & GAM_DEPTH_MASK_ID) {
		case GAM_DEPTH_VID0_ID:
			seq_puts(s, "VID0");
			break;
		case GAM_DEPTH_VID1_ID:
			seq_puts(s, "VID1");
			break;
		case GAM_DEPTH_GDP0_ID:
			seq_puts(s, "GDP0");
			break;
		case GAM_DEPTH_GDP1_ID:
			seq_puts(s, "GDP1");
			break;
		case GAM_DEPTH_GDP2_ID:
			seq_puts(s, "GDP2");
			break;
		case GAM_DEPTH_GDP3_ID:
			seq_puts(s, "GDP3");
			break;
		default:
			seq_puts(s, "---");
		}

		if (i < GAM_MIXER_NB_DEPTH_LEVEL - 1)
			seq_puts(s, " < ");
		val = val >> 3;
	}
}

static void mixer_dbg_mxn(struct seq_file *s, void *addr)
{
	int i;

	for (i = 1; i < 8; i++)
		seq_printf(s, "-0x%08X", (int)readl(addr + i * 4));
}

static int mixer_dbg_show(struct seq_file *s, void *arg)
{
	struct drm_info_node *node = s->private;
	struct sti_mixer *mixer = (struct sti_mixer *)node->info_ent->data;

	seq_printf(s, "%s: (vaddr = 0x%p)",
		   sti_mixer_to_str(mixer), mixer->regs);

	DBGFS_DUMP(GAM_MIXER_CTL);
	mixer_dbg_ctl(s, sti_mixer_reg_read(mixer, GAM_MIXER_CTL));
	DBGFS_DUMP(GAM_MIXER_BKC);
	DBGFS_DUMP(GAM_MIXER_BCO);
	DBGFS_DUMP(GAM_MIXER_BCS);
	DBGFS_DUMP(GAM_MIXER_AVO);
	DBGFS_DUMP(GAM_MIXER_AVS);
	DBGFS_DUMP(GAM_MIXER_CRB);
	mixer_dbg_crb(s, sti_mixer_reg_read(mixer, GAM_MIXER_CRB));
	DBGFS_DUMP(GAM_MIXER_ACT);
	DBGFS_DUMP(GAM_MIXER_MBP);
	DBGFS_DUMP(GAM_MIXER_MX0);
	mixer_dbg_mxn(s, mixer->regs + GAM_MIXER_MX0);
	seq_puts(s, "\n");

	return 0;
}

static struct drm_info_list mixer0_debugfs_files[] = {
	{ "mixer_main", mixer_dbg_show, 0, NULL },
};

static struct drm_info_list mixer1_debugfs_files[] = {
	{ "mixer_aux", mixer_dbg_show, 0, NULL },
};

int sti_mixer_debugfs_init(struct sti_mixer *mixer, struct drm_minor *minor)
{
	unsigned int i;
	struct drm_info_list *mixer_debugfs_files;
	int nb_files;

	switch (mixer->id) {
	case STI_MIXER_MAIN:
		mixer_debugfs_files = mixer0_debugfs_files;
		nb_files = ARRAY_SIZE(mixer0_debugfs_files);
		break;
	case STI_MIXER_AUX:
		mixer_debugfs_files = mixer1_debugfs_files;
		nb_files = ARRAY_SIZE(mixer1_debugfs_files);
		break;
	default:
		return -EINVAL;
	}

	for (i = 0; i < nb_files; i++)
		mixer_debugfs_files[i].data = mixer;

	return drm_debugfs_create_files(mixer_debugfs_files,
					nb_files,
					minor->debugfs_root, minor);
}

void sti_mixer_set_background_status(struct sti_mixer *mixer, bool enable)
{
	u32 val = sti_mixer_reg_read(mixer, GAM_MIXER_CTL);

	val &= ~GAM_CTL_BACK_MASK;
	val |= enable;
	sti_mixer_reg_write(mixer, GAM_MIXER_CTL, val);
}

static void sti_mixer_set_background_color(struct sti_mixer *mixer,
					   unsigned int rgb)
{
	sti_mixer_reg_write(mixer, GAM_MIXER_BKC, rgb);
}

static void sti_mixer_set_background_area(struct sti_mixer *mixer,
					  struct drm_display_mode *mode)
{
	u32 ydo, xdo, yds, xds;

	ydo = sti_vtg_get_line_number(*mode, 0);
	yds = sti_vtg_get_line_number(*mode, mode->vdisplay - 1);
	xdo = sti_vtg_get_pixel_number(*mode, 0);
	xds = sti_vtg_get_pixel_number(*mode, mode->hdisplay - 1);

	sti_mixer_reg_write(mixer, GAM_MIXER_BCO, ydo << 16 | xdo);
	sti_mixer_reg_write(mixer, GAM_MIXER_BCS, yds << 16 | xds);
}

int sti_mixer_set_plane_depth(struct sti_mixer *mixer, struct sti_plane *plane)
{
	int plane_id, depth = plane->drm_plane.state->normalized_zpos;
	unsigned int i;
	u32 mask, val;

	switch (plane->desc) {
	case STI_GDP_0:
		plane_id = GAM_DEPTH_GDP0_ID;
		break;
	case STI_GDP_1:
		plane_id = GAM_DEPTH_GDP1_ID;
		break;
	case STI_GDP_2:
		plane_id = GAM_DEPTH_GDP2_ID;
		break;
	case STI_GDP_3:
		plane_id = GAM_DEPTH_GDP3_ID;
		break;
	case STI_HQVDP_0:
		plane_id = GAM_DEPTH_VID0_ID;
		break;
	case STI_CURSOR:
		/* no need to set depth for cursor */
		return 0;
	default:
		DRM_ERROR("Unknown plane %d\n", plane->desc);
		return 1;
	}

	/* Search if a previous depth was already assigned to the plane */
	val = sti_mixer_reg_read(mixer, GAM_MIXER_CRB);
	for (i = 0; i < GAM_MIXER_NB_DEPTH_LEVEL; i++) {
		mask = GAM_DEPTH_MASK_ID << (3 * i);
		if ((val & mask) == plane_id << (3 * i))
			break;
	}

	mask |= GAM_DEPTH_MASK_ID << (3 * depth);
	plane_id = plane_id << (3 * depth);

	DRM_DEBUG_DRIVER("%s %s depth=%d\n", sti_mixer_to_str(mixer),
			 sti_plane_to_str(plane), depth);
	dev_dbg(mixer->dev, "GAM_MIXER_CRB val 0x%x mask 0x%x\n",
		plane_id, mask);

	val &= ~mask;
	val |= plane_id;
	sti_mixer_reg_write(mixer, GAM_MIXER_CRB, val);

	dev_dbg(mixer->dev, "Read GAM_MIXER_CRB 0x%x\n",
		sti_mixer_reg_read(mixer, GAM_MIXER_CRB));
	return 0;
}

int sti_mixer_active_video_area(struct sti_mixer *mixer,
				struct drm_display_mode *mode)
{
	u32 ydo, xdo, yds, xds;

	ydo = sti_vtg_get_line_number(*mode, 0);
	yds = sti_vtg_get_line_number(*mode, mode->vdisplay - 1);
	xdo = sti_vtg_get_pixel_number(*mode, 0);
	xds = sti_vtg_get_pixel_number(*mode, mode->hdisplay - 1);

	DRM_DEBUG_DRIVER("%s active video area xdo:%d ydo:%d xds:%d yds:%d\n",
			 sti_mixer_to_str(mixer), xdo, ydo, xds, yds);
	sti_mixer_reg_write(mixer, GAM_MIXER_AVO, ydo << 16 | xdo);
	sti_mixer_reg_write(mixer, GAM_MIXER_AVS, yds << 16 | xds);

	sti_mixer_set_background_color(mixer, bkg_color);

	sti_mixer_set_background_area(mixer, mode);
	sti_mixer_set_background_status(mixer, true);
	return 0;
}

static u32 sti_mixer_get_plane_mask(struct sti_plane *plane)
{
	switch (plane->desc) {
	case STI_BACK:
		return GAM_CTL_BACK_MASK;
	case STI_GDP_0:
		return GAM_CTL_GDP0_MASK;
	case STI_GDP_1:
		return GAM_CTL_GDP1_MASK;
	case STI_GDP_2:
		return GAM_CTL_GDP2_MASK;
	case STI_GDP_3:
		return GAM_CTL_GDP3_MASK;
	case STI_HQVDP_0:
		return GAM_CTL_VID0_MASK;
	case STI_CURSOR:
		return GAM_CTL_CURSOR_MASK;
	default:
		return 0;
	}
}

int sti_mixer_set_plane_status(struct sti_mixer *mixer,
			       struct sti_plane *plane, bool status)
{
	u32 mask, val;

	DRM_DEBUG_DRIVER("%s %s %s\n", status ? "enable" : "disable",
			 sti_mixer_to_str(mixer), sti_plane_to_str(plane));

	mask = sti_mixer_get_plane_mask(plane);
	if (!mask) {
		DRM_ERROR("Can't find layer mask\n");
		return -EINVAL;
	}

	val = sti_mixer_reg_read(mixer, GAM_MIXER_CTL);
	val &= ~mask;
	val |= status ? mask : 0;
	sti_mixer_reg_write(mixer, GAM_MIXER_CTL, val);

	return 0;
}

<<<<<<< HEAD
static void sti_mixer_set_matrix(struct sti_mixer *mixer)
{
	unsigned int i;

	for (i = 0; i < ARRAY_SIZE(mixerColorSpaceMatIdentity); i++)
		sti_mixer_reg_write(mixer, GAM_MIXER_MX0 + (i * 4),
				    mixerColorSpaceMatIdentity[i]);
}

=======
>>>>>>> c0d5fb4d
struct sti_mixer *sti_mixer_create(struct device *dev,
				   struct drm_device *drm_dev,
				   int id,
				   void __iomem *baseaddr)
{
	struct sti_mixer *mixer = devm_kzalloc(dev, sizeof(*mixer), GFP_KERNEL);

	dev_dbg(dev, "%s\n", __func__);
	if (!mixer) {
		DRM_ERROR("Failed to allocated memory for mixer\n");
		return NULL;
	}
	mixer->regs = baseaddr;
	mixer->dev = dev;
	mixer->id = id;

	DRM_DEBUG_DRIVER("%s created. Regs=%p\n",
			 sti_mixer_to_str(mixer), mixer->regs);

	return mixer;
}<|MERGE_RESOLUTION|>--- conflicted
+++ resolved
@@ -352,18 +352,6 @@
 	return 0;
 }
 
-<<<<<<< HEAD
-static void sti_mixer_set_matrix(struct sti_mixer *mixer)
-{
-	unsigned int i;
-
-	for (i = 0; i < ARRAY_SIZE(mixerColorSpaceMatIdentity); i++)
-		sti_mixer_reg_write(mixer, GAM_MIXER_MX0 + (i * 4),
-				    mixerColorSpaceMatIdentity[i]);
-}
-
-=======
->>>>>>> c0d5fb4d
 struct sti_mixer *sti_mixer_create(struct device *dev,
 				   struct drm_device *drm_dev,
 				   int id,
