/*
 * Copyright 2010 Advanced Micro Devices, Inc.
 *
 * Permission is hereby granted, free of charge, to any person obtaining a
 * copy of this software and associated documentation files (the "Software"),
 * to deal in the Software without restriction, including without limitation
 * the rights to use, copy, modify, merge, publish, distribute, sublicense,
 * and/or sell copies of the Software, and to permit persons to whom the
 * Software is furnished to do so, subject to the following conditions:
 *
 * The above copyright notice and this permission notice shall be included in
 * all copies or substantial portions of the Software.
 *
 * THE SOFTWARE IS PROVIDED "AS IS", WITHOUT WARRANTY OF ANY KIND, EXPRESS OR
 * IMPLIED, INCLUDING BUT NOT LIMITED TO THE WARRANTIES OF MERCHANTABILITY,
 * FITNESS FOR A PARTICULAR PURPOSE AND NONINFRINGEMENT.  IN NO EVENT SHALL
 * THE COPYRIGHT HOLDER(S) OR AUTHOR(S) BE LIABLE FOR ANY CLAIM, DAMAGES OR
 * OTHER LIABILITY, WHETHER IN AN ACTION OF CONTRACT, TORT OR OTHERWISE,
 * ARISING FROM, OUT OF OR IN CONNECTION WITH THE SOFTWARE OR THE USE OR
 * OTHER DEALINGS IN THE SOFTWARE.
 *
 * Authors: Alex Deucher
 */
#include <linux/firmware.h>
#include <linux/slab.h>
#include <drm/drmP.h>
#include "radeon.h"
#include "radeon_asic.h"
#include "radeon_audio.h"
#include <drm/radeon_drm.h>
#include "evergreend.h"
#include "atom.h"
#include "avivod.h"
#include "evergreen_reg.h"
#include "evergreen_blit_shaders.h"
#include "radeon_ucode.h"

/*
 * Indirect registers accessor
 */
u32 eg_cg_rreg(struct radeon_device *rdev, u32 reg)
{
	unsigned long flags;
	u32 r;

	spin_lock_irqsave(&rdev->cg_idx_lock, flags);
	WREG32(EVERGREEN_CG_IND_ADDR, ((reg) & 0xffff));
	r = RREG32(EVERGREEN_CG_IND_DATA);
	spin_unlock_irqrestore(&rdev->cg_idx_lock, flags);
	return r;
}

void eg_cg_wreg(struct radeon_device *rdev, u32 reg, u32 v)
{
	unsigned long flags;

	spin_lock_irqsave(&rdev->cg_idx_lock, flags);
	WREG32(EVERGREEN_CG_IND_ADDR, ((reg) & 0xffff));
	WREG32(EVERGREEN_CG_IND_DATA, (v));
	spin_unlock_irqrestore(&rdev->cg_idx_lock, flags);
}

u32 eg_pif_phy0_rreg(struct radeon_device *rdev, u32 reg)
{
	unsigned long flags;
	u32 r;

	spin_lock_irqsave(&rdev->pif_idx_lock, flags);
	WREG32(EVERGREEN_PIF_PHY0_INDEX, ((reg) & 0xffff));
	r = RREG32(EVERGREEN_PIF_PHY0_DATA);
	spin_unlock_irqrestore(&rdev->pif_idx_lock, flags);
	return r;
}

void eg_pif_phy0_wreg(struct radeon_device *rdev, u32 reg, u32 v)
{
	unsigned long flags;

	spin_lock_irqsave(&rdev->pif_idx_lock, flags);
	WREG32(EVERGREEN_PIF_PHY0_INDEX, ((reg) & 0xffff));
	WREG32(EVERGREEN_PIF_PHY0_DATA, (v));
	spin_unlock_irqrestore(&rdev->pif_idx_lock, flags);
}

u32 eg_pif_phy1_rreg(struct radeon_device *rdev, u32 reg)
{
	unsigned long flags;
	u32 r;

	spin_lock_irqsave(&rdev->pif_idx_lock, flags);
	WREG32(EVERGREEN_PIF_PHY1_INDEX, ((reg) & 0xffff));
	r = RREG32(EVERGREEN_PIF_PHY1_DATA);
	spin_unlock_irqrestore(&rdev->pif_idx_lock, flags);
	return r;
}

void eg_pif_phy1_wreg(struct radeon_device *rdev, u32 reg, u32 v)
{
	unsigned long flags;

	spin_lock_irqsave(&rdev->pif_idx_lock, flags);
	WREG32(EVERGREEN_PIF_PHY1_INDEX, ((reg) & 0xffff));
	WREG32(EVERGREEN_PIF_PHY1_DATA, (v));
	spin_unlock_irqrestore(&rdev->pif_idx_lock, flags);
}

static const u32 crtc_offsets[6] =
{
	EVERGREEN_CRTC0_REGISTER_OFFSET,
	EVERGREEN_CRTC1_REGISTER_OFFSET,
	EVERGREEN_CRTC2_REGISTER_OFFSET,
	EVERGREEN_CRTC3_REGISTER_OFFSET,
	EVERGREEN_CRTC4_REGISTER_OFFSET,
	EVERGREEN_CRTC5_REGISTER_OFFSET
};

#include "clearstate_evergreen.h"

static const u32 sumo_rlc_save_restore_register_list[] =
{
	0x98fc,
	0x9830,
	0x9834,
	0x9838,
	0x9870,
	0x9874,
	0x8a14,
	0x8b24,
	0x8bcc,
	0x8b10,
	0x8d00,
	0x8d04,
	0x8c00,
	0x8c04,
	0x8c08,
	0x8c0c,
	0x8d8c,
	0x8c20,
	0x8c24,
	0x8c28,
	0x8c18,
	0x8c1c,
	0x8cf0,
	0x8e2c,
	0x8e38,
	0x8c30,
	0x9508,
	0x9688,
	0x9608,
	0x960c,
	0x9610,
	0x9614,
	0x88c4,
	0x88d4,
	0xa008,
	0x900c,
	0x9100,
	0x913c,
	0x98f8,
	0x98f4,
	0x9b7c,
	0x3f8c,
	0x8950,
	0x8954,
	0x8a18,
	0x8b28,
	0x9144,
	0x9148,
	0x914c,
	0x3f90,
	0x3f94,
	0x915c,
	0x9160,
	0x9178,
	0x917c,
	0x9180,
	0x918c,
	0x9190,
	0x9194,
	0x9198,
	0x919c,
	0x91a8,
	0x91ac,
	0x91b0,
	0x91b4,
	0x91b8,
	0x91c4,
	0x91c8,
	0x91cc,
	0x91d0,
	0x91d4,
	0x91e0,
	0x91e4,
	0x91ec,
	0x91f0,
	0x91f4,
	0x9200,
	0x9204,
	0x929c,
	0x9150,
	0x802c,
};

static void evergreen_gpu_init(struct radeon_device *rdev);
void evergreen_fini(struct radeon_device *rdev);
void evergreen_pcie_gen2_enable(struct radeon_device *rdev);
void evergreen_program_aspm(struct radeon_device *rdev);
extern void cayman_cp_int_cntl_setup(struct radeon_device *rdev,
				     int ring, u32 cp_int_cntl);
extern void cayman_vm_decode_fault(struct radeon_device *rdev,
				   u32 status, u32 addr);
void cik_init_cp_pg_table(struct radeon_device *rdev);

extern u32 si_get_csb_size(struct radeon_device *rdev);
extern void si_get_csb_buffer(struct radeon_device *rdev, volatile u32 *buffer);
extern u32 cik_get_csb_size(struct radeon_device *rdev);
extern void cik_get_csb_buffer(struct radeon_device *rdev, volatile u32 *buffer);
extern void rv770_set_clk_bypass_mode(struct radeon_device *rdev);

static const u32 evergreen_golden_registers[] =
{
	0x3f90, 0xffff0000, 0xff000000,
	0x9148, 0xffff0000, 0xff000000,
	0x3f94, 0xffff0000, 0xff000000,
	0x914c, 0xffff0000, 0xff000000,
	0x9b7c, 0xffffffff, 0x00000000,
	0x8a14, 0xffffffff, 0x00000007,
	0x8b10, 0xffffffff, 0x00000000,
	0x960c, 0xffffffff, 0x54763210,
	0x88c4, 0xffffffff, 0x000000c2,
	0x88d4, 0xffffffff, 0x00000010,
	0x8974, 0xffffffff, 0x00000000,
	0xc78, 0x00000080, 0x00000080,
	0x5eb4, 0xffffffff, 0x00000002,
	0x5e78, 0xffffffff, 0x001000f0,
	0x6104, 0x01000300, 0x00000000,
	0x5bc0, 0x00300000, 0x00000000,
	0x7030, 0xffffffff, 0x00000011,
	0x7c30, 0xffffffff, 0x00000011,
	0x10830, 0xffffffff, 0x00000011,
	0x11430, 0xffffffff, 0x00000011,
	0x12030, 0xffffffff, 0x00000011,
	0x12c30, 0xffffffff, 0x00000011,
	0xd02c, 0xffffffff, 0x08421000,
	0x240c, 0xffffffff, 0x00000380,
	0x8b24, 0xffffffff, 0x00ff0fff,
	0x28a4c, 0x06000000, 0x06000000,
	0x10c, 0x00000001, 0x00000001,
	0x8d00, 0xffffffff, 0x100e4848,
	0x8d04, 0xffffffff, 0x00164745,
	0x8c00, 0xffffffff, 0xe4000003,
	0x8c04, 0xffffffff, 0x40600060,
	0x8c08, 0xffffffff, 0x001c001c,
	0x8cf0, 0xffffffff, 0x08e00620,
	0x8c20, 0xffffffff, 0x00800080,
	0x8c24, 0xffffffff, 0x00800080,
	0x8c18, 0xffffffff, 0x20202078,
	0x8c1c, 0xffffffff, 0x00001010,
	0x28350, 0xffffffff, 0x00000000,
	0xa008, 0xffffffff, 0x00010000,
	0x5c4, 0xffffffff, 0x00000001,
	0x9508, 0xffffffff, 0x00000002,
	0x913c, 0x0000000f, 0x0000000a
};

static const u32 evergreen_golden_registers2[] =
{
	0x2f4c, 0xffffffff, 0x00000000,
	0x54f4, 0xffffffff, 0x00000000,
	0x54f0, 0xffffffff, 0x00000000,
	0x5498, 0xffffffff, 0x00000000,
	0x549c, 0xffffffff, 0x00000000,
	0x5494, 0xffffffff, 0x00000000,
	0x53cc, 0xffffffff, 0x00000000,
	0x53c8, 0xffffffff, 0x00000000,
	0x53c4, 0xffffffff, 0x00000000,
	0x53c0, 0xffffffff, 0x00000000,
	0x53bc, 0xffffffff, 0x00000000,
	0x53b8, 0xffffffff, 0x00000000,
	0x53b4, 0xffffffff, 0x00000000,
	0x53b0, 0xffffffff, 0x00000000
};

static const u32 cypress_mgcg_init[] =
{
	0x802c, 0xffffffff, 0xc0000000,
	0x5448, 0xffffffff, 0x00000100,
	0x55e4, 0xffffffff, 0x00000100,
	0x160c, 0xffffffff, 0x00000100,
	0x5644, 0xffffffff, 0x00000100,
	0xc164, 0xffffffff, 0x00000100,
	0x8a18, 0xffffffff, 0x00000100,
	0x897c, 0xffffffff, 0x06000100,
	0x8b28, 0xffffffff, 0x00000100,
	0x9144, 0xffffffff, 0x00000100,
	0x9a60, 0xffffffff, 0x00000100,
	0x9868, 0xffffffff, 0x00000100,
	0x8d58, 0xffffffff, 0x00000100,
	0x9510, 0xffffffff, 0x00000100,
	0x949c, 0xffffffff, 0x00000100,
	0x9654, 0xffffffff, 0x00000100,
	0x9030, 0xffffffff, 0x00000100,
	0x9034, 0xffffffff, 0x00000100,
	0x9038, 0xffffffff, 0x00000100,
	0x903c, 0xffffffff, 0x00000100,
	0x9040, 0xffffffff, 0x00000100,
	0xa200, 0xffffffff, 0x00000100,
	0xa204, 0xffffffff, 0x00000100,
	0xa208, 0xffffffff, 0x00000100,
	0xa20c, 0xffffffff, 0x00000100,
	0x971c, 0xffffffff, 0x00000100,
	0x977c, 0xffffffff, 0x00000100,
	0x3f80, 0xffffffff, 0x00000100,
	0xa210, 0xffffffff, 0x00000100,
	0xa214, 0xffffffff, 0x00000100,
	0x4d8, 0xffffffff, 0x00000100,
	0x9784, 0xffffffff, 0x00000100,
	0x9698, 0xffffffff, 0x00000100,
	0x4d4, 0xffffffff, 0x00000200,
	0x30cc, 0xffffffff, 0x00000100,
	0xd0c0, 0xffffffff, 0xff000100,
	0x802c, 0xffffffff, 0x40000000,
	0x915c, 0xffffffff, 0x00010000,
	0x9160, 0xffffffff, 0x00030002,
	0x9178, 0xffffffff, 0x00070000,
	0x917c, 0xffffffff, 0x00030002,
	0x9180, 0xffffffff, 0x00050004,
	0x918c, 0xffffffff, 0x00010006,
	0x9190, 0xffffffff, 0x00090008,
	0x9194, 0xffffffff, 0x00070000,
	0x9198, 0xffffffff, 0x00030002,
	0x919c, 0xffffffff, 0x00050004,
	0x91a8, 0xffffffff, 0x00010006,
	0x91ac, 0xffffffff, 0x00090008,
	0x91b0, 0xffffffff, 0x00070000,
	0x91b4, 0xffffffff, 0x00030002,
	0x91b8, 0xffffffff, 0x00050004,
	0x91c4, 0xffffffff, 0x00010006,
	0x91c8, 0xffffffff, 0x00090008,
	0x91cc, 0xffffffff, 0x00070000,
	0x91d0, 0xffffffff, 0x00030002,
	0x91d4, 0xffffffff, 0x00050004,
	0x91e0, 0xffffffff, 0x00010006,
	0x91e4, 0xffffffff, 0x00090008,
	0x91e8, 0xffffffff, 0x00000000,
	0x91ec, 0xffffffff, 0x00070000,
	0x91f0, 0xffffffff, 0x00030002,
	0x91f4, 0xffffffff, 0x00050004,
	0x9200, 0xffffffff, 0x00010006,
	0x9204, 0xffffffff, 0x00090008,
	0x9208, 0xffffffff, 0x00070000,
	0x920c, 0xffffffff, 0x00030002,
	0x9210, 0xffffffff, 0x00050004,
	0x921c, 0xffffffff, 0x00010006,
	0x9220, 0xffffffff, 0x00090008,
	0x9224, 0xffffffff, 0x00070000,
	0x9228, 0xffffffff, 0x00030002,
	0x922c, 0xffffffff, 0x00050004,
	0x9238, 0xffffffff, 0x00010006,
	0x923c, 0xffffffff, 0x00090008,
	0x9240, 0xffffffff, 0x00070000,
	0x9244, 0xffffffff, 0x00030002,
	0x9248, 0xffffffff, 0x00050004,
	0x9254, 0xffffffff, 0x00010006,
	0x9258, 0xffffffff, 0x00090008,
	0x925c, 0xffffffff, 0x00070000,
	0x9260, 0xffffffff, 0x00030002,
	0x9264, 0xffffffff, 0x00050004,
	0x9270, 0xffffffff, 0x00010006,
	0x9274, 0xffffffff, 0x00090008,
	0x9278, 0xffffffff, 0x00070000,
	0x927c, 0xffffffff, 0x00030002,
	0x9280, 0xffffffff, 0x00050004,
	0x928c, 0xffffffff, 0x00010006,
	0x9290, 0xffffffff, 0x00090008,
	0x9294, 0xffffffff, 0x00000000,
	0x929c, 0xffffffff, 0x00000001,
	0x802c, 0xffffffff, 0x40010000,
	0x915c, 0xffffffff, 0x00010000,
	0x9160, 0xffffffff, 0x00030002,
	0x9178, 0xffffffff, 0x00070000,
	0x917c, 0xffffffff, 0x00030002,
	0x9180, 0xffffffff, 0x00050004,
	0x918c, 0xffffffff, 0x00010006,
	0x9190, 0xffffffff, 0x00090008,
	0x9194, 0xffffffff, 0x00070000,
	0x9198, 0xffffffff, 0x00030002,
	0x919c, 0xffffffff, 0x00050004,
	0x91a8, 0xffffffff, 0x00010006,
	0x91ac, 0xffffffff, 0x00090008,
	0x91b0, 0xffffffff, 0x00070000,
	0x91b4, 0xffffffff, 0x00030002,
	0x91b8, 0xffffffff, 0x00050004,
	0x91c4, 0xffffffff, 0x00010006,
	0x91c8, 0xffffffff, 0x00090008,
	0x91cc, 0xffffffff, 0x00070000,
	0x91d0, 0xffffffff, 0x00030002,
	0x91d4, 0xffffffff, 0x00050004,
	0x91e0, 0xffffffff, 0x00010006,
	0x91e4, 0xffffffff, 0x00090008,
	0x91e8, 0xffffffff, 0x00000000,
	0x91ec, 0xffffffff, 0x00070000,
	0x91f0, 0xffffffff, 0x00030002,
	0x91f4, 0xffffffff, 0x00050004,
	0x9200, 0xffffffff, 0x00010006,
	0x9204, 0xffffffff, 0x00090008,
	0x9208, 0xffffffff, 0x00070000,
	0x920c, 0xffffffff, 0x00030002,
	0x9210, 0xffffffff, 0x00050004,
	0x921c, 0xffffffff, 0x00010006,
	0x9220, 0xffffffff, 0x00090008,
	0x9224, 0xffffffff, 0x00070000,
	0x9228, 0xffffffff, 0x00030002,
	0x922c, 0xffffffff, 0x00050004,
	0x9238, 0xffffffff, 0x00010006,
	0x923c, 0xffffffff, 0x00090008,
	0x9240, 0xffffffff, 0x00070000,
	0x9244, 0xffffffff, 0x00030002,
	0x9248, 0xffffffff, 0x00050004,
	0x9254, 0xffffffff, 0x00010006,
	0x9258, 0xffffffff, 0x00090008,
	0x925c, 0xffffffff, 0x00070000,
	0x9260, 0xffffffff, 0x00030002,
	0x9264, 0xffffffff, 0x00050004,
	0x9270, 0xffffffff, 0x00010006,
	0x9274, 0xffffffff, 0x00090008,
	0x9278, 0xffffffff, 0x00070000,
	0x927c, 0xffffffff, 0x00030002,
	0x9280, 0xffffffff, 0x00050004,
	0x928c, 0xffffffff, 0x00010006,
	0x9290, 0xffffffff, 0x00090008,
	0x9294, 0xffffffff, 0x00000000,
	0x929c, 0xffffffff, 0x00000001,
	0x802c, 0xffffffff, 0xc0000000
};

static const u32 redwood_mgcg_init[] =
{
	0x802c, 0xffffffff, 0xc0000000,
	0x5448, 0xffffffff, 0x00000100,
	0x55e4, 0xffffffff, 0x00000100,
	0x160c, 0xffffffff, 0x00000100,
	0x5644, 0xffffffff, 0x00000100,
	0xc164, 0xffffffff, 0x00000100,
	0x8a18, 0xffffffff, 0x00000100,
	0x897c, 0xffffffff, 0x06000100,
	0x8b28, 0xffffffff, 0x00000100,
	0x9144, 0xffffffff, 0x00000100,
	0x9a60, 0xffffffff, 0x00000100,
	0x9868, 0xffffffff, 0x00000100,
	0x8d58, 0xffffffff, 0x00000100,
	0x9510, 0xffffffff, 0x00000100,
	0x949c, 0xffffffff, 0x00000100,
	0x9654, 0xffffffff, 0x00000100,
	0x9030, 0xffffffff, 0x00000100,
	0x9034, 0xffffffff, 0x00000100,
	0x9038, 0xffffffff, 0x00000100,
	0x903c, 0xffffffff, 0x00000100,
	0x9040, 0xffffffff, 0x00000100,
	0xa200, 0xffffffff, 0x00000100,
	0xa204, 0xffffffff, 0x00000100,
	0xa208, 0xffffffff, 0x00000100,
	0xa20c, 0xffffffff, 0x00000100,
	0x971c, 0xffffffff, 0x00000100,
	0x977c, 0xffffffff, 0x00000100,
	0x3f80, 0xffffffff, 0x00000100,
	0xa210, 0xffffffff, 0x00000100,
	0xa214, 0xffffffff, 0x00000100,
	0x4d8, 0xffffffff, 0x00000100,
	0x9784, 0xffffffff, 0x00000100,
	0x9698, 0xffffffff, 0x00000100,
	0x4d4, 0xffffffff, 0x00000200,
	0x30cc, 0xffffffff, 0x00000100,
	0xd0c0, 0xffffffff, 0xff000100,
	0x802c, 0xffffffff, 0x40000000,
	0x915c, 0xffffffff, 0x00010000,
	0x9160, 0xffffffff, 0x00030002,
	0x9178, 0xffffffff, 0x00070000,
	0x917c, 0xffffffff, 0x00030002,
	0x9180, 0xffffffff, 0x00050004,
	0x918c, 0xffffffff, 0x00010006,
	0x9190, 0xffffffff, 0x00090008,
	0x9194, 0xffffffff, 0x00070000,
	0x9198, 0xffffffff, 0x00030002,
	0x919c, 0xffffffff, 0x00050004,
	0x91a8, 0xffffffff, 0x00010006,
	0x91ac, 0xffffffff, 0x00090008,
	0x91b0, 0xffffffff, 0x00070000,
	0x91b4, 0xffffffff, 0x00030002,
	0x91b8, 0xffffffff, 0x00050004,
	0x91c4, 0xffffffff, 0x00010006,
	0x91c8, 0xffffffff, 0x00090008,
	0x91cc, 0xffffffff, 0x00070000,
	0x91d0, 0xffffffff, 0x00030002,
	0x91d4, 0xffffffff, 0x00050004,
	0x91e0, 0xffffffff, 0x00010006,
	0x91e4, 0xffffffff, 0x00090008,
	0x91e8, 0xffffffff, 0x00000000,
	0x91ec, 0xffffffff, 0x00070000,
	0x91f0, 0xffffffff, 0x00030002,
	0x91f4, 0xffffffff, 0x00050004,
	0x9200, 0xffffffff, 0x00010006,
	0x9204, 0xffffffff, 0x00090008,
	0x9294, 0xffffffff, 0x00000000,
	0x929c, 0xffffffff, 0x00000001,
	0x802c, 0xffffffff, 0xc0000000
};

static const u32 cedar_golden_registers[] =
{
	0x3f90, 0xffff0000, 0xff000000,
	0x9148, 0xffff0000, 0xff000000,
	0x3f94, 0xffff0000, 0xff000000,
	0x914c, 0xffff0000, 0xff000000,
	0x9b7c, 0xffffffff, 0x00000000,
	0x8a14, 0xffffffff, 0x00000007,
	0x8b10, 0xffffffff, 0x00000000,
	0x960c, 0xffffffff, 0x54763210,
	0x88c4, 0xffffffff, 0x000000c2,
	0x88d4, 0xffffffff, 0x00000000,
	0x8974, 0xffffffff, 0x00000000,
	0xc78, 0x00000080, 0x00000080,
	0x5eb4, 0xffffffff, 0x00000002,
	0x5e78, 0xffffffff, 0x001000f0,
	0x6104, 0x01000300, 0x00000000,
	0x5bc0, 0x00300000, 0x00000000,
	0x7030, 0xffffffff, 0x00000011,
	0x7c30, 0xffffffff, 0x00000011,
	0x10830, 0xffffffff, 0x00000011,
	0x11430, 0xffffffff, 0x00000011,
	0xd02c, 0xffffffff, 0x08421000,
	0x240c, 0xffffffff, 0x00000380,
	0x8b24, 0xffffffff, 0x00ff0fff,
	0x28a4c, 0x06000000, 0x06000000,
	0x10c, 0x00000001, 0x00000001,
	0x8d00, 0xffffffff, 0x100e4848,
	0x8d04, 0xffffffff, 0x00164745,
	0x8c00, 0xffffffff, 0xe4000003,
	0x8c04, 0xffffffff, 0x40600060,
	0x8c08, 0xffffffff, 0x001c001c,
	0x8cf0, 0xffffffff, 0x08e00410,
	0x8c20, 0xffffffff, 0x00800080,
	0x8c24, 0xffffffff, 0x00800080,
	0x8c18, 0xffffffff, 0x20202078,
	0x8c1c, 0xffffffff, 0x00001010,
	0x28350, 0xffffffff, 0x00000000,
	0xa008, 0xffffffff, 0x00010000,
	0x5c4, 0xffffffff, 0x00000001,
	0x9508, 0xffffffff, 0x00000002
};

static const u32 cedar_mgcg_init[] =
{
	0x802c, 0xffffffff, 0xc0000000,
	0x5448, 0xffffffff, 0x00000100,
	0x55e4, 0xffffffff, 0x00000100,
	0x160c, 0xffffffff, 0x00000100,
	0x5644, 0xffffffff, 0x00000100,
	0xc164, 0xffffffff, 0x00000100,
	0x8a18, 0xffffffff, 0x00000100,
	0x897c, 0xffffffff, 0x06000100,
	0x8b28, 0xffffffff, 0x00000100,
	0x9144, 0xffffffff, 0x00000100,
	0x9a60, 0xffffffff, 0x00000100,
	0x9868, 0xffffffff, 0x00000100,
	0x8d58, 0xffffffff, 0x00000100,
	0x9510, 0xffffffff, 0x00000100,
	0x949c, 0xffffffff, 0x00000100,
	0x9654, 0xffffffff, 0x00000100,
	0x9030, 0xffffffff, 0x00000100,
	0x9034, 0xffffffff, 0x00000100,
	0x9038, 0xffffffff, 0x00000100,
	0x903c, 0xffffffff, 0x00000100,
	0x9040, 0xffffffff, 0x00000100,
	0xa200, 0xffffffff, 0x00000100,
	0xa204, 0xffffffff, 0x00000100,
	0xa208, 0xffffffff, 0x00000100,
	0xa20c, 0xffffffff, 0x00000100,
	0x971c, 0xffffffff, 0x00000100,
	0x977c, 0xffffffff, 0x00000100,
	0x3f80, 0xffffffff, 0x00000100,
	0xa210, 0xffffffff, 0x00000100,
	0xa214, 0xffffffff, 0x00000100,
	0x4d8, 0xffffffff, 0x00000100,
	0x9784, 0xffffffff, 0x00000100,
	0x9698, 0xffffffff, 0x00000100,
	0x4d4, 0xffffffff, 0x00000200,
	0x30cc, 0xffffffff, 0x00000100,
	0xd0c0, 0xffffffff, 0xff000100,
	0x802c, 0xffffffff, 0x40000000,
	0x915c, 0xffffffff, 0x00010000,
	0x9178, 0xffffffff, 0x00050000,
	0x917c, 0xffffffff, 0x00030002,
	0x918c, 0xffffffff, 0x00010004,
	0x9190, 0xffffffff, 0x00070006,
	0x9194, 0xffffffff, 0x00050000,
	0x9198, 0xffffffff, 0x00030002,
	0x91a8, 0xffffffff, 0x00010004,
	0x91ac, 0xffffffff, 0x00070006,
	0x91e8, 0xffffffff, 0x00000000,
	0x9294, 0xffffffff, 0x00000000,
	0x929c, 0xffffffff, 0x00000001,
	0x802c, 0xffffffff, 0xc0000000
};

static const u32 juniper_mgcg_init[] =
{
	0x802c, 0xffffffff, 0xc0000000,
	0x5448, 0xffffffff, 0x00000100,
	0x55e4, 0xffffffff, 0x00000100,
	0x160c, 0xffffffff, 0x00000100,
	0x5644, 0xffffffff, 0x00000100,
	0xc164, 0xffffffff, 0x00000100,
	0x8a18, 0xffffffff, 0x00000100,
	0x897c, 0xffffffff, 0x06000100,
	0x8b28, 0xffffffff, 0x00000100,
	0x9144, 0xffffffff, 0x00000100,
	0x9a60, 0xffffffff, 0x00000100,
	0x9868, 0xffffffff, 0x00000100,
	0x8d58, 0xffffffff, 0x00000100,
	0x9510, 0xffffffff, 0x00000100,
	0x949c, 0xffffffff, 0x00000100,
	0x9654, 0xffffffff, 0x00000100,
	0x9030, 0xffffffff, 0x00000100,
	0x9034, 0xffffffff, 0x00000100,
	0x9038, 0xffffffff, 0x00000100,
	0x903c, 0xffffffff, 0x00000100,
	0x9040, 0xffffffff, 0x00000100,
	0xa200, 0xffffffff, 0x00000100,
	0xa204, 0xffffffff, 0x00000100,
	0xa208, 0xffffffff, 0x00000100,
	0xa20c, 0xffffffff, 0x00000100,
	0x971c, 0xffffffff, 0x00000100,
	0xd0c0, 0xffffffff, 0xff000100,
	0x802c, 0xffffffff, 0x40000000,
	0x915c, 0xffffffff, 0x00010000,
	0x9160, 0xffffffff, 0x00030002,
	0x9178, 0xffffffff, 0x00070000,
	0x917c, 0xffffffff, 0x00030002,
	0x9180, 0xffffffff, 0x00050004,
	0x918c, 0xffffffff, 0x00010006,
	0x9190, 0xffffffff, 0x00090008,
	0x9194, 0xffffffff, 0x00070000,
	0x9198, 0xffffffff, 0x00030002,
	0x919c, 0xffffffff, 0x00050004,
	0x91a8, 0xffffffff, 0x00010006,
	0x91ac, 0xffffffff, 0x00090008,
	0x91b0, 0xffffffff, 0x00070000,
	0x91b4, 0xffffffff, 0x00030002,
	0x91b8, 0xffffffff, 0x00050004,
	0x91c4, 0xffffffff, 0x00010006,
	0x91c8, 0xffffffff, 0x00090008,
	0x91cc, 0xffffffff, 0x00070000,
	0x91d0, 0xffffffff, 0x00030002,
	0x91d4, 0xffffffff, 0x00050004,
	0x91e0, 0xffffffff, 0x00010006,
	0x91e4, 0xffffffff, 0x00090008,
	0x91e8, 0xffffffff, 0x00000000,
	0x91ec, 0xffffffff, 0x00070000,
	0x91f0, 0xffffffff, 0x00030002,
	0x91f4, 0xffffffff, 0x00050004,
	0x9200, 0xffffffff, 0x00010006,
	0x9204, 0xffffffff, 0x00090008,
	0x9208, 0xffffffff, 0x00070000,
	0x920c, 0xffffffff, 0x00030002,
	0x9210, 0xffffffff, 0x00050004,
	0x921c, 0xffffffff, 0x00010006,
	0x9220, 0xffffffff, 0x00090008,
	0x9224, 0xffffffff, 0x00070000,
	0x9228, 0xffffffff, 0x00030002,
	0x922c, 0xffffffff, 0x00050004,
	0x9238, 0xffffffff, 0x00010006,
	0x923c, 0xffffffff, 0x00090008,
	0x9240, 0xffffffff, 0x00070000,
	0x9244, 0xffffffff, 0x00030002,
	0x9248, 0xffffffff, 0x00050004,
	0x9254, 0xffffffff, 0x00010006,
	0x9258, 0xffffffff, 0x00090008,
	0x925c, 0xffffffff, 0x00070000,
	0x9260, 0xffffffff, 0x00030002,
	0x9264, 0xffffffff, 0x00050004,
	0x9270, 0xffffffff, 0x00010006,
	0x9274, 0xffffffff, 0x00090008,
	0x9278, 0xffffffff, 0x00070000,
	0x927c, 0xffffffff, 0x00030002,
	0x9280, 0xffffffff, 0x00050004,
	0x928c, 0xffffffff, 0x00010006,
	0x9290, 0xffffffff, 0x00090008,
	0x9294, 0xffffffff, 0x00000000,
	0x929c, 0xffffffff, 0x00000001,
	0x802c, 0xffffffff, 0xc0000000,
	0x977c, 0xffffffff, 0x00000100,
	0x3f80, 0xffffffff, 0x00000100,
	0xa210, 0xffffffff, 0x00000100,
	0xa214, 0xffffffff, 0x00000100,
	0x4d8, 0xffffffff, 0x00000100,
	0x9784, 0xffffffff, 0x00000100,
	0x9698, 0xffffffff, 0x00000100,
	0x4d4, 0xffffffff, 0x00000200,
	0x30cc, 0xffffffff, 0x00000100,
	0x802c, 0xffffffff, 0xc0000000
};

static const u32 supersumo_golden_registers[] =
{
	0x5eb4, 0xffffffff, 0x00000002,
	0x5c4, 0xffffffff, 0x00000001,
	0x7030, 0xffffffff, 0x00000011,
	0x7c30, 0xffffffff, 0x00000011,
	0x6104, 0x01000300, 0x00000000,
	0x5bc0, 0x00300000, 0x00000000,
	0x8c04, 0xffffffff, 0x40600060,
	0x8c08, 0xffffffff, 0x001c001c,
	0x8c20, 0xffffffff, 0x00800080,
	0x8c24, 0xffffffff, 0x00800080,
	0x8c18, 0xffffffff, 0x20202078,
	0x8c1c, 0xffffffff, 0x00001010,
	0x918c, 0xffffffff, 0x00010006,
	0x91a8, 0xffffffff, 0x00010006,
	0x91c4, 0xffffffff, 0x00010006,
	0x91e0, 0xffffffff, 0x00010006,
	0x9200, 0xffffffff, 0x00010006,
	0x9150, 0xffffffff, 0x6e944040,
	0x917c, 0xffffffff, 0x00030002,
	0x9180, 0xffffffff, 0x00050004,
	0x9198, 0xffffffff, 0x00030002,
	0x919c, 0xffffffff, 0x00050004,
	0x91b4, 0xffffffff, 0x00030002,
	0x91b8, 0xffffffff, 0x00050004,
	0x91d0, 0xffffffff, 0x00030002,
	0x91d4, 0xffffffff, 0x00050004,
	0x91f0, 0xffffffff, 0x00030002,
	0x91f4, 0xffffffff, 0x00050004,
	0x915c, 0xffffffff, 0x00010000,
	0x9160, 0xffffffff, 0x00030002,
	0x3f90, 0xffff0000, 0xff000000,
	0x9178, 0xffffffff, 0x00070000,
	0x9194, 0xffffffff, 0x00070000,
	0x91b0, 0xffffffff, 0x00070000,
	0x91cc, 0xffffffff, 0x00070000,
	0x91ec, 0xffffffff, 0x00070000,
	0x9148, 0xffff0000, 0xff000000,
	0x9190, 0xffffffff, 0x00090008,
	0x91ac, 0xffffffff, 0x00090008,
	0x91c8, 0xffffffff, 0x00090008,
	0x91e4, 0xffffffff, 0x00090008,
	0x9204, 0xffffffff, 0x00090008,
	0x3f94, 0xffff0000, 0xff000000,
	0x914c, 0xffff0000, 0xff000000,
	0x929c, 0xffffffff, 0x00000001,
	0x8a18, 0xffffffff, 0x00000100,
	0x8b28, 0xffffffff, 0x00000100,
	0x9144, 0xffffffff, 0x00000100,
	0x5644, 0xffffffff, 0x00000100,
	0x9b7c, 0xffffffff, 0x00000000,
	0x8030, 0xffffffff, 0x0000100a,
	0x8a14, 0xffffffff, 0x00000007,
	0x8b24, 0xffffffff, 0x00ff0fff,
	0x8b10, 0xffffffff, 0x00000000,
	0x28a4c, 0x06000000, 0x06000000,
	0x4d8, 0xffffffff, 0x00000100,
	0x913c, 0xffff000f, 0x0100000a,
	0x960c, 0xffffffff, 0x54763210,
	0x88c4, 0xffffffff, 0x000000c2,
	0x88d4, 0xffffffff, 0x00000010,
	0x8974, 0xffffffff, 0x00000000,
	0xc78, 0x00000080, 0x00000080,
	0x5e78, 0xffffffff, 0x001000f0,
	0xd02c, 0xffffffff, 0x08421000,
	0xa008, 0xffffffff, 0x00010000,
	0x8d00, 0xffffffff, 0x100e4848,
	0x8d04, 0xffffffff, 0x00164745,
	0x8c00, 0xffffffff, 0xe4000003,
	0x8cf0, 0x1fffffff, 0x08e00620,
	0x28350, 0xffffffff, 0x00000000,
	0x9508, 0xffffffff, 0x00000002
};

static const u32 sumo_golden_registers[] =
{
	0x900c, 0x00ffffff, 0x0017071f,
	0x8c18, 0xffffffff, 0x10101060,
	0x8c1c, 0xffffffff, 0x00001010,
	0x8c30, 0x0000000f, 0x00000005,
	0x9688, 0x0000000f, 0x00000007
};

static const u32 wrestler_golden_registers[] =
{
	0x5eb4, 0xffffffff, 0x00000002,
	0x5c4, 0xffffffff, 0x00000001,
	0x7030, 0xffffffff, 0x00000011,
	0x7c30, 0xffffffff, 0x00000011,
	0x6104, 0x01000300, 0x00000000,
	0x5bc0, 0x00300000, 0x00000000,
	0x918c, 0xffffffff, 0x00010006,
	0x91a8, 0xffffffff, 0x00010006,
	0x9150, 0xffffffff, 0x6e944040,
	0x917c, 0xffffffff, 0x00030002,
	0x9198, 0xffffffff, 0x00030002,
	0x915c, 0xffffffff, 0x00010000,
	0x3f90, 0xffff0000, 0xff000000,
	0x9178, 0xffffffff, 0x00070000,
	0x9194, 0xffffffff, 0x00070000,
	0x9148, 0xffff0000, 0xff000000,
	0x9190, 0xffffffff, 0x00090008,
	0x91ac, 0xffffffff, 0x00090008,
	0x3f94, 0xffff0000, 0xff000000,
	0x914c, 0xffff0000, 0xff000000,
	0x929c, 0xffffffff, 0x00000001,
	0x8a18, 0xffffffff, 0x00000100,
	0x8b28, 0xffffffff, 0x00000100,
	0x9144, 0xffffffff, 0x00000100,
	0x9b7c, 0xffffffff, 0x00000000,
	0x8030, 0xffffffff, 0x0000100a,
	0x8a14, 0xffffffff, 0x00000001,
	0x8b24, 0xffffffff, 0x00ff0fff,
	0x8b10, 0xffffffff, 0x00000000,
	0x28a4c, 0x06000000, 0x06000000,
	0x4d8, 0xffffffff, 0x00000100,
	0x913c, 0xffff000f, 0x0100000a,
	0x960c, 0xffffffff, 0x54763210,
	0x88c4, 0xffffffff, 0x000000c2,
	0x88d4, 0xffffffff, 0x00000010,
	0x8974, 0xffffffff, 0x00000000,
	0xc78, 0x00000080, 0x00000080,
	0x5e78, 0xffffffff, 0x001000f0,
	0xd02c, 0xffffffff, 0x08421000,
	0xa008, 0xffffffff, 0x00010000,
	0x8d00, 0xffffffff, 0x100e4848,
	0x8d04, 0xffffffff, 0x00164745,
	0x8c00, 0xffffffff, 0xe4000003,
	0x8cf0, 0x1fffffff, 0x08e00410,
	0x28350, 0xffffffff, 0x00000000,
	0x9508, 0xffffffff, 0x00000002,
	0x900c, 0xffffffff, 0x0017071f,
	0x8c18, 0xffffffff, 0x10101060,
	0x8c1c, 0xffffffff, 0x00001010
};

static const u32 barts_golden_registers[] =
{
	0x5eb4, 0xffffffff, 0x00000002,
	0x5e78, 0x8f311ff1, 0x001000f0,
	0x3f90, 0xffff0000, 0xff000000,
	0x9148, 0xffff0000, 0xff000000,
	0x3f94, 0xffff0000, 0xff000000,
	0x914c, 0xffff0000, 0xff000000,
	0xc78, 0x00000080, 0x00000080,
	0xbd4, 0x70073777, 0x00010001,
	0xd02c, 0xbfffff1f, 0x08421000,
	0xd0b8, 0x03773777, 0x02011003,
	0x5bc0, 0x00200000, 0x50100000,
	0x98f8, 0x33773777, 0x02011003,
	0x98fc, 0xffffffff, 0x76543210,
	0x7030, 0x31000311, 0x00000011,
	0x2f48, 0x00000007, 0x02011003,
	0x6b28, 0x00000010, 0x00000012,
	0x7728, 0x00000010, 0x00000012,
	0x10328, 0x00000010, 0x00000012,
	0x10f28, 0x00000010, 0x00000012,
	0x11b28, 0x00000010, 0x00000012,
	0x12728, 0x00000010, 0x00000012,
	0x240c, 0x000007ff, 0x00000380,
	0x8a14, 0xf000001f, 0x00000007,
	0x8b24, 0x3fff3fff, 0x00ff0fff,
	0x8b10, 0x0000ff0f, 0x00000000,
	0x28a4c, 0x07ffffff, 0x06000000,
	0x10c, 0x00000001, 0x00010003,
	0xa02c, 0xffffffff, 0x0000009b,
	0x913c, 0x0000000f, 0x0100000a,
	0x8d00, 0xffff7f7f, 0x100e4848,
	0x8d04, 0x00ffffff, 0x00164745,
	0x8c00, 0xfffc0003, 0xe4000003,
	0x8c04, 0xf8ff00ff, 0x40600060,
	0x8c08, 0x00ff00ff, 0x001c001c,
	0x8cf0, 0x1fff1fff, 0x08e00620,
	0x8c20, 0x0fff0fff, 0x00800080,
	0x8c24, 0x0fff0fff, 0x00800080,
	0x8c18, 0xffffffff, 0x20202078,
	0x8c1c, 0x0000ffff, 0x00001010,
	0x28350, 0x00000f01, 0x00000000,
	0x9508, 0x3700001f, 0x00000002,
	0x960c, 0xffffffff, 0x54763210,
	0x88c4, 0x001f3ae3, 0x000000c2,
	0x88d4, 0x0000001f, 0x00000010,
	0x8974, 0xffffffff, 0x00000000
};

static const u32 turks_golden_registers[] =
{
	0x5eb4, 0xffffffff, 0x00000002,
	0x5e78, 0x8f311ff1, 0x001000f0,
	0x8c8, 0x00003000, 0x00001070,
	0x8cc, 0x000fffff, 0x00040035,
	0x3f90, 0xffff0000, 0xfff00000,
	0x9148, 0xffff0000, 0xfff00000,
	0x3f94, 0xffff0000, 0xfff00000,
	0x914c, 0xffff0000, 0xfff00000,
	0xc78, 0x00000080, 0x00000080,
	0xbd4, 0x00073007, 0x00010002,
	0xd02c, 0xbfffff1f, 0x08421000,
	0xd0b8, 0x03773777, 0x02010002,
	0x5bc0, 0x00200000, 0x50100000,
	0x98f8, 0x33773777, 0x00010002,
	0x98fc, 0xffffffff, 0x33221100,
	0x7030, 0x31000311, 0x00000011,
	0x2f48, 0x33773777, 0x00010002,
	0x6b28, 0x00000010, 0x00000012,
	0x7728, 0x00000010, 0x00000012,
	0x10328, 0x00000010, 0x00000012,
	0x10f28, 0x00000010, 0x00000012,
	0x11b28, 0x00000010, 0x00000012,
	0x12728, 0x00000010, 0x00000012,
	0x240c, 0x000007ff, 0x00000380,
	0x8a14, 0xf000001f, 0x00000007,
	0x8b24, 0x3fff3fff, 0x00ff0fff,
	0x8b10, 0x0000ff0f, 0x00000000,
	0x28a4c, 0x07ffffff, 0x06000000,
	0x10c, 0x00000001, 0x00010003,
	0xa02c, 0xffffffff, 0x0000009b,
	0x913c, 0x0000000f, 0x0100000a,
	0x8d00, 0xffff7f7f, 0x100e4848,
	0x8d04, 0x00ffffff, 0x00164745,
	0x8c00, 0xfffc0003, 0xe4000003,
	0x8c04, 0xf8ff00ff, 0x40600060,
	0x8c08, 0x00ff00ff, 0x001c001c,
	0x8cf0, 0x1fff1fff, 0x08e00410,
	0x8c20, 0x0fff0fff, 0x00800080,
	0x8c24, 0x0fff0fff, 0x00800080,
	0x8c18, 0xffffffff, 0x20202078,
	0x8c1c, 0x0000ffff, 0x00001010,
	0x28350, 0x00000f01, 0x00000000,
	0x9508, 0x3700001f, 0x00000002,
	0x960c, 0xffffffff, 0x54763210,
	0x88c4, 0x001f3ae3, 0x000000c2,
	0x88d4, 0x0000001f, 0x00000010,
	0x8974, 0xffffffff, 0x00000000
};

static const u32 caicos_golden_registers[] =
{
	0x5eb4, 0xffffffff, 0x00000002,
	0x5e78, 0x8f311ff1, 0x001000f0,
	0x8c8, 0x00003420, 0x00001450,
	0x8cc, 0x000fffff, 0x00040035,
	0x3f90, 0xffff0000, 0xfffc0000,
	0x9148, 0xffff0000, 0xfffc0000,
	0x3f94, 0xffff0000, 0xfffc0000,
	0x914c, 0xffff0000, 0xfffc0000,
	0xc78, 0x00000080, 0x00000080,
	0xbd4, 0x00073007, 0x00010001,
	0xd02c, 0xbfffff1f, 0x08421000,
	0xd0b8, 0x03773777, 0x02010001,
	0x5bc0, 0x00200000, 0x50100000,
	0x98f8, 0x33773777, 0x02010001,
	0x98fc, 0xffffffff, 0x33221100,
	0x7030, 0x31000311, 0x00000011,
	0x2f48, 0x33773777, 0x02010001,
	0x6b28, 0x00000010, 0x00000012,
	0x7728, 0x00000010, 0x00000012,
	0x10328, 0x00000010, 0x00000012,
	0x10f28, 0x00000010, 0x00000012,
	0x11b28, 0x00000010, 0x00000012,
	0x12728, 0x00000010, 0x00000012,
	0x240c, 0x000007ff, 0x00000380,
	0x8a14, 0xf000001f, 0x00000001,
	0x8b24, 0x3fff3fff, 0x00ff0fff,
	0x8b10, 0x0000ff0f, 0x00000000,
	0x28a4c, 0x07ffffff, 0x06000000,
	0x10c, 0x00000001, 0x00010003,
	0xa02c, 0xffffffff, 0x0000009b,
	0x913c, 0x0000000f, 0x0100000a,
	0x8d00, 0xffff7f7f, 0x100e4848,
	0x8d04, 0x00ffffff, 0x00164745,
	0x8c00, 0xfffc0003, 0xe4000003,
	0x8c04, 0xf8ff00ff, 0x40600060,
	0x8c08, 0x00ff00ff, 0x001c001c,
	0x8cf0, 0x1fff1fff, 0x08e00410,
	0x8c20, 0x0fff0fff, 0x00800080,
	0x8c24, 0x0fff0fff, 0x00800080,
	0x8c18, 0xffffffff, 0x20202078,
	0x8c1c, 0x0000ffff, 0x00001010,
	0x28350, 0x00000f01, 0x00000000,
	0x9508, 0x3700001f, 0x00000002,
	0x960c, 0xffffffff, 0x54763210,
	0x88c4, 0x001f3ae3, 0x000000c2,
	0x88d4, 0x0000001f, 0x00000010,
	0x8974, 0xffffffff, 0x00000000
};

static void evergreen_init_golden_registers(struct radeon_device *rdev)
{
	switch (rdev->family) {
	case CHIP_CYPRESS:
	case CHIP_HEMLOCK:
		radeon_program_register_sequence(rdev,
						 evergreen_golden_registers,
						 (const u32)ARRAY_SIZE(evergreen_golden_registers));
		radeon_program_register_sequence(rdev,
						 evergreen_golden_registers2,
						 (const u32)ARRAY_SIZE(evergreen_golden_registers2));
		radeon_program_register_sequence(rdev,
						 cypress_mgcg_init,
						 (const u32)ARRAY_SIZE(cypress_mgcg_init));
		break;
	case CHIP_JUNIPER:
		radeon_program_register_sequence(rdev,
						 evergreen_golden_registers,
						 (const u32)ARRAY_SIZE(evergreen_golden_registers));
		radeon_program_register_sequence(rdev,
						 evergreen_golden_registers2,
						 (const u32)ARRAY_SIZE(evergreen_golden_registers2));
		radeon_program_register_sequence(rdev,
						 juniper_mgcg_init,
						 (const u32)ARRAY_SIZE(juniper_mgcg_init));
		break;
	case CHIP_REDWOOD:
		radeon_program_register_sequence(rdev,
						 evergreen_golden_registers,
						 (const u32)ARRAY_SIZE(evergreen_golden_registers));
		radeon_program_register_sequence(rdev,
						 evergreen_golden_registers2,
						 (const u32)ARRAY_SIZE(evergreen_golden_registers2));
		radeon_program_register_sequence(rdev,
						 redwood_mgcg_init,
						 (const u32)ARRAY_SIZE(redwood_mgcg_init));
		break;
	case CHIP_CEDAR:
		radeon_program_register_sequence(rdev,
						 cedar_golden_registers,
						 (const u32)ARRAY_SIZE(cedar_golden_registers));
		radeon_program_register_sequence(rdev,
						 evergreen_golden_registers2,
						 (const u32)ARRAY_SIZE(evergreen_golden_registers2));
		radeon_program_register_sequence(rdev,
						 cedar_mgcg_init,
						 (const u32)ARRAY_SIZE(cedar_mgcg_init));
		break;
	case CHIP_PALM:
		radeon_program_register_sequence(rdev,
						 wrestler_golden_registers,
						 (const u32)ARRAY_SIZE(wrestler_golden_registers));
		break;
	case CHIP_SUMO:
		radeon_program_register_sequence(rdev,
						 supersumo_golden_registers,
						 (const u32)ARRAY_SIZE(supersumo_golden_registers));
		break;
	case CHIP_SUMO2:
		radeon_program_register_sequence(rdev,
						 supersumo_golden_registers,
						 (const u32)ARRAY_SIZE(supersumo_golden_registers));
		radeon_program_register_sequence(rdev,
						 sumo_golden_registers,
						 (const u32)ARRAY_SIZE(sumo_golden_registers));
		break;
	case CHIP_BARTS:
		radeon_program_register_sequence(rdev,
						 barts_golden_registers,
						 (const u32)ARRAY_SIZE(barts_golden_registers));
		break;
	case CHIP_TURKS:
		radeon_program_register_sequence(rdev,
						 turks_golden_registers,
						 (const u32)ARRAY_SIZE(turks_golden_registers));
		break;
	case CHIP_CAICOS:
		radeon_program_register_sequence(rdev,
						 caicos_golden_registers,
						 (const u32)ARRAY_SIZE(caicos_golden_registers));
		break;
	default:
		break;
	}
}

/**
 * evergreen_get_allowed_info_register - fetch the register for the info ioctl
 *
 * @rdev: radeon_device pointer
 * @reg: register offset in bytes
 * @val: register value
 *
 * Returns 0 for success or -EINVAL for an invalid register
 *
 */
int evergreen_get_allowed_info_register(struct radeon_device *rdev,
					u32 reg, u32 *val)
{
	switch (reg) {
	case GRBM_STATUS:
	case GRBM_STATUS_SE0:
	case GRBM_STATUS_SE1:
	case SRBM_STATUS:
	case SRBM_STATUS2:
	case DMA_STATUS_REG:
	case UVD_STATUS:
		*val = RREG32(reg);
		return 0;
	default:
		return -EINVAL;
	}
}

void evergreen_tiling_fields(unsigned tiling_flags, unsigned *bankw,
			     unsigned *bankh, unsigned *mtaspect,
			     unsigned *tile_split)
{
	*bankw = (tiling_flags >> RADEON_TILING_EG_BANKW_SHIFT) & RADEON_TILING_EG_BANKW_MASK;
	*bankh = (tiling_flags >> RADEON_TILING_EG_BANKH_SHIFT) & RADEON_TILING_EG_BANKH_MASK;
	*mtaspect = (tiling_flags >> RADEON_TILING_EG_MACRO_TILE_ASPECT_SHIFT) & RADEON_TILING_EG_MACRO_TILE_ASPECT_MASK;
	*tile_split = (tiling_flags >> RADEON_TILING_EG_TILE_SPLIT_SHIFT) & RADEON_TILING_EG_TILE_SPLIT_MASK;
	switch (*bankw) {
	default:
	case 1: *bankw = EVERGREEN_ADDR_SURF_BANK_WIDTH_1; break;
	case 2: *bankw = EVERGREEN_ADDR_SURF_BANK_WIDTH_2; break;
	case 4: *bankw = EVERGREEN_ADDR_SURF_BANK_WIDTH_4; break;
	case 8: *bankw = EVERGREEN_ADDR_SURF_BANK_WIDTH_8; break;
	}
	switch (*bankh) {
	default:
	case 1: *bankh = EVERGREEN_ADDR_SURF_BANK_HEIGHT_1; break;
	case 2: *bankh = EVERGREEN_ADDR_SURF_BANK_HEIGHT_2; break;
	case 4: *bankh = EVERGREEN_ADDR_SURF_BANK_HEIGHT_4; break;
	case 8: *bankh = EVERGREEN_ADDR_SURF_BANK_HEIGHT_8; break;
	}
	switch (*mtaspect) {
	default:
	case 1: *mtaspect = EVERGREEN_ADDR_SURF_MACRO_TILE_ASPECT_1; break;
	case 2: *mtaspect = EVERGREEN_ADDR_SURF_MACRO_TILE_ASPECT_2; break;
	case 4: *mtaspect = EVERGREEN_ADDR_SURF_MACRO_TILE_ASPECT_4; break;
	case 8: *mtaspect = EVERGREEN_ADDR_SURF_MACRO_TILE_ASPECT_8; break;
	}
}

static int sumo_set_uvd_clock(struct radeon_device *rdev, u32 clock,
			      u32 cntl_reg, u32 status_reg)
{
	int r, i;
	struct atom_clock_dividers dividers;

	r = radeon_atom_get_clock_dividers(rdev, COMPUTE_ENGINE_PLL_PARAM,
					   clock, false, &dividers);
	if (r)
		return r;

	WREG32_P(cntl_reg, dividers.post_div, ~(DCLK_DIR_CNTL_EN|DCLK_DIVIDER_MASK));

	for (i = 0; i < 100; i++) {
		if (RREG32(status_reg) & DCLK_STATUS)
			break;
		mdelay(10);
	}
	if (i == 100)
		return -ETIMEDOUT;

	return 0;
}

int sumo_set_uvd_clocks(struct radeon_device *rdev, u32 vclk, u32 dclk)
{
	int r = 0;
	u32 cg_scratch = RREG32(CG_SCRATCH1);

	r = sumo_set_uvd_clock(rdev, vclk, CG_VCLK_CNTL, CG_VCLK_STATUS);
	if (r)
		goto done;
	cg_scratch &= 0xffff0000;
	cg_scratch |= vclk / 100; /* Mhz */

	r = sumo_set_uvd_clock(rdev, dclk, CG_DCLK_CNTL, CG_DCLK_STATUS);
	if (r)
		goto done;
	cg_scratch &= 0x0000ffff;
	cg_scratch |= (dclk / 100) << 16; /* Mhz */

done:
	WREG32(CG_SCRATCH1, cg_scratch);

	return r;
}

int evergreen_set_uvd_clocks(struct radeon_device *rdev, u32 vclk, u32 dclk)
{
	/* start off with something large */
	unsigned fb_div = 0, vclk_div = 0, dclk_div = 0;
	int r;

	/* bypass vclk and dclk with bclk */
	WREG32_P(CG_UPLL_FUNC_CNTL_2,
		VCLK_SRC_SEL(1) | DCLK_SRC_SEL(1),
		~(VCLK_SRC_SEL_MASK | DCLK_SRC_SEL_MASK));

	/* put PLL in bypass mode */
	WREG32_P(CG_UPLL_FUNC_CNTL, UPLL_BYPASS_EN_MASK, ~UPLL_BYPASS_EN_MASK);

	if (!vclk || !dclk) {
		/* keep the Bypass mode, put PLL to sleep */
		WREG32_P(CG_UPLL_FUNC_CNTL, UPLL_SLEEP_MASK, ~UPLL_SLEEP_MASK);
		return 0;
	}

	r = radeon_uvd_calc_upll_dividers(rdev, vclk, dclk, 125000, 250000,
					  16384, 0x03FFFFFF, 0, 128, 5,
					  &fb_div, &vclk_div, &dclk_div);
	if (r)
		return r;

	/* set VCO_MODE to 1 */
	WREG32_P(CG_UPLL_FUNC_CNTL, UPLL_VCO_MODE_MASK, ~UPLL_VCO_MODE_MASK);

	/* toggle UPLL_SLEEP to 1 then back to 0 */
	WREG32_P(CG_UPLL_FUNC_CNTL, UPLL_SLEEP_MASK, ~UPLL_SLEEP_MASK);
	WREG32_P(CG_UPLL_FUNC_CNTL, 0, ~UPLL_SLEEP_MASK);

	/* deassert UPLL_RESET */
	WREG32_P(CG_UPLL_FUNC_CNTL, 0, ~UPLL_RESET_MASK);

	mdelay(1);

	r = radeon_uvd_send_upll_ctlreq(rdev, CG_UPLL_FUNC_CNTL);
	if (r)
		return r;

	/* assert UPLL_RESET again */
	WREG32_P(CG_UPLL_FUNC_CNTL, UPLL_RESET_MASK, ~UPLL_RESET_MASK);

	/* disable spread spectrum. */
	WREG32_P(CG_UPLL_SPREAD_SPECTRUM, 0, ~SSEN_MASK);

	/* set feedback divider */
	WREG32_P(CG_UPLL_FUNC_CNTL_3, UPLL_FB_DIV(fb_div), ~UPLL_FB_DIV_MASK);

	/* set ref divider to 0 */
	WREG32_P(CG_UPLL_FUNC_CNTL, 0, ~UPLL_REF_DIV_MASK);

	if (fb_div < 307200)
		WREG32_P(CG_UPLL_FUNC_CNTL_4, 0, ~UPLL_SPARE_ISPARE9);
	else
		WREG32_P(CG_UPLL_FUNC_CNTL_4, UPLL_SPARE_ISPARE9, ~UPLL_SPARE_ISPARE9);

	/* set PDIV_A and PDIV_B */
	WREG32_P(CG_UPLL_FUNC_CNTL_2,
		UPLL_PDIV_A(vclk_div) | UPLL_PDIV_B(dclk_div),
		~(UPLL_PDIV_A_MASK | UPLL_PDIV_B_MASK));

	/* give the PLL some time to settle */
	mdelay(15);

	/* deassert PLL_RESET */
	WREG32_P(CG_UPLL_FUNC_CNTL, 0, ~UPLL_RESET_MASK);

	mdelay(15);

	/* switch from bypass mode to normal mode */
	WREG32_P(CG_UPLL_FUNC_CNTL, 0, ~UPLL_BYPASS_EN_MASK);

	r = radeon_uvd_send_upll_ctlreq(rdev, CG_UPLL_FUNC_CNTL);
	if (r)
		return r;

	/* switch VCLK and DCLK selection */
	WREG32_P(CG_UPLL_FUNC_CNTL_2,
		VCLK_SRC_SEL(2) | DCLK_SRC_SEL(2),
		~(VCLK_SRC_SEL_MASK | DCLK_SRC_SEL_MASK));

	mdelay(100);

	return 0;
}

void evergreen_fix_pci_max_read_req_size(struct radeon_device *rdev)
{
	int readrq;
	u16 v;

	readrq = pcie_get_readrq(rdev->pdev);
	v = ffs(readrq) - 8;
	/* if bios or OS sets MAX_READ_REQUEST_SIZE to an invalid value, fix it
	 * to avoid hangs or perfomance issues
	 */
	if ((v == 0) || (v == 6) || (v == 7))
		pcie_set_readrq(rdev->pdev, 512);
}

void dce4_program_fmt(struct drm_encoder *encoder)
{
	struct drm_device *dev = encoder->dev;
	struct radeon_device *rdev = dev->dev_private;
	struct radeon_encoder *radeon_encoder = to_radeon_encoder(encoder);
	struct radeon_crtc *radeon_crtc = to_radeon_crtc(encoder->crtc);
	struct drm_connector *connector = radeon_get_connector_for_encoder(encoder);
	int bpc = 0;
	u32 tmp = 0;
	enum radeon_connector_dither dither = RADEON_FMT_DITHER_DISABLE;

	if (connector) {
		struct radeon_connector *radeon_connector = to_radeon_connector(connector);
		bpc = radeon_get_monitor_bpc(connector);
		dither = radeon_connector->dither;
	}

	/* LVDS/eDP FMT is set up by atom */
	if (radeon_encoder->devices & ATOM_DEVICE_LCD_SUPPORT)
		return;

	/* not needed for analog */
	if ((radeon_encoder->encoder_id == ENCODER_OBJECT_ID_INTERNAL_KLDSCP_DAC1) ||
	    (radeon_encoder->encoder_id == ENCODER_OBJECT_ID_INTERNAL_KLDSCP_DAC2))
		return;

	if (bpc == 0)
		return;

	switch (bpc) {
	case 6:
		if (dither == RADEON_FMT_DITHER_ENABLE)
			/* XXX sort out optimal dither settings */
			tmp |= (FMT_FRAME_RANDOM_ENABLE | FMT_HIGHPASS_RANDOM_ENABLE |
				FMT_SPATIAL_DITHER_EN);
		else
			tmp |= FMT_TRUNCATE_EN;
		break;
	case 8:
		if (dither == RADEON_FMT_DITHER_ENABLE)
			/* XXX sort out optimal dither settings */
			tmp |= (FMT_FRAME_RANDOM_ENABLE | FMT_HIGHPASS_RANDOM_ENABLE |
				FMT_RGB_RANDOM_ENABLE |
				FMT_SPATIAL_DITHER_EN | FMT_SPATIAL_DITHER_DEPTH);
		else
			tmp |= (FMT_TRUNCATE_EN | FMT_TRUNCATE_DEPTH);
		break;
	case 10:
	default:
		/* not needed */
		break;
	}

	WREG32(FMT_BIT_DEPTH_CONTROL + radeon_crtc->crtc_offset, tmp);
}

static bool dce4_is_in_vblank(struct radeon_device *rdev, int crtc)
{
	if (RREG32(EVERGREEN_CRTC_STATUS + crtc_offsets[crtc]) & EVERGREEN_CRTC_V_BLANK)
		return true;
	else
		return false;
}

static bool dce4_is_counter_moving(struct radeon_device *rdev, int crtc)
{
	u32 pos1, pos2;

	pos1 = RREG32(EVERGREEN_CRTC_STATUS_POSITION + crtc_offsets[crtc]);
	pos2 = RREG32(EVERGREEN_CRTC_STATUS_POSITION + crtc_offsets[crtc]);

	if (pos1 != pos2)
		return true;
	else
		return false;
}

/**
 * dce4_wait_for_vblank - vblank wait asic callback.
 *
 * @rdev: radeon_device pointer
 * @crtc: crtc to wait for vblank on
 *
 * Wait for vblank on the requested crtc (evergreen+).
 */
void dce4_wait_for_vblank(struct radeon_device *rdev, int crtc)
{
	unsigned i = 0;

	if (crtc >= rdev->num_crtc)
		return;

	if (!(RREG32(EVERGREEN_CRTC_CONTROL + crtc_offsets[crtc]) & EVERGREEN_CRTC_MASTER_EN))
		return;

	/* depending on when we hit vblank, we may be close to active; if so,
	 * wait for another frame.
	 */
	while (dce4_is_in_vblank(rdev, crtc)) {
		if (i++ % 100 == 0) {
			if (!dce4_is_counter_moving(rdev, crtc))
				break;
		}
	}

	while (!dce4_is_in_vblank(rdev, crtc)) {
		if (i++ % 100 == 0) {
			if (!dce4_is_counter_moving(rdev, crtc))
				break;
		}
	}
}

/**
 * evergreen_page_flip - pageflip callback.
 *
 * @rdev: radeon_device pointer
 * @crtc_id: crtc to cleanup pageflip on
 * @crtc_base: new address of the crtc (GPU MC address)
 *
 * Triggers the actual pageflip by updating the primary
 * surface base address (evergreen+).
 */
void evergreen_page_flip(struct radeon_device *rdev, int crtc_id, u64 crtc_base,
			 bool async)
{
	struct radeon_crtc *radeon_crtc = rdev->mode_info.crtcs[crtc_id];

	/* update the scanout addresses */
	WREG32(EVERGREEN_GRPH_FLIP_CONTROL + radeon_crtc->crtc_offset,
	       async ? EVERGREEN_GRPH_SURFACE_UPDATE_H_RETRACE_EN : 0);
	WREG32(EVERGREEN_GRPH_PRIMARY_SURFACE_ADDRESS_HIGH + radeon_crtc->crtc_offset,
	       upper_32_bits(crtc_base));
	WREG32(EVERGREEN_GRPH_PRIMARY_SURFACE_ADDRESS + radeon_crtc->crtc_offset,
	       (u32)crtc_base);
	/* post the write */
	RREG32(EVERGREEN_GRPH_PRIMARY_SURFACE_ADDRESS + radeon_crtc->crtc_offset);
}

/**
 * evergreen_page_flip_pending - check if page flip is still pending
 *
 * @rdev: radeon_device pointer
 * @crtc_id: crtc to check
 *
 * Returns the current update pending status.
 */
bool evergreen_page_flip_pending(struct radeon_device *rdev, int crtc_id)
{
	struct radeon_crtc *radeon_crtc = rdev->mode_info.crtcs[crtc_id];

	/* Return current update_pending status: */
	return !!(RREG32(EVERGREEN_GRPH_UPDATE + radeon_crtc->crtc_offset) &
		EVERGREEN_GRPH_SURFACE_UPDATE_PENDING);
}

/* get temperature in millidegrees */
int evergreen_get_temp(struct radeon_device *rdev)
{
	u32 temp, toffset;
	int actual_temp = 0;

	if (rdev->family == CHIP_JUNIPER) {
		toffset = (RREG32(CG_THERMAL_CTRL) & TOFFSET_MASK) >>
			TOFFSET_SHIFT;
		temp = (RREG32(CG_TS0_STATUS) & TS0_ADC_DOUT_MASK) >>
			TS0_ADC_DOUT_SHIFT;

		if (toffset & 0x100)
			actual_temp = temp / 2 - (0x200 - toffset);
		else
			actual_temp = temp / 2 + toffset;

		actual_temp = actual_temp * 1000;

	} else {
		temp = (RREG32(CG_MULT_THERMAL_STATUS) & ASIC_T_MASK) >>
			ASIC_T_SHIFT;

		if (temp & 0x400)
			actual_temp = -256;
		else if (temp & 0x200)
			actual_temp = 255;
		else if (temp & 0x100) {
			actual_temp = temp & 0x1ff;
			actual_temp |= ~0x1ff;
		} else
			actual_temp = temp & 0xff;

		actual_temp = (actual_temp * 1000) / 2;
	}

	return actual_temp;
}

int sumo_get_temp(struct radeon_device *rdev)
{
	u32 temp = RREG32(CG_THERMAL_STATUS) & 0xff;
	int actual_temp = temp - 49;

	return actual_temp * 1000;
}

/**
 * sumo_pm_init_profile - Initialize power profiles callback.
 *
 * @rdev: radeon_device pointer
 *
 * Initialize the power states used in profile mode
 * (sumo, trinity, SI).
 * Used for profile mode only.
 */
void sumo_pm_init_profile(struct radeon_device *rdev)
{
	int idx;

	/* default */
	rdev->pm.profiles[PM_PROFILE_DEFAULT_IDX].dpms_off_ps_idx = rdev->pm.default_power_state_index;
	rdev->pm.profiles[PM_PROFILE_DEFAULT_IDX].dpms_on_ps_idx = rdev->pm.default_power_state_index;
	rdev->pm.profiles[PM_PROFILE_DEFAULT_IDX].dpms_off_cm_idx = 0;
	rdev->pm.profiles[PM_PROFILE_DEFAULT_IDX].dpms_on_cm_idx = 0;

	/* low,mid sh/mh */
	if (rdev->flags & RADEON_IS_MOBILITY)
		idx = radeon_pm_get_type_index(rdev, POWER_STATE_TYPE_BATTERY, 0);
	else
		idx = radeon_pm_get_type_index(rdev, POWER_STATE_TYPE_PERFORMANCE, 0);

	rdev->pm.profiles[PM_PROFILE_LOW_SH_IDX].dpms_off_ps_idx = idx;
	rdev->pm.profiles[PM_PROFILE_LOW_SH_IDX].dpms_on_ps_idx = idx;
	rdev->pm.profiles[PM_PROFILE_LOW_SH_IDX].dpms_off_cm_idx = 0;
	rdev->pm.profiles[PM_PROFILE_LOW_SH_IDX].dpms_on_cm_idx = 0;

	rdev->pm.profiles[PM_PROFILE_LOW_MH_IDX].dpms_off_ps_idx = idx;
	rdev->pm.profiles[PM_PROFILE_LOW_MH_IDX].dpms_on_ps_idx = idx;
	rdev->pm.profiles[PM_PROFILE_LOW_MH_IDX].dpms_off_cm_idx = 0;
	rdev->pm.profiles[PM_PROFILE_LOW_MH_IDX].dpms_on_cm_idx = 0;

	rdev->pm.profiles[PM_PROFILE_MID_SH_IDX].dpms_off_ps_idx = idx;
	rdev->pm.profiles[PM_PROFILE_MID_SH_IDX].dpms_on_ps_idx = idx;
	rdev->pm.profiles[PM_PROFILE_MID_SH_IDX].dpms_off_cm_idx = 0;
	rdev->pm.profiles[PM_PROFILE_MID_SH_IDX].dpms_on_cm_idx = 0;

	rdev->pm.profiles[PM_PROFILE_MID_MH_IDX].dpms_off_ps_idx = idx;
	rdev->pm.profiles[PM_PROFILE_MID_MH_IDX].dpms_on_ps_idx = idx;
	rdev->pm.profiles[PM_PROFILE_MID_MH_IDX].dpms_off_cm_idx = 0;
	rdev->pm.profiles[PM_PROFILE_MID_MH_IDX].dpms_on_cm_idx = 0;

	/* high sh/mh */
	idx = radeon_pm_get_type_index(rdev, POWER_STATE_TYPE_PERFORMANCE, 0);
	rdev->pm.profiles[PM_PROFILE_HIGH_SH_IDX].dpms_off_ps_idx = idx;
	rdev->pm.profiles[PM_PROFILE_HIGH_SH_IDX].dpms_on_ps_idx = idx;
	rdev->pm.profiles[PM_PROFILE_HIGH_SH_IDX].dpms_off_cm_idx = 0;
	rdev->pm.profiles[PM_PROFILE_HIGH_SH_IDX].dpms_on_cm_idx =
		rdev->pm.power_state[idx].num_clock_modes - 1;

	rdev->pm.profiles[PM_PROFILE_HIGH_MH_IDX].dpms_off_ps_idx = idx;
	rdev->pm.profiles[PM_PROFILE_HIGH_MH_IDX].dpms_on_ps_idx = idx;
	rdev->pm.profiles[PM_PROFILE_HIGH_MH_IDX].dpms_off_cm_idx = 0;
	rdev->pm.profiles[PM_PROFILE_HIGH_MH_IDX].dpms_on_cm_idx =
		rdev->pm.power_state[idx].num_clock_modes - 1;
}

/**
 * btc_pm_init_profile - Initialize power profiles callback.
 *
 * @rdev: radeon_device pointer
 *
 * Initialize the power states used in profile mode
 * (BTC, cayman).
 * Used for profile mode only.
 */
void btc_pm_init_profile(struct radeon_device *rdev)
{
	int idx;

	/* default */
	rdev->pm.profiles[PM_PROFILE_DEFAULT_IDX].dpms_off_ps_idx = rdev->pm.default_power_state_index;
	rdev->pm.profiles[PM_PROFILE_DEFAULT_IDX].dpms_on_ps_idx = rdev->pm.default_power_state_index;
	rdev->pm.profiles[PM_PROFILE_DEFAULT_IDX].dpms_off_cm_idx = 0;
	rdev->pm.profiles[PM_PROFILE_DEFAULT_IDX].dpms_on_cm_idx = 2;
	/* starting with BTC, there is one state that is used for both
	 * MH and SH.  Difference is that we always use the high clock index for
	 * mclk.
	 */
	if (rdev->flags & RADEON_IS_MOBILITY)
		idx = radeon_pm_get_type_index(rdev, POWER_STATE_TYPE_BATTERY, 0);
	else
		idx = radeon_pm_get_type_index(rdev, POWER_STATE_TYPE_PERFORMANCE, 0);
	/* low sh */
	rdev->pm.profiles[PM_PROFILE_LOW_SH_IDX].dpms_off_ps_idx = idx;
	rdev->pm.profiles[PM_PROFILE_LOW_SH_IDX].dpms_on_ps_idx = idx;
	rdev->pm.profiles[PM_PROFILE_LOW_SH_IDX].dpms_off_cm_idx = 0;
	rdev->pm.profiles[PM_PROFILE_LOW_SH_IDX].dpms_on_cm_idx = 0;
	/* mid sh */
	rdev->pm.profiles[PM_PROFILE_MID_SH_IDX].dpms_off_ps_idx = idx;
	rdev->pm.profiles[PM_PROFILE_MID_SH_IDX].dpms_on_ps_idx = idx;
	rdev->pm.profiles[PM_PROFILE_MID_SH_IDX].dpms_off_cm_idx = 0;
	rdev->pm.profiles[PM_PROFILE_MID_SH_IDX].dpms_on_cm_idx = 1;
	/* high sh */
	rdev->pm.profiles[PM_PROFILE_HIGH_SH_IDX].dpms_off_ps_idx = idx;
	rdev->pm.profiles[PM_PROFILE_HIGH_SH_IDX].dpms_on_ps_idx = idx;
	rdev->pm.profiles[PM_PROFILE_HIGH_SH_IDX].dpms_off_cm_idx = 0;
	rdev->pm.profiles[PM_PROFILE_HIGH_SH_IDX].dpms_on_cm_idx = 2;
	/* low mh */
	rdev->pm.profiles[PM_PROFILE_LOW_MH_IDX].dpms_off_ps_idx = idx;
	rdev->pm.profiles[PM_PROFILE_LOW_MH_IDX].dpms_on_ps_idx = idx;
	rdev->pm.profiles[PM_PROFILE_LOW_MH_IDX].dpms_off_cm_idx = 0;
	rdev->pm.profiles[PM_PROFILE_LOW_MH_IDX].dpms_on_cm_idx = 0;
	/* mid mh */
	rdev->pm.profiles[PM_PROFILE_MID_MH_IDX].dpms_off_ps_idx = idx;
	rdev->pm.profiles[PM_PROFILE_MID_MH_IDX].dpms_on_ps_idx = idx;
	rdev->pm.profiles[PM_PROFILE_MID_MH_IDX].dpms_off_cm_idx = 0;
	rdev->pm.profiles[PM_PROFILE_MID_MH_IDX].dpms_on_cm_idx = 1;
	/* high mh */
	rdev->pm.profiles[PM_PROFILE_HIGH_MH_IDX].dpms_off_ps_idx = idx;
	rdev->pm.profiles[PM_PROFILE_HIGH_MH_IDX].dpms_on_ps_idx = idx;
	rdev->pm.profiles[PM_PROFILE_HIGH_MH_IDX].dpms_off_cm_idx = 0;
	rdev->pm.profiles[PM_PROFILE_HIGH_MH_IDX].dpms_on_cm_idx = 2;
}

/**
 * evergreen_pm_misc - set additional pm hw parameters callback.
 *
 * @rdev: radeon_device pointer
 *
 * Set non-clock parameters associated with a power state
 * (voltage, etc.) (evergreen+).
 */
void evergreen_pm_misc(struct radeon_device *rdev)
{
	int req_ps_idx = rdev->pm.requested_power_state_index;
	int req_cm_idx = rdev->pm.requested_clock_mode_index;
	struct radeon_power_state *ps = &rdev->pm.power_state[req_ps_idx];
	struct radeon_voltage *voltage = &ps->clock_info[req_cm_idx].voltage;

	if (voltage->type == VOLTAGE_SW) {
		/* 0xff0x are flags rather then an actual voltage */
		if ((voltage->voltage & 0xff00) == 0xff00)
			return;
		if (voltage->voltage && (voltage->voltage != rdev->pm.current_vddc)) {
			radeon_atom_set_voltage(rdev, voltage->voltage, SET_VOLTAGE_TYPE_ASIC_VDDC);
			rdev->pm.current_vddc = voltage->voltage;
			DRM_DEBUG("Setting: vddc: %d\n", voltage->voltage);
		}

		/* starting with BTC, there is one state that is used for both
		 * MH and SH.  Difference is that we always use the high clock index for
		 * mclk and vddci.
		 */
		if ((rdev->pm.pm_method == PM_METHOD_PROFILE) &&
		    (rdev->family >= CHIP_BARTS) &&
		    rdev->pm.active_crtc_count &&
		    ((rdev->pm.profile_index == PM_PROFILE_MID_MH_IDX) ||
		     (rdev->pm.profile_index == PM_PROFILE_LOW_MH_IDX)))
			voltage = &rdev->pm.power_state[req_ps_idx].
				clock_info[rdev->pm.profiles[PM_PROFILE_HIGH_MH_IDX].dpms_on_cm_idx].voltage;

		/* 0xff0x are flags rather then an actual voltage */
		if ((voltage->vddci & 0xff00) == 0xff00)
			return;
		if (voltage->vddci && (voltage->vddci != rdev->pm.current_vddci)) {
			radeon_atom_set_voltage(rdev, voltage->vddci, SET_VOLTAGE_TYPE_ASIC_VDDCI);
			rdev->pm.current_vddci = voltage->vddci;
			DRM_DEBUG("Setting: vddci: %d\n", voltage->vddci);
		}
	}
}

/**
 * evergreen_pm_prepare - pre-power state change callback.
 *
 * @rdev: radeon_device pointer
 *
 * Prepare for a power state change (evergreen+).
 */
void evergreen_pm_prepare(struct radeon_device *rdev)
{
	struct drm_device *ddev = rdev->ddev;
	struct drm_crtc *crtc;
	struct radeon_crtc *radeon_crtc;
	u32 tmp;

	/* disable any active CRTCs */
	list_for_each_entry(crtc, &ddev->mode_config.crtc_list, head) {
		radeon_crtc = to_radeon_crtc(crtc);
		if (radeon_crtc->enabled) {
			tmp = RREG32(EVERGREEN_CRTC_CONTROL + radeon_crtc->crtc_offset);
			tmp |= EVERGREEN_CRTC_DISP_READ_REQUEST_DISABLE;
			WREG32(EVERGREEN_CRTC_CONTROL + radeon_crtc->crtc_offset, tmp);
		}
	}
}

/**
 * evergreen_pm_finish - post-power state change callback.
 *
 * @rdev: radeon_device pointer
 *
 * Clean up after a power state change (evergreen+).
 */
void evergreen_pm_finish(struct radeon_device *rdev)
{
	struct drm_device *ddev = rdev->ddev;
	struct drm_crtc *crtc;
	struct radeon_crtc *radeon_crtc;
	u32 tmp;

	/* enable any active CRTCs */
	list_for_each_entry(crtc, &ddev->mode_config.crtc_list, head) {
		radeon_crtc = to_radeon_crtc(crtc);
		if (radeon_crtc->enabled) {
			tmp = RREG32(EVERGREEN_CRTC_CONTROL + radeon_crtc->crtc_offset);
			tmp &= ~EVERGREEN_CRTC_DISP_READ_REQUEST_DISABLE;
			WREG32(EVERGREEN_CRTC_CONTROL + radeon_crtc->crtc_offset, tmp);
		}
	}
}

/**
 * evergreen_hpd_sense - hpd sense callback.
 *
 * @rdev: radeon_device pointer
 * @hpd: hpd (hotplug detect) pin
 *
 * Checks if a digital monitor is connected (evergreen+).
 * Returns true if connected, false if not connected.
 */
bool evergreen_hpd_sense(struct radeon_device *rdev, enum radeon_hpd_id hpd)
{
	bool connected = false;

	switch (hpd) {
	case RADEON_HPD_1:
		if (RREG32(DC_HPD1_INT_STATUS) & DC_HPDx_SENSE)
			connected = true;
		break;
	case RADEON_HPD_2:
		if (RREG32(DC_HPD2_INT_STATUS) & DC_HPDx_SENSE)
			connected = true;
		break;
	case RADEON_HPD_3:
		if (RREG32(DC_HPD3_INT_STATUS) & DC_HPDx_SENSE)
			connected = true;
		break;
	case RADEON_HPD_4:
		if (RREG32(DC_HPD4_INT_STATUS) & DC_HPDx_SENSE)
			connected = true;
		break;
	case RADEON_HPD_5:
		if (RREG32(DC_HPD5_INT_STATUS) & DC_HPDx_SENSE)
			connected = true;
		break;
	case RADEON_HPD_6:
		if (RREG32(DC_HPD6_INT_STATUS) & DC_HPDx_SENSE)
			connected = true;
		break;
	default:
		break;
	}

	return connected;
}

/**
 * evergreen_hpd_set_polarity - hpd set polarity callback.
 *
 * @rdev: radeon_device pointer
 * @hpd: hpd (hotplug detect) pin
 *
 * Set the polarity of the hpd pin (evergreen+).
 */
void evergreen_hpd_set_polarity(struct radeon_device *rdev,
				enum radeon_hpd_id hpd)
{
	u32 tmp;
	bool connected = evergreen_hpd_sense(rdev, hpd);

	switch (hpd) {
	case RADEON_HPD_1:
		tmp = RREG32(DC_HPD1_INT_CONTROL);
		if (connected)
			tmp &= ~DC_HPDx_INT_POLARITY;
		else
			tmp |= DC_HPDx_INT_POLARITY;
		WREG32(DC_HPD1_INT_CONTROL, tmp);
		break;
	case RADEON_HPD_2:
		tmp = RREG32(DC_HPD2_INT_CONTROL);
		if (connected)
			tmp &= ~DC_HPDx_INT_POLARITY;
		else
			tmp |= DC_HPDx_INT_POLARITY;
		WREG32(DC_HPD2_INT_CONTROL, tmp);
		break;
	case RADEON_HPD_3:
		tmp = RREG32(DC_HPD3_INT_CONTROL);
		if (connected)
			tmp &= ~DC_HPDx_INT_POLARITY;
		else
			tmp |= DC_HPDx_INT_POLARITY;
		WREG32(DC_HPD3_INT_CONTROL, tmp);
		break;
	case RADEON_HPD_4:
		tmp = RREG32(DC_HPD4_INT_CONTROL);
		if (connected)
			tmp &= ~DC_HPDx_INT_POLARITY;
		else
			tmp |= DC_HPDx_INT_POLARITY;
		WREG32(DC_HPD4_INT_CONTROL, tmp);
		break;
	case RADEON_HPD_5:
		tmp = RREG32(DC_HPD5_INT_CONTROL);
		if (connected)
			tmp &= ~DC_HPDx_INT_POLARITY;
		else
			tmp |= DC_HPDx_INT_POLARITY;
		WREG32(DC_HPD5_INT_CONTROL, tmp);
			break;
	case RADEON_HPD_6:
		tmp = RREG32(DC_HPD6_INT_CONTROL);
		if (connected)
			tmp &= ~DC_HPDx_INT_POLARITY;
		else
			tmp |= DC_HPDx_INT_POLARITY;
		WREG32(DC_HPD6_INT_CONTROL, tmp);
		break;
	default:
		break;
	}
}

/**
 * evergreen_hpd_init - hpd setup callback.
 *
 * @rdev: radeon_device pointer
 *
 * Setup the hpd pins used by the card (evergreen+).
 * Enable the pin, set the polarity, and enable the hpd interrupts.
 */
void evergreen_hpd_init(struct radeon_device *rdev)
{
	struct drm_device *dev = rdev->ddev;
	struct drm_connector *connector;
	unsigned enabled = 0;
	u32 tmp = DC_HPDx_CONNECTION_TIMER(0x9c4) |
		DC_HPDx_RX_INT_TIMER(0xfa) | DC_HPDx_EN;

	list_for_each_entry(connector, &dev->mode_config.connector_list, head) {
		struct radeon_connector *radeon_connector = to_radeon_connector(connector);

		if (connector->connector_type == DRM_MODE_CONNECTOR_eDP ||
		    connector->connector_type == DRM_MODE_CONNECTOR_LVDS) {
			/* don't try to enable hpd on eDP or LVDS avoid breaking the
			 * aux dp channel on imac and help (but not completely fix)
			 * https://bugzilla.redhat.com/show_bug.cgi?id=726143
			 * also avoid interrupt storms during dpms.
			 */
			continue;
		}
		switch (radeon_connector->hpd.hpd) {
		case RADEON_HPD_1:
			WREG32(DC_HPD1_CONTROL, tmp);
			break;
		case RADEON_HPD_2:
			WREG32(DC_HPD2_CONTROL, tmp);
			break;
		case RADEON_HPD_3:
			WREG32(DC_HPD3_CONTROL, tmp);
			break;
		case RADEON_HPD_4:
			WREG32(DC_HPD4_CONTROL, tmp);
			break;
		case RADEON_HPD_5:
			WREG32(DC_HPD5_CONTROL, tmp);
			break;
		case RADEON_HPD_6:
			WREG32(DC_HPD6_CONTROL, tmp);
			break;
		default:
			break;
		}
		radeon_hpd_set_polarity(rdev, radeon_connector->hpd.hpd);
		if (radeon_connector->hpd.hpd != RADEON_HPD_NONE)
			enabled |= 1 << radeon_connector->hpd.hpd;
	}
	radeon_irq_kms_enable_hpd(rdev, enabled);
}

/**
 * evergreen_hpd_fini - hpd tear down callback.
 *
 * @rdev: radeon_device pointer
 *
 * Tear down the hpd pins used by the card (evergreen+).
 * Disable the hpd interrupts.
 */
void evergreen_hpd_fini(struct radeon_device *rdev)
{
	struct drm_device *dev = rdev->ddev;
	struct drm_connector *connector;
	unsigned disabled = 0;

	list_for_each_entry(connector, &dev->mode_config.connector_list, head) {
		struct radeon_connector *radeon_connector = to_radeon_connector(connector);
		switch (radeon_connector->hpd.hpd) {
		case RADEON_HPD_1:
			WREG32(DC_HPD1_CONTROL, 0);
			break;
		case RADEON_HPD_2:
			WREG32(DC_HPD2_CONTROL, 0);
			break;
		case RADEON_HPD_3:
			WREG32(DC_HPD3_CONTROL, 0);
			break;
		case RADEON_HPD_4:
			WREG32(DC_HPD4_CONTROL, 0);
			break;
		case RADEON_HPD_5:
			WREG32(DC_HPD5_CONTROL, 0);
			break;
		case RADEON_HPD_6:
			WREG32(DC_HPD6_CONTROL, 0);
			break;
		default:
			break;
		}
		if (radeon_connector->hpd.hpd != RADEON_HPD_NONE)
			disabled |= 1 << radeon_connector->hpd.hpd;
	}
	radeon_irq_kms_disable_hpd(rdev, disabled);
}

/* watermark setup */

static u32 evergreen_line_buffer_adjust(struct radeon_device *rdev,
					struct radeon_crtc *radeon_crtc,
					struct drm_display_mode *mode,
					struct drm_display_mode *other_mode)
{
	u32 tmp, buffer_alloc, i;
	u32 pipe_offset = radeon_crtc->crtc_id * 0x20;
	/*
	 * Line Buffer Setup
	 * There are 3 line buffers, each one shared by 2 display controllers.
	 * DC_LB_MEMORY_SPLIT controls how that line buffer is shared between
	 * the display controllers.  The paritioning is done via one of four
	 * preset allocations specified in bits 2:0:
	 * first display controller
	 *  0 - first half of lb (3840 * 2)
	 *  1 - first 3/4 of lb (5760 * 2)
	 *  2 - whole lb (7680 * 2), other crtc must be disabled
	 *  3 - first 1/4 of lb (1920 * 2)
	 * second display controller
	 *  4 - second half of lb (3840 * 2)
	 *  5 - second 3/4 of lb (5760 * 2)
	 *  6 - whole lb (7680 * 2), other crtc must be disabled
	 *  7 - last 1/4 of lb (1920 * 2)
	 */
	/* this can get tricky if we have two large displays on a paired group
	 * of crtcs.  Ideally for multiple large displays we'd assign them to
	 * non-linked crtcs for maximum line buffer allocation.
	 */
	if (radeon_crtc->base.enabled && mode) {
		if (other_mode) {
			tmp = 0; /* 1/2 */
			buffer_alloc = 1;
		} else {
			tmp = 2; /* whole */
			buffer_alloc = 2;
		}
	} else {
		tmp = 0;
		buffer_alloc = 0;
	}

	/* second controller of the pair uses second half of the lb */
	if (radeon_crtc->crtc_id % 2)
		tmp += 4;
	WREG32(DC_LB_MEMORY_SPLIT + radeon_crtc->crtc_offset, tmp);

	if (ASIC_IS_DCE41(rdev) || ASIC_IS_DCE5(rdev)) {
		WREG32(PIPE0_DMIF_BUFFER_CONTROL + pipe_offset,
		       DMIF_BUFFERS_ALLOCATED(buffer_alloc));
		for (i = 0; i < rdev->usec_timeout; i++) {
			if (RREG32(PIPE0_DMIF_BUFFER_CONTROL + pipe_offset) &
			    DMIF_BUFFERS_ALLOCATED_COMPLETED)
				break;
			udelay(1);
		}
	}

	if (radeon_crtc->base.enabled && mode) {
		switch (tmp) {
		case 0:
		case 4:
		default:
			if (ASIC_IS_DCE5(rdev))
				return 4096 * 2;
			else
				return 3840 * 2;
		case 1:
		case 5:
			if (ASIC_IS_DCE5(rdev))
				return 6144 * 2;
			else
				return 5760 * 2;
		case 2:
		case 6:
			if (ASIC_IS_DCE5(rdev))
				return 8192 * 2;
			else
				return 7680 * 2;
		case 3:
		case 7:
			if (ASIC_IS_DCE5(rdev))
				return 2048 * 2;
			else
				return 1920 * 2;
		}
	}

	/* controller not enabled, so no lb used */
	return 0;
}

u32 evergreen_get_number_of_dram_channels(struct radeon_device *rdev)
{
	u32 tmp = RREG32(MC_SHARED_CHMAP);

	switch ((tmp & NOOFCHAN_MASK) >> NOOFCHAN_SHIFT) {
	case 0:
	default:
		return 1;
	case 1:
		return 2;
	case 2:
		return 4;
	case 3:
		return 8;
	}
}

struct evergreen_wm_params {
	u32 dram_channels; /* number of dram channels */
	u32 yclk;          /* bandwidth per dram data pin in kHz */
	u32 sclk;          /* engine clock in kHz */
	u32 disp_clk;      /* display clock in kHz */
	u32 src_width;     /* viewport width */
	u32 active_time;   /* active display time in ns */
	u32 blank_time;    /* blank time in ns */
	bool interlaced;    /* mode is interlaced */
	fixed20_12 vsc;    /* vertical scale ratio */
	u32 num_heads;     /* number of active crtcs */
	u32 bytes_per_pixel; /* bytes per pixel display + overlay */
	u32 lb_size;       /* line buffer allocated to pipe */
	u32 vtaps;         /* vertical scaler taps */
};

static u32 evergreen_dram_bandwidth(struct evergreen_wm_params *wm)
{
	/* Calculate DRAM Bandwidth and the part allocated to display. */
	fixed20_12 dram_efficiency; /* 0.7 */
	fixed20_12 yclk, dram_channels, bandwidth;
	fixed20_12 a;

	a.full = dfixed_const(1000);
	yclk.full = dfixed_const(wm->yclk);
	yclk.full = dfixed_div(yclk, a);
	dram_channels.full = dfixed_const(wm->dram_channels * 4);
	a.full = dfixed_const(10);
	dram_efficiency.full = dfixed_const(7);
	dram_efficiency.full = dfixed_div(dram_efficiency, a);
	bandwidth.full = dfixed_mul(dram_channels, yclk);
	bandwidth.full = dfixed_mul(bandwidth, dram_efficiency);

	return dfixed_trunc(bandwidth);
}

static u32 evergreen_dram_bandwidth_for_display(struct evergreen_wm_params *wm)
{
	/* Calculate DRAM Bandwidth and the part allocated to display. */
	fixed20_12 disp_dram_allocation; /* 0.3 to 0.7 */
	fixed20_12 yclk, dram_channels, bandwidth;
	fixed20_12 a;

	a.full = dfixed_const(1000);
	yclk.full = dfixed_const(wm->yclk);
	yclk.full = dfixed_div(yclk, a);
	dram_channels.full = dfixed_const(wm->dram_channels * 4);
	a.full = dfixed_const(10);
	disp_dram_allocation.full = dfixed_const(3); /* XXX worse case value 0.3 */
	disp_dram_allocation.full = dfixed_div(disp_dram_allocation, a);
	bandwidth.full = dfixed_mul(dram_channels, yclk);
	bandwidth.full = dfixed_mul(bandwidth, disp_dram_allocation);

	return dfixed_trunc(bandwidth);
}

static u32 evergreen_data_return_bandwidth(struct evergreen_wm_params *wm)
{
	/* Calculate the display Data return Bandwidth */
	fixed20_12 return_efficiency; /* 0.8 */
	fixed20_12 sclk, bandwidth;
	fixed20_12 a;

	a.full = dfixed_const(1000);
	sclk.full = dfixed_const(wm->sclk);
	sclk.full = dfixed_div(sclk, a);
	a.full = dfixed_const(10);
	return_efficiency.full = dfixed_const(8);
	return_efficiency.full = dfixed_div(return_efficiency, a);
	a.full = dfixed_const(32);
	bandwidth.full = dfixed_mul(a, sclk);
	bandwidth.full = dfixed_mul(bandwidth, return_efficiency);

	return dfixed_trunc(bandwidth);
}

static u32 evergreen_dmif_request_bandwidth(struct evergreen_wm_params *wm)
{
	/* Calculate the DMIF Request Bandwidth */
	fixed20_12 disp_clk_request_efficiency; /* 0.8 */
	fixed20_12 disp_clk, bandwidth;
	fixed20_12 a;

	a.full = dfixed_const(1000);
	disp_clk.full = dfixed_const(wm->disp_clk);
	disp_clk.full = dfixed_div(disp_clk, a);
	a.full = dfixed_const(10);
	disp_clk_request_efficiency.full = dfixed_const(8);
	disp_clk_request_efficiency.full = dfixed_div(disp_clk_request_efficiency, a);
	a.full = dfixed_const(32);
	bandwidth.full = dfixed_mul(a, disp_clk);
	bandwidth.full = dfixed_mul(bandwidth, disp_clk_request_efficiency);

	return dfixed_trunc(bandwidth);
}

static u32 evergreen_available_bandwidth(struct evergreen_wm_params *wm)
{
	/* Calculate the Available bandwidth. Display can use this temporarily but not in average. */
	u32 dram_bandwidth = evergreen_dram_bandwidth(wm);
	u32 data_return_bandwidth = evergreen_data_return_bandwidth(wm);
	u32 dmif_req_bandwidth = evergreen_dmif_request_bandwidth(wm);

	return min(dram_bandwidth, min(data_return_bandwidth, dmif_req_bandwidth));
}

static u32 evergreen_average_bandwidth(struct evergreen_wm_params *wm)
{
	/* Calculate the display mode Average Bandwidth
	 * DisplayMode should contain the source and destination dimensions,
	 * timing, etc.
	 */
	fixed20_12 bpp;
	fixed20_12 line_time;
	fixed20_12 src_width;
	fixed20_12 bandwidth;
	fixed20_12 a;

	a.full = dfixed_const(1000);
	line_time.full = dfixed_const(wm->active_time + wm->blank_time);
	line_time.full = dfixed_div(line_time, a);
	bpp.full = dfixed_const(wm->bytes_per_pixel);
	src_width.full = dfixed_const(wm->src_width);
	bandwidth.full = dfixed_mul(src_width, bpp);
	bandwidth.full = dfixed_mul(bandwidth, wm->vsc);
	bandwidth.full = dfixed_div(bandwidth, line_time);

	return dfixed_trunc(bandwidth);
}

static u32 evergreen_latency_watermark(struct evergreen_wm_params *wm)
{
	/* First calcualte the latency in ns */
	u32 mc_latency = 2000; /* 2000 ns. */
	u32 available_bandwidth = evergreen_available_bandwidth(wm);
	u32 worst_chunk_return_time = (512 * 8 * 1000) / available_bandwidth;
	u32 cursor_line_pair_return_time = (128 * 4 * 1000) / available_bandwidth;
	u32 dc_latency = 40000000 / wm->disp_clk; /* dc pipe latency */
	u32 other_heads_data_return_time = ((wm->num_heads + 1) * worst_chunk_return_time) +
		(wm->num_heads * cursor_line_pair_return_time);
	u32 latency = mc_latency + other_heads_data_return_time + dc_latency;
	u32 max_src_lines_per_dst_line, lb_fill_bw, line_fill_time;
	fixed20_12 a, b, c;

	if (wm->num_heads == 0)
		return 0;

	a.full = dfixed_const(2);
	b.full = dfixed_const(1);
	if ((wm->vsc.full > a.full) ||
	    ((wm->vsc.full > b.full) && (wm->vtaps >= 3)) ||
	    (wm->vtaps >= 5) ||
	    ((wm->vsc.full >= a.full) && wm->interlaced))
		max_src_lines_per_dst_line = 4;
	else
		max_src_lines_per_dst_line = 2;

	a.full = dfixed_const(available_bandwidth);
	b.full = dfixed_const(wm->num_heads);
	a.full = dfixed_div(a, b);

	lb_fill_bw = min(dfixed_trunc(a), wm->disp_clk * wm->bytes_per_pixel / 1000);

	a.full = dfixed_const(max_src_lines_per_dst_line * wm->src_width * wm->bytes_per_pixel);
	b.full = dfixed_const(1000);
	c.full = dfixed_const(lb_fill_bw);
	b.full = dfixed_div(c, b);
	a.full = dfixed_div(a, b);
	line_fill_time = dfixed_trunc(a);

	if (line_fill_time < wm->active_time)
		return latency;
	else
		return latency + (line_fill_time - wm->active_time);

}

static bool evergreen_average_bandwidth_vs_dram_bandwidth_for_display(struct evergreen_wm_params *wm)
{
	if (evergreen_average_bandwidth(wm) <=
	    (evergreen_dram_bandwidth_for_display(wm) / wm->num_heads))
		return true;
	else
		return false;
};

static bool evergreen_average_bandwidth_vs_available_bandwidth(struct evergreen_wm_params *wm)
{
	if (evergreen_average_bandwidth(wm) <=
	    (evergreen_available_bandwidth(wm) / wm->num_heads))
		return true;
	else
		return false;
};

static bool evergreen_check_latency_hiding(struct evergreen_wm_params *wm)
{
	u32 lb_partitions = wm->lb_size / wm->src_width;
	u32 line_time = wm->active_time + wm->blank_time;
	u32 latency_tolerant_lines;
	u32 latency_hiding;
	fixed20_12 a;

	a.full = dfixed_const(1);
	if (wm->vsc.full > a.full)
		latency_tolerant_lines = 1;
	else {
		if (lb_partitions <= (wm->vtaps + 1))
			latency_tolerant_lines = 1;
		else
			latency_tolerant_lines = 2;
	}

	latency_hiding = (latency_tolerant_lines * line_time + wm->blank_time);

	if (evergreen_latency_watermark(wm) <= latency_hiding)
		return true;
	else
		return false;
}

static void evergreen_program_watermarks(struct radeon_device *rdev,
					 struct radeon_crtc *radeon_crtc,
					 u32 lb_size, u32 num_heads)
{
	struct drm_display_mode *mode = &radeon_crtc->base.mode;
	struct evergreen_wm_params wm_low, wm_high;
	u32 dram_channels;
	u32 active_time;
	u32 line_time = 0;
	u32 latency_watermark_a = 0, latency_watermark_b = 0;
	u32 priority_a_mark = 0, priority_b_mark = 0;
	u32 priority_a_cnt = PRIORITY_OFF;
	u32 priority_b_cnt = PRIORITY_OFF;
	u32 pipe_offset = radeon_crtc->crtc_id * 16;
	u32 tmp, arb_control3;
	fixed20_12 a, b, c;

	if (radeon_crtc->base.enabled && num_heads && mode) {
<<<<<<< HEAD
		active_time = 1000000UL * (u32)mode->crtc_hdisplay / (u32)mode->clock;
		line_time = min((u32) (1000000UL * (u32)mode->crtc_htotal / (u32)mode->clock), (u32)65535);
=======
		active_time = (u32) div_u64((u64)mode->crtc_hdisplay * 1000000,
					    (u32)mode->clock);
		line_time = (u32) div_u64((u64)mode->crtc_htotal * 1000000,
					  (u32)mode->clock);
		line_time = min(line_time, (u32)65535);
>>>>>>> 13b2e1ba
		priority_a_cnt = 0;
		priority_b_cnt = 0;
		dram_channels = evergreen_get_number_of_dram_channels(rdev);

		/* watermark for high clocks */
		if ((rdev->pm.pm_method == PM_METHOD_DPM) && rdev->pm.dpm_enabled) {
			wm_high.yclk =
				radeon_dpm_get_mclk(rdev, false) * 10;
			wm_high.sclk =
				radeon_dpm_get_sclk(rdev, false) * 10;
		} else {
			wm_high.yclk = rdev->pm.current_mclk * 10;
			wm_high.sclk = rdev->pm.current_sclk * 10;
		}

		wm_high.disp_clk = mode->clock;
		wm_high.src_width = mode->crtc_hdisplay;
		wm_high.active_time = active_time;
		wm_high.blank_time = line_time - wm_high.active_time;
		wm_high.interlaced = false;
		if (mode->flags & DRM_MODE_FLAG_INTERLACE)
			wm_high.interlaced = true;
		wm_high.vsc = radeon_crtc->vsc;
		wm_high.vtaps = 1;
		if (radeon_crtc->rmx_type != RMX_OFF)
			wm_high.vtaps = 2;
		wm_high.bytes_per_pixel = 4; /* XXX: get this from fb config */
		wm_high.lb_size = lb_size;
		wm_high.dram_channels = dram_channels;
		wm_high.num_heads = num_heads;

		/* watermark for low clocks */
		if ((rdev->pm.pm_method == PM_METHOD_DPM) && rdev->pm.dpm_enabled) {
			wm_low.yclk =
				radeon_dpm_get_mclk(rdev, true) * 10;
			wm_low.sclk =
				radeon_dpm_get_sclk(rdev, true) * 10;
		} else {
			wm_low.yclk = rdev->pm.current_mclk * 10;
			wm_low.sclk = rdev->pm.current_sclk * 10;
		}

		wm_low.disp_clk = mode->clock;
		wm_low.src_width = mode->crtc_hdisplay;
		wm_low.active_time = active_time;
		wm_low.blank_time = line_time - wm_low.active_time;
		wm_low.interlaced = false;
		if (mode->flags & DRM_MODE_FLAG_INTERLACE)
			wm_low.interlaced = true;
		wm_low.vsc = radeon_crtc->vsc;
		wm_low.vtaps = 1;
		if (radeon_crtc->rmx_type != RMX_OFF)
			wm_low.vtaps = 2;
		wm_low.bytes_per_pixel = 4; /* XXX: get this from fb config */
		wm_low.lb_size = lb_size;
		wm_low.dram_channels = dram_channels;
		wm_low.num_heads = num_heads;

		/* set for high clocks */
		latency_watermark_a = min(evergreen_latency_watermark(&wm_high), (u32)65535);
		/* set for low clocks */
		latency_watermark_b = min(evergreen_latency_watermark(&wm_low), (u32)65535);

		/* possibly force display priority to high */
		/* should really do this at mode validation time... */
		if (!evergreen_average_bandwidth_vs_dram_bandwidth_for_display(&wm_high) ||
		    !evergreen_average_bandwidth_vs_available_bandwidth(&wm_high) ||
		    !evergreen_check_latency_hiding(&wm_high) ||
		    (rdev->disp_priority == 2)) {
			DRM_DEBUG_KMS("force priority a to high\n");
			priority_a_cnt |= PRIORITY_ALWAYS_ON;
		}
		if (!evergreen_average_bandwidth_vs_dram_bandwidth_for_display(&wm_low) ||
		    !evergreen_average_bandwidth_vs_available_bandwidth(&wm_low) ||
		    !evergreen_check_latency_hiding(&wm_low) ||
		    (rdev->disp_priority == 2)) {
			DRM_DEBUG_KMS("force priority b to high\n");
			priority_b_cnt |= PRIORITY_ALWAYS_ON;
		}

		a.full = dfixed_const(1000);
		b.full = dfixed_const(mode->clock);
		b.full = dfixed_div(b, a);
		c.full = dfixed_const(latency_watermark_a);
		c.full = dfixed_mul(c, b);
		c.full = dfixed_mul(c, radeon_crtc->hsc);
		c.full = dfixed_div(c, a);
		a.full = dfixed_const(16);
		c.full = dfixed_div(c, a);
		priority_a_mark = dfixed_trunc(c);
		priority_a_cnt |= priority_a_mark & PRIORITY_MARK_MASK;

		a.full = dfixed_const(1000);
		b.full = dfixed_const(mode->clock);
		b.full = dfixed_div(b, a);
		c.full = dfixed_const(latency_watermark_b);
		c.full = dfixed_mul(c, b);
		c.full = dfixed_mul(c, radeon_crtc->hsc);
		c.full = dfixed_div(c, a);
		a.full = dfixed_const(16);
		c.full = dfixed_div(c, a);
		priority_b_mark = dfixed_trunc(c);
		priority_b_cnt |= priority_b_mark & PRIORITY_MARK_MASK;

		/* Save number of lines the linebuffer leads before the scanout */
		radeon_crtc->lb_vblank_lead_lines = DIV_ROUND_UP(lb_size, mode->crtc_hdisplay);
	}

	/* select wm A */
	arb_control3 = RREG32(PIPE0_ARBITRATION_CONTROL3 + pipe_offset);
	tmp = arb_control3;
	tmp &= ~LATENCY_WATERMARK_MASK(3);
	tmp |= LATENCY_WATERMARK_MASK(1);
	WREG32(PIPE0_ARBITRATION_CONTROL3 + pipe_offset, tmp);
	WREG32(PIPE0_LATENCY_CONTROL + pipe_offset,
	       (LATENCY_LOW_WATERMARK(latency_watermark_a) |
		LATENCY_HIGH_WATERMARK(line_time)));
	/* select wm B */
	tmp = RREG32(PIPE0_ARBITRATION_CONTROL3 + pipe_offset);
	tmp &= ~LATENCY_WATERMARK_MASK(3);
	tmp |= LATENCY_WATERMARK_MASK(2);
	WREG32(PIPE0_ARBITRATION_CONTROL3 + pipe_offset, tmp);
	WREG32(PIPE0_LATENCY_CONTROL + pipe_offset,
	       (LATENCY_LOW_WATERMARK(latency_watermark_b) |
		LATENCY_HIGH_WATERMARK(line_time)));
	/* restore original selection */
	WREG32(PIPE0_ARBITRATION_CONTROL3 + pipe_offset, arb_control3);

	/* write the priority marks */
	WREG32(PRIORITY_A_CNT + radeon_crtc->crtc_offset, priority_a_cnt);
	WREG32(PRIORITY_B_CNT + radeon_crtc->crtc_offset, priority_b_cnt);

	/* save values for DPM */
	radeon_crtc->line_time = line_time;
	radeon_crtc->wm_high = latency_watermark_a;
	radeon_crtc->wm_low = latency_watermark_b;
}

/**
 * evergreen_bandwidth_update - update display watermarks callback.
 *
 * @rdev: radeon_device pointer
 *
 * Update the display watermarks based on the requested mode(s)
 * (evergreen+).
 */
void evergreen_bandwidth_update(struct radeon_device *rdev)
{
	struct drm_display_mode *mode0 = NULL;
	struct drm_display_mode *mode1 = NULL;
	u32 num_heads = 0, lb_size;
	int i;

	if (!rdev->mode_info.mode_config_initialized)
		return;

	radeon_update_display_priority(rdev);

	for (i = 0; i < rdev->num_crtc; i++) {
		if (rdev->mode_info.crtcs[i]->base.enabled)
			num_heads++;
	}
	for (i = 0; i < rdev->num_crtc; i += 2) {
		mode0 = &rdev->mode_info.crtcs[i]->base.mode;
		mode1 = &rdev->mode_info.crtcs[i+1]->base.mode;
		lb_size = evergreen_line_buffer_adjust(rdev, rdev->mode_info.crtcs[i], mode0, mode1);
		evergreen_program_watermarks(rdev, rdev->mode_info.crtcs[i], lb_size, num_heads);
		lb_size = evergreen_line_buffer_adjust(rdev, rdev->mode_info.crtcs[i+1], mode1, mode0);
		evergreen_program_watermarks(rdev, rdev->mode_info.crtcs[i+1], lb_size, num_heads);
	}
}

/**
 * evergreen_mc_wait_for_idle - wait for MC idle callback.
 *
 * @rdev: radeon_device pointer
 *
 * Wait for the MC (memory controller) to be idle.
 * (evergreen+).
 * Returns 0 if the MC is idle, -1 if not.
 */
int evergreen_mc_wait_for_idle(struct radeon_device *rdev)
{
	unsigned i;
	u32 tmp;

	for (i = 0; i < rdev->usec_timeout; i++) {
		/* read MC_STATUS */
		tmp = RREG32(SRBM_STATUS) & 0x1F00;
		if (!tmp)
			return 0;
		udelay(1);
	}
	return -1;
}

/*
 * GART
 */
void evergreen_pcie_gart_tlb_flush(struct radeon_device *rdev)
{
	unsigned i;
	u32 tmp;

	WREG32(HDP_MEM_COHERENCY_FLUSH_CNTL, 0x1);

	WREG32(VM_CONTEXT0_REQUEST_RESPONSE, REQUEST_TYPE(1));
	for (i = 0; i < rdev->usec_timeout; i++) {
		/* read MC_STATUS */
		tmp = RREG32(VM_CONTEXT0_REQUEST_RESPONSE);
		tmp = (tmp & RESPONSE_TYPE_MASK) >> RESPONSE_TYPE_SHIFT;
		if (tmp == 2) {
			pr_warn("[drm] r600 flush TLB failed\n");
			return;
		}
		if (tmp) {
			return;
		}
		udelay(1);
	}
}

static int evergreen_pcie_gart_enable(struct radeon_device *rdev)
{
	u32 tmp;
	int r;

	if (rdev->gart.robj == NULL) {
		dev_err(rdev->dev, "No VRAM object for PCIE GART.\n");
		return -EINVAL;
	}
	r = radeon_gart_table_vram_pin(rdev);
	if (r)
		return r;
	/* Setup L2 cache */
	WREG32(VM_L2_CNTL, ENABLE_L2_CACHE | ENABLE_L2_FRAGMENT_PROCESSING |
				ENABLE_L2_PTE_CACHE_LRU_UPDATE_BY_WRITE |
				EFFECTIVE_L2_QUEUE_SIZE(7));
	WREG32(VM_L2_CNTL2, 0);
	WREG32(VM_L2_CNTL3, BANK_SELECT(0) | CACHE_UPDATE_MODE(2));
	/* Setup TLB control */
	tmp = ENABLE_L1_TLB | ENABLE_L1_FRAGMENT_PROCESSING |
		SYSTEM_ACCESS_MODE_NOT_IN_SYS |
		SYSTEM_APERTURE_UNMAPPED_ACCESS_PASS_THRU |
		EFFECTIVE_L1_TLB_SIZE(5) | EFFECTIVE_L1_QUEUE_SIZE(5);
	if (rdev->flags & RADEON_IS_IGP) {
		WREG32(FUS_MC_VM_MD_L1_TLB0_CNTL, tmp);
		WREG32(FUS_MC_VM_MD_L1_TLB1_CNTL, tmp);
		WREG32(FUS_MC_VM_MD_L1_TLB2_CNTL, tmp);
	} else {
		WREG32(MC_VM_MD_L1_TLB0_CNTL, tmp);
		WREG32(MC_VM_MD_L1_TLB1_CNTL, tmp);
		WREG32(MC_VM_MD_L1_TLB2_CNTL, tmp);
		if ((rdev->family == CHIP_JUNIPER) ||
		    (rdev->family == CHIP_CYPRESS) ||
		    (rdev->family == CHIP_HEMLOCK) ||
		    (rdev->family == CHIP_BARTS))
			WREG32(MC_VM_MD_L1_TLB3_CNTL, tmp);
	}
	WREG32(MC_VM_MB_L1_TLB0_CNTL, tmp);
	WREG32(MC_VM_MB_L1_TLB1_CNTL, tmp);
	WREG32(MC_VM_MB_L1_TLB2_CNTL, tmp);
	WREG32(MC_VM_MB_L1_TLB3_CNTL, tmp);
	WREG32(VM_CONTEXT0_PAGE_TABLE_START_ADDR, rdev->mc.gtt_start >> 12);
	WREG32(VM_CONTEXT0_PAGE_TABLE_END_ADDR, rdev->mc.gtt_end >> 12);
	WREG32(VM_CONTEXT0_PAGE_TABLE_BASE_ADDR, rdev->gart.table_addr >> 12);
	WREG32(VM_CONTEXT0_CNTL, ENABLE_CONTEXT | PAGE_TABLE_DEPTH(0) |
				RANGE_PROTECTION_FAULT_ENABLE_DEFAULT);
	WREG32(VM_CONTEXT0_PROTECTION_FAULT_DEFAULT_ADDR,
			(u32)(rdev->dummy_page.addr >> 12));
	WREG32(VM_CONTEXT1_CNTL, 0);

	evergreen_pcie_gart_tlb_flush(rdev);
	DRM_INFO("PCIE GART of %uM enabled (table at 0x%016llX).\n",
		 (unsigned)(rdev->mc.gtt_size >> 20),
		 (unsigned long long)rdev->gart.table_addr);
	rdev->gart.ready = true;
	return 0;
}

static void evergreen_pcie_gart_disable(struct radeon_device *rdev)
{
	u32 tmp;

	/* Disable all tables */
	WREG32(VM_CONTEXT0_CNTL, 0);
	WREG32(VM_CONTEXT1_CNTL, 0);

	/* Setup L2 cache */
	WREG32(VM_L2_CNTL, ENABLE_L2_FRAGMENT_PROCESSING |
				EFFECTIVE_L2_QUEUE_SIZE(7));
	WREG32(VM_L2_CNTL2, 0);
	WREG32(VM_L2_CNTL3, BANK_SELECT(0) | CACHE_UPDATE_MODE(2));
	/* Setup TLB control */
	tmp = EFFECTIVE_L1_TLB_SIZE(5) | EFFECTIVE_L1_QUEUE_SIZE(5);
	WREG32(MC_VM_MD_L1_TLB0_CNTL, tmp);
	WREG32(MC_VM_MD_L1_TLB1_CNTL, tmp);
	WREG32(MC_VM_MD_L1_TLB2_CNTL, tmp);
	WREG32(MC_VM_MB_L1_TLB0_CNTL, tmp);
	WREG32(MC_VM_MB_L1_TLB1_CNTL, tmp);
	WREG32(MC_VM_MB_L1_TLB2_CNTL, tmp);
	WREG32(MC_VM_MB_L1_TLB3_CNTL, tmp);
	radeon_gart_table_vram_unpin(rdev);
}

static void evergreen_pcie_gart_fini(struct radeon_device *rdev)
{
	evergreen_pcie_gart_disable(rdev);
	radeon_gart_table_vram_free(rdev);
	radeon_gart_fini(rdev);
}


static void evergreen_agp_enable(struct radeon_device *rdev)
{
	u32 tmp;

	/* Setup L2 cache */
	WREG32(VM_L2_CNTL, ENABLE_L2_CACHE | ENABLE_L2_FRAGMENT_PROCESSING |
				ENABLE_L2_PTE_CACHE_LRU_UPDATE_BY_WRITE |
				EFFECTIVE_L2_QUEUE_SIZE(7));
	WREG32(VM_L2_CNTL2, 0);
	WREG32(VM_L2_CNTL3, BANK_SELECT(0) | CACHE_UPDATE_MODE(2));
	/* Setup TLB control */
	tmp = ENABLE_L1_TLB | ENABLE_L1_FRAGMENT_PROCESSING |
		SYSTEM_ACCESS_MODE_NOT_IN_SYS |
		SYSTEM_APERTURE_UNMAPPED_ACCESS_PASS_THRU |
		EFFECTIVE_L1_TLB_SIZE(5) | EFFECTIVE_L1_QUEUE_SIZE(5);
	WREG32(MC_VM_MD_L1_TLB0_CNTL, tmp);
	WREG32(MC_VM_MD_L1_TLB1_CNTL, tmp);
	WREG32(MC_VM_MD_L1_TLB2_CNTL, tmp);
	WREG32(MC_VM_MB_L1_TLB0_CNTL, tmp);
	WREG32(MC_VM_MB_L1_TLB1_CNTL, tmp);
	WREG32(MC_VM_MB_L1_TLB2_CNTL, tmp);
	WREG32(MC_VM_MB_L1_TLB3_CNTL, tmp);
	WREG32(VM_CONTEXT0_CNTL, 0);
	WREG32(VM_CONTEXT1_CNTL, 0);
}

static const unsigned ni_dig_offsets[] =
{
	NI_DIG0_REGISTER_OFFSET,
	NI_DIG1_REGISTER_OFFSET,
	NI_DIG2_REGISTER_OFFSET,
	NI_DIG3_REGISTER_OFFSET,
	NI_DIG4_REGISTER_OFFSET,
	NI_DIG5_REGISTER_OFFSET
};

static const unsigned ni_tx_offsets[] =
{
	NI_DCIO_UNIPHY0_UNIPHY_TX_CONTROL1,
	NI_DCIO_UNIPHY1_UNIPHY_TX_CONTROL1,
	NI_DCIO_UNIPHY2_UNIPHY_TX_CONTROL1,
	NI_DCIO_UNIPHY3_UNIPHY_TX_CONTROL1,
	NI_DCIO_UNIPHY4_UNIPHY_TX_CONTROL1,
	NI_DCIO_UNIPHY5_UNIPHY_TX_CONTROL1
};

static const unsigned evergreen_dp_offsets[] =
{
	EVERGREEN_DP0_REGISTER_OFFSET,
	EVERGREEN_DP1_REGISTER_OFFSET,
	EVERGREEN_DP2_REGISTER_OFFSET,
	EVERGREEN_DP3_REGISTER_OFFSET,
	EVERGREEN_DP4_REGISTER_OFFSET,
	EVERGREEN_DP5_REGISTER_OFFSET
};


/*
 * Assumption is that EVERGREEN_CRTC_MASTER_EN enable for requested crtc
 * We go from crtc to connector and it is not relible  since it
 * should be an opposite direction .If crtc is enable then
 * find the dig_fe which selects this crtc and insure that it enable.
 * if such dig_fe is found then find dig_be which selects found dig_be and
 * insure that it enable and in DP_SST mode.
 * if UNIPHY_PLL_CONTROL1.enable then we should disconnect timing
 * from dp symbols clocks .
 */
static bool evergreen_is_dp_sst_stream_enabled(struct radeon_device *rdev,
					       unsigned crtc_id, unsigned *ret_dig_fe)
{
	unsigned i;
	unsigned dig_fe;
	unsigned dig_be;
	unsigned dig_en_be;
	unsigned uniphy_pll;
	unsigned digs_fe_selected;
	unsigned dig_be_mode;
	unsigned dig_fe_mask;
	bool is_enabled = false;
	bool found_crtc = false;

	/* loop through all running dig_fe to find selected crtc */
	for (i = 0; i < ARRAY_SIZE(ni_dig_offsets); i++) {
		dig_fe = RREG32(NI_DIG_FE_CNTL + ni_dig_offsets[i]);
		if (dig_fe & NI_DIG_FE_CNTL_SYMCLK_FE_ON &&
		    crtc_id == NI_DIG_FE_CNTL_SOURCE_SELECT(dig_fe)) {
			/* found running pipe */
			found_crtc = true;
			dig_fe_mask = 1 << i;
			dig_fe = i;
			break;
		}
	}

	if (found_crtc) {
		/* loop through all running dig_be to find selected dig_fe */
		for (i = 0; i < ARRAY_SIZE(ni_dig_offsets); i++) {
			dig_be = RREG32(NI_DIG_BE_CNTL + ni_dig_offsets[i]);
			/* if dig_fe_selected by dig_be? */
			digs_fe_selected = NI_DIG_BE_CNTL_FE_SOURCE_SELECT(dig_be);
			dig_be_mode = NI_DIG_FE_CNTL_MODE(dig_be);
			if (dig_fe_mask &  digs_fe_selected &&
			    /* if dig_be in sst mode? */
			    dig_be_mode == NI_DIG_BE_DPSST) {
				dig_en_be = RREG32(NI_DIG_BE_EN_CNTL +
						   ni_dig_offsets[i]);
				uniphy_pll = RREG32(NI_DCIO_UNIPHY0_PLL_CONTROL1 +
						    ni_tx_offsets[i]);
				/* dig_be enable and tx is running */
				if (dig_en_be & NI_DIG_BE_EN_CNTL_ENABLE &&
				    dig_en_be & NI_DIG_BE_EN_CNTL_SYMBCLK_ON &&
				    uniphy_pll & NI_DCIO_UNIPHY0_PLL_CONTROL1_ENABLE) {
					is_enabled = true;
					*ret_dig_fe = dig_fe;
					break;
				}
			}
		}
	}

	return is_enabled;
}

/*
 * Blank dig when in dp sst mode
 * Dig ignores crtc timing
 */
static void evergreen_blank_dp_output(struct radeon_device *rdev,
				      unsigned dig_fe)
{
	unsigned stream_ctrl;
	unsigned fifo_ctrl;
	unsigned counter = 0;

	if (dig_fe >= ARRAY_SIZE(evergreen_dp_offsets)) {
		DRM_ERROR("invalid dig_fe %d\n", dig_fe);
		return;
	}

	stream_ctrl = RREG32(EVERGREEN_DP_VID_STREAM_CNTL +
			     evergreen_dp_offsets[dig_fe]);
	if (!(stream_ctrl & EVERGREEN_DP_VID_STREAM_CNTL_ENABLE)) {
		DRM_ERROR("dig %d , should be enable\n", dig_fe);
		return;
	}

	stream_ctrl &=~EVERGREEN_DP_VID_STREAM_CNTL_ENABLE;
	WREG32(EVERGREEN_DP_VID_STREAM_CNTL +
	       evergreen_dp_offsets[dig_fe], stream_ctrl);

	stream_ctrl = RREG32(EVERGREEN_DP_VID_STREAM_CNTL +
			     evergreen_dp_offsets[dig_fe]);
	while (counter < 32 && stream_ctrl & EVERGREEN_DP_VID_STREAM_STATUS) {
		msleep(1);
		counter++;
		stream_ctrl = RREG32(EVERGREEN_DP_VID_STREAM_CNTL +
				     evergreen_dp_offsets[dig_fe]);
	}
	if (counter >= 32 )
		DRM_ERROR("counter exceeds %d\n", counter);

	fifo_ctrl = RREG32(EVERGREEN_DP_STEER_FIFO + evergreen_dp_offsets[dig_fe]);
	fifo_ctrl |= EVERGREEN_DP_STEER_FIFO_RESET;
	WREG32(EVERGREEN_DP_STEER_FIFO + evergreen_dp_offsets[dig_fe], fifo_ctrl);

}

void evergreen_mc_stop(struct radeon_device *rdev, struct evergreen_mc_save *save)
{
	u32 crtc_enabled, tmp, frame_count, blackout;
	int i, j;
	unsigned dig_fe;

	if (!ASIC_IS_NODCE(rdev)) {
		save->vga_render_control = RREG32(VGA_RENDER_CONTROL);
		save->vga_hdp_control = RREG32(VGA_HDP_CONTROL);

		/* disable VGA render */
		WREG32(VGA_RENDER_CONTROL, 0);
	}
	/* blank the display controllers */
	for (i = 0; i < rdev->num_crtc; i++) {
		crtc_enabled = RREG32(EVERGREEN_CRTC_CONTROL + crtc_offsets[i]) & EVERGREEN_CRTC_MASTER_EN;
		if (crtc_enabled) {
			save->crtc_enabled[i] = true;
			if (ASIC_IS_DCE6(rdev)) {
				tmp = RREG32(EVERGREEN_CRTC_BLANK_CONTROL + crtc_offsets[i]);
				if (!(tmp & EVERGREEN_CRTC_BLANK_DATA_EN)) {
					radeon_wait_for_vblank(rdev, i);
					WREG32(EVERGREEN_CRTC_UPDATE_LOCK + crtc_offsets[i], 1);
					tmp |= EVERGREEN_CRTC_BLANK_DATA_EN;
					WREG32(EVERGREEN_CRTC_BLANK_CONTROL + crtc_offsets[i], tmp);
					WREG32(EVERGREEN_CRTC_UPDATE_LOCK + crtc_offsets[i], 0);
				}
			} else {
				tmp = RREG32(EVERGREEN_CRTC_CONTROL + crtc_offsets[i]);
				if (!(tmp & EVERGREEN_CRTC_DISP_READ_REQUEST_DISABLE)) {
					radeon_wait_for_vblank(rdev, i);
					WREG32(EVERGREEN_CRTC_UPDATE_LOCK + crtc_offsets[i], 1);
					tmp |= EVERGREEN_CRTC_DISP_READ_REQUEST_DISABLE;
					WREG32(EVERGREEN_CRTC_CONTROL + crtc_offsets[i], tmp);
					WREG32(EVERGREEN_CRTC_UPDATE_LOCK + crtc_offsets[i], 0);
				}
			}
			/* wait for the next frame */
			frame_count = radeon_get_vblank_counter(rdev, i);
			for (j = 0; j < rdev->usec_timeout; j++) {
				if (radeon_get_vblank_counter(rdev, i) != frame_count)
					break;
				udelay(1);
			}
			/*we should disable dig if it drives dp sst*/
			/*but we are in radeon_device_init and the topology is unknown*/
			/*and it is available after radeon_modeset_init*/
			/*the following method radeon_atom_encoder_dpms_dig*/
			/*does the job if we initialize it properly*/
			/*for now we do it this manually*/
			/**/
			if (ASIC_IS_DCE5(rdev) &&
			    evergreen_is_dp_sst_stream_enabled(rdev, i ,&dig_fe))
				evergreen_blank_dp_output(rdev, dig_fe);
			/*we could remove 6 lines below*/
			/* XXX this is a hack to avoid strange behavior with EFI on certain systems */
			WREG32(EVERGREEN_CRTC_UPDATE_LOCK + crtc_offsets[i], 1);
			tmp = RREG32(EVERGREEN_CRTC_CONTROL + crtc_offsets[i]);
			tmp &= ~EVERGREEN_CRTC_MASTER_EN;
			WREG32(EVERGREEN_CRTC_CONTROL + crtc_offsets[i], tmp);
			WREG32(EVERGREEN_CRTC_UPDATE_LOCK + crtc_offsets[i], 0);
			save->crtc_enabled[i] = false;
			/* ***** */
		} else {
			save->crtc_enabled[i] = false;
		}
	}

	radeon_mc_wait_for_idle(rdev);

	blackout = RREG32(MC_SHARED_BLACKOUT_CNTL);
	if ((blackout & BLACKOUT_MODE_MASK) != 1) {
		/* Block CPU access */
		WREG32(BIF_FB_EN, 0);
		/* blackout the MC */
		blackout &= ~BLACKOUT_MODE_MASK;
		WREG32(MC_SHARED_BLACKOUT_CNTL, blackout | 1);
	}
	/* wait for the MC to settle */
	udelay(100);

	/* lock double buffered regs */
	for (i = 0; i < rdev->num_crtc; i++) {
		if (save->crtc_enabled[i]) {
			tmp = RREG32(EVERGREEN_GRPH_UPDATE + crtc_offsets[i]);
			if (!(tmp & EVERGREEN_GRPH_UPDATE_LOCK)) {
				tmp |= EVERGREEN_GRPH_UPDATE_LOCK;
				WREG32(EVERGREEN_GRPH_UPDATE + crtc_offsets[i], tmp);
			}
			tmp = RREG32(EVERGREEN_MASTER_UPDATE_LOCK + crtc_offsets[i]);
			if (!(tmp & 1)) {
				tmp |= 1;
				WREG32(EVERGREEN_MASTER_UPDATE_LOCK + crtc_offsets[i], tmp);
			}
		}
	}
}

void evergreen_mc_resume(struct radeon_device *rdev, struct evergreen_mc_save *save)
{
	u32 tmp, frame_count;
	int i, j;

	/* update crtc base addresses */
	for (i = 0; i < rdev->num_crtc; i++) {
		WREG32(EVERGREEN_GRPH_PRIMARY_SURFACE_ADDRESS_HIGH + crtc_offsets[i],
		       upper_32_bits(rdev->mc.vram_start));
		WREG32(EVERGREEN_GRPH_SECONDARY_SURFACE_ADDRESS_HIGH + crtc_offsets[i],
		       upper_32_bits(rdev->mc.vram_start));
		WREG32(EVERGREEN_GRPH_PRIMARY_SURFACE_ADDRESS + crtc_offsets[i],
		       (u32)rdev->mc.vram_start);
		WREG32(EVERGREEN_GRPH_SECONDARY_SURFACE_ADDRESS + crtc_offsets[i],
		       (u32)rdev->mc.vram_start);
	}

	if (!ASIC_IS_NODCE(rdev)) {
		WREG32(EVERGREEN_VGA_MEMORY_BASE_ADDRESS_HIGH, upper_32_bits(rdev->mc.vram_start));
		WREG32(EVERGREEN_VGA_MEMORY_BASE_ADDRESS, (u32)rdev->mc.vram_start);
	}

	/* unlock regs and wait for update */
	for (i = 0; i < rdev->num_crtc; i++) {
		if (save->crtc_enabled[i]) {
			tmp = RREG32(EVERGREEN_MASTER_UPDATE_MODE + crtc_offsets[i]);
			if ((tmp & 0x7) != 0) {
				tmp &= ~0x7;
				WREG32(EVERGREEN_MASTER_UPDATE_MODE + crtc_offsets[i], tmp);
			}
			tmp = RREG32(EVERGREEN_GRPH_UPDATE + crtc_offsets[i]);
			if (tmp & EVERGREEN_GRPH_UPDATE_LOCK) {
				tmp &= ~EVERGREEN_GRPH_UPDATE_LOCK;
				WREG32(EVERGREEN_GRPH_UPDATE + crtc_offsets[i], tmp);
			}
			tmp = RREG32(EVERGREEN_MASTER_UPDATE_LOCK + crtc_offsets[i]);
			if (tmp & 1) {
				tmp &= ~1;
				WREG32(EVERGREEN_MASTER_UPDATE_LOCK + crtc_offsets[i], tmp);
			}
			for (j = 0; j < rdev->usec_timeout; j++) {
				tmp = RREG32(EVERGREEN_GRPH_UPDATE + crtc_offsets[i]);
				if ((tmp & EVERGREEN_GRPH_SURFACE_UPDATE_PENDING) == 0)
					break;
				udelay(1);
			}
		}
	}

	/* unblackout the MC */
	tmp = RREG32(MC_SHARED_BLACKOUT_CNTL);
	tmp &= ~BLACKOUT_MODE_MASK;
	WREG32(MC_SHARED_BLACKOUT_CNTL, tmp);
	/* allow CPU access */
	WREG32(BIF_FB_EN, FB_READ_EN | FB_WRITE_EN);

	for (i = 0; i < rdev->num_crtc; i++) {
		if (save->crtc_enabled[i]) {
			if (ASIC_IS_DCE6(rdev)) {
				tmp = RREG32(EVERGREEN_CRTC_BLANK_CONTROL + crtc_offsets[i]);
				tmp &= ~EVERGREEN_CRTC_BLANK_DATA_EN;
				WREG32(EVERGREEN_CRTC_UPDATE_LOCK + crtc_offsets[i], 1);
				WREG32(EVERGREEN_CRTC_BLANK_CONTROL + crtc_offsets[i], tmp);
				WREG32(EVERGREEN_CRTC_UPDATE_LOCK + crtc_offsets[i], 0);
			} else {
				tmp = RREG32(EVERGREEN_CRTC_CONTROL + crtc_offsets[i]);
				tmp &= ~EVERGREEN_CRTC_DISP_READ_REQUEST_DISABLE;
				WREG32(EVERGREEN_CRTC_UPDATE_LOCK + crtc_offsets[i], 1);
				WREG32(EVERGREEN_CRTC_CONTROL + crtc_offsets[i], tmp);
				WREG32(EVERGREEN_CRTC_UPDATE_LOCK + crtc_offsets[i], 0);
			}
			/* wait for the next frame */
			frame_count = radeon_get_vblank_counter(rdev, i);
			for (j = 0; j < rdev->usec_timeout; j++) {
				if (radeon_get_vblank_counter(rdev, i) != frame_count)
					break;
				udelay(1);
			}
		}
	}
	if (!ASIC_IS_NODCE(rdev)) {
		/* Unlock vga access */
		WREG32(VGA_HDP_CONTROL, save->vga_hdp_control);
		mdelay(1);
		WREG32(VGA_RENDER_CONTROL, save->vga_render_control);
	}
}

void evergreen_mc_program(struct radeon_device *rdev)
{
	struct evergreen_mc_save save;
	u32 tmp;
	int i, j;

	/* Initialize HDP */
	for (i = 0, j = 0; i < 32; i++, j += 0x18) {
		WREG32((0x2c14 + j), 0x00000000);
		WREG32((0x2c18 + j), 0x00000000);
		WREG32((0x2c1c + j), 0x00000000);
		WREG32((0x2c20 + j), 0x00000000);
		WREG32((0x2c24 + j), 0x00000000);
	}
	WREG32(HDP_REG_COHERENCY_FLUSH_CNTL, 0);

	evergreen_mc_stop(rdev, &save);
	if (evergreen_mc_wait_for_idle(rdev)) {
		dev_warn(rdev->dev, "Wait for MC idle timedout !\n");
	}
	/* Lockout access through VGA aperture*/
	WREG32(VGA_HDP_CONTROL, VGA_MEMORY_DISABLE);
	/* Update configuration */
	if (rdev->flags & RADEON_IS_AGP) {
		if (rdev->mc.vram_start < rdev->mc.gtt_start) {
			/* VRAM before AGP */
			WREG32(MC_VM_SYSTEM_APERTURE_LOW_ADDR,
				rdev->mc.vram_start >> 12);
			WREG32(MC_VM_SYSTEM_APERTURE_HIGH_ADDR,
				rdev->mc.gtt_end >> 12);
		} else {
			/* VRAM after AGP */
			WREG32(MC_VM_SYSTEM_APERTURE_LOW_ADDR,
				rdev->mc.gtt_start >> 12);
			WREG32(MC_VM_SYSTEM_APERTURE_HIGH_ADDR,
				rdev->mc.vram_end >> 12);
		}
	} else {
		WREG32(MC_VM_SYSTEM_APERTURE_LOW_ADDR,
			rdev->mc.vram_start >> 12);
		WREG32(MC_VM_SYSTEM_APERTURE_HIGH_ADDR,
			rdev->mc.vram_end >> 12);
	}
	WREG32(MC_VM_SYSTEM_APERTURE_DEFAULT_ADDR, rdev->vram_scratch.gpu_addr >> 12);
	/* llano/ontario only */
	if ((rdev->family == CHIP_PALM) ||
	    (rdev->family == CHIP_SUMO) ||
	    (rdev->family == CHIP_SUMO2)) {
		tmp = RREG32(MC_FUS_VM_FB_OFFSET) & 0x000FFFFF;
		tmp |= ((rdev->mc.vram_end >> 20) & 0xF) << 24;
		tmp |= ((rdev->mc.vram_start >> 20) & 0xF) << 20;
		WREG32(MC_FUS_VM_FB_OFFSET, tmp);
	}
	tmp = ((rdev->mc.vram_end >> 24) & 0xFFFF) << 16;
	tmp |= ((rdev->mc.vram_start >> 24) & 0xFFFF);
	WREG32(MC_VM_FB_LOCATION, tmp);
	WREG32(HDP_NONSURFACE_BASE, (rdev->mc.vram_start >> 8));
	WREG32(HDP_NONSURFACE_INFO, (2 << 7) | (1 << 30));
	WREG32(HDP_NONSURFACE_SIZE, 0x3FFFFFFF);
	if (rdev->flags & RADEON_IS_AGP) {
		WREG32(MC_VM_AGP_TOP, rdev->mc.gtt_end >> 16);
		WREG32(MC_VM_AGP_BOT, rdev->mc.gtt_start >> 16);
		WREG32(MC_VM_AGP_BASE, rdev->mc.agp_base >> 22);
	} else {
		WREG32(MC_VM_AGP_BASE, 0);
		WREG32(MC_VM_AGP_TOP, 0x0FFFFFFF);
		WREG32(MC_VM_AGP_BOT, 0x0FFFFFFF);
	}
	if (evergreen_mc_wait_for_idle(rdev)) {
		dev_warn(rdev->dev, "Wait for MC idle timedout !\n");
	}
	evergreen_mc_resume(rdev, &save);
	/* we need to own VRAM, so turn off the VGA renderer here
	 * to stop it overwriting our objects */
	rv515_vga_render_disable(rdev);
}

/*
 * CP.
 */
void evergreen_ring_ib_execute(struct radeon_device *rdev, struct radeon_ib *ib)
{
	struct radeon_ring *ring = &rdev->ring[ib->ring];
	u32 next_rptr;

	/* set to DX10/11 mode */
	radeon_ring_write(ring, PACKET3(PACKET3_MODE_CONTROL, 0));
	radeon_ring_write(ring, 1);

	if (ring->rptr_save_reg) {
		next_rptr = ring->wptr + 3 + 4;
		radeon_ring_write(ring, PACKET3(PACKET3_SET_CONFIG_REG, 1));
		radeon_ring_write(ring, ((ring->rptr_save_reg - 
					  PACKET3_SET_CONFIG_REG_START) >> 2));
		radeon_ring_write(ring, next_rptr);
	} else if (rdev->wb.enabled) {
		next_rptr = ring->wptr + 5 + 4;
		radeon_ring_write(ring, PACKET3(PACKET3_MEM_WRITE, 3));
		radeon_ring_write(ring, ring->next_rptr_gpu_addr & 0xfffffffc);
		radeon_ring_write(ring, (upper_32_bits(ring->next_rptr_gpu_addr) & 0xff) | (1 << 18));
		radeon_ring_write(ring, next_rptr);
		radeon_ring_write(ring, 0);
	}

	radeon_ring_write(ring, PACKET3(PACKET3_INDIRECT_BUFFER, 2));
	radeon_ring_write(ring,
#ifdef __BIG_ENDIAN
			  (2 << 0) |
#endif
			  (ib->gpu_addr & 0xFFFFFFFC));
	radeon_ring_write(ring, upper_32_bits(ib->gpu_addr) & 0xFF);
	radeon_ring_write(ring, ib->length_dw);
}


static int evergreen_cp_load_microcode(struct radeon_device *rdev)
{
	const __be32 *fw_data;
	int i;

	if (!rdev->me_fw || !rdev->pfp_fw)
		return -EINVAL;

	r700_cp_stop(rdev);
	WREG32(CP_RB_CNTL,
#ifdef __BIG_ENDIAN
	       BUF_SWAP_32BIT |
#endif
	       RB_NO_UPDATE | RB_BLKSZ(15) | RB_BUFSZ(3));

	fw_data = (const __be32 *)rdev->pfp_fw->data;
	WREG32(CP_PFP_UCODE_ADDR, 0);
	for (i = 0; i < EVERGREEN_PFP_UCODE_SIZE; i++)
		WREG32(CP_PFP_UCODE_DATA, be32_to_cpup(fw_data++));
	WREG32(CP_PFP_UCODE_ADDR, 0);

	fw_data = (const __be32 *)rdev->me_fw->data;
	WREG32(CP_ME_RAM_WADDR, 0);
	for (i = 0; i < EVERGREEN_PM4_UCODE_SIZE; i++)
		WREG32(CP_ME_RAM_DATA, be32_to_cpup(fw_data++));

	WREG32(CP_PFP_UCODE_ADDR, 0);
	WREG32(CP_ME_RAM_WADDR, 0);
	WREG32(CP_ME_RAM_RADDR, 0);
	return 0;
}

static int evergreen_cp_start(struct radeon_device *rdev)
{
	struct radeon_ring *ring = &rdev->ring[RADEON_RING_TYPE_GFX_INDEX];
	int r, i;
	uint32_t cp_me;

	r = radeon_ring_lock(rdev, ring, 7);
	if (r) {
		DRM_ERROR("radeon: cp failed to lock ring (%d).\n", r);
		return r;
	}
	radeon_ring_write(ring, PACKET3(PACKET3_ME_INITIALIZE, 5));
	radeon_ring_write(ring, 0x1);
	radeon_ring_write(ring, 0x0);
	radeon_ring_write(ring, rdev->config.evergreen.max_hw_contexts - 1);
	radeon_ring_write(ring, PACKET3_ME_INITIALIZE_DEVICE_ID(1));
	radeon_ring_write(ring, 0);
	radeon_ring_write(ring, 0);
	radeon_ring_unlock_commit(rdev, ring, false);

	cp_me = 0xff;
	WREG32(CP_ME_CNTL, cp_me);

	r = radeon_ring_lock(rdev, ring, evergreen_default_size + 19);
	if (r) {
		DRM_ERROR("radeon: cp failed to lock ring (%d).\n", r);
		return r;
	}

	/* setup clear context state */
	radeon_ring_write(ring, PACKET3(PACKET3_PREAMBLE_CNTL, 0));
	radeon_ring_write(ring, PACKET3_PREAMBLE_BEGIN_CLEAR_STATE);

	for (i = 0; i < evergreen_default_size; i++)
		radeon_ring_write(ring, evergreen_default_state[i]);

	radeon_ring_write(ring, PACKET3(PACKET3_PREAMBLE_CNTL, 0));
	radeon_ring_write(ring, PACKET3_PREAMBLE_END_CLEAR_STATE);

	/* set clear context state */
	radeon_ring_write(ring, PACKET3(PACKET3_CLEAR_STATE, 0));
	radeon_ring_write(ring, 0);

	/* SQ_VTX_BASE_VTX_LOC */
	radeon_ring_write(ring, 0xc0026f00);
	radeon_ring_write(ring, 0x00000000);
	radeon_ring_write(ring, 0x00000000);
	radeon_ring_write(ring, 0x00000000);

	/* Clear consts */
	radeon_ring_write(ring, 0xc0036f00);
	radeon_ring_write(ring, 0x00000bc4);
	radeon_ring_write(ring, 0xffffffff);
	radeon_ring_write(ring, 0xffffffff);
	radeon_ring_write(ring, 0xffffffff);

	radeon_ring_write(ring, 0xc0026900);
	radeon_ring_write(ring, 0x00000316);
	radeon_ring_write(ring, 0x0000000e); /* VGT_VERTEX_REUSE_BLOCK_CNTL */
	radeon_ring_write(ring, 0x00000010); /*  */

	radeon_ring_unlock_commit(rdev, ring, false);

	return 0;
}

static int evergreen_cp_resume(struct radeon_device *rdev)
{
	struct radeon_ring *ring = &rdev->ring[RADEON_RING_TYPE_GFX_INDEX];
	u32 tmp;
	u32 rb_bufsz;
	int r;

	/* Reset cp; if cp is reset, then PA, SH, VGT also need to be reset */
	WREG32(GRBM_SOFT_RESET, (SOFT_RESET_CP |
				 SOFT_RESET_PA |
				 SOFT_RESET_SH |
				 SOFT_RESET_VGT |
				 SOFT_RESET_SPI |
				 SOFT_RESET_SX));
	RREG32(GRBM_SOFT_RESET);
	mdelay(15);
	WREG32(GRBM_SOFT_RESET, 0);
	RREG32(GRBM_SOFT_RESET);

	/* Set ring buffer size */
	rb_bufsz = order_base_2(ring->ring_size / 8);
	tmp = (order_base_2(RADEON_GPU_PAGE_SIZE/8) << 8) | rb_bufsz;
#ifdef __BIG_ENDIAN
	tmp |= BUF_SWAP_32BIT;
#endif
	WREG32(CP_RB_CNTL, tmp);
	WREG32(CP_SEM_WAIT_TIMER, 0x0);
	WREG32(CP_SEM_INCOMPLETE_TIMER_CNTL, 0x0);

	/* Set the write pointer delay */
	WREG32(CP_RB_WPTR_DELAY, 0);

	/* Initialize the ring buffer's read and write pointers */
	WREG32(CP_RB_CNTL, tmp | RB_RPTR_WR_ENA);
	WREG32(CP_RB_RPTR_WR, 0);
	ring->wptr = 0;
	WREG32(CP_RB_WPTR, ring->wptr);

	/* set the wb address whether it's enabled or not */
	WREG32(CP_RB_RPTR_ADDR,
	       ((rdev->wb.gpu_addr + RADEON_WB_CP_RPTR_OFFSET) & 0xFFFFFFFC));
	WREG32(CP_RB_RPTR_ADDR_HI, upper_32_bits(rdev->wb.gpu_addr + RADEON_WB_CP_RPTR_OFFSET) & 0xFF);
	WREG32(SCRATCH_ADDR, ((rdev->wb.gpu_addr + RADEON_WB_SCRATCH_OFFSET) >> 8) & 0xFFFFFFFF);

	if (rdev->wb.enabled)
		WREG32(SCRATCH_UMSK, 0xff);
	else {
		tmp |= RB_NO_UPDATE;
		WREG32(SCRATCH_UMSK, 0);
	}

	mdelay(1);
	WREG32(CP_RB_CNTL, tmp);

	WREG32(CP_RB_BASE, ring->gpu_addr >> 8);
	WREG32(CP_DEBUG, (1 << 27) | (1 << 28));

	evergreen_cp_start(rdev);
	ring->ready = true;
	r = radeon_ring_test(rdev, RADEON_RING_TYPE_GFX_INDEX, ring);
	if (r) {
		ring->ready = false;
		return r;
	}
	return 0;
}

/*
 * Core functions
 */
static void evergreen_gpu_init(struct radeon_device *rdev)
{
	u32 gb_addr_config;
	u32 mc_shared_chmap, mc_arb_ramcfg;
	u32 sx_debug_1;
	u32 smx_dc_ctl0;
	u32 sq_config;
	u32 sq_lds_resource_mgmt;
	u32 sq_gpr_resource_mgmt_1;
	u32 sq_gpr_resource_mgmt_2;
	u32 sq_gpr_resource_mgmt_3;
	u32 sq_thread_resource_mgmt;
	u32 sq_thread_resource_mgmt_2;
	u32 sq_stack_resource_mgmt_1;
	u32 sq_stack_resource_mgmt_2;
	u32 sq_stack_resource_mgmt_3;
	u32 vgt_cache_invalidation;
	u32 hdp_host_path_cntl, tmp;
	u32 disabled_rb_mask;
	int i, j, ps_thread_count;

	switch (rdev->family) {
	case CHIP_CYPRESS:
	case CHIP_HEMLOCK:
		rdev->config.evergreen.num_ses = 2;
		rdev->config.evergreen.max_pipes = 4;
		rdev->config.evergreen.max_tile_pipes = 8;
		rdev->config.evergreen.max_simds = 10;
		rdev->config.evergreen.max_backends = 4 * rdev->config.evergreen.num_ses;
		rdev->config.evergreen.max_gprs = 256;
		rdev->config.evergreen.max_threads = 248;
		rdev->config.evergreen.max_gs_threads = 32;
		rdev->config.evergreen.max_stack_entries = 512;
		rdev->config.evergreen.sx_num_of_sets = 4;
		rdev->config.evergreen.sx_max_export_size = 256;
		rdev->config.evergreen.sx_max_export_pos_size = 64;
		rdev->config.evergreen.sx_max_export_smx_size = 192;
		rdev->config.evergreen.max_hw_contexts = 8;
		rdev->config.evergreen.sq_num_cf_insts = 2;

		rdev->config.evergreen.sc_prim_fifo_size = 0x100;
		rdev->config.evergreen.sc_hiz_tile_fifo_size = 0x30;
		rdev->config.evergreen.sc_earlyz_tile_fifo_size = 0x130;
		gb_addr_config = CYPRESS_GB_ADDR_CONFIG_GOLDEN;
		break;
	case CHIP_JUNIPER:
		rdev->config.evergreen.num_ses = 1;
		rdev->config.evergreen.max_pipes = 4;
		rdev->config.evergreen.max_tile_pipes = 4;
		rdev->config.evergreen.max_simds = 10;
		rdev->config.evergreen.max_backends = 4 * rdev->config.evergreen.num_ses;
		rdev->config.evergreen.max_gprs = 256;
		rdev->config.evergreen.max_threads = 248;
		rdev->config.evergreen.max_gs_threads = 32;
		rdev->config.evergreen.max_stack_entries = 512;
		rdev->config.evergreen.sx_num_of_sets = 4;
		rdev->config.evergreen.sx_max_export_size = 256;
		rdev->config.evergreen.sx_max_export_pos_size = 64;
		rdev->config.evergreen.sx_max_export_smx_size = 192;
		rdev->config.evergreen.max_hw_contexts = 8;
		rdev->config.evergreen.sq_num_cf_insts = 2;

		rdev->config.evergreen.sc_prim_fifo_size = 0x100;
		rdev->config.evergreen.sc_hiz_tile_fifo_size = 0x30;
		rdev->config.evergreen.sc_earlyz_tile_fifo_size = 0x130;
		gb_addr_config = JUNIPER_GB_ADDR_CONFIG_GOLDEN;
		break;
	case CHIP_REDWOOD:
		rdev->config.evergreen.num_ses = 1;
		rdev->config.evergreen.max_pipes = 4;
		rdev->config.evergreen.max_tile_pipes = 4;
		rdev->config.evergreen.max_simds = 5;
		rdev->config.evergreen.max_backends = 2 * rdev->config.evergreen.num_ses;
		rdev->config.evergreen.max_gprs = 256;
		rdev->config.evergreen.max_threads = 248;
		rdev->config.evergreen.max_gs_threads = 32;
		rdev->config.evergreen.max_stack_entries = 256;
		rdev->config.evergreen.sx_num_of_sets = 4;
		rdev->config.evergreen.sx_max_export_size = 256;
		rdev->config.evergreen.sx_max_export_pos_size = 64;
		rdev->config.evergreen.sx_max_export_smx_size = 192;
		rdev->config.evergreen.max_hw_contexts = 8;
		rdev->config.evergreen.sq_num_cf_insts = 2;

		rdev->config.evergreen.sc_prim_fifo_size = 0x100;
		rdev->config.evergreen.sc_hiz_tile_fifo_size = 0x30;
		rdev->config.evergreen.sc_earlyz_tile_fifo_size = 0x130;
		gb_addr_config = REDWOOD_GB_ADDR_CONFIG_GOLDEN;
		break;
	case CHIP_CEDAR:
	default:
		rdev->config.evergreen.num_ses = 1;
		rdev->config.evergreen.max_pipes = 2;
		rdev->config.evergreen.max_tile_pipes = 2;
		rdev->config.evergreen.max_simds = 2;
		rdev->config.evergreen.max_backends = 1 * rdev->config.evergreen.num_ses;
		rdev->config.evergreen.max_gprs = 256;
		rdev->config.evergreen.max_threads = 192;
		rdev->config.evergreen.max_gs_threads = 16;
		rdev->config.evergreen.max_stack_entries = 256;
		rdev->config.evergreen.sx_num_of_sets = 4;
		rdev->config.evergreen.sx_max_export_size = 128;
		rdev->config.evergreen.sx_max_export_pos_size = 32;
		rdev->config.evergreen.sx_max_export_smx_size = 96;
		rdev->config.evergreen.max_hw_contexts = 4;
		rdev->config.evergreen.sq_num_cf_insts = 1;

		rdev->config.evergreen.sc_prim_fifo_size = 0x40;
		rdev->config.evergreen.sc_hiz_tile_fifo_size = 0x30;
		rdev->config.evergreen.sc_earlyz_tile_fifo_size = 0x130;
		gb_addr_config = CEDAR_GB_ADDR_CONFIG_GOLDEN;
		break;
	case CHIP_PALM:
		rdev->config.evergreen.num_ses = 1;
		rdev->config.evergreen.max_pipes = 2;
		rdev->config.evergreen.max_tile_pipes = 2;
		rdev->config.evergreen.max_simds = 2;
		rdev->config.evergreen.max_backends = 1 * rdev->config.evergreen.num_ses;
		rdev->config.evergreen.max_gprs = 256;
		rdev->config.evergreen.max_threads = 192;
		rdev->config.evergreen.max_gs_threads = 16;
		rdev->config.evergreen.max_stack_entries = 256;
		rdev->config.evergreen.sx_num_of_sets = 4;
		rdev->config.evergreen.sx_max_export_size = 128;
		rdev->config.evergreen.sx_max_export_pos_size = 32;
		rdev->config.evergreen.sx_max_export_smx_size = 96;
		rdev->config.evergreen.max_hw_contexts = 4;
		rdev->config.evergreen.sq_num_cf_insts = 1;

		rdev->config.evergreen.sc_prim_fifo_size = 0x40;
		rdev->config.evergreen.sc_hiz_tile_fifo_size = 0x30;
		rdev->config.evergreen.sc_earlyz_tile_fifo_size = 0x130;
		gb_addr_config = CEDAR_GB_ADDR_CONFIG_GOLDEN;
		break;
	case CHIP_SUMO:
		rdev->config.evergreen.num_ses = 1;
		rdev->config.evergreen.max_pipes = 4;
		rdev->config.evergreen.max_tile_pipes = 4;
		if (rdev->pdev->device == 0x9648)
			rdev->config.evergreen.max_simds = 3;
		else if ((rdev->pdev->device == 0x9647) ||
			 (rdev->pdev->device == 0x964a))
			rdev->config.evergreen.max_simds = 4;
		else
			rdev->config.evergreen.max_simds = 5;
		rdev->config.evergreen.max_backends = 2 * rdev->config.evergreen.num_ses;
		rdev->config.evergreen.max_gprs = 256;
		rdev->config.evergreen.max_threads = 248;
		rdev->config.evergreen.max_gs_threads = 32;
		rdev->config.evergreen.max_stack_entries = 256;
		rdev->config.evergreen.sx_num_of_sets = 4;
		rdev->config.evergreen.sx_max_export_size = 256;
		rdev->config.evergreen.sx_max_export_pos_size = 64;
		rdev->config.evergreen.sx_max_export_smx_size = 192;
		rdev->config.evergreen.max_hw_contexts = 8;
		rdev->config.evergreen.sq_num_cf_insts = 2;

		rdev->config.evergreen.sc_prim_fifo_size = 0x40;
		rdev->config.evergreen.sc_hiz_tile_fifo_size = 0x30;
		rdev->config.evergreen.sc_earlyz_tile_fifo_size = 0x130;
		gb_addr_config = SUMO_GB_ADDR_CONFIG_GOLDEN;
		break;
	case CHIP_SUMO2:
		rdev->config.evergreen.num_ses = 1;
		rdev->config.evergreen.max_pipes = 4;
		rdev->config.evergreen.max_tile_pipes = 4;
		rdev->config.evergreen.max_simds = 2;
		rdev->config.evergreen.max_backends = 1 * rdev->config.evergreen.num_ses;
		rdev->config.evergreen.max_gprs = 256;
		rdev->config.evergreen.max_threads = 248;
		rdev->config.evergreen.max_gs_threads = 32;
		rdev->config.evergreen.max_stack_entries = 512;
		rdev->config.evergreen.sx_num_of_sets = 4;
		rdev->config.evergreen.sx_max_export_size = 256;
		rdev->config.evergreen.sx_max_export_pos_size = 64;
		rdev->config.evergreen.sx_max_export_smx_size = 192;
		rdev->config.evergreen.max_hw_contexts = 4;
		rdev->config.evergreen.sq_num_cf_insts = 2;

		rdev->config.evergreen.sc_prim_fifo_size = 0x40;
		rdev->config.evergreen.sc_hiz_tile_fifo_size = 0x30;
		rdev->config.evergreen.sc_earlyz_tile_fifo_size = 0x130;
		gb_addr_config = SUMO2_GB_ADDR_CONFIG_GOLDEN;
		break;
	case CHIP_BARTS:
		rdev->config.evergreen.num_ses = 2;
		rdev->config.evergreen.max_pipes = 4;
		rdev->config.evergreen.max_tile_pipes = 8;
		rdev->config.evergreen.max_simds = 7;
		rdev->config.evergreen.max_backends = 4 * rdev->config.evergreen.num_ses;
		rdev->config.evergreen.max_gprs = 256;
		rdev->config.evergreen.max_threads = 248;
		rdev->config.evergreen.max_gs_threads = 32;
		rdev->config.evergreen.max_stack_entries = 512;
		rdev->config.evergreen.sx_num_of_sets = 4;
		rdev->config.evergreen.sx_max_export_size = 256;
		rdev->config.evergreen.sx_max_export_pos_size = 64;
		rdev->config.evergreen.sx_max_export_smx_size = 192;
		rdev->config.evergreen.max_hw_contexts = 8;
		rdev->config.evergreen.sq_num_cf_insts = 2;

		rdev->config.evergreen.sc_prim_fifo_size = 0x100;
		rdev->config.evergreen.sc_hiz_tile_fifo_size = 0x30;
		rdev->config.evergreen.sc_earlyz_tile_fifo_size = 0x130;
		gb_addr_config = BARTS_GB_ADDR_CONFIG_GOLDEN;
		break;
	case CHIP_TURKS:
		rdev->config.evergreen.num_ses = 1;
		rdev->config.evergreen.max_pipes = 4;
		rdev->config.evergreen.max_tile_pipes = 4;
		rdev->config.evergreen.max_simds = 6;
		rdev->config.evergreen.max_backends = 2 * rdev->config.evergreen.num_ses;
		rdev->config.evergreen.max_gprs = 256;
		rdev->config.evergreen.max_threads = 248;
		rdev->config.evergreen.max_gs_threads = 32;
		rdev->config.evergreen.max_stack_entries = 256;
		rdev->config.evergreen.sx_num_of_sets = 4;
		rdev->config.evergreen.sx_max_export_size = 256;
		rdev->config.evergreen.sx_max_export_pos_size = 64;
		rdev->config.evergreen.sx_max_export_smx_size = 192;
		rdev->config.evergreen.max_hw_contexts = 8;
		rdev->config.evergreen.sq_num_cf_insts = 2;

		rdev->config.evergreen.sc_prim_fifo_size = 0x100;
		rdev->config.evergreen.sc_hiz_tile_fifo_size = 0x30;
		rdev->config.evergreen.sc_earlyz_tile_fifo_size = 0x130;
		gb_addr_config = TURKS_GB_ADDR_CONFIG_GOLDEN;
		break;
	case CHIP_CAICOS:
		rdev->config.evergreen.num_ses = 1;
		rdev->config.evergreen.max_pipes = 2;
		rdev->config.evergreen.max_tile_pipes = 2;
		rdev->config.evergreen.max_simds = 2;
		rdev->config.evergreen.max_backends = 1 * rdev->config.evergreen.num_ses;
		rdev->config.evergreen.max_gprs = 256;
		rdev->config.evergreen.max_threads = 192;
		rdev->config.evergreen.max_gs_threads = 16;
		rdev->config.evergreen.max_stack_entries = 256;
		rdev->config.evergreen.sx_num_of_sets = 4;
		rdev->config.evergreen.sx_max_export_size = 128;
		rdev->config.evergreen.sx_max_export_pos_size = 32;
		rdev->config.evergreen.sx_max_export_smx_size = 96;
		rdev->config.evergreen.max_hw_contexts = 4;
		rdev->config.evergreen.sq_num_cf_insts = 1;

		rdev->config.evergreen.sc_prim_fifo_size = 0x40;
		rdev->config.evergreen.sc_hiz_tile_fifo_size = 0x30;
		rdev->config.evergreen.sc_earlyz_tile_fifo_size = 0x130;
		gb_addr_config = CAICOS_GB_ADDR_CONFIG_GOLDEN;
		break;
	}

	/* Initialize HDP */
	for (i = 0, j = 0; i < 32; i++, j += 0x18) {
		WREG32((0x2c14 + j), 0x00000000);
		WREG32((0x2c18 + j), 0x00000000);
		WREG32((0x2c1c + j), 0x00000000);
		WREG32((0x2c20 + j), 0x00000000);
		WREG32((0x2c24 + j), 0x00000000);
	}

	WREG32(GRBM_CNTL, GRBM_READ_TIMEOUT(0xff));
	WREG32(SRBM_INT_CNTL, 0x1);
	WREG32(SRBM_INT_ACK, 0x1);

	evergreen_fix_pci_max_read_req_size(rdev);

	mc_shared_chmap = RREG32(MC_SHARED_CHMAP);
	if ((rdev->family == CHIP_PALM) ||
	    (rdev->family == CHIP_SUMO) ||
	    (rdev->family == CHIP_SUMO2))
		mc_arb_ramcfg = RREG32(FUS_MC_ARB_RAMCFG);
	else
		mc_arb_ramcfg = RREG32(MC_ARB_RAMCFG);

	/* setup tiling info dword.  gb_addr_config is not adequate since it does
	 * not have bank info, so create a custom tiling dword.
	 * bits 3:0   num_pipes
	 * bits 7:4   num_banks
	 * bits 11:8  group_size
	 * bits 15:12 row_size
	 */
	rdev->config.evergreen.tile_config = 0;
	switch (rdev->config.evergreen.max_tile_pipes) {
	case 1:
	default:
		rdev->config.evergreen.tile_config |= (0 << 0);
		break;
	case 2:
		rdev->config.evergreen.tile_config |= (1 << 0);
		break;
	case 4:
		rdev->config.evergreen.tile_config |= (2 << 0);
		break;
	case 8:
		rdev->config.evergreen.tile_config |= (3 << 0);
		break;
	}
	/* num banks is 8 on all fusion asics. 0 = 4, 1 = 8, 2 = 16 */
	if (rdev->flags & RADEON_IS_IGP)
		rdev->config.evergreen.tile_config |= 1 << 4;
	else {
		switch ((mc_arb_ramcfg & NOOFBANK_MASK) >> NOOFBANK_SHIFT) {
		case 0: /* four banks */
			rdev->config.evergreen.tile_config |= 0 << 4;
			break;
		case 1: /* eight banks */
			rdev->config.evergreen.tile_config |= 1 << 4;
			break;
		case 2: /* sixteen banks */
		default:
			rdev->config.evergreen.tile_config |= 2 << 4;
			break;
		}
	}
	rdev->config.evergreen.tile_config |= 0 << 8;
	rdev->config.evergreen.tile_config |=
		((gb_addr_config & 0x30000000) >> 28) << 12;

	if ((rdev->family >= CHIP_CEDAR) && (rdev->family <= CHIP_HEMLOCK)) {
		u32 efuse_straps_4;
		u32 efuse_straps_3;

		efuse_straps_4 = RREG32_RCU(0x204);
		efuse_straps_3 = RREG32_RCU(0x203);
		tmp = (((efuse_straps_4 & 0xf) << 4) |
		      ((efuse_straps_3 & 0xf0000000) >> 28));
	} else {
		tmp = 0;
		for (i = (rdev->config.evergreen.num_ses - 1); i >= 0; i--) {
			u32 rb_disable_bitmap;

			WREG32(GRBM_GFX_INDEX, INSTANCE_BROADCAST_WRITES | SE_INDEX(i));
			WREG32(RLC_GFX_INDEX, INSTANCE_BROADCAST_WRITES | SE_INDEX(i));
			rb_disable_bitmap = (RREG32(CC_RB_BACKEND_DISABLE) & 0x00ff0000) >> 16;
			tmp <<= 4;
			tmp |= rb_disable_bitmap;
		}
	}
	/* enabled rb are just the one not disabled :) */
	disabled_rb_mask = tmp;
	tmp = 0;
	for (i = 0; i < rdev->config.evergreen.max_backends; i++)
		tmp |= (1 << i);
	/* if all the backends are disabled, fix it up here */
	if ((disabled_rb_mask & tmp) == tmp) {
		for (i = 0; i < rdev->config.evergreen.max_backends; i++)
			disabled_rb_mask &= ~(1 << i);
	}

	for (i = 0; i < rdev->config.evergreen.num_ses; i++) {
		u32 simd_disable_bitmap;

		WREG32(GRBM_GFX_INDEX, INSTANCE_BROADCAST_WRITES | SE_INDEX(i));
		WREG32(RLC_GFX_INDEX, INSTANCE_BROADCAST_WRITES | SE_INDEX(i));
		simd_disable_bitmap = (RREG32(CC_GC_SHADER_PIPE_CONFIG) & 0xffff0000) >> 16;
		simd_disable_bitmap |= 0xffffffff << rdev->config.evergreen.max_simds;
		tmp <<= 16;
		tmp |= simd_disable_bitmap;
	}
	rdev->config.evergreen.active_simds = hweight32(~tmp);

	WREG32(GRBM_GFX_INDEX, INSTANCE_BROADCAST_WRITES | SE_BROADCAST_WRITES);
	WREG32(RLC_GFX_INDEX, INSTANCE_BROADCAST_WRITES | SE_BROADCAST_WRITES);

	WREG32(GB_ADDR_CONFIG, gb_addr_config);
	WREG32(DMIF_ADDR_CONFIG, gb_addr_config);
	WREG32(HDP_ADDR_CONFIG, gb_addr_config);
	WREG32(DMA_TILING_CONFIG, gb_addr_config);
	WREG32(UVD_UDEC_ADDR_CONFIG, gb_addr_config);
	WREG32(UVD_UDEC_DB_ADDR_CONFIG, gb_addr_config);
	WREG32(UVD_UDEC_DBW_ADDR_CONFIG, gb_addr_config);

	if ((rdev->config.evergreen.max_backends == 1) &&
	    (rdev->flags & RADEON_IS_IGP)) {
		if ((disabled_rb_mask & 3) == 1) {
			/* RB0 disabled, RB1 enabled */
			tmp = 0x11111111;
		} else {
			/* RB1 disabled, RB0 enabled */
			tmp = 0x00000000;
		}
	} else {
		tmp = gb_addr_config & NUM_PIPES_MASK;
		tmp = r6xx_remap_render_backend(rdev, tmp, rdev->config.evergreen.max_backends,
						EVERGREEN_MAX_BACKENDS, disabled_rb_mask);
	}
	WREG32(GB_BACKEND_MAP, tmp);

	WREG32(CGTS_SYS_TCC_DISABLE, 0);
	WREG32(CGTS_TCC_DISABLE, 0);
	WREG32(CGTS_USER_SYS_TCC_DISABLE, 0);
	WREG32(CGTS_USER_TCC_DISABLE, 0);

	/* set HW defaults for 3D engine */
	WREG32(CP_QUEUE_THRESHOLDS, (ROQ_IB1_START(0x16) |
				     ROQ_IB2_START(0x2b)));

	WREG32(CP_MEQ_THRESHOLDS, STQ_SPLIT(0x30));

	WREG32(TA_CNTL_AUX, (DISABLE_CUBE_ANISO |
			     SYNC_GRADIENT |
			     SYNC_WALKER |
			     SYNC_ALIGNER));

	sx_debug_1 = RREG32(SX_DEBUG_1);
	sx_debug_1 |= ENABLE_NEW_SMX_ADDRESS;
	WREG32(SX_DEBUG_1, sx_debug_1);


	smx_dc_ctl0 = RREG32(SMX_DC_CTL0);
	smx_dc_ctl0 &= ~NUMBER_OF_SETS(0x1ff);
	smx_dc_ctl0 |= NUMBER_OF_SETS(rdev->config.evergreen.sx_num_of_sets);
	WREG32(SMX_DC_CTL0, smx_dc_ctl0);

	if (rdev->family <= CHIP_SUMO2)
		WREG32(SMX_SAR_CTL0, 0x00010000);

	WREG32(SX_EXPORT_BUFFER_SIZES, (COLOR_BUFFER_SIZE((rdev->config.evergreen.sx_max_export_size / 4) - 1) |
					POSITION_BUFFER_SIZE((rdev->config.evergreen.sx_max_export_pos_size / 4) - 1) |
					SMX_BUFFER_SIZE((rdev->config.evergreen.sx_max_export_smx_size / 4) - 1)));

	WREG32(PA_SC_FIFO_SIZE, (SC_PRIM_FIFO_SIZE(rdev->config.evergreen.sc_prim_fifo_size) |
				 SC_HIZ_TILE_FIFO_SIZE(rdev->config.evergreen.sc_hiz_tile_fifo_size) |
				 SC_EARLYZ_TILE_FIFO_SIZE(rdev->config.evergreen.sc_earlyz_tile_fifo_size)));

	WREG32(VGT_NUM_INSTANCES, 1);
	WREG32(SPI_CONFIG_CNTL, 0);
	WREG32(SPI_CONFIG_CNTL_1, VTX_DONE_DELAY(4));
	WREG32(CP_PERFMON_CNTL, 0);

	WREG32(SQ_MS_FIFO_SIZES, (CACHE_FIFO_SIZE(16 * rdev->config.evergreen.sq_num_cf_insts) |
				  FETCH_FIFO_HIWATER(0x4) |
				  DONE_FIFO_HIWATER(0xe0) |
				  ALU_UPDATE_FIFO_HIWATER(0x8)));

	sq_config = RREG32(SQ_CONFIG);
	sq_config &= ~(PS_PRIO(3) |
		       VS_PRIO(3) |
		       GS_PRIO(3) |
		       ES_PRIO(3));
	sq_config |= (VC_ENABLE |
		      EXPORT_SRC_C |
		      PS_PRIO(0) |
		      VS_PRIO(1) |
		      GS_PRIO(2) |
		      ES_PRIO(3));

	switch (rdev->family) {
	case CHIP_CEDAR:
	case CHIP_PALM:
	case CHIP_SUMO:
	case CHIP_SUMO2:
	case CHIP_CAICOS:
		/* no vertex cache */
		sq_config &= ~VC_ENABLE;
		break;
	default:
		break;
	}

	sq_lds_resource_mgmt = RREG32(SQ_LDS_RESOURCE_MGMT);

	sq_gpr_resource_mgmt_1 = NUM_PS_GPRS((rdev->config.evergreen.max_gprs - (4 * 2))* 12 / 32);
	sq_gpr_resource_mgmt_1 |= NUM_VS_GPRS((rdev->config.evergreen.max_gprs - (4 * 2)) * 6 / 32);
	sq_gpr_resource_mgmt_1 |= NUM_CLAUSE_TEMP_GPRS(4);
	sq_gpr_resource_mgmt_2 = NUM_GS_GPRS((rdev->config.evergreen.max_gprs - (4 * 2)) * 4 / 32);
	sq_gpr_resource_mgmt_2 |= NUM_ES_GPRS((rdev->config.evergreen.max_gprs - (4 * 2)) * 4 / 32);
	sq_gpr_resource_mgmt_3 = NUM_HS_GPRS((rdev->config.evergreen.max_gprs - (4 * 2)) * 3 / 32);
	sq_gpr_resource_mgmt_3 |= NUM_LS_GPRS((rdev->config.evergreen.max_gprs - (4 * 2)) * 3 / 32);

	switch (rdev->family) {
	case CHIP_CEDAR:
	case CHIP_PALM:
	case CHIP_SUMO:
	case CHIP_SUMO2:
		ps_thread_count = 96;
		break;
	default:
		ps_thread_count = 128;
		break;
	}

	sq_thread_resource_mgmt = NUM_PS_THREADS(ps_thread_count);
	sq_thread_resource_mgmt |= NUM_VS_THREADS((((rdev->config.evergreen.max_threads - ps_thread_count) / 6) / 8) * 8);
	sq_thread_resource_mgmt |= NUM_GS_THREADS((((rdev->config.evergreen.max_threads - ps_thread_count) / 6) / 8) * 8);
	sq_thread_resource_mgmt |= NUM_ES_THREADS((((rdev->config.evergreen.max_threads - ps_thread_count) / 6) / 8) * 8);
	sq_thread_resource_mgmt_2 = NUM_HS_THREADS((((rdev->config.evergreen.max_threads - ps_thread_count) / 6) / 8) * 8);
	sq_thread_resource_mgmt_2 |= NUM_LS_THREADS((((rdev->config.evergreen.max_threads - ps_thread_count) / 6) / 8) * 8);

	sq_stack_resource_mgmt_1 = NUM_PS_STACK_ENTRIES((rdev->config.evergreen.max_stack_entries * 1) / 6);
	sq_stack_resource_mgmt_1 |= NUM_VS_STACK_ENTRIES((rdev->config.evergreen.max_stack_entries * 1) / 6);
	sq_stack_resource_mgmt_2 = NUM_GS_STACK_ENTRIES((rdev->config.evergreen.max_stack_entries * 1) / 6);
	sq_stack_resource_mgmt_2 |= NUM_ES_STACK_ENTRIES((rdev->config.evergreen.max_stack_entries * 1) / 6);
	sq_stack_resource_mgmt_3 = NUM_HS_STACK_ENTRIES((rdev->config.evergreen.max_stack_entries * 1) / 6);
	sq_stack_resource_mgmt_3 |= NUM_LS_STACK_ENTRIES((rdev->config.evergreen.max_stack_entries * 1) / 6);

	WREG32(SQ_CONFIG, sq_config);
	WREG32(SQ_GPR_RESOURCE_MGMT_1, sq_gpr_resource_mgmt_1);
	WREG32(SQ_GPR_RESOURCE_MGMT_2, sq_gpr_resource_mgmt_2);
	WREG32(SQ_GPR_RESOURCE_MGMT_3, sq_gpr_resource_mgmt_3);
	WREG32(SQ_THREAD_RESOURCE_MGMT, sq_thread_resource_mgmt);
	WREG32(SQ_THREAD_RESOURCE_MGMT_2, sq_thread_resource_mgmt_2);
	WREG32(SQ_STACK_RESOURCE_MGMT_1, sq_stack_resource_mgmt_1);
	WREG32(SQ_STACK_RESOURCE_MGMT_2, sq_stack_resource_mgmt_2);
	WREG32(SQ_STACK_RESOURCE_MGMT_3, sq_stack_resource_mgmt_3);
	WREG32(SQ_DYN_GPR_CNTL_PS_FLUSH_REQ, 0);
	WREG32(SQ_LDS_RESOURCE_MGMT, sq_lds_resource_mgmt);

	WREG32(PA_SC_FORCE_EOV_MAX_CNTS, (FORCE_EOV_MAX_CLK_CNT(4095) |
					  FORCE_EOV_MAX_REZ_CNT(255)));

	switch (rdev->family) {
	case CHIP_CEDAR:
	case CHIP_PALM:
	case CHIP_SUMO:
	case CHIP_SUMO2:
	case CHIP_CAICOS:
		vgt_cache_invalidation = CACHE_INVALIDATION(TC_ONLY);
		break;
	default:
		vgt_cache_invalidation = CACHE_INVALIDATION(VC_AND_TC);
		break;
	}
	vgt_cache_invalidation |= AUTO_INVLD_EN(ES_AND_GS_AUTO);
	WREG32(VGT_CACHE_INVALIDATION, vgt_cache_invalidation);

	WREG32(VGT_GS_VERTEX_REUSE, 16);
	WREG32(PA_SU_LINE_STIPPLE_VALUE, 0);
	WREG32(PA_SC_LINE_STIPPLE_STATE, 0);

	WREG32(VGT_VERTEX_REUSE_BLOCK_CNTL, 14);
	WREG32(VGT_OUT_DEALLOC_CNTL, 16);

	WREG32(CB_PERF_CTR0_SEL_0, 0);
	WREG32(CB_PERF_CTR0_SEL_1, 0);
	WREG32(CB_PERF_CTR1_SEL_0, 0);
	WREG32(CB_PERF_CTR1_SEL_1, 0);
	WREG32(CB_PERF_CTR2_SEL_0, 0);
	WREG32(CB_PERF_CTR2_SEL_1, 0);
	WREG32(CB_PERF_CTR3_SEL_0, 0);
	WREG32(CB_PERF_CTR3_SEL_1, 0);

	/* clear render buffer base addresses */
	WREG32(CB_COLOR0_BASE, 0);
	WREG32(CB_COLOR1_BASE, 0);
	WREG32(CB_COLOR2_BASE, 0);
	WREG32(CB_COLOR3_BASE, 0);
	WREG32(CB_COLOR4_BASE, 0);
	WREG32(CB_COLOR5_BASE, 0);
	WREG32(CB_COLOR6_BASE, 0);
	WREG32(CB_COLOR7_BASE, 0);
	WREG32(CB_COLOR8_BASE, 0);
	WREG32(CB_COLOR9_BASE, 0);
	WREG32(CB_COLOR10_BASE, 0);
	WREG32(CB_COLOR11_BASE, 0);

	/* set the shader const cache sizes to 0 */
	for (i = SQ_ALU_CONST_BUFFER_SIZE_PS_0; i < 0x28200; i += 4)
		WREG32(i, 0);
	for (i = SQ_ALU_CONST_BUFFER_SIZE_HS_0; i < 0x29000; i += 4)
		WREG32(i, 0);

	tmp = RREG32(HDP_MISC_CNTL);
	tmp |= HDP_FLUSH_INVALIDATE_CACHE;
	WREG32(HDP_MISC_CNTL, tmp);

	hdp_host_path_cntl = RREG32(HDP_HOST_PATH_CNTL);
	WREG32(HDP_HOST_PATH_CNTL, hdp_host_path_cntl);

	WREG32(PA_CL_ENHANCE, CLIP_VTX_REORDER_ENA | NUM_CLIP_SEQ(3));

	udelay(50);

}

int evergreen_mc_init(struct radeon_device *rdev)
{
	u32 tmp;
	int chansize, numchan;

	/* Get VRAM informations */
	rdev->mc.vram_is_ddr = true;
	if ((rdev->family == CHIP_PALM) ||
	    (rdev->family == CHIP_SUMO) ||
	    (rdev->family == CHIP_SUMO2))
		tmp = RREG32(FUS_MC_ARB_RAMCFG);
	else
		tmp = RREG32(MC_ARB_RAMCFG);
	if (tmp & CHANSIZE_OVERRIDE) {
		chansize = 16;
	} else if (tmp & CHANSIZE_MASK) {
		chansize = 64;
	} else {
		chansize = 32;
	}
	tmp = RREG32(MC_SHARED_CHMAP);
	switch ((tmp & NOOFCHAN_MASK) >> NOOFCHAN_SHIFT) {
	case 0:
	default:
		numchan = 1;
		break;
	case 1:
		numchan = 2;
		break;
	case 2:
		numchan = 4;
		break;
	case 3:
		numchan = 8;
		break;
	}
	rdev->mc.vram_width = numchan * chansize;
	/* Could aper size report 0 ? */
	rdev->mc.aper_base = pci_resource_start(rdev->pdev, 0);
	rdev->mc.aper_size = pci_resource_len(rdev->pdev, 0);
	/* Setup GPU memory space */
	if ((rdev->family == CHIP_PALM) ||
	    (rdev->family == CHIP_SUMO) ||
	    (rdev->family == CHIP_SUMO2)) {
		/* size in bytes on fusion */
		rdev->mc.mc_vram_size = RREG32(CONFIG_MEMSIZE);
		rdev->mc.real_vram_size = RREG32(CONFIG_MEMSIZE);
	} else {
		/* size in MB on evergreen/cayman/tn */
		rdev->mc.mc_vram_size = RREG32(CONFIG_MEMSIZE) * 1024ULL * 1024ULL;
		rdev->mc.real_vram_size = RREG32(CONFIG_MEMSIZE) * 1024ULL * 1024ULL;
	}
	rdev->mc.visible_vram_size = rdev->mc.aper_size;
	r700_vram_gtt_location(rdev, &rdev->mc);
	radeon_update_bandwidth_info(rdev);

	return 0;
}

void evergreen_print_gpu_status_regs(struct radeon_device *rdev)
{
	dev_info(rdev->dev, "  GRBM_STATUS               = 0x%08X\n",
		RREG32(GRBM_STATUS));
	dev_info(rdev->dev, "  GRBM_STATUS_SE0           = 0x%08X\n",
		RREG32(GRBM_STATUS_SE0));
	dev_info(rdev->dev, "  GRBM_STATUS_SE1           = 0x%08X\n",
		RREG32(GRBM_STATUS_SE1));
	dev_info(rdev->dev, "  SRBM_STATUS               = 0x%08X\n",
		RREG32(SRBM_STATUS));
	dev_info(rdev->dev, "  SRBM_STATUS2              = 0x%08X\n",
		RREG32(SRBM_STATUS2));
	dev_info(rdev->dev, "  R_008674_CP_STALLED_STAT1 = 0x%08X\n",
		RREG32(CP_STALLED_STAT1));
	dev_info(rdev->dev, "  R_008678_CP_STALLED_STAT2 = 0x%08X\n",
		RREG32(CP_STALLED_STAT2));
	dev_info(rdev->dev, "  R_00867C_CP_BUSY_STAT     = 0x%08X\n",
		RREG32(CP_BUSY_STAT));
	dev_info(rdev->dev, "  R_008680_CP_STAT          = 0x%08X\n",
		RREG32(CP_STAT));
	dev_info(rdev->dev, "  R_00D034_DMA_STATUS_REG   = 0x%08X\n",
		RREG32(DMA_STATUS_REG));
	if (rdev->family >= CHIP_CAYMAN) {
		dev_info(rdev->dev, "  R_00D834_DMA_STATUS_REG   = 0x%08X\n",
			 RREG32(DMA_STATUS_REG + 0x800));
	}
}

bool evergreen_is_display_hung(struct radeon_device *rdev)
{
	u32 crtc_hung = 0;
	u32 crtc_status[6];
	u32 i, j, tmp;

	for (i = 0; i < rdev->num_crtc; i++) {
		if (RREG32(EVERGREEN_CRTC_CONTROL + crtc_offsets[i]) & EVERGREEN_CRTC_MASTER_EN) {
			crtc_status[i] = RREG32(EVERGREEN_CRTC_STATUS_HV_COUNT + crtc_offsets[i]);
			crtc_hung |= (1 << i);
		}
	}

	for (j = 0; j < 10; j++) {
		for (i = 0; i < rdev->num_crtc; i++) {
			if (crtc_hung & (1 << i)) {
				tmp = RREG32(EVERGREEN_CRTC_STATUS_HV_COUNT + crtc_offsets[i]);
				if (tmp != crtc_status[i])
					crtc_hung &= ~(1 << i);
			}
		}
		if (crtc_hung == 0)
			return false;
		udelay(100);
	}

	return true;
}

u32 evergreen_gpu_check_soft_reset(struct radeon_device *rdev)
{
	u32 reset_mask = 0;
	u32 tmp;

	/* GRBM_STATUS */
	tmp = RREG32(GRBM_STATUS);
	if (tmp & (PA_BUSY | SC_BUSY |
		   SH_BUSY | SX_BUSY |
		   TA_BUSY | VGT_BUSY |
		   DB_BUSY | CB_BUSY |
		   SPI_BUSY | VGT_BUSY_NO_DMA))
		reset_mask |= RADEON_RESET_GFX;

	if (tmp & (CF_RQ_PENDING | PF_RQ_PENDING |
		   CP_BUSY | CP_COHERENCY_BUSY))
		reset_mask |= RADEON_RESET_CP;

	if (tmp & GRBM_EE_BUSY)
		reset_mask |= RADEON_RESET_GRBM | RADEON_RESET_GFX | RADEON_RESET_CP;

	/* DMA_STATUS_REG */
	tmp = RREG32(DMA_STATUS_REG);
	if (!(tmp & DMA_IDLE))
		reset_mask |= RADEON_RESET_DMA;

	/* SRBM_STATUS2 */
	tmp = RREG32(SRBM_STATUS2);
	if (tmp & DMA_BUSY)
		reset_mask |= RADEON_RESET_DMA;

	/* SRBM_STATUS */
	tmp = RREG32(SRBM_STATUS);
	if (tmp & (RLC_RQ_PENDING | RLC_BUSY))
		reset_mask |= RADEON_RESET_RLC;

	if (tmp & IH_BUSY)
		reset_mask |= RADEON_RESET_IH;

	if (tmp & SEM_BUSY)
		reset_mask |= RADEON_RESET_SEM;

	if (tmp & GRBM_RQ_PENDING)
		reset_mask |= RADEON_RESET_GRBM;

	if (tmp & VMC_BUSY)
		reset_mask |= RADEON_RESET_VMC;

	if (tmp & (MCB_BUSY | MCB_NON_DISPLAY_BUSY |
		   MCC_BUSY | MCD_BUSY))
		reset_mask |= RADEON_RESET_MC;

	if (evergreen_is_display_hung(rdev))
		reset_mask |= RADEON_RESET_DISPLAY;

	/* VM_L2_STATUS */
	tmp = RREG32(VM_L2_STATUS);
	if (tmp & L2_BUSY)
		reset_mask |= RADEON_RESET_VMC;

	/* Skip MC reset as it's mostly likely not hung, just busy */
	if (reset_mask & RADEON_RESET_MC) {
		DRM_DEBUG("MC busy: 0x%08X, clearing.\n", reset_mask);
		reset_mask &= ~RADEON_RESET_MC;
	}

	return reset_mask;
}

static void evergreen_gpu_soft_reset(struct radeon_device *rdev, u32 reset_mask)
{
	struct evergreen_mc_save save;
	u32 grbm_soft_reset = 0, srbm_soft_reset = 0;
	u32 tmp;

	if (reset_mask == 0)
		return;

	dev_info(rdev->dev, "GPU softreset: 0x%08X\n", reset_mask);

	evergreen_print_gpu_status_regs(rdev);

	/* Disable CP parsing/prefetching */
	WREG32(CP_ME_CNTL, CP_ME_HALT | CP_PFP_HALT);

	if (reset_mask & RADEON_RESET_DMA) {
		/* Disable DMA */
		tmp = RREG32(DMA_RB_CNTL);
		tmp &= ~DMA_RB_ENABLE;
		WREG32(DMA_RB_CNTL, tmp);
	}

	udelay(50);

	evergreen_mc_stop(rdev, &save);
	if (evergreen_mc_wait_for_idle(rdev)) {
		dev_warn(rdev->dev, "Wait for MC idle timedout !\n");
	}

	if (reset_mask & (RADEON_RESET_GFX | RADEON_RESET_COMPUTE)) {
		grbm_soft_reset |= SOFT_RESET_DB |
			SOFT_RESET_CB |
			SOFT_RESET_PA |
			SOFT_RESET_SC |
			SOFT_RESET_SPI |
			SOFT_RESET_SX |
			SOFT_RESET_SH |
			SOFT_RESET_TC |
			SOFT_RESET_TA |
			SOFT_RESET_VC |
			SOFT_RESET_VGT;
	}

	if (reset_mask & RADEON_RESET_CP) {
		grbm_soft_reset |= SOFT_RESET_CP |
			SOFT_RESET_VGT;

		srbm_soft_reset |= SOFT_RESET_GRBM;
	}

	if (reset_mask & RADEON_RESET_DMA)
		srbm_soft_reset |= SOFT_RESET_DMA;

	if (reset_mask & RADEON_RESET_DISPLAY)
		srbm_soft_reset |= SOFT_RESET_DC;

	if (reset_mask & RADEON_RESET_RLC)
		srbm_soft_reset |= SOFT_RESET_RLC;

	if (reset_mask & RADEON_RESET_SEM)
		srbm_soft_reset |= SOFT_RESET_SEM;

	if (reset_mask & RADEON_RESET_IH)
		srbm_soft_reset |= SOFT_RESET_IH;

	if (reset_mask & RADEON_RESET_GRBM)
		srbm_soft_reset |= SOFT_RESET_GRBM;

	if (reset_mask & RADEON_RESET_VMC)
		srbm_soft_reset |= SOFT_RESET_VMC;

	if (!(rdev->flags & RADEON_IS_IGP)) {
		if (reset_mask & RADEON_RESET_MC)
			srbm_soft_reset |= SOFT_RESET_MC;
	}

	if (grbm_soft_reset) {
		tmp = RREG32(GRBM_SOFT_RESET);
		tmp |= grbm_soft_reset;
		dev_info(rdev->dev, "GRBM_SOFT_RESET=0x%08X\n", tmp);
		WREG32(GRBM_SOFT_RESET, tmp);
		tmp = RREG32(GRBM_SOFT_RESET);

		udelay(50);

		tmp &= ~grbm_soft_reset;
		WREG32(GRBM_SOFT_RESET, tmp);
		tmp = RREG32(GRBM_SOFT_RESET);
	}

	if (srbm_soft_reset) {
		tmp = RREG32(SRBM_SOFT_RESET);
		tmp |= srbm_soft_reset;
		dev_info(rdev->dev, "SRBM_SOFT_RESET=0x%08X\n", tmp);
		WREG32(SRBM_SOFT_RESET, tmp);
		tmp = RREG32(SRBM_SOFT_RESET);

		udelay(50);

		tmp &= ~srbm_soft_reset;
		WREG32(SRBM_SOFT_RESET, tmp);
		tmp = RREG32(SRBM_SOFT_RESET);
	}

	/* Wait a little for things to settle down */
	udelay(50);

	evergreen_mc_resume(rdev, &save);
	udelay(50);

	evergreen_print_gpu_status_regs(rdev);
}

void evergreen_gpu_pci_config_reset(struct radeon_device *rdev)
{
	struct evergreen_mc_save save;
	u32 tmp, i;

	dev_info(rdev->dev, "GPU pci config reset\n");

	/* disable dpm? */

	/* Disable CP parsing/prefetching */
	WREG32(CP_ME_CNTL, CP_ME_HALT | CP_PFP_HALT);
	udelay(50);
	/* Disable DMA */
	tmp = RREG32(DMA_RB_CNTL);
	tmp &= ~DMA_RB_ENABLE;
	WREG32(DMA_RB_CNTL, tmp);
	/* XXX other engines? */

	/* halt the rlc */
	r600_rlc_stop(rdev);

	udelay(50);

	/* set mclk/sclk to bypass */
	rv770_set_clk_bypass_mode(rdev);
	/* disable BM */
	pci_clear_master(rdev->pdev);
	/* disable mem access */
	evergreen_mc_stop(rdev, &save);
	if (evergreen_mc_wait_for_idle(rdev)) {
		dev_warn(rdev->dev, "Wait for MC idle timed out !\n");
	}
	/* reset */
	radeon_pci_config_reset(rdev);
	/* wait for asic to come out of reset */
	for (i = 0; i < rdev->usec_timeout; i++) {
		if (RREG32(CONFIG_MEMSIZE) != 0xffffffff)
			break;
		udelay(1);
	}
}

int evergreen_asic_reset(struct radeon_device *rdev, bool hard)
{
	u32 reset_mask;

	if (hard) {
		evergreen_gpu_pci_config_reset(rdev);
		return 0;
	}

	reset_mask = evergreen_gpu_check_soft_reset(rdev);

	if (reset_mask)
		r600_set_bios_scratch_engine_hung(rdev, true);

	/* try soft reset */
	evergreen_gpu_soft_reset(rdev, reset_mask);

	reset_mask = evergreen_gpu_check_soft_reset(rdev);

	/* try pci config reset */
	if (reset_mask && radeon_hard_reset)
		evergreen_gpu_pci_config_reset(rdev);

	reset_mask = evergreen_gpu_check_soft_reset(rdev);

	if (!reset_mask)
		r600_set_bios_scratch_engine_hung(rdev, false);

	return 0;
}

/**
 * evergreen_gfx_is_lockup - Check if the GFX engine is locked up
 *
 * @rdev: radeon_device pointer
 * @ring: radeon_ring structure holding ring information
 *
 * Check if the GFX engine is locked up.
 * Returns true if the engine appears to be locked up, false if not.
 */
bool evergreen_gfx_is_lockup(struct radeon_device *rdev, struct radeon_ring *ring)
{
	u32 reset_mask = evergreen_gpu_check_soft_reset(rdev);

	if (!(reset_mask & (RADEON_RESET_GFX |
			    RADEON_RESET_COMPUTE |
			    RADEON_RESET_CP))) {
		radeon_ring_lockup_update(rdev, ring);
		return false;
	}
	return radeon_ring_test_lockup(rdev, ring);
}

/*
 * RLC
 */
#define RLC_SAVE_RESTORE_LIST_END_MARKER    0x00000000
#define RLC_CLEAR_STATE_END_MARKER          0x00000001

void sumo_rlc_fini(struct radeon_device *rdev)
{
	int r;

	/* save restore block */
	if (rdev->rlc.save_restore_obj) {
		r = radeon_bo_reserve(rdev->rlc.save_restore_obj, false);
		if (unlikely(r != 0))
			dev_warn(rdev->dev, "(%d) reserve RLC sr bo failed\n", r);
		radeon_bo_unpin(rdev->rlc.save_restore_obj);
		radeon_bo_unreserve(rdev->rlc.save_restore_obj);

		radeon_bo_unref(&rdev->rlc.save_restore_obj);
		rdev->rlc.save_restore_obj = NULL;
	}

	/* clear state block */
	if (rdev->rlc.clear_state_obj) {
		r = radeon_bo_reserve(rdev->rlc.clear_state_obj, false);
		if (unlikely(r != 0))
			dev_warn(rdev->dev, "(%d) reserve RLC c bo failed\n", r);
		radeon_bo_unpin(rdev->rlc.clear_state_obj);
		radeon_bo_unreserve(rdev->rlc.clear_state_obj);

		radeon_bo_unref(&rdev->rlc.clear_state_obj);
		rdev->rlc.clear_state_obj = NULL;
	}

	/* clear state block */
	if (rdev->rlc.cp_table_obj) {
		r = radeon_bo_reserve(rdev->rlc.cp_table_obj, false);
		if (unlikely(r != 0))
			dev_warn(rdev->dev, "(%d) reserve RLC cp table bo failed\n", r);
		radeon_bo_unpin(rdev->rlc.cp_table_obj);
		radeon_bo_unreserve(rdev->rlc.cp_table_obj);

		radeon_bo_unref(&rdev->rlc.cp_table_obj);
		rdev->rlc.cp_table_obj = NULL;
	}
}

#define CP_ME_TABLE_SIZE    96

int sumo_rlc_init(struct radeon_device *rdev)
{
	const u32 *src_ptr;
	volatile u32 *dst_ptr;
	u32 dws, data, i, j, k, reg_num;
	u32 reg_list_num, reg_list_hdr_blk_index, reg_list_blk_index = 0;
	u64 reg_list_mc_addr;
	const struct cs_section_def *cs_data;
	int r;

	src_ptr = rdev->rlc.reg_list;
	dws = rdev->rlc.reg_list_size;
	if (rdev->family >= CHIP_BONAIRE) {
		dws += (5 * 16) + 48 + 48 + 64;
	}
	cs_data = rdev->rlc.cs_data;

	if (src_ptr) {
		/* save restore block */
		if (rdev->rlc.save_restore_obj == NULL) {
			r = radeon_bo_create(rdev, dws * 4, PAGE_SIZE, true,
					     RADEON_GEM_DOMAIN_VRAM, 0, NULL,
					     NULL, &rdev->rlc.save_restore_obj);
			if (r) {
				dev_warn(rdev->dev, "(%d) create RLC sr bo failed\n", r);
				return r;
			}
		}

		r = radeon_bo_reserve(rdev->rlc.save_restore_obj, false);
		if (unlikely(r != 0)) {
			sumo_rlc_fini(rdev);
			return r;
		}
		r = radeon_bo_pin(rdev->rlc.save_restore_obj, RADEON_GEM_DOMAIN_VRAM,
				  &rdev->rlc.save_restore_gpu_addr);
		if (r) {
			radeon_bo_unreserve(rdev->rlc.save_restore_obj);
			dev_warn(rdev->dev, "(%d) pin RLC sr bo failed\n", r);
			sumo_rlc_fini(rdev);
			return r;
		}

		r = radeon_bo_kmap(rdev->rlc.save_restore_obj, (void **)&rdev->rlc.sr_ptr);
		if (r) {
			dev_warn(rdev->dev, "(%d) map RLC sr bo failed\n", r);
			sumo_rlc_fini(rdev);
			return r;
		}
		/* write the sr buffer */
		dst_ptr = rdev->rlc.sr_ptr;
		if (rdev->family >= CHIP_TAHITI) {
			/* SI */
			for (i = 0; i < rdev->rlc.reg_list_size; i++)
				dst_ptr[i] = cpu_to_le32(src_ptr[i]);
		} else {
			/* ON/LN/TN */
			/* format:
			 * dw0: (reg2 << 16) | reg1
			 * dw1: reg1 save space
			 * dw2: reg2 save space
			 */
			for (i = 0; i < dws; i++) {
				data = src_ptr[i] >> 2;
				i++;
				if (i < dws)
					data |= (src_ptr[i] >> 2) << 16;
				j = (((i - 1) * 3) / 2);
				dst_ptr[j] = cpu_to_le32(data);
			}
			j = ((i * 3) / 2);
			dst_ptr[j] = cpu_to_le32(RLC_SAVE_RESTORE_LIST_END_MARKER);
		}
		radeon_bo_kunmap(rdev->rlc.save_restore_obj);
		radeon_bo_unreserve(rdev->rlc.save_restore_obj);
	}

	if (cs_data) {
		/* clear state block */
		if (rdev->family >= CHIP_BONAIRE) {
			rdev->rlc.clear_state_size = dws = cik_get_csb_size(rdev);
		} else if (rdev->family >= CHIP_TAHITI) {
			rdev->rlc.clear_state_size = si_get_csb_size(rdev);
			dws = rdev->rlc.clear_state_size + (256 / 4);
		} else {
			reg_list_num = 0;
			dws = 0;
			for (i = 0; cs_data[i].section != NULL; i++) {
				for (j = 0; cs_data[i].section[j].extent != NULL; j++) {
					reg_list_num++;
					dws += cs_data[i].section[j].reg_count;
				}
			}
			reg_list_blk_index = (3 * reg_list_num + 2);
			dws += reg_list_blk_index;
			rdev->rlc.clear_state_size = dws;
		}

		if (rdev->rlc.clear_state_obj == NULL) {
			r = radeon_bo_create(rdev, dws * 4, PAGE_SIZE, true,
					     RADEON_GEM_DOMAIN_VRAM, 0, NULL,
					     NULL, &rdev->rlc.clear_state_obj);
			if (r) {
				dev_warn(rdev->dev, "(%d) create RLC c bo failed\n", r);
				sumo_rlc_fini(rdev);
				return r;
			}
		}
		r = radeon_bo_reserve(rdev->rlc.clear_state_obj, false);
		if (unlikely(r != 0)) {
			sumo_rlc_fini(rdev);
			return r;
		}
		r = radeon_bo_pin(rdev->rlc.clear_state_obj, RADEON_GEM_DOMAIN_VRAM,
				  &rdev->rlc.clear_state_gpu_addr);
		if (r) {
			radeon_bo_unreserve(rdev->rlc.clear_state_obj);
			dev_warn(rdev->dev, "(%d) pin RLC c bo failed\n", r);
			sumo_rlc_fini(rdev);
			return r;
		}

		r = radeon_bo_kmap(rdev->rlc.clear_state_obj, (void **)&rdev->rlc.cs_ptr);
		if (r) {
			dev_warn(rdev->dev, "(%d) map RLC c bo failed\n", r);
			sumo_rlc_fini(rdev);
			return r;
		}
		/* set up the cs buffer */
		dst_ptr = rdev->rlc.cs_ptr;
		if (rdev->family >= CHIP_BONAIRE) {
			cik_get_csb_buffer(rdev, dst_ptr);
		} else if (rdev->family >= CHIP_TAHITI) {
			reg_list_mc_addr = rdev->rlc.clear_state_gpu_addr + 256;
			dst_ptr[0] = cpu_to_le32(upper_32_bits(reg_list_mc_addr));
			dst_ptr[1] = cpu_to_le32(lower_32_bits(reg_list_mc_addr));
			dst_ptr[2] = cpu_to_le32(rdev->rlc.clear_state_size);
			si_get_csb_buffer(rdev, &dst_ptr[(256/4)]);
		} else {
			reg_list_hdr_blk_index = 0;
			reg_list_mc_addr = rdev->rlc.clear_state_gpu_addr + (reg_list_blk_index * 4);
			data = upper_32_bits(reg_list_mc_addr);
			dst_ptr[reg_list_hdr_blk_index] = cpu_to_le32(data);
			reg_list_hdr_blk_index++;
			for (i = 0; cs_data[i].section != NULL; i++) {
				for (j = 0; cs_data[i].section[j].extent != NULL; j++) {
					reg_num = cs_data[i].section[j].reg_count;
					data = reg_list_mc_addr & 0xffffffff;
					dst_ptr[reg_list_hdr_blk_index] = cpu_to_le32(data);
					reg_list_hdr_blk_index++;

					data = (cs_data[i].section[j].reg_index * 4) & 0xffffffff;
					dst_ptr[reg_list_hdr_blk_index] = cpu_to_le32(data);
					reg_list_hdr_blk_index++;

					data = 0x08000000 | (reg_num * 4);
					dst_ptr[reg_list_hdr_blk_index] = cpu_to_le32(data);
					reg_list_hdr_blk_index++;

					for (k = 0; k < reg_num; k++) {
						data = cs_data[i].section[j].extent[k];
						dst_ptr[reg_list_blk_index + k] = cpu_to_le32(data);
					}
					reg_list_mc_addr += reg_num * 4;
					reg_list_blk_index += reg_num;
				}
			}
			dst_ptr[reg_list_hdr_blk_index] = cpu_to_le32(RLC_CLEAR_STATE_END_MARKER);
		}
		radeon_bo_kunmap(rdev->rlc.clear_state_obj);
		radeon_bo_unreserve(rdev->rlc.clear_state_obj);
	}

	if (rdev->rlc.cp_table_size) {
		if (rdev->rlc.cp_table_obj == NULL) {
			r = radeon_bo_create(rdev, rdev->rlc.cp_table_size,
					     PAGE_SIZE, true,
					     RADEON_GEM_DOMAIN_VRAM, 0, NULL,
					     NULL, &rdev->rlc.cp_table_obj);
			if (r) {
				dev_warn(rdev->dev, "(%d) create RLC cp table bo failed\n", r);
				sumo_rlc_fini(rdev);
				return r;
			}
		}

		r = radeon_bo_reserve(rdev->rlc.cp_table_obj, false);
		if (unlikely(r != 0)) {
			dev_warn(rdev->dev, "(%d) reserve RLC cp table bo failed\n", r);
			sumo_rlc_fini(rdev);
			return r;
		}
		r = radeon_bo_pin(rdev->rlc.cp_table_obj, RADEON_GEM_DOMAIN_VRAM,
				  &rdev->rlc.cp_table_gpu_addr);
		if (r) {
			radeon_bo_unreserve(rdev->rlc.cp_table_obj);
			dev_warn(rdev->dev, "(%d) pin RLC cp_table bo failed\n", r);
			sumo_rlc_fini(rdev);
			return r;
		}
		r = radeon_bo_kmap(rdev->rlc.cp_table_obj, (void **)&rdev->rlc.cp_table_ptr);
		if (r) {
			dev_warn(rdev->dev, "(%d) map RLC cp table bo failed\n", r);
			sumo_rlc_fini(rdev);
			return r;
		}

		cik_init_cp_pg_table(rdev);

		radeon_bo_kunmap(rdev->rlc.cp_table_obj);
		radeon_bo_unreserve(rdev->rlc.cp_table_obj);

	}

	return 0;
}

static void evergreen_rlc_start(struct radeon_device *rdev)
{
	u32 mask = RLC_ENABLE;

	if (rdev->flags & RADEON_IS_IGP) {
		mask |= GFX_POWER_GATING_ENABLE | GFX_POWER_GATING_SRC;
	}

	WREG32(RLC_CNTL, mask);
}

int evergreen_rlc_resume(struct radeon_device *rdev)
{
	u32 i;
	const __be32 *fw_data;

	if (!rdev->rlc_fw)
		return -EINVAL;

	r600_rlc_stop(rdev);

	WREG32(RLC_HB_CNTL, 0);

	if (rdev->flags & RADEON_IS_IGP) {
		if (rdev->family == CHIP_ARUBA) {
			u32 always_on_bitmap =
				3 | (3 << (16 * rdev->config.cayman.max_shader_engines));
			/* find out the number of active simds */
			u32 tmp = (RREG32(CC_GC_SHADER_PIPE_CONFIG) & 0xffff0000) >> 16;
			tmp |= 0xffffffff << rdev->config.cayman.max_simds_per_se;
			tmp = hweight32(~tmp);
			if (tmp == rdev->config.cayman.max_simds_per_se) {
				WREG32(TN_RLC_LB_ALWAYS_ACTIVE_SIMD_MASK, always_on_bitmap);
				WREG32(TN_RLC_LB_PARAMS, 0x00601004);
				WREG32(TN_RLC_LB_INIT_SIMD_MASK, 0xffffffff);
				WREG32(TN_RLC_LB_CNTR_INIT, 0x00000000);
				WREG32(TN_RLC_LB_CNTR_MAX, 0x00002000);
			}
		} else {
			WREG32(RLC_HB_WPTR_LSB_ADDR, 0);
			WREG32(RLC_HB_WPTR_MSB_ADDR, 0);
		}
		WREG32(TN_RLC_SAVE_AND_RESTORE_BASE, rdev->rlc.save_restore_gpu_addr >> 8);
		WREG32(TN_RLC_CLEAR_STATE_RESTORE_BASE, rdev->rlc.clear_state_gpu_addr >> 8);
	} else {
		WREG32(RLC_HB_BASE, 0);
		WREG32(RLC_HB_RPTR, 0);
		WREG32(RLC_HB_WPTR, 0);
		WREG32(RLC_HB_WPTR_LSB_ADDR, 0);
		WREG32(RLC_HB_WPTR_MSB_ADDR, 0);
	}
	WREG32(RLC_MC_CNTL, 0);
	WREG32(RLC_UCODE_CNTL, 0);

	fw_data = (const __be32 *)rdev->rlc_fw->data;
	if (rdev->family >= CHIP_ARUBA) {
		for (i = 0; i < ARUBA_RLC_UCODE_SIZE; i++) {
			WREG32(RLC_UCODE_ADDR, i);
			WREG32(RLC_UCODE_DATA, be32_to_cpup(fw_data++));
		}
	} else if (rdev->family >= CHIP_CAYMAN) {
		for (i = 0; i < CAYMAN_RLC_UCODE_SIZE; i++) {
			WREG32(RLC_UCODE_ADDR, i);
			WREG32(RLC_UCODE_DATA, be32_to_cpup(fw_data++));
		}
	} else {
		for (i = 0; i < EVERGREEN_RLC_UCODE_SIZE; i++) {
			WREG32(RLC_UCODE_ADDR, i);
			WREG32(RLC_UCODE_DATA, be32_to_cpup(fw_data++));
		}
	}
	WREG32(RLC_UCODE_ADDR, 0);

	evergreen_rlc_start(rdev);

	return 0;
}

/* Interrupts */

u32 evergreen_get_vblank_counter(struct radeon_device *rdev, int crtc)
{
	if (crtc >= rdev->num_crtc)
		return 0;
	else
		return RREG32(CRTC_STATUS_FRAME_COUNT + crtc_offsets[crtc]);
}

void evergreen_disable_interrupt_state(struct radeon_device *rdev)
{
	u32 tmp;

	if (rdev->family >= CHIP_CAYMAN) {
		cayman_cp_int_cntl_setup(rdev, 0,
					 CNTX_BUSY_INT_ENABLE | CNTX_EMPTY_INT_ENABLE);
		cayman_cp_int_cntl_setup(rdev, 1, 0);
		cayman_cp_int_cntl_setup(rdev, 2, 0);
		tmp = RREG32(CAYMAN_DMA1_CNTL) & ~TRAP_ENABLE;
		WREG32(CAYMAN_DMA1_CNTL, tmp);
	} else
		WREG32(CP_INT_CNTL, CNTX_BUSY_INT_ENABLE | CNTX_EMPTY_INT_ENABLE);
	tmp = RREG32(DMA_CNTL) & ~TRAP_ENABLE;
	WREG32(DMA_CNTL, tmp);
	WREG32(GRBM_INT_CNTL, 0);
	WREG32(SRBM_INT_CNTL, 0);
	WREG32(INT_MASK + EVERGREEN_CRTC0_REGISTER_OFFSET, 0);
	WREG32(INT_MASK + EVERGREEN_CRTC1_REGISTER_OFFSET, 0);
	if (rdev->num_crtc >= 4) {
		WREG32(INT_MASK + EVERGREEN_CRTC2_REGISTER_OFFSET, 0);
		WREG32(INT_MASK + EVERGREEN_CRTC3_REGISTER_OFFSET, 0);
	}
	if (rdev->num_crtc >= 6) {
		WREG32(INT_MASK + EVERGREEN_CRTC4_REGISTER_OFFSET, 0);
		WREG32(INT_MASK + EVERGREEN_CRTC5_REGISTER_OFFSET, 0);
	}

	WREG32(GRPH_INT_CONTROL + EVERGREEN_CRTC0_REGISTER_OFFSET, 0);
	WREG32(GRPH_INT_CONTROL + EVERGREEN_CRTC1_REGISTER_OFFSET, 0);
	if (rdev->num_crtc >= 4) {
		WREG32(GRPH_INT_CONTROL + EVERGREEN_CRTC2_REGISTER_OFFSET, 0);
		WREG32(GRPH_INT_CONTROL + EVERGREEN_CRTC3_REGISTER_OFFSET, 0);
	}
	if (rdev->num_crtc >= 6) {
		WREG32(GRPH_INT_CONTROL + EVERGREEN_CRTC4_REGISTER_OFFSET, 0);
		WREG32(GRPH_INT_CONTROL + EVERGREEN_CRTC5_REGISTER_OFFSET, 0);
	}

	/* only one DAC on DCE5 */
	if (!ASIC_IS_DCE5(rdev))
		WREG32(DACA_AUTODETECT_INT_CONTROL, 0);
	WREG32(DACB_AUTODETECT_INT_CONTROL, 0);

	tmp = RREG32(DC_HPD1_INT_CONTROL) & DC_HPDx_INT_POLARITY;
	WREG32(DC_HPD1_INT_CONTROL, tmp);
	tmp = RREG32(DC_HPD2_INT_CONTROL) & DC_HPDx_INT_POLARITY;
	WREG32(DC_HPD2_INT_CONTROL, tmp);
	tmp = RREG32(DC_HPD3_INT_CONTROL) & DC_HPDx_INT_POLARITY;
	WREG32(DC_HPD3_INT_CONTROL, tmp);
	tmp = RREG32(DC_HPD4_INT_CONTROL) & DC_HPDx_INT_POLARITY;
	WREG32(DC_HPD4_INT_CONTROL, tmp);
	tmp = RREG32(DC_HPD5_INT_CONTROL) & DC_HPDx_INT_POLARITY;
	WREG32(DC_HPD5_INT_CONTROL, tmp);
	tmp = RREG32(DC_HPD6_INT_CONTROL) & DC_HPDx_INT_POLARITY;
	WREG32(DC_HPD6_INT_CONTROL, tmp);

}

int evergreen_irq_set(struct radeon_device *rdev)
{
	u32 cp_int_cntl = CNTX_BUSY_INT_ENABLE | CNTX_EMPTY_INT_ENABLE;
	u32 cp_int_cntl1 = 0, cp_int_cntl2 = 0;
	u32 crtc1 = 0, crtc2 = 0, crtc3 = 0, crtc4 = 0, crtc5 = 0, crtc6 = 0;
	u32 hpd1, hpd2, hpd3, hpd4, hpd5, hpd6;
	u32 grbm_int_cntl = 0;
	u32 afmt1 = 0, afmt2 = 0, afmt3 = 0, afmt4 = 0, afmt5 = 0, afmt6 = 0;
	u32 dma_cntl, dma_cntl1 = 0;
	u32 thermal_int = 0;

	if (!rdev->irq.installed) {
		WARN(1, "Can't enable IRQ/MSI because no handler is installed\n");
		return -EINVAL;
	}
	/* don't enable anything if the ih is disabled */
	if (!rdev->ih.enabled) {
		r600_disable_interrupts(rdev);
		/* force the active interrupt state to all disabled */
		evergreen_disable_interrupt_state(rdev);
		return 0;
	}

	hpd1 = RREG32(DC_HPD1_INT_CONTROL) & ~(DC_HPDx_INT_EN | DC_HPDx_RX_INT_EN);
	hpd2 = RREG32(DC_HPD2_INT_CONTROL) & ~(DC_HPDx_INT_EN | DC_HPDx_RX_INT_EN);
	hpd3 = RREG32(DC_HPD3_INT_CONTROL) & ~(DC_HPDx_INT_EN | DC_HPDx_RX_INT_EN);
	hpd4 = RREG32(DC_HPD4_INT_CONTROL) & ~(DC_HPDx_INT_EN | DC_HPDx_RX_INT_EN);
	hpd5 = RREG32(DC_HPD5_INT_CONTROL) & ~(DC_HPDx_INT_EN | DC_HPDx_RX_INT_EN);
	hpd6 = RREG32(DC_HPD6_INT_CONTROL) & ~(DC_HPDx_INT_EN | DC_HPDx_RX_INT_EN);
	if (rdev->family == CHIP_ARUBA)
		thermal_int = RREG32(TN_CG_THERMAL_INT_CTRL) &
			~(THERM_INT_MASK_HIGH | THERM_INT_MASK_LOW);
	else
		thermal_int = RREG32(CG_THERMAL_INT) &
			~(THERM_INT_MASK_HIGH | THERM_INT_MASK_LOW);

	afmt1 = RREG32(AFMT_AUDIO_PACKET_CONTROL + EVERGREEN_CRTC0_REGISTER_OFFSET) & ~AFMT_AZ_FORMAT_WTRIG_MASK;
	afmt2 = RREG32(AFMT_AUDIO_PACKET_CONTROL + EVERGREEN_CRTC1_REGISTER_OFFSET) & ~AFMT_AZ_FORMAT_WTRIG_MASK;
	afmt3 = RREG32(AFMT_AUDIO_PACKET_CONTROL + EVERGREEN_CRTC2_REGISTER_OFFSET) & ~AFMT_AZ_FORMAT_WTRIG_MASK;
	afmt4 = RREG32(AFMT_AUDIO_PACKET_CONTROL + EVERGREEN_CRTC3_REGISTER_OFFSET) & ~AFMT_AZ_FORMAT_WTRIG_MASK;
	afmt5 = RREG32(AFMT_AUDIO_PACKET_CONTROL + EVERGREEN_CRTC4_REGISTER_OFFSET) & ~AFMT_AZ_FORMAT_WTRIG_MASK;
	afmt6 = RREG32(AFMT_AUDIO_PACKET_CONTROL + EVERGREEN_CRTC5_REGISTER_OFFSET) & ~AFMT_AZ_FORMAT_WTRIG_MASK;

	dma_cntl = RREG32(DMA_CNTL) & ~TRAP_ENABLE;

	if (rdev->family >= CHIP_CAYMAN) {
		/* enable CP interrupts on all rings */
		if (atomic_read(&rdev->irq.ring_int[RADEON_RING_TYPE_GFX_INDEX])) {
			DRM_DEBUG("evergreen_irq_set: sw int gfx\n");
			cp_int_cntl |= TIME_STAMP_INT_ENABLE;
		}
		if (atomic_read(&rdev->irq.ring_int[CAYMAN_RING_TYPE_CP1_INDEX])) {
			DRM_DEBUG("evergreen_irq_set: sw int cp1\n");
			cp_int_cntl1 |= TIME_STAMP_INT_ENABLE;
		}
		if (atomic_read(&rdev->irq.ring_int[CAYMAN_RING_TYPE_CP2_INDEX])) {
			DRM_DEBUG("evergreen_irq_set: sw int cp2\n");
			cp_int_cntl2 |= TIME_STAMP_INT_ENABLE;
		}
	} else {
		if (atomic_read(&rdev->irq.ring_int[RADEON_RING_TYPE_GFX_INDEX])) {
			DRM_DEBUG("evergreen_irq_set: sw int gfx\n");
			cp_int_cntl |= RB_INT_ENABLE;
			cp_int_cntl |= TIME_STAMP_INT_ENABLE;
		}
	}

	if (atomic_read(&rdev->irq.ring_int[R600_RING_TYPE_DMA_INDEX])) {
		DRM_DEBUG("r600_irq_set: sw int dma\n");
		dma_cntl |= TRAP_ENABLE;
	}

	if (rdev->family >= CHIP_CAYMAN) {
		dma_cntl1 = RREG32(CAYMAN_DMA1_CNTL) & ~TRAP_ENABLE;
		if (atomic_read(&rdev->irq.ring_int[CAYMAN_RING_TYPE_DMA1_INDEX])) {
			DRM_DEBUG("r600_irq_set: sw int dma1\n");
			dma_cntl1 |= TRAP_ENABLE;
		}
	}

	if (rdev->irq.dpm_thermal) {
		DRM_DEBUG("dpm thermal\n");
		thermal_int |= THERM_INT_MASK_HIGH | THERM_INT_MASK_LOW;
	}

	if (rdev->irq.crtc_vblank_int[0] ||
	    atomic_read(&rdev->irq.pflip[0])) {
		DRM_DEBUG("evergreen_irq_set: vblank 0\n");
		crtc1 |= VBLANK_INT_MASK;
	}
	if (rdev->irq.crtc_vblank_int[1] ||
	    atomic_read(&rdev->irq.pflip[1])) {
		DRM_DEBUG("evergreen_irq_set: vblank 1\n");
		crtc2 |= VBLANK_INT_MASK;
	}
	if (rdev->irq.crtc_vblank_int[2] ||
	    atomic_read(&rdev->irq.pflip[2])) {
		DRM_DEBUG("evergreen_irq_set: vblank 2\n");
		crtc3 |= VBLANK_INT_MASK;
	}
	if (rdev->irq.crtc_vblank_int[3] ||
	    atomic_read(&rdev->irq.pflip[3])) {
		DRM_DEBUG("evergreen_irq_set: vblank 3\n");
		crtc4 |= VBLANK_INT_MASK;
	}
	if (rdev->irq.crtc_vblank_int[4] ||
	    atomic_read(&rdev->irq.pflip[4])) {
		DRM_DEBUG("evergreen_irq_set: vblank 4\n");
		crtc5 |= VBLANK_INT_MASK;
	}
	if (rdev->irq.crtc_vblank_int[5] ||
	    atomic_read(&rdev->irq.pflip[5])) {
		DRM_DEBUG("evergreen_irq_set: vblank 5\n");
		crtc6 |= VBLANK_INT_MASK;
	}
	if (rdev->irq.hpd[0]) {
		DRM_DEBUG("evergreen_irq_set: hpd 1\n");
		hpd1 |= DC_HPDx_INT_EN | DC_HPDx_RX_INT_EN;
	}
	if (rdev->irq.hpd[1]) {
		DRM_DEBUG("evergreen_irq_set: hpd 2\n");
		hpd2 |= DC_HPDx_INT_EN | DC_HPDx_RX_INT_EN;
	}
	if (rdev->irq.hpd[2]) {
		DRM_DEBUG("evergreen_irq_set: hpd 3\n");
		hpd3 |= DC_HPDx_INT_EN | DC_HPDx_RX_INT_EN;
	}
	if (rdev->irq.hpd[3]) {
		DRM_DEBUG("evergreen_irq_set: hpd 4\n");
		hpd4 |= DC_HPDx_INT_EN | DC_HPDx_RX_INT_EN;
	}
	if (rdev->irq.hpd[4]) {
		DRM_DEBUG("evergreen_irq_set: hpd 5\n");
		hpd5 |= DC_HPDx_INT_EN | DC_HPDx_RX_INT_EN;
	}
	if (rdev->irq.hpd[5]) {
		DRM_DEBUG("evergreen_irq_set: hpd 6\n");
		hpd6 |= DC_HPDx_INT_EN | DC_HPDx_RX_INT_EN;
	}
	if (rdev->irq.afmt[0]) {
		DRM_DEBUG("evergreen_irq_set: hdmi 0\n");
		afmt1 |= AFMT_AZ_FORMAT_WTRIG_MASK;
	}
	if (rdev->irq.afmt[1]) {
		DRM_DEBUG("evergreen_irq_set: hdmi 1\n");
		afmt2 |= AFMT_AZ_FORMAT_WTRIG_MASK;
	}
	if (rdev->irq.afmt[2]) {
		DRM_DEBUG("evergreen_irq_set: hdmi 2\n");
		afmt3 |= AFMT_AZ_FORMAT_WTRIG_MASK;
	}
	if (rdev->irq.afmt[3]) {
		DRM_DEBUG("evergreen_irq_set: hdmi 3\n");
		afmt4 |= AFMT_AZ_FORMAT_WTRIG_MASK;
	}
	if (rdev->irq.afmt[4]) {
		DRM_DEBUG("evergreen_irq_set: hdmi 4\n");
		afmt5 |= AFMT_AZ_FORMAT_WTRIG_MASK;
	}
	if (rdev->irq.afmt[5]) {
		DRM_DEBUG("evergreen_irq_set: hdmi 5\n");
		afmt6 |= AFMT_AZ_FORMAT_WTRIG_MASK;
	}

	if (rdev->family >= CHIP_CAYMAN) {
		cayman_cp_int_cntl_setup(rdev, 0, cp_int_cntl);
		cayman_cp_int_cntl_setup(rdev, 1, cp_int_cntl1);
		cayman_cp_int_cntl_setup(rdev, 2, cp_int_cntl2);
	} else
		WREG32(CP_INT_CNTL, cp_int_cntl);

	WREG32(DMA_CNTL, dma_cntl);

	if (rdev->family >= CHIP_CAYMAN)
		WREG32(CAYMAN_DMA1_CNTL, dma_cntl1);

	WREG32(GRBM_INT_CNTL, grbm_int_cntl);

	WREG32(INT_MASK + EVERGREEN_CRTC0_REGISTER_OFFSET, crtc1);
	WREG32(INT_MASK + EVERGREEN_CRTC1_REGISTER_OFFSET, crtc2);
	if (rdev->num_crtc >= 4) {
		WREG32(INT_MASK + EVERGREEN_CRTC2_REGISTER_OFFSET, crtc3);
		WREG32(INT_MASK + EVERGREEN_CRTC3_REGISTER_OFFSET, crtc4);
	}
	if (rdev->num_crtc >= 6) {
		WREG32(INT_MASK + EVERGREEN_CRTC4_REGISTER_OFFSET, crtc5);
		WREG32(INT_MASK + EVERGREEN_CRTC5_REGISTER_OFFSET, crtc6);
	}

	WREG32(GRPH_INT_CONTROL + EVERGREEN_CRTC0_REGISTER_OFFSET,
	       GRPH_PFLIP_INT_MASK);
	WREG32(GRPH_INT_CONTROL + EVERGREEN_CRTC1_REGISTER_OFFSET,
	       GRPH_PFLIP_INT_MASK);
	if (rdev->num_crtc >= 4) {
		WREG32(GRPH_INT_CONTROL + EVERGREEN_CRTC2_REGISTER_OFFSET,
		       GRPH_PFLIP_INT_MASK);
		WREG32(GRPH_INT_CONTROL + EVERGREEN_CRTC3_REGISTER_OFFSET,
		       GRPH_PFLIP_INT_MASK);
	}
	if (rdev->num_crtc >= 6) {
		WREG32(GRPH_INT_CONTROL + EVERGREEN_CRTC4_REGISTER_OFFSET,
		       GRPH_PFLIP_INT_MASK);
		WREG32(GRPH_INT_CONTROL + EVERGREEN_CRTC5_REGISTER_OFFSET,
		       GRPH_PFLIP_INT_MASK);
	}

	WREG32(DC_HPD1_INT_CONTROL, hpd1);
	WREG32(DC_HPD2_INT_CONTROL, hpd2);
	WREG32(DC_HPD3_INT_CONTROL, hpd3);
	WREG32(DC_HPD4_INT_CONTROL, hpd4);
	WREG32(DC_HPD5_INT_CONTROL, hpd5);
	WREG32(DC_HPD6_INT_CONTROL, hpd6);
	if (rdev->family == CHIP_ARUBA)
		WREG32(TN_CG_THERMAL_INT_CTRL, thermal_int);
	else
		WREG32(CG_THERMAL_INT, thermal_int);

	WREG32(AFMT_AUDIO_PACKET_CONTROL + EVERGREEN_CRTC0_REGISTER_OFFSET, afmt1);
	WREG32(AFMT_AUDIO_PACKET_CONTROL + EVERGREEN_CRTC1_REGISTER_OFFSET, afmt2);
	WREG32(AFMT_AUDIO_PACKET_CONTROL + EVERGREEN_CRTC2_REGISTER_OFFSET, afmt3);
	WREG32(AFMT_AUDIO_PACKET_CONTROL + EVERGREEN_CRTC3_REGISTER_OFFSET, afmt4);
	WREG32(AFMT_AUDIO_PACKET_CONTROL + EVERGREEN_CRTC4_REGISTER_OFFSET, afmt5);
	WREG32(AFMT_AUDIO_PACKET_CONTROL + EVERGREEN_CRTC5_REGISTER_OFFSET, afmt6);

	/* posting read */
	RREG32(SRBM_STATUS);

	return 0;
}

static void evergreen_irq_ack(struct radeon_device *rdev)
{
	u32 tmp;

	rdev->irq.stat_regs.evergreen.disp_int = RREG32(DISP_INTERRUPT_STATUS);
	rdev->irq.stat_regs.evergreen.disp_int_cont = RREG32(DISP_INTERRUPT_STATUS_CONTINUE);
	rdev->irq.stat_regs.evergreen.disp_int_cont2 = RREG32(DISP_INTERRUPT_STATUS_CONTINUE2);
	rdev->irq.stat_regs.evergreen.disp_int_cont3 = RREG32(DISP_INTERRUPT_STATUS_CONTINUE3);
	rdev->irq.stat_regs.evergreen.disp_int_cont4 = RREG32(DISP_INTERRUPT_STATUS_CONTINUE4);
	rdev->irq.stat_regs.evergreen.disp_int_cont5 = RREG32(DISP_INTERRUPT_STATUS_CONTINUE5);
	rdev->irq.stat_regs.evergreen.d1grph_int = RREG32(GRPH_INT_STATUS + EVERGREEN_CRTC0_REGISTER_OFFSET);
	rdev->irq.stat_regs.evergreen.d2grph_int = RREG32(GRPH_INT_STATUS + EVERGREEN_CRTC1_REGISTER_OFFSET);
	if (rdev->num_crtc >= 4) {
		rdev->irq.stat_regs.evergreen.d3grph_int = RREG32(GRPH_INT_STATUS + EVERGREEN_CRTC2_REGISTER_OFFSET);
		rdev->irq.stat_regs.evergreen.d4grph_int = RREG32(GRPH_INT_STATUS + EVERGREEN_CRTC3_REGISTER_OFFSET);
	}
	if (rdev->num_crtc >= 6) {
		rdev->irq.stat_regs.evergreen.d5grph_int = RREG32(GRPH_INT_STATUS + EVERGREEN_CRTC4_REGISTER_OFFSET);
		rdev->irq.stat_regs.evergreen.d6grph_int = RREG32(GRPH_INT_STATUS + EVERGREEN_CRTC5_REGISTER_OFFSET);
	}

	rdev->irq.stat_regs.evergreen.afmt_status1 = RREG32(AFMT_STATUS + EVERGREEN_CRTC0_REGISTER_OFFSET);
	rdev->irq.stat_regs.evergreen.afmt_status2 = RREG32(AFMT_STATUS + EVERGREEN_CRTC1_REGISTER_OFFSET);
	rdev->irq.stat_regs.evergreen.afmt_status3 = RREG32(AFMT_STATUS + EVERGREEN_CRTC2_REGISTER_OFFSET);
	rdev->irq.stat_regs.evergreen.afmt_status4 = RREG32(AFMT_STATUS + EVERGREEN_CRTC3_REGISTER_OFFSET);
	rdev->irq.stat_regs.evergreen.afmt_status5 = RREG32(AFMT_STATUS + EVERGREEN_CRTC4_REGISTER_OFFSET);
	rdev->irq.stat_regs.evergreen.afmt_status6 = RREG32(AFMT_STATUS + EVERGREEN_CRTC5_REGISTER_OFFSET);

	if (rdev->irq.stat_regs.evergreen.d1grph_int & GRPH_PFLIP_INT_OCCURRED)
		WREG32(GRPH_INT_STATUS + EVERGREEN_CRTC0_REGISTER_OFFSET, GRPH_PFLIP_INT_CLEAR);
	if (rdev->irq.stat_regs.evergreen.d2grph_int & GRPH_PFLIP_INT_OCCURRED)
		WREG32(GRPH_INT_STATUS + EVERGREEN_CRTC1_REGISTER_OFFSET, GRPH_PFLIP_INT_CLEAR);
	if (rdev->irq.stat_regs.evergreen.disp_int & LB_D1_VBLANK_INTERRUPT)
		WREG32(VBLANK_STATUS + EVERGREEN_CRTC0_REGISTER_OFFSET, VBLANK_ACK);
	if (rdev->irq.stat_regs.evergreen.disp_int & LB_D1_VLINE_INTERRUPT)
		WREG32(VLINE_STATUS + EVERGREEN_CRTC0_REGISTER_OFFSET, VLINE_ACK);
	if (rdev->irq.stat_regs.evergreen.disp_int_cont & LB_D2_VBLANK_INTERRUPT)
		WREG32(VBLANK_STATUS + EVERGREEN_CRTC1_REGISTER_OFFSET, VBLANK_ACK);
	if (rdev->irq.stat_regs.evergreen.disp_int_cont & LB_D2_VLINE_INTERRUPT)
		WREG32(VLINE_STATUS + EVERGREEN_CRTC1_REGISTER_OFFSET, VLINE_ACK);

	if (rdev->num_crtc >= 4) {
		if (rdev->irq.stat_regs.evergreen.d3grph_int & GRPH_PFLIP_INT_OCCURRED)
			WREG32(GRPH_INT_STATUS + EVERGREEN_CRTC2_REGISTER_OFFSET, GRPH_PFLIP_INT_CLEAR);
		if (rdev->irq.stat_regs.evergreen.d4grph_int & GRPH_PFLIP_INT_OCCURRED)
			WREG32(GRPH_INT_STATUS + EVERGREEN_CRTC3_REGISTER_OFFSET, GRPH_PFLIP_INT_CLEAR);
		if (rdev->irq.stat_regs.evergreen.disp_int_cont2 & LB_D3_VBLANK_INTERRUPT)
			WREG32(VBLANK_STATUS + EVERGREEN_CRTC2_REGISTER_OFFSET, VBLANK_ACK);
		if (rdev->irq.stat_regs.evergreen.disp_int_cont2 & LB_D3_VLINE_INTERRUPT)
			WREG32(VLINE_STATUS + EVERGREEN_CRTC2_REGISTER_OFFSET, VLINE_ACK);
		if (rdev->irq.stat_regs.evergreen.disp_int_cont3 & LB_D4_VBLANK_INTERRUPT)
			WREG32(VBLANK_STATUS + EVERGREEN_CRTC3_REGISTER_OFFSET, VBLANK_ACK);
		if (rdev->irq.stat_regs.evergreen.disp_int_cont3 & LB_D4_VLINE_INTERRUPT)
			WREG32(VLINE_STATUS + EVERGREEN_CRTC3_REGISTER_OFFSET, VLINE_ACK);
	}

	if (rdev->num_crtc >= 6) {
		if (rdev->irq.stat_regs.evergreen.d5grph_int & GRPH_PFLIP_INT_OCCURRED)
			WREG32(GRPH_INT_STATUS + EVERGREEN_CRTC4_REGISTER_OFFSET, GRPH_PFLIP_INT_CLEAR);
		if (rdev->irq.stat_regs.evergreen.d6grph_int & GRPH_PFLIP_INT_OCCURRED)
			WREG32(GRPH_INT_STATUS + EVERGREEN_CRTC5_REGISTER_OFFSET, GRPH_PFLIP_INT_CLEAR);
		if (rdev->irq.stat_regs.evergreen.disp_int_cont4 & LB_D5_VBLANK_INTERRUPT)
			WREG32(VBLANK_STATUS + EVERGREEN_CRTC4_REGISTER_OFFSET, VBLANK_ACK);
		if (rdev->irq.stat_regs.evergreen.disp_int_cont4 & LB_D5_VLINE_INTERRUPT)
			WREG32(VLINE_STATUS + EVERGREEN_CRTC4_REGISTER_OFFSET, VLINE_ACK);
		if (rdev->irq.stat_regs.evergreen.disp_int_cont5 & LB_D6_VBLANK_INTERRUPT)
			WREG32(VBLANK_STATUS + EVERGREEN_CRTC5_REGISTER_OFFSET, VBLANK_ACK);
		if (rdev->irq.stat_regs.evergreen.disp_int_cont5 & LB_D6_VLINE_INTERRUPT)
			WREG32(VLINE_STATUS + EVERGREEN_CRTC5_REGISTER_OFFSET, VLINE_ACK);
	}

	if (rdev->irq.stat_regs.evergreen.disp_int & DC_HPD1_INTERRUPT) {
		tmp = RREG32(DC_HPD1_INT_CONTROL);
		tmp |= DC_HPDx_INT_ACK;
		WREG32(DC_HPD1_INT_CONTROL, tmp);
	}
	if (rdev->irq.stat_regs.evergreen.disp_int_cont & DC_HPD2_INTERRUPT) {
		tmp = RREG32(DC_HPD2_INT_CONTROL);
		tmp |= DC_HPDx_INT_ACK;
		WREG32(DC_HPD2_INT_CONTROL, tmp);
	}
	if (rdev->irq.stat_regs.evergreen.disp_int_cont2 & DC_HPD3_INTERRUPT) {
		tmp = RREG32(DC_HPD3_INT_CONTROL);
		tmp |= DC_HPDx_INT_ACK;
		WREG32(DC_HPD3_INT_CONTROL, tmp);
	}
	if (rdev->irq.stat_regs.evergreen.disp_int_cont3 & DC_HPD4_INTERRUPT) {
		tmp = RREG32(DC_HPD4_INT_CONTROL);
		tmp |= DC_HPDx_INT_ACK;
		WREG32(DC_HPD4_INT_CONTROL, tmp);
	}
	if (rdev->irq.stat_regs.evergreen.disp_int_cont4 & DC_HPD5_INTERRUPT) {
		tmp = RREG32(DC_HPD5_INT_CONTROL);
		tmp |= DC_HPDx_INT_ACK;
		WREG32(DC_HPD5_INT_CONTROL, tmp);
	}
	if (rdev->irq.stat_regs.evergreen.disp_int_cont5 & DC_HPD6_INTERRUPT) {
		tmp = RREG32(DC_HPD6_INT_CONTROL);
		tmp |= DC_HPDx_INT_ACK;
		WREG32(DC_HPD6_INT_CONTROL, tmp);
	}

	if (rdev->irq.stat_regs.evergreen.disp_int & DC_HPD1_RX_INTERRUPT) {
		tmp = RREG32(DC_HPD1_INT_CONTROL);
		tmp |= DC_HPDx_RX_INT_ACK;
		WREG32(DC_HPD1_INT_CONTROL, tmp);
	}
	if (rdev->irq.stat_regs.evergreen.disp_int_cont & DC_HPD2_RX_INTERRUPT) {
		tmp = RREG32(DC_HPD2_INT_CONTROL);
		tmp |= DC_HPDx_RX_INT_ACK;
		WREG32(DC_HPD2_INT_CONTROL, tmp);
	}
	if (rdev->irq.stat_regs.evergreen.disp_int_cont2 & DC_HPD3_RX_INTERRUPT) {
		tmp = RREG32(DC_HPD3_INT_CONTROL);
		tmp |= DC_HPDx_RX_INT_ACK;
		WREG32(DC_HPD3_INT_CONTROL, tmp);
	}
	if (rdev->irq.stat_regs.evergreen.disp_int_cont3 & DC_HPD4_RX_INTERRUPT) {
		tmp = RREG32(DC_HPD4_INT_CONTROL);
		tmp |= DC_HPDx_RX_INT_ACK;
		WREG32(DC_HPD4_INT_CONTROL, tmp);
	}
	if (rdev->irq.stat_regs.evergreen.disp_int_cont4 & DC_HPD5_RX_INTERRUPT) {
		tmp = RREG32(DC_HPD5_INT_CONTROL);
		tmp |= DC_HPDx_RX_INT_ACK;
		WREG32(DC_HPD5_INT_CONTROL, tmp);
	}
	if (rdev->irq.stat_regs.evergreen.disp_int_cont5 & DC_HPD6_RX_INTERRUPT) {
		tmp = RREG32(DC_HPD6_INT_CONTROL);
		tmp |= DC_HPDx_RX_INT_ACK;
		WREG32(DC_HPD6_INT_CONTROL, tmp);
	}

	if (rdev->irq.stat_regs.evergreen.afmt_status1 & AFMT_AZ_FORMAT_WTRIG) {
		tmp = RREG32(AFMT_AUDIO_PACKET_CONTROL + EVERGREEN_CRTC0_REGISTER_OFFSET);
		tmp |= AFMT_AZ_FORMAT_WTRIG_ACK;
		WREG32(AFMT_AUDIO_PACKET_CONTROL + EVERGREEN_CRTC0_REGISTER_OFFSET, tmp);
	}
	if (rdev->irq.stat_regs.evergreen.afmt_status2 & AFMT_AZ_FORMAT_WTRIG) {
		tmp = RREG32(AFMT_AUDIO_PACKET_CONTROL + EVERGREEN_CRTC1_REGISTER_OFFSET);
		tmp |= AFMT_AZ_FORMAT_WTRIG_ACK;
		WREG32(AFMT_AUDIO_PACKET_CONTROL + EVERGREEN_CRTC1_REGISTER_OFFSET, tmp);
	}
	if (rdev->irq.stat_regs.evergreen.afmt_status3 & AFMT_AZ_FORMAT_WTRIG) {
		tmp = RREG32(AFMT_AUDIO_PACKET_CONTROL + EVERGREEN_CRTC2_REGISTER_OFFSET);
		tmp |= AFMT_AZ_FORMAT_WTRIG_ACK;
		WREG32(AFMT_AUDIO_PACKET_CONTROL + EVERGREEN_CRTC2_REGISTER_OFFSET, tmp);
	}
	if (rdev->irq.stat_regs.evergreen.afmt_status4 & AFMT_AZ_FORMAT_WTRIG) {
		tmp = RREG32(AFMT_AUDIO_PACKET_CONTROL + EVERGREEN_CRTC3_REGISTER_OFFSET);
		tmp |= AFMT_AZ_FORMAT_WTRIG_ACK;
		WREG32(AFMT_AUDIO_PACKET_CONTROL + EVERGREEN_CRTC3_REGISTER_OFFSET, tmp);
	}
	if (rdev->irq.stat_regs.evergreen.afmt_status5 & AFMT_AZ_FORMAT_WTRIG) {
		tmp = RREG32(AFMT_AUDIO_PACKET_CONTROL + EVERGREEN_CRTC4_REGISTER_OFFSET);
		tmp |= AFMT_AZ_FORMAT_WTRIG_ACK;
		WREG32(AFMT_AUDIO_PACKET_CONTROL + EVERGREEN_CRTC4_REGISTER_OFFSET, tmp);
	}
	if (rdev->irq.stat_regs.evergreen.afmt_status6 & AFMT_AZ_FORMAT_WTRIG) {
		tmp = RREG32(AFMT_AUDIO_PACKET_CONTROL + EVERGREEN_CRTC5_REGISTER_OFFSET);
		tmp |= AFMT_AZ_FORMAT_WTRIG_ACK;
		WREG32(AFMT_AUDIO_PACKET_CONTROL + EVERGREEN_CRTC5_REGISTER_OFFSET, tmp);
	}
}

static void evergreen_irq_disable(struct radeon_device *rdev)
{
	r600_disable_interrupts(rdev);
	/* Wait and acknowledge irq */
	mdelay(1);
	evergreen_irq_ack(rdev);
	evergreen_disable_interrupt_state(rdev);
}

void evergreen_irq_suspend(struct radeon_device *rdev)
{
	evergreen_irq_disable(rdev);
	r600_rlc_stop(rdev);
}

static u32 evergreen_get_ih_wptr(struct radeon_device *rdev)
{
	u32 wptr, tmp;

	if (rdev->wb.enabled)
		wptr = le32_to_cpu(rdev->wb.wb[R600_WB_IH_WPTR_OFFSET/4]);
	else
		wptr = RREG32(IH_RB_WPTR);

	if (wptr & RB_OVERFLOW) {
		wptr &= ~RB_OVERFLOW;
		/* When a ring buffer overflow happen start parsing interrupt
		 * from the last not overwritten vector (wptr + 16). Hopefully
		 * this should allow us to catchup.
		 */
		dev_warn(rdev->dev, "IH ring buffer overflow (0x%08X, 0x%08X, 0x%08X)\n",
			 wptr, rdev->ih.rptr, (wptr + 16) & rdev->ih.ptr_mask);
		rdev->ih.rptr = (wptr + 16) & rdev->ih.ptr_mask;
		tmp = RREG32(IH_RB_CNTL);
		tmp |= IH_WPTR_OVERFLOW_CLEAR;
		WREG32(IH_RB_CNTL, tmp);
	}
	return (wptr & rdev->ih.ptr_mask);
}

int evergreen_irq_process(struct radeon_device *rdev)
{
	u32 wptr;
	u32 rptr;
	u32 src_id, src_data;
	u32 ring_index;
	bool queue_hotplug = false;
	bool queue_hdmi = false;
	bool queue_dp = false;
	bool queue_thermal = false;
	u32 status, addr;

	if (!rdev->ih.enabled || rdev->shutdown)
		return IRQ_NONE;

	wptr = evergreen_get_ih_wptr(rdev);

restart_ih:
	/* is somebody else already processing irqs? */
	if (atomic_xchg(&rdev->ih.lock, 1))
		return IRQ_NONE;

	rptr = rdev->ih.rptr;
	DRM_DEBUG("evergreen_irq_process start: rptr %d, wptr %d\n", rptr, wptr);

	/* Order reading of wptr vs. reading of IH ring data */
	rmb();

	/* display interrupts */
	evergreen_irq_ack(rdev);

	while (rptr != wptr) {
		/* wptr/rptr are in bytes! */
		ring_index = rptr / 4;
		src_id =  le32_to_cpu(rdev->ih.ring[ring_index]) & 0xff;
		src_data = le32_to_cpu(rdev->ih.ring[ring_index + 1]) & 0xfffffff;

		switch (src_id) {
		case 1: /* D1 vblank/vline */
			switch (src_data) {
			case 0: /* D1 vblank */
				if (!(rdev->irq.stat_regs.evergreen.disp_int & LB_D1_VBLANK_INTERRUPT))
					DRM_DEBUG("IH: D1 vblank - IH event w/o asserted irq bit?\n");

				if (rdev->irq.crtc_vblank_int[0]) {
					drm_handle_vblank(rdev->ddev, 0);
					rdev->pm.vblank_sync = true;
					wake_up(&rdev->irq.vblank_queue);
				}
				if (atomic_read(&rdev->irq.pflip[0]))
					radeon_crtc_handle_vblank(rdev, 0);
				rdev->irq.stat_regs.evergreen.disp_int &= ~LB_D1_VBLANK_INTERRUPT;
				DRM_DEBUG("IH: D1 vblank\n");

				break;
			case 1: /* D1 vline */
				if (!(rdev->irq.stat_regs.evergreen.disp_int & LB_D1_VLINE_INTERRUPT))
					DRM_DEBUG("IH: D1 vline - IH event w/o asserted irq bit?\n");

				rdev->irq.stat_regs.evergreen.disp_int &= ~LB_D1_VLINE_INTERRUPT;
				DRM_DEBUG("IH: D1 vline\n");

				break;
			default:
				DRM_DEBUG("Unhandled interrupt: %d %d\n", src_id, src_data);
				break;
			}
			break;
		case 2: /* D2 vblank/vline */
			switch (src_data) {
			case 0: /* D2 vblank */
				if (!(rdev->irq.stat_regs.evergreen.disp_int_cont & LB_D2_VBLANK_INTERRUPT))
					DRM_DEBUG("IH: D2 vblank - IH event w/o asserted irq bit?\n");

				if (rdev->irq.crtc_vblank_int[1]) {
					drm_handle_vblank(rdev->ddev, 1);
					rdev->pm.vblank_sync = true;
					wake_up(&rdev->irq.vblank_queue);
				}
				if (atomic_read(&rdev->irq.pflip[1]))
					radeon_crtc_handle_vblank(rdev, 1);
				rdev->irq.stat_regs.evergreen.disp_int_cont &= ~LB_D2_VBLANK_INTERRUPT;
				DRM_DEBUG("IH: D2 vblank\n");

				break;
			case 1: /* D2 vline */
				if (!(rdev->irq.stat_regs.evergreen.disp_int_cont & LB_D2_VLINE_INTERRUPT))
					DRM_DEBUG("IH: D2 vline - IH event w/o asserted irq bit?\n");

				rdev->irq.stat_regs.evergreen.disp_int_cont &= ~LB_D2_VLINE_INTERRUPT;
				DRM_DEBUG("IH: D2 vline\n");

				break;
			default:
				DRM_DEBUG("Unhandled interrupt: %d %d\n", src_id, src_data);
				break;
			}
			break;
		case 3: /* D3 vblank/vline */
			switch (src_data) {
			case 0: /* D3 vblank */
				if (!(rdev->irq.stat_regs.evergreen.disp_int_cont2 & LB_D3_VBLANK_INTERRUPT))
					DRM_DEBUG("IH: D3 vblank - IH event w/o asserted irq bit?\n");

				if (rdev->irq.crtc_vblank_int[2]) {
					drm_handle_vblank(rdev->ddev, 2);
					rdev->pm.vblank_sync = true;
					wake_up(&rdev->irq.vblank_queue);
				}
				if (atomic_read(&rdev->irq.pflip[2]))
					radeon_crtc_handle_vblank(rdev, 2);
				rdev->irq.stat_regs.evergreen.disp_int_cont2 &= ~LB_D3_VBLANK_INTERRUPT;
				DRM_DEBUG("IH: D3 vblank\n");

				break;
			case 1: /* D3 vline */
				if (!(rdev->irq.stat_regs.evergreen.disp_int_cont2 & LB_D3_VLINE_INTERRUPT))
					DRM_DEBUG("IH: D3 vline - IH event w/o asserted irq bit?\n");

				rdev->irq.stat_regs.evergreen.disp_int_cont2 &= ~LB_D3_VLINE_INTERRUPT;
				DRM_DEBUG("IH: D3 vline\n");

				break;
			default:
				DRM_DEBUG("Unhandled interrupt: %d %d\n", src_id, src_data);
				break;
			}
			break;
		case 4: /* D4 vblank/vline */
			switch (src_data) {
			case 0: /* D4 vblank */
				if (!(rdev->irq.stat_regs.evergreen.disp_int_cont3 & LB_D4_VBLANK_INTERRUPT))
					DRM_DEBUG("IH: D4 vblank - IH event w/o asserted irq bit?\n");

				if (rdev->irq.crtc_vblank_int[3]) {
					drm_handle_vblank(rdev->ddev, 3);
					rdev->pm.vblank_sync = true;
					wake_up(&rdev->irq.vblank_queue);
				}
				if (atomic_read(&rdev->irq.pflip[3]))
					radeon_crtc_handle_vblank(rdev, 3);
				rdev->irq.stat_regs.evergreen.disp_int_cont3 &= ~LB_D4_VBLANK_INTERRUPT;
				DRM_DEBUG("IH: D4 vblank\n");

				break;
			case 1: /* D4 vline */
				if (!(rdev->irq.stat_regs.evergreen.disp_int_cont3 & LB_D4_VLINE_INTERRUPT))
					DRM_DEBUG("IH: D4 vline - IH event w/o asserted irq bit?\n");

				rdev->irq.stat_regs.evergreen.disp_int_cont3 &= ~LB_D4_VLINE_INTERRUPT;
				DRM_DEBUG("IH: D4 vline\n");

				break;
			default:
				DRM_DEBUG("Unhandled interrupt: %d %d\n", src_id, src_data);
				break;
			}
			break;
		case 5: /* D5 vblank/vline */
			switch (src_data) {
			case 0: /* D5 vblank */
				if (!(rdev->irq.stat_regs.evergreen.disp_int_cont4 & LB_D5_VBLANK_INTERRUPT))
					DRM_DEBUG("IH: D5 vblank - IH event w/o asserted irq bit?\n");

				if (rdev->irq.crtc_vblank_int[4]) {
					drm_handle_vblank(rdev->ddev, 4);
					rdev->pm.vblank_sync = true;
					wake_up(&rdev->irq.vblank_queue);
				}
				if (atomic_read(&rdev->irq.pflip[4]))
					radeon_crtc_handle_vblank(rdev, 4);
				rdev->irq.stat_regs.evergreen.disp_int_cont4 &= ~LB_D5_VBLANK_INTERRUPT;
				DRM_DEBUG("IH: D5 vblank\n");

				break;
			case 1: /* D5 vline */
				if (!(rdev->irq.stat_regs.evergreen.disp_int_cont4 & LB_D5_VLINE_INTERRUPT))
					DRM_DEBUG("IH: D5 vline - IH event w/o asserted irq bit?\n");

				rdev->irq.stat_regs.evergreen.disp_int_cont4 &= ~LB_D5_VLINE_INTERRUPT;
				DRM_DEBUG("IH: D5 vline\n");

				break;
			default:
				DRM_DEBUG("Unhandled interrupt: %d %d\n", src_id, src_data);
				break;
			}
			break;
		case 6: /* D6 vblank/vline */
			switch (src_data) {
			case 0: /* D6 vblank */
				if (!(rdev->irq.stat_regs.evergreen.disp_int_cont5 & LB_D6_VBLANK_INTERRUPT))
					DRM_DEBUG("IH: D6 vblank - IH event w/o asserted irq bit?\n");

				if (rdev->irq.crtc_vblank_int[5]) {
					drm_handle_vblank(rdev->ddev, 5);
					rdev->pm.vblank_sync = true;
					wake_up(&rdev->irq.vblank_queue);
				}
				if (atomic_read(&rdev->irq.pflip[5]))
					radeon_crtc_handle_vblank(rdev, 5);
				rdev->irq.stat_regs.evergreen.disp_int_cont5 &= ~LB_D6_VBLANK_INTERRUPT;
				DRM_DEBUG("IH: D6 vblank\n");

				break;
			case 1: /* D6 vline */
				if (!(rdev->irq.stat_regs.evergreen.disp_int_cont5 & LB_D6_VLINE_INTERRUPT))
					DRM_DEBUG("IH: D6 vline - IH event w/o asserted irq bit?\n");

				rdev->irq.stat_regs.evergreen.disp_int_cont5 &= ~LB_D6_VLINE_INTERRUPT;
				DRM_DEBUG("IH: D6 vline\n");

				break;
			default:
				DRM_DEBUG("Unhandled interrupt: %d %d\n", src_id, src_data);
				break;
			}
			break;
		case 8: /* D1 page flip */
		case 10: /* D2 page flip */
		case 12: /* D3 page flip */
		case 14: /* D4 page flip */
		case 16: /* D5 page flip */
		case 18: /* D6 page flip */
			DRM_DEBUG("IH: D%d flip\n", ((src_id - 8) >> 1) + 1);
			if (radeon_use_pflipirq > 0)
				radeon_crtc_handle_flip(rdev, (src_id - 8) >> 1);
			break;
		case 42: /* HPD hotplug */
			switch (src_data) {
			case 0:
				if (!(rdev->irq.stat_regs.evergreen.disp_int & DC_HPD1_INTERRUPT))
					DRM_DEBUG("IH: IH event w/o asserted irq bit?\n");

				rdev->irq.stat_regs.evergreen.disp_int &= ~DC_HPD1_INTERRUPT;
				queue_hotplug = true;
				DRM_DEBUG("IH: HPD1\n");
				break;
			case 1:
				if (!(rdev->irq.stat_regs.evergreen.disp_int_cont & DC_HPD2_INTERRUPT))
					DRM_DEBUG("IH: IH event w/o asserted irq bit?\n");

				rdev->irq.stat_regs.evergreen.disp_int_cont &= ~DC_HPD2_INTERRUPT;
				queue_hotplug = true;
				DRM_DEBUG("IH: HPD2\n");
				break;
			case 2:
				if (!(rdev->irq.stat_regs.evergreen.disp_int_cont2 & DC_HPD3_INTERRUPT))
					DRM_DEBUG("IH: IH event w/o asserted irq bit?\n");

				rdev->irq.stat_regs.evergreen.disp_int_cont2 &= ~DC_HPD3_INTERRUPT;
				queue_hotplug = true;
				DRM_DEBUG("IH: HPD3\n");
				break;
			case 3:
				if (!(rdev->irq.stat_regs.evergreen.disp_int_cont3 & DC_HPD4_INTERRUPT))
					DRM_DEBUG("IH: IH event w/o asserted irq bit?\n");

				rdev->irq.stat_regs.evergreen.disp_int_cont3 &= ~DC_HPD4_INTERRUPT;
				queue_hotplug = true;
				DRM_DEBUG("IH: HPD4\n");
				break;
			case 4:
				if (!(rdev->irq.stat_regs.evergreen.disp_int_cont4 & DC_HPD5_INTERRUPT))
					DRM_DEBUG("IH: IH event w/o asserted irq bit?\n");

				rdev->irq.stat_regs.evergreen.disp_int_cont4 &= ~DC_HPD5_INTERRUPT;
				queue_hotplug = true;
				DRM_DEBUG("IH: HPD5\n");
				break;
			case 5:
				if (!(rdev->irq.stat_regs.evergreen.disp_int_cont5 & DC_HPD6_INTERRUPT))
					DRM_DEBUG("IH: IH event w/o asserted irq bit?\n");

				rdev->irq.stat_regs.evergreen.disp_int_cont5 &= ~DC_HPD6_INTERRUPT;
				queue_hotplug = true;
				DRM_DEBUG("IH: HPD6\n");
				break;
			case 6:
				if (!(rdev->irq.stat_regs.evergreen.disp_int & DC_HPD1_RX_INTERRUPT))
					DRM_DEBUG("IH: IH event w/o asserted irq bit?\n");

				rdev->irq.stat_regs.evergreen.disp_int &= ~DC_HPD1_RX_INTERRUPT;
				queue_dp = true;
				DRM_DEBUG("IH: HPD_RX 1\n");
				break;
			case 7:
				if (!(rdev->irq.stat_regs.evergreen.disp_int_cont & DC_HPD2_RX_INTERRUPT))
					DRM_DEBUG("IH: IH event w/o asserted irq bit?\n");

				rdev->irq.stat_regs.evergreen.disp_int_cont &= ~DC_HPD2_RX_INTERRUPT;
				queue_dp = true;
				DRM_DEBUG("IH: HPD_RX 2\n");
				break;
			case 8:
				if (!(rdev->irq.stat_regs.evergreen.disp_int_cont2 & DC_HPD3_RX_INTERRUPT))
					DRM_DEBUG("IH: IH event w/o asserted irq bit?\n");

				rdev->irq.stat_regs.evergreen.disp_int_cont2 &= ~DC_HPD3_RX_INTERRUPT;
				queue_dp = true;
				DRM_DEBUG("IH: HPD_RX 3\n");
				break;
			case 9:
				if (!(rdev->irq.stat_regs.evergreen.disp_int_cont3 & DC_HPD4_RX_INTERRUPT))
					DRM_DEBUG("IH: IH event w/o asserted irq bit?\n");

				rdev->irq.stat_regs.evergreen.disp_int_cont3 &= ~DC_HPD4_RX_INTERRUPT;
				queue_dp = true;
				DRM_DEBUG("IH: HPD_RX 4\n");
				break;
			case 10:
				if (!(rdev->irq.stat_regs.evergreen.disp_int_cont4 & DC_HPD5_RX_INTERRUPT))
					DRM_DEBUG("IH: IH event w/o asserted irq bit?\n");

				rdev->irq.stat_regs.evergreen.disp_int_cont4 &= ~DC_HPD5_RX_INTERRUPT;
				queue_dp = true;
				DRM_DEBUG("IH: HPD_RX 5\n");
				break;
			case 11:
				if (!(rdev->irq.stat_regs.evergreen.disp_int_cont5 & DC_HPD6_RX_INTERRUPT))
					DRM_DEBUG("IH: IH event w/o asserted irq bit?\n");

				rdev->irq.stat_regs.evergreen.disp_int_cont5 &= ~DC_HPD6_RX_INTERRUPT;
				queue_dp = true;
				DRM_DEBUG("IH: HPD_RX 6\n");
				break;
			default:
				DRM_DEBUG("Unhandled interrupt: %d %d\n", src_id, src_data);
				break;
			}
			break;
		case 44: /* hdmi */
			switch (src_data) {
			case 0:
				if (!(rdev->irq.stat_regs.evergreen.afmt_status1 & AFMT_AZ_FORMAT_WTRIG))
					DRM_DEBUG("IH: IH event w/o asserted irq bit?\n");

				rdev->irq.stat_regs.evergreen.afmt_status1 &= ~AFMT_AZ_FORMAT_WTRIG;
				queue_hdmi = true;
				DRM_DEBUG("IH: HDMI0\n");
				break;
			case 1:
				if (!(rdev->irq.stat_regs.evergreen.afmt_status2 & AFMT_AZ_FORMAT_WTRIG))
					DRM_DEBUG("IH: IH event w/o asserted irq bit?\n");

				rdev->irq.stat_regs.evergreen.afmt_status2 &= ~AFMT_AZ_FORMAT_WTRIG;
				queue_hdmi = true;
				DRM_DEBUG("IH: HDMI1\n");
				break;
			case 2:
				if (!(rdev->irq.stat_regs.evergreen.afmt_status3 & AFMT_AZ_FORMAT_WTRIG))
					DRM_DEBUG("IH: IH event w/o asserted irq bit?\n");

				rdev->irq.stat_regs.evergreen.afmt_status3 &= ~AFMT_AZ_FORMAT_WTRIG;
				queue_hdmi = true;
				DRM_DEBUG("IH: HDMI2\n");
				break;
			case 3:
				if (!(rdev->irq.stat_regs.evergreen.afmt_status4 & AFMT_AZ_FORMAT_WTRIG))
					DRM_DEBUG("IH: IH event w/o asserted irq bit?\n");

				rdev->irq.stat_regs.evergreen.afmt_status4 &= ~AFMT_AZ_FORMAT_WTRIG;
				queue_hdmi = true;
				DRM_DEBUG("IH: HDMI3\n");
				break;
			case 4:
				if (!(rdev->irq.stat_regs.evergreen.afmt_status5 & AFMT_AZ_FORMAT_WTRIG))
					DRM_DEBUG("IH: IH event w/o asserted irq bit?\n");

				rdev->irq.stat_regs.evergreen.afmt_status5 &= ~AFMT_AZ_FORMAT_WTRIG;
				queue_hdmi = true;
				DRM_DEBUG("IH: HDMI4\n");
				break;
			case 5:
				if (!(rdev->irq.stat_regs.evergreen.afmt_status6 & AFMT_AZ_FORMAT_WTRIG))
					DRM_DEBUG("IH: IH event w/o asserted irq bit?\n");

				rdev->irq.stat_regs.evergreen.afmt_status6 &= ~AFMT_AZ_FORMAT_WTRIG;
				queue_hdmi = true;
				DRM_DEBUG("IH: HDMI5\n");
				break;
			default:
				DRM_ERROR("Unhandled interrupt: %d %d\n", src_id, src_data);
				break;
			}
		case 96:
			DRM_ERROR("SRBM_READ_ERROR: 0x%x\n", RREG32(SRBM_READ_ERROR));
			WREG32(SRBM_INT_ACK, 0x1);
			break;
		case 124: /* UVD */
			DRM_DEBUG("IH: UVD int: 0x%08x\n", src_data);
			radeon_fence_process(rdev, R600_RING_TYPE_UVD_INDEX);
			break;
		case 146:
		case 147:
			addr = RREG32(VM_CONTEXT1_PROTECTION_FAULT_ADDR);
			status = RREG32(VM_CONTEXT1_PROTECTION_FAULT_STATUS);
			/* reset addr and status */
			WREG32_P(VM_CONTEXT1_CNTL2, 1, ~1);
			if (addr == 0x0 && status == 0x0)
				break;
			dev_err(rdev->dev, "GPU fault detected: %d 0x%08x\n", src_id, src_data);
			dev_err(rdev->dev, "  VM_CONTEXT1_PROTECTION_FAULT_ADDR   0x%08X\n",
				addr);
			dev_err(rdev->dev, "  VM_CONTEXT1_PROTECTION_FAULT_STATUS 0x%08X\n",
				status);
			cayman_vm_decode_fault(rdev, status, addr);
			break;
		case 176: /* CP_INT in ring buffer */
		case 177: /* CP_INT in IB1 */
		case 178: /* CP_INT in IB2 */
			DRM_DEBUG("IH: CP int: 0x%08x\n", src_data);
			radeon_fence_process(rdev, RADEON_RING_TYPE_GFX_INDEX);
			break;
		case 181: /* CP EOP event */
			DRM_DEBUG("IH: CP EOP\n");
			if (rdev->family >= CHIP_CAYMAN) {
				switch (src_data) {
				case 0:
					radeon_fence_process(rdev, RADEON_RING_TYPE_GFX_INDEX);
					break;
				case 1:
					radeon_fence_process(rdev, CAYMAN_RING_TYPE_CP1_INDEX);
					break;
				case 2:
					radeon_fence_process(rdev, CAYMAN_RING_TYPE_CP2_INDEX);
					break;
				}
			} else
				radeon_fence_process(rdev, RADEON_RING_TYPE_GFX_INDEX);
			break;
		case 224: /* DMA trap event */
			DRM_DEBUG("IH: DMA trap\n");
			radeon_fence_process(rdev, R600_RING_TYPE_DMA_INDEX);
			break;
		case 230: /* thermal low to high */
			DRM_DEBUG("IH: thermal low to high\n");
			rdev->pm.dpm.thermal.high_to_low = false;
			queue_thermal = true;
			break;
		case 231: /* thermal high to low */
			DRM_DEBUG("IH: thermal high to low\n");
			rdev->pm.dpm.thermal.high_to_low = true;
			queue_thermal = true;
			break;
		case 233: /* GUI IDLE */
			DRM_DEBUG("IH: GUI idle\n");
			break;
		case 244: /* DMA trap event */
			if (rdev->family >= CHIP_CAYMAN) {
				DRM_DEBUG("IH: DMA1 trap\n");
				radeon_fence_process(rdev, CAYMAN_RING_TYPE_DMA1_INDEX);
			}
			break;
		default:
			DRM_DEBUG("Unhandled interrupt: %d %d\n", src_id, src_data);
			break;
		}

		/* wptr/rptr are in bytes! */
		rptr += 16;
		rptr &= rdev->ih.ptr_mask;
		WREG32(IH_RB_RPTR, rptr);
	}
	if (queue_dp)
		schedule_work(&rdev->dp_work);
	if (queue_hotplug)
		schedule_delayed_work(&rdev->hotplug_work, 0);
	if (queue_hdmi)
		schedule_work(&rdev->audio_work);
	if (queue_thermal && rdev->pm.dpm_enabled)
		schedule_work(&rdev->pm.dpm.thermal.work);
	rdev->ih.rptr = rptr;
	atomic_set(&rdev->ih.lock, 0);

	/* make sure wptr hasn't changed while processing */
	wptr = evergreen_get_ih_wptr(rdev);
	if (wptr != rptr)
		goto restart_ih;

	return IRQ_HANDLED;
}

static void evergreen_uvd_init(struct radeon_device *rdev)
{
	int r;

	if (!rdev->has_uvd)
		return;

	r = radeon_uvd_init(rdev);
	if (r) {
		dev_err(rdev->dev, "failed UVD (%d) init.\n", r);
		/*
		 * At this point rdev->uvd.vcpu_bo is NULL which trickles down
		 * to early fails uvd_v2_2_resume() and thus nothing happens
		 * there. So it is pointless to try to go through that code
		 * hence why we disable uvd here.
		 */
		rdev->has_uvd = 0;
		return;
	}
	rdev->ring[R600_RING_TYPE_UVD_INDEX].ring_obj = NULL;
	r600_ring_init(rdev, &rdev->ring[R600_RING_TYPE_UVD_INDEX], 4096);
}

static void evergreen_uvd_start(struct radeon_device *rdev)
{
	int r;

	if (!rdev->has_uvd)
		return;

	r = uvd_v2_2_resume(rdev);
	if (r) {
		dev_err(rdev->dev, "failed UVD resume (%d).\n", r);
		goto error;
	}
	r = radeon_fence_driver_start_ring(rdev, R600_RING_TYPE_UVD_INDEX);
	if (r) {
		dev_err(rdev->dev, "failed initializing UVD fences (%d).\n", r);
		goto error;
	}
	return;

error:
	rdev->ring[R600_RING_TYPE_UVD_INDEX].ring_size = 0;
}

static void evergreen_uvd_resume(struct radeon_device *rdev)
{
	struct radeon_ring *ring;
	int r;

	if (!rdev->has_uvd || !rdev->ring[R600_RING_TYPE_UVD_INDEX].ring_size)
		return;

	ring = &rdev->ring[R600_RING_TYPE_UVD_INDEX];
	r = radeon_ring_init(rdev, ring, ring->ring_size, 0, PACKET0(UVD_NO_OP, 0));
	if (r) {
		dev_err(rdev->dev, "failed initializing UVD ring (%d).\n", r);
		return;
	}
	r = uvd_v1_0_init(rdev);
	if (r) {
		dev_err(rdev->dev, "failed initializing UVD (%d).\n", r);
		return;
	}
}

static int evergreen_startup(struct radeon_device *rdev)
{
	struct radeon_ring *ring;
	int r;

	/* enable pcie gen2 link */
	evergreen_pcie_gen2_enable(rdev);
	/* enable aspm */
	evergreen_program_aspm(rdev);

	/* scratch needs to be initialized before MC */
	r = r600_vram_scratch_init(rdev);
	if (r)
		return r;

	evergreen_mc_program(rdev);

	if (ASIC_IS_DCE5(rdev) && !rdev->pm.dpm_enabled) {
		r = ni_mc_load_microcode(rdev);
		if (r) {
			DRM_ERROR("Failed to load MC firmware!\n");
			return r;
		}
	}

	if (rdev->flags & RADEON_IS_AGP) {
		evergreen_agp_enable(rdev);
	} else {
		r = evergreen_pcie_gart_enable(rdev);
		if (r)
			return r;
	}
	evergreen_gpu_init(rdev);

	/* allocate rlc buffers */
	if (rdev->flags & RADEON_IS_IGP) {
		rdev->rlc.reg_list = sumo_rlc_save_restore_register_list;
		rdev->rlc.reg_list_size =
			(u32)ARRAY_SIZE(sumo_rlc_save_restore_register_list);
		rdev->rlc.cs_data = evergreen_cs_data;
		r = sumo_rlc_init(rdev);
		if (r) {
			DRM_ERROR("Failed to init rlc BOs!\n");
			return r;
		}
	}

	/* allocate wb buffer */
	r = radeon_wb_init(rdev);
	if (r)
		return r;

	r = radeon_fence_driver_start_ring(rdev, RADEON_RING_TYPE_GFX_INDEX);
	if (r) {
		dev_err(rdev->dev, "failed initializing CP fences (%d).\n", r);
		return r;
	}

	r = radeon_fence_driver_start_ring(rdev, R600_RING_TYPE_DMA_INDEX);
	if (r) {
		dev_err(rdev->dev, "failed initializing DMA fences (%d).\n", r);
		return r;
	}

	evergreen_uvd_start(rdev);

	/* Enable IRQ */
	if (!rdev->irq.installed) {
		r = radeon_irq_kms_init(rdev);
		if (r)
			return r;
	}

	r = r600_irq_init(rdev);
	if (r) {
		DRM_ERROR("radeon: IH init failed (%d).\n", r);
		radeon_irq_kms_fini(rdev);
		return r;
	}
	evergreen_irq_set(rdev);

	ring = &rdev->ring[RADEON_RING_TYPE_GFX_INDEX];
	r = radeon_ring_init(rdev, ring, ring->ring_size, RADEON_WB_CP_RPTR_OFFSET,
			     RADEON_CP_PACKET2);
	if (r)
		return r;

	ring = &rdev->ring[R600_RING_TYPE_DMA_INDEX];
	r = radeon_ring_init(rdev, ring, ring->ring_size, R600_WB_DMA_RPTR_OFFSET,
			     DMA_PACKET(DMA_PACKET_NOP, 0, 0));
	if (r)
		return r;

	r = evergreen_cp_load_microcode(rdev);
	if (r)
		return r;
	r = evergreen_cp_resume(rdev);
	if (r)
		return r;
	r = r600_dma_resume(rdev);
	if (r)
		return r;

	evergreen_uvd_resume(rdev);

	r = radeon_ib_pool_init(rdev);
	if (r) {
		dev_err(rdev->dev, "IB initialization failed (%d).\n", r);
		return r;
	}

	r = radeon_audio_init(rdev);
	if (r) {
		DRM_ERROR("radeon: audio init failed\n");
		return r;
	}

	return 0;
}

int evergreen_resume(struct radeon_device *rdev)
{
	int r;

	/* reset the asic, the gfx blocks are often in a bad state
	 * after the driver is unloaded or after a resume
	 */
	if (radeon_asic_reset(rdev))
		dev_warn(rdev->dev, "GPU reset failed !\n");
	/* Do not reset GPU before posting, on rv770 hw unlike on r500 hw,
	 * posting will perform necessary task to bring back GPU into good
	 * shape.
	 */
	/* post card */
	atom_asic_init(rdev->mode_info.atom_context);

	/* init golden registers */
	evergreen_init_golden_registers(rdev);

	if (rdev->pm.pm_method == PM_METHOD_DPM)
		radeon_pm_resume(rdev);

	rdev->accel_working = true;
	r = evergreen_startup(rdev);
	if (r) {
		DRM_ERROR("evergreen startup failed on resume\n");
		rdev->accel_working = false;
		return r;
	}

	return r;

}

int evergreen_suspend(struct radeon_device *rdev)
{
	radeon_pm_suspend(rdev);
	radeon_audio_fini(rdev);
	if (rdev->has_uvd) {
		uvd_v1_0_fini(rdev);
		radeon_uvd_suspend(rdev);
	}
	r700_cp_stop(rdev);
	r600_dma_stop(rdev);
	evergreen_irq_suspend(rdev);
	radeon_wb_disable(rdev);
	evergreen_pcie_gart_disable(rdev);

	return 0;
}

/* Plan is to move initialization in that function and use
 * helper function so that radeon_device_init pretty much
 * do nothing more than calling asic specific function. This
 * should also allow to remove a bunch of callback function
 * like vram_info.
 */
int evergreen_init(struct radeon_device *rdev)
{
	int r;

	/* Read BIOS */
	if (!radeon_get_bios(rdev)) {
		if (ASIC_IS_AVIVO(rdev))
			return -EINVAL;
	}
	/* Must be an ATOMBIOS */
	if (!rdev->is_atom_bios) {
		dev_err(rdev->dev, "Expecting atombios for evergreen GPU\n");
		return -EINVAL;
	}
	r = radeon_atombios_init(rdev);
	if (r)
		return r;
	/* reset the asic, the gfx blocks are often in a bad state
	 * after the driver is unloaded or after a resume
	 */
	if (radeon_asic_reset(rdev))
		dev_warn(rdev->dev, "GPU reset failed !\n");
	/* Post card if necessary */
	if (!radeon_card_posted(rdev)) {
		if (!rdev->bios) {
			dev_err(rdev->dev, "Card not posted and no BIOS - ignoring\n");
			return -EINVAL;
		}
		DRM_INFO("GPU not posted. posting now...\n");
		atom_asic_init(rdev->mode_info.atom_context);
	}
	/* init golden registers */
	evergreen_init_golden_registers(rdev);
	/* Initialize scratch registers */
	r600_scratch_init(rdev);
	/* Initialize surface registers */
	radeon_surface_init(rdev);
	/* Initialize clocks */
	radeon_get_clock_info(rdev->ddev);
	/* Fence driver */
	r = radeon_fence_driver_init(rdev);
	if (r)
		return r;
	/* initialize AGP */
	if (rdev->flags & RADEON_IS_AGP) {
		r = radeon_agp_init(rdev);
		if (r)
			radeon_agp_disable(rdev);
	}
	/* initialize memory controller */
	r = evergreen_mc_init(rdev);
	if (r)
		return r;
	/* Memory manager */
	r = radeon_bo_init(rdev);
	if (r)
		return r;

	if (ASIC_IS_DCE5(rdev)) {
		if (!rdev->me_fw || !rdev->pfp_fw || !rdev->rlc_fw || !rdev->mc_fw) {
			r = ni_init_microcode(rdev);
			if (r) {
				DRM_ERROR("Failed to load firmware!\n");
				return r;
			}
		}
	} else {
		if (!rdev->me_fw || !rdev->pfp_fw || !rdev->rlc_fw) {
			r = r600_init_microcode(rdev);
			if (r) {
				DRM_ERROR("Failed to load firmware!\n");
				return r;
			}
		}
	}

	/* Initialize power management */
	radeon_pm_init(rdev);

	rdev->ring[RADEON_RING_TYPE_GFX_INDEX].ring_obj = NULL;
	r600_ring_init(rdev, &rdev->ring[RADEON_RING_TYPE_GFX_INDEX], 1024 * 1024);

	rdev->ring[R600_RING_TYPE_DMA_INDEX].ring_obj = NULL;
	r600_ring_init(rdev, &rdev->ring[R600_RING_TYPE_DMA_INDEX], 64 * 1024);

	evergreen_uvd_init(rdev);

	rdev->ih.ring_obj = NULL;
	r600_ih_ring_init(rdev, 64 * 1024);

	r = r600_pcie_gart_init(rdev);
	if (r)
		return r;

	rdev->accel_working = true;
	r = evergreen_startup(rdev);
	if (r) {
		dev_err(rdev->dev, "disabling GPU acceleration\n");
		r700_cp_fini(rdev);
		r600_dma_fini(rdev);
		r600_irq_fini(rdev);
		if (rdev->flags & RADEON_IS_IGP)
			sumo_rlc_fini(rdev);
		radeon_wb_fini(rdev);
		radeon_ib_pool_fini(rdev);
		radeon_irq_kms_fini(rdev);
		evergreen_pcie_gart_fini(rdev);
		rdev->accel_working = false;
	}

	/* Don't start up if the MC ucode is missing on BTC parts.
	 * The default clocks and voltages before the MC ucode
	 * is loaded are not suffient for advanced operations.
	 */
	if (ASIC_IS_DCE5(rdev)) {
		if (!rdev->mc_fw && !(rdev->flags & RADEON_IS_IGP)) {
			DRM_ERROR("radeon: MC ucode required for NI+.\n");
			return -EINVAL;
		}
	}

	return 0;
}

void evergreen_fini(struct radeon_device *rdev)
{
	radeon_pm_fini(rdev);
	radeon_audio_fini(rdev);
	r700_cp_fini(rdev);
	r600_dma_fini(rdev);
	r600_irq_fini(rdev);
	if (rdev->flags & RADEON_IS_IGP)
		sumo_rlc_fini(rdev);
	radeon_wb_fini(rdev);
	radeon_ib_pool_fini(rdev);
	radeon_irq_kms_fini(rdev);
	uvd_v1_0_fini(rdev);
	radeon_uvd_fini(rdev);
	evergreen_pcie_gart_fini(rdev);
	r600_vram_scratch_fini(rdev);
	radeon_gem_fini(rdev);
	radeon_fence_driver_fini(rdev);
	radeon_agp_fini(rdev);
	radeon_bo_fini(rdev);
	radeon_atombios_fini(rdev);
	kfree(rdev->bios);
	rdev->bios = NULL;
}

void evergreen_pcie_gen2_enable(struct radeon_device *rdev)
{
	u32 link_width_cntl, speed_cntl;

	if (radeon_pcie_gen2 == 0)
		return;

	if (rdev->flags & RADEON_IS_IGP)
		return;

	if (!(rdev->flags & RADEON_IS_PCIE))
		return;

	/* x2 cards have a special sequence */
	if (ASIC_IS_X2(rdev))
		return;

	if ((rdev->pdev->bus->max_bus_speed != PCIE_SPEED_5_0GT) &&
		(rdev->pdev->bus->max_bus_speed != PCIE_SPEED_8_0GT))
		return;

	speed_cntl = RREG32_PCIE_PORT(PCIE_LC_SPEED_CNTL);
	if (speed_cntl & LC_CURRENT_DATA_RATE) {
		DRM_INFO("PCIE gen 2 link speeds already enabled\n");
		return;
	}

	DRM_INFO("enabling PCIE gen 2 link speeds, disable with radeon.pcie_gen2=0\n");

	if ((speed_cntl & LC_OTHER_SIDE_EVER_SENT_GEN2) ||
	    (speed_cntl & LC_OTHER_SIDE_SUPPORTS_GEN2)) {

		link_width_cntl = RREG32_PCIE_PORT(PCIE_LC_LINK_WIDTH_CNTL);
		link_width_cntl &= ~LC_UPCONFIGURE_DIS;
		WREG32_PCIE_PORT(PCIE_LC_LINK_WIDTH_CNTL, link_width_cntl);

		speed_cntl = RREG32_PCIE_PORT(PCIE_LC_SPEED_CNTL);
		speed_cntl &= ~LC_TARGET_LINK_SPEED_OVERRIDE_EN;
		WREG32_PCIE_PORT(PCIE_LC_SPEED_CNTL, speed_cntl);

		speed_cntl = RREG32_PCIE_PORT(PCIE_LC_SPEED_CNTL);
		speed_cntl |= LC_CLR_FAILED_SPD_CHANGE_CNT;
		WREG32_PCIE_PORT(PCIE_LC_SPEED_CNTL, speed_cntl);

		speed_cntl = RREG32_PCIE_PORT(PCIE_LC_SPEED_CNTL);
		speed_cntl &= ~LC_CLR_FAILED_SPD_CHANGE_CNT;
		WREG32_PCIE_PORT(PCIE_LC_SPEED_CNTL, speed_cntl);

		speed_cntl = RREG32_PCIE_PORT(PCIE_LC_SPEED_CNTL);
		speed_cntl |= LC_GEN2_EN_STRAP;
		WREG32_PCIE_PORT(PCIE_LC_SPEED_CNTL, speed_cntl);

	} else {
		link_width_cntl = RREG32_PCIE_PORT(PCIE_LC_LINK_WIDTH_CNTL);
		/* XXX: only disable it if gen1 bridge vendor == 0x111d or 0x1106 */
		if (1)
			link_width_cntl |= LC_UPCONFIGURE_DIS;
		else
			link_width_cntl &= ~LC_UPCONFIGURE_DIS;
		WREG32_PCIE_PORT(PCIE_LC_LINK_WIDTH_CNTL, link_width_cntl);
	}
}

void evergreen_program_aspm(struct radeon_device *rdev)
{
	u32 data, orig;
	u32 pcie_lc_cntl, pcie_lc_cntl_old;
	bool disable_l0s, disable_l1 = false, disable_plloff_in_l1 = false;
	/* fusion_platform = true
	 * if the system is a fusion system
	 * (APU or DGPU in a fusion system).
	 * todo: check if the system is a fusion platform.
	 */
	bool fusion_platform = false;

	if (radeon_aspm == 0)
		return;

	if (!(rdev->flags & RADEON_IS_PCIE))
		return;

	switch (rdev->family) {
	case CHIP_CYPRESS:
	case CHIP_HEMLOCK:
	case CHIP_JUNIPER:
	case CHIP_REDWOOD:
	case CHIP_CEDAR:
	case CHIP_SUMO:
	case CHIP_SUMO2:
	case CHIP_PALM:
	case CHIP_ARUBA:
		disable_l0s = true;
		break;
	default:
		disable_l0s = false;
		break;
	}

	if (rdev->flags & RADEON_IS_IGP)
		fusion_platform = true; /* XXX also dGPUs in a fusion system */

	data = orig = RREG32_PIF_PHY0(PB0_PIF_PAIRING);
	if (fusion_platform)
		data &= ~MULTI_PIF;
	else
		data |= MULTI_PIF;
	if (data != orig)
		WREG32_PIF_PHY0(PB0_PIF_PAIRING, data);

	data = orig = RREG32_PIF_PHY1(PB1_PIF_PAIRING);
	if (fusion_platform)
		data &= ~MULTI_PIF;
	else
		data |= MULTI_PIF;
	if (data != orig)
		WREG32_PIF_PHY1(PB1_PIF_PAIRING, data);

	pcie_lc_cntl = pcie_lc_cntl_old = RREG32_PCIE_PORT(PCIE_LC_CNTL);
	pcie_lc_cntl &= ~(LC_L0S_INACTIVITY_MASK | LC_L1_INACTIVITY_MASK);
	if (!disable_l0s) {
		if (rdev->family >= CHIP_BARTS)
			pcie_lc_cntl |= LC_L0S_INACTIVITY(7);
		else
			pcie_lc_cntl |= LC_L0S_INACTIVITY(3);
	}

	if (!disable_l1) {
		if (rdev->family >= CHIP_BARTS)
			pcie_lc_cntl |= LC_L1_INACTIVITY(7);
		else
			pcie_lc_cntl |= LC_L1_INACTIVITY(8);

		if (!disable_plloff_in_l1) {
			data = orig = RREG32_PIF_PHY0(PB0_PIF_PWRDOWN_0);
			data &= ~(PLL_POWER_STATE_IN_OFF_0_MASK | PLL_POWER_STATE_IN_TXS2_0_MASK);
			data |= PLL_POWER_STATE_IN_OFF_0(7) | PLL_POWER_STATE_IN_TXS2_0(7);
			if (data != orig)
				WREG32_PIF_PHY0(PB0_PIF_PWRDOWN_0, data);

			data = orig = RREG32_PIF_PHY0(PB0_PIF_PWRDOWN_1);
			data &= ~(PLL_POWER_STATE_IN_OFF_1_MASK | PLL_POWER_STATE_IN_TXS2_1_MASK);
			data |= PLL_POWER_STATE_IN_OFF_1(7) | PLL_POWER_STATE_IN_TXS2_1(7);
			if (data != orig)
				WREG32_PIF_PHY0(PB0_PIF_PWRDOWN_1, data);

			data = orig = RREG32_PIF_PHY1(PB1_PIF_PWRDOWN_0);
			data &= ~(PLL_POWER_STATE_IN_OFF_0_MASK | PLL_POWER_STATE_IN_TXS2_0_MASK);
			data |= PLL_POWER_STATE_IN_OFF_0(7) | PLL_POWER_STATE_IN_TXS2_0(7);
			if (data != orig)
				WREG32_PIF_PHY1(PB1_PIF_PWRDOWN_0, data);

			data = orig = RREG32_PIF_PHY1(PB1_PIF_PWRDOWN_1);
			data &= ~(PLL_POWER_STATE_IN_OFF_1_MASK | PLL_POWER_STATE_IN_TXS2_1_MASK);
			data |= PLL_POWER_STATE_IN_OFF_1(7) | PLL_POWER_STATE_IN_TXS2_1(7);
			if (data != orig)
				WREG32_PIF_PHY1(PB1_PIF_PWRDOWN_1, data);

			if (rdev->family >= CHIP_BARTS) {
				data = orig = RREG32_PIF_PHY0(PB0_PIF_PWRDOWN_0);
				data &= ~PLL_RAMP_UP_TIME_0_MASK;
				data |= PLL_RAMP_UP_TIME_0(4);
				if (data != orig)
					WREG32_PIF_PHY0(PB0_PIF_PWRDOWN_0, data);

				data = orig = RREG32_PIF_PHY0(PB0_PIF_PWRDOWN_1);
				data &= ~PLL_RAMP_UP_TIME_1_MASK;
				data |= PLL_RAMP_UP_TIME_1(4);
				if (data != orig)
					WREG32_PIF_PHY0(PB0_PIF_PWRDOWN_1, data);

				data = orig = RREG32_PIF_PHY1(PB1_PIF_PWRDOWN_0);
				data &= ~PLL_RAMP_UP_TIME_0_MASK;
				data |= PLL_RAMP_UP_TIME_0(4);
				if (data != orig)
					WREG32_PIF_PHY1(PB1_PIF_PWRDOWN_0, data);

				data = orig = RREG32_PIF_PHY1(PB1_PIF_PWRDOWN_1);
				data &= ~PLL_RAMP_UP_TIME_1_MASK;
				data |= PLL_RAMP_UP_TIME_1(4);
				if (data != orig)
					WREG32_PIF_PHY1(PB1_PIF_PWRDOWN_1, data);
			}

			data = orig = RREG32_PCIE_PORT(PCIE_LC_LINK_WIDTH_CNTL);
			data &= ~LC_DYN_LANES_PWR_STATE_MASK;
			data |= LC_DYN_LANES_PWR_STATE(3);
			if (data != orig)
				WREG32_PCIE_PORT(PCIE_LC_LINK_WIDTH_CNTL, data);

			if (rdev->family >= CHIP_BARTS) {
				data = orig = RREG32_PIF_PHY0(PB0_PIF_CNTL);
				data &= ~LS2_EXIT_TIME_MASK;
				data |= LS2_EXIT_TIME(1);
				if (data != orig)
					WREG32_PIF_PHY0(PB0_PIF_CNTL, data);

				data = orig = RREG32_PIF_PHY1(PB1_PIF_CNTL);
				data &= ~LS2_EXIT_TIME_MASK;
				data |= LS2_EXIT_TIME(1);
				if (data != orig)
					WREG32_PIF_PHY1(PB1_PIF_CNTL, data);
			}
		}
	}

	/* evergreen parts only */
	if (rdev->family < CHIP_BARTS)
		pcie_lc_cntl |= LC_PMI_TO_L1_DIS;

	if (pcie_lc_cntl != pcie_lc_cntl_old)
		WREG32_PCIE_PORT(PCIE_LC_CNTL, pcie_lc_cntl);
}<|MERGE_RESOLUTION|>--- conflicted
+++ resolved
@@ -2266,16 +2266,11 @@
 	fixed20_12 a, b, c;
 
 	if (radeon_crtc->base.enabled && num_heads && mode) {
-<<<<<<< HEAD
-		active_time = 1000000UL * (u32)mode->crtc_hdisplay / (u32)mode->clock;
-		line_time = min((u32) (1000000UL * (u32)mode->crtc_htotal / (u32)mode->clock), (u32)65535);
-=======
 		active_time = (u32) div_u64((u64)mode->crtc_hdisplay * 1000000,
 					    (u32)mode->clock);
 		line_time = (u32) div_u64((u64)mode->crtc_htotal * 1000000,
 					  (u32)mode->clock);
 		line_time = min(line_time, (u32)65535);
->>>>>>> 13b2e1ba
 		priority_a_cnt = 0;
 		priority_b_cnt = 0;
 		dram_channels = evergreen_get_number_of_dram_channels(rdev);
