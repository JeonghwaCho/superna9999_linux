--- conflicted
+++ resolved
@@ -1156,11 +1156,7 @@
 	u32 tmp, viewport_w, viewport_h;
 	int r;
 	bool bypass_lut = false;
-<<<<<<< HEAD
-	char *format_name;
-=======
 	struct drm_format_name_buf format_name;
->>>>>>> 7625e052
 
 	/* no fb bound */
 	if (!atomic && !crtc->primary->fb) {
@@ -1264,14 +1260,8 @@
 		bypass_lut = true;
 		break;
 	default:
-<<<<<<< HEAD
-		format_name = drm_get_format_name(target_fb->pixel_format);
-		DRM_ERROR("Unsupported screen format %s\n", format_name);
-		kfree(format_name);
-=======
 		DRM_ERROR("Unsupported screen format %s\n",
 		          drm_get_format_name(target_fb->pixel_format, &format_name));
->>>>>>> 7625e052
 		return -EINVAL;
 	}
 
@@ -1482,11 +1472,7 @@
 	u32 viewport_w, viewport_h;
 	int r;
 	bool bypass_lut = false;
-<<<<<<< HEAD
-	char *format_name;
-=======
 	struct drm_format_name_buf format_name;
->>>>>>> 7625e052
 
 	/* no fb bound */
 	if (!atomic && !crtc->primary->fb) {
@@ -1576,14 +1562,8 @@
 		bypass_lut = true;
 		break;
 	default:
-<<<<<<< HEAD
-		format_name = drm_get_format_name(target_fb->pixel_format);
-		DRM_ERROR("Unsupported screen format %s\n", format_name);
-		kfree(format_name);
-=======
 		DRM_ERROR("Unsupported screen format %s\n",
 		          drm_get_format_name(target_fb->pixel_format, &format_name));
->>>>>>> 7625e052
 		return -EINVAL;
 	}
 
