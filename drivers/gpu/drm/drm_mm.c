--- conflicted
+++ resolved
@@ -104,8 +104,6 @@
 						u64 end,
 						enum drm_mm_search_flags flags);
 
-<<<<<<< HEAD
-=======
 #ifdef CONFIG_DRM_DEBUG_MM
 #include <linux/stackdepot.h>
 
@@ -168,7 +166,6 @@
 static void show_leaks(struct drm_mm *mm) { }
 #endif
 
->>>>>>> 405182c2
 #define START(node) ((node)->start)
 #define LAST(node)  ((node)->start + (node)->size - 1)
 
@@ -177,27 +174,12 @@
 		     START, LAST, static inline, drm_mm_interval_tree)
 
 struct drm_mm_node *
-<<<<<<< HEAD
-drm_mm_interval_first(struct drm_mm *mm, u64 start, u64 last)
-=======
 __drm_mm_interval_first(struct drm_mm *mm, u64 start, u64 last)
->>>>>>> 405182c2
 {
 	return drm_mm_interval_tree_iter_first(&mm->interval_tree,
 					       start, last);
 }
-<<<<<<< HEAD
-EXPORT_SYMBOL(drm_mm_interval_first);
-
-struct drm_mm_node *
-drm_mm_interval_next(struct drm_mm_node *node, u64 start, u64 last)
-{
-	return drm_mm_interval_tree_iter_next(node, start, last);
-}
-EXPORT_SYMBOL(drm_mm_interval_next);
-=======
 EXPORT_SYMBOL(__drm_mm_interval_first);
->>>>>>> 405182c2
 
 static void drm_mm_interval_tree_add_node(struct drm_mm_node *hole_node,
 					  struct drm_mm_node *node)
@@ -324,10 +306,7 @@
 	u64 end = node->start + node->size;
 	struct drm_mm_node *hole;
 	u64 hole_start, hole_end;
-<<<<<<< HEAD
-=======
 	u64 adj_start, adj_end;
->>>>>>> 405182c2
 
 	if (WARN_ON(node->size == 0))
 		return -EINVAL;
@@ -349,10 +328,13 @@
 	if (!hole->hole_follows)
 		return -ENOSPC;
 
-<<<<<<< HEAD
-	hole_start = __drm_mm_hole_node_start(hole);
-	hole_end = __drm_mm_hole_node_end(hole);
-	if (hole_start > node->start || hole_end < end)
+	adj_start = hole_start = __drm_mm_hole_node_start(hole);
+	adj_end = hole_end = __drm_mm_hole_node_end(hole);
+
+	if (mm->color_adjust)
+		mm->color_adjust(hole, node->color, &adj_start, &adj_end);
+
+	if (adj_start > node->start || adj_end < end)
 		return -ENOSPC;
 
 	node->mm = mm;
@@ -360,28 +342,11 @@
 
 	list_add(&node->node_list, &hole->node_list);
 
-=======
-	adj_start = hole_start = __drm_mm_hole_node_start(hole);
-	adj_end = hole_end = __drm_mm_hole_node_end(hole);
-
-	if (mm->color_adjust)
-		mm->color_adjust(hole, node->color, &adj_start, &adj_end);
-
-	if (adj_start > node->start || adj_end < end)
-		return -ENOSPC;
-
-	node->mm = mm;
-	node->allocated = 1;
-
-	list_add(&node->node_list, &hole->node_list);
-
->>>>>>> 405182c2
 	drm_mm_interval_tree_add_node(hole, node);
 
 	if (node->start == hole_start) {
 		hole->hole_follows = 0;
 		list_del(&hole->hole_stack);
-<<<<<<< HEAD
 	}
 
 	node->hole_follows = 0;
@@ -389,17 +354,8 @@
 		list_add(&node->hole_stack, &mm->hole_stack);
 		node->hole_follows = 1;
 	}
-=======
-	}
-
-	node->hole_follows = 0;
-	if (end != hole_end) {
-		list_add(&node->hole_stack, &mm->hole_stack);
-		node->hole_follows = 1;
-	}
 
 	save_stack(node);
->>>>>>> 405182c2
 
 	return 0;
 }
@@ -949,10 +905,7 @@
 
 	/* Clever trick to avoid a special case in the free hole tracking. */
 	INIT_LIST_HEAD(&mm->head_node.node_list);
-<<<<<<< HEAD
-=======
 	mm->head_node.allocated = 0;
->>>>>>> 405182c2
 	mm->head_node.hole_follows = 1;
 	mm->head_node.scanned_block = 0;
 	mm->head_node.scanned_prev_free = 0;
