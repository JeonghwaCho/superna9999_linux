--- conflicted
+++ resolved
@@ -135,11 +135,7 @@
 	mutex_unlock(&dev->mode_config.mutex);
 	return 0;
 fail:
-<<<<<<< HEAD
-	for (i = 0; i < fb_helper->connector_count; i++) {
-=======
 	drm_fb_helper_for_each_connector(fb_helper, i) {
->>>>>>> 405182c2
 		struct drm_fb_helper_connector *fb_helper_connector =
 			fb_helper->connector_info[i];
 
@@ -414,14 +410,8 @@
 
 		if (plane->rotation_property)
 			drm_mode_plane_set_obj_prop(plane,
-<<<<<<< HEAD
-						    dev->mode_config.rotation_property,
-						    DRM_ROTATE_0);
-		}
-=======
 						    plane->rotation_property,
 						    DRM_ROTATE_0);
->>>>>>> 405182c2
 	}
 
 	for (i = 0; i < fb_helper->crtc_count; i++) {
