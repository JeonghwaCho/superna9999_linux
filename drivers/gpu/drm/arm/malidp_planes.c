--- conflicted
+++ resolved
@@ -284,10 +284,6 @@
 		if (ret < 0)
 			goto cleanup;
 
-<<<<<<< HEAD
-		/* SMART layer can't be rotated */
-		if (id != DE_SMART) {
-=======
 		drm_plane_helper_add(&plane->base,
 				     &malidp_de_plane_helper_funcs);
 		plane->hwdev = malidp->dev;
@@ -297,8 +293,8 @@
 		if (id == DE_SMART)
 			continue;
 
-		if (!drm->mode_config.rotation_property) {
->>>>>>> 156f3a88
+		/* SMART layer can't be rotated */
+		if (id != DE_SMART) {
 			unsigned long flags = DRM_ROTATE_0 |
 					      DRM_ROTATE_90 |
 					      DRM_ROTATE_180 |
@@ -309,14 +305,6 @@
 							   DRM_ROTATE_0,
 							   flags);
 		}
-<<<<<<< HEAD
-=======
-
-		if (drm->mode_config.rotation_property)
-			drm_object_attach_property(&plane->base.base,
-						   drm->mode_config.rotation_property,
-						   DRM_ROTATE_0);
->>>>>>> 156f3a88
 
 		malidp_hw_write(malidp->dev, MALIDP_ALPHA_LUT,
 				plane->layer->base + MALIDP_LAYER_COMPOSE);
