--- conflicted
+++ resolved
@@ -35,10 +35,7 @@
 
 #include <drm/drm_drv.h>
 #include <drm/drmP.h>
-<<<<<<< HEAD
-=======
-
->>>>>>> 7625e052
+
 #include "drm_crtc_internal.h"
 #include "drm_legacy.h"
 #include "drm_internal.h"
