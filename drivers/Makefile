--- conflicted
+++ resolved
@@ -180,8 +180,5 @@
 obj-$(CONFIG_NVMEM)		+= nvmem/
 obj-$(CONFIG_FPGA)		+= fpga/
 obj-$(CONFIG_FSI)		+= fsi/
-<<<<<<< HEAD
-obj-$(CONFIG_TEE)		+= tee/
-=======
 obj-$(CONFIG_MULTIPLEXER)	+= mux/
->>>>>>> 7816ffe4
+obj-$(CONFIG_TEE)		+= tee/