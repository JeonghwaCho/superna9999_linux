--- conflicted
+++ resolved
@@ -169,14 +169,9 @@
 {
 	int i;
 
-<<<<<<< HEAD
-	if (!nbd->sock) {
-		spin_unlock(&nbd->sock_lock);
-=======
 	if (nbd->num_connections == 0)
 		return;
 	if (test_and_set_bit(NBD_DISCONNECTED, &nbd->runtime_flags))
->>>>>>> 9561a7ad
 		return;
 
 	for (i = 0; i < nbd->num_connections; i++) {
