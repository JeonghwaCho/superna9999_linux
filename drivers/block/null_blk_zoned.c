// SPDX-License-Identifier: GPL-2.0
#include <linux/vmalloc.h>
#include "null_blk.h"

/* zone_size in MBs to sectors. */
#define ZONE_SIZE_SHIFT		11

static inline unsigned int null_zone_no(struct nullb_device *dev, sector_t sect)
{
	return sect >> ilog2(dev->zone_size_sects);
}

int null_zone_init(struct nullb_device *dev)
{
	sector_t dev_size = (sector_t)dev->size * 1024 * 1024;
	sector_t sector = 0;
	unsigned int i;

	if (!is_power_of_2(dev->zone_size)) {
		pr_err("null_blk: zone_size must be power-of-two\n");
		return -EINVAL;
	}

	dev->zone_size_sects = dev->zone_size << ZONE_SIZE_SHIFT;
	dev->nr_zones = dev_size >>
				(SECTOR_SHIFT + ilog2(dev->zone_size_sects));
	dev->zones = kvmalloc_array(dev->nr_zones, sizeof(struct blk_zone),
			GFP_KERNEL | __GFP_ZERO);
	if (!dev->zones)
		return -ENOMEM;

	for (i = 0; i < dev->nr_zones; i++) {
		struct blk_zone *zone = &dev->zones[i];

		zone->start = zone->wp = sector;
		zone->len = dev->zone_size_sects;
		zone->type = BLK_ZONE_TYPE_SEQWRITE_REQ;
		zone->cond = BLK_ZONE_COND_EMPTY;

		sector += dev->zone_size_sects;
	}

	return 0;
}

void null_zone_exit(struct nullb_device *dev)
{
	kvfree(dev->zones);
}

<<<<<<< HEAD
static void null_zone_fill_bio(struct nullb_device *dev, struct bio *bio,
			       unsigned int zno, unsigned int nr_zones)
{
	struct blk_zone_report_hdr *hdr = NULL;
	struct bio_vec bvec;
	struct bvec_iter iter;
	void *addr;
	unsigned int zones_to_cpy;

	bio_for_each_segment(bvec, bio, iter) {
		addr = kmap_atomic(bvec.bv_page);

		zones_to_cpy = bvec.bv_len / sizeof(struct blk_zone);

		if (!hdr) {
			hdr = (struct blk_zone_report_hdr *)addr;
			hdr->nr_zones = nr_zones;
			zones_to_cpy--;
			addr += sizeof(struct blk_zone_report_hdr);
		}

		zones_to_cpy = min_t(unsigned int, zones_to_cpy, nr_zones);

		memcpy(addr, &dev->zones[zno],
				zones_to_cpy * sizeof(struct blk_zone));

		kunmap_atomic(addr);
=======
int null_zone_report(struct gendisk *disk, sector_t sector,
		     struct blk_zone *zones, unsigned int *nr_zones,
		     gfp_t gfp_mask)
{
	struct nullb *nullb = disk->private_data;
	struct nullb_device *dev = nullb->dev;
	unsigned int zno, nrz = 0;
>>>>>>> 0fd79184

	if (!dev->zoned)
		/* Not a zoned null device */
		return -EOPNOTSUPP;

	zno = null_zone_no(dev, sector);
	if (zno < dev->nr_zones) {
		nrz = min_t(unsigned int, *nr_zones, dev->nr_zones - zno);
		memcpy(zones, &dev->zones[zno], nrz * sizeof(struct blk_zone));
	}

<<<<<<< HEAD
blk_status_t null_zone_report(struct nullb *nullb, struct bio *bio)
{
	struct nullb_device *dev = nullb->dev;
	unsigned int zno = null_zone_no(dev, bio->bi_iter.bi_sector);
	unsigned int nr_zones = dev->nr_zones - zno;
	unsigned int max_zones;

	max_zones = (bio->bi_iter.bi_size / sizeof(struct blk_zone)) - 1;
	nr_zones = min_t(unsigned int, nr_zones, max_zones);
	null_zone_fill_bio(nullb->dev, bio, zno, nr_zones);

	return BLK_STS_OK;
=======
	*nr_zones = nrz;

	return 0;
>>>>>>> 0fd79184
}

void null_zone_write(struct nullb_cmd *cmd, sector_t sector,
		     unsigned int nr_sectors)
{
	struct nullb_device *dev = cmd->nq->dev;
	unsigned int zno = null_zone_no(dev, sector);
	struct blk_zone *zone = &dev->zones[zno];

	switch (zone->cond) {
	case BLK_ZONE_COND_FULL:
		/* Cannot write to a full zone */
		cmd->error = BLK_STS_IOERR;
		break;
	case BLK_ZONE_COND_EMPTY:
	case BLK_ZONE_COND_IMP_OPEN:
		/* Writes must be at the write pointer position */
		if (sector != zone->wp) {
			cmd->error = BLK_STS_IOERR;
			break;
		}

		if (zone->cond == BLK_ZONE_COND_EMPTY)
			zone->cond = BLK_ZONE_COND_IMP_OPEN;

		zone->wp += nr_sectors;
		if (zone->wp == zone->start + zone->len)
			zone->cond = BLK_ZONE_COND_FULL;
		break;
	default:
		/* Invalid zone condition */
		cmd->error = BLK_STS_IOERR;
		break;
	}
}

void null_zone_reset(struct nullb_cmd *cmd, sector_t sector)
{
	struct nullb_device *dev = cmd->nq->dev;
	unsigned int zno = null_zone_no(dev, sector);
	struct blk_zone *zone = &dev->zones[zno];

	zone->cond = BLK_ZONE_COND_EMPTY;
	zone->wp = zone->start;
}<|MERGE_RESOLUTION|>--- conflicted
+++ resolved
@@ -48,35 +48,6 @@
 	kvfree(dev->zones);
 }
 
-<<<<<<< HEAD
-static void null_zone_fill_bio(struct nullb_device *dev, struct bio *bio,
-			       unsigned int zno, unsigned int nr_zones)
-{
-	struct blk_zone_report_hdr *hdr = NULL;
-	struct bio_vec bvec;
-	struct bvec_iter iter;
-	void *addr;
-	unsigned int zones_to_cpy;
-
-	bio_for_each_segment(bvec, bio, iter) {
-		addr = kmap_atomic(bvec.bv_page);
-
-		zones_to_cpy = bvec.bv_len / sizeof(struct blk_zone);
-
-		if (!hdr) {
-			hdr = (struct blk_zone_report_hdr *)addr;
-			hdr->nr_zones = nr_zones;
-			zones_to_cpy--;
-			addr += sizeof(struct blk_zone_report_hdr);
-		}
-
-		zones_to_cpy = min_t(unsigned int, zones_to_cpy, nr_zones);
-
-		memcpy(addr, &dev->zones[zno],
-				zones_to_cpy * sizeof(struct blk_zone));
-
-		kunmap_atomic(addr);
-=======
 int null_zone_report(struct gendisk *disk, sector_t sector,
 		     struct blk_zone *zones, unsigned int *nr_zones,
 		     gfp_t gfp_mask)
@@ -84,7 +55,6 @@
 	struct nullb *nullb = disk->private_data;
 	struct nullb_device *dev = nullb->dev;
 	unsigned int zno, nrz = 0;
->>>>>>> 0fd79184
 
 	if (!dev->zoned)
 		/* Not a zoned null device */
@@ -96,24 +66,9 @@
 		memcpy(zones, &dev->zones[zno], nrz * sizeof(struct blk_zone));
 	}
 
-<<<<<<< HEAD
-blk_status_t null_zone_report(struct nullb *nullb, struct bio *bio)
-{
-	struct nullb_device *dev = nullb->dev;
-	unsigned int zno = null_zone_no(dev, bio->bi_iter.bi_sector);
-	unsigned int nr_zones = dev->nr_zones - zno;
-	unsigned int max_zones;
-
-	max_zones = (bio->bi_iter.bi_size / sizeof(struct blk_zone)) - 1;
-	nr_zones = min_t(unsigned int, nr_zones, max_zones);
-	null_zone_fill_bio(nullb->dev, bio, zno, nr_zones);
-
-	return BLK_STS_OK;
-=======
 	*nr_zones = nrz;
 
 	return 0;
->>>>>>> 0fd79184
 }
 
 void null_zone_write(struct nullb_cmd *cmd, sector_t sector,
