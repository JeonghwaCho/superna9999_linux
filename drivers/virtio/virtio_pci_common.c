/*
 * Virtio PCI driver - common functionality for all device versions
 *
 * This module allows virtio devices to be used over a virtual PCI device.
 * This can be used with QEMU based VMMs like KVM or Xen.
 *
 * Copyright IBM Corp. 2007
 * Copyright Red Hat, Inc. 2014
 *
 * Authors:
 *  Anthony Liguori  <aliguori@us.ibm.com>
 *  Rusty Russell <rusty@rustcorp.com.au>
 *  Michael S. Tsirkin <mst@redhat.com>
 *
 * This work is licensed under the terms of the GNU GPL, version 2 or later.
 * See the COPYING file in the top-level directory.
 *
 */

#include "virtio_pci_common.h"

static bool force_legacy = false;

#if IS_ENABLED(CONFIG_VIRTIO_PCI_LEGACY)
module_param(force_legacy, bool, 0444);
MODULE_PARM_DESC(force_legacy,
		 "Force legacy mode for transitional virtio 1 devices");
#endif

/* wait for pending irq handlers */
void vp_synchronize_vectors(struct virtio_device *vdev)
{
	struct virtio_pci_device *vp_dev = to_vp_device(vdev);
	int i;

	if (vp_dev->intx_enabled)
		synchronize_irq(vp_dev->pci_dev->irq);

	for (i = 0; i < vp_dev->msix_vectors; ++i)
		synchronize_irq(pci_irq_vector(vp_dev->pci_dev, i));
}

/* the notify function used when creating a virt queue */
bool vp_notify(struct virtqueue *vq)
{
	/* we write the queue's selector into the notification register to
	 * signal the other end */
	iowrite16(vq->index, (void __iomem *)vq->priv);
	return true;
}

/* Handle a configuration change: Tell driver if it wants to know. */
static irqreturn_t vp_config_changed(int irq, void *opaque)
{
	struct virtio_pci_device *vp_dev = opaque;

	virtio_config_changed(&vp_dev->vdev);
	return IRQ_HANDLED;
}

/* Notify all virtqueues on an interrupt. */
static irqreturn_t vp_vring_interrupt(int irq, void *opaque)
{
	struct virtio_pci_device *vp_dev = opaque;
	struct virtio_pci_vq_info *info;
	irqreturn_t ret = IRQ_NONE;
	unsigned long flags;

	spin_lock_irqsave(&vp_dev->lock, flags);
	list_for_each_entry(info, &vp_dev->virtqueues, node) {
		if (vring_interrupt(irq, info->vq) == IRQ_HANDLED)
			ret = IRQ_HANDLED;
	}
	spin_unlock_irqrestore(&vp_dev->lock, flags);

	return ret;
}

/* A small wrapper to also acknowledge the interrupt when it's handled.
 * I really need an EIO hook for the vring so I can ack the interrupt once we
 * know that we'll be handling the IRQ but before we invoke the callback since
 * the callback may notify the host which results in the host attempting to
 * raise an interrupt that we would then mask once we acknowledged the
 * interrupt. */
static irqreturn_t vp_interrupt(int irq, void *opaque)
{
	struct virtio_pci_device *vp_dev = opaque;
	u8 isr;

	/* reading the ISR has the effect of also clearing it so it's very
	 * important to save off the value. */
	isr = ioread8(vp_dev->isr);

	/* It's definitely not us if the ISR was not high */
	if (!isr)
		return IRQ_NONE;

	/* Configuration change?  Tell driver if it wants to know. */
	if (isr & VIRTIO_PCI_ISR_CONFIG)
		vp_config_changed(irq, opaque);

	return vp_vring_interrupt(irq, opaque);
}

static int vp_request_msix_vectors(struct virtio_device *vdev, int nvectors,
				   bool per_vq_vectors, struct irq_affinity *desc)
{
	struct virtio_pci_device *vp_dev = to_vp_device(vdev);
	const char *name = dev_name(&vp_dev->vdev.dev);
	unsigned i, v;
	int err = -ENOMEM;

	vp_dev->msix_vectors = nvectors;

	vp_dev->msix_names = kmalloc(nvectors * sizeof *vp_dev->msix_names,
				     GFP_KERNEL);
	if (!vp_dev->msix_names)
		goto error;
	vp_dev->msix_affinity_masks
		= kzalloc(nvectors * sizeof *vp_dev->msix_affinity_masks,
			  GFP_KERNEL);
	if (!vp_dev->msix_affinity_masks)
		goto error;
	for (i = 0; i < nvectors; ++i)
		if (!alloc_cpumask_var(&vp_dev->msix_affinity_masks[i],
					GFP_KERNEL))
			goto error;

	err = pci_alloc_irq_vectors_affinity(vp_dev->pci_dev, nvectors,
					     nvectors, PCI_IRQ_MSIX |
					     (desc ? PCI_IRQ_AFFINITY : 0),
					     desc);
	if (err < 0)
		goto error;
	vp_dev->msix_enabled = 1;

	/* Set the vector used for configuration */
	v = vp_dev->msix_used_vectors;
	snprintf(vp_dev->msix_names[v], sizeof *vp_dev->msix_names,
		 "%s-config", name);
	err = request_irq(pci_irq_vector(vp_dev->pci_dev, v),
			  vp_config_changed, 0, vp_dev->msix_names[v],
			  vp_dev);
	if (err)
		goto error;
	++vp_dev->msix_used_vectors;

	v = vp_dev->config_vector(vp_dev, v);
	/* Verify we had enough resources to assign the vector */
	if (v == VIRTIO_MSI_NO_VECTOR) {
		err = -EBUSY;
		goto error;
<<<<<<< HEAD
	}

	if (!per_vq_vectors) {
		/* Shared vector for all VQs */
		v = vp_dev->msix_used_vectors;
		snprintf(vp_dev->msix_names[v], sizeof *vp_dev->msix_names,
			 "%s-virtqueues", name);
		err = request_irq(pci_irq_vector(vp_dev->pci_dev, v),
				  vp_vring_interrupt, 0, vp_dev->msix_names[v],
				  vp_dev);
		if (err)
			goto error;
		++vp_dev->msix_used_vectors;
	}
=======
	}

	if (!per_vq_vectors) {
		/* Shared vector for all VQs */
		v = vp_dev->msix_used_vectors;
		snprintf(vp_dev->msix_names[v], sizeof *vp_dev->msix_names,
			 "%s-virtqueues", name);
		err = request_irq(pci_irq_vector(vp_dev->pci_dev, v),
				  vp_vring_interrupt, 0, vp_dev->msix_names[v],
				  vp_dev);
		if (err)
			goto error;
		++vp_dev->msix_used_vectors;
	}
>>>>>>> a91562ce
	return 0;
error:
	return err;
}

static struct virtqueue *vp_setup_vq(struct virtio_device *vdev, unsigned index,
				     void (*callback)(struct virtqueue *vq),
				     const char *name,
<<<<<<< HEAD
=======
				     bool ctx,
>>>>>>> a91562ce
				     u16 msix_vec)
{
	struct virtio_pci_device *vp_dev = to_vp_device(vdev);
	struct virtio_pci_vq_info *info = kmalloc(sizeof *info, GFP_KERNEL);
	struct virtqueue *vq;
	unsigned long flags;

	/* fill out our structure that represents an active queue */
	if (!info)
		return ERR_PTR(-ENOMEM);

<<<<<<< HEAD
	vq = vp_dev->setup_vq(vp_dev, info, index, callback, name,
=======
	vq = vp_dev->setup_vq(vp_dev, info, index, callback, name, ctx,
>>>>>>> a91562ce
			      msix_vec);
	if (IS_ERR(vq))
		goto out_info;

	info->vq = vq;
	if (callback) {
		spin_lock_irqsave(&vp_dev->lock, flags);
		list_add(&info->node, &vp_dev->virtqueues);
		spin_unlock_irqrestore(&vp_dev->lock, flags);
	} else {
		INIT_LIST_HEAD(&info->node);
	}

	vp_dev->vqs[index] = info;
	return vq;

out_info:
	kfree(info);
	return vq;
}

static void vp_del_vq(struct virtqueue *vq)
{
	struct virtio_pci_device *vp_dev = to_vp_device(vq->vdev);
	struct virtio_pci_vq_info *info = vp_dev->vqs[vq->index];
	unsigned long flags;

	spin_lock_irqsave(&vp_dev->lock, flags);
	list_del(&info->node);
	spin_unlock_irqrestore(&vp_dev->lock, flags);

	vp_dev->del_vq(info);
	kfree(info);
}

/* the config->del_vqs() implementation */
void vp_del_vqs(struct virtio_device *vdev)
{
	struct virtio_pci_device *vp_dev = to_vp_device(vdev);
	struct virtqueue *vq, *n;
	int i;

	list_for_each_entry_safe(vq, n, &vdev->vqs, list) {
		if (vp_dev->per_vq_vectors) {
			int v = vp_dev->vqs[vq->index]->msix_vector;
<<<<<<< HEAD

			if (v != VIRTIO_MSI_NO_VECTOR) {
				int irq = pci_irq_vector(vp_dev->pci_dev, v);

				irq_set_affinity_hint(irq, NULL);
				free_irq(irq, vq);
			}
		}
		vp_del_vq(vq);
	}
	vp_dev->per_vq_vectors = false;

	if (vp_dev->intx_enabled) {
		free_irq(vp_dev->pci_dev->irq, vp_dev);
		vp_dev->intx_enabled = 0;
	}

	for (i = 0; i < vp_dev->msix_used_vectors; ++i)
		free_irq(pci_irq_vector(vp_dev->pci_dev, i), vp_dev);

=======

			if (v != VIRTIO_MSI_NO_VECTOR) {
				int irq = pci_irq_vector(vp_dev->pci_dev, v);

				irq_set_affinity_hint(irq, NULL);
				free_irq(irq, vq);
			}
		}
		vp_del_vq(vq);
	}
	vp_dev->per_vq_vectors = false;

	if (vp_dev->intx_enabled) {
		free_irq(vp_dev->pci_dev->irq, vp_dev);
		vp_dev->intx_enabled = 0;
	}

	for (i = 0; i < vp_dev->msix_used_vectors; ++i)
		free_irq(pci_irq_vector(vp_dev->pci_dev, i), vp_dev);

>>>>>>> a91562ce
	for (i = 0; i < vp_dev->msix_vectors; i++)
		if (vp_dev->msix_affinity_masks[i])
			free_cpumask_var(vp_dev->msix_affinity_masks[i]);

	if (vp_dev->msix_enabled) {
		/* Disable the vector used for configuration */
		vp_dev->config_vector(vp_dev, VIRTIO_MSI_NO_VECTOR);

		pci_free_irq_vectors(vp_dev->pci_dev);
		vp_dev->msix_enabled = 0;
	}

	vp_dev->msix_vectors = 0;
	vp_dev->msix_used_vectors = 0;
	kfree(vp_dev->msix_names);
	vp_dev->msix_names = NULL;
	kfree(vp_dev->msix_affinity_masks);
	vp_dev->msix_affinity_masks = NULL;
	kfree(vp_dev->vqs);
	vp_dev->vqs = NULL;
}

static int vp_find_vqs_msix(struct virtio_device *vdev, unsigned nvqs,
		struct virtqueue *vqs[], vq_callback_t *callbacks[],
		const char * const names[], bool per_vq_vectors,
<<<<<<< HEAD
=======
		const bool *ctx,
>>>>>>> a91562ce
		struct irq_affinity *desc)
{
	struct virtio_pci_device *vp_dev = to_vp_device(vdev);
	u16 msix_vec;
	int i, err, nvectors, allocated_vectors;

	vp_dev->vqs = kcalloc(nvqs, sizeof(*vp_dev->vqs), GFP_KERNEL);
	if (!vp_dev->vqs)
		return -ENOMEM;

	if (per_vq_vectors) {
		/* Best option: one for change interrupt, one per vq. */
		nvectors = 1;
		for (i = 0; i < nvqs; ++i)
			if (callbacks[i])
				++nvectors;
	} else {
		/* Second best: one for change, shared for all vqs. */
		nvectors = 2;
	}

	err = vp_request_msix_vectors(vdev, nvectors, per_vq_vectors,
				      per_vq_vectors ? desc : NULL);
	if (err)
		goto error_find;

	vp_dev->per_vq_vectors = per_vq_vectors;
	allocated_vectors = vp_dev->msix_used_vectors;
	for (i = 0; i < nvqs; ++i) {
		if (!names[i]) {
			vqs[i] = NULL;
			continue;
		}

		if (!callbacks[i])
			msix_vec = VIRTIO_MSI_NO_VECTOR;
		else if (vp_dev->per_vq_vectors)
			msix_vec = allocated_vectors++;
		else
			msix_vec = VP_MSIX_VQ_VECTOR;
		vqs[i] = vp_setup_vq(vdev, i, callbacks[i], names[i],
<<<<<<< HEAD
=======
				     ctx ? ctx[i] : false,
>>>>>>> a91562ce
				     msix_vec);
		if (IS_ERR(vqs[i])) {
			err = PTR_ERR(vqs[i]);
			goto error_find;
		}

		if (!vp_dev->per_vq_vectors || msix_vec == VIRTIO_MSI_NO_VECTOR)
			continue;

		/* allocate per-vq irq if available and necessary */
		snprintf(vp_dev->msix_names[msix_vec],
			 sizeof *vp_dev->msix_names,
			 "%s-%s",
			 dev_name(&vp_dev->vdev.dev), names[i]);
		err = request_irq(pci_irq_vector(vp_dev->pci_dev, msix_vec),
				  vring_interrupt, 0,
				  vp_dev->msix_names[msix_vec],
				  vqs[i]);
		if (err)
			goto error_find;
	}
	return 0;

error_find:
	vp_del_vqs(vdev);
	return err;
}

static int vp_find_vqs_intx(struct virtio_device *vdev, unsigned nvqs,
		struct virtqueue *vqs[], vq_callback_t *callbacks[],
		const char * const names[], const bool *ctx)
{
	struct virtio_pci_device *vp_dev = to_vp_device(vdev);
	int i, err;

	vp_dev->vqs = kcalloc(nvqs, sizeof(*vp_dev->vqs), GFP_KERNEL);
	if (!vp_dev->vqs)
		return -ENOMEM;

	err = request_irq(vp_dev->pci_dev->irq, vp_interrupt, IRQF_SHARED,
			dev_name(&vdev->dev), vp_dev);
	if (err)
		goto out_del_vqs;

	vp_dev->intx_enabled = 1;
	vp_dev->per_vq_vectors = false;
	for (i = 0; i < nvqs; ++i) {
		if (!names[i]) {
			vqs[i] = NULL;
			continue;
		}
		vqs[i] = vp_setup_vq(vdev, i, callbacks[i], names[i],
<<<<<<< HEAD
=======
				     ctx ? ctx[i] : false,
>>>>>>> a91562ce
				     VIRTIO_MSI_NO_VECTOR);
		if (IS_ERR(vqs[i])) {
			err = PTR_ERR(vqs[i]);
			goto out_del_vqs;
		}
	}

	return 0;
out_del_vqs:
	vp_del_vqs(vdev);
	return err;
}

/* the config->find_vqs() implementation */
int vp_find_vqs(struct virtio_device *vdev, unsigned nvqs,
		struct virtqueue *vqs[], vq_callback_t *callbacks[],
		const char * const names[], const bool *ctx,
		struct irq_affinity *desc)
{
	int err;

	/* Try MSI-X with one vector per queue. */
<<<<<<< HEAD
	err = vp_find_vqs_msix(vdev, nvqs, vqs, callbacks, names, true, desc);
	if (!err)
		return 0;
	/* Fallback: MSI-X with one vector for config, one shared for queues. */
	err = vp_find_vqs_msix(vdev, nvqs, vqs, callbacks, names, false, desc);
	if (!err)
		return 0;
	/* Finally fall back to regular interrupts. */
	return vp_find_vqs_intx(vdev, nvqs, vqs, callbacks, names);
=======
	err = vp_find_vqs_msix(vdev, nvqs, vqs, callbacks, names, true, ctx, desc);
	if (!err)
		return 0;
	/* Fallback: MSI-X with one vector for config, one shared for queues. */
	err = vp_find_vqs_msix(vdev, nvqs, vqs, callbacks, names, false, ctx, desc);
	if (!err)
		return 0;
	/* Finally fall back to regular interrupts. */
	return vp_find_vqs_intx(vdev, nvqs, vqs, callbacks, names, ctx);
>>>>>>> a91562ce
}

const char *vp_bus_name(struct virtio_device *vdev)
{
	struct virtio_pci_device *vp_dev = to_vp_device(vdev);

	return pci_name(vp_dev->pci_dev);
}

/* Setup the affinity for a virtqueue:
 * - force the affinity for per vq vector
 * - OR over all affinities for shared MSI
 * - ignore the affinity request if we're using INTX
 */
int vp_set_vq_affinity(struct virtqueue *vq, int cpu)
{
	struct virtio_device *vdev = vq->vdev;
	struct virtio_pci_device *vp_dev = to_vp_device(vdev);
	struct virtio_pci_vq_info *info = vp_dev->vqs[vq->index];
	struct cpumask *mask;
	unsigned int irq;

	if (!vq->callback)
		return -EINVAL;

	if (vp_dev->msix_enabled) {
		mask = vp_dev->msix_affinity_masks[info->msix_vector];
		irq = pci_irq_vector(vp_dev->pci_dev, info->msix_vector);
		if (cpu == -1)
			irq_set_affinity_hint(irq, NULL);
		else {
			cpumask_clear(mask);
			cpumask_set_cpu(cpu, mask);
			irq_set_affinity_hint(irq, mask);
		}
	}
	return 0;
}

const struct cpumask *vp_get_vq_affinity(struct virtio_device *vdev, int index)
{
	struct virtio_pci_device *vp_dev = to_vp_device(vdev);

	if (!vp_dev->per_vq_vectors ||
	    vp_dev->vqs[index]->msix_vector == VIRTIO_MSI_NO_VECTOR)
		return NULL;

	return pci_irq_get_affinity(vp_dev->pci_dev,
				    vp_dev->vqs[index]->msix_vector);
}

#ifdef CONFIG_PM_SLEEP
static int virtio_pci_freeze(struct device *dev)
{
	struct pci_dev *pci_dev = to_pci_dev(dev);
	struct virtio_pci_device *vp_dev = pci_get_drvdata(pci_dev);
	int ret;

	ret = virtio_device_freeze(&vp_dev->vdev);

	if (!ret)
		pci_disable_device(pci_dev);
	return ret;
}

static int virtio_pci_restore(struct device *dev)
{
	struct pci_dev *pci_dev = to_pci_dev(dev);
	struct virtio_pci_device *vp_dev = pci_get_drvdata(pci_dev);
	int ret;

	ret = pci_enable_device(pci_dev);
	if (ret)
		return ret;

	pci_set_master(pci_dev);
	return virtio_device_restore(&vp_dev->vdev);
}

static const struct dev_pm_ops virtio_pci_pm_ops = {
	SET_SYSTEM_SLEEP_PM_OPS(virtio_pci_freeze, virtio_pci_restore)
};
#endif


/* Qumranet donated their vendor ID for devices 0x1000 thru 0x10FF. */
static const struct pci_device_id virtio_pci_id_table[] = {
	{ PCI_DEVICE(PCI_VENDOR_ID_REDHAT_QUMRANET, PCI_ANY_ID) },
	{ 0 }
};

MODULE_DEVICE_TABLE(pci, virtio_pci_id_table);

static void virtio_pci_release_dev(struct device *_d)
{
	struct virtio_device *vdev = dev_to_virtio(_d);
	struct virtio_pci_device *vp_dev = to_vp_device(vdev);

	/* As struct device is a kobject, it's not safe to
	 * free the memory (including the reference counter itself)
	 * until it's release callback. */
	kfree(vp_dev);
}

static int virtio_pci_probe(struct pci_dev *pci_dev,
			    const struct pci_device_id *id)
{
	struct virtio_pci_device *vp_dev;
	int rc;

	/* allocate our structure and fill it out */
	vp_dev = kzalloc(sizeof(struct virtio_pci_device), GFP_KERNEL);
	if (!vp_dev)
		return -ENOMEM;

	pci_set_drvdata(pci_dev, vp_dev);
	vp_dev->vdev.dev.parent = &pci_dev->dev;
	vp_dev->vdev.dev.release = virtio_pci_release_dev;
	vp_dev->pci_dev = pci_dev;
	INIT_LIST_HEAD(&vp_dev->virtqueues);
	spin_lock_init(&vp_dev->lock);

	/* enable the device */
	rc = pci_enable_device(pci_dev);
	if (rc)
		goto err_enable_device;

	if (force_legacy) {
		rc = virtio_pci_legacy_probe(vp_dev);
		/* Also try modern mode if we can't map BAR0 (no IO space). */
		if (rc == -ENODEV || rc == -ENOMEM)
			rc = virtio_pci_modern_probe(vp_dev);
		if (rc)
			goto err_probe;
	} else {
		rc = virtio_pci_modern_probe(vp_dev);
		if (rc == -ENODEV)
			rc = virtio_pci_legacy_probe(vp_dev);
		if (rc)
			goto err_probe;
	}

	pci_set_master(pci_dev);

	rc = register_virtio_device(&vp_dev->vdev);
	if (rc)
		goto err_register;

	return 0;

err_register:
	if (vp_dev->ioaddr)
	     virtio_pci_legacy_remove(vp_dev);
	else
	     virtio_pci_modern_remove(vp_dev);
err_probe:
	pci_disable_device(pci_dev);
err_enable_device:
	kfree(vp_dev);
	return rc;
}

static void virtio_pci_remove(struct pci_dev *pci_dev)
{
	struct virtio_pci_device *vp_dev = pci_get_drvdata(pci_dev);
	struct device *dev = get_device(&vp_dev->vdev.dev);

	unregister_virtio_device(&vp_dev->vdev);

	if (vp_dev->ioaddr)
		virtio_pci_legacy_remove(vp_dev);
	else
		virtio_pci_modern_remove(vp_dev);

	pci_disable_device(pci_dev);
	put_device(dev);
}

static struct pci_driver virtio_pci_driver = {
	.name		= "virtio-pci",
	.id_table	= virtio_pci_id_table,
	.probe		= virtio_pci_probe,
	.remove		= virtio_pci_remove,
#ifdef CONFIG_PM_SLEEP
	.driver.pm	= &virtio_pci_pm_ops,
#endif
};

module_pci_driver(virtio_pci_driver);

MODULE_AUTHOR("Anthony Liguori <aliguori@us.ibm.com>");
MODULE_DESCRIPTION("virtio-pci");
MODULE_LICENSE("GPL");
MODULE_VERSION("1");<|MERGE_RESOLUTION|>--- conflicted
+++ resolved
@@ -150,7 +150,6 @@
 	if (v == VIRTIO_MSI_NO_VECTOR) {
 		err = -EBUSY;
 		goto error;
-<<<<<<< HEAD
 	}
 
 	if (!per_vq_vectors) {
@@ -165,22 +164,6 @@
 			goto error;
 		++vp_dev->msix_used_vectors;
 	}
-=======
-	}
-
-	if (!per_vq_vectors) {
-		/* Shared vector for all VQs */
-		v = vp_dev->msix_used_vectors;
-		snprintf(vp_dev->msix_names[v], sizeof *vp_dev->msix_names,
-			 "%s-virtqueues", name);
-		err = request_irq(pci_irq_vector(vp_dev->pci_dev, v),
-				  vp_vring_interrupt, 0, vp_dev->msix_names[v],
-				  vp_dev);
-		if (err)
-			goto error;
-		++vp_dev->msix_used_vectors;
-	}
->>>>>>> a91562ce
 	return 0;
 error:
 	return err;
@@ -189,10 +172,7 @@
 static struct virtqueue *vp_setup_vq(struct virtio_device *vdev, unsigned index,
 				     void (*callback)(struct virtqueue *vq),
 				     const char *name,
-<<<<<<< HEAD
-=======
 				     bool ctx,
->>>>>>> a91562ce
 				     u16 msix_vec)
 {
 	struct virtio_pci_device *vp_dev = to_vp_device(vdev);
@@ -204,11 +184,7 @@
 	if (!info)
 		return ERR_PTR(-ENOMEM);
 
-<<<<<<< HEAD
-	vq = vp_dev->setup_vq(vp_dev, info, index, callback, name,
-=======
 	vq = vp_dev->setup_vq(vp_dev, info, index, callback, name, ctx,
->>>>>>> a91562ce
 			      msix_vec);
 	if (IS_ERR(vq))
 		goto out_info;
@@ -254,7 +230,6 @@
 	list_for_each_entry_safe(vq, n, &vdev->vqs, list) {
 		if (vp_dev->per_vq_vectors) {
 			int v = vp_dev->vqs[vq->index]->msix_vector;
-<<<<<<< HEAD
 
 			if (v != VIRTIO_MSI_NO_VECTOR) {
 				int irq = pci_irq_vector(vp_dev->pci_dev, v);
@@ -275,28 +250,6 @@
 	for (i = 0; i < vp_dev->msix_used_vectors; ++i)
 		free_irq(pci_irq_vector(vp_dev->pci_dev, i), vp_dev);
 
-=======
-
-			if (v != VIRTIO_MSI_NO_VECTOR) {
-				int irq = pci_irq_vector(vp_dev->pci_dev, v);
-
-				irq_set_affinity_hint(irq, NULL);
-				free_irq(irq, vq);
-			}
-		}
-		vp_del_vq(vq);
-	}
-	vp_dev->per_vq_vectors = false;
-
-	if (vp_dev->intx_enabled) {
-		free_irq(vp_dev->pci_dev->irq, vp_dev);
-		vp_dev->intx_enabled = 0;
-	}
-
-	for (i = 0; i < vp_dev->msix_used_vectors; ++i)
-		free_irq(pci_irq_vector(vp_dev->pci_dev, i), vp_dev);
-
->>>>>>> a91562ce
 	for (i = 0; i < vp_dev->msix_vectors; i++)
 		if (vp_dev->msix_affinity_masks[i])
 			free_cpumask_var(vp_dev->msix_affinity_masks[i]);
@@ -322,10 +275,7 @@
 static int vp_find_vqs_msix(struct virtio_device *vdev, unsigned nvqs,
 		struct virtqueue *vqs[], vq_callback_t *callbacks[],
 		const char * const names[], bool per_vq_vectors,
-<<<<<<< HEAD
-=======
 		const bool *ctx,
->>>>>>> a91562ce
 		struct irq_affinity *desc)
 {
 	struct virtio_pci_device *vp_dev = to_vp_device(vdev);
@@ -367,10 +317,7 @@
 		else
 			msix_vec = VP_MSIX_VQ_VECTOR;
 		vqs[i] = vp_setup_vq(vdev, i, callbacks[i], names[i],
-<<<<<<< HEAD
-=======
 				     ctx ? ctx[i] : false,
->>>>>>> a91562ce
 				     msix_vec);
 		if (IS_ERR(vqs[i])) {
 			err = PTR_ERR(vqs[i]);
@@ -423,10 +370,7 @@
 			continue;
 		}
 		vqs[i] = vp_setup_vq(vdev, i, callbacks[i], names[i],
-<<<<<<< HEAD
-=======
 				     ctx ? ctx[i] : false,
->>>>>>> a91562ce
 				     VIRTIO_MSI_NO_VECTOR);
 		if (IS_ERR(vqs[i])) {
 			err = PTR_ERR(vqs[i]);
@@ -449,17 +393,6 @@
 	int err;
 
 	/* Try MSI-X with one vector per queue. */
-<<<<<<< HEAD
-	err = vp_find_vqs_msix(vdev, nvqs, vqs, callbacks, names, true, desc);
-	if (!err)
-		return 0;
-	/* Fallback: MSI-X with one vector for config, one shared for queues. */
-	err = vp_find_vqs_msix(vdev, nvqs, vqs, callbacks, names, false, desc);
-	if (!err)
-		return 0;
-	/* Finally fall back to regular interrupts. */
-	return vp_find_vqs_intx(vdev, nvqs, vqs, callbacks, names);
-=======
 	err = vp_find_vqs_msix(vdev, nvqs, vqs, callbacks, names, true, ctx, desc);
 	if (!err)
 		return 0;
@@ -469,7 +402,6 @@
 		return 0;
 	/* Finally fall back to regular interrupts. */
 	return vp_find_vqs_intx(vdev, nvqs, vqs, callbacks, names, ctx);
->>>>>>> a91562ce
 }
 
 const char *vp_bus_name(struct virtio_device *vdev)
