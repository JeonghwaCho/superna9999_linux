/*
 * Copyright (c) 2012-2017 Qualcomm Atheros, Inc.
 * Copyright (c) 2006-2012 Wilocity
 *
 * Permission to use, copy, modify, and/or distribute this software for any
 * purpose with or without fee is hereby granted, provided that the above
 * copyright notice and this permission notice appear in all copies.
 *
 * THE SOFTWARE IS PROVIDED "AS IS" AND THE AUTHOR DISCLAIMS ALL WARRANTIES
 * WITH REGARD TO THIS SOFTWARE INCLUDING ALL IMPLIED WARRANTIES OF
 * MERCHANTABILITY AND FITNESS. IN NO EVENT SHALL THE AUTHOR BE LIABLE FOR
 * ANY SPECIAL, DIRECT, INDIRECT, OR CONSEQUENTIAL DAMAGES OR ANY DAMAGES
 * WHATSOEVER RESULTING FROM LOSS OF USE, DATA OR PROFITS, WHETHER IN AN
 * ACTION OF CONTRACT, NEGLIGENCE OR OTHER TORTIOUS ACTION, ARISING OUT OF
 * OR IN CONNECTION WITH THE USE OR PERFORMANCE OF THIS SOFTWARE.
 */

/*
 * This file contains the definitions of the WMI protocol specified in the
 * Wireless Module Interface (WMI) for the Qualcomm
 * 60 GHz wireless solution.
 * It includes definitions of all the commands and events.
 * Commands are messages from the host to the WM.
 * Events are messages from the WM to the host.
 *
 * This is an automatically generated file.
 */

#ifndef __WILOCITY_WMI_H__
#define __WILOCITY_WMI_H__

/* General */
#define WMI_MAX_ASSOC_STA		(8)
#define WMI_DEFAULT_ASSOC_STA		(1)
#define WMI_MAC_LEN			(6)
#define WMI_PROX_RANGE_NUM		(3)
#define WMI_MAX_LOSS_DMG_BEACONS	(20)
#define MAX_NUM_OF_SECTORS		(128)

/* Mailbox interface
 * used for commands and events
 */
enum wmi_mid {
	MID_DEFAULT		= 0x00,
	FIRST_DBG_MID_ID	= 0x10,
	LAST_DBG_MID_ID		= 0xFE,
	MID_BROADCAST		= 0xFF,
};

/* FW capability IDs
 * Each ID maps to a bit in a 32-bit bitmask value provided by the FW to
 * the host
 */
enum wmi_fw_capability {
	WMI_FW_CAPABILITY_FTM			= 0,
	WMI_FW_CAPABILITY_PS_CONFIG		= 1,
	WMI_FW_CAPABILITY_RF_SECTORS		= 2,
	WMI_FW_CAPABILITY_MGMT_RETRY_LIMIT	= 3,
	WMI_FW_CAPABILITY_DISABLE_AP_SME	= 4,
	WMI_FW_CAPABILITY_WMI_ONLY		= 5,
<<<<<<< HEAD
=======
	WMI_FW_CAPABILITY_THERMAL_THROTTLING	= 7,
>>>>>>> 2ac97f0f
	WMI_FW_CAPABILITY_MAX,
};

/* WMI_CMD_HDR */
struct wmi_cmd_hdr {
	u8 mid;
	u8 reserved;
	__le16 command_id;
	__le32 fw_timestamp;
} __packed;

/* List of Commands */
enum wmi_command_id {
	WMI_CONNECT_CMDID				= 0x01,
	WMI_DISCONNECT_CMDID				= 0x03,
	WMI_DISCONNECT_STA_CMDID			= 0x04,
	WMI_START_SCAN_CMDID				= 0x07,
	WMI_SET_BSS_FILTER_CMDID			= 0x09,
	WMI_SET_PROBED_SSID_CMDID			= 0x0A,
	WMI_SET_LISTEN_INT_CMDID			= 0x0B,
	WMI_BCON_CTRL_CMDID				= 0x0F,
	WMI_ADD_CIPHER_KEY_CMDID			= 0x16,
	WMI_DELETE_CIPHER_KEY_CMDID			= 0x17,
	WMI_PCP_CONF_CMDID				= 0x18,
	WMI_SET_APPIE_CMDID				= 0x3F,
	WMI_SET_WSC_STATUS_CMDID			= 0x41,
	WMI_PXMT_RANGE_CFG_CMDID			= 0x42,
	WMI_PXMT_SNR2_RANGE_CFG_CMDID			= 0x43,
	WMI_MEM_READ_CMDID				= 0x800,
	WMI_MEM_WR_CMDID				= 0x801,
	WMI_ECHO_CMDID					= 0x803,
	WMI_DEEP_ECHO_CMDID				= 0x804,
	WMI_CONFIG_MAC_CMDID				= 0x805,
	WMI_CONFIG_PHY_DEBUG_CMDID			= 0x806,
	WMI_ADD_DEBUG_TX_PCKT_CMDID			= 0x808,
	WMI_PHY_GET_STATISTICS_CMDID			= 0x809,
	WMI_FS_TUNE_CMDID				= 0x80A,
	WMI_CORR_MEASURE_CMDID				= 0x80B,
	WMI_READ_RSSI_CMDID				= 0x80C,
	WMI_TEMP_SENSE_CMDID				= 0x80E,
	WMI_DC_CALIB_CMDID				= 0x80F,
	WMI_SEND_TONE_CMDID				= 0x810,
	WMI_IQ_TX_CALIB_CMDID				= 0x811,
	WMI_IQ_RX_CALIB_CMDID				= 0x812,
	WMI_SET_UCODE_IDLE_CMDID			= 0x813,
	WMI_SET_WORK_MODE_CMDID				= 0x815,
	WMI_LO_LEAKAGE_CALIB_CMDID			= 0x816,
	WMI_MARLON_R_READ_CMDID				= 0x818,
	WMI_MARLON_R_WRITE_CMDID			= 0x819,
	WMI_MARLON_R_TXRX_SEL_CMDID			= 0x81A,
	MAC_IO_STATIC_PARAMS_CMDID			= 0x81B,
	MAC_IO_DYNAMIC_PARAMS_CMDID			= 0x81C,
	WMI_SILENT_RSSI_CALIB_CMDID			= 0x81D,
	WMI_RF_RX_TEST_CMDID				= 0x81E,
	WMI_CFG_RX_CHAIN_CMDID				= 0x820,
	WMI_VRING_CFG_CMDID				= 0x821,
	WMI_BCAST_VRING_CFG_CMDID			= 0x822,
	WMI_VRING_BA_EN_CMDID				= 0x823,
	WMI_VRING_BA_DIS_CMDID				= 0x824,
	WMI_RCP_ADDBA_RESP_CMDID			= 0x825,
	WMI_RCP_DELBA_CMDID				= 0x826,
	WMI_SET_SSID_CMDID				= 0x827,
	WMI_GET_SSID_CMDID				= 0x828,
	WMI_SET_PCP_CHANNEL_CMDID			= 0x829,
	WMI_GET_PCP_CHANNEL_CMDID			= 0x82A,
	WMI_SW_TX_REQ_CMDID				= 0x82B,
	WMI_READ_MAC_RXQ_CMDID				= 0x830,
	WMI_READ_MAC_TXQ_CMDID				= 0x831,
	WMI_WRITE_MAC_RXQ_CMDID				= 0x832,
	WMI_WRITE_MAC_TXQ_CMDID				= 0x833,
	WMI_WRITE_MAC_XQ_FIELD_CMDID			= 0x834,
	WMI_MLME_PUSH_CMDID				= 0x835,
	WMI_BEAMFORMING_MGMT_CMDID			= 0x836,
	WMI_BF_TXSS_MGMT_CMDID				= 0x837,
	WMI_BF_SM_MGMT_CMDID				= 0x838,
	WMI_BF_RXSS_MGMT_CMDID				= 0x839,
	WMI_BF_TRIG_CMDID				= 0x83A,
	WMI_LINK_MAINTAIN_CFG_WRITE_CMDID		= 0x842,
	WMI_LINK_MAINTAIN_CFG_READ_CMDID		= 0x843,
	WMI_SET_SECTORS_CMDID				= 0x849,
	WMI_MAINTAIN_PAUSE_CMDID			= 0x850,
	WMI_MAINTAIN_RESUME_CMDID			= 0x851,
	WMI_RS_MGMT_CMDID				= 0x852,
	WMI_RF_MGMT_CMDID				= 0x853,
	WMI_OTP_READ_CMDID				= 0x856,
	WMI_OTP_WRITE_CMDID				= 0x857,
	WMI_LED_CFG_CMDID				= 0x858,
	/* Performance monitoring commands */
	WMI_BF_CTRL_CMDID				= 0x862,
	WMI_NOTIFY_REQ_CMDID				= 0x863,
	WMI_GET_STATUS_CMDID				= 0x864,
	WMI_GET_RF_STATUS_CMDID				= 0x866,
	WMI_GET_BASEBAND_TYPE_CMDID			= 0x867,
	WMI_UNIT_TEST_CMDID				= 0x900,
	WMI_HICCUP_CMDID				= 0x901,
	WMI_FLASH_READ_CMDID				= 0x902,
	WMI_FLASH_WRITE_CMDID				= 0x903,
	/* Power management */
	WMI_TRAFFIC_DEFERRAL_CMDID			= 0x904,
	WMI_TRAFFIC_RESUME_CMDID			= 0x905,
	/* P2P */
	WMI_P2P_CFG_CMDID				= 0x910,
	WMI_PORT_ALLOCATE_CMDID				= 0x911,
	WMI_PORT_DELETE_CMDID				= 0x912,
	WMI_POWER_MGMT_CFG_CMDID			= 0x913,
	WMI_START_LISTEN_CMDID				= 0x914,
	WMI_START_SEARCH_CMDID				= 0x915,
	WMI_DISCOVERY_START_CMDID			= 0x916,
	WMI_DISCOVERY_STOP_CMDID			= 0x917,
	WMI_PCP_START_CMDID				= 0x918,
	WMI_PCP_STOP_CMDID				= 0x919,
	WMI_GET_PCP_FACTOR_CMDID			= 0x91B,
	/* Power Save Configuration Commands */
	WMI_PS_DEV_PROFILE_CFG_CMDID			= 0x91C,
	/* Not supported yet */
	WMI_PS_DEV_CFG_CMDID				= 0x91D,
	/* Not supported yet */
	WMI_PS_DEV_CFG_READ_CMDID			= 0x91E,
	/* Per MAC Power Save Configuration commands
	 * Not supported yet
	 */
	WMI_PS_MID_CFG_CMDID				= 0x91F,
	/* Not supported yet */
	WMI_PS_MID_CFG_READ_CMDID			= 0x920,
	WMI_RS_CFG_CMDID				= 0x921,
	WMI_GET_DETAILED_RS_RES_CMDID			= 0x922,
	WMI_AOA_MEAS_CMDID				= 0x923,
	WMI_BRP_SET_ANT_LIMIT_CMDID			= 0x924,
	WMI_SET_MGMT_RETRY_LIMIT_CMDID			= 0x930,
	WMI_GET_MGMT_RETRY_LIMIT_CMDID			= 0x931,
	WMI_NEW_STA_CMDID				= 0x935,
	WMI_DEL_STA_CMDID				= 0x936,
<<<<<<< HEAD
=======
	WMI_SET_THERMAL_THROTTLING_CFG_CMDID		= 0x940,
	WMI_GET_THERMAL_THROTTLING_CFG_CMDID		= 0x941,
>>>>>>> 2ac97f0f
	WMI_TOF_SESSION_START_CMDID			= 0x991,
	WMI_TOF_GET_CAPABILITIES_CMDID			= 0x992,
	WMI_TOF_SET_LCR_CMDID				= 0x993,
	WMI_TOF_SET_LCI_CMDID				= 0x994,
	WMI_TOF_CHANNEL_INFO_CMDID			= 0x995,
	WMI_TOF_SET_TX_RX_OFFSET_CMDID			= 0x997,
	WMI_TOF_GET_TX_RX_OFFSET_CMDID			= 0x998,
	WMI_GET_RF_SECTOR_PARAMS_CMDID			= 0x9A0,
	WMI_SET_RF_SECTOR_PARAMS_CMDID			= 0x9A1,
	WMI_GET_SELECTED_RF_SECTOR_INDEX_CMDID		= 0x9A2,
	WMI_SET_SELECTED_RF_SECTOR_INDEX_CMDID		= 0x9A3,
	WMI_SET_RF_SECTOR_ON_CMDID			= 0x9A4,
	WMI_PRIO_TX_SECTORS_ORDER_CMDID			= 0x9A5,
	WMI_PRIO_TX_SECTORS_NUMBER_CMDID		= 0x9A6,
	WMI_PRIO_TX_SECTORS_SET_DEFAULT_CFG_CMDID	= 0x9A7,
	WMI_SET_MAC_ADDRESS_CMDID			= 0xF003,
	WMI_ABORT_SCAN_CMDID				= 0xF007,
	WMI_SET_PROMISCUOUS_MODE_CMDID			= 0xF041,
	WMI_GET_PMK_CMDID				= 0xF048,
	WMI_SET_PASSPHRASE_CMDID			= 0xF049,
	WMI_SEND_ASSOC_RES_CMDID			= 0xF04A,
	WMI_SET_ASSOC_REQ_RELAY_CMDID			= 0xF04B,
	WMI_MAC_ADDR_REQ_CMDID				= 0xF04D,
	WMI_FW_VER_CMDID				= 0xF04E,
	WMI_PMC_CMDID					= 0xF04F,
};

/* WMI_CONNECT_CMDID */
enum wmi_network_type {
	WMI_NETTYPE_INFRA		= 0x01,
	WMI_NETTYPE_ADHOC		= 0x02,
	WMI_NETTYPE_ADHOC_CREATOR	= 0x04,
	WMI_NETTYPE_AP			= 0x10,
	WMI_NETTYPE_P2P			= 0x20,
	/* PCIE over 60g */
	WMI_NETTYPE_WBE			= 0x40,
};

enum wmi_dot11_auth_mode {
	WMI_AUTH11_OPEN		= 0x01,
	WMI_AUTH11_SHARED	= 0x02,
	WMI_AUTH11_LEAP		= 0x04,
	WMI_AUTH11_WSC		= 0x08,
};

enum wmi_auth_mode {
	WMI_AUTH_NONE		= 0x01,
	WMI_AUTH_WPA		= 0x02,
	WMI_AUTH_WPA2		= 0x04,
	WMI_AUTH_WPA_PSK	= 0x08,
	WMI_AUTH_WPA2_PSK	= 0x10,
	WMI_AUTH_WPA_CCKM	= 0x20,
	WMI_AUTH_WPA2_CCKM	= 0x40,
};

enum wmi_crypto_type {
	WMI_CRYPT_NONE		= 0x01,
	WMI_CRYPT_AES_GCMP	= 0x20,
};

enum wmi_connect_ctrl_flag_bits {
	WMI_CONNECT_ASSOC_POLICY_USER		= 0x01,
	WMI_CONNECT_SEND_REASSOC		= 0x02,
	WMI_CONNECT_IGNORE_WPA_GROUP_CIPHER	= 0x04,
	WMI_CONNECT_PROFILE_MATCH_DONE		= 0x08,
	WMI_CONNECT_IGNORE_AAC_BEACON		= 0x10,
	WMI_CONNECT_CSA_FOLLOW_BSS		= 0x20,
	WMI_CONNECT_DO_WPA_OFFLOAD		= 0x40,
	WMI_CONNECT_DO_NOT_DEAUTH		= 0x80,
};

#define WMI_MAX_SSID_LEN	(32)

/* WMI_CONNECT_CMDID */
struct wmi_connect_cmd {
	u8 network_type;
	u8 dot11_auth_mode;
	u8 auth_mode;
	u8 pairwise_crypto_type;
	u8 pairwise_crypto_len;
	u8 group_crypto_type;
	u8 group_crypto_len;
	u8 ssid_len;
	u8 ssid[WMI_MAX_SSID_LEN];
	u8 channel;
	u8 reserved0;
	u8 bssid[WMI_MAC_LEN];
	__le32 ctrl_flags;
	u8 dst_mac[WMI_MAC_LEN];
	u8 reserved1[2];
} __packed;

/* WMI_DISCONNECT_STA_CMDID */
struct wmi_disconnect_sta_cmd {
	u8 dst_mac[WMI_MAC_LEN];
	__le16 disconnect_reason;
} __packed;

#define WMI_MAX_KEY_INDEX	(3)
#define WMI_MAX_KEY_LEN		(32)
#define WMI_PASSPHRASE_LEN	(64)

/* WMI_SET_PASSPHRASE_CMDID */
struct wmi_set_passphrase_cmd {
	u8 ssid[WMI_MAX_SSID_LEN];
	u8 passphrase[WMI_PASSPHRASE_LEN];
	u8 ssid_len;
	u8 passphrase_len;
} __packed;

/* WMI_ADD_CIPHER_KEY_CMDID */
enum wmi_key_usage {
	WMI_KEY_USE_PAIRWISE	= 0x00,
	WMI_KEY_USE_RX_GROUP	= 0x01,
	WMI_KEY_USE_TX_GROUP	= 0x02,
};

struct wmi_add_cipher_key_cmd {
	u8 key_index;
	u8 key_type;
	/* enum wmi_key_usage */
	u8 key_usage;
	u8 key_len;
	/* key replay sequence counter */
	u8 key_rsc[8];
	u8 key[WMI_MAX_KEY_LEN];
	/* Additional Key Control information */
	u8 key_op_ctrl;
	u8 mac[WMI_MAC_LEN];
} __packed;

/* WMI_DELETE_CIPHER_KEY_CMDID */
struct wmi_delete_cipher_key_cmd {
	u8 key_index;
	u8 mac[WMI_MAC_LEN];
} __packed;

/* WMI_START_SCAN_CMDID
 *
 * Start L1 scan operation
 *
 * Returned events:
 * - WMI_RX_MGMT_PACKET_EVENTID - for every probe resp.
 * - WMI_SCAN_COMPLETE_EVENTID
 */
enum wmi_scan_type {
	WMI_ACTIVE_SCAN		= 0x00,
	WMI_SHORT_SCAN		= 0x01,
	WMI_PASSIVE_SCAN	= 0x02,
	WMI_DIRECT_SCAN		= 0x03,
	WMI_LONG_SCAN		= 0x04,
};

/* WMI_START_SCAN_CMDID */
struct wmi_start_scan_cmd {
	u8 direct_scan_mac_addr[WMI_MAC_LEN];
	/* run scan with discovery beacon. Relevant for ACTIVE scan only. */
	u8 discovery_mode;
	u8 reserved;
	/* Max duration in the home channel(ms) */
	__le32 dwell_time;
	/* Time interval between scans (ms) */
	__le32 force_scan_interval;
	/* enum wmi_scan_type */
	u8 scan_type;
	/* how many channels follow */
	u8 num_channels;
	/* channels ID's:
	 * 0 - 58320 MHz
	 * 1 - 60480 MHz
	 * 2 - 62640 MHz
	 */
	struct {
		u8 channel;
		u8 reserved;
	} channel_list[0];
} __packed;

/* WMI_SET_PROBED_SSID_CMDID */
#define MAX_PROBED_SSID_INDEX	(3)

enum wmi_ssid_flag {
	/* disables entry */
	WMI_SSID_FLAG_DISABLE	= 0x00,
	/* probes specified ssid */
	WMI_SSID_FLAG_SPECIFIC	= 0x01,
	/* probes for any ssid */
	WMI_SSID_FLAG_ANY	= 0x02,
};

struct wmi_probed_ssid_cmd {
	/* 0 to MAX_PROBED_SSID_INDEX */
	u8 entry_index;
	/* enum wmi_ssid_flag */
	u8 flag;
	u8 ssid_len;
	u8 ssid[WMI_MAX_SSID_LEN];
} __packed;

/* WMI_SET_APPIE_CMDID
 * Add Application specified IE to a management frame
 */
#define WMI_MAX_IE_LEN	(1024)

/* Frame Types */
enum wmi_mgmt_frame_type {
	WMI_FRAME_BEACON	= 0x00,
	WMI_FRAME_PROBE_REQ	= 0x01,
	WMI_FRAME_PROBE_RESP	= 0x02,
	WMI_FRAME_ASSOC_REQ	= 0x03,
	WMI_FRAME_ASSOC_RESP	= 0x04,
	WMI_NUM_MGMT_FRAME	= 0x05,
};

struct wmi_set_appie_cmd {
	/* enum wmi_mgmt_frame_type */
	u8 mgmt_frm_type;
	u8 reserved;
	/* Length of the IE to be added to MGMT frame */
	__le16 ie_len;
	u8 ie_info[0];
} __packed;

/* WMI_PXMT_RANGE_CFG_CMDID */
struct wmi_pxmt_range_cfg_cmd {
	u8 dst_mac[WMI_MAC_LEN];
	__le16 range;
} __packed;

/* WMI_PXMT_SNR2_RANGE_CFG_CMDID */
struct wmi_pxmt_snr2_range_cfg_cmd {
	s8 snr2range_arr[2];
} __packed;

/* WMI_RF_MGMT_CMDID */
enum wmi_rf_mgmt_type {
	WMI_RF_MGMT_W_DISABLE	= 0x00,
	WMI_RF_MGMT_W_ENABLE	= 0x01,
	WMI_RF_MGMT_GET_STATUS	= 0x02,
};

/* WMI_RF_MGMT_CMDID */
struct wmi_rf_mgmt_cmd {
	__le32 rf_mgmt_type;
} __packed;

/* WMI_RF_RX_TEST_CMDID */
struct wmi_rf_rx_test_cmd {
	__le32 sector;
} __packed;

/* WMI_CORR_MEASURE_CMDID */
struct wmi_corr_measure_cmd {
	__le32 freq_mhz;
	__le32 length_samples;
	__le32 iterations;
} __packed;

/* WMI_SET_SSID_CMDID */
struct wmi_set_ssid_cmd {
	__le32 ssid_len;
	u8 ssid[WMI_MAX_SSID_LEN];
} __packed;

/* WMI_SET_PCP_CHANNEL_CMDID */
struct wmi_set_pcp_channel_cmd {
	u8 channel;
	u8 reserved[3];
} __packed;

/* WMI_BCON_CTRL_CMDID */
struct wmi_bcon_ctrl_cmd {
	__le16 bcon_interval;
	__le16 frag_num;
	__le64 ss_mask;
	u8 network_type;
	u8 pcp_max_assoc_sta;
	u8 disable_sec_offload;
	u8 disable_sec;
	u8 hidden_ssid;
	u8 is_go;
	u8 reserved[2];
} __packed;

/* WMI_PORT_ALLOCATE_CMDID */
enum wmi_port_role {
	WMI_PORT_STA		= 0x00,
	WMI_PORT_PCP		= 0x01,
	WMI_PORT_AP		= 0x02,
	WMI_PORT_P2P_DEV	= 0x03,
	WMI_PORT_P2P_CLIENT	= 0x04,
	WMI_PORT_P2P_GO		= 0x05,
};

/* WMI_PORT_ALLOCATE_CMDID */
struct wmi_port_allocate_cmd {
	u8 mac[WMI_MAC_LEN];
	u8 port_role;
	u8 mid;
} __packed;

/* WMI_PORT_DELETE_CMDID */
struct wmi_port_delete_cmd {
	u8 mid;
	u8 reserved[3];
} __packed;

/* WMI_TRAFFIC_DEFERRAL_CMDID */
struct wmi_traffic_deferral_cmd {
	/* Bit vector: bit[0] - wake on Unicast, bit[1] - wake on Broadcast */
	u8 wakeup_trigger;
} __packed;

/* WMI_P2P_CFG_CMDID */
enum wmi_discovery_mode {
	WMI_DISCOVERY_MODE_NON_OFFLOAD	= 0x00,
	WMI_DISCOVERY_MODE_OFFLOAD	= 0x01,
	WMI_DISCOVERY_MODE_PEER2PEER	= 0x02,
};

struct wmi_p2p_cfg_cmd {
	/* enum wmi_discovery_mode */
	u8 discovery_mode;
	u8 channel;
	/* base to listen/search duration calculation */
	__le16 bcon_interval;
} __packed;

/* WMI_POWER_MGMT_CFG_CMDID */
enum wmi_power_source_type {
	WMI_POWER_SOURCE_BATTERY	= 0x00,
	WMI_POWER_SOURCE_OTHER		= 0x01,
};

struct wmi_power_mgmt_cfg_cmd {
	/* enum wmi_power_source_type */
	u8 power_source;
	u8 reserved[3];
} __packed;

/* WMI_PCP_START_CMDID */
struct wmi_pcp_start_cmd {
	__le16 bcon_interval;
	u8 pcp_max_assoc_sta;
	u8 hidden_ssid;
	u8 is_go;
	u8 reserved0[5];
<<<<<<< HEAD
	/* abft_len override if non-0 */
=======
	/* A-BFT length override if non-0 */
>>>>>>> 2ac97f0f
	u8 abft_len;
	u8 disable_ap_sme;
	u8 network_type;
	u8 channel;
	u8 disable_sec_offload;
	u8 disable_sec;
} __packed;

/* WMI_SW_TX_REQ_CMDID */
struct wmi_sw_tx_req_cmd {
	u8 dst_mac[WMI_MAC_LEN];
	__le16 len;
	u8 payload[0];
} __packed;

struct wmi_sw_ring_cfg {
	__le64 ring_mem_base;
	__le16 ring_size;
	__le16 max_mpdu_size;
} __packed;

/* wmi_vring_cfg_schd */
struct wmi_vring_cfg_schd {
	__le16 priority;
	__le16 timeslot_us;
} __packed;

enum wmi_vring_cfg_encap_trans_type {
	WMI_VRING_ENC_TYPE_802_3	= 0x00,
	WMI_VRING_ENC_TYPE_NATIVE_WIFI	= 0x01,
};

enum wmi_vring_cfg_ds_cfg {
	WMI_VRING_DS_PBSS	= 0x00,
	WMI_VRING_DS_STATION	= 0x01,
	WMI_VRING_DS_AP		= 0x02,
	WMI_VRING_DS_ADDR4	= 0x03,
};

enum wmi_vring_cfg_nwifi_ds_trans_type {
	WMI_NWIFI_TX_TRANS_MODE_NO		= 0x00,
	WMI_NWIFI_TX_TRANS_MODE_AP2PBSS		= 0x01,
	WMI_NWIFI_TX_TRANS_MODE_STA2PBSS	= 0x02,
};

enum wmi_vring_cfg_schd_params_priority {
	WMI_SCH_PRIO_REGULAR	= 0x00,
	WMI_SCH_PRIO_HIGH	= 0x01,
};

#define CIDXTID_CID_POS				(0)
#define CIDXTID_CID_LEN				(4)
#define CIDXTID_CID_MSK				(0xF)
#define CIDXTID_TID_POS				(4)
#define CIDXTID_TID_LEN				(4)
#define CIDXTID_TID_MSK				(0xF0)
#define VRING_CFG_MAC_CTRL_LIFETIME_EN_POS	(0)
#define VRING_CFG_MAC_CTRL_LIFETIME_EN_LEN	(1)
#define VRING_CFG_MAC_CTRL_LIFETIME_EN_MSK	(0x1)
#define VRING_CFG_MAC_CTRL_AGGR_EN_POS		(1)
#define VRING_CFG_MAC_CTRL_AGGR_EN_LEN		(1)
#define VRING_CFG_MAC_CTRL_AGGR_EN_MSK		(0x2)
#define VRING_CFG_TO_RESOLUTION_VALUE_POS	(0)
#define VRING_CFG_TO_RESOLUTION_VALUE_LEN	(6)
#define VRING_CFG_TO_RESOLUTION_VALUE_MSK	(0x3F)

struct wmi_vring_cfg {
	struct wmi_sw_ring_cfg tx_sw_ring;
	/* 0-23 vrings */
	u8 ringid;
	u8 cidxtid;
	u8 encap_trans_type;
	/* 802.3 DS cfg */
	u8 ds_cfg;
	u8 nwifi_ds_trans_type;
	u8 mac_ctrl;
	u8 to_resolution;
	u8 agg_max_wsize;
	struct wmi_vring_cfg_schd schd_params;
} __packed;

enum wmi_vring_cfg_cmd_action {
	WMI_VRING_CMD_ADD	= 0x00,
	WMI_VRING_CMD_MODIFY	= 0x01,
	WMI_VRING_CMD_DELETE	= 0x02,
};

/* WMI_VRING_CFG_CMDID */
struct wmi_vring_cfg_cmd {
	__le32 action;
	struct wmi_vring_cfg vring_cfg;
} __packed;

struct wmi_bcast_vring_cfg {
	struct wmi_sw_ring_cfg tx_sw_ring;
	/* 0-23 vrings */
	u8 ringid;
	u8 encap_trans_type;
	/* 802.3 DS cfg */
	u8 ds_cfg;
	u8 nwifi_ds_trans_type;
} __packed;

/* WMI_BCAST_VRING_CFG_CMDID */
struct wmi_bcast_vring_cfg_cmd {
	__le32 action;
	struct wmi_bcast_vring_cfg vring_cfg;
} __packed;

/* WMI_VRING_BA_EN_CMDID */
struct wmi_vring_ba_en_cmd {
	u8 ringid;
	u8 agg_max_wsize;
	__le16 ba_timeout;
	u8 amsdu;
	u8 reserved[3];
} __packed;

/* WMI_VRING_BA_DIS_CMDID */
struct wmi_vring_ba_dis_cmd {
	u8 ringid;
	u8 reserved;
	__le16 reason;
} __packed;

/* WMI_NOTIFY_REQ_CMDID */
struct wmi_notify_req_cmd {
	u8 cid;
	u8 year;
	u8 month;
	u8 day;
	__le32 interval_usec;
	u8 hour;
	u8 minute;
	u8 second;
	u8 miliseconds;
} __packed;

/* WMI_CFG_RX_CHAIN_CMDID */
enum wmi_sniffer_cfg_mode {
	WMI_SNIFFER_OFF	= 0x00,
	WMI_SNIFFER_ON	= 0x01,
};

enum wmi_sniffer_cfg_phy_info_mode {
	WMI_SNIFFER_PHY_INFO_DISABLED	= 0x00,
	WMI_SNIFFER_PHY_INFO_ENABLED	= 0x01,
};

enum wmi_sniffer_cfg_phy_support {
	WMI_SNIFFER_CP		= 0x00,
	WMI_SNIFFER_DP		= 0x01,
	WMI_SNIFFER_BOTH_PHYS	= 0x02,
};

/* wmi_sniffer_cfg */
struct wmi_sniffer_cfg {
	/* enum wmi_sniffer_cfg_mode */
	__le32 mode;
	/* enum wmi_sniffer_cfg_phy_info_mode */
	__le32 phy_info_mode;
	/* enum wmi_sniffer_cfg_phy_support */
	__le32 phy_support;
	u8 channel;
	u8 reserved[3];
} __packed;

enum wmi_cfg_rx_chain_cmd_action {
	WMI_RX_CHAIN_ADD	= 0x00,
	WMI_RX_CHAIN_DEL	= 0x01,
};

enum wmi_cfg_rx_chain_cmd_decap_trans_type {
	WMI_DECAP_TYPE_802_3		= 0x00,
	WMI_DECAP_TYPE_NATIVE_WIFI	= 0x01,
	WMI_DECAP_TYPE_NONE		= 0x02,
};

enum wmi_cfg_rx_chain_cmd_nwifi_ds_trans_type {
	WMI_NWIFI_RX_TRANS_MODE_NO		= 0x00,
	WMI_NWIFI_RX_TRANS_MODE_PBSS2AP		= 0x01,
	WMI_NWIFI_RX_TRANS_MODE_PBSS2STA	= 0x02,
};

enum wmi_cfg_rx_chain_cmd_reorder_type {
	WMI_RX_HW_REORDER	= 0x00,
	WMI_RX_SW_REORDER	= 0x01,
};

#define L2_802_3_OFFLOAD_CTRL_VLAN_TAG_INSERTION_POS	(0)
#define L2_802_3_OFFLOAD_CTRL_VLAN_TAG_INSERTION_LEN	(1)
#define L2_802_3_OFFLOAD_CTRL_VLAN_TAG_INSERTION_MSK	(0x1)
#define L2_802_3_OFFLOAD_CTRL_SNAP_KEEP_POS		(1)
#define L2_802_3_OFFLOAD_CTRL_SNAP_KEEP_LEN		(1)
#define L2_802_3_OFFLOAD_CTRL_SNAP_KEEP_MSK		(0x2)
#define L2_NWIFI_OFFLOAD_CTRL_REMOVE_QOS_POS		(0)
#define L2_NWIFI_OFFLOAD_CTRL_REMOVE_QOS_LEN		(1)
#define L2_NWIFI_OFFLOAD_CTRL_REMOVE_QOS_MSK		(0x1)
#define L2_NWIFI_OFFLOAD_CTRL_REMOVE_PN_POS		(1)
#define L2_NWIFI_OFFLOAD_CTRL_REMOVE_PN_LEN		(1)
#define L2_NWIFI_OFFLOAD_CTRL_REMOVE_PN_MSK		(0x2)
#define L3_L4_CTRL_IPV4_CHECKSUM_EN_POS			(0)
#define L3_L4_CTRL_IPV4_CHECKSUM_EN_LEN			(1)
#define L3_L4_CTRL_IPV4_CHECKSUM_EN_MSK			(0x1)
#define L3_L4_CTRL_TCPIP_CHECKSUM_EN_POS		(1)
#define L3_L4_CTRL_TCPIP_CHECKSUM_EN_LEN		(1)
#define L3_L4_CTRL_TCPIP_CHECKSUM_EN_MSK		(0x2)
#define RING_CTRL_OVERRIDE_PREFETCH_THRSH_POS		(0)
#define RING_CTRL_OVERRIDE_PREFETCH_THRSH_LEN		(1)
#define RING_CTRL_OVERRIDE_PREFETCH_THRSH_MSK		(0x1)
#define RING_CTRL_OVERRIDE_WB_THRSH_POS			(1)
#define RING_CTRL_OVERRIDE_WB_THRSH_LEN			(1)
#define RING_CTRL_OVERRIDE_WB_THRSH_MSK			(0x2)
#define RING_CTRL_OVERRIDE_ITR_THRSH_POS		(2)
#define RING_CTRL_OVERRIDE_ITR_THRSH_LEN		(1)
#define RING_CTRL_OVERRIDE_ITR_THRSH_MSK		(0x4)
#define RING_CTRL_OVERRIDE_HOST_THRSH_POS		(3)
#define RING_CTRL_OVERRIDE_HOST_THRSH_LEN		(1)
#define RING_CTRL_OVERRIDE_HOST_THRSH_MSK		(0x8)

/* WMI_CFG_RX_CHAIN_CMDID */
struct wmi_cfg_rx_chain_cmd {
	__le32 action;
	struct wmi_sw_ring_cfg rx_sw_ring;
	u8 mid;
	u8 decap_trans_type;
	u8 l2_802_3_offload_ctrl;
	u8 l2_nwifi_offload_ctrl;
	u8 vlan_id;
	u8 nwifi_ds_trans_type;
	u8 l3_l4_ctrl;
	u8 ring_ctrl;
	__le16 prefetch_thrsh;
	__le16 wb_thrsh;
	__le32 itr_value;
	__le16 host_thrsh;
	u8 reorder_type;
	u8 reserved;
	struct wmi_sniffer_cfg sniffer_cfg;
	__le16 max_rx_pl_per_desc;
} __packed;

/* WMI_RCP_ADDBA_RESP_CMDID */
struct wmi_rcp_addba_resp_cmd {
	u8 cidxtid;
	u8 dialog_token;
	__le16 status_code;
	/* ieee80211_ba_parameterset field to send */
	__le16 ba_param_set;
	__le16 ba_timeout;
} __packed;

/* WMI_RCP_DELBA_CMDID */
struct wmi_rcp_delba_cmd {
	u8 cidxtid;
	u8 reserved;
	__le16 reason;
} __packed;

/* WMI_RCP_ADDBA_REQ_CMDID */
struct wmi_rcp_addba_req_cmd {
	u8 cidxtid;
	u8 dialog_token;
	/* ieee80211_ba_parameterset field as it received */
	__le16 ba_param_set;
	__le16 ba_timeout;
	/* ieee80211_ba_seqstrl field as it received */
	__le16 ba_seq_ctrl;
} __packed;

/* WMI_SET_MAC_ADDRESS_CMDID */
struct wmi_set_mac_address_cmd {
	u8 mac[WMI_MAC_LEN];
	u8 reserved[2];
} __packed;

/* WMI_ECHO_CMDID
 * Check FW is alive
 * WMI_DEEP_ECHO_CMDID
 * Check FW and ucode are alive
 * Returned event: WMI_ECHO_RSP_EVENTID
 * same event for both commands
 */
struct wmi_echo_cmd {
	__le32 value;
} __packed;

/* WMI_OTP_READ_CMDID */
struct wmi_otp_read_cmd {
	__le32 addr;
	__le32 size;
	__le32 values;
} __packed;

/* WMI_OTP_WRITE_CMDID */
struct wmi_otp_write_cmd {
	__le32 addr;
	__le32 size;
	__le32 values;
} __packed;

/* WMI_TEMP_SENSE_CMDID
 *
 * Measure MAC and radio temperatures
 *
 * Possible modes for temperature measurement
 */
enum wmi_temperature_measure_mode {
	TEMPERATURE_USE_OLD_VALUE	= 0x01,
	TEMPERATURE_MEASURE_NOW		= 0x02,
};

/* WMI_TEMP_SENSE_CMDID */
struct wmi_temp_sense_cmd {
	__le32 measure_baseband_en;
	__le32 measure_rf_en;
	__le32 measure_mode;
} __packed;

enum wmi_pmc_op {
	WMI_PMC_ALLOCATE	= 0x00,
	WMI_PMC_RELEASE		= 0x01,
};

/* WMI_PMC_CMDID */
struct wmi_pmc_cmd {
	/* enum wmi_pmc_cmd_op_type */
	u8 op;
	u8 reserved;
	__le16 ring_size;
	__le64 mem_base;
} __packed;

enum wmi_aoa_meas_type {
	WMI_AOA_PHASE_MEAS	= 0x00,
	WMI_AOA_PHASE_AMP_MEAS	= 0x01,
};

/* WMI_AOA_MEAS_CMDID */
struct wmi_aoa_meas_cmd {
	u8 mac_addr[WMI_MAC_LEN];
	/* channels IDs:
	 * 0 - 58320 MHz
	 * 1 - 60480 MHz
	 * 2 - 62640 MHz
	 */
	u8 channel;
	/* enum wmi_aoa_meas_type */
	u8 aoa_meas_type;
	__le32 meas_rf_mask;
} __packed;

/* WMI_SET_MGMT_RETRY_LIMIT_CMDID */
struct wmi_set_mgmt_retry_limit_cmd {
	/* MAC retransmit limit for mgmt frames */
	u8 mgmt_retry_limit;
	/* alignment to 32b */
	u8 reserved[3];
} __packed;

<<<<<<< HEAD
=======
/* Zones: HIGH, MAX, CRITICAL */
#define WMI_NUM_OF_TT_ZONES	(3)

struct wmi_tt_zone_limits {
	/* Above this temperature this zone is active */
	u8 temperature_high;
	/* Below this temperature the adjacent lower zone is active */
	u8 temperature_low;
	u8 reserved[2];
} __packed;

/* Struct used for both configuration and status commands of thermal
 * throttling
 */
struct wmi_tt_data {
	/* Enable/Disable TT algorithm for baseband */
	u8 bb_enabled;
	u8 reserved0[3];
	/* Define zones for baseband */
	struct wmi_tt_zone_limits bb_zones[WMI_NUM_OF_TT_ZONES];
	/* Enable/Disable TT algorithm for radio */
	u8 rf_enabled;
	u8 reserved1[3];
	/* Define zones for all radio chips */
	struct wmi_tt_zone_limits rf_zones[WMI_NUM_OF_TT_ZONES];
} __packed;

/* WMI_SET_THERMAL_THROTTLING_CFG_CMDID */
struct wmi_set_thermal_throttling_cfg_cmd {
	/* Command data */
	struct wmi_tt_data tt_data;
} __packed;

>>>>>>> 2ac97f0f
/* WMI_NEW_STA_CMDID */
struct wmi_new_sta_cmd {
	u8 dst_mac[WMI_MAC_LEN];
	u8 aid;
} __packed;

/* WMI_DEL_STA_CMDID */
struct wmi_del_sta_cmd {
	u8 dst_mac[WMI_MAC_LEN];
	__le16 disconnect_reason;
} __packed;

enum wmi_tof_burst_duration {
	WMI_TOF_BURST_DURATION_250_USEC		= 2,
	WMI_TOF_BURST_DURATION_500_USEC		= 3,
	WMI_TOF_BURST_DURATION_1_MSEC		= 4,
	WMI_TOF_BURST_DURATION_2_MSEC		= 5,
	WMI_TOF_BURST_DURATION_4_MSEC		= 6,
	WMI_TOF_BURST_DURATION_8_MSEC		= 7,
	WMI_TOF_BURST_DURATION_16_MSEC		= 8,
	WMI_TOF_BURST_DURATION_32_MSEC		= 9,
	WMI_TOF_BURST_DURATION_64_MSEC		= 10,
	WMI_TOF_BURST_DURATION_128_MSEC		= 11,
	WMI_TOF_BURST_DURATION_NO_PREFERENCES	= 15,
};

enum wmi_tof_session_start_flags {
	WMI_TOF_SESSION_START_FLAG_SECURED	= 0x1,
	WMI_TOF_SESSION_START_FLAG_ASAP		= 0x2,
	WMI_TOF_SESSION_START_FLAG_LCI_REQ	= 0x4,
	WMI_TOF_SESSION_START_FLAG_LCR_REQ	= 0x8,
};

/* WMI_TOF_SESSION_START_CMDID */
struct wmi_ftm_dest_info {
	u8 channel;
	/* wmi_tof_session_start_flags_e */
	u8 flags;
	u8 initial_token;
	u8 num_of_ftm_per_burst;
	u8 num_of_bursts_exp;
	/* wmi_tof_burst_duration_e */
	u8 burst_duration;
	/* Burst Period indicate interval between two consecutive burst
	 * instances, in units of 100 ms
	 */
	__le16 burst_period;
	u8 dst_mac[WMI_MAC_LEN];
	__le16 reserved;
} __packed;

/* WMI_TOF_SESSION_START_CMDID */
struct wmi_tof_session_start_cmd {
	__le32 session_id;
	u8 num_of_aoa_measures;
	u8 aoa_type;
	__le16 num_of_dest;
	u8 reserved[4];
	struct wmi_ftm_dest_info ftm_dest_info[0];
} __packed;

enum wmi_tof_channel_info_report_type {
	WMI_TOF_CHANNEL_INFO_TYPE_CIR			= 0x1,
	WMI_TOF_CHANNEL_INFO_TYPE_RSSI			= 0x2,
	WMI_TOF_CHANNEL_INFO_TYPE_SNR			= 0x4,
	WMI_TOF_CHANNEL_INFO_TYPE_DEBUG_DATA		= 0x8,
	WMI_TOF_CHANNEL_INFO_TYPE_VENDOR_SPECIFIC	= 0x10,
};

/* WMI_TOF_CHANNEL_INFO_CMDID */
struct wmi_tof_channel_info_cmd {
	/* wmi_tof_channel_info_report_type_e */
	__le32 channel_info_report_request;
} __packed;

/* WMI_TOF_SET_TX_RX_OFFSET_CMDID */
struct wmi_tof_set_tx_rx_offset_cmd {
	/* TX delay offset */
	__le32 tx_offset;
	/* RX delay offset */
	__le32 rx_offset;
	__le32 reserved[2];
} __packed;

/* WMI Events
 * List of Events (target to host)
 */
enum wmi_event_id {
	WMI_READY_EVENTID				= 0x1001,
	WMI_CONNECT_EVENTID				= 0x1002,
	WMI_DISCONNECT_EVENTID				= 0x1003,
	WMI_SCAN_COMPLETE_EVENTID			= 0x100A,
	WMI_REPORT_STATISTICS_EVENTID			= 0x100B,
	WMI_RD_MEM_RSP_EVENTID				= 0x1800,
	WMI_FW_READY_EVENTID				= 0x1801,
	WMI_EXIT_FAST_MEM_ACC_MODE_EVENTID		= 0x200,
	WMI_ECHO_RSP_EVENTID				= 0x1803,
	WMI_FS_TUNE_DONE_EVENTID			= 0x180A,
	WMI_CORR_MEASURE_EVENTID			= 0x180B,
	WMI_READ_RSSI_EVENTID				= 0x180C,
	WMI_TEMP_SENSE_DONE_EVENTID			= 0x180E,
	WMI_DC_CALIB_DONE_EVENTID			= 0x180F,
	WMI_IQ_TX_CALIB_DONE_EVENTID			= 0x1811,
	WMI_IQ_RX_CALIB_DONE_EVENTID			= 0x1812,
	WMI_SET_WORK_MODE_DONE_EVENTID			= 0x1815,
	WMI_LO_LEAKAGE_CALIB_DONE_EVENTID		= 0x1816,
	WMI_MARLON_R_READ_DONE_EVENTID			= 0x1818,
	WMI_MARLON_R_WRITE_DONE_EVENTID			= 0x1819,
	WMI_MARLON_R_TXRX_SEL_DONE_EVENTID		= 0x181A,
	WMI_SILENT_RSSI_CALIB_DONE_EVENTID		= 0x181D,
	WMI_RF_RX_TEST_DONE_EVENTID			= 0x181E,
	WMI_CFG_RX_CHAIN_DONE_EVENTID			= 0x1820,
	WMI_VRING_CFG_DONE_EVENTID			= 0x1821,
	WMI_BA_STATUS_EVENTID				= 0x1823,
	WMI_RCP_ADDBA_REQ_EVENTID			= 0x1824,
	WMI_RCP_ADDBA_RESP_SENT_EVENTID			= 0x1825,
	WMI_DELBA_EVENTID				= 0x1826,
	WMI_GET_SSID_EVENTID				= 0x1828,
	WMI_GET_PCP_CHANNEL_EVENTID			= 0x182A,
	WMI_SW_TX_COMPLETE_EVENTID			= 0x182B,
	WMI_READ_MAC_RXQ_EVENTID			= 0x1830,
	WMI_READ_MAC_TXQ_EVENTID			= 0x1831,
	WMI_WRITE_MAC_RXQ_EVENTID			= 0x1832,
	WMI_WRITE_MAC_TXQ_EVENTID			= 0x1833,
	WMI_WRITE_MAC_XQ_FIELD_EVENTID			= 0x1834,
	WMI_BEAMFORMING_MGMT_DONE_EVENTID		= 0x1836,
	WMI_BF_TXSS_MGMT_DONE_EVENTID			= 0x1837,
	WMI_BF_RXSS_MGMT_DONE_EVENTID			= 0x1839,
	WMI_RS_MGMT_DONE_EVENTID			= 0x1852,
	WMI_RF_MGMT_STATUS_EVENTID			= 0x1853,
	WMI_BF_SM_MGMT_DONE_EVENTID			= 0x1838,
	WMI_RX_MGMT_PACKET_EVENTID			= 0x1840,
	WMI_TX_MGMT_PACKET_EVENTID			= 0x1841,
	WMI_LINK_MAINTAIN_CFG_WRITE_DONE_EVENTID	= 0x1842,
	WMI_LINK_MAINTAIN_CFG_READ_DONE_EVENTID		= 0x1843,
	WMI_OTP_READ_RESULT_EVENTID			= 0x1856,
	WMI_LED_CFG_DONE_EVENTID			= 0x1858,
	/* Performance monitoring events */
	WMI_DATA_PORT_OPEN_EVENTID			= 0x1860,
	WMI_WBE_LINK_DOWN_EVENTID			= 0x1861,
	WMI_BF_CTRL_DONE_EVENTID			= 0x1862,
	WMI_NOTIFY_REQ_DONE_EVENTID			= 0x1863,
	WMI_GET_STATUS_DONE_EVENTID			= 0x1864,
	WMI_VRING_EN_EVENTID				= 0x1865,
	WMI_GET_RF_STATUS_EVENTID			= 0x1866,
	WMI_GET_BASEBAND_TYPE_EVENTID			= 0x1867,
	WMI_UNIT_TEST_EVENTID				= 0x1900,
	WMI_FLASH_READ_DONE_EVENTID			= 0x1902,
	WMI_FLASH_WRITE_DONE_EVENTID			= 0x1903,
	/* Power management */
	WMI_TRAFFIC_DEFERRAL_EVENTID			= 0x1904,
	WMI_TRAFFIC_RESUME_EVENTID			= 0x1905,
	/* P2P */
	WMI_P2P_CFG_DONE_EVENTID			= 0x1910,
	WMI_PORT_ALLOCATED_EVENTID			= 0x1911,
	WMI_PORT_DELETED_EVENTID			= 0x1912,
	WMI_LISTEN_STARTED_EVENTID			= 0x1914,
	WMI_SEARCH_STARTED_EVENTID			= 0x1915,
	WMI_DISCOVERY_STARTED_EVENTID			= 0x1916,
	WMI_DISCOVERY_STOPPED_EVENTID			= 0x1917,
	WMI_PCP_STARTED_EVENTID				= 0x1918,
	WMI_PCP_STOPPED_EVENTID				= 0x1919,
	WMI_PCP_FACTOR_EVENTID				= 0x191A,
	/* Power Save Configuration Events */
	WMI_PS_DEV_PROFILE_CFG_EVENTID			= 0x191C,
	/* Not supported yet */
	WMI_PS_DEV_CFG_EVENTID				= 0x191D,
	/* Not supported yet */
	WMI_PS_DEV_CFG_READ_EVENTID			= 0x191E,
	/* Not supported yet */
	WMI_PS_MID_CFG_EVENTID				= 0x191F,
	/* Not supported yet */
	WMI_PS_MID_CFG_READ_EVENTID			= 0x1920,
	WMI_RS_CFG_DONE_EVENTID				= 0x1921,
	WMI_GET_DETAILED_RS_RES_EVENTID			= 0x1922,
	WMI_AOA_MEAS_EVENTID				= 0x1923,
	WMI_BRP_SET_ANT_LIMIT_EVENTID			= 0x1924,
	WMI_SET_MGMT_RETRY_LIMIT_EVENTID		= 0x1930,
	WMI_GET_MGMT_RETRY_LIMIT_EVENTID		= 0x1931,
	WMI_SET_THERMAL_THROTTLING_CFG_EVENTID		= 0x1940,
	WMI_GET_THERMAL_THROTTLING_CFG_EVENTID		= 0x1941,
	WMI_TOF_SESSION_END_EVENTID			= 0x1991,
	WMI_TOF_GET_CAPABILITIES_EVENTID		= 0x1992,
	WMI_TOF_SET_LCR_EVENTID				= 0x1993,
	WMI_TOF_SET_LCI_EVENTID				= 0x1994,
	WMI_TOF_FTM_PER_DEST_RES_EVENTID		= 0x1995,
	WMI_TOF_CHANNEL_INFO_EVENTID			= 0x1996,
	WMI_TOF_SET_TX_RX_OFFSET_EVENTID		= 0x1997,
	WMI_TOF_GET_TX_RX_OFFSET_EVENTID		= 0x1998,
	WMI_GET_RF_SECTOR_PARAMS_DONE_EVENTID		= 0x19A0,
	WMI_SET_RF_SECTOR_PARAMS_DONE_EVENTID		= 0x19A1,
	WMI_GET_SELECTED_RF_SECTOR_INDEX_DONE_EVENTID	= 0x19A2,
	WMI_SET_SELECTED_RF_SECTOR_INDEX_DONE_EVENTID	= 0x19A3,
	WMI_SET_RF_SECTOR_ON_DONE_EVENTID		= 0x19A4,
	WMI_PRIO_TX_SECTORS_ORDER_EVENTID		= 0x19A5,
	WMI_PRIO_TX_SECTORS_NUMBER_EVENTID		= 0x19A6,
	WMI_PRIO_TX_SECTORS_SET_DEFAULT_CFG_EVENTID	= 0x19A7,
	WMI_SET_CHANNEL_EVENTID				= 0x9000,
	WMI_ASSOC_REQ_EVENTID				= 0x9001,
	WMI_EAPOL_RX_EVENTID				= 0x9002,
	WMI_MAC_ADDR_RESP_EVENTID			= 0x9003,
	WMI_FW_VER_EVENTID				= 0x9004,
	WMI_ACS_PASSIVE_SCAN_COMPLETE_EVENTID		= 0x9005,
};

/* Events data structures */
enum wmi_fw_status {
	WMI_FW_STATUS_SUCCESS	= 0x00,
	WMI_FW_STATUS_FAILURE	= 0x01,
};

/* WMI_RF_MGMT_STATUS_EVENTID */
enum wmi_rf_status {
	WMI_RF_ENABLED		= 0x00,
	WMI_RF_DISABLED_HW	= 0x01,
	WMI_RF_DISABLED_SW	= 0x02,
	WMI_RF_DISABLED_HW_SW	= 0x03,
};

/* WMI_RF_MGMT_STATUS_EVENTID */
struct wmi_rf_mgmt_status_event {
	__le32 rf_status;
} __packed;

/* WMI_GET_STATUS_DONE_EVENTID */
struct wmi_get_status_done_event {
	__le32 is_associated;
	u8 cid;
	u8 reserved0[3];
	u8 bssid[WMI_MAC_LEN];
	u8 channel;
	u8 reserved1;
	u8 network_type;
	u8 reserved2[3];
	__le32 ssid_len;
	u8 ssid[WMI_MAX_SSID_LEN];
	__le32 rf_status;
	__le32 is_secured;
} __packed;

/* WMI_FW_VER_EVENTID */
struct wmi_fw_ver_event {
	/* FW image version */
	__le32 fw_major;
	__le32 fw_minor;
	__le32 fw_subminor;
	__le32 fw_build;
	/* FW image build time stamp */
	__le32 hour;
	__le32 minute;
	__le32 second;
	__le32 day;
	__le32 month;
	__le32 year;
	/* Boot Loader image version */
	__le32 bl_major;
	__le32 bl_minor;
	__le32 bl_subminor;
	__le32 bl_build;
	/* The number of entries in the FW capabilies array */
	u8 fw_capabilities_len;
	u8 reserved[3];
	/* FW capabilities info
	 * Must be the last member of the struct
	 */
	__le32 fw_capabilities[0];
} __packed;

/* WMI_GET_RF_STATUS_EVENTID */
enum rf_type {
	RF_UNKNOWN	= 0x00,
	RF_MARLON	= 0x01,
	RF_SPARROW	= 0x02,
};

/* WMI_GET_RF_STATUS_EVENTID */
enum board_file_rf_type {
	BF_RF_MARLON	= 0x00,
	BF_RF_SPARROW	= 0x01,
};

/* WMI_GET_RF_STATUS_EVENTID */
enum rf_status {
	RF_OK			= 0x00,
	RF_NO_COMM		= 0x01,
	RF_WRONG_BOARD_FILE	= 0x02,
};

/* WMI_GET_RF_STATUS_EVENTID */
struct wmi_get_rf_status_event {
	/* enum rf_type */
	__le32 rf_type;
	/* attached RFs bit vector */
	__le32 attached_rf_vector;
	/* enabled RFs bit vector */
	__le32 enabled_rf_vector;
	/* enum rf_status, refers to enabled RFs */
	u8 rf_status[32];
	/* enum board file RF type */
	__le32 board_file_rf_type;
	/* board file platform type */
	__le32 board_file_platform_type;
	/* board file version */
	__le32 board_file_version;
	__le32 reserved[2];
} __packed;

/* WMI_GET_BASEBAND_TYPE_EVENTID */
enum baseband_type {
	BASEBAND_UNKNOWN	= 0x00,
	BASEBAND_SPARROW_M_A0	= 0x03,
	BASEBAND_SPARROW_M_A1	= 0x04,
	BASEBAND_SPARROW_M_B0	= 0x05,
	BASEBAND_SPARROW_M_C0	= 0x06,
	BASEBAND_SPARROW_M_D0	= 0x07,
	BASEBAND_TALYN_M_A0	= 0x08,
};

/* WMI_GET_BASEBAND_TYPE_EVENTID */
struct wmi_get_baseband_type_event {
	/* enum baseband_type */
	__le32 baseband_type;
} __packed;

/* WMI_MAC_ADDR_RESP_EVENTID */
struct wmi_mac_addr_resp_event {
	u8 mac[WMI_MAC_LEN];
	u8 auth_mode;
	u8 crypt_mode;
	__le32 offload_mode;
} __packed;

/* WMI_EAPOL_RX_EVENTID */
struct wmi_eapol_rx_event {
	u8 src_mac[WMI_MAC_LEN];
	__le16 eapol_len;
	u8 eapol[0];
} __packed;

/* WMI_READY_EVENTID */
enum wmi_phy_capability {
	WMI_11A_CAPABILITY		= 0x01,
	WMI_11G_CAPABILITY		= 0x02,
	WMI_11AG_CAPABILITY		= 0x03,
	WMI_11NA_CAPABILITY		= 0x04,
	WMI_11NG_CAPABILITY		= 0x05,
	WMI_11NAG_CAPABILITY		= 0x06,
	WMI_11AD_CAPABILITY		= 0x07,
	WMI_11N_CAPABILITY_OFFSET	= 0x03,
};

struct wmi_ready_event {
	__le32 sw_version;
	__le32 abi_version;
	u8 mac[WMI_MAC_LEN];
	/* enum wmi_phy_capability */
	u8 phy_capability;
	u8 numof_additional_mids;
} __packed;

/* WMI_NOTIFY_REQ_DONE_EVENTID */
struct wmi_notify_req_done_event {
	/* beamforming status, 0: fail; 1: OK; 2: retrying */
	__le32 status;
	__le64 tsf;
	__le32 snr_val;
	__le32 tx_tpt;
	__le32 tx_goodput;
	__le32 rx_goodput;
	__le16 bf_mcs;
	__le16 my_rx_sector;
	__le16 my_tx_sector;
	__le16 other_rx_sector;
	__le16 other_tx_sector;
	__le16 range;
	u8 sqi;
	u8 reserved[3];
} __packed;

/* WMI_CONNECT_EVENTID */
struct wmi_connect_event {
	u8 channel;
	u8 reserved0;
	u8 bssid[WMI_MAC_LEN];
	__le16 listen_interval;
	__le16 beacon_interval;
	u8 network_type;
	u8 reserved1[3];
	u8 beacon_ie_len;
	u8 assoc_req_len;
	u8 assoc_resp_len;
	u8 cid;
	u8 aid;
	u8 reserved2[2];
	/* not in use */
	u8 assoc_info[0];
} __packed;

/* disconnect_reason */
enum wmi_disconnect_reason {
	WMI_DIS_REASON_NO_NETWORK_AVAIL		= 0x01,
	/* bmiss */
	WMI_DIS_REASON_LOST_LINK		= 0x02,
	WMI_DIS_REASON_DISCONNECT_CMD		= 0x03,
	WMI_DIS_REASON_BSS_DISCONNECTED		= 0x04,
	WMI_DIS_REASON_AUTH_FAILED		= 0x05,
	WMI_DIS_REASON_ASSOC_FAILED		= 0x06,
	WMI_DIS_REASON_NO_RESOURCES_AVAIL	= 0x07,
	WMI_DIS_REASON_CSERV_DISCONNECT		= 0x08,
	WMI_DIS_REASON_INVALID_PROFILE		= 0x0A,
	WMI_DIS_REASON_DOT11H_CHANNEL_SWITCH	= 0x0B,
	WMI_DIS_REASON_PROFILE_MISMATCH		= 0x0C,
	WMI_DIS_REASON_CONNECTION_EVICTED	= 0x0D,
	WMI_DIS_REASON_IBSS_MERGE		= 0x0E,
};

/* WMI_DISCONNECT_EVENTID */
struct wmi_disconnect_event {
	/* reason code, see 802.11 spec. */
	__le16 protocol_reason_status;
	/* set if known */
	u8 bssid[WMI_MAC_LEN];
	/* see enum wmi_disconnect_reason */
	u8 disconnect_reason;
	/* last assoc req may passed to host - not in used */
	u8 assoc_resp_len;
	/* last assoc req may passed to host - not in used */
	u8 assoc_info[0];
} __packed;

/* WMI_SCAN_COMPLETE_EVENTID */
enum scan_status {
	WMI_SCAN_SUCCESS	= 0x00,
	WMI_SCAN_FAILED		= 0x01,
	WMI_SCAN_ABORTED	= 0x02,
	WMI_SCAN_REJECTED	= 0x03,
	WMI_SCAN_ABORT_REJECTED	= 0x04,
};

struct wmi_scan_complete_event {
	/* enum scan_status */
	__le32 status;
} __packed;

/* WMI_ACS_PASSIVE_SCAN_COMPLETE_EVENT */
enum wmi_acs_info_bitmask {
	WMI_ACS_INFO_BITMASK_BEACON_FOUND	= 0x01,
	WMI_ACS_INFO_BITMASK_BUSY_TIME		= 0x02,
	WMI_ACS_INFO_BITMASK_TX_TIME		= 0x04,
	WMI_ACS_INFO_BITMASK_RX_TIME		= 0x08,
	WMI_ACS_INFO_BITMASK_NOISE		= 0x10,
};

struct scan_acs_info {
	u8 channel;
	u8 beacon_found;
	/* msec */
	__le16 busy_time;
	__le16 tx_time;
	__le16 rx_time;
	u8 noise;
	u8 reserved[3];
} __packed;

struct wmi_acs_passive_scan_complete_event {
	__le32 dwell_time;
	/* valid fields within channel info according to
	 * their appearance in struct order
	 */
	__le16 filled;
	u8 num_scanned_channels;
	u8 reserved;
	struct scan_acs_info scan_info_list[0];
} __packed;

/* WMI_BA_STATUS_EVENTID */
enum wmi_vring_ba_status {
	WMI_BA_AGREED			= 0x00,
	WMI_BA_NON_AGREED		= 0x01,
	/* BA_EN in middle of teardown flow */
	WMI_BA_TD_WIP			= 0x02,
	/* BA_DIS or BA_EN in middle of BA SETUP flow */
	WMI_BA_SETUP_WIP		= 0x03,
	/* BA_EN when the BA session is already active */
	WMI_BA_SESSION_ACTIVE		= 0x04,
	/* BA_DIS when the BA session is not active */
	WMI_BA_SESSION_NOT_ACTIVE	= 0x05,
};

struct wmi_ba_status_event {
	/* enum wmi_vring_ba_status */
	__le16 status;
	u8 reserved[2];
	u8 ringid;
	u8 agg_wsize;
	__le16 ba_timeout;
	u8 amsdu;
} __packed;

/* WMI_DELBA_EVENTID */
struct wmi_delba_event {
	u8 cidxtid;
	u8 from_initiator;
	__le16 reason;
} __packed;

/* WMI_VRING_CFG_DONE_EVENTID */
struct wmi_vring_cfg_done_event {
	u8 ringid;
	u8 status;
	u8 reserved[2];
	__le32 tx_vring_tail_ptr;
} __packed;

/* WMI_RCP_ADDBA_RESP_SENT_EVENTID */
struct wmi_rcp_addba_resp_sent_event {
	u8 cidxtid;
	u8 reserved;
	__le16 status;
} __packed;

/* WMI_RCP_ADDBA_REQ_EVENTID */
struct wmi_rcp_addba_req_event {
	u8 cidxtid;
	u8 dialog_token;
	/* ieee80211_ba_parameterset as it received */
	__le16 ba_param_set;
	__le16 ba_timeout;
	/* ieee80211_ba_seqstrl field as it received */
	__le16 ba_seq_ctrl;
} __packed;

/* WMI_CFG_RX_CHAIN_DONE_EVENTID */
enum wmi_cfg_rx_chain_done_event_status {
	WMI_CFG_RX_CHAIN_SUCCESS	= 0x01,
};

struct wmi_cfg_rx_chain_done_event {
	/* V-Ring Tail pointer */
	__le32 rx_ring_tail_ptr;
	__le32 status;
} __packed;

/* WMI_WBE_LINK_DOWN_EVENTID */
enum wmi_wbe_link_down_event_reason {
	WMI_WBE_REASON_USER_REQUEST	= 0x00,
	WMI_WBE_REASON_RX_DISASSOC	= 0x01,
	WMI_WBE_REASON_BAD_PHY_LINK	= 0x02,
};

/* WMI_WBE_LINK_DOWN_EVENTID */
struct wmi_wbe_link_down_event {
	u8 cid;
	u8 reserved[3];
	__le32 reason;
} __packed;

/* WMI_DATA_PORT_OPEN_EVENTID */
struct wmi_data_port_open_event {
	u8 cid;
	u8 reserved[3];
} __packed;

/* WMI_VRING_EN_EVENTID */
struct wmi_vring_en_event {
	u8 vring_index;
	u8 reserved[3];
} __packed;

/* WMI_GET_PCP_CHANNEL_EVENTID */
struct wmi_get_pcp_channel_event {
	u8 channel;
	u8 reserved[3];
} __packed;

/* WMI_P2P_CFG_DONE_EVENTID */
struct wmi_p2p_cfg_done_event {
	/* wmi_fw_status */
	u8 status;
	u8 reserved[3];
} __packed;

/* WMI_PORT_ALLOCATED_EVENTID */
struct wmi_port_allocated_event {
	/* wmi_fw_status */
	u8 status;
	u8 reserved[3];
} __packed;

/* WMI_PORT_DELETED_EVENTID */
struct wmi_port_deleted_event {
	/* wmi_fw_status */
	u8 status;
	u8 reserved[3];
} __packed;

/* WMI_LISTEN_STARTED_EVENTID */
struct wmi_listen_started_event {
	/* wmi_fw_status */
	u8 status;
	u8 reserved[3];
} __packed;

/* WMI_SEARCH_STARTED_EVENTID */
struct wmi_search_started_event {
	/* wmi_fw_status */
	u8 status;
	u8 reserved[3];
} __packed;

/* WMI_PCP_STARTED_EVENTID */
struct wmi_pcp_started_event {
	/* wmi_fw_status */
	u8 status;
	u8 reserved[3];
} __packed;

/* WMI_PCP_FACTOR_EVENTID */
struct wmi_pcp_factor_event {
	__le32 pcp_factor;
} __packed;

enum wmi_sw_tx_status {
	WMI_TX_SW_STATUS_SUCCESS		= 0x00,
	WMI_TX_SW_STATUS_FAILED_NO_RESOURCES	= 0x01,
	WMI_TX_SW_STATUS_FAILED_TX		= 0x02,
};

/* WMI_SW_TX_COMPLETE_EVENTID */
struct wmi_sw_tx_complete_event {
	/* enum wmi_sw_tx_status */
	u8 status;
	u8 reserved[3];
} __packed;

/* WMI_CORR_MEASURE_EVENTID */
struct wmi_corr_measure_event {
	/* signed */
	__le32 i;
	/* signed */
	__le32 q;
	/* signed */
	__le32 image_i;
	/* signed */
	__le32 image_q;
} __packed;

/* WMI_READ_RSSI_EVENTID */
struct wmi_read_rssi_event {
	__le32 ina_rssi_adc_dbm;
} __packed;

/* WMI_GET_SSID_EVENTID */
struct wmi_get_ssid_event {
	__le32 ssid_len;
	u8 ssid[WMI_MAX_SSID_LEN];
} __packed;

/* wmi_rx_mgmt_info */
struct wmi_rx_mgmt_info {
	u8 mcs;
	s8 snr;
	u8 range;
	u8 sqi;
	__le16 stype;
	__le16 status;
	__le32 len;
	/* Not resolved when == 0xFFFFFFFF  ==> Broadcast to all MIDS */
	u8 qid;
	/* Not resolved when == 0xFFFFFFFF  ==> Broadcast to all MIDS */
	u8 mid;
	u8 cid;
	/* From Radio MNGR */
	u8 channel;
} __packed;

/* wmi_otp_read_write_cmd */
struct wmi_otp_read_write_cmd {
	__le32 addr;
	__le32 size;
	u8 values[0];
} __packed;

/* WMI_OTP_READ_RESULT_EVENTID */
struct wmi_otp_read_result_event {
	u8 payload[0];
} __packed;

/* WMI_TX_MGMT_PACKET_EVENTID */
struct wmi_tx_mgmt_packet_event {
	u8 payload[0];
} __packed;

/* WMI_RX_MGMT_PACKET_EVENTID */
struct wmi_rx_mgmt_packet_event {
	struct wmi_rx_mgmt_info info;
	u8 payload[0];
} __packed;

/* WMI_ECHO_RSP_EVENTID */
struct wmi_echo_rsp_event {
	__le32 echoed_value;
} __packed;

/* WMI_TEMP_SENSE_DONE_EVENTID
 *
 * Measure MAC and radio temperatures
 */
struct wmi_temp_sense_done_event {
	/* Temperature times 1000 (actual temperature will be achieved by
	 * dividing the value by 1000)
	 */
	__le32 baseband_t1000;
	/* Temperature times 1000 (actual temperature will be achieved by
	 * dividing the value by 1000)
	 */
	__le32 rf_t1000;
} __packed;

#define WMI_SCAN_DWELL_TIME_MS	(100)
#define WMI_SURVEY_TIMEOUT_MS	(10000)

enum wmi_hidden_ssid {
	WMI_HIDDEN_SSID_DISABLED	= 0x00,
	WMI_HIDDEN_SSID_SEND_EMPTY	= 0x10,
	WMI_HIDDEN_SSID_CLEAR		= 0xFE,
};

/* WMI_LED_CFG_CMDID
 *
 * Configure LED On\Off\Blinking operation
 *
 * Returned events:
 * - WMI_LED_CFG_DONE_EVENTID
 */
enum led_mode {
	LED_DISABLE	= 0x00,
	LED_ENABLE	= 0x01,
};

/* The names of the led as
 * described on HW schemes.
 */
enum wmi_led_id {
	WMI_LED_WLAN	= 0x00,
	WMI_LED_WPAN	= 0x01,
	WMI_LED_WWAN	= 0x02,
};

/* Led polarity mode. */
enum wmi_led_polarity {
	LED_POLARITY_HIGH_ACTIVE	= 0x00,
	LED_POLARITY_LOW_ACTIVE		= 0x01,
};

/* Combination of on and off
 * creates the blinking period
 */
struct wmi_led_blink_mode {
	__le32 blink_on;
	__le32 blink_off;
} __packed;

/* WMI_LED_CFG_CMDID */
struct wmi_led_cfg_cmd {
	/* enum led_mode_e */
	u8 led_mode;
	/* enum wmi_led_id_e */
	u8 id;
	/* slow speed blinking combination */
	struct wmi_led_blink_mode slow_blink_cfg;
	/* medium speed blinking combination */
	struct wmi_led_blink_mode medium_blink_cfg;
	/* high speed blinking combination */
	struct wmi_led_blink_mode fast_blink_cfg;
	/* polarity of the led */
	u8 led_polarity;
	/* reserved */
	u8 reserved;
} __packed;

/* WMI_LED_CFG_DONE_EVENTID */
struct wmi_led_cfg_done_event {
	/* led config status */
	__le32 status;
} __packed;

#define WMI_NUM_MCS	(13)

/* Rate search parameters configuration per connection */
struct wmi_rs_cfg {
	/* The maximal allowed PER for each MCS
	 * MCS will be considered as failed if PER during RS is higher
	 */
	u8 per_threshold[WMI_NUM_MCS];
	/* Number of MPDUs for each MCS
	 * this is the minimal statistic required to make an educated
	 * decision
	 */
	u8 min_frame_cnt[WMI_NUM_MCS];
	/* stop threshold [0-100] */
	u8 stop_th;
	/* MCS1 stop threshold [0-100] */
	u8 mcs1_fail_th;
	u8 max_back_failure_th;
	/* Debug feature for disabling internal RS trigger (which is
	 * currently triggered by BF Done)
	 */
	u8 dbg_disable_internal_trigger;
	__le32 back_failure_mask;
	__le32 mcs_en_vec;
} __packed;

/* WMI_RS_CFG_CMDID */
struct wmi_rs_cfg_cmd {
	/* connection id */
	u8 cid;
	/* enable or disable rate search */
	u8 rs_enable;
	/* rate search configuration */
	struct wmi_rs_cfg rs_cfg;
} __packed;

/* WMI_RS_CFG_DONE_EVENTID */
struct wmi_rs_cfg_done_event {
	u8 cid;
	/* enum wmi_fw_status */
	u8 status;
	u8 reserved[2];
} __packed;

/* WMI_GET_DETAILED_RS_RES_CMDID */
struct wmi_get_detailed_rs_res_cmd {
	/* connection id */
	u8 cid;
	u8 reserved[3];
} __packed;

/* RS results status */
enum wmi_rs_results_status {
	WMI_RS_RES_VALID	= 0x00,
	WMI_RS_RES_INVALID	= 0x01,
};

/* Rate search results */
struct wmi_rs_results {
	/* number of sent MPDUs */
	u8 num_of_tx_pkt[WMI_NUM_MCS];
	/* number of non-acked MPDUs */
	u8 num_of_non_acked_pkt[WMI_NUM_MCS];
	/* RS timestamp */
	__le32 tsf;
	/* RS selected MCS */
	u8 mcs;
} __packed;

/* WMI_GET_DETAILED_RS_RES_EVENTID */
struct wmi_get_detailed_rs_res_event {
	u8 cid;
	/* enum wmi_rs_results_status */
	u8 status;
	/* detailed rs results */
	struct wmi_rs_results rs_results;
	u8 reserved[3];
} __packed;

/* BRP antenna limit mode */
enum wmi_brp_ant_limit_mode {
	/* Disable BRP force antenna limit */
	WMI_BRP_ANT_LIMIT_MODE_DISABLE		= 0x00,
	/* Define maximal antennas limit. Only effective antennas will be
	 * actually used
	 */
	WMI_BRP_ANT_LIMIT_MODE_EFFECTIVE	= 0x01,
	/* Force a specific number of antennas */
	WMI_BRP_ANT_LIMIT_MODE_FORCE		= 0x02,
	/* number of BRP antenna limit modes */
	WMI_BRP_ANT_LIMIT_MODES_NUM		= 0x03,
};

/* WMI_BRP_SET_ANT_LIMIT_CMDID */
struct wmi_brp_set_ant_limit_cmd {
	/* connection id */
	u8 cid;
	/* enum wmi_brp_ant_limit_mode */
	u8 limit_mode;
	/* antenna limit count, 1-27
	 * disable_mode - ignored
	 * effective_mode - upper limit to number of antennas to be used
	 * force_mode - exact number of antennas to be used
	 */
	u8 ant_limit;
	u8 reserved;
} __packed;

/* WMI_BRP_SET_ANT_LIMIT_EVENTID */
struct wmi_brp_set_ant_limit_event {
	/* wmi_fw_status */
	u8 status;
	u8 reserved[3];
} __packed;

/* broadcast connection ID */
#define WMI_LINK_MAINTAIN_CFG_CID_BROADCAST	(0xFFFFFFFF)

/* Types wmi_link_maintain_cfg presets for WMI_LINK_MAINTAIN_CFG_WRITE_CMD */
enum wmi_link_maintain_cfg_type {
	/* AP/PCP default normal (non-FST) configuration settings */
	WMI_LINK_MAINTAIN_CFG_TYPE_DEFAULT_NORMAL_AP	= 0x00,
	/* AP/PCP  default FST configuration settings */
	WMI_LINK_MAINTAIN_CFG_TYPE_DEFAULT_FST_AP	= 0x01,
	/* STA default normal (non-FST) configuration settings */
	WMI_LINK_MAINTAIN_CFG_TYPE_DEFAULT_NORMAL_STA	= 0x02,
	/* STA default FST configuration settings */
	WMI_LINK_MAINTAIN_CFG_TYPE_DEFAULT_FST_STA	= 0x03,
	/* custom configuration settings */
	WMI_LINK_MAINTAIN_CFG_TYPE_CUSTOM		= 0x04,
	/* number of defined configuration types */
	WMI_LINK_MAINTAIN_CFG_TYPES_NUM			= 0x05,
};

/* Response status codes for WMI_LINK_MAINTAIN_CFG_WRITE/READ commands */
enum wmi_link_maintain_cfg_response_status {
	/* WMI_LINK_MAINTAIN_CFG_WRITE/READ command successfully accomplished
	 */
	WMI_LINK_MAINTAIN_CFG_RESPONSE_STATUS_OK		= 0x00,
	/* ERROR due to bad argument in WMI_LINK_MAINTAIN_CFG_WRITE/READ
	 * command request
	 */
	WMI_LINK_MAINTAIN_CFG_RESPONSE_STATUS_BAD_ARGUMENT	= 0x01,
};

/* Link Loss and Keep Alive configuration */
struct wmi_link_maintain_cfg {
	/* link_loss_enable_detectors_vec */
	__le32 link_loss_enable_detectors_vec;
	/* detectors check period usec */
	__le32 check_link_loss_period_usec;
	/* max allowed tx ageing */
	__le32 tx_ageing_threshold_usec;
	/* keep alive period for high SNR */
	__le32 keep_alive_period_usec_high_snr;
	/* keep alive period for low SNR */
	__le32 keep_alive_period_usec_low_snr;
	/* lower snr limit for keep alive period update */
	__le32 keep_alive_snr_threshold_low_db;
	/* upper snr limit for keep alive period update */
	__le32 keep_alive_snr_threshold_high_db;
	/* num of successive bad bcons causing link-loss */
	__le32 bad_beacons_num_threshold;
	/* SNR limit for bad_beacons_detector */
	__le32 bad_beacons_snr_threshold_db;
} __packed;

/* WMI_LINK_MAINTAIN_CFG_WRITE_CMDID */
struct wmi_link_maintain_cfg_write_cmd {
	/* enum wmi_link_maintain_cfg_type_e - type of requested default
	 * configuration to be applied
	 */
	__le32 cfg_type;
	/* requested connection ID or WMI_LINK_MAINTAIN_CFG_CID_BROADCAST */
	__le32 cid;
	/* custom configuration settings to be applied (relevant only if
	 * cfg_type==WMI_LINK_MAINTAIN_CFG_TYPE_CUSTOM)
	 */
	struct wmi_link_maintain_cfg lm_cfg;
} __packed;

/* WMI_LINK_MAINTAIN_CFG_READ_CMDID */
struct wmi_link_maintain_cfg_read_cmd {
	/* connection ID which configuration settings are requested */
	__le32 cid;
} __packed;

/* WMI_LINK_MAINTAIN_CFG_WRITE_DONE_EVENTID */
struct wmi_link_maintain_cfg_write_done_event {
	/* requested connection ID */
	__le32 cid;
	/* wmi_link_maintain_cfg_response_status_e - write status */
	__le32 status;
} __packed;

/* \WMI_LINK_MAINTAIN_CFG_READ_DONE_EVENT */
struct wmi_link_maintain_cfg_read_done_event {
	/* requested connection ID */
	__le32 cid;
	/* wmi_link_maintain_cfg_response_status_e - read status */
	__le32 status;
	/* Retrieved configuration settings */
	struct wmi_link_maintain_cfg lm_cfg;
} __packed;

enum wmi_traffic_deferral_status {
	WMI_TRAFFIC_DEFERRAL_APPROVED	= 0x0,
	WMI_TRAFFIC_DEFERRAL_REJECTED	= 0x1,
};

/* WMI_TRAFFIC_DEFERRAL_EVENTID */
struct wmi_traffic_deferral_event {
	/* enum wmi_traffic_deferral_status_e */
	u8 status;
} __packed;

enum wmi_traffic_resume_status {
	WMI_TRAFFIC_RESUME_SUCCESS	= 0x0,
	WMI_TRAFFIC_RESUME_FAILED	= 0x1,
};

/* WMI_TRAFFIC_RESUME_EVENTID */
struct wmi_traffic_resume_event {
	/* enum wmi_traffic_resume_status_e */
	u8 status;
} __packed;

/* Power Save command completion status codes */
enum wmi_ps_cfg_cmd_status {
	WMI_PS_CFG_CMD_STATUS_SUCCESS	= 0x00,
	WMI_PS_CFG_CMD_STATUS_BAD_PARAM	= 0x01,
	/* other error */
	WMI_PS_CFG_CMD_STATUS_ERROR	= 0x02,
};

/* Device Power Save Profiles */
enum wmi_ps_profile_type {
	WMI_PS_PROFILE_TYPE_DEFAULT		= 0x00,
	WMI_PS_PROFILE_TYPE_PS_DISABLED		= 0x01,
	WMI_PS_PROFILE_TYPE_MAX_PS		= 0x02,
	WMI_PS_PROFILE_TYPE_LOW_LATENCY_PS	= 0x03,
};

/* WMI_PS_DEV_PROFILE_CFG_CMDID
 *
 * Power save profile to be used by the device
 *
 * Returned event:
 * - WMI_PS_DEV_PROFILE_CFG_EVENTID
 */
struct wmi_ps_dev_profile_cfg_cmd {
	/* wmi_ps_profile_type_e */
	u8 ps_profile;
	u8 reserved[3];
} __packed;

/* WMI_PS_DEV_PROFILE_CFG_EVENTID */
struct wmi_ps_dev_profile_cfg_event {
	/* wmi_ps_cfg_cmd_status_e */
	__le32 status;
} __packed;

enum wmi_ps_level {
	WMI_PS_LEVEL_DEEP_SLEEP		= 0x00,
	WMI_PS_LEVEL_SHALLOW_SLEEP	= 0x01,
	/* awake = all PS mechanisms are disabled */
	WMI_PS_LEVEL_AWAKE		= 0x02,
};

enum wmi_ps_deep_sleep_clk_level {
	/* 33k */
	WMI_PS_DEEP_SLEEP_CLK_LEVEL_RTC		= 0x00,
	/* 10k */
	WMI_PS_DEEP_SLEEP_CLK_LEVEL_OSC		= 0x01,
	/* @RTC Low latency */
	WMI_PS_DEEP_SLEEP_CLK_LEVEL_RTC_LT	= 0x02,
	WMI_PS_DEEP_SLEEP_CLK_LEVEL_XTAL	= 0x03,
	WMI_PS_DEEP_SLEEP_CLK_LEVEL_SYSCLK	= 0x04,
	/* Not Applicable */
	WMI_PS_DEEP_SLEEP_CLK_LEVEL_N_A		= 0xFF,
};

/* Response by the FW to a D3 entry request */
enum wmi_ps_d3_resp_policy {
	WMI_PS_D3_RESP_POLICY_DEFAULT	= 0x00,
	/* debug -D3 req is always denied */
	WMI_PS_D3_RESP_POLICY_DENIED	= 0x01,
	/* debug -D3 req is always approved */
	WMI_PS_D3_RESP_POLICY_APPROVED	= 0x02,
};

/* Device common power save configurations */
struct wmi_ps_dev_cfg {
	/* lowest level of PS allowed while unassociated, enum wmi_ps_level_e
	 */
	u8 ps_unassoc_min_level;
	/* lowest deep sleep clock level while nonassoc, enum
	 * wmi_ps_deep_sleep_clk_level_e
	 */
	u8 ps_unassoc_deep_sleep_min_level;
	/* lowest level of PS allowed while associated, enum wmi_ps_level_e */
	u8 ps_assoc_min_level;
	/* lowest deep sleep clock level while assoc, enum
	 * wmi_ps_deep_sleep_clk_level_e
	 */
	u8 ps_assoc_deep_sleep_min_level;
	/* enum wmi_ps_deep_sleep_clk_level_e */
	u8 ps_assoc_low_latency_ds_min_level;
	/* enum wmi_ps_d3_resp_policy_e */
	u8 ps_D3_response_policy;
	/* BOOL */
	u8 ps_D3_pm_pme_enabled;
	/* BOOL */
	u8 ps_halp_enable;
	u8 ps_deep_sleep_enter_thresh_msec;
	/* BOOL */
	u8 ps_voltage_scaling_en;
} __packed;

/* WMI_PS_DEV_CFG_CMDID
 *
 * Configure common Power Save parameters of the device and all MIDs.
 *
 * Returned event:
 * - WMI_PS_DEV_CFG_EVENTID
 */
struct wmi_ps_dev_cfg_cmd {
	/* Device Power Save configuration to be applied */
	struct wmi_ps_dev_cfg ps_dev_cfg;
	/* alignment to 32b */
	u8 reserved[2];
} __packed;

/* WMI_PS_DEV_CFG_EVENTID */
struct wmi_ps_dev_cfg_event {
	/* wmi_ps_cfg_cmd_status_e */
	__le32 status;
} __packed;

/* WMI_PS_DEV_CFG_READ_CMDID
 *
 * request to retrieve  device Power Save configuration
 * (WMI_PS_DEV_CFG_CMD params)
 *
 * Returned event:
 * - WMI_PS_DEV_CFG_READ_EVENTID
 */
struct wmi_ps_dev_cfg_read_cmd {
	__le32 reserved;
} __packed;

/* WMI_PS_DEV_CFG_READ_EVENTID */
struct wmi_ps_dev_cfg_read_event {
	/* wmi_ps_cfg_cmd_status_e */
	__le32 status;
	/* Retrieved device Power Save configuration (WMI_PS_DEV_CFG_CMD
	 * params)
	 */
	struct wmi_ps_dev_cfg dev_ps_cfg;
	/* alignment to 32b */
	u8 reserved[2];
} __packed;

/* Per Mac Power Save configurations */
struct wmi_ps_mid_cfg {
	/* Low power RX in BTI is enabled, BOOL */
	u8 beacon_lprx_enable;
	/* Sync to sector ID enabled, BOOL */
	u8 beacon_sync_to_sectorId_enable;
	/* Low power RX in DTI is enabled, BOOL */
	u8 frame_exchange_lprx_enable;
	/* Sleep Cycle while in scheduled PS, 1-31 */
	u8 scheduled_sleep_cycle_pow2;
	/* Stay Awake for k BIs every (sleep_cycle - k) BIs, 1-31 */
	u8 scheduled_num_of_awake_bis;
	u8 am_to_traffic_load_thresh_mbp;
	u8 traffic_to_am_load_thresh_mbps;
	u8 traffic_to_am_num_of_no_traffic_bis;
	/* BOOL */
	u8 continuous_traffic_psm;
	__le16 no_traffic_to_min_usec;
	__le16 no_traffic_to_max_usec;
	__le16 snoozing_sleep_interval_milisec;
	u8 max_no_data_awake_events;
	/* Trigger WEB after k failed beacons */
	u8 num_of_failed_beacons_rx_to_trigger_web;
	/* Trigger BF after k failed beacons */
	u8 num_of_failed_beacons_rx_to_trigger_bf;
	/* Trigger SOB after k successful beacons */
	u8 num_of_successful_beacons_rx_to_trigger_sob;
} __packed;

/* WMI_PS_MID_CFG_CMDID
 *
 * Configure Power Save parameters of a specific MID.
 * These parameters are relevant for the specific BSS this MID belongs to.
 *
 * Returned event:
 * - WMI_PS_MID_CFG_EVENTID
 */
struct wmi_ps_mid_cfg_cmd {
	/* MAC ID */
	u8 mid;
	/* mid PS configuration to be applied */
	struct wmi_ps_mid_cfg ps_mid_cfg;
} __packed;

/* WMI_PS_MID_CFG_EVENTID */
struct wmi_ps_mid_cfg_event {
	/* MAC ID */
	u8 mid;
	/* alignment to 32b */
	u8 reserved[3];
	/* wmi_ps_cfg_cmd_status_e */
	__le32 status;
} __packed;

/* WMI_PS_MID_CFG_READ_CMDID
 *
 * request to retrieve Power Save configuration of mid
 * (WMI_PS_MID_CFG_CMD params)
 *
 * Returned event:
 * - WMI_PS_MID_CFG_READ_EVENTID
 */
struct wmi_ps_mid_cfg_read_cmd {
	/* MAC ID */
	u8 mid;
	/* alignment to 32b */
	u8 reserved[3];
} __packed;

/* WMI_PS_MID_CFG_READ_EVENTID */
struct wmi_ps_mid_cfg_read_event {
	/* MAC ID */
	u8 mid;
	/* Retrieved MID Power Save configuration(WMI_PS_MID_CFG_CMD params) */
	struct wmi_ps_mid_cfg mid_ps_cfg;
	/* wmi_ps_cfg_cmd_status_e */
	__le32 status;
} __packed;

#define WMI_AOA_MAX_DATA_SIZE	(128)

enum wmi_aoa_meas_status {
	WMI_AOA_MEAS_SUCCESS		= 0x00,
	WMI_AOA_MEAS_PEER_INCAPABLE	= 0x01,
	WMI_AOA_MEAS_FAILURE		= 0x02,
};

/* WMI_AOA_MEAS_EVENTID */
struct wmi_aoa_meas_event {
	u8 mac_addr[WMI_MAC_LEN];
	/* channels IDs:
	 * 0 - 58320 MHz
	 * 1 - 60480 MHz
	 * 2 - 62640 MHz
	 */
	u8 channel;
	/* enum wmi_aoa_meas_type */
	u8 aoa_meas_type;
	/* Measurments are from RFs, defined by the mask */
	__le32 meas_rf_mask;
	/* enum wmi_aoa_meas_status */
	u8 meas_status;
	u8 reserved;
	/* Length of meas_data in bytes */
	__le16 length;
	u8 meas_data[WMI_AOA_MAX_DATA_SIZE];
} __packed;

/* WMI_SET_MGMT_RETRY_LIMIT_EVENTID */
struct wmi_set_mgmt_retry_limit_event {
	/* enum wmi_fw_status */
	u8 status;
	/* alignment to 32b */
	u8 reserved[3];
} __packed;

/* WMI_GET_MGMT_RETRY_LIMIT_EVENTID */
struct wmi_get_mgmt_retry_limit_event {
	/* MAC retransmit limit for mgmt frames */
	u8 mgmt_retry_limit;
	/* alignment to 32b */
	u8 reserved[3];
} __packed;

/* WMI_TOF_GET_CAPABILITIES_EVENTID */
struct wmi_tof_get_capabilities_event {
	u8 ftm_capability;
	/* maximum supported number of destination to start TOF */
	u8 max_num_of_dest;
	/* maximum supported number of measurements per burst */
	u8 max_num_of_meas_per_burst;
	u8 reserved;
	/* maximum supported multi bursts */
	__le16 max_multi_bursts_sessions;
	/* maximum supported FTM burst duration , wmi_tof_burst_duration_e */
	__le16 max_ftm_burst_duration;
	/* AOA supported types */
	__le32 aoa_supported_types;
} __packed;

/* WMI_SET_THERMAL_THROTTLING_CFG_EVENTID */
struct wmi_set_thermal_throttling_cfg_event {
	/* wmi_fw_status */
	u8 status;
	u8 reserved[3];
} __packed;

/* WMI_GET_THERMAL_THROTTLING_CFG_EVENTID */
struct wmi_get_thermal_throttling_cfg_event {
	/* Status data */
	struct wmi_tt_data tt_data;
} __packed;

enum wmi_tof_session_end_status {
	WMI_TOF_SESSION_END_NO_ERROR		= 0x00,
	WMI_TOF_SESSION_END_FAIL		= 0x01,
	WMI_TOF_SESSION_END_PARAMS_ERROR	= 0x02,
	WMI_TOF_SESSION_END_ABORTED		= 0x03,
};

/* WMI_TOF_SESSION_END_EVENTID */
struct wmi_tof_session_end_event {
	/* FTM session ID */
	__le32 session_id;
	/* wmi_tof_session_end_status_e */
	u8 status;
	u8 reserved[3];
} __packed;

/* Responder FTM Results */
struct wmi_responder_ftm_res {
	u8 t1[6];
	u8 t2[6];
	u8 t3[6];
	u8 t4[6];
	__le16 tod_err;
	__le16 toa_err;
	__le16 tod_err_initiator;
	__le16 toa_err_initiator;
} __packed;

enum wmi_tof_ftm_per_dest_res_status {
	WMI_PER_DEST_RES_NO_ERROR		= 0x00,
	WMI_PER_DEST_RES_TX_RX_FAIL		= 0x01,
	WMI_PER_DEST_RES_PARAM_DONT_MATCH	= 0x02,
};

enum wmi_tof_ftm_per_dest_res_flags {
	WMI_PER_DEST_RES_REQ_START		= 0x01,
	WMI_PER_DEST_RES_BURST_REPORT_END	= 0x02,
	WMI_PER_DEST_RES_REQ_END		= 0x04,
	WMI_PER_DEST_RES_PARAM_UPDATE		= 0x08,
};

/* WMI_TOF_FTM_PER_DEST_RES_EVENTID */
struct wmi_tof_ftm_per_dest_res_event {
	/* FTM session ID */
	__le32 session_id;
	/* destination MAC address */
	u8 dst_mac[WMI_MAC_LEN];
	/* wmi_tof_ftm_per_dest_res_flags_e */
	u8 flags;
	/* wmi_tof_ftm_per_dest_res_status_e */
	u8 status;
	/* responder ASAP */
	u8 responder_asap;
	/* responder number of FTM per burst */
	u8 responder_num_ftm_per_burst;
	/* responder number of FTM burst exponent */
	u8 responder_num_ftm_bursts_exp;
	/* responder burst duration ,wmi_tof_burst_duration_e */
	u8 responder_burst_duration;
	/* responder burst period, indicate interval between two consecutive
	 * burst instances, in units of 100 ms
	 */
	__le16 responder_burst_period;
	/* receive burst counter */
	__le16 bursts_cnt;
	/* tsf of responder start burst */
	__le32 tsf_sync;
	/* actual received ftm per burst */
	u8 actual_ftm_per_burst;
	u8 reserved0[7];
	struct wmi_responder_ftm_res responder_ftm_res[0];
} __packed;

enum wmi_tof_channel_info_type {
	WMI_TOF_CHANNEL_INFO_AOA		= 0x00,
	WMI_TOF_CHANNEL_INFO_LCI		= 0x01,
	WMI_TOF_CHANNEL_INFO_LCR		= 0x02,
	WMI_TOF_CHANNEL_INFO_VENDOR_SPECIFIC	= 0x03,
	WMI_TOF_CHANNEL_INFO_CIR		= 0x04,
	WMI_TOF_CHANNEL_INFO_RSSI		= 0x05,
	WMI_TOF_CHANNEL_INFO_SNR		= 0x06,
	WMI_TOF_CHANNEL_INFO_DEBUG		= 0x07,
};

/* WMI_TOF_CHANNEL_INFO_EVENTID */
struct wmi_tof_channel_info_event {
	/* FTM session ID */
	__le32 session_id;
	/* destination MAC address */
	u8 dst_mac[WMI_MAC_LEN];
	/* wmi_tof_channel_info_type_e */
	u8 type;
	/* data report length */
	u8 len;
	/* data report payload */
	u8 report[0];
} __packed;

/* WMI_TOF_SET_TX_RX_OFFSET_EVENTID */
struct wmi_tof_set_tx_rx_offset_event {
	/* enum wmi_fw_status */
	u8 status;
	u8 reserved[3];
} __packed;

/* WMI_TOF_GET_TX_RX_OFFSET_EVENTID */
struct wmi_tof_get_tx_rx_offset_event {
	/* enum wmi_fw_status */
	u8 status;
	u8 reserved1[3];
	/* TX delay offset */
	__le32 tx_offset;
	/* RX delay offset */
	__le32 rx_offset;
	__le32 reserved2[2];
} __packed;

/* Result status codes for WMI commands */
enum wmi_rf_sector_status {
	WMI_RF_SECTOR_STATUS_SUCCESS			= 0x00,
	WMI_RF_SECTOR_STATUS_BAD_PARAMETERS_ERROR	= 0x01,
	WMI_RF_SECTOR_STATUS_BUSY_ERROR			= 0x02,
	WMI_RF_SECTOR_STATUS_NOT_SUPPORTED_ERROR	= 0x03,
};

/* Types of the RF sector (TX,RX) */
enum wmi_rf_sector_type {
	WMI_RF_SECTOR_TYPE_RX	= 0x00,
	WMI_RF_SECTOR_TYPE_TX	= 0x01,
};

/* Content of RF Sector (six 32-bits registers) */
struct wmi_rf_sector_info {
	/* Phase values for RF Chains[15-0] (2bits per RF chain) */
	__le32 psh_hi;
	/* Phase values for RF Chains[31-16] (2bits per RF chain) */
	__le32 psh_lo;
	/* ETYPE Bit0 for all RF chains[31-0] - bit0 of Edge amplifier gain
	 * index
	 */
	__le32 etype0;
	/* ETYPE Bit1 for all RF chains[31-0] - bit1 of Edge amplifier gain
	 * index
	 */
	__le32 etype1;
	/* ETYPE Bit2 for all RF chains[31-0] - bit2 of Edge amplifier gain
	 * index
	 */
	__le32 etype2;
	/* D-Type values (3bits each) for 8 Distribution amplifiers + X16
	 * switch bits
	 */
	__le32 dtype_swch_off;
} __packed;

#define WMI_INVALID_RF_SECTOR_INDEX	(0xFFFF)
#define WMI_MAX_RF_MODULES_NUM		(8)

/* WMI_GET_RF_SECTOR_PARAMS_CMD */
struct wmi_get_rf_sector_params_cmd {
	/* Sector number to be retrieved */
	__le16 sector_idx;
	/* enum wmi_rf_sector_type - type of requested RF sector */
	u8 sector_type;
	/* bitmask vector specifying destination RF modules */
	u8 rf_modules_vec;
} __packed;

/* \WMI_GET_RF_SECTOR_PARAMS_DONE_EVENT */
struct wmi_get_rf_sector_params_done_event {
	/* result status of WMI_GET_RF_SECTOR_PARAMS_CMD (enum
	 * wmi_rf_sector_status)
	 */
	u8 status;
	/* align next field to U64 boundary */
	u8 reserved[7];
	/* TSF timestamp when RF sectors where retrieved */
	__le64 tsf;
	/* Content of RF sector retrieved from each RF module */
	struct wmi_rf_sector_info sectors_info[WMI_MAX_RF_MODULES_NUM];
} __packed;

/* WMI_SET_RF_SECTOR_PARAMS_CMD */
struct wmi_set_rf_sector_params_cmd {
	/* Sector number to be retrieved */
	__le16 sector_idx;
	/* enum wmi_rf_sector_type - type of requested RF sector */
	u8 sector_type;
	/* bitmask vector specifying destination RF modules */
	u8 rf_modules_vec;
	/* Content of RF sector to be written to each RF module */
	struct wmi_rf_sector_info sectors_info[WMI_MAX_RF_MODULES_NUM];
} __packed;

/* \WMI_SET_RF_SECTOR_PARAMS_DONE_EVENT */
struct wmi_set_rf_sector_params_done_event {
	/* result status of WMI_SET_RF_SECTOR_PARAMS_CMD (enum
	 * wmi_rf_sector_status)
	 */
	u8 status;
} __packed;

/* WMI_GET_SELECTED_RF_SECTOR_INDEX_CMD - Get RF sector index selected by
 * TXSS/BRP for communication with specified CID
 */
struct wmi_get_selected_rf_sector_index_cmd {
	/* Connection/Station ID in [0:7] range */
	u8 cid;
	/* type of requested RF sector (enum wmi_rf_sector_type) */
	u8 sector_type;
	/* align to U32 boundary */
	u8 reserved[2];
} __packed;

/* \WMI_GET_SELECTED_RF_SECTOR_INDEX_DONE_EVENT - Returns retrieved RF sector
 * index selected by TXSS/BRP for communication with specified CID
 */
struct wmi_get_selected_rf_sector_index_done_event {
	/* Retrieved sector index selected in TXSS (for TX sector request) or
	 * BRP (for RX sector request)
	 */
	__le16 sector_idx;
	/* result status of WMI_GET_SELECTED_RF_SECTOR_INDEX_CMD (enum
	 * wmi_rf_sector_status)
	 */
	u8 status;
	/* align next field to U64 boundary */
	u8 reserved[5];
	/* TSF timestamp when result was retrieved */
	__le64 tsf;
} __packed;

/* WMI_SET_SELECTED_RF_SECTOR_INDEX_CMD - Force RF sector index for
 * communication with specified CID. Assumes that TXSS/BRP is disabled by
 * other command
 */
struct wmi_set_selected_rf_sector_index_cmd {
	/* Connection/Station ID in [0:7] range */
	u8 cid;
	/* type of requested RF sector (enum wmi_rf_sector_type) */
	u8 sector_type;
	/* Forced sector index */
	__le16 sector_idx;
} __packed;

/* \WMI_SET_SELECTED_RF_SECTOR_INDEX_DONE_EVENT - Success/Fail status for
 * WMI_SET_SELECTED_RF_SECTOR_INDEX_CMD
 */
struct wmi_set_selected_rf_sector_index_done_event {
	/* result status of WMI_SET_SELECTED_RF_SECTOR_INDEX_CMD (enum
	 * wmi_rf_sector_status)
	 */
	u8 status;
	/* align to U32 boundary */
	u8 reserved[3];
} __packed;

/* WMI_SET_RF_SECTOR_ON_CMD - Activates specified sector for specified rf
 * modules
 */
struct wmi_set_rf_sector_on_cmd {
	/* Sector index to be activated */
	__le16 sector_idx;
	/* type of requested RF sector (enum wmi_rf_sector_type) */
	u8 sector_type;
	/* bitmask vector specifying destination RF modules */
	u8 rf_modules_vec;
} __packed;

/* \WMI_SET_RF_SECTOR_ON_DONE_EVENT - Success/Fail status for
 * WMI_SET_RF_SECTOR_ON_CMD
 */
struct wmi_set_rf_sector_on_done_event {
	/* result status of WMI_SET_RF_SECTOR_ON_CMD (enum
	 * wmi_rf_sector_status)
	 */
	u8 status;
	/* align to U32 boundary */
	u8 reserved[3];
} __packed;

enum wmi_sector_sweep_type {
	WMI_SECTOR_SWEEP_TYPE_TXSS		= 0x00,
	WMI_SECTOR_SWEEP_TYPE_BCON		= 0x01,
	WMI_SECTOR_SWEEP_TYPE_TXSS_AND_BCON	= 0x02,
	WMI_SECTOR_SWEEP_TYPE_NUM		= 0x03,
};

/* WMI_PRIO_TX_SECTORS_ORDER_CMDID
 *
 * Set the order of TX sectors in TXSS and/or Beacon(AP).
 *
 * Returned event:
 * - WMI_PRIO_TX_SECTORS_ORDER_EVENTID
 */
struct wmi_prio_tx_sectors_order_cmd {
	/* tx sectors order to be applied, 0xFF for end of array */
	u8 tx_sectors_priority_array[MAX_NUM_OF_SECTORS];
	/* enum wmi_sector_sweep_type, TXSS and/or Beacon */
	u8 sector_sweep_type;
	/* needed only for TXSS configuration */
	u8 cid;
	/* alignment to 32b */
	u8 reserved[2];
} __packed;

/* completion status codes */
enum wmi_prio_tx_sectors_cmd_status {
	WMI_PRIO_TX_SECT_CMD_STATUS_SUCCESS	= 0x00,
	WMI_PRIO_TX_SECT_CMD_STATUS_BAD_PARAM	= 0x01,
	/* other error */
	WMI_PRIO_TX_SECT_CMD_STATUS_ERROR	= 0x02,
};

/* WMI_PRIO_TX_SECTORS_ORDER_EVENTID */
struct wmi_prio_tx_sectors_order_event {
	/* enum wmi_prio_tx_sectors_cmd_status */
	u8 status;
	/* alignment to 32b */
	u8 reserved[3];
} __packed;

struct wmi_prio_tx_sectors_num_cmd {
	/* [0-128], 0 = No changes */
	u8 beacon_number_of_sectors;
	/* [0-128], 0 = No changes */
	u8 txss_number_of_sectors;
	/* [0-8] needed only for TXSS configuration */
	u8 cid;
} __packed;

/* WMI_PRIO_TX_SECTORS_NUMBER_CMDID
 *
 * Set the number of active sectors in TXSS and/or Beacon.
 *
 * Returned event:
 * - WMI_PRIO_TX_SECTORS_NUMBER_EVENTID
 */
struct wmi_prio_tx_sectors_number_cmd {
	struct wmi_prio_tx_sectors_num_cmd active_sectors_num;
	/* alignment to 32b */
	u8 reserved;
} __packed;

/* WMI_PRIO_TX_SECTORS_NUMBER_EVENTID */
struct wmi_prio_tx_sectors_number_event {
	/* enum wmi_prio_tx_sectors_cmd_status */
	u8 status;
	/* alignment to 32b */
	u8 reserved[3];
} __packed;

/* WMI_PRIO_TX_SECTORS_SET_DEFAULT_CFG_CMDID
 *
 * Set default sectors order and number (hard coded in board file)
 * in TXSS and/or Beacon.
 *
 * Returned event:
 * - WMI_PRIO_TX_SECTORS_SET_DEFAULT_CFG_EVENTID
 */
struct wmi_prio_tx_sectors_set_default_cfg_cmd {
	/* enum wmi_sector_sweep_type, TXSS and/or Beacon */
	u8 sector_sweep_type;
	/* needed only for TXSS configuration */
	u8 cid;
	/* alignment to 32b */
	u8 reserved[2];
} __packed;

/* WMI_PRIO_TX_SECTORS_SET_DEFAULT_CFG_EVENTID */
struct wmi_prio_tx_sectors_set_default_cfg_event {
	/* enum wmi_prio_tx_sectors_cmd_status */
	u8 status;
	/* alignment to 32b */
	u8 reserved[3];
} __packed;

#endif /* __WILOCITY_WMI_H__ */<|MERGE_RESOLUTION|>--- conflicted
+++ resolved
@@ -58,10 +58,7 @@
 	WMI_FW_CAPABILITY_MGMT_RETRY_LIMIT	= 3,
 	WMI_FW_CAPABILITY_DISABLE_AP_SME	= 4,
 	WMI_FW_CAPABILITY_WMI_ONLY		= 5,
-<<<<<<< HEAD
-=======
 	WMI_FW_CAPABILITY_THERMAL_THROTTLING	= 7,
->>>>>>> 2ac97f0f
 	WMI_FW_CAPABILITY_MAX,
 };
 
@@ -194,11 +191,8 @@
 	WMI_GET_MGMT_RETRY_LIMIT_CMDID			= 0x931,
 	WMI_NEW_STA_CMDID				= 0x935,
 	WMI_DEL_STA_CMDID				= 0x936,
-<<<<<<< HEAD
-=======
 	WMI_SET_THERMAL_THROTTLING_CFG_CMDID		= 0x940,
 	WMI_GET_THERMAL_THROTTLING_CFG_CMDID		= 0x941,
->>>>>>> 2ac97f0f
 	WMI_TOF_SESSION_START_CMDID			= 0x991,
 	WMI_TOF_GET_CAPABILITIES_CMDID			= 0x992,
 	WMI_TOF_SET_LCR_CMDID				= 0x993,
@@ -546,11 +540,7 @@
 	u8 hidden_ssid;
 	u8 is_go;
 	u8 reserved0[5];
-<<<<<<< HEAD
-	/* abft_len override if non-0 */
-=======
 	/* A-BFT length override if non-0 */
->>>>>>> 2ac97f0f
 	u8 abft_len;
 	u8 disable_ap_sme;
 	u8 network_type;
@@ -911,8 +901,6 @@
 	u8 reserved[3];
 } __packed;
 
-<<<<<<< HEAD
-=======
 /* Zones: HIGH, MAX, CRITICAL */
 #define WMI_NUM_OF_TT_ZONES	(3)
 
@@ -946,7 +934,6 @@
 	struct wmi_tt_data tt_data;
 } __packed;
 
->>>>>>> 2ac97f0f
 /* WMI_NEW_STA_CMDID */
 struct wmi_new_sta_cmd {
 	u8 dst_mac[WMI_MAC_LEN];
