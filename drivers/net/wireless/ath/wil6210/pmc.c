--- conflicted
+++ resolved
@@ -200,11 +200,7 @@
 
 release_pmc_skbs:
 	wil_err(wil, "exit on error: Releasing skbs...\n");
-<<<<<<< HEAD
-	for (i = 0; pmc->descriptors[i].va && i < num_descriptors; i++) {
-=======
 	for (i = 0; i < num_descriptors && pmc->descriptors[i].va; i++) {
->>>>>>> 2ac97f0f
 		dma_free_coherent(dev,
 				  descriptor_size,
 				  pmc->descriptors[i].va,
