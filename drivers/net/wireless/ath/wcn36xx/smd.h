--- conflicted
+++ resolved
@@ -51,11 +51,7 @@
 };
 
 struct wcn36xx;
-<<<<<<< HEAD
-struct qcom_smd_channel;
-=======
 struct rpmsg_device;
->>>>>>> 2ac97f0f
 
 int wcn36xx_smd_open(struct wcn36xx *wcn);
 void wcn36xx_smd_close(struct wcn36xx *wcn);
@@ -133,13 +129,8 @@
 
 int wcn36xx_smd_update_cfg(struct wcn36xx *wcn, u32 cfg_id, u32 value);
 
-<<<<<<< HEAD
-int wcn36xx_smd_rsp_process(struct qcom_smd_channel *channel,
-			    const void *buf, size_t len);
-=======
 int wcn36xx_smd_rsp_process(struct rpmsg_device *rpdev,
 			    void *buf, int len, void *priv, u32 addr);
->>>>>>> 2ac97f0f
 
 int wcn36xx_smd_set_mc_list(struct wcn36xx *wcn,
 			    struct ieee80211_vif *vif,
