--- conflicted
+++ resolved
@@ -637,15 +637,9 @@
 			 const struct ndis_pkt_8021q_info *vlan)
 {
 	struct net_device_context *net_device_ctx = netdev_priv(net);
-<<<<<<< HEAD
-	struct netvsc_device *net_device = net_device_ctx->nvdev;
-	u16 q_idx = channel->offermsg.offer.sub_channel_index;
-	struct netvsc_channel *nvchan = &net_device->chan_table[q_idx];
-=======
 	struct netvsc_device *net_device;
 	u16 q_idx = channel->offermsg.offer.sub_channel_index;
 	struct netvsc_channel *nvchan;
->>>>>>> 397df709
 	struct net_device *vf_netdev;
 	struct sk_buff *skb;
 	struct netvsc_stats *rx_stats;
