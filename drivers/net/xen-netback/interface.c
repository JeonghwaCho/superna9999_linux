--- conflicted
+++ resolved
@@ -226,10 +226,7 @@
 {
 	struct xenvif *vif = netdev_priv(dev);
 	struct xenvif_queue *queue = NULL;
-<<<<<<< HEAD
-=======
 	unsigned int num_queues;
->>>>>>> ff4ee6bc
 	u64 rx_bytes = 0;
 	u64 rx_packets = 0;
 	u64 tx_bytes = 0;
