/*
 * drivers/net/ethernet/mellanox/mlxsw/spectrum.h
 * Copyright (c) 2015-2017 Mellanox Technologies. All rights reserved.
 * Copyright (c) 2015-2017 Jiri Pirko <jiri@mellanox.com>
 * Copyright (c) 2015 Ido Schimmel <idosch@mellanox.com>
 * Copyright (c) 2015 Elad Raz <eladr@mellanox.com>
 *
 * Redistribution and use in source and binary forms, with or without
 * modification, are permitted provided that the following conditions are met:
 *
 * 1. Redistributions of source code must retain the above copyright
 *    notice, this list of conditions and the following disclaimer.
 * 2. Redistributions in binary form must reproduce the above copyright
 *    notice, this list of conditions and the following disclaimer in the
 *    documentation and/or other materials provided with the distribution.
 * 3. Neither the names of the copyright holders nor the names of its
 *    contributors may be used to endorse or promote products derived from
 *    this software without specific prior written permission.
 *
 * Alternatively, this software may be distributed under the terms of the
 * GNU General Public License ("GPL") version 2 as published by the Free
 * Software Foundation.
 *
 * THIS SOFTWARE IS PROVIDED BY THE COPYRIGHT HOLDERS AND CONTRIBUTORS "AS IS"
 * AND ANY EXPRESS OR IMPLIED WARRANTIES, INCLUDING, BUT NOT LIMITED TO, THE
 * IMPLIED WARRANTIES OF MERCHANTABILITY AND FITNESS FOR A PARTICULAR PURPOSE
 * ARE DISCLAIMED. IN NO EVENT SHALL THE COPYRIGHT OWNER OR CONTRIBUTORS BE
 * LIABLE FOR ANY DIRECT, INDIRECT, INCIDENTAL, SPECIAL, EXEMPLARY, OR
 * CONSEQUENTIAL DAMAGES (INCLUDING, BUT NOT LIMITED TO, PROCUREMENT OF
 * SUBSTITUTE GOODS OR SERVICES; LOSS OF USE, DATA, OR PROFITS; OR BUSINESS
 * INTERRUPTION) HOWEVER CAUSED AND ON ANY THEORY OF LIABILITY, WHETHER IN
 * CONTRACT, STRICT LIABILITY, OR TORT (INCLUDING NEGLIGENCE OR OTHERWISE)
 * ARISING IN ANY WAY OUT OF THE USE OF THIS SOFTWARE, EVEN IF ADVISED OF THE
 * POSSIBILITY OF SUCH DAMAGE.
 */

#ifndef _MLXSW_SPECTRUM_H
#define _MLXSW_SPECTRUM_H

#include <linux/types.h>
#include <linux/netdevice.h>
#include <linux/rhashtable.h>
#include <linux/bitops.h>
#include <linux/if_vlan.h>
#include <linux/list.h>
#include <linux/dcbnl.h>
#include <linux/in6.h>
#include <linux/notifier.h>
#include <net/psample.h>
#include <net/pkt_cls.h>

#include "port.h"
#include "core.h"
#include "core_acl_flex_keys.h"
#include "core_acl_flex_actions.h"

#define MLXSW_SP_VFID_BASE VLAN_N_VID
#define MLXSW_SP_VFID_MAX 1024	/* Bridged VLAN interfaces */

#define MLXSW_SP_RFID_BASE 15360

#define MLXSW_SP_MID_MAX 7000

#define MLXSW_SP_PORTS_PER_CLUSTER_MAX 4

#define MLXSW_SP_PORT_BASE_SPEED 25000	/* Mb/s */

#define MLXSW_SP_KVD_LINEAR_SIZE 65536 /* entries */
#define MLXSW_SP_KVD_GRANULARITY 128

struct mlxsw_sp_port;
struct mlxsw_sp_rif;

struct mlxsw_sp_upper {
	struct net_device *dev;
	unsigned int ref_count;
};

struct mlxsw_sp_fid {
	void (*leave)(struct mlxsw_sp_port *mlxsw_sp_vport);
	struct list_head list;
	unsigned int ref_count;
	struct net_device *dev;
	struct mlxsw_sp_rif *rif;
	u16 fid;
};

struct mlxsw_sp_mid {
	struct list_head list;
	unsigned char addr[ETH_ALEN];
	u16 fid;
	u16 mid;
	unsigned int ref_count;
};

static inline u16 mlxsw_sp_vfid_to_fid(u16 vfid)
{
	return MLXSW_SP_VFID_BASE + vfid;
}

static inline u16 mlxsw_sp_fid_to_vfid(u16 fid)
{
	return fid - MLXSW_SP_VFID_BASE;
}

static inline bool mlxsw_sp_fid_is_vfid(u16 fid)
{
	return fid >= MLXSW_SP_VFID_BASE && fid < MLXSW_SP_RFID_BASE;
}

struct mlxsw_sp_sb_pr {
	enum mlxsw_reg_sbpr_mode mode;
	u32 size;
};

struct mlxsw_cp_sb_occ {
	u32 cur;
	u32 max;
};

struct mlxsw_sp_sb_cm {
	u32 min_buff;
	u32 max_buff;
	u8 pool;
	struct mlxsw_cp_sb_occ occ;
};

struct mlxsw_sp_sb_pm {
	u32 min_buff;
	u32 max_buff;
	struct mlxsw_cp_sb_occ occ;
};

#define MLXSW_SP_SB_POOL_COUNT	4
#define MLXSW_SP_SB_TC_COUNT	8

struct mlxsw_sp_sb_port {
	struct mlxsw_sp_sb_cm cms[2][MLXSW_SP_SB_TC_COUNT];
	struct mlxsw_sp_sb_pm pms[2][MLXSW_SP_SB_POOL_COUNT];
};

struct mlxsw_sp_sb {
	struct mlxsw_sp_sb_pr prs[2][MLXSW_SP_SB_POOL_COUNT];
	struct mlxsw_sp_sb_port *ports;
	u32 cell_size;
};

#define MLXSW_SP_PREFIX_COUNT (sizeof(struct in6_addr) * BITS_PER_BYTE)

struct mlxsw_sp_prefix_usage {
	DECLARE_BITMAP(b, MLXSW_SP_PREFIX_COUNT);
};

enum mlxsw_sp_l3proto {
	MLXSW_SP_L3_PROTO_IPV4,
	MLXSW_SP_L3_PROTO_IPV6,
};

struct mlxsw_sp_lpm_tree {
	u8 id; /* tree ID */
	unsigned int ref_count;
	enum mlxsw_sp_l3proto proto;
	struct mlxsw_sp_prefix_usage prefix_usage;
};

struct mlxsw_sp_fib;

struct mlxsw_sp_vr {
	u16 id; /* virtual router ID */
	u32 tb_id; /* kernel fib table id */
	unsigned int rif_count;
	struct mlxsw_sp_fib *fib4;
};

enum mlxsw_sp_span_type {
	MLXSW_SP_SPAN_EGRESS,
	MLXSW_SP_SPAN_INGRESS
};

struct mlxsw_sp_span_inspected_port {
	struct list_head list;
	enum mlxsw_sp_span_type type;
	u8 local_port;
};

struct mlxsw_sp_span_entry {
	u8 local_port;
	bool used;
	struct list_head bound_ports_list;
	int ref_count;
	int id;
};

enum mlxsw_sp_port_mall_action_type {
	MLXSW_SP_PORT_MALL_MIRROR,
	MLXSW_SP_PORT_MALL_SAMPLE,
};

struct mlxsw_sp_port_mall_mirror_tc_entry {
	u8 to_local_port;
	bool ingress;
};

struct mlxsw_sp_port_mall_tc_entry {
	struct list_head list;
	unsigned long cookie;
	enum mlxsw_sp_port_mall_action_type type;
	union {
		struct mlxsw_sp_port_mall_mirror_tc_entry mirror;
	};
};

struct mlxsw_sp_router {
	struct mlxsw_sp_vr *vrs;
	struct rhashtable neigh_ht;
	struct rhashtable nexthop_group_ht;
	struct rhashtable nexthop_ht;
	struct {
		struct mlxsw_sp_lpm_tree *trees;
		unsigned int tree_count;
	} lpm;
	struct {
		struct delayed_work dw;
		unsigned long interval;	/* ms */
	} neighs_update;
	struct delayed_work nexthop_probe_dw;
#define MLXSW_SP_UNRESOLVED_NH_PROBE_INTERVAL 5000 /* ms */
	struct list_head nexthop_neighs_list;
	bool aborted;
};

struct mlxsw_sp_acl;
struct mlxsw_sp_counter_pool;

struct mlxsw_sp {
	struct {
		struct list_head list;
		DECLARE_BITMAP(mapped, MLXSW_SP_VFID_MAX);
	} vfids;
	struct {
		struct list_head list;
		DECLARE_BITMAP(mapped, MLXSW_SP_MID_MAX);
	} br_mids;
	struct list_head fids;	/* VLAN-aware bridge FIDs */
	struct mlxsw_sp_rif **rifs;
	struct mlxsw_sp_port **ports;
	struct mlxsw_core *core;
	const struct mlxsw_bus_info *bus_info;
	unsigned char base_mac[ETH_ALEN];
	struct {
		struct delayed_work dw;
#define MLXSW_SP_DEFAULT_LEARNING_INTERVAL 100
		unsigned int interval; /* ms */
	} fdb_notify;
#define MLXSW_SP_MIN_AGEING_TIME 10
#define MLXSW_SP_MAX_AGEING_TIME 1000000
#define MLXSW_SP_DEFAULT_AGEING_TIME 300
	u32 ageing_time;
	struct mlxsw_sp_upper master_bridge;
	struct mlxsw_sp_upper *lags;
	u8 *port_to_module;
	struct mlxsw_sp_sb sb;
	struct mlxsw_sp_router router;
	struct mlxsw_sp_acl *acl;
	struct {
		DECLARE_BITMAP(usage, MLXSW_SP_KVD_LINEAR_SIZE);
	} kvdl;

	struct mlxsw_sp_counter_pool *counter_pool;
	struct {
		struct mlxsw_sp_span_entry *entries;
		int entries_count;
	} span;
	struct notifier_block fib_nb;
};

static inline struct mlxsw_sp_upper *
mlxsw_sp_lag_get(struct mlxsw_sp *mlxsw_sp, u16 lag_id)
{
	return &mlxsw_sp->lags[lag_id];
}

static inline u32 mlxsw_sp_cells_bytes(const struct mlxsw_sp *mlxsw_sp,
				       u32 cells)
{
	return mlxsw_sp->sb.cell_size * cells;
}

static inline u32 mlxsw_sp_bytes_cells(const struct mlxsw_sp *mlxsw_sp,
				       u32 bytes)
{
	return DIV_ROUND_UP(bytes, mlxsw_sp->sb.cell_size);
}

struct mlxsw_sp_port_pcpu_stats {
	u64			rx_packets;
	u64			rx_bytes;
	u64			tx_packets;
	u64			tx_bytes;
	struct u64_stats_sync	syncp;
	u32			tx_dropped;
};

struct mlxsw_sp_port_sample {
	struct psample_group __rcu *psample_group;
	u32 trunc_size;
	u32 rate;
	bool truncate;
};

struct mlxsw_sp_port {
	struct net_device *dev;
	struct mlxsw_sp_port_pcpu_stats __percpu *pcpu_stats;
	struct mlxsw_sp *mlxsw_sp;
	u8 local_port;
	u8 stp_state;
	u16 learning:1,
	   learning_sync:1,
	   uc_flood:1,
	   mc_flood:1,
	   mc_router:1,
	   mc_disabled:1,
	   bridged:1,
	   lagged:1,
	   split:1;
	u16 pvid;
	u16 lag_id;
	struct {
		struct list_head list;
		struct mlxsw_sp_fid *f;
		u16 vid;
	} vport;
	struct {
		u8 tx_pause:1,
		   rx_pause:1,
		   autoneg:1;
	} link;
	struct {
		struct ieee_ets *ets;
		struct ieee_maxrate *maxrate;
		struct ieee_pfc *pfc;
	} dcb;
	struct {
		u8 module;
		u8 width;
		u8 lane;
	} mapping;
	/* 802.1Q bridge VLANs */
	unsigned long *active_vlans;
	unsigned long *untagged_vlans;
	/* VLAN interfaces */
	struct list_head vports_list;
	/* TC handles */
	struct list_head mall_tc_list;
	struct {
		#define MLXSW_HW_STATS_UPDATE_TIME HZ
		struct rtnl_link_stats64 *cache;
		struct delayed_work update_dw;
	} hw_stats;
	struct mlxsw_sp_port_sample *sample;
};

bool mlxsw_sp_port_dev_check(const struct net_device *dev);
struct mlxsw_sp *mlxsw_sp_lower_get(struct net_device *dev);
struct mlxsw_sp_port *mlxsw_sp_port_lower_dev_hold(struct net_device *dev);
void mlxsw_sp_port_dev_put(struct mlxsw_sp_port *mlxsw_sp_port);

static inline bool
mlxsw_sp_port_is_pause_en(const struct mlxsw_sp_port *mlxsw_sp_port)
{
	return mlxsw_sp_port->link.tx_pause || mlxsw_sp_port->link.rx_pause;
}

static inline struct mlxsw_sp_port *
mlxsw_sp_port_lagged_get(struct mlxsw_sp *mlxsw_sp, u16 lag_id, u8 port_index)
{
	struct mlxsw_sp_port *mlxsw_sp_port;
	u8 local_port;

	local_port = mlxsw_core_lag_mapping_get(mlxsw_sp->core,
						lag_id, port_index);
	mlxsw_sp_port = mlxsw_sp->ports[local_port];
	return mlxsw_sp_port && mlxsw_sp_port->lagged ? mlxsw_sp_port : NULL;
}

static inline u16
mlxsw_sp_vport_vid_get(const struct mlxsw_sp_port *mlxsw_sp_vport)
{
	return mlxsw_sp_vport->vport.vid;
}

static inline bool
mlxsw_sp_port_is_vport(const struct mlxsw_sp_port *mlxsw_sp_port)
{
	u16 vid = mlxsw_sp_vport_vid_get(mlxsw_sp_port);

	return vid != 0;
}

static inline void mlxsw_sp_vport_fid_set(struct mlxsw_sp_port *mlxsw_sp_vport,
					  struct mlxsw_sp_fid *f)
{
	mlxsw_sp_vport->vport.f = f;
}

static inline struct mlxsw_sp_fid *
mlxsw_sp_vport_fid_get(const struct mlxsw_sp_port *mlxsw_sp_vport)
{
	return mlxsw_sp_vport->vport.f;
}

static inline struct net_device *
mlxsw_sp_vport_dev_get(const struct mlxsw_sp_port *mlxsw_sp_vport)
{
	struct mlxsw_sp_fid *f = mlxsw_sp_vport_fid_get(mlxsw_sp_vport);

	return f ? f->dev : NULL;
}

static inline struct mlxsw_sp_port *
mlxsw_sp_port_vport_find(const struct mlxsw_sp_port *mlxsw_sp_port, u16 vid)
{
	struct mlxsw_sp_port *mlxsw_sp_vport;

	list_for_each_entry(mlxsw_sp_vport, &mlxsw_sp_port->vports_list,
			    vport.list) {
		if (mlxsw_sp_vport_vid_get(mlxsw_sp_vport) == vid)
			return mlxsw_sp_vport;
	}

	return NULL;
}

static inline struct mlxsw_sp_port *
mlxsw_sp_port_vport_find_by_fid(const struct mlxsw_sp_port *mlxsw_sp_port,
				u16 fid)
{
	struct mlxsw_sp_port *mlxsw_sp_vport;

	list_for_each_entry(mlxsw_sp_vport, &mlxsw_sp_port->vports_list,
			    vport.list) {
		struct mlxsw_sp_fid *f = mlxsw_sp_vport_fid_get(mlxsw_sp_vport);

		if (f && f->fid == fid)
			return mlxsw_sp_vport;
	}

	return NULL;
}

static inline struct mlxsw_sp_fid *mlxsw_sp_fid_find(struct mlxsw_sp *mlxsw_sp,
						     u16 fid)
{
	struct mlxsw_sp_fid *f;

	list_for_each_entry(f, &mlxsw_sp->fids, list)
		if (f->fid == fid)
			return f;

	return NULL;
}

static inline struct mlxsw_sp_fid *
mlxsw_sp_vfid_find(const struct mlxsw_sp *mlxsw_sp,
		   const struct net_device *br_dev)
{
	struct mlxsw_sp_fid *f;

	list_for_each_entry(f, &mlxsw_sp->vfids.list, list)
		if (f->dev == br_dev)
			return f;

	return NULL;
}

enum mlxsw_sp_flood_table {
	MLXSW_SP_FLOOD_TABLE_UC,
	MLXSW_SP_FLOOD_TABLE_BC,
	MLXSW_SP_FLOOD_TABLE_MC,
};

int mlxsw_sp_buffers_init(struct mlxsw_sp *mlxsw_sp);
void mlxsw_sp_buffers_fini(struct mlxsw_sp *mlxsw_sp);
int mlxsw_sp_port_buffers_init(struct mlxsw_sp_port *mlxsw_sp_port);
int mlxsw_sp_sb_pool_get(struct mlxsw_core *mlxsw_core,
			 unsigned int sb_index, u16 pool_index,
			 struct devlink_sb_pool_info *pool_info);
int mlxsw_sp_sb_pool_set(struct mlxsw_core *mlxsw_core,
			 unsigned int sb_index, u16 pool_index, u32 size,
			 enum devlink_sb_threshold_type threshold_type);
int mlxsw_sp_sb_port_pool_get(struct mlxsw_core_port *mlxsw_core_port,
			      unsigned int sb_index, u16 pool_index,
			      u32 *p_threshold);
int mlxsw_sp_sb_port_pool_set(struct mlxsw_core_port *mlxsw_core_port,
			      unsigned int sb_index, u16 pool_index,
			      u32 threshold);
int mlxsw_sp_sb_tc_pool_bind_get(struct mlxsw_core_port *mlxsw_core_port,
				 unsigned int sb_index, u16 tc_index,
				 enum devlink_sb_pool_type pool_type,
				 u16 *p_pool_index, u32 *p_threshold);
int mlxsw_sp_sb_tc_pool_bind_set(struct mlxsw_core_port *mlxsw_core_port,
				 unsigned int sb_index, u16 tc_index,
				 enum devlink_sb_pool_type pool_type,
				 u16 pool_index, u32 threshold);
int mlxsw_sp_sb_occ_snapshot(struct mlxsw_core *mlxsw_core,
			     unsigned int sb_index);
int mlxsw_sp_sb_occ_max_clear(struct mlxsw_core *mlxsw_core,
			      unsigned int sb_index);
int mlxsw_sp_sb_occ_port_pool_get(struct mlxsw_core_port *mlxsw_core_port,
				  unsigned int sb_index, u16 pool_index,
				  u32 *p_cur, u32 *p_max);
int mlxsw_sp_sb_occ_tc_port_bind_get(struct mlxsw_core_port *mlxsw_core_port,
				     unsigned int sb_index, u16 tc_index,
				     enum devlink_sb_pool_type pool_type,
				     u32 *p_cur, u32 *p_max);

int mlxsw_sp_switchdev_init(struct mlxsw_sp *mlxsw_sp);
void mlxsw_sp_switchdev_fini(struct mlxsw_sp *mlxsw_sp);
int mlxsw_sp_port_vlan_init(struct mlxsw_sp_port *mlxsw_sp_port);
void mlxsw_sp_port_switchdev_init(struct mlxsw_sp_port *mlxsw_sp_port);
void mlxsw_sp_port_switchdev_fini(struct mlxsw_sp_port *mlxsw_sp_port);
int mlxsw_sp_port_vid_to_fid_set(struct mlxsw_sp_port *mlxsw_sp_port,
				 enum mlxsw_reg_svfa_mt mt, bool valid, u16 fid,
				 u16 vid);
int mlxsw_sp_port_vlan_set(struct mlxsw_sp_port *mlxsw_sp_port, u16 vid_begin,
			   u16 vid_end, bool is_member, bool untagged);
int mlxsw_sp_vport_flood_set(struct mlxsw_sp_port *mlxsw_sp_vport, u16 fid,
			     bool set);
void mlxsw_sp_port_active_vlans_del(struct mlxsw_sp_port *mlxsw_sp_port);
int mlxsw_sp_port_pvid_set(struct mlxsw_sp_port *mlxsw_sp_port, u16 vid);
int mlxsw_sp_port_fdb_flush(struct mlxsw_sp_port *mlxsw_sp_port, u16 fid);
int mlxsw_sp_rif_fdb_op(struct mlxsw_sp *mlxsw_sp, const char *mac, u16 fid,
			bool adding);
struct mlxsw_sp_fid *mlxsw_sp_fid_create(struct mlxsw_sp *mlxsw_sp, u16 fid);
void mlxsw_sp_fid_destroy(struct mlxsw_sp *mlxsw_sp, struct mlxsw_sp_fid *f);
int mlxsw_sp_port_ets_set(struct mlxsw_sp_port *mlxsw_sp_port,
			  enum mlxsw_reg_qeec_hr hr, u8 index, u8 next_index,
			  bool dwrr, u8 dwrr_weight);
int mlxsw_sp_port_prio_tc_set(struct mlxsw_sp_port *mlxsw_sp_port,
			      u8 switch_prio, u8 tclass);
int __mlxsw_sp_port_headroom_set(struct mlxsw_sp_port *mlxsw_sp_port, int mtu,
				 u8 *prio_tc, bool pause_en,
				 struct ieee_pfc *my_pfc);
int mlxsw_sp_port_ets_maxrate_set(struct mlxsw_sp_port *mlxsw_sp_port,
				  enum mlxsw_reg_qeec_hr hr, u8 index,
				  u8 next_index, u32 maxrate);
int __mlxsw_sp_port_vid_learning_set(struct mlxsw_sp_port *mlxsw_sp_port,
				     u16 vid_begin, u16 vid_end,
				     bool learn_enable);

#ifdef CONFIG_MLXSW_SPECTRUM_DCB

int mlxsw_sp_port_dcb_init(struct mlxsw_sp_port *mlxsw_sp_port);
void mlxsw_sp_port_dcb_fini(struct mlxsw_sp_port *mlxsw_sp_port);

#else

static inline int mlxsw_sp_port_dcb_init(struct mlxsw_sp_port *mlxsw_sp_port)
{
	return 0;
}

static inline void mlxsw_sp_port_dcb_fini(struct mlxsw_sp_port *mlxsw_sp_port)
{}

#endif

int mlxsw_sp_router_init(struct mlxsw_sp *mlxsw_sp);
void mlxsw_sp_router_fini(struct mlxsw_sp *mlxsw_sp);
int mlxsw_sp_router_netevent_event(struct notifier_block *unused,
				   unsigned long event, void *ptr);
int mlxsw_sp_netdevice_router_port_event(struct net_device *dev);
int mlxsw_sp_inetaddr_event(struct notifier_block *unused,
			    unsigned long event, void *ptr);
void mlxsw_sp_rif_bridge_destroy(struct mlxsw_sp *mlxsw_sp,
				 struct mlxsw_sp_rif *rif);
int mlxsw_sp_vport_vrf_join(struct mlxsw_sp_port *mlxsw_sp_vport);
void mlxsw_sp_vport_vrf_leave(struct mlxsw_sp_port *mlxsw_sp_vport);
int mlxsw_sp_port_vrf_join(struct mlxsw_sp_port *mlxsw_sp_port);
void mlxsw_sp_port_vrf_leave(struct mlxsw_sp_port *mlxsw_sp_port);
int mlxsw_sp_bridge_vrf_join(struct mlxsw_sp *mlxsw_sp,
			     struct net_device *l3_dev);
void mlxsw_sp_bridge_vrf_leave(struct mlxsw_sp *mlxsw_sp,
			       struct net_device *l3_dev);

<<<<<<< HEAD
int mlxsw_sp_kvdl_alloc(struct mlxsw_sp *mlxsw_sp, unsigned int entry_count);
=======
int mlxsw_sp_kvdl_alloc(struct mlxsw_sp *mlxsw_sp, unsigned int entry_count,
			u32 *p_entry_index);
>>>>>>> 397df709
void mlxsw_sp_kvdl_free(struct mlxsw_sp *mlxsw_sp, int entry_index);

struct mlxsw_afk *mlxsw_sp_acl_afk(struct mlxsw_sp_acl *acl);

struct mlxsw_sp_acl_rule_info {
	unsigned int priority;
	struct mlxsw_afk_element_values values;
	struct mlxsw_afa_block *act_block;
	unsigned int counter_index;
	bool counter_valid;
};

enum mlxsw_sp_acl_profile {
	MLXSW_SP_ACL_PROFILE_FLOWER,
};

struct mlxsw_sp_acl_profile_ops {
	size_t ruleset_priv_size;
	int (*ruleset_add)(struct mlxsw_sp *mlxsw_sp,
			   void *priv, void *ruleset_priv);
	void (*ruleset_del)(struct mlxsw_sp *mlxsw_sp, void *ruleset_priv);
	int (*ruleset_bind)(struct mlxsw_sp *mlxsw_sp, void *ruleset_priv,
			    struct net_device *dev, bool ingress);
	void (*ruleset_unbind)(struct mlxsw_sp *mlxsw_sp, void *ruleset_priv);
	size_t rule_priv_size;
	int (*rule_add)(struct mlxsw_sp *mlxsw_sp,
			void *ruleset_priv, void *rule_priv,
			struct mlxsw_sp_acl_rule_info *rulei);
	void (*rule_del)(struct mlxsw_sp *mlxsw_sp, void *rule_priv);
	int (*rule_activity_get)(struct mlxsw_sp *mlxsw_sp, void *rule_priv,
				 bool *activity);
};

struct mlxsw_sp_acl_ops {
	size_t priv_size;
	int (*init)(struct mlxsw_sp *mlxsw_sp, void *priv);
	void (*fini)(struct mlxsw_sp *mlxsw_sp, void *priv);
	const struct mlxsw_sp_acl_profile_ops *
			(*profile_ops)(struct mlxsw_sp *mlxsw_sp,
				       enum mlxsw_sp_acl_profile profile);
};

struct mlxsw_sp_acl_ruleset;

struct mlxsw_sp_acl_ruleset *
mlxsw_sp_acl_ruleset_get(struct mlxsw_sp *mlxsw_sp,
			 struct net_device *dev, bool ingress,
			 enum mlxsw_sp_acl_profile profile);
void mlxsw_sp_acl_ruleset_put(struct mlxsw_sp *mlxsw_sp,
			      struct mlxsw_sp_acl_ruleset *ruleset);

struct mlxsw_sp_acl_rule_info *
mlxsw_sp_acl_rulei_create(struct mlxsw_sp_acl *acl);
void mlxsw_sp_acl_rulei_destroy(struct mlxsw_sp_acl_rule_info *rulei);
int mlxsw_sp_acl_rulei_commit(struct mlxsw_sp_acl_rule_info *rulei);
void mlxsw_sp_acl_rulei_priority(struct mlxsw_sp_acl_rule_info *rulei,
				 unsigned int priority);
void mlxsw_sp_acl_rulei_keymask_u32(struct mlxsw_sp_acl_rule_info *rulei,
				    enum mlxsw_afk_element element,
				    u32 key_value, u32 mask_value);
void mlxsw_sp_acl_rulei_keymask_buf(struct mlxsw_sp_acl_rule_info *rulei,
				    enum mlxsw_afk_element element,
				    const char *key_value,
				    const char *mask_value, unsigned int len);
void mlxsw_sp_acl_rulei_act_continue(struct mlxsw_sp_acl_rule_info *rulei);
void mlxsw_sp_acl_rulei_act_jump(struct mlxsw_sp_acl_rule_info *rulei,
				 u16 group_id);
int mlxsw_sp_acl_rulei_act_drop(struct mlxsw_sp_acl_rule_info *rulei);
int mlxsw_sp_acl_rulei_act_fwd(struct mlxsw_sp *mlxsw_sp,
			       struct mlxsw_sp_acl_rule_info *rulei,
			       struct net_device *out_dev);
int mlxsw_sp_acl_rulei_act_vlan(struct mlxsw_sp *mlxsw_sp,
				struct mlxsw_sp_acl_rule_info *rulei,
				u32 action, u16 vid, u16 proto, u8 prio);
int mlxsw_sp_acl_rulei_act_count(struct mlxsw_sp *mlxsw_sp,
				 struct mlxsw_sp_acl_rule_info *rulei);

struct mlxsw_sp_acl_rule;

struct mlxsw_sp_acl_rule *
mlxsw_sp_acl_rule_create(struct mlxsw_sp *mlxsw_sp,
			 struct mlxsw_sp_acl_ruleset *ruleset,
			 unsigned long cookie);
void mlxsw_sp_acl_rule_destroy(struct mlxsw_sp *mlxsw_sp,
			       struct mlxsw_sp_acl_rule *rule);
int mlxsw_sp_acl_rule_add(struct mlxsw_sp *mlxsw_sp,
			  struct mlxsw_sp_acl_rule *rule);
void mlxsw_sp_acl_rule_del(struct mlxsw_sp *mlxsw_sp,
			   struct mlxsw_sp_acl_rule *rule);
struct mlxsw_sp_acl_rule *
mlxsw_sp_acl_rule_lookup(struct mlxsw_sp *mlxsw_sp,
			 struct mlxsw_sp_acl_ruleset *ruleset,
			 unsigned long cookie);
struct mlxsw_sp_acl_rule_info *
mlxsw_sp_acl_rule_rulei(struct mlxsw_sp_acl_rule *rule);
int mlxsw_sp_acl_rule_get_stats(struct mlxsw_sp *mlxsw_sp,
				struct mlxsw_sp_acl_rule *rule,
				u64 *packets, u64 *bytes, u64 *last_use);

int mlxsw_sp_acl_init(struct mlxsw_sp *mlxsw_sp);
void mlxsw_sp_acl_fini(struct mlxsw_sp *mlxsw_sp);

extern const struct mlxsw_sp_acl_ops mlxsw_sp_acl_tcam_ops;

int mlxsw_sp_flower_replace(struct mlxsw_sp_port *mlxsw_sp_port, bool ingress,
			    __be16 protocol, struct tc_cls_flower_offload *f);
void mlxsw_sp_flower_destroy(struct mlxsw_sp_port *mlxsw_sp_port, bool ingress,
			     struct tc_cls_flower_offload *f);
int mlxsw_sp_flower_stats(struct mlxsw_sp_port *mlxsw_sp_port, bool ingress,
			  struct tc_cls_flower_offload *f);
int mlxsw_sp_flow_counter_get(struct mlxsw_sp *mlxsw_sp,
			      unsigned int counter_index, u64 *packets,
			      u64 *bytes);
int mlxsw_sp_flow_counter_alloc(struct mlxsw_sp *mlxsw_sp,
				unsigned int *p_counter_index);
void mlxsw_sp_flow_counter_free(struct mlxsw_sp *mlxsw_sp,
				unsigned int counter_index);

#endif<|MERGE_RESOLUTION|>--- conflicted
+++ resolved
@@ -583,12 +583,8 @@
 void mlxsw_sp_bridge_vrf_leave(struct mlxsw_sp *mlxsw_sp,
 			       struct net_device *l3_dev);
 
-<<<<<<< HEAD
-int mlxsw_sp_kvdl_alloc(struct mlxsw_sp *mlxsw_sp, unsigned int entry_count);
-=======
 int mlxsw_sp_kvdl_alloc(struct mlxsw_sp *mlxsw_sp, unsigned int entry_count,
 			u32 *p_entry_index);
->>>>>>> 397df709
 void mlxsw_sp_kvdl_free(struct mlxsw_sp *mlxsw_sp, int entry_index);
 
 struct mlxsw_afk *mlxsw_sp_acl_afk(struct mlxsw_sp_acl *acl);
