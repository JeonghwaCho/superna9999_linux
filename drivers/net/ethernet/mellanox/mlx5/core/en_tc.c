/*
 * Copyright (c) 2016, Mellanox Technologies. All rights reserved.
 *
 * This software is available to you under a choice of one of two
 * licenses.  You may choose to be licensed under the terms of the GNU
 * General Public License (GPL) Version 2, available from the file
 * COPYING in the main directory of this source tree, or the
 * OpenIB.org BSD license below:
 *
 *     Redistribution and use in source and binary forms, with or
 *     without modification, are permitted provided that the following
 *     conditions are met:
 *
 *      - Redistributions of source code must retain the above
 *        copyright notice, this list of conditions and the following
 *        disclaimer.
 *
 *      - Redistributions in binary form must reproduce the above
 *        copyright notice, this list of conditions and the following
 *        disclaimer in the documentation and/or other materials
 *        provided with the distribution.
 *
 * THE SOFTWARE IS PROVIDED "AS IS", WITHOUT WARRANTY OF ANY KIND,
 * EXPRESS OR IMPLIED, INCLUDING BUT NOT LIMITED TO THE WARRANTIES OF
 * MERCHANTABILITY, FITNESS FOR A PARTICULAR PURPOSE AND
 * NONINFRINGEMENT. IN NO EVENT SHALL THE AUTHORS OR COPYRIGHT HOLDERS
 * BE LIABLE FOR ANY CLAIM, DAMAGES OR OTHER LIABILITY, WHETHER IN AN
 * ACTION OF CONTRACT, TORT OR OTHERWISE, ARISING FROM, OUT OF OR IN
 * CONNECTION WITH THE SOFTWARE OR THE USE OR OTHER DEALINGS IN THE
 * SOFTWARE.
 */

#include <net/flow_dissector.h>
#include <net/sch_generic.h>
#include <net/pkt_cls.h>
#include <net/tc_act/tc_gact.h>
#include <net/tc_act/tc_skbedit.h>
#include <linux/mlx5/fs.h>
#include <linux/mlx5/device.h>
#include <linux/rhashtable.h>
#include <net/switchdev.h>
#include <net/tc_act/tc_mirred.h>
#include <net/tc_act/tc_vlan.h>
#include <net/tc_act/tc_tunnel_key.h>
#include <net/tc_act/tc_pedit.h>
#include <net/vxlan.h>
#include <net/arp.h>
#include "en.h"
#include "en_rep.h"
#include "en_tc.h"
#include "eswitch.h"
#include "vxlan.h"

struct mlx5_nic_flow_attr {
	u32 action;
	u32 flow_tag;
	u32 mod_hdr_id;
};

enum {
	MLX5E_TC_FLOW_ESWITCH	= BIT(0),
	MLX5E_TC_FLOW_NIC	= BIT(1),
	MLX5E_TC_FLOW_OFFLOADED	= BIT(2),
};

struct mlx5e_tc_flow {
	struct rhash_head	node;
	u64			cookie;
	u8			flags;
	struct mlx5_flow_handle *rule;
	struct list_head	encap; /* flows sharing the same encap */
	union {
		struct mlx5_esw_flow_attr esw_attr[0];
		struct mlx5_nic_flow_attr nic_attr[0];
	};
};

struct mlx5e_tc_flow_parse_attr {
	struct mlx5_flow_spec spec;
	int num_mod_hdr_actions;
	void *mod_hdr_actions;
};

enum {
	MLX5_HEADER_TYPE_VXLAN = 0x0,
	MLX5_HEADER_TYPE_NVGRE = 0x1,
};

#define MLX5E_TC_TABLE_NUM_ENTRIES 1024
#define MLX5E_TC_TABLE_NUM_GROUPS 4

static struct mlx5_flow_handle *
mlx5e_tc_add_nic_flow(struct mlx5e_priv *priv,
		      struct mlx5e_tc_flow_parse_attr *parse_attr,
		      struct mlx5e_tc_flow *flow)
{
	struct mlx5_nic_flow_attr *attr = flow->nic_attr;
	struct mlx5_core_dev *dev = priv->mdev;
	struct mlx5_flow_destination dest = {};
	struct mlx5_flow_act flow_act = {
		.action = attr->action,
		.flow_tag = attr->flow_tag,
		.encap_id = 0,
	};
	struct mlx5_fc *counter = NULL;
	struct mlx5_flow_handle *rule;
	bool table_created = false;
	int err;

	if (attr->action & MLX5_FLOW_CONTEXT_ACTION_FWD_DEST) {
		dest.type = MLX5_FLOW_DESTINATION_TYPE_FLOW_TABLE;
		dest.ft = priv->fs.vlan.ft.t;
	} else if (attr->action & MLX5_FLOW_CONTEXT_ACTION_COUNT) {
		counter = mlx5_fc_create(dev, true);
		if (IS_ERR(counter))
			return ERR_CAST(counter);

		dest.type = MLX5_FLOW_DESTINATION_TYPE_COUNTER;
		dest.counter = counter;
	}

	if (attr->action & MLX5_FLOW_CONTEXT_ACTION_MOD_HDR) {
		err = mlx5_modify_header_alloc(dev, MLX5_FLOW_NAMESPACE_KERNEL,
					       parse_attr->num_mod_hdr_actions,
					       parse_attr->mod_hdr_actions,
					       &attr->mod_hdr_id);
		flow_act.modify_id = attr->mod_hdr_id;
		kfree(parse_attr->mod_hdr_actions);
		if (err) {
			rule = ERR_PTR(err);
			goto err_create_mod_hdr_id;
		}
	}

	if (IS_ERR_OR_NULL(priv->fs.tc.t)) {
		priv->fs.tc.t =
			mlx5_create_auto_grouped_flow_table(priv->fs.ns,
							    MLX5E_TC_PRIO,
							    MLX5E_TC_TABLE_NUM_ENTRIES,
							    MLX5E_TC_TABLE_NUM_GROUPS,
							    0, 0);
		if (IS_ERR(priv->fs.tc.t)) {
			netdev_err(priv->netdev,
				   "Failed to create tc offload table\n");
			rule = ERR_CAST(priv->fs.tc.t);
			goto err_create_ft;
		}

		table_created = true;
	}

	parse_attr->spec.match_criteria_enable = MLX5_MATCH_OUTER_HEADERS;
	rule = mlx5_add_flow_rules(priv->fs.tc.t, &parse_attr->spec,
				   &flow_act, &dest, 1);

	if (IS_ERR(rule))
		goto err_add_rule;

	return rule;

err_add_rule:
	if (table_created) {
		mlx5_destroy_flow_table(priv->fs.tc.t);
		priv->fs.tc.t = NULL;
	}
err_create_ft:
	if (attr->action & MLX5_FLOW_CONTEXT_ACTION_MOD_HDR)
		mlx5_modify_header_dealloc(priv->mdev,
					   attr->mod_hdr_id);
err_create_mod_hdr_id:
	mlx5_fc_destroy(dev, counter);

	return rule;
}

static void mlx5e_tc_del_nic_flow(struct mlx5e_priv *priv,
				  struct mlx5e_tc_flow *flow)
{
	struct mlx5_fc *counter = NULL;

	counter = mlx5_flow_rule_counter(flow->rule);
	mlx5_del_flow_rules(flow->rule);
	mlx5_fc_destroy(priv->mdev, counter);

	if (!mlx5e_tc_num_filters(priv) && (priv->fs.tc.t)) {
		mlx5_destroy_flow_table(priv->fs.tc.t);
		priv->fs.tc.t = NULL;
	}

	if (flow->nic_attr->action & MLX5_FLOW_CONTEXT_ACTION_MOD_HDR)
		mlx5_modify_header_dealloc(priv->mdev,
					   flow->nic_attr->mod_hdr_id);
}

static void mlx5e_detach_encap(struct mlx5e_priv *priv,
			       struct mlx5e_tc_flow *flow);

static struct mlx5_flow_handle *
mlx5e_tc_add_fdb_flow(struct mlx5e_priv *priv,
		      struct mlx5e_tc_flow_parse_attr *parse_attr,
		      struct mlx5e_tc_flow *flow)
{
	struct mlx5_eswitch *esw = priv->mdev->priv.eswitch;
	struct mlx5_esw_flow_attr *attr = flow->esw_attr;
	struct mlx5_flow_handle *rule;
	int err;

	err = mlx5_eswitch_add_vlan_action(esw, attr);
	if (err) {
		rule = ERR_PTR(err);
		goto err_add_vlan;
	}

	if (attr->action & MLX5_FLOW_CONTEXT_ACTION_MOD_HDR) {
		err = mlx5_modify_header_alloc(priv->mdev, MLX5_FLOW_NAMESPACE_FDB,
					       parse_attr->num_mod_hdr_actions,
					       parse_attr->mod_hdr_actions,
					       &attr->mod_hdr_id);
		kfree(parse_attr->mod_hdr_actions);
		if (err) {
			rule = ERR_PTR(err);
			goto err_mod_hdr;
		}
	}

	rule = mlx5_eswitch_add_offloaded_rule(esw, &parse_attr->spec, attr);
	if (IS_ERR(rule))
		goto err_add_rule;

	return rule;

err_add_rule:
	if (flow->esw_attr->action & MLX5_FLOW_CONTEXT_ACTION_MOD_HDR)
		mlx5_modify_header_dealloc(priv->mdev,
					   attr->mod_hdr_id);
err_mod_hdr:
	mlx5_eswitch_del_vlan_action(esw, attr);
err_add_vlan:
	if (attr->action & MLX5_FLOW_CONTEXT_ACTION_ENCAP)
		mlx5e_detach_encap(priv, flow);
	return rule;
}

static void mlx5e_tc_del_fdb_flow(struct mlx5e_priv *priv,
				  struct mlx5e_tc_flow *flow)
{
	struct mlx5_eswitch *esw = priv->mdev->priv.eswitch;
	struct mlx5_esw_flow_attr *attr = flow->esw_attr;

	if (flow->flags & MLX5E_TC_FLOW_OFFLOADED) {
		flow->flags &= ~MLX5E_TC_FLOW_OFFLOADED;
		mlx5_eswitch_del_offloaded_rule(esw, flow->rule, flow->esw_attr);
	}

	mlx5_eswitch_del_vlan_action(esw, flow->esw_attr);

	if (flow->esw_attr->action & MLX5_FLOW_CONTEXT_ACTION_ENCAP) {
		mlx5e_detach_encap(priv, flow);
		kvfree(flow->esw_attr->parse_attr);
	}

	if (flow->esw_attr->action & MLX5_FLOW_CONTEXT_ACTION_MOD_HDR)
		mlx5_modify_header_dealloc(priv->mdev,
					   attr->mod_hdr_id);
}

void mlx5e_tc_encap_flows_add(struct mlx5e_priv *priv,
			      struct mlx5e_encap_entry *e)
{
	struct mlx5e_tc_flow *flow;
	int err;

	err = mlx5_encap_alloc(priv->mdev, e->tunnel_type,
			       e->encap_size, e->encap_header,
			       &e->encap_id);
	if (err) {
		mlx5_core_warn(priv->mdev, "Failed to offload cached encapsulation header, %d\n",
			       err);
		return;
	}
	e->flags |= MLX5_ENCAP_ENTRY_VALID;
	mlx5e_rep_queue_neigh_stats_work(priv);

	list_for_each_entry(flow, &e->flows, encap) {
		flow->esw_attr->encap_id = e->encap_id;
		flow->rule = mlx5e_tc_add_fdb_flow(priv,
						   flow->esw_attr->parse_attr,
						   flow);
		if (IS_ERR(flow->rule)) {
			err = PTR_ERR(flow->rule);
			mlx5_core_warn(priv->mdev, "Failed to update cached encapsulation flow, %d\n",
				       err);
			continue;
		}
		flow->flags |= MLX5E_TC_FLOW_OFFLOADED;
	}
}

void mlx5e_tc_encap_flows_del(struct mlx5e_priv *priv,
			      struct mlx5e_encap_entry *e)
{
	struct mlx5e_tc_flow *flow;
	struct mlx5_fc *counter;

	list_for_each_entry(flow, &e->flows, encap) {
		if (flow->flags & MLX5E_TC_FLOW_OFFLOADED) {
			flow->flags &= ~MLX5E_TC_FLOW_OFFLOADED;
			counter = mlx5_flow_rule_counter(flow->rule);
			mlx5_del_flow_rules(flow->rule);
			mlx5_fc_destroy(priv->mdev, counter);
		}
	}

	if (e->flags & MLX5_ENCAP_ENTRY_VALID) {
		e->flags &= ~MLX5_ENCAP_ENTRY_VALID;
		mlx5_encap_dealloc(priv->mdev, e->encap_id);
	}
}

void mlx5e_tc_update_neigh_used_value(struct mlx5e_neigh_hash_entry *nhe)
{
	struct mlx5e_neigh *m_neigh = &nhe->m_neigh;
	u64 bytes, packets, lastuse = 0;
	struct mlx5e_tc_flow *flow;
	struct mlx5e_encap_entry *e;
	struct mlx5_fc *counter;
	struct neigh_table *tbl;
	bool neigh_used = false;
	struct neighbour *n;

	if (m_neigh->family == AF_INET)
		tbl = &arp_tbl;
#if IS_ENABLED(CONFIG_IPV6)
	else if (m_neigh->family == AF_INET6)
		tbl = ipv6_stub->nd_tbl;
#endif
	else
		return;

	list_for_each_entry(e, &nhe->encap_list, encap_list) {
		if (!(e->flags & MLX5_ENCAP_ENTRY_VALID))
			continue;
		list_for_each_entry(flow, &e->flows, encap) {
			if (flow->flags & MLX5E_TC_FLOW_OFFLOADED) {
				counter = mlx5_flow_rule_counter(flow->rule);
				mlx5_fc_query_cached(counter, &bytes, &packets, &lastuse);
				if (time_after((unsigned long)lastuse, nhe->reported_lastuse)) {
					neigh_used = true;
					break;
				}
			}
		}
	}

	if (neigh_used) {
		nhe->reported_lastuse = jiffies;

		/* find the relevant neigh according to the cached device and
		 * dst ip pair
		 */
		n = neigh_lookup(tbl, &m_neigh->dst_ip, m_neigh->dev);
		if (!n) {
			WARN(1, "The neighbour already freed\n");
			return;
		}

		neigh_event_send(n, NULL);
		neigh_release(n);
	}
}

static void mlx5e_detach_encap(struct mlx5e_priv *priv,
			       struct mlx5e_tc_flow *flow)
{
	struct list_head *next = flow->encap.next;

	list_del(&flow->encap);
	if (list_empty(next)) {
		struct mlx5e_encap_entry *e;

		e = list_entry(next, struct mlx5e_encap_entry, flows);
		mlx5e_rep_encap_entry_detach(netdev_priv(e->out_dev), e);

		if (e->flags & MLX5_ENCAP_ENTRY_VALID)
			mlx5_encap_dealloc(priv->mdev, e->encap_id);

		hlist_del_rcu(&e->encap_hlist);
		kfree(e->encap_header);
		kfree(e);
	}
}

static void mlx5e_tc_del_flow(struct mlx5e_priv *priv,
			      struct mlx5e_tc_flow *flow)
{
	if (flow->flags & MLX5E_TC_FLOW_ESWITCH)
		mlx5e_tc_del_fdb_flow(priv, flow);
	else
		mlx5e_tc_del_nic_flow(priv, flow);
}

static void parse_vxlan_attr(struct mlx5_flow_spec *spec,
			     struct tc_cls_flower_offload *f)
{
	void *headers_c = MLX5_ADDR_OF(fte_match_param, spec->match_criteria,
				       outer_headers);
	void *headers_v = MLX5_ADDR_OF(fte_match_param, spec->match_value,
				       outer_headers);
	void *misc_c = MLX5_ADDR_OF(fte_match_param, spec->match_criteria,
				    misc_parameters);
	void *misc_v = MLX5_ADDR_OF(fte_match_param, spec->match_value,
				    misc_parameters);

	MLX5_SET_TO_ONES(fte_match_set_lyr_2_4, headers_c, ip_protocol);
	MLX5_SET(fte_match_set_lyr_2_4, headers_v, ip_protocol, IPPROTO_UDP);

	if (dissector_uses_key(f->dissector, FLOW_DISSECTOR_KEY_ENC_KEYID)) {
		struct flow_dissector_key_keyid *key =
			skb_flow_dissector_target(f->dissector,
						  FLOW_DISSECTOR_KEY_ENC_KEYID,
						  f->key);
		struct flow_dissector_key_keyid *mask =
			skb_flow_dissector_target(f->dissector,
						  FLOW_DISSECTOR_KEY_ENC_KEYID,
						  f->mask);
		MLX5_SET(fte_match_set_misc, misc_c, vxlan_vni,
			 be32_to_cpu(mask->keyid));
		MLX5_SET(fte_match_set_misc, misc_v, vxlan_vni,
			 be32_to_cpu(key->keyid));
	}
}

static int parse_tunnel_attr(struct mlx5e_priv *priv,
			     struct mlx5_flow_spec *spec,
			     struct tc_cls_flower_offload *f)
{
	void *headers_c = MLX5_ADDR_OF(fte_match_param, spec->match_criteria,
				       outer_headers);
	void *headers_v = MLX5_ADDR_OF(fte_match_param, spec->match_value,
				       outer_headers);

	struct flow_dissector_key_control *enc_control =
		skb_flow_dissector_target(f->dissector,
					  FLOW_DISSECTOR_KEY_ENC_CONTROL,
					  f->key);

	if (dissector_uses_key(f->dissector, FLOW_DISSECTOR_KEY_ENC_PORTS)) {
		struct flow_dissector_key_ports *key =
			skb_flow_dissector_target(f->dissector,
						  FLOW_DISSECTOR_KEY_ENC_PORTS,
						  f->key);
		struct flow_dissector_key_ports *mask =
			skb_flow_dissector_target(f->dissector,
						  FLOW_DISSECTOR_KEY_ENC_PORTS,
						  f->mask);
		struct mlx5_eswitch *esw = priv->mdev->priv.eswitch;
		struct net_device *up_dev = mlx5_eswitch_get_uplink_netdev(esw);
		struct mlx5e_priv *up_priv = netdev_priv(up_dev);

		/* Full udp dst port must be given */
		if (memchr_inv(&mask->dst, 0xff, sizeof(mask->dst)))
			goto vxlan_match_offload_err;

		if (mlx5e_vxlan_lookup_port(up_priv, be16_to_cpu(key->dst)) &&
		    MLX5_CAP_ESW(priv->mdev, vxlan_encap_decap))
			parse_vxlan_attr(spec, f);
		else {
			netdev_warn(priv->netdev,
				    "%d isn't an offloaded vxlan udp dport\n", be16_to_cpu(key->dst));
			return -EOPNOTSUPP;
		}

		MLX5_SET(fte_match_set_lyr_2_4, headers_c,
			 udp_dport, ntohs(mask->dst));
		MLX5_SET(fte_match_set_lyr_2_4, headers_v,
			 udp_dport, ntohs(key->dst));

		MLX5_SET(fte_match_set_lyr_2_4, headers_c,
			 udp_sport, ntohs(mask->src));
		MLX5_SET(fte_match_set_lyr_2_4, headers_v,
			 udp_sport, ntohs(key->src));
	} else { /* udp dst port must be given */
vxlan_match_offload_err:
		netdev_warn(priv->netdev,
			    "IP tunnel decap offload supported only for vxlan, must set UDP dport\n");
		return -EOPNOTSUPP;
	}

	if (enc_control->addr_type == FLOW_DISSECTOR_KEY_IPV4_ADDRS) {
		struct flow_dissector_key_ipv4_addrs *key =
			skb_flow_dissector_target(f->dissector,
						  FLOW_DISSECTOR_KEY_ENC_IPV4_ADDRS,
						  f->key);
		struct flow_dissector_key_ipv4_addrs *mask =
			skb_flow_dissector_target(f->dissector,
						  FLOW_DISSECTOR_KEY_ENC_IPV4_ADDRS,
						  f->mask);
		MLX5_SET(fte_match_set_lyr_2_4, headers_c,
			 src_ipv4_src_ipv6.ipv4_layout.ipv4,
			 ntohl(mask->src));
		MLX5_SET(fte_match_set_lyr_2_4, headers_v,
			 src_ipv4_src_ipv6.ipv4_layout.ipv4,
			 ntohl(key->src));

		MLX5_SET(fte_match_set_lyr_2_4, headers_c,
			 dst_ipv4_dst_ipv6.ipv4_layout.ipv4,
			 ntohl(mask->dst));
		MLX5_SET(fte_match_set_lyr_2_4, headers_v,
			 dst_ipv4_dst_ipv6.ipv4_layout.ipv4,
			 ntohl(key->dst));

		MLX5_SET_TO_ONES(fte_match_set_lyr_2_4, headers_c, ethertype);
		MLX5_SET(fte_match_set_lyr_2_4, headers_v, ethertype, ETH_P_IP);
	} else if (enc_control->addr_type == FLOW_DISSECTOR_KEY_IPV6_ADDRS) {
		struct flow_dissector_key_ipv6_addrs *key =
			skb_flow_dissector_target(f->dissector,
						  FLOW_DISSECTOR_KEY_ENC_IPV6_ADDRS,
						  f->key);
		struct flow_dissector_key_ipv6_addrs *mask =
			skb_flow_dissector_target(f->dissector,
						  FLOW_DISSECTOR_KEY_ENC_IPV6_ADDRS,
						  f->mask);

		memcpy(MLX5_ADDR_OF(fte_match_set_lyr_2_4, headers_c,
				    src_ipv4_src_ipv6.ipv6_layout.ipv6),
		       &mask->src, MLX5_FLD_SZ_BYTES(ipv6_layout, ipv6));
		memcpy(MLX5_ADDR_OF(fte_match_set_lyr_2_4, headers_v,
				    src_ipv4_src_ipv6.ipv6_layout.ipv6),
		       &key->src, MLX5_FLD_SZ_BYTES(ipv6_layout, ipv6));

		memcpy(MLX5_ADDR_OF(fte_match_set_lyr_2_4, headers_c,
				    dst_ipv4_dst_ipv6.ipv6_layout.ipv6),
		       &mask->dst, MLX5_FLD_SZ_BYTES(ipv6_layout, ipv6));
		memcpy(MLX5_ADDR_OF(fte_match_set_lyr_2_4, headers_v,
				    dst_ipv4_dst_ipv6.ipv6_layout.ipv6),
		       &key->dst, MLX5_FLD_SZ_BYTES(ipv6_layout, ipv6));

		MLX5_SET_TO_ONES(fte_match_set_lyr_2_4, headers_c, ethertype);
		MLX5_SET(fte_match_set_lyr_2_4, headers_v, ethertype, ETH_P_IPV6);
	}

	/* Enforce DMAC when offloading incoming tunneled flows.
	 * Flow counters require a match on the DMAC.
	 */
	MLX5_SET_TO_ONES(fte_match_set_lyr_2_4, headers_c, dmac_47_16);
	MLX5_SET_TO_ONES(fte_match_set_lyr_2_4, headers_c, dmac_15_0);
	ether_addr_copy(MLX5_ADDR_OF(fte_match_set_lyr_2_4, headers_v,
				     dmac_47_16), priv->netdev->dev_addr);

	/* let software handle IP fragments */
	MLX5_SET(fte_match_set_lyr_2_4, headers_c, frag, 1);
	MLX5_SET(fte_match_set_lyr_2_4, headers_v, frag, 0);

	return 0;
}

static int __parse_cls_flower(struct mlx5e_priv *priv,
			      struct mlx5_flow_spec *spec,
			      struct tc_cls_flower_offload *f,
			      u8 *min_inline)
{
	void *headers_c = MLX5_ADDR_OF(fte_match_param, spec->match_criteria,
				       outer_headers);
	void *headers_v = MLX5_ADDR_OF(fte_match_param, spec->match_value,
				       outer_headers);
	u16 addr_type = 0;
	u8 ip_proto = 0;

	*min_inline = MLX5_INLINE_MODE_L2;

	if (f->dissector->used_keys &
	    ~(BIT(FLOW_DISSECTOR_KEY_CONTROL) |
	      BIT(FLOW_DISSECTOR_KEY_BASIC) |
	      BIT(FLOW_DISSECTOR_KEY_ETH_ADDRS) |
	      BIT(FLOW_DISSECTOR_KEY_VLAN) |
	      BIT(FLOW_DISSECTOR_KEY_IPV4_ADDRS) |
	      BIT(FLOW_DISSECTOR_KEY_IPV6_ADDRS) |
	      BIT(FLOW_DISSECTOR_KEY_PORTS) |
	      BIT(FLOW_DISSECTOR_KEY_ENC_KEYID) |
	      BIT(FLOW_DISSECTOR_KEY_ENC_IPV4_ADDRS) |
	      BIT(FLOW_DISSECTOR_KEY_ENC_IPV6_ADDRS) |
	      BIT(FLOW_DISSECTOR_KEY_ENC_PORTS)	|
	      BIT(FLOW_DISSECTOR_KEY_ENC_CONTROL))) {
		netdev_warn(priv->netdev, "Unsupported key used: 0x%x\n",
			    f->dissector->used_keys);
		return -EOPNOTSUPP;
	}

	if ((dissector_uses_key(f->dissector,
				FLOW_DISSECTOR_KEY_ENC_IPV4_ADDRS) ||
	     dissector_uses_key(f->dissector, FLOW_DISSECTOR_KEY_ENC_KEYID) ||
	     dissector_uses_key(f->dissector, FLOW_DISSECTOR_KEY_ENC_PORTS)) &&
	    dissector_uses_key(f->dissector, FLOW_DISSECTOR_KEY_ENC_CONTROL)) {
		struct flow_dissector_key_control *key =
			skb_flow_dissector_target(f->dissector,
						  FLOW_DISSECTOR_KEY_ENC_CONTROL,
						  f->key);
		switch (key->addr_type) {
		case FLOW_DISSECTOR_KEY_IPV4_ADDRS:
		case FLOW_DISSECTOR_KEY_IPV6_ADDRS:
			if (parse_tunnel_attr(priv, spec, f))
				return -EOPNOTSUPP;
			break;
		default:
			return -EOPNOTSUPP;
		}

		/* In decap flow, header pointers should point to the inner
		 * headers, outer header were already set by parse_tunnel_attr
		 */
		headers_c = MLX5_ADDR_OF(fte_match_param, spec->match_criteria,
					 inner_headers);
		headers_v = MLX5_ADDR_OF(fte_match_param, spec->match_value,
					 inner_headers);
	}

	if (dissector_uses_key(f->dissector, FLOW_DISSECTOR_KEY_CONTROL)) {
		struct flow_dissector_key_control *key =
			skb_flow_dissector_target(f->dissector,
						  FLOW_DISSECTOR_KEY_CONTROL,
						  f->key);

		struct flow_dissector_key_control *mask =
			skb_flow_dissector_target(f->dissector,
						  FLOW_DISSECTOR_KEY_CONTROL,
						  f->mask);
		addr_type = key->addr_type;

		if (mask->flags & FLOW_DIS_IS_FRAGMENT) {
			MLX5_SET(fte_match_set_lyr_2_4, headers_c, frag, 1);
			MLX5_SET(fte_match_set_lyr_2_4, headers_v, frag,
				 key->flags & FLOW_DIS_IS_FRAGMENT);

			/* the HW doesn't need L3 inline to match on frag=no */
			if (key->flags & FLOW_DIS_IS_FRAGMENT)
				*min_inline = MLX5_INLINE_MODE_IP;
		}
	}

	if (dissector_uses_key(f->dissector, FLOW_DISSECTOR_KEY_BASIC)) {
		struct flow_dissector_key_basic *key =
			skb_flow_dissector_target(f->dissector,
						  FLOW_DISSECTOR_KEY_BASIC,
						  f->key);
		struct flow_dissector_key_basic *mask =
			skb_flow_dissector_target(f->dissector,
						  FLOW_DISSECTOR_KEY_BASIC,
						  f->mask);
		ip_proto = key->ip_proto;

		MLX5_SET(fte_match_set_lyr_2_4, headers_c, ethertype,
			 ntohs(mask->n_proto));
		MLX5_SET(fte_match_set_lyr_2_4, headers_v, ethertype,
			 ntohs(key->n_proto));

		MLX5_SET(fte_match_set_lyr_2_4, headers_c, ip_protocol,
			 mask->ip_proto);
		MLX5_SET(fte_match_set_lyr_2_4, headers_v, ip_protocol,
			 key->ip_proto);

		if (mask->ip_proto)
			*min_inline = MLX5_INLINE_MODE_IP;
	}

	if (dissector_uses_key(f->dissector, FLOW_DISSECTOR_KEY_ETH_ADDRS)) {
		struct flow_dissector_key_eth_addrs *key =
			skb_flow_dissector_target(f->dissector,
						  FLOW_DISSECTOR_KEY_ETH_ADDRS,
						  f->key);
		struct flow_dissector_key_eth_addrs *mask =
			skb_flow_dissector_target(f->dissector,
						  FLOW_DISSECTOR_KEY_ETH_ADDRS,
						  f->mask);

		ether_addr_copy(MLX5_ADDR_OF(fte_match_set_lyr_2_4, headers_c,
					     dmac_47_16),
				mask->dst);
		ether_addr_copy(MLX5_ADDR_OF(fte_match_set_lyr_2_4, headers_v,
					     dmac_47_16),
				key->dst);

		ether_addr_copy(MLX5_ADDR_OF(fte_match_set_lyr_2_4, headers_c,
					     smac_47_16),
				mask->src);
		ether_addr_copy(MLX5_ADDR_OF(fte_match_set_lyr_2_4, headers_v,
					     smac_47_16),
				key->src);
	}

	if (dissector_uses_key(f->dissector, FLOW_DISSECTOR_KEY_VLAN)) {
		struct flow_dissector_key_vlan *key =
			skb_flow_dissector_target(f->dissector,
						  FLOW_DISSECTOR_KEY_VLAN,
						  f->key);
		struct flow_dissector_key_vlan *mask =
			skb_flow_dissector_target(f->dissector,
						  FLOW_DISSECTOR_KEY_VLAN,
						  f->mask);
		if (mask->vlan_id || mask->vlan_priority) {
			MLX5_SET(fte_match_set_lyr_2_4, headers_c, cvlan_tag, 1);
			MLX5_SET(fte_match_set_lyr_2_4, headers_v, cvlan_tag, 1);

			MLX5_SET(fte_match_set_lyr_2_4, headers_c, first_vid, mask->vlan_id);
			MLX5_SET(fte_match_set_lyr_2_4, headers_v, first_vid, key->vlan_id);

			MLX5_SET(fte_match_set_lyr_2_4, headers_c, first_prio, mask->vlan_priority);
			MLX5_SET(fte_match_set_lyr_2_4, headers_v, first_prio, key->vlan_priority);
		}
	}

	if (addr_type == FLOW_DISSECTOR_KEY_IPV4_ADDRS) {
		struct flow_dissector_key_ipv4_addrs *key =
			skb_flow_dissector_target(f->dissector,
						  FLOW_DISSECTOR_KEY_IPV4_ADDRS,
						  f->key);
		struct flow_dissector_key_ipv4_addrs *mask =
			skb_flow_dissector_target(f->dissector,
						  FLOW_DISSECTOR_KEY_IPV4_ADDRS,
						  f->mask);

		memcpy(MLX5_ADDR_OF(fte_match_set_lyr_2_4, headers_c,
				    src_ipv4_src_ipv6.ipv4_layout.ipv4),
		       &mask->src, sizeof(mask->src));
		memcpy(MLX5_ADDR_OF(fte_match_set_lyr_2_4, headers_v,
				    src_ipv4_src_ipv6.ipv4_layout.ipv4),
		       &key->src, sizeof(key->src));
		memcpy(MLX5_ADDR_OF(fte_match_set_lyr_2_4, headers_c,
				    dst_ipv4_dst_ipv6.ipv4_layout.ipv4),
		       &mask->dst, sizeof(mask->dst));
		memcpy(MLX5_ADDR_OF(fte_match_set_lyr_2_4, headers_v,
				    dst_ipv4_dst_ipv6.ipv4_layout.ipv4),
		       &key->dst, sizeof(key->dst));

		if (mask->src || mask->dst)
			*min_inline = MLX5_INLINE_MODE_IP;
	}

	if (addr_type == FLOW_DISSECTOR_KEY_IPV6_ADDRS) {
		struct flow_dissector_key_ipv6_addrs *key =
			skb_flow_dissector_target(f->dissector,
						  FLOW_DISSECTOR_KEY_IPV6_ADDRS,
						  f->key);
		struct flow_dissector_key_ipv6_addrs *mask =
			skb_flow_dissector_target(f->dissector,
						  FLOW_DISSECTOR_KEY_IPV6_ADDRS,
						  f->mask);

		memcpy(MLX5_ADDR_OF(fte_match_set_lyr_2_4, headers_c,
				    src_ipv4_src_ipv6.ipv6_layout.ipv6),
		       &mask->src, sizeof(mask->src));
		memcpy(MLX5_ADDR_OF(fte_match_set_lyr_2_4, headers_v,
				    src_ipv4_src_ipv6.ipv6_layout.ipv6),
		       &key->src, sizeof(key->src));

		memcpy(MLX5_ADDR_OF(fte_match_set_lyr_2_4, headers_c,
				    dst_ipv4_dst_ipv6.ipv6_layout.ipv6),
		       &mask->dst, sizeof(mask->dst));
		memcpy(MLX5_ADDR_OF(fte_match_set_lyr_2_4, headers_v,
				    dst_ipv4_dst_ipv6.ipv6_layout.ipv6),
		       &key->dst, sizeof(key->dst));

		if (ipv6_addr_type(&mask->src) != IPV6_ADDR_ANY ||
		    ipv6_addr_type(&mask->dst) != IPV6_ADDR_ANY)
			*min_inline = MLX5_INLINE_MODE_IP;
	}

	if (dissector_uses_key(f->dissector, FLOW_DISSECTOR_KEY_PORTS)) {
		struct flow_dissector_key_ports *key =
			skb_flow_dissector_target(f->dissector,
						  FLOW_DISSECTOR_KEY_PORTS,
						  f->key);
		struct flow_dissector_key_ports *mask =
			skb_flow_dissector_target(f->dissector,
						  FLOW_DISSECTOR_KEY_PORTS,
						  f->mask);
		switch (ip_proto) {
		case IPPROTO_TCP:
			MLX5_SET(fte_match_set_lyr_2_4, headers_c,
				 tcp_sport, ntohs(mask->src));
			MLX5_SET(fte_match_set_lyr_2_4, headers_v,
				 tcp_sport, ntohs(key->src));

			MLX5_SET(fte_match_set_lyr_2_4, headers_c,
				 tcp_dport, ntohs(mask->dst));
			MLX5_SET(fte_match_set_lyr_2_4, headers_v,
				 tcp_dport, ntohs(key->dst));
			break;

		case IPPROTO_UDP:
			MLX5_SET(fte_match_set_lyr_2_4, headers_c,
				 udp_sport, ntohs(mask->src));
			MLX5_SET(fte_match_set_lyr_2_4, headers_v,
				 udp_sport, ntohs(key->src));

			MLX5_SET(fte_match_set_lyr_2_4, headers_c,
				 udp_dport, ntohs(mask->dst));
			MLX5_SET(fte_match_set_lyr_2_4, headers_v,
				 udp_dport, ntohs(key->dst));
			break;
		default:
			netdev_err(priv->netdev,
				   "Only UDP and TCP transport are supported\n");
			return -EINVAL;
		}

		if (mask->src || mask->dst)
			*min_inline = MLX5_INLINE_MODE_TCP_UDP;
	}

	return 0;
}

static int parse_cls_flower(struct mlx5e_priv *priv,
			    struct mlx5e_tc_flow *flow,
			    struct mlx5_flow_spec *spec,
			    struct tc_cls_flower_offload *f)
{
	struct mlx5_core_dev *dev = priv->mdev;
	struct mlx5_eswitch *esw = dev->priv.eswitch;
	struct mlx5e_rep_priv *rpriv = priv->ppriv;
	struct mlx5_eswitch_rep *rep;
	u8 min_inline;
	int err;

	err = __parse_cls_flower(priv, spec, f, &min_inline);

<<<<<<< HEAD
	if (!err && (flow->flags & MLX5E_TC_FLOW_ESWITCH) &&
	    rep->vport != FDB_UPLINK_VPORT) {
		if (esw->offloads.inline_mode != MLX5_INLINE_MODE_NONE &&
		    esw->offloads.inline_mode < min_inline) {
=======
	if (!err && (flow->flags & MLX5E_TC_FLOW_ESWITCH)) {
		rep = rpriv->rep;
		if (rep->vport != FDB_UPLINK_VPORT &&
		    (esw->offloads.inline_mode != MLX5_INLINE_MODE_NONE &&
		    esw->offloads.inline_mode < min_inline)) {
>>>>>>> 3864f3ba
			netdev_warn(priv->netdev,
				    "Flow is not offloaded due to min inline setting, required %d actual %d\n",
				    min_inline, esw->offloads.inline_mode);
			return -EOPNOTSUPP;
		}
	}

	return err;
}

struct pedit_headers {
	struct ethhdr  eth;
	struct iphdr   ip4;
	struct ipv6hdr ip6;
	struct tcphdr  tcp;
	struct udphdr  udp;
};

static int pedit_header_offsets[] = {
	[TCA_PEDIT_KEY_EX_HDR_TYPE_ETH] = offsetof(struct pedit_headers, eth),
	[TCA_PEDIT_KEY_EX_HDR_TYPE_IP4] = offsetof(struct pedit_headers, ip4),
	[TCA_PEDIT_KEY_EX_HDR_TYPE_IP6] = offsetof(struct pedit_headers, ip6),
	[TCA_PEDIT_KEY_EX_HDR_TYPE_TCP] = offsetof(struct pedit_headers, tcp),
	[TCA_PEDIT_KEY_EX_HDR_TYPE_UDP] = offsetof(struct pedit_headers, udp),
};

#define pedit_header(_ph, _htype) ((void *)(_ph) + pedit_header_offsets[_htype])

static int set_pedit_val(u8 hdr_type, u32 mask, u32 val, u32 offset,
			 struct pedit_headers *masks,
			 struct pedit_headers *vals)
{
	u32 *curr_pmask, *curr_pval;

	if (hdr_type >= __PEDIT_HDR_TYPE_MAX)
		goto out_err;

	curr_pmask = (u32 *)(pedit_header(masks, hdr_type) + offset);
	curr_pval  = (u32 *)(pedit_header(vals, hdr_type) + offset);

	if (*curr_pmask & mask)  /* disallow acting twice on the same location */
		goto out_err;

	*curr_pmask |= mask;
	*curr_pval  |= (val & mask);

	return 0;

out_err:
	return -EOPNOTSUPP;
}

struct mlx5_fields {
	u8  field;
	u8  size;
	u32 offset;
};

static struct mlx5_fields fields[] = {
	{MLX5_ACTION_IN_FIELD_OUT_DMAC_47_16, 4, offsetof(struct pedit_headers, eth.h_dest[0])},
	{MLX5_ACTION_IN_FIELD_OUT_DMAC_15_0,  2, offsetof(struct pedit_headers, eth.h_dest[4])},
	{MLX5_ACTION_IN_FIELD_OUT_SMAC_47_16, 4, offsetof(struct pedit_headers, eth.h_source[0])},
	{MLX5_ACTION_IN_FIELD_OUT_SMAC_15_0,  2, offsetof(struct pedit_headers, eth.h_source[4])},
	{MLX5_ACTION_IN_FIELD_OUT_ETHERTYPE,  2, offsetof(struct pedit_headers, eth.h_proto)},

	{MLX5_ACTION_IN_FIELD_OUT_IP_DSCP, 1, offsetof(struct pedit_headers, ip4.tos)},
	{MLX5_ACTION_IN_FIELD_OUT_IP_TTL,  1, offsetof(struct pedit_headers, ip4.ttl)},
	{MLX5_ACTION_IN_FIELD_OUT_SIPV4,   4, offsetof(struct pedit_headers, ip4.saddr)},
	{MLX5_ACTION_IN_FIELD_OUT_DIPV4,   4, offsetof(struct pedit_headers, ip4.daddr)},

	{MLX5_ACTION_IN_FIELD_OUT_SIPV6_127_96, 4, offsetof(struct pedit_headers, ip6.saddr.s6_addr32[0])},
	{MLX5_ACTION_IN_FIELD_OUT_SIPV6_95_64,  4, offsetof(struct pedit_headers, ip6.saddr.s6_addr32[1])},
	{MLX5_ACTION_IN_FIELD_OUT_SIPV6_63_32,  4, offsetof(struct pedit_headers, ip6.saddr.s6_addr32[2])},
	{MLX5_ACTION_IN_FIELD_OUT_SIPV6_31_0,   4, offsetof(struct pedit_headers, ip6.saddr.s6_addr32[3])},
	{MLX5_ACTION_IN_FIELD_OUT_DIPV6_127_96, 4, offsetof(struct pedit_headers, ip6.daddr.s6_addr32[0])},
	{MLX5_ACTION_IN_FIELD_OUT_DIPV6_95_64,  4, offsetof(struct pedit_headers, ip6.daddr.s6_addr32[1])},
	{MLX5_ACTION_IN_FIELD_OUT_DIPV6_63_32,  4, offsetof(struct pedit_headers, ip6.daddr.s6_addr32[2])},
	{MLX5_ACTION_IN_FIELD_OUT_DIPV6_31_0,   4, offsetof(struct pedit_headers, ip6.daddr.s6_addr32[3])},

	{MLX5_ACTION_IN_FIELD_OUT_TCP_SPORT, 2, offsetof(struct pedit_headers, tcp.source)},
	{MLX5_ACTION_IN_FIELD_OUT_TCP_DPORT, 2, offsetof(struct pedit_headers, tcp.dest)},
	{MLX5_ACTION_IN_FIELD_OUT_TCP_FLAGS, 1, offsetof(struct pedit_headers, tcp.ack_seq) + 5},

	{MLX5_ACTION_IN_FIELD_OUT_UDP_SPORT, 2, offsetof(struct pedit_headers, udp.source)},
	{MLX5_ACTION_IN_FIELD_OUT_UDP_DPORT, 2, offsetof(struct pedit_headers, udp.dest)},
};

/* On input attr->num_mod_hdr_actions tells how many HW actions can be parsed at
 * max from the SW pedit action. On success, it says how many HW actions were
 * actually parsed.
 */
static int offload_pedit_fields(struct pedit_headers *masks,
				struct pedit_headers *vals,
				struct mlx5e_tc_flow_parse_attr *parse_attr)
{
	struct pedit_headers *set_masks, *add_masks, *set_vals, *add_vals;
	int i, action_size, nactions, max_actions, first, last;
	void *s_masks_p, *a_masks_p, *vals_p;
	u32 s_mask, a_mask, val;
	struct mlx5_fields *f;
	u8 cmd, field_bsize;
	unsigned long mask;
	void *action;

	set_masks = &masks[TCA_PEDIT_KEY_EX_CMD_SET];
	add_masks = &masks[TCA_PEDIT_KEY_EX_CMD_ADD];
	set_vals = &vals[TCA_PEDIT_KEY_EX_CMD_SET];
	add_vals = &vals[TCA_PEDIT_KEY_EX_CMD_ADD];

	action_size = MLX5_UN_SZ_BYTES(set_action_in_add_action_in_auto);
	action = parse_attr->mod_hdr_actions;
	max_actions = parse_attr->num_mod_hdr_actions;
	nactions = 0;

	for (i = 0; i < ARRAY_SIZE(fields); i++) {
		f = &fields[i];
		/* avoid seeing bits set from previous iterations */
		s_mask = a_mask = mask = val = 0;

		s_masks_p = (void *)set_masks + f->offset;
		a_masks_p = (void *)add_masks + f->offset;

		memcpy(&s_mask, s_masks_p, f->size);
		memcpy(&a_mask, a_masks_p, f->size);

		if (!s_mask && !a_mask) /* nothing to offload here */
			continue;

		if (s_mask && a_mask) {
			printk(KERN_WARNING "mlx5: can't set and add to the same HW field (%x)\n", f->field);
			return -EOPNOTSUPP;
		}

		if (nactions == max_actions) {
			printk(KERN_WARNING "mlx5: parsed %d pedit actions, can't do more\n", nactions);
			return -EOPNOTSUPP;
		}

		if (s_mask) {
			cmd  = MLX5_ACTION_TYPE_SET;
			mask = s_mask;
			vals_p = (void *)set_vals + f->offset;
			/* clear to denote we consumed this field */
			memset(s_masks_p, 0, f->size);
		} else {
			cmd  = MLX5_ACTION_TYPE_ADD;
			mask = a_mask;
			vals_p = (void *)add_vals + f->offset;
			/* clear to denote we consumed this field */
			memset(a_masks_p, 0, f->size);
		}

		memcpy(&val, vals_p, f->size);

		field_bsize = f->size * BITS_PER_BYTE;
		first = find_first_bit(&mask, field_bsize);
		last  = find_last_bit(&mask, field_bsize);
		if (first > 0 || last != (field_bsize - 1)) {
			printk(KERN_WARNING "mlx5: partial rewrite (mask %lx) is currently not offloaded\n",
			       mask);
			return -EOPNOTSUPP;
		}

		MLX5_SET(set_action_in, action, action_type, cmd);
		MLX5_SET(set_action_in, action, field, f->field);

		if (cmd == MLX5_ACTION_TYPE_SET) {
			MLX5_SET(set_action_in, action, offset, 0);
			/* length is num of bits to be written, zero means length of 32 */
			MLX5_SET(set_action_in, action, length, field_bsize);
		}

		if (field_bsize == 32)
			MLX5_SET(set_action_in, action, data, ntohl(val));
		else if (field_bsize == 16)
			MLX5_SET(set_action_in, action, data, ntohs(val));
		else if (field_bsize == 8)
			MLX5_SET(set_action_in, action, data, val);

		action += action_size;
		nactions++;
	}

	parse_attr->num_mod_hdr_actions = nactions;
	return 0;
}

static int alloc_mod_hdr_actions(struct mlx5e_priv *priv,
				 const struct tc_action *a, int namespace,
				 struct mlx5e_tc_flow_parse_attr *parse_attr)
{
	int nkeys, action_size, max_actions;

	nkeys = tcf_pedit_nkeys(a);
	action_size = MLX5_UN_SZ_BYTES(set_action_in_add_action_in_auto);

	if (namespace == MLX5_FLOW_NAMESPACE_FDB) /* FDB offloading */
		max_actions = MLX5_CAP_ESW_FLOWTABLE_FDB(priv->mdev, max_modify_header_actions);
	else /* namespace is MLX5_FLOW_NAMESPACE_KERNEL - NIC offloading */
		max_actions = MLX5_CAP_FLOWTABLE_NIC_RX(priv->mdev, max_modify_header_actions);

	/* can get up to crazingly 16 HW actions in 32 bits pedit SW key */
	max_actions = min(max_actions, nkeys * 16);

	parse_attr->mod_hdr_actions = kcalloc(max_actions, action_size, GFP_KERNEL);
	if (!parse_attr->mod_hdr_actions)
		return -ENOMEM;

	parse_attr->num_mod_hdr_actions = max_actions;
	return 0;
}

static const struct pedit_headers zero_masks = {};

static int parse_tc_pedit_action(struct mlx5e_priv *priv,
				 const struct tc_action *a, int namespace,
				 struct mlx5e_tc_flow_parse_attr *parse_attr)
{
	struct pedit_headers masks[__PEDIT_CMD_MAX], vals[__PEDIT_CMD_MAX], *cmd_masks;
	int nkeys, i, err = -EOPNOTSUPP;
	u32 mask, val, offset;
	u8 cmd, htype;

	nkeys = tcf_pedit_nkeys(a);

	memset(masks, 0, sizeof(struct pedit_headers) * __PEDIT_CMD_MAX);
	memset(vals,  0, sizeof(struct pedit_headers) * __PEDIT_CMD_MAX);

	for (i = 0; i < nkeys; i++) {
		htype = tcf_pedit_htype(a, i);
		cmd = tcf_pedit_cmd(a, i);
		err = -EOPNOTSUPP; /* can't be all optimistic */

		if (htype == TCA_PEDIT_KEY_EX_HDR_TYPE_NETWORK) {
			printk(KERN_WARNING "mlx5: legacy pedit isn't offloaded\n");
			goto out_err;
		}

		if (cmd != TCA_PEDIT_KEY_EX_CMD_SET && cmd != TCA_PEDIT_KEY_EX_CMD_ADD) {
			printk(KERN_WARNING "mlx5: pedit cmd %d isn't offloaded\n", cmd);
			goto out_err;
		}

		mask = tcf_pedit_mask(a, i);
		val = tcf_pedit_val(a, i);
		offset = tcf_pedit_offset(a, i);

		err = set_pedit_val(htype, ~mask, val, offset, &masks[cmd], &vals[cmd]);
		if (err)
			goto out_err;
	}

	err = alloc_mod_hdr_actions(priv, a, namespace, parse_attr);
	if (err)
		goto out_err;

	err = offload_pedit_fields(masks, vals, parse_attr);
	if (err < 0)
		goto out_dealloc_parsed_actions;

	for (cmd = 0; cmd < __PEDIT_CMD_MAX; cmd++) {
		cmd_masks = &masks[cmd];
		if (memcmp(cmd_masks, &zero_masks, sizeof(zero_masks))) {
			printk(KERN_WARNING "mlx5: attempt to offload an unsupported field (cmd %d)\n",
			       cmd);
			print_hex_dump(KERN_WARNING, "mask: ", DUMP_PREFIX_ADDRESS,
				       16, 1, cmd_masks, sizeof(zero_masks), true);
			err = -EOPNOTSUPP;
			goto out_dealloc_parsed_actions;
		}
	}

	return 0;

out_dealloc_parsed_actions:
	kfree(parse_attr->mod_hdr_actions);
out_err:
	return err;
}

static int parse_tc_nic_actions(struct mlx5e_priv *priv, struct tcf_exts *exts,
				struct mlx5e_tc_flow_parse_attr *parse_attr,
				struct mlx5e_tc_flow *flow)
{
	struct mlx5_nic_flow_attr *attr = flow->nic_attr;
	const struct tc_action *a;
	LIST_HEAD(actions);
	int err;

	if (tc_no_actions(exts))
		return -EINVAL;

	attr->flow_tag = MLX5_FS_DEFAULT_FLOW_TAG;
	attr->action = 0;

	tcf_exts_to_list(exts, &actions);
	list_for_each_entry(a, &actions, list) {
		/* Only support a single action per rule */
		if (attr->action)
			return -EINVAL;

		if (is_tcf_gact_shot(a)) {
			attr->action |= MLX5_FLOW_CONTEXT_ACTION_DROP;
			if (MLX5_CAP_FLOWTABLE(priv->mdev,
					       flow_table_properties_nic_receive.flow_counter))
				attr->action |= MLX5_FLOW_CONTEXT_ACTION_COUNT;
			continue;
		}

		if (is_tcf_pedit(a)) {
			err = parse_tc_pedit_action(priv, a, MLX5_FLOW_NAMESPACE_KERNEL,
						    parse_attr);
			if (err)
				return err;

			attr->action |= MLX5_FLOW_CONTEXT_ACTION_MOD_HDR |
					MLX5_FLOW_CONTEXT_ACTION_FWD_DEST;
			continue;
		}

		if (is_tcf_skbedit_mark(a)) {
			u32 mark = tcf_skbedit_mark(a);

			if (mark & ~MLX5E_TC_FLOW_ID_MASK) {
				netdev_warn(priv->netdev, "Bad flow mark - only 16 bit is supported: 0x%x\n",
					    mark);
				return -EINVAL;
			}

			attr->flow_tag = mark;
			attr->action |= MLX5_FLOW_CONTEXT_ACTION_FWD_DEST;
			continue;
		}

		return -EINVAL;
	}

	return 0;
}

static inline int cmp_encap_info(struct ip_tunnel_key *a,
				 struct ip_tunnel_key *b)
{
	return memcmp(a, b, sizeof(*a));
}

static inline int hash_encap_info(struct ip_tunnel_key *key)
{
	return jhash(key, sizeof(*key), 0);
}

static int mlx5e_route_lookup_ipv4(struct mlx5e_priv *priv,
				   struct net_device *mirred_dev,
				   struct net_device **out_dev,
				   struct flowi4 *fl4,
				   struct neighbour **out_n,
				   int *out_ttl)
{
	struct mlx5_eswitch *esw = priv->mdev->priv.eswitch;
	struct rtable *rt;
	struct neighbour *n = NULL;

#if IS_ENABLED(CONFIG_INET)
	int ret;

	rt = ip_route_output_key(dev_net(mirred_dev), fl4);
	ret = PTR_ERR_OR_ZERO(rt);
	if (ret)
		return ret;
#else
	return -EOPNOTSUPP;
#endif
	/* if the egress device isn't on the same HW e-switch, we use the uplink */
	if (!switchdev_port_same_parent_id(priv->netdev, rt->dst.dev))
		*out_dev = mlx5_eswitch_get_uplink_netdev(esw);
	else
		*out_dev = rt->dst.dev;

	*out_ttl = ip4_dst_hoplimit(&rt->dst);
	n = dst_neigh_lookup(&rt->dst, &fl4->daddr);
	ip_rt_put(rt);
	if (!n)
		return -ENOMEM;

	*out_n = n;
	return 0;
}

static int mlx5e_route_lookup_ipv6(struct mlx5e_priv *priv,
				   struct net_device *mirred_dev,
				   struct net_device **out_dev,
				   struct flowi6 *fl6,
				   struct neighbour **out_n,
				   int *out_ttl)
{
	struct neighbour *n = NULL;
	struct dst_entry *dst;

#if IS_ENABLED(CONFIG_INET) && IS_ENABLED(CONFIG_IPV6)
	struct mlx5_eswitch *esw = priv->mdev->priv.eswitch;
	int ret;

	dst = ip6_route_output(dev_net(mirred_dev), NULL, fl6);
	ret = dst->error;
	if (ret) {
		dst_release(dst);
		return ret;
	}

	*out_ttl = ip6_dst_hoplimit(dst);

	/* if the egress device isn't on the same HW e-switch, we use the uplink */
	if (!switchdev_port_same_parent_id(priv->netdev, dst->dev))
		*out_dev = mlx5_eswitch_get_uplink_netdev(esw);
	else
		*out_dev = dst->dev;
#else
	return -EOPNOTSUPP;
#endif

	n = dst_neigh_lookup(dst, &fl6->daddr);
	dst_release(dst);
	if (!n)
		return -ENOMEM;

	*out_n = n;
	return 0;
}

static void gen_vxlan_header_ipv4(struct net_device *out_dev,
				  char buf[], int encap_size,
				  unsigned char h_dest[ETH_ALEN],
				  int ttl,
				  __be32 daddr,
				  __be32 saddr,
				  __be16 udp_dst_port,
				  __be32 vx_vni)
{
	struct ethhdr *eth = (struct ethhdr *)buf;
	struct iphdr  *ip = (struct iphdr *)((char *)eth + sizeof(struct ethhdr));
	struct udphdr *udp = (struct udphdr *)((char *)ip + sizeof(struct iphdr));
	struct vxlanhdr *vxh = (struct vxlanhdr *)((char *)udp + sizeof(struct udphdr));

	memset(buf, 0, encap_size);

	ether_addr_copy(eth->h_dest, h_dest);
	ether_addr_copy(eth->h_source, out_dev->dev_addr);
	eth->h_proto = htons(ETH_P_IP);

	ip->daddr = daddr;
	ip->saddr = saddr;

	ip->ttl = ttl;
	ip->protocol = IPPROTO_UDP;
	ip->version = 0x4;
	ip->ihl = 0x5;

	udp->dest = udp_dst_port;
	vxh->vx_flags = VXLAN_HF_VNI;
	vxh->vx_vni = vxlan_vni_field(vx_vni);
}

static void gen_vxlan_header_ipv6(struct net_device *out_dev,
				  char buf[], int encap_size,
				  unsigned char h_dest[ETH_ALEN],
				  int ttl,
				  struct in6_addr *daddr,
				  struct in6_addr *saddr,
				  __be16 udp_dst_port,
				  __be32 vx_vni)
{
	struct ethhdr *eth = (struct ethhdr *)buf;
	struct ipv6hdr *ip6h = (struct ipv6hdr *)((char *)eth + sizeof(struct ethhdr));
	struct udphdr *udp = (struct udphdr *)((char *)ip6h + sizeof(struct ipv6hdr));
	struct vxlanhdr *vxh = (struct vxlanhdr *)((char *)udp + sizeof(struct udphdr));

	memset(buf, 0, encap_size);

	ether_addr_copy(eth->h_dest, h_dest);
	ether_addr_copy(eth->h_source, out_dev->dev_addr);
	eth->h_proto = htons(ETH_P_IPV6);

	ip6_flow_hdr(ip6h, 0, 0);
	/* the HW fills up ipv6 payload len */
	ip6h->nexthdr     = IPPROTO_UDP;
	ip6h->hop_limit   = ttl;
	ip6h->daddr	  = *daddr;
	ip6h->saddr	  = *saddr;

	udp->dest = udp_dst_port;
	vxh->vx_flags = VXLAN_HF_VNI;
	vxh->vx_vni = vxlan_vni_field(vx_vni);
}

static int mlx5e_create_encap_header_ipv4(struct mlx5e_priv *priv,
					  struct net_device *mirred_dev,
					  struct mlx5e_encap_entry *e)
{
	int max_encap_size = MLX5_CAP_ESW(priv->mdev, max_encap_header_size);
	int ipv4_encap_size = ETH_HLEN + sizeof(struct iphdr) + VXLAN_HLEN;
	struct ip_tunnel_key *tun_key = &e->tun_info.key;
<<<<<<< HEAD
=======
	struct net_device *out_dev;
>>>>>>> 3864f3ba
	struct neighbour *n = NULL;
	struct flowi4 fl4 = {};
	char *encap_header;
	int ttl, err;
<<<<<<< HEAD

	if (max_encap_size < ipv4_encap_size) {
		mlx5_core_warn(priv->mdev, "encap size %d too big, max supported is %d\n",
			       ipv4_encap_size, max_encap_size);
		return -EOPNOTSUPP;
	}

=======
	u8 nud_state;

	if (max_encap_size < ipv4_encap_size) {
		mlx5_core_warn(priv->mdev, "encap size %d too big, max supported is %d\n",
			       ipv4_encap_size, max_encap_size);
		return -EOPNOTSUPP;
	}

>>>>>>> 3864f3ba
	encap_header = kzalloc(ipv4_encap_size, GFP_KERNEL);
	if (!encap_header)
		return -ENOMEM;

	switch (e->tunnel_type) {
	case MLX5_HEADER_TYPE_VXLAN:
		fl4.flowi4_proto = IPPROTO_UDP;
		fl4.fl4_dport = tun_key->tp_dst;
		break;
	default:
		err = -EOPNOTSUPP;
		goto out;
	}
	fl4.flowi4_tos = tun_key->tos;
	fl4.daddr = tun_key->u.ipv4.dst;
	fl4.saddr = tun_key->u.ipv4.src;

	err = mlx5e_route_lookup_ipv4(priv, mirred_dev, &out_dev,
				      &fl4, &n, &ttl);
	if (err)
		goto out;

	/* used by mlx5e_detach_encap to lookup a neigh hash table
	 * entry in the neigh hash table when a user deletes a rule
	 */
	e->m_neigh.dev = n->dev;
	e->m_neigh.family = n->ops->family;
	memcpy(&e->m_neigh.dst_ip, n->primary_key, n->tbl->key_len);
	e->out_dev = out_dev;

	/* It's importent to add the neigh to the hash table before checking
	 * the neigh validity state. So if we'll get a notification, in case the
	 * neigh changes it's validity state, we would find the relevant neigh
	 * in the hash.
	 */
	err = mlx5e_rep_encap_entry_attach(netdev_priv(out_dev), e);
	if (err)
		goto out;

	read_lock_bh(&n->lock);
	nud_state = n->nud_state;
	ether_addr_copy(e->h_dest, n->ha);
	read_unlock_bh(&n->lock);

	switch (e->tunnel_type) {
	case MLX5_HEADER_TYPE_VXLAN:
<<<<<<< HEAD
		gen_vxlan_header_ipv4(*out_dev, encap_header,
=======
		gen_vxlan_header_ipv4(out_dev, encap_header,
>>>>>>> 3864f3ba
				      ipv4_encap_size, e->h_dest, ttl,
				      fl4.daddr,
				      fl4.saddr, tun_key->tp_dst,
				      tunnel_id_to_key32(tun_key->tun_id));
		break;
	default:
		err = -EOPNOTSUPP;
		goto destroy_neigh_entry;
	}
	e->encap_size = ipv4_encap_size;
	e->encap_header = encap_header;

	if (!(nud_state & NUD_VALID)) {
		neigh_event_send(n, NULL);
		neigh_release(n);
		return -EAGAIN;
	}

	err = mlx5_encap_alloc(priv->mdev, e->tunnel_type,
			       ipv4_encap_size, encap_header, &e->encap_id);
<<<<<<< HEAD
=======
	if (err)
		goto destroy_neigh_entry;

	e->flags |= MLX5_ENCAP_ENTRY_VALID;
	mlx5e_rep_queue_neigh_stats_work(netdev_priv(out_dev));
	neigh_release(n);
	return err;

destroy_neigh_entry:
	mlx5e_rep_encap_entry_detach(netdev_priv(e->out_dev), e);
>>>>>>> 3864f3ba
out:
	kfree(encap_header);
	if (n)
		neigh_release(n);
	return err;
}

static int mlx5e_create_encap_header_ipv6(struct mlx5e_priv *priv,
					  struct net_device *mirred_dev,
					  struct mlx5e_encap_entry *e)
{
	int max_encap_size = MLX5_CAP_ESW(priv->mdev, max_encap_header_size);
	int ipv6_encap_size = ETH_HLEN + sizeof(struct ipv6hdr) + VXLAN_HLEN;
	struct ip_tunnel_key *tun_key = &e->tun_info.key;
<<<<<<< HEAD
=======
	struct net_device *out_dev;
>>>>>>> 3864f3ba
	struct neighbour *n = NULL;
	struct flowi6 fl6 = {};
	char *encap_header;
	int err, ttl = 0;
<<<<<<< HEAD
=======
	u8 nud_state;
>>>>>>> 3864f3ba

	if (max_encap_size < ipv6_encap_size) {
		mlx5_core_warn(priv->mdev, "encap size %d too big, max supported is %d\n",
			       ipv6_encap_size, max_encap_size);
		return -EOPNOTSUPP;
	}

	encap_header = kzalloc(ipv6_encap_size, GFP_KERNEL);
	if (!encap_header)
		return -ENOMEM;

	switch (e->tunnel_type) {
	case MLX5_HEADER_TYPE_VXLAN:
		fl6.flowi6_proto = IPPROTO_UDP;
		fl6.fl6_dport = tun_key->tp_dst;
		break;
	default:
		err = -EOPNOTSUPP;
		goto out;
	}

	fl6.flowlabel = ip6_make_flowinfo(RT_TOS(tun_key->tos), tun_key->label);
	fl6.daddr = tun_key->u.ipv6.dst;
	fl6.saddr = tun_key->u.ipv6.src;

	err = mlx5e_route_lookup_ipv6(priv, mirred_dev, &out_dev,
				      &fl6, &n, &ttl);
	if (err)
		goto out;

	/* used by mlx5e_detach_encap to lookup a neigh hash table
	 * entry in the neigh hash table when a user deletes a rule
	 */
	e->m_neigh.dev = n->dev;
	e->m_neigh.family = n->ops->family;
	memcpy(&e->m_neigh.dst_ip, n->primary_key, n->tbl->key_len);
	e->out_dev = out_dev;

	/* It's importent to add the neigh to the hash table before checking
	 * the neigh validity state. So if we'll get a notification, in case the
	 * neigh changes it's validity state, we would find the relevant neigh
	 * in the hash.
	 */
	err = mlx5e_rep_encap_entry_attach(netdev_priv(out_dev), e);
	if (err)
		goto out;

	read_lock_bh(&n->lock);
	nud_state = n->nud_state;
	ether_addr_copy(e->h_dest, n->ha);
	read_unlock_bh(&n->lock);

	switch (e->tunnel_type) {
	case MLX5_HEADER_TYPE_VXLAN:
<<<<<<< HEAD
		gen_vxlan_header_ipv6(*out_dev, encap_header,
=======
		gen_vxlan_header_ipv6(out_dev, encap_header,
>>>>>>> 3864f3ba
				      ipv6_encap_size, e->h_dest, ttl,
				      &fl6.daddr,
				      &fl6.saddr, tun_key->tp_dst,
				      tunnel_id_to_key32(tun_key->tun_id));
		break;
	default:
		err = -EOPNOTSUPP;
		goto destroy_neigh_entry;
	}

	e->encap_size = ipv6_encap_size;
	e->encap_header = encap_header;

	if (!(nud_state & NUD_VALID)) {
		neigh_event_send(n, NULL);
		neigh_release(n);
		return -EAGAIN;
	}

	err = mlx5_encap_alloc(priv->mdev, e->tunnel_type,
			       ipv6_encap_size, encap_header, &e->encap_id);
<<<<<<< HEAD
=======
	if (err)
		goto destroy_neigh_entry;

	e->flags |= MLX5_ENCAP_ENTRY_VALID;
	mlx5e_rep_queue_neigh_stats_work(netdev_priv(out_dev));
	neigh_release(n);
	return err;

destroy_neigh_entry:
	mlx5e_rep_encap_entry_detach(netdev_priv(e->out_dev), e);
>>>>>>> 3864f3ba
out:
	kfree(encap_header);
	if (n)
		neigh_release(n);
	return err;
}

static int mlx5e_attach_encap(struct mlx5e_priv *priv,
			      struct ip_tunnel_info *tun_info,
			      struct net_device *mirred_dev,
			      struct net_device **encap_dev,
			      struct mlx5e_tc_flow *flow)
{
	struct mlx5_eswitch *esw = priv->mdev->priv.eswitch;
	struct net_device *up_dev = mlx5_eswitch_get_uplink_netdev(esw);
	unsigned short family = ip_tunnel_info_af(tun_info);
	struct mlx5e_priv *up_priv = netdev_priv(up_dev);
	struct mlx5_esw_flow_attr *attr = flow->esw_attr;
	struct ip_tunnel_key *key = &tun_info->key;
	struct mlx5e_encap_entry *e;
	int tunnel_type, err = 0;
	uintptr_t hash_key;
	bool found = false;

	/* udp dst port must be set */
	if (!memchr_inv(&key->tp_dst, 0, sizeof(key->tp_dst)))
		goto vxlan_encap_offload_err;

	/* setting udp src port isn't supported */
	if (memchr_inv(&key->tp_src, 0, sizeof(key->tp_src))) {
vxlan_encap_offload_err:
		netdev_warn(priv->netdev,
			    "must set udp dst port and not set udp src port\n");
		return -EOPNOTSUPP;
	}

	if (mlx5e_vxlan_lookup_port(up_priv, be16_to_cpu(key->tp_dst)) &&
	    MLX5_CAP_ESW(priv->mdev, vxlan_encap_decap)) {
		tunnel_type = MLX5_HEADER_TYPE_VXLAN;
	} else {
		netdev_warn(priv->netdev,
			    "%d isn't an offloaded vxlan udp dport\n", be16_to_cpu(key->tp_dst));
		return -EOPNOTSUPP;
	}

	hash_key = hash_encap_info(key);

	hash_for_each_possible_rcu(esw->offloads.encap_tbl, e,
				   encap_hlist, hash_key) {
		if (!cmp_encap_info(&e->tun_info.key, key)) {
			found = true;
			break;
		}
	}

	if (found)
		goto attach_flow;

	e = kzalloc(sizeof(*e), GFP_KERNEL);
	if (!e)
		return -ENOMEM;

	e->tun_info = *tun_info;
	e->tunnel_type = tunnel_type;
	INIT_LIST_HEAD(&e->flows);

	if (family == AF_INET)
		err = mlx5e_create_encap_header_ipv4(priv, mirred_dev, e);
	else if (family == AF_INET6)
		err = mlx5e_create_encap_header_ipv6(priv, mirred_dev, e);

	if (err && err != -EAGAIN)
		goto out_err;

	hash_add_rcu(esw->offloads.encap_tbl, &e->encap_hlist, hash_key);

attach_flow:
	list_add(&flow->encap, &e->flows);
	*encap_dev = e->out_dev;
	if (e->flags & MLX5_ENCAP_ENTRY_VALID)
		attr->encap_id = e->encap_id;

	return err;

out_err:
	kfree(e);
	return err;
}

static int parse_tc_fdb_actions(struct mlx5e_priv *priv, struct tcf_exts *exts,
				struct mlx5e_tc_flow_parse_attr *parse_attr,
				struct mlx5e_tc_flow *flow)
{
	struct mlx5_esw_flow_attr *attr = flow->esw_attr;
	struct mlx5e_rep_priv *rpriv = priv->ppriv;
	struct ip_tunnel_info *info = NULL;
	const struct tc_action *a;
	LIST_HEAD(actions);
	bool encap = false;
	int err = 0;

	if (tc_no_actions(exts))
		return -EINVAL;

	memset(attr, 0, sizeof(*attr));
	attr->in_rep = rpriv->rep;

	tcf_exts_to_list(exts, &actions);
	list_for_each_entry(a, &actions, list) {
		if (is_tcf_gact_shot(a)) {
			attr->action |= MLX5_FLOW_CONTEXT_ACTION_DROP |
					MLX5_FLOW_CONTEXT_ACTION_COUNT;
			continue;
		}

		if (is_tcf_pedit(a)) {
			err = parse_tc_pedit_action(priv, a, MLX5_FLOW_NAMESPACE_FDB,
						    parse_attr);
			if (err)
				return err;

			attr->action |= MLX5_FLOW_CONTEXT_ACTION_MOD_HDR;
			continue;
		}

		if (is_tcf_mirred_egress_redirect(a)) {
			int ifindex = tcf_mirred_ifindex(a);
			struct net_device *out_dev, *encap_dev = NULL;
			struct mlx5e_priv *out_priv;

			out_dev = __dev_get_by_index(dev_net(priv->netdev), ifindex);

			if (switchdev_port_same_parent_id(priv->netdev,
							  out_dev)) {
				attr->action |= MLX5_FLOW_CONTEXT_ACTION_FWD_DEST |
					MLX5_FLOW_CONTEXT_ACTION_COUNT;
				out_priv = netdev_priv(out_dev);
				rpriv = out_priv->ppriv;
				attr->out_rep = rpriv->rep;
			} else if (encap) {
				err = mlx5e_attach_encap(priv, info,
							 out_dev, &encap_dev, flow);
				if (err && err != -EAGAIN)
					return err;
				attr->action |= MLX5_FLOW_CONTEXT_ACTION_ENCAP |
					MLX5_FLOW_CONTEXT_ACTION_FWD_DEST |
					MLX5_FLOW_CONTEXT_ACTION_COUNT;
				out_priv = netdev_priv(encap_dev);
				rpriv = out_priv->ppriv;
				attr->out_rep = rpriv->rep;
				attr->parse_attr = parse_attr;
			} else {
				pr_err("devices %s %s not on same switch HW, can't offload forwarding\n",
				       priv->netdev->name, out_dev->name);
				return -EINVAL;
			}
			continue;
		}

		if (is_tcf_tunnel_set(a)) {
			info = tcf_tunnel_info(a);
			if (info)
				encap = true;
			else
				return -EOPNOTSUPP;
			continue;
		}

		if (is_tcf_vlan(a)) {
			if (tcf_vlan_action(a) == TCA_VLAN_ACT_POP) {
				attr->action |= MLX5_FLOW_CONTEXT_ACTION_VLAN_POP;
			} else if (tcf_vlan_action(a) == TCA_VLAN_ACT_PUSH) {
				if (tcf_vlan_push_proto(a) != htons(ETH_P_8021Q))
					return -EOPNOTSUPP;

				attr->action |= MLX5_FLOW_CONTEXT_ACTION_VLAN_PUSH;
				attr->vlan = tcf_vlan_push_vid(a);
			} else { /* action is TCA_VLAN_ACT_MODIFY */
				return -EOPNOTSUPP;
			}
			continue;
		}

		if (is_tcf_tunnel_release(a)) {
			attr->action |= MLX5_FLOW_CONTEXT_ACTION_DECAP;
			continue;
		}

		return -EINVAL;
	}
	return err;
}

int mlx5e_configure_flower(struct mlx5e_priv *priv, __be16 protocol,
			   struct tc_cls_flower_offload *f)
{
	struct mlx5_eswitch *esw = priv->mdev->priv.eswitch;
	struct mlx5e_tc_flow_parse_attr *parse_attr;
	struct mlx5e_tc_table *tc = &priv->fs.tc;
	struct mlx5e_tc_flow *flow;
	int attr_size, err = 0;
	u8 flow_flags = 0;

	if (esw && esw->mode == SRIOV_OFFLOADS) {
		flow_flags = MLX5E_TC_FLOW_ESWITCH;
		attr_size  = sizeof(struct mlx5_esw_flow_attr);
	} else {
		flow_flags = MLX5E_TC_FLOW_NIC;
		attr_size  = sizeof(struct mlx5_nic_flow_attr);
	}

	flow = kzalloc(sizeof(*flow) + attr_size, GFP_KERNEL);
	parse_attr = mlx5_vzalloc(sizeof(*parse_attr));
	if (!parse_attr || !flow) {
		err = -ENOMEM;
		goto err_free;
	}

	flow->cookie = f->cookie;
	flow->flags = flow_flags;

	err = parse_cls_flower(priv, flow, &parse_attr->spec, f);
	if (err < 0)
		goto err_free;

	if (flow->flags & MLX5E_TC_FLOW_ESWITCH) {
		err = parse_tc_fdb_actions(priv, f->exts, parse_attr, flow);
		if (err < 0)
			goto err_handle_encap_flow;
		flow->rule = mlx5e_tc_add_fdb_flow(priv, parse_attr, flow);
	} else {
		err = parse_tc_nic_actions(priv, f->exts, parse_attr, flow);
		if (err < 0)
			goto err_free;
		flow->rule = mlx5e_tc_add_nic_flow(priv, parse_attr, flow);
	}

	if (IS_ERR(flow->rule)) {
		err = PTR_ERR(flow->rule);
		goto err_free;
	}

	flow->flags |= MLX5E_TC_FLOW_OFFLOADED;
	err = rhashtable_insert_fast(&tc->ht, &flow->node,
				     tc->ht_params);
	if (err)
		goto err_del_rule;

	if (flow->flags & MLX5E_TC_FLOW_ESWITCH &&
	    !(flow->esw_attr->action & MLX5_FLOW_CONTEXT_ACTION_ENCAP))
		kvfree(parse_attr);
	return err;

err_del_rule:
	mlx5e_tc_del_flow(priv, flow);

err_handle_encap_flow:
	if (err == -EAGAIN) {
		err = rhashtable_insert_fast(&tc->ht, &flow->node,
					     tc->ht_params);
		if (err)
			mlx5e_tc_del_flow(priv, flow);
		else
			return 0;
	}

err_free:
	kvfree(parse_attr);
	kfree(flow);
	return err;
}

int mlx5e_delete_flower(struct mlx5e_priv *priv,
			struct tc_cls_flower_offload *f)
{
	struct mlx5e_tc_flow *flow;
	struct mlx5e_tc_table *tc = &priv->fs.tc;

	flow = rhashtable_lookup_fast(&tc->ht, &f->cookie,
				      tc->ht_params);
	if (!flow)
		return -EINVAL;

	rhashtable_remove_fast(&tc->ht, &flow->node, tc->ht_params);

	mlx5e_tc_del_flow(priv, flow);

	kfree(flow);

	return 0;
}

int mlx5e_stats_flower(struct mlx5e_priv *priv,
		       struct tc_cls_flower_offload *f)
{
	struct mlx5e_tc_table *tc = &priv->fs.tc;
	struct mlx5e_tc_flow *flow;
	struct tc_action *a;
	struct mlx5_fc *counter;
	LIST_HEAD(actions);
	u64 bytes;
	u64 packets;
	u64 lastuse;

	flow = rhashtable_lookup_fast(&tc->ht, &f->cookie,
				      tc->ht_params);
	if (!flow)
		return -EINVAL;

	if (!(flow->flags & MLX5E_TC_FLOW_OFFLOADED))
		return 0;

	counter = mlx5_flow_rule_counter(flow->rule);
	if (!counter)
		return 0;

	mlx5_fc_query_cached(counter, &bytes, &packets, &lastuse);

	preempt_disable();

	tcf_exts_to_list(f->exts, &actions);
	list_for_each_entry(a, &actions, list)
		tcf_action_stats_update(a, bytes, packets, lastuse);

	preempt_enable();

	return 0;
}

static const struct rhashtable_params mlx5e_tc_flow_ht_params = {
	.head_offset = offsetof(struct mlx5e_tc_flow, node),
	.key_offset = offsetof(struct mlx5e_tc_flow, cookie),
	.key_len = sizeof(((struct mlx5e_tc_flow *)0)->cookie),
	.automatic_shrinking = true,
};

int mlx5e_tc_init(struct mlx5e_priv *priv)
{
	struct mlx5e_tc_table *tc = &priv->fs.tc;

	tc->ht_params = mlx5e_tc_flow_ht_params;
	return rhashtable_init(&tc->ht, &tc->ht_params);
}

static void _mlx5e_tc_del_flow(void *ptr, void *arg)
{
	struct mlx5e_tc_flow *flow = ptr;
	struct mlx5e_priv *priv = arg;

	mlx5e_tc_del_flow(priv, flow);
	kfree(flow);
}

void mlx5e_tc_cleanup(struct mlx5e_priv *priv)
{
	struct mlx5e_tc_table *tc = &priv->fs.tc;

	rhashtable_free_and_destroy(&tc->ht, _mlx5e_tc_del_flow, priv);

	if (!IS_ERR_OR_NULL(tc->t)) {
		mlx5_destroy_flow_table(tc->t);
		tc->t = NULL;
	}
}<|MERGE_RESOLUTION|>--- conflicted
+++ resolved
@@ -824,18 +824,11 @@
 
 	err = __parse_cls_flower(priv, spec, f, &min_inline);
 
-<<<<<<< HEAD
-	if (!err && (flow->flags & MLX5E_TC_FLOW_ESWITCH) &&
-	    rep->vport != FDB_UPLINK_VPORT) {
-		if (esw->offloads.inline_mode != MLX5_INLINE_MODE_NONE &&
-		    esw->offloads.inline_mode < min_inline) {
-=======
 	if (!err && (flow->flags & MLX5E_TC_FLOW_ESWITCH)) {
 		rep = rpriv->rep;
 		if (rep->vport != FDB_UPLINK_VPORT &&
 		    (esw->offloads.inline_mode != MLX5_INLINE_MODE_NONE &&
 		    esw->offloads.inline_mode < min_inline)) {
->>>>>>> 3864f3ba
 			netdev_warn(priv->netdev,
 				    "Flow is not offloaded due to min inline setting, required %d actual %d\n",
 				    min_inline, esw->offloads.inline_mode);
@@ -1337,15 +1330,12 @@
 	int max_encap_size = MLX5_CAP_ESW(priv->mdev, max_encap_header_size);
 	int ipv4_encap_size = ETH_HLEN + sizeof(struct iphdr) + VXLAN_HLEN;
 	struct ip_tunnel_key *tun_key = &e->tun_info.key;
-<<<<<<< HEAD
-=======
 	struct net_device *out_dev;
->>>>>>> 3864f3ba
 	struct neighbour *n = NULL;
 	struct flowi4 fl4 = {};
 	char *encap_header;
 	int ttl, err;
-<<<<<<< HEAD
+	u8 nud_state;
 
 	if (max_encap_size < ipv4_encap_size) {
 		mlx5_core_warn(priv->mdev, "encap size %d too big, max supported is %d\n",
@@ -1353,16 +1343,6 @@
 		return -EOPNOTSUPP;
 	}
 
-=======
-	u8 nud_state;
-
-	if (max_encap_size < ipv4_encap_size) {
-		mlx5_core_warn(priv->mdev, "encap size %d too big, max supported is %d\n",
-			       ipv4_encap_size, max_encap_size);
-		return -EOPNOTSUPP;
-	}
-
->>>>>>> 3864f3ba
 	encap_header = kzalloc(ipv4_encap_size, GFP_KERNEL);
 	if (!encap_header)
 		return -ENOMEM;
@@ -1409,11 +1389,7 @@
 
 	switch (e->tunnel_type) {
 	case MLX5_HEADER_TYPE_VXLAN:
-<<<<<<< HEAD
-		gen_vxlan_header_ipv4(*out_dev, encap_header,
-=======
 		gen_vxlan_header_ipv4(out_dev, encap_header,
->>>>>>> 3864f3ba
 				      ipv4_encap_size, e->h_dest, ttl,
 				      fl4.daddr,
 				      fl4.saddr, tun_key->tp_dst,
@@ -1434,8 +1410,6 @@
 
 	err = mlx5_encap_alloc(priv->mdev, e->tunnel_type,
 			       ipv4_encap_size, encap_header, &e->encap_id);
-<<<<<<< HEAD
-=======
 	if (err)
 		goto destroy_neigh_entry;
 
@@ -1446,7 +1420,6 @@
 
 destroy_neigh_entry:
 	mlx5e_rep_encap_entry_detach(netdev_priv(e->out_dev), e);
->>>>>>> 3864f3ba
 out:
 	kfree(encap_header);
 	if (n)
@@ -1461,18 +1434,12 @@
 	int max_encap_size = MLX5_CAP_ESW(priv->mdev, max_encap_header_size);
 	int ipv6_encap_size = ETH_HLEN + sizeof(struct ipv6hdr) + VXLAN_HLEN;
 	struct ip_tunnel_key *tun_key = &e->tun_info.key;
-<<<<<<< HEAD
-=======
 	struct net_device *out_dev;
->>>>>>> 3864f3ba
 	struct neighbour *n = NULL;
 	struct flowi6 fl6 = {};
 	char *encap_header;
 	int err, ttl = 0;
-<<<<<<< HEAD
-=======
 	u8 nud_state;
->>>>>>> 3864f3ba
 
 	if (max_encap_size < ipv6_encap_size) {
 		mlx5_core_warn(priv->mdev, "encap size %d too big, max supported is %d\n",
@@ -1527,11 +1494,7 @@
 
 	switch (e->tunnel_type) {
 	case MLX5_HEADER_TYPE_VXLAN:
-<<<<<<< HEAD
-		gen_vxlan_header_ipv6(*out_dev, encap_header,
-=======
 		gen_vxlan_header_ipv6(out_dev, encap_header,
->>>>>>> 3864f3ba
 				      ipv6_encap_size, e->h_dest, ttl,
 				      &fl6.daddr,
 				      &fl6.saddr, tun_key->tp_dst,
@@ -1553,8 +1516,6 @@
 
 	err = mlx5_encap_alloc(priv->mdev, e->tunnel_type,
 			       ipv6_encap_size, encap_header, &e->encap_id);
-<<<<<<< HEAD
-=======
 	if (err)
 		goto destroy_neigh_entry;
 
@@ -1565,7 +1526,6 @@
 
 destroy_neigh_entry:
 	mlx5e_rep_encap_entry_detach(netdev_priv(e->out_dev), e);
->>>>>>> 3864f3ba
 out:
 	kfree(encap_header);
 	if (n)
