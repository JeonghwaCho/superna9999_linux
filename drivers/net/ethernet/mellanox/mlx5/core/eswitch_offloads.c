--- conflicted
+++ resolved
@@ -97,11 +97,7 @@
 	rule = mlx5_add_flow_rules((struct mlx5_flow_table *)esw->fdb_table.fdb,
 				   spec, &flow_act, dest, i);
 	if (IS_ERR(rule))
-<<<<<<< HEAD
-		mlx5_fc_destroy(esw->dev, counter);
-=======
 		goto err_add_rule;
->>>>>>> a4b7c07f
 	else
 		esw->offloads.num_flows++;
 
@@ -124,21 +120,6 @@
 	mlx5_del_flow_rules(rule);
 	mlx5_fc_destroy(esw->dev, counter);
 	esw->offloads.num_flows--;
-}
-
-void
-mlx5_eswitch_del_offloaded_rule(struct mlx5_eswitch *esw,
-				struct mlx5_flow_handle *rule,
-				struct mlx5_esw_flow_attr *attr)
-{
-	struct mlx5_fc *counter = NULL;
-
-	if (!IS_ERR(rule)) {
-		counter = mlx5_flow_rule_counter(rule);
-		mlx5_del_flow_rules(rule);
-		mlx5_fc_destroy(esw->dev, counter);
-		esw->offloads.num_flows--;
-	}
 }
 
 static int esw_set_global_vlan_pop(struct mlx5_eswitch *esw, u8 val)
