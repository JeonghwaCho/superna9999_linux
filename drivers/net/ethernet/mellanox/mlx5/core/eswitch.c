--- conflicted
+++ resolved
@@ -401,11 +401,7 @@
 	esw_debug(esw->dev, "\tADDED UC MAC: vport[%d] %pM fr(%p)\n",
 		  vport, mac, vaddr->flow_rule);
 
-<<<<<<< HEAD
 	return 0;
-=======
-	return err;
->>>>>>> c50c98d3
 }
 
 static int esw_del_uc_addr(struct mlx5_eswitch *esw, struct vport_addr *vaddr)
