--- conflicted
+++ resolved
@@ -230,14 +230,7 @@
 		sq->stats.packets += skb_shinfo(skb)->gso_segs;
 		num_bytes = skb->len + (skb_shinfo(skb)->gso_segs - 1) * ihs;
 	} else {
-<<<<<<< HEAD
-		bf = sq->bf_budget &&
-		     !skb->xmit_more &&
-		     !skb_shinfo(skb)->nr_frags;
-		ihs = mlx5e_get_inline_hdr_size(sq, skb, bf);
-=======
 		ihs = mlx5e_calc_min_inline(sq->min_inline_mode, skb);
->>>>>>> 2f5e9f8d
 		sq->stats.packets++;
 		num_bytes = max_t(unsigned int, skb->len, ETH_ZLEN);
 	}
@@ -333,12 +326,6 @@
 		sq->stats.nop++;
 	}
 
-<<<<<<< HEAD
-	if (bf)
-		sq->bf_budget--;
-
-=======
->>>>>>> 2f5e9f8d
 	return NETDEV_TX_OK;
 
 dma_unmap_wqe_err:
