#
# QLogic network device configuration
#

config NET_VENDOR_QLOGIC
	bool "QLogic devices"
	default y
	depends on PCI
	---help---
	  If you have a network (Ethernet) card belonging to this class, say Y.

	  Note that the answer to this question doesn't directly affect the
	  kernel: saying N will just cause the configurator to skip all
	  the questions about QLogic cards. If you say Y, you will be asked for
	  your specific card in the following questions.

if NET_VENDOR_QLOGIC

config QLA3XXX
	tristate "QLogic QLA3XXX Network Driver Support"
	depends on PCI
	---help---
	  This driver supports QLogic ISP3XXX gigabit Ethernet cards.

	  To compile this driver as a module, choose M here: the module
	  will be called qla3xxx.

config QLCNIC
	tristate "QLOGIC QLCNIC 1/10Gb Converged Ethernet NIC Support"
	depends on PCI
	select FW_LOADER
	---help---
	  This driver supports QLogic QLE8240 and QLE8242 Converged Ethernet
	  devices.

config QLCNIC_SRIOV
	bool "QLOGIC QLCNIC 83XX family SR-IOV Support"
	depends on QLCNIC && PCI_IOV
	default y
	---help---
	  This configuration parameter enables Single Root Input Output
	  Virtualization support for QLE83XX Converged Ethernet devices.
	  This allows for virtual function acceleration in virtualized
	  environments.

config QLCNIC_DCB
	bool "QLOGIC QLCNIC 82XX and 83XX family DCB Support"
	depends on QLCNIC && DCB
	default y
	---help---
	  This configuration parameter enables DCB support in QLE83XX
	  and QLE82XX Converged Ethernet devices. This allows for DCB
	  get operations support through rtNetlink interface. Only CEE
	  mode of DCB is supported. PG and PFC values are related only
	  to Tx.

config QLCNIC_HWMON
	bool "QLOGIC QLCNIC 82XX and 83XX family HWMON support"
	depends on QLCNIC && HWMON && !(QLCNIC=y && HWMON=m)
	default y
	---help---
	  This configuration parameter can be used to read the
	  board temperature in Converged Ethernet devices
	  supported by qlcnic.

	  This data is available via the hwmon sysfs interface.

config QLGE
	tristate "QLogic QLGE 10Gb Ethernet Driver Support"
	depends on PCI
	---help---
	  This driver supports QLogic ISP8XXX 10Gb Ethernet cards.

	  To compile this driver as a module, choose M here: the module
	  will be called qlge.

config NETXEN_NIC
	tristate "NetXen Multi port (1/10) Gigabit Ethernet NIC"
	depends on PCI
	select FW_LOADER
	---help---
	  This enables the support for NetXen's Gigabit Ethernet card.

config QED
	tristate "QLogic QED 25/40/100Gb core driver"
	depends on PCI
	select ZLIB_INFLATE
	---help---
	  This enables the support for ...

config QED_LL2
	bool

config QED_SRIOV
	bool "QLogic QED 25/40/100Gb SR-IOV support"
	depends on QED && PCI_IOV
	default y
	---help---
	  This configuration parameter enables Single Root Input Output
	  Virtualization support for QED devices.
	  This allows for virtual function acceleration in virtualized
	  environments.

config QEDE
	tristate "QLogic QED 25/40/100Gb Ethernet NIC"
	depends on QED
	---help---
	  This enables the support for ...

<<<<<<< HEAD
=======
config QED_RDMA
	bool

>>>>>>> 0edffe65
endif # NET_VENDOR_QLOGIC<|MERGE_RESOLUTION|>--- conflicted
+++ resolved
@@ -107,10 +107,7 @@
 	---help---
 	  This enables the support for ...
 
-<<<<<<< HEAD
-=======
 config QED_RDMA
 	bool
 
->>>>>>> 0edffe65
 endif # NET_VENDOR_QLOGIC