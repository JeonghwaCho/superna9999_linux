/* QLogic qed NIC Driver
 * Copyright (c) 2015-2017  QLogic Corporation
 *
 * This software is available to you under a choice of one of two
 * licenses.  You may choose to be licensed under the terms of the GNU
 * General Public License (GPL) Version 2, available from the file
 * COPYING in the main directory of this source tree, or the
 * OpenIB.org BSD license below:
 *
 *     Redistribution and use in source and binary forms, with or
 *     without modification, are permitted provided that the following
 *     conditions are met:
 *
 *      - Redistributions of source code must retain the above
 *        copyright notice, this list of conditions and the following
 *        disclaimer.
 *
 *      - Redistributions in binary form must reproduce the above
 *        copyright notice, this list of conditions and the following
 *        disclaimer in the documentation and /or other materials
 *        provided with the distribution.
 *
 * THE SOFTWARE IS PROVIDED "AS IS", WITHOUT WARRANTY OF ANY KIND,
 * EXPRESS OR IMPLIED, INCLUDING BUT NOT LIMITED TO THE WARRANTIES OF
 * MERCHANTABILITY, FITNESS FOR A PARTICULAR PURPOSE AND
 * NONINFRINGEMENT. IN NO EVENT SHALL THE AUTHORS OR COPYRIGHT HOLDERS
 * BE LIABLE FOR ANY CLAIM, DAMAGES OR OTHER LIABILITY, WHETHER IN AN
 * ACTION OF CONTRACT, TORT OR OTHERWISE, ARISING FROM, OUT OF OR IN
 * CONNECTION WITH THE SOFTWARE OR THE USE OR OTHER DEALINGS IN THE
 * SOFTWARE.
 */

#include <linux/types.h>
#include <asm/byteorder.h>
#include <linux/io.h>
#include <linux/delay.h>
#include <linux/dma-mapping.h>
#include <linux/errno.h>
#include <linux/kernel.h>
#include <linux/mutex.h>
#include <linux/pci.h>
#include <linux/slab.h>
#include <linux/string.h>
#include <linux/vmalloc.h>
#include <linux/etherdevice.h>
#include <linux/qed/qed_chain.h>
#include <linux/qed/qed_if.h>
#include "qed.h"
#include "qed_cxt.h"
#include "qed_dcbx.h"
#include "qed_dev_api.h"
#include "qed_fcoe.h"
#include "qed_hsi.h"
#include "qed_hw.h"
#include "qed_init_ops.h"
#include "qed_int.h"
#include "qed_iscsi.h"
#include "qed_ll2.h"
#include "qed_mcp.h"
#include "qed_ooo.h"
#include "qed_reg_addr.h"
#include "qed_sp.h"
#include "qed_sriov.h"
#include "qed_vf.h"
#include "qed_roce.h"

static DEFINE_SPINLOCK(qm_lock);

#define QED_MIN_DPIS            (4)
#define QED_MIN_PWM_REGION      (QED_WID_SIZE * QED_MIN_DPIS)

/* API common to all protocols */
enum BAR_ID {
	BAR_ID_0,       /* used for GRC */
	BAR_ID_1        /* Used for doorbells */
};

static u32 qed_hw_bar_size(struct qed_hwfn *p_hwfn, enum BAR_ID bar_id)
{
	u32 bar_reg = (bar_id == BAR_ID_0 ?
		       PGLUE_B_REG_PF_BAR0_SIZE : PGLUE_B_REG_PF_BAR1_SIZE);
	u32 val;

	if (IS_VF(p_hwfn->cdev))
		return 1 << 17;

	val = qed_rd(p_hwfn, p_hwfn->p_main_ptt, bar_reg);
	if (val)
		return 1 << (val + 15);

	/* Old MFW initialized above registered only conditionally */
	if (p_hwfn->cdev->num_hwfns > 1) {
		DP_INFO(p_hwfn,
			"BAR size not configured. Assuming BAR size of 256kB for GRC and 512kB for DB\n");
			return BAR_ID_0 ? 256 * 1024 : 512 * 1024;
	} else {
		DP_INFO(p_hwfn,
			"BAR size not configured. Assuming BAR size of 512kB for GRC and 512kB for DB\n");
			return 512 * 1024;
	}
}

void qed_init_dp(struct qed_dev *cdev, u32 dp_module, u8 dp_level)
{
	u32 i;

	cdev->dp_level = dp_level;
	cdev->dp_module = dp_module;
	for (i = 0; i < MAX_HWFNS_PER_DEVICE; i++) {
		struct qed_hwfn *p_hwfn = &cdev->hwfns[i];

		p_hwfn->dp_level = dp_level;
		p_hwfn->dp_module = dp_module;
	}
}

void qed_init_struct(struct qed_dev *cdev)
{
	u8 i;

	for (i = 0; i < MAX_HWFNS_PER_DEVICE; i++) {
		struct qed_hwfn *p_hwfn = &cdev->hwfns[i];

		p_hwfn->cdev = cdev;
		p_hwfn->my_id = i;
		p_hwfn->b_active = false;

		mutex_init(&p_hwfn->dmae_info.mutex);
	}

	/* hwfn 0 is always active */
	cdev->hwfns[0].b_active = true;

	/* set the default cache alignment to 128 */
	cdev->cache_shift = 7;
}

static void qed_qm_info_free(struct qed_hwfn *p_hwfn)
{
	struct qed_qm_info *qm_info = &p_hwfn->qm_info;

	kfree(qm_info->qm_pq_params);
	qm_info->qm_pq_params = NULL;
	kfree(qm_info->qm_vport_params);
	qm_info->qm_vport_params = NULL;
	kfree(qm_info->qm_port_params);
	qm_info->qm_port_params = NULL;
	kfree(qm_info->wfq_data);
	qm_info->wfq_data = NULL;
}

void qed_resc_free(struct qed_dev *cdev)
{
	int i;

	if (IS_VF(cdev))
		return;

	kfree(cdev->fw_data);
	cdev->fw_data = NULL;

	kfree(cdev->reset_stats);

	for_each_hwfn(cdev, i) {
		struct qed_hwfn *p_hwfn = &cdev->hwfns[i];

		qed_cxt_mngr_free(p_hwfn);
		qed_qm_info_free(p_hwfn);
		qed_spq_free(p_hwfn);
		qed_eq_free(p_hwfn, p_hwfn->p_eq);
		qed_consq_free(p_hwfn, p_hwfn->p_consq);
		qed_int_free(p_hwfn);
#ifdef CONFIG_QED_LL2
		qed_ll2_free(p_hwfn, p_hwfn->p_ll2_info);
#endif
		if (p_hwfn->hw_info.personality == QED_PCI_FCOE)
			qed_fcoe_free(p_hwfn, p_hwfn->p_fcoe_info);

		if (p_hwfn->hw_info.personality == QED_PCI_ISCSI) {
			qed_iscsi_free(p_hwfn, p_hwfn->p_iscsi_info);
			qed_ooo_free(p_hwfn, p_hwfn->p_ooo_info);
		}
		qed_iov_free(p_hwfn);
		qed_dmae_info_free(p_hwfn);
		qed_dcbx_info_free(p_hwfn, p_hwfn->p_dcbx_info);
	}
}

static int qed_init_qm_info(struct qed_hwfn *p_hwfn, bool b_sleepable)
{
	u8 num_vports, vf_offset = 0, i, vport_id, num_ports, curr_queue = 0;
	struct qed_qm_info *qm_info = &p_hwfn->qm_info;
	struct init_qm_port_params *p_qm_port;
	bool init_rdma_offload_pq = false;
	bool init_pure_ack_pq = false;
	bool init_ooo_pq = false;
	u16 num_pqs, multi_cos_tcs = 1;
	u8 pf_wfq = qm_info->pf_wfq;
	u32 pf_rl = qm_info->pf_rl;
	u16 num_pf_rls = 0;
	u16 num_vfs = 0;

#ifdef CONFIG_QED_SRIOV
	if (p_hwfn->cdev->p_iov_info)
		num_vfs = p_hwfn->cdev->p_iov_info->total_vfs;
#endif
	memset(qm_info, 0, sizeof(*qm_info));

	num_pqs = multi_cos_tcs + num_vfs + 1;	/* The '1' is for pure-LB */
	num_vports = (u8)RESC_NUM(p_hwfn, QED_VPORT);

	if (p_hwfn->hw_info.personality == QED_PCI_ETH_ROCE) {
		num_pqs++;	/* for RoCE queue */
		init_rdma_offload_pq = true;
		/* we subtract num_vfs because each require a rate limiter,
		 * and one default rate limiter
		 */
		if (p_hwfn->pf_params.rdma_pf_params.enable_dcqcn)
			num_pf_rls = RESC_NUM(p_hwfn, QED_RL) - num_vfs - 1;

		num_pqs += num_pf_rls;
		qm_info->num_pf_rls = (u8) num_pf_rls;
	}

	if (p_hwfn->hw_info.personality == QED_PCI_ISCSI) {
		num_pqs += 2;	/* for iSCSI pure-ACK / OOO queue */
		init_pure_ack_pq = true;
		init_ooo_pq = true;
	}

	/* Sanity checking that setup requires legal number of resources */
	if (num_pqs > RESC_NUM(p_hwfn, QED_PQ)) {
		DP_ERR(p_hwfn,
		       "Need too many Physical queues - 0x%04x when only %04x are available\n",
		       num_pqs, RESC_NUM(p_hwfn, QED_PQ));
		return -EINVAL;
	}

	/* PQs will be arranged as follows: First per-TC PQ then pure-LB quete.
	 */
	qm_info->qm_pq_params = kcalloc(num_pqs,
					sizeof(struct init_qm_pq_params),
					b_sleepable ? GFP_KERNEL : GFP_ATOMIC);
	if (!qm_info->qm_pq_params)
		goto alloc_err;

	qm_info->qm_vport_params = kcalloc(num_vports,
					   sizeof(struct init_qm_vport_params),
					   b_sleepable ? GFP_KERNEL
						       : GFP_ATOMIC);
	if (!qm_info->qm_vport_params)
		goto alloc_err;

	qm_info->qm_port_params = kcalloc(MAX_NUM_PORTS,
					  sizeof(struct init_qm_port_params),
					  b_sleepable ? GFP_KERNEL
						      : GFP_ATOMIC);
	if (!qm_info->qm_port_params)
		goto alloc_err;

	qm_info->wfq_data = kcalloc(num_vports, sizeof(struct qed_wfq_data),
				    b_sleepable ? GFP_KERNEL : GFP_ATOMIC);
	if (!qm_info->wfq_data)
		goto alloc_err;

	vport_id = (u8)RESC_START(p_hwfn, QED_VPORT);

	/* First init rate limited queues */
	for (curr_queue = 0; curr_queue < num_pf_rls; curr_queue++) {
		qm_info->qm_pq_params[curr_queue].vport_id = vport_id++;
		qm_info->qm_pq_params[curr_queue].tc_id =
		    p_hwfn->hw_info.non_offload_tc;
		qm_info->qm_pq_params[curr_queue].wrr_group = 1;
		qm_info->qm_pq_params[curr_queue].rl_valid = 1;
	}

	/* First init per-TC PQs */
	for (i = 0; i < multi_cos_tcs; i++) {
		struct init_qm_pq_params *params =
		    &qm_info->qm_pq_params[curr_queue++];

		if (p_hwfn->hw_info.personality == QED_PCI_ETH_ROCE ||
		    p_hwfn->hw_info.personality == QED_PCI_ETH) {
			params->vport_id = vport_id;
			params->tc_id = p_hwfn->hw_info.non_offload_tc;
			params->wrr_group = 1;
		} else {
			params->vport_id = vport_id;
			params->tc_id = p_hwfn->hw_info.offload_tc;
			params->wrr_group = 1;
		}
	}

	/* Then init pure-LB PQ */
	qm_info->pure_lb_pq = curr_queue;
	qm_info->qm_pq_params[curr_queue].vport_id =
	    (u8) RESC_START(p_hwfn, QED_VPORT);
	qm_info->qm_pq_params[curr_queue].tc_id = PURE_LB_TC;
	qm_info->qm_pq_params[curr_queue].wrr_group = 1;
	curr_queue++;

	qm_info->offload_pq = 0;
	if (init_rdma_offload_pq) {
		qm_info->offload_pq = curr_queue;
		qm_info->qm_pq_params[curr_queue].vport_id = vport_id;
		qm_info->qm_pq_params[curr_queue].tc_id =
		    p_hwfn->hw_info.offload_tc;
		qm_info->qm_pq_params[curr_queue].wrr_group = 1;
		curr_queue++;
	}

	if (init_pure_ack_pq) {
		qm_info->pure_ack_pq = curr_queue;
		qm_info->qm_pq_params[curr_queue].vport_id = vport_id;
		qm_info->qm_pq_params[curr_queue].tc_id =
		    p_hwfn->hw_info.offload_tc;
		qm_info->qm_pq_params[curr_queue].wrr_group = 1;
		curr_queue++;
	}

	if (init_ooo_pq) {
		qm_info->ooo_pq = curr_queue;
		qm_info->qm_pq_params[curr_queue].vport_id = vport_id;
		qm_info->qm_pq_params[curr_queue].tc_id = DCBX_ISCSI_OOO_TC;
		qm_info->qm_pq_params[curr_queue].wrr_group = 1;
		curr_queue++;
	}

	/* Then init per-VF PQs */
	vf_offset = curr_queue;
	for (i = 0; i < num_vfs; i++) {
		/* First vport is used by the PF */
		qm_info->qm_pq_params[curr_queue].vport_id = vport_id + i + 1;
		qm_info->qm_pq_params[curr_queue].tc_id =
		    p_hwfn->hw_info.non_offload_tc;
		qm_info->qm_pq_params[curr_queue].wrr_group = 1;
		qm_info->qm_pq_params[curr_queue].rl_valid = 1;
		curr_queue++;
	}

	qm_info->vf_queues_offset = vf_offset;
	qm_info->num_pqs = num_pqs;
	qm_info->num_vports = num_vports;

	/* Initialize qm port parameters */
	num_ports = p_hwfn->cdev->num_ports_in_engines;
	for (i = 0; i < num_ports; i++) {
		p_qm_port = &qm_info->qm_port_params[i];
		p_qm_port->active = 1;
		if (num_ports == 4)
			p_qm_port->active_phys_tcs = 0x7;
		else
			p_qm_port->active_phys_tcs = 0x9f;
		p_qm_port->num_pbf_cmd_lines = PBF_MAX_CMD_LINES / num_ports;
		p_qm_port->num_btb_blocks = BTB_MAX_BLOCKS / num_ports;
	}

	qm_info->max_phys_tcs_per_port = NUM_OF_PHYS_TCS;

	qm_info->start_pq = (u16)RESC_START(p_hwfn, QED_PQ);

	qm_info->num_vf_pqs = num_vfs;
	qm_info->start_vport = (u8) RESC_START(p_hwfn, QED_VPORT);

	for (i = 0; i < qm_info->num_vports; i++)
		qm_info->qm_vport_params[i].vport_wfq = 1;

	qm_info->vport_rl_en = 1;
	qm_info->vport_wfq_en = 1;
	qm_info->pf_rl = pf_rl;
	qm_info->pf_wfq = pf_wfq;

	return 0;

alloc_err:
	qed_qm_info_free(p_hwfn);
	return -ENOMEM;
}

/* This function reconfigures the QM pf on the fly.
 * For this purpose we:
 * 1. reconfigure the QM database
 * 2. set new values to runtime arrat
 * 3. send an sdm_qm_cmd through the rbc interface to stop the QM
 * 4. activate init tool in QM_PF stage
 * 5. send an sdm_qm_cmd through rbc interface to release the QM
 */
int qed_qm_reconf(struct qed_hwfn *p_hwfn, struct qed_ptt *p_ptt)
{
	struct qed_qm_info *qm_info = &p_hwfn->qm_info;
	bool b_rc;
	int rc;

	/* qm_info is allocated in qed_init_qm_info() which is already called
	 * from qed_resc_alloc() or previous call of qed_qm_reconf().
	 * The allocated size may change each init, so we free it before next
	 * allocation.
	 */
	qed_qm_info_free(p_hwfn);

	/* initialize qed's qm data structure */
	rc = qed_init_qm_info(p_hwfn, false);
	if (rc)
		return rc;

	/* stop PF's qm queues */
	spin_lock_bh(&qm_lock);
	b_rc = qed_send_qm_stop_cmd(p_hwfn, p_ptt, false, true,
				    qm_info->start_pq, qm_info->num_pqs);
	spin_unlock_bh(&qm_lock);
	if (!b_rc)
		return -EINVAL;

	/* clear the QM_PF runtime phase leftovers from previous init */
	qed_init_clear_rt_data(p_hwfn);

	/* prepare QM portion of runtime array */
	qed_qm_init_pf(p_hwfn);

	/* activate init tool on runtime array */
	rc = qed_init_run(p_hwfn, p_ptt, PHASE_QM_PF, p_hwfn->rel_pf_id,
			  p_hwfn->hw_info.hw_mode);
	if (rc)
		return rc;

	/* start PF's qm queues */
	spin_lock_bh(&qm_lock);
	b_rc = qed_send_qm_stop_cmd(p_hwfn, p_ptt, true, true,
				    qm_info->start_pq, qm_info->num_pqs);
	spin_unlock_bh(&qm_lock);
	if (!b_rc)
		return -EINVAL;

	return 0;
}

int qed_resc_alloc(struct qed_dev *cdev)
{
	struct qed_iscsi_info *p_iscsi_info;
	struct qed_fcoe_info *p_fcoe_info;
	struct qed_ooo_info *p_ooo_info;
#ifdef CONFIG_QED_LL2
	struct qed_ll2_info *p_ll2_info;
#endif
	struct qed_consq *p_consq;
	struct qed_eq *p_eq;
	int i, rc = 0;

	if (IS_VF(cdev))
		return rc;

	cdev->fw_data = kzalloc(sizeof(*cdev->fw_data), GFP_KERNEL);
	if (!cdev->fw_data)
		return -ENOMEM;

	for_each_hwfn(cdev, i) {
		struct qed_hwfn *p_hwfn = &cdev->hwfns[i];
		u32 n_eqes, num_cons;

		/* First allocate the context manager structure */
		rc = qed_cxt_mngr_alloc(p_hwfn);
		if (rc)
			goto alloc_err;

		/* Set the HW cid/tid numbers (in the contest manager)
		 * Must be done prior to any further computations.
		 */
		rc = qed_cxt_set_pf_params(p_hwfn);
		if (rc)
			goto alloc_err;

		/* Prepare and process QM requirements */
		rc = qed_init_qm_info(p_hwfn, true);
		if (rc)
			goto alloc_err;

		/* Compute the ILT client partition */
		rc = qed_cxt_cfg_ilt_compute(p_hwfn);
		if (rc)
			goto alloc_err;

		/* CID map / ILT shadow table / T2
		 * The talbes sizes are determined by the computations above
		 */
		rc = qed_cxt_tables_alloc(p_hwfn);
		if (rc)
			goto alloc_err;

		/* SPQ, must follow ILT because initializes SPQ context */
		rc = qed_spq_alloc(p_hwfn);
		if (rc)
			goto alloc_err;

		/* SP status block allocation */
		p_hwfn->p_dpc_ptt = qed_get_reserved_ptt(p_hwfn,
							 RESERVED_PTT_DPC);

		rc = qed_int_alloc(p_hwfn, p_hwfn->p_main_ptt);
		if (rc)
			goto alloc_err;

		rc = qed_iov_alloc(p_hwfn);
		if (rc)
			goto alloc_err;

		/* EQ */
		n_eqes = qed_chain_get_capacity(&p_hwfn->p_spq->chain);
		if (p_hwfn->hw_info.personality == QED_PCI_ETH_ROCE) {
			num_cons = qed_cxt_get_proto_cid_count(p_hwfn,
							       PROTOCOLID_ROCE,
							       NULL) * 2;
			n_eqes += num_cons + 2 * MAX_NUM_VFS_BB;
		} else if (p_hwfn->hw_info.personality == QED_PCI_ISCSI) {
			num_cons =
			    qed_cxt_get_proto_cid_count(p_hwfn,
							PROTOCOLID_ISCSI,
							NULL);
			n_eqes += 2 * num_cons;
		}

		if (n_eqes > 0xFFFF) {
			DP_ERR(p_hwfn,
			       "Cannot allocate 0x%x EQ elements. The maximum of a u16 chain is 0x%x\n",
			       n_eqes, 0xFFFF);
			rc = -EINVAL;
			goto alloc_err;
		}

		p_eq = qed_eq_alloc(p_hwfn, (u16) n_eqes);
		if (!p_eq)
			goto alloc_no_mem;
		p_hwfn->p_eq = p_eq;

		p_consq = qed_consq_alloc(p_hwfn);
		if (!p_consq)
			goto alloc_no_mem;
		p_hwfn->p_consq = p_consq;

#ifdef CONFIG_QED_LL2
		if (p_hwfn->using_ll2) {
			p_ll2_info = qed_ll2_alloc(p_hwfn);
			if (!p_ll2_info)
				goto alloc_no_mem;
			p_hwfn->p_ll2_info = p_ll2_info;
		}
#endif

		if (p_hwfn->hw_info.personality == QED_PCI_FCOE) {
			p_fcoe_info = qed_fcoe_alloc(p_hwfn);
			if (!p_fcoe_info)
				goto alloc_no_mem;
			p_hwfn->p_fcoe_info = p_fcoe_info;
		}

		if (p_hwfn->hw_info.personality == QED_PCI_ISCSI) {
			p_iscsi_info = qed_iscsi_alloc(p_hwfn);
			if (!p_iscsi_info)
				goto alloc_no_mem;
			p_hwfn->p_iscsi_info = p_iscsi_info;
			p_ooo_info = qed_ooo_alloc(p_hwfn);
			if (!p_ooo_info)
				goto alloc_no_mem;
			p_hwfn->p_ooo_info = p_ooo_info;
		}

		/* DMA info initialization */
		rc = qed_dmae_info_alloc(p_hwfn);
		if (rc)
			goto alloc_err;

		/* DCBX initialization */
		rc = qed_dcbx_info_alloc(p_hwfn);
		if (rc)
			goto alloc_err;
	}

	cdev->reset_stats = kzalloc(sizeof(*cdev->reset_stats), GFP_KERNEL);
	if (!cdev->reset_stats)
		goto alloc_no_mem;

	return 0;

alloc_no_mem:
	rc = -ENOMEM;
alloc_err:
	qed_resc_free(cdev);
	return rc;
}

void qed_resc_setup(struct qed_dev *cdev)
{
	int i;

	if (IS_VF(cdev))
		return;

	for_each_hwfn(cdev, i) {
		struct qed_hwfn *p_hwfn = &cdev->hwfns[i];

		qed_cxt_mngr_setup(p_hwfn);
		qed_spq_setup(p_hwfn);
		qed_eq_setup(p_hwfn, p_hwfn->p_eq);
		qed_consq_setup(p_hwfn, p_hwfn->p_consq);

		/* Read shadow of current MFW mailbox */
		qed_mcp_read_mb(p_hwfn, p_hwfn->p_main_ptt);
		memcpy(p_hwfn->mcp_info->mfw_mb_shadow,
		       p_hwfn->mcp_info->mfw_mb_cur,
		       p_hwfn->mcp_info->mfw_mb_length);

		qed_int_setup(p_hwfn, p_hwfn->p_main_ptt);

		qed_iov_setup(p_hwfn, p_hwfn->p_main_ptt);
#ifdef CONFIG_QED_LL2
		if (p_hwfn->using_ll2)
			qed_ll2_setup(p_hwfn, p_hwfn->p_ll2_info);
#endif
		if (p_hwfn->hw_info.personality == QED_PCI_FCOE)
			qed_fcoe_setup(p_hwfn, p_hwfn->p_fcoe_info);

		if (p_hwfn->hw_info.personality == QED_PCI_ISCSI) {
			qed_iscsi_setup(p_hwfn, p_hwfn->p_iscsi_info);
			qed_ooo_setup(p_hwfn, p_hwfn->p_ooo_info);
		}
	}
}

#define FINAL_CLEANUP_POLL_CNT          (100)
#define FINAL_CLEANUP_POLL_TIME         (10)
int qed_final_cleanup(struct qed_hwfn *p_hwfn,
		      struct qed_ptt *p_ptt, u16 id, bool is_vf)
{
	u32 command = 0, addr, count = FINAL_CLEANUP_POLL_CNT;
	int rc = -EBUSY;

	addr = GTT_BAR0_MAP_REG_USDM_RAM +
		USTORM_FLR_FINAL_ACK_OFFSET(p_hwfn->rel_pf_id);

	if (is_vf)
		id += 0x10;

	command |= X_FINAL_CLEANUP_AGG_INT <<
		SDM_AGG_INT_COMP_PARAMS_AGG_INT_INDEX_SHIFT;
	command |= 1 << SDM_AGG_INT_COMP_PARAMS_AGG_VECTOR_ENABLE_SHIFT;
	command |= id << SDM_AGG_INT_COMP_PARAMS_AGG_VECTOR_BIT_SHIFT;
	command |= SDM_COMP_TYPE_AGG_INT << SDM_OP_GEN_COMP_TYPE_SHIFT;

	/* Make sure notification is not set before initiating final cleanup */
	if (REG_RD(p_hwfn, addr)) {
		DP_NOTICE(p_hwfn,
			  "Unexpected; Found final cleanup notification before initiating final cleanup\n");
		REG_WR(p_hwfn, addr, 0);
	}

	DP_VERBOSE(p_hwfn, QED_MSG_IOV,
		   "Sending final cleanup for PFVF[%d] [Command %08x\n]",
		   id, command);

	qed_wr(p_hwfn, p_ptt, XSDM_REG_OPERATION_GEN, command);

	/* Poll until completion */
	while (!REG_RD(p_hwfn, addr) && count--)
		msleep(FINAL_CLEANUP_POLL_TIME);

	if (REG_RD(p_hwfn, addr))
		rc = 0;
	else
		DP_NOTICE(p_hwfn,
			  "Failed to receive FW final cleanup notification\n");

	/* Cleanup afterwards */
	REG_WR(p_hwfn, addr, 0);

	return rc;
}

static int qed_calc_hw_mode(struct qed_hwfn *p_hwfn)
{
	int hw_mode = 0;

	if (QED_IS_BB_B0(p_hwfn->cdev)) {
		hw_mode |= 1 << MODE_BB;
	} else if (QED_IS_AH(p_hwfn->cdev)) {
		hw_mode |= 1 << MODE_K2;
	} else {
		DP_NOTICE(p_hwfn, "Unknown chip type %#x\n",
			  p_hwfn->cdev->type);
		return -EINVAL;
	}

	switch (p_hwfn->cdev->num_ports_in_engines) {
	case 1:
		hw_mode |= 1 << MODE_PORTS_PER_ENG_1;
		break;
	case 2:
		hw_mode |= 1 << MODE_PORTS_PER_ENG_2;
		break;
	case 4:
		hw_mode |= 1 << MODE_PORTS_PER_ENG_4;
		break;
	default:
		DP_NOTICE(p_hwfn, "num_ports_in_engine = %d not supported\n",
			  p_hwfn->cdev->num_ports_in_engines);
		return -EINVAL;
	}

	switch (p_hwfn->cdev->mf_mode) {
	case QED_MF_DEFAULT:
	case QED_MF_NPAR:
		hw_mode |= 1 << MODE_MF_SI;
		break;
	case QED_MF_OVLAN:
		hw_mode |= 1 << MODE_MF_SD;
		break;
	default:
		DP_NOTICE(p_hwfn, "Unsupported MF mode, init as DEFAULT\n");
		hw_mode |= 1 << MODE_MF_SI;
	}

	hw_mode |= 1 << MODE_ASIC;

	if (p_hwfn->cdev->num_hwfns > 1)
		hw_mode |= 1 << MODE_100G;

	p_hwfn->hw_info.hw_mode = hw_mode;

	DP_VERBOSE(p_hwfn, (NETIF_MSG_PROBE | NETIF_MSG_IFUP),
		   "Configuring function for hw_mode: 0x%08x\n",
		   p_hwfn->hw_info.hw_mode);

	return 0;
}

/* Init run time data for all PFs on an engine. */
static void qed_init_cau_rt_data(struct qed_dev *cdev)
{
	u32 offset = CAU_REG_SB_VAR_MEMORY_RT_OFFSET;
	int i, sb_id;

	for_each_hwfn(cdev, i) {
		struct qed_hwfn *p_hwfn = &cdev->hwfns[i];
		struct qed_igu_info *p_igu_info;
		struct qed_igu_block *p_block;
		struct cau_sb_entry sb_entry;

		p_igu_info = p_hwfn->hw_info.p_igu_info;

		for (sb_id = 0; sb_id < QED_MAPPING_MEMORY_SIZE(cdev);
		     sb_id++) {
			p_block = &p_igu_info->igu_map.igu_blocks[sb_id];
			if (!p_block->is_pf)
				continue;

			qed_init_cau_sb_entry(p_hwfn, &sb_entry,
					      p_block->function_id, 0, 0);
			STORE_RT_REG_AGG(p_hwfn, offset + sb_id * 2, sb_entry);
		}
	}
}

static int qed_hw_init_common(struct qed_hwfn *p_hwfn,
			      struct qed_ptt *p_ptt, int hw_mode)
{
	struct qed_qm_info *qm_info = &p_hwfn->qm_info;
	struct qed_qm_common_rt_init_params params;
	struct qed_dev *cdev = p_hwfn->cdev;
	u8 vf_id, max_num_vfs;
	u16 num_pfs, pf_id;
	u32 concrete_fid;
	int rc = 0;

	qed_init_cau_rt_data(cdev);

	/* Program GTT windows */
	qed_gtt_init(p_hwfn);

	if (p_hwfn->mcp_info) {
		if (p_hwfn->mcp_info->func_info.bandwidth_max)
			qm_info->pf_rl_en = 1;
		if (p_hwfn->mcp_info->func_info.bandwidth_min)
			qm_info->pf_wfq_en = 1;
	}

	memset(&params, 0, sizeof(params));
	params.max_ports_per_engine = p_hwfn->cdev->num_ports_in_engines;
	params.max_phys_tcs_per_port = qm_info->max_phys_tcs_per_port;
	params.pf_rl_en = qm_info->pf_rl_en;
	params.pf_wfq_en = qm_info->pf_wfq_en;
	params.vport_rl_en = qm_info->vport_rl_en;
	params.vport_wfq_en = qm_info->vport_wfq_en;
	params.port_params = qm_info->qm_port_params;

	qed_qm_common_rt_init(p_hwfn, &params);

	qed_cxt_hw_init_common(p_hwfn);

	/* Close gate from NIG to BRB/Storm; By default they are open, but
	 * we close them to prevent NIG from passing data to reset blocks.
	 * Should have been done in the ENGINE phase, but init-tool lacks
	 * proper port-pretend capabilities.
	 */
	qed_wr(p_hwfn, p_ptt, NIG_REG_RX_BRB_OUT_EN, 0);
	qed_wr(p_hwfn, p_ptt, NIG_REG_STORM_OUT_EN, 0);
	qed_port_pretend(p_hwfn, p_ptt, p_hwfn->port_id ^ 1);
	qed_wr(p_hwfn, p_ptt, NIG_REG_RX_BRB_OUT_EN, 0);
	qed_wr(p_hwfn, p_ptt, NIG_REG_STORM_OUT_EN, 0);
	qed_port_unpretend(p_hwfn, p_ptt);

	rc = qed_init_run(p_hwfn, p_ptt, PHASE_ENGINE, ANY_PHASE_ID, hw_mode);
	if (rc)
		return rc;

	qed_wr(p_hwfn, p_ptt, PSWRQ2_REG_L2P_VALIDATE_VFID, 0);
	qed_wr(p_hwfn, p_ptt, PGLUE_B_REG_USE_CLIENTID_IN_TAG, 1);

	if (QED_IS_BB(p_hwfn->cdev)) {
		num_pfs = NUM_OF_ENG_PFS(p_hwfn->cdev);
		for (pf_id = 0; pf_id < num_pfs; pf_id++) {
			qed_fid_pretend(p_hwfn, p_ptt, pf_id);
			qed_wr(p_hwfn, p_ptt, PRS_REG_SEARCH_ROCE, 0x0);
			qed_wr(p_hwfn, p_ptt, PRS_REG_SEARCH_TCP, 0x0);
		}
		/* pretend to original PF */
		qed_fid_pretend(p_hwfn, p_ptt, p_hwfn->rel_pf_id);
	}

	max_num_vfs = QED_IS_AH(cdev) ? MAX_NUM_VFS_K2 : MAX_NUM_VFS_BB;
	for (vf_id = 0; vf_id < max_num_vfs; vf_id++) {
		concrete_fid = qed_vfid_to_concrete(p_hwfn, vf_id);
		qed_fid_pretend(p_hwfn, p_ptt, (u16) concrete_fid);
		qed_wr(p_hwfn, p_ptt, CCFC_REG_STRONG_ENABLE_VF, 0x1);
		qed_wr(p_hwfn, p_ptt, CCFC_REG_WEAK_ENABLE_VF, 0x0);
		qed_wr(p_hwfn, p_ptt, TCFC_REG_STRONG_ENABLE_VF, 0x1);
		qed_wr(p_hwfn, p_ptt, TCFC_REG_WEAK_ENABLE_VF, 0x0);
	}
	/* pretend to original PF */
	qed_fid_pretend(p_hwfn, p_ptt, p_hwfn->rel_pf_id);

	return rc;
}

static int
qed_hw_init_dpi_size(struct qed_hwfn *p_hwfn,
		     struct qed_ptt *p_ptt, u32 pwm_region_size, u32 n_cpus)
{
	u32 dpi_page_size_1, dpi_page_size_2, dpi_page_size;
	u32 dpi_bit_shift, dpi_count;
	u32 min_dpis;

	/* Calculate DPI size */
	dpi_page_size_1 = QED_WID_SIZE * n_cpus;
	dpi_page_size_2 = max_t(u32, QED_WID_SIZE, PAGE_SIZE);
	dpi_page_size = max_t(u32, dpi_page_size_1, dpi_page_size_2);
	dpi_page_size = roundup_pow_of_two(dpi_page_size);
	dpi_bit_shift = ilog2(dpi_page_size / 4096);

	dpi_count = pwm_region_size / dpi_page_size;

	min_dpis = p_hwfn->pf_params.rdma_pf_params.min_dpis;
	min_dpis = max_t(u32, QED_MIN_DPIS, min_dpis);

	p_hwfn->dpi_size = dpi_page_size;
	p_hwfn->dpi_count = dpi_count;

	qed_wr(p_hwfn, p_ptt, DORQ_REG_PF_DPI_BIT_SHIFT, dpi_bit_shift);

	if (dpi_count < min_dpis)
		return -EINVAL;

	return 0;
}

enum QED_ROCE_EDPM_MODE {
	QED_ROCE_EDPM_MODE_ENABLE = 0,
	QED_ROCE_EDPM_MODE_FORCE_ON = 1,
	QED_ROCE_EDPM_MODE_DISABLE = 2,
};

static int
qed_hw_init_pf_doorbell_bar(struct qed_hwfn *p_hwfn, struct qed_ptt *p_ptt)
{
	u32 pwm_regsize, norm_regsize;
	u32 non_pwm_conn, min_addr_reg1;
	u32 db_bar_size, n_cpus;
	u32 roce_edpm_mode;
	u32 pf_dems_shift;
	int rc = 0;
	u8 cond;

	db_bar_size = qed_hw_bar_size(p_hwfn, BAR_ID_1);
	if (p_hwfn->cdev->num_hwfns > 1)
		db_bar_size /= 2;

	/* Calculate doorbell regions */
	non_pwm_conn = qed_cxt_get_proto_cid_start(p_hwfn, PROTOCOLID_CORE) +
		       qed_cxt_get_proto_cid_count(p_hwfn, PROTOCOLID_CORE,
						   NULL) +
		       qed_cxt_get_proto_cid_count(p_hwfn, PROTOCOLID_ETH,
						   NULL);
	norm_regsize = roundup(QED_PF_DEMS_SIZE * non_pwm_conn, 4096);
	min_addr_reg1 = norm_regsize / 4096;
	pwm_regsize = db_bar_size - norm_regsize;

	/* Check that the normal and PWM sizes are valid */
	if (db_bar_size < norm_regsize) {
		DP_ERR(p_hwfn->cdev,
		       "Doorbell BAR size 0x%x is too small (normal region is 0x%0x )\n",
		       db_bar_size, norm_regsize);
		return -EINVAL;
	}

	if (pwm_regsize < QED_MIN_PWM_REGION) {
		DP_ERR(p_hwfn->cdev,
		       "PWM region size 0x%0x is too small. Should be at least 0x%0x (Doorbell BAR size is 0x%x and normal region size is 0x%0x)\n",
		       pwm_regsize,
		       QED_MIN_PWM_REGION, db_bar_size, norm_regsize);
		return -EINVAL;
	}

	/* Calculate number of DPIs */
	roce_edpm_mode = p_hwfn->pf_params.rdma_pf_params.roce_edpm_mode;
	if ((roce_edpm_mode == QED_ROCE_EDPM_MODE_ENABLE) ||
	    ((roce_edpm_mode == QED_ROCE_EDPM_MODE_FORCE_ON))) {
		/* Either EDPM is mandatory, or we are attempting to allocate a
		 * WID per CPU.
		 */
		n_cpus = num_present_cpus();
		rc = qed_hw_init_dpi_size(p_hwfn, p_ptt, pwm_regsize, n_cpus);
	}

	cond = (rc && (roce_edpm_mode == QED_ROCE_EDPM_MODE_ENABLE)) ||
	       (roce_edpm_mode == QED_ROCE_EDPM_MODE_DISABLE);
	if (cond || p_hwfn->dcbx_no_edpm) {
		/* Either EDPM is disabled from user configuration, or it is
		 * disabled via DCBx, or it is not mandatory and we failed to
		 * allocated a WID per CPU.
		 */
		n_cpus = 1;
		rc = qed_hw_init_dpi_size(p_hwfn, p_ptt, pwm_regsize, n_cpus);

		if (cond)
			qed_rdma_dpm_bar(p_hwfn, p_ptt);
	}

	DP_INFO(p_hwfn,
		"doorbell bar: normal_region_size=%d, pwm_region_size=%d, dpi_size=%d, dpi_count=%d, roce_edpm=%s\n",
		norm_regsize,
		pwm_regsize,
		p_hwfn->dpi_size,
		p_hwfn->dpi_count,
		((p_hwfn->dcbx_no_edpm) || (p_hwfn->db_bar_no_edpm)) ?
		"disabled" : "enabled");

	if (rc) {
		DP_ERR(p_hwfn,
		       "Failed to allocate enough DPIs. Allocated %d but the current minimum is %d.\n",
		       p_hwfn->dpi_count,
		       p_hwfn->pf_params.rdma_pf_params.min_dpis);
		return -EINVAL;
	}

	p_hwfn->dpi_start_offset = norm_regsize;

	/* DEMS size is configured log2 of DWORDs, hence the division by 4 */
	pf_dems_shift = ilog2(QED_PF_DEMS_SIZE / 4);
	qed_wr(p_hwfn, p_ptt, DORQ_REG_PF_ICID_BIT_SHIFT_NORM, pf_dems_shift);
	qed_wr(p_hwfn, p_ptt, DORQ_REG_PF_MIN_ADDR_REG1, min_addr_reg1);

	return 0;
}

static int qed_hw_init_port(struct qed_hwfn *p_hwfn,
			    struct qed_ptt *p_ptt, int hw_mode)
{
	return qed_init_run(p_hwfn, p_ptt, PHASE_PORT,
			    p_hwfn->port_id, hw_mode);
}

static int qed_hw_init_pf(struct qed_hwfn *p_hwfn,
			  struct qed_ptt *p_ptt,
			  struct qed_tunn_start_params *p_tunn,
			  int hw_mode,
			  bool b_hw_start,
			  enum qed_int_mode int_mode,
			  bool allow_npar_tx_switch)
{
	u8 rel_pf_id = p_hwfn->rel_pf_id;
	int rc = 0;

	if (p_hwfn->mcp_info) {
		struct qed_mcp_function_info *p_info;

		p_info = &p_hwfn->mcp_info->func_info;
		if (p_info->bandwidth_min)
			p_hwfn->qm_info.pf_wfq = p_info->bandwidth_min;

		/* Update rate limit once we'll actually have a link */
		p_hwfn->qm_info.pf_rl = 100000;
	}

	qed_cxt_hw_init_pf(p_hwfn);

	qed_int_igu_init_rt(p_hwfn);

	/* Set VLAN in NIG if needed */
	if (hw_mode & BIT(MODE_MF_SD)) {
		DP_VERBOSE(p_hwfn, NETIF_MSG_HW, "Configuring LLH_FUNC_TAG\n");
		STORE_RT_REG(p_hwfn, NIG_REG_LLH_FUNC_TAG_EN_RT_OFFSET, 1);
		STORE_RT_REG(p_hwfn, NIG_REG_LLH_FUNC_TAG_VALUE_RT_OFFSET,
			     p_hwfn->hw_info.ovlan);
	}

	/* Enable classification by MAC if needed */
	if (hw_mode & BIT(MODE_MF_SI)) {
		DP_VERBOSE(p_hwfn, NETIF_MSG_HW,
			   "Configuring TAGMAC_CLS_TYPE\n");
		STORE_RT_REG(p_hwfn,
			     NIG_REG_LLH_FUNC_TAGMAC_CLS_TYPE_RT_OFFSET, 1);
	}

	/* Protocl Configuration  */
	STORE_RT_REG(p_hwfn, PRS_REG_SEARCH_TCP_RT_OFFSET,
		     (p_hwfn->hw_info.personality == QED_PCI_ISCSI) ? 1 : 0);
	STORE_RT_REG(p_hwfn, PRS_REG_SEARCH_FCOE_RT_OFFSET,
		     (p_hwfn->hw_info.personality == QED_PCI_FCOE) ? 1 : 0);
	STORE_RT_REG(p_hwfn, PRS_REG_SEARCH_ROCE_RT_OFFSET, 0);

	/* Cleanup chip from previous driver if such remains exist */
	rc = qed_final_cleanup(p_hwfn, p_ptt, rel_pf_id, false);
	if (rc)
		return rc;

	/* PF Init sequence */
	rc = qed_init_run(p_hwfn, p_ptt, PHASE_PF, rel_pf_id, hw_mode);
	if (rc)
		return rc;

	/* QM_PF Init sequence (may be invoked separately e.g. for DCB) */
	rc = qed_init_run(p_hwfn, p_ptt, PHASE_QM_PF, rel_pf_id, hw_mode);
	if (rc)
		return rc;

	/* Pure runtime initializations - directly to the HW  */
	qed_int_igu_init_pure_rt(p_hwfn, p_ptt, true, true);

	rc = qed_hw_init_pf_doorbell_bar(p_hwfn, p_ptt);
	if (rc)
		return rc;

	if (b_hw_start) {
		/* enable interrupts */
		qed_int_igu_enable(p_hwfn, p_ptt, int_mode);

		/* send function start command */
		rc = qed_sp_pf_start(p_hwfn, p_tunn, p_hwfn->cdev->mf_mode,
				     allow_npar_tx_switch);
		if (rc) {
			DP_NOTICE(p_hwfn, "Function start ramrod failed\n");
			return rc;
		}
		if (p_hwfn->hw_info.personality == QED_PCI_FCOE) {
			qed_wr(p_hwfn, p_ptt, PRS_REG_SEARCH_TAG1, BIT(2));
			qed_wr(p_hwfn, p_ptt,
			       PRS_REG_PKT_LEN_STAT_TAGS_NOT_COUNTED_FIRST,
			       0x100);
		}
	}
	return rc;
}

static int qed_change_pci_hwfn(struct qed_hwfn *p_hwfn,
			       struct qed_ptt *p_ptt,
			       u8 enable)
{
	u32 delay_idx = 0, val, set_val = enable ? 1 : 0;

	/* Change PF in PXP */
	qed_wr(p_hwfn, p_ptt,
	       PGLUE_B_REG_INTERNAL_PFID_ENABLE_MASTER, set_val);

	/* wait until value is set - try for 1 second every 50us */
	for (delay_idx = 0; delay_idx < 20000; delay_idx++) {
		val = qed_rd(p_hwfn, p_ptt,
			     PGLUE_B_REG_INTERNAL_PFID_ENABLE_MASTER);
		if (val == set_val)
			break;

		usleep_range(50, 60);
	}

	if (val != set_val) {
		DP_NOTICE(p_hwfn,
			  "PFID_ENABLE_MASTER wasn't changed after a second\n");
		return -EAGAIN;
	}

	return 0;
}

static void qed_reset_mb_shadow(struct qed_hwfn *p_hwfn,
				struct qed_ptt *p_main_ptt)
{
	/* Read shadow of current MFW mailbox */
	qed_mcp_read_mb(p_hwfn, p_main_ptt);
	memcpy(p_hwfn->mcp_info->mfw_mb_shadow,
	       p_hwfn->mcp_info->mfw_mb_cur, p_hwfn->mcp_info->mfw_mb_length);
}

static void
qed_fill_load_req_params(struct qed_load_req_params *p_load_req,
			 struct qed_drv_load_params *p_drv_load)
{
	memset(p_load_req, 0, sizeof(*p_load_req));

	p_load_req->drv_role = p_drv_load->is_crash_kernel ?
			       QED_DRV_ROLE_KDUMP : QED_DRV_ROLE_OS;
	p_load_req->timeout_val = p_drv_load->mfw_timeout_val;
	p_load_req->avoid_eng_reset = p_drv_load->avoid_eng_reset;
	p_load_req->override_force_load = p_drv_load->override_force_load;
}

int qed_hw_init(struct qed_dev *cdev, struct qed_hw_init_params *p_params)
{
	struct qed_load_req_params load_req_params;
	u32 load_code, param, drv_mb_param;
	bool b_default_mtu = true;
	struct qed_hwfn *p_hwfn;
	int rc = 0, mfw_rc, i;

	if ((p_params->int_mode == QED_INT_MODE_MSI) && (cdev->num_hwfns > 1)) {
		DP_NOTICE(cdev, "MSI mode is not supported for CMT devices\n");
		return -EINVAL;
	}

	if (IS_PF(cdev)) {
		rc = qed_init_fw_data(cdev, p_params->bin_fw_data);
		if (rc)
			return rc;
	}

	for_each_hwfn(cdev, i) {
		struct qed_hwfn *p_hwfn = &cdev->hwfns[i];

		/* If management didn't provide a default, set one of our own */
		if (!p_hwfn->hw_info.mtu) {
			p_hwfn->hw_info.mtu = 1500;
			b_default_mtu = false;
		}

		if (IS_VF(cdev)) {
			p_hwfn->b_int_enabled = 1;
			continue;
		}

		/* Enable DMAE in PXP */
		rc = qed_change_pci_hwfn(p_hwfn, p_hwfn->p_main_ptt, true);

		rc = qed_calc_hw_mode(p_hwfn);
		if (rc)
			return rc;

		qed_fill_load_req_params(&load_req_params,
					 p_params->p_drv_load_params);
		rc = qed_mcp_load_req(p_hwfn, p_hwfn->p_main_ptt,
				      &load_req_params);
		if (rc) {
			DP_NOTICE(p_hwfn, "Failed sending a LOAD_REQ command\n");
			return rc;
		}

		load_code = load_req_params.load_code;
		DP_VERBOSE(p_hwfn, QED_MSG_SP,
			   "Load request was sent. Load code: 0x%x\n",
			   load_code);

		qed_reset_mb_shadow(p_hwfn, p_hwfn->p_main_ptt);

		p_hwfn->first_on_engine = (load_code ==
					   FW_MSG_CODE_DRV_LOAD_ENGINE);

		switch (load_code) {
		case FW_MSG_CODE_DRV_LOAD_ENGINE:
			rc = qed_hw_init_common(p_hwfn, p_hwfn->p_main_ptt,
						p_hwfn->hw_info.hw_mode);
			if (rc)
				break;
		/* Fall into */
		case FW_MSG_CODE_DRV_LOAD_PORT:
			rc = qed_hw_init_port(p_hwfn, p_hwfn->p_main_ptt,
					      p_hwfn->hw_info.hw_mode);
			if (rc)
				break;

		/* Fall into */
		case FW_MSG_CODE_DRV_LOAD_FUNCTION:
			rc = qed_hw_init_pf(p_hwfn, p_hwfn->p_main_ptt,
					    p_params->p_tunn,
					    p_hwfn->hw_info.hw_mode,
					    p_params->b_hw_start,
					    p_params->int_mode,
					    p_params->allow_npar_tx_switch);
			break;
		default:
			DP_NOTICE(p_hwfn,
				  "Unexpected load code [0x%08x]", load_code);
			rc = -EINVAL;
			break;
		}

		if (rc)
			DP_NOTICE(p_hwfn,
				  "init phase failed for loadcode 0x%x (rc %d)\n",
				   load_code, rc);

		/* ACK mfw regardless of success or failure of initialization */
		mfw_rc = qed_mcp_cmd(p_hwfn, p_hwfn->p_main_ptt,
				     DRV_MSG_CODE_LOAD_DONE,
				     0, &load_code, &param);
		if (rc)
			return rc;
		if (mfw_rc) {
			DP_NOTICE(p_hwfn, "Failed sending LOAD_DONE command\n");
			return mfw_rc;
		}

		/* send DCBX attention request command */
		DP_VERBOSE(p_hwfn,
			   QED_MSG_DCB,
			   "sending phony dcbx set command to trigger DCBx attention handling\n");
		mfw_rc = qed_mcp_cmd(p_hwfn, p_hwfn->p_main_ptt,
				     DRV_MSG_CODE_SET_DCBX,
				     1 << DRV_MB_PARAM_DCBX_NOTIFY_SHIFT,
				     &load_code, &param);
		if (mfw_rc) {
			DP_NOTICE(p_hwfn,
				  "Failed to send DCBX attention request\n");
			return mfw_rc;
		}

		p_hwfn->hw_init_done = true;
	}

	if (IS_PF(cdev)) {
		p_hwfn = QED_LEADING_HWFN(cdev);
		drv_mb_param = STORM_FW_VERSION;
		rc = qed_mcp_cmd(p_hwfn, p_hwfn->p_main_ptt,
				 DRV_MSG_CODE_OV_UPDATE_STORM_FW_VER,
				 drv_mb_param, &load_code, &param);
		if (rc)
			DP_INFO(p_hwfn, "Failed to update firmware version\n");

		if (!b_default_mtu) {
			rc = qed_mcp_ov_update_mtu(p_hwfn, p_hwfn->p_main_ptt,
						   p_hwfn->hw_info.mtu);
			if (rc)
				DP_INFO(p_hwfn,
					"Failed to update default mtu\n");
		}

		rc = qed_mcp_ov_update_driver_state(p_hwfn,
						    p_hwfn->p_main_ptt,
						  QED_OV_DRIVER_STATE_DISABLED);
		if (rc)
			DP_INFO(p_hwfn, "Failed to update driver state\n");

		rc = qed_mcp_ov_update_eswitch(p_hwfn, p_hwfn->p_main_ptt,
					       QED_OV_ESWITCH_VEB);
		if (rc)
			DP_INFO(p_hwfn, "Failed to update eswitch mode\n");
	}

	return 0;
}

#define QED_HW_STOP_RETRY_LIMIT (10)
static void qed_hw_timers_stop(struct qed_dev *cdev,
			       struct qed_hwfn *p_hwfn, struct qed_ptt *p_ptt)
{
	int i;

	/* close timers */
	qed_wr(p_hwfn, p_ptt, TM_REG_PF_ENABLE_CONN, 0x0);
	qed_wr(p_hwfn, p_ptt, TM_REG_PF_ENABLE_TASK, 0x0);

	for (i = 0; i < QED_HW_STOP_RETRY_LIMIT; i++) {
		if ((!qed_rd(p_hwfn, p_ptt,
			     TM_REG_PF_SCAN_ACTIVE_CONN)) &&
		    (!qed_rd(p_hwfn, p_ptt, TM_REG_PF_SCAN_ACTIVE_TASK)))
			break;

		/* Dependent on number of connection/tasks, possibly
		 * 1ms sleep is required between polls
		 */
		usleep_range(1000, 2000);
	}

	if (i < QED_HW_STOP_RETRY_LIMIT)
		return;

	DP_NOTICE(p_hwfn,
		  "Timers linear scans are not over [Connection %02x Tasks %02x]\n",
		  (u8)qed_rd(p_hwfn, p_ptt, TM_REG_PF_SCAN_ACTIVE_CONN),
		  (u8)qed_rd(p_hwfn, p_ptt, TM_REG_PF_SCAN_ACTIVE_TASK));
}

void qed_hw_timers_stop_all(struct qed_dev *cdev)
{
	int j;

	for_each_hwfn(cdev, j) {
		struct qed_hwfn *p_hwfn = &cdev->hwfns[j];
		struct qed_ptt *p_ptt = p_hwfn->p_main_ptt;

		qed_hw_timers_stop(cdev, p_hwfn, p_ptt);
	}
}

int qed_hw_stop(struct qed_dev *cdev)
{
	struct qed_hwfn *p_hwfn;
	struct qed_ptt *p_ptt;
	int rc, rc2 = 0;
	int j;

	for_each_hwfn(cdev, j) {
		p_hwfn = &cdev->hwfns[j];
		p_ptt = p_hwfn->p_main_ptt;

		DP_VERBOSE(p_hwfn, NETIF_MSG_IFDOWN, "Stopping hw/fw\n");

		if (IS_VF(cdev)) {
			qed_vf_pf_int_cleanup(p_hwfn);
			rc = qed_vf_pf_reset(p_hwfn);
			if (rc) {
				DP_NOTICE(p_hwfn,
					  "qed_vf_pf_reset failed. rc = %d.\n",
					  rc);
				rc2 = -EINVAL;
			}
			continue;
		}

		/* mark the hw as uninitialized... */
		p_hwfn->hw_init_done = false;

		/* Send unload command to MCP */
		rc = qed_mcp_unload_req(p_hwfn, p_ptt);
		if (rc) {
			DP_NOTICE(p_hwfn,
				  "Failed sending a UNLOAD_REQ command. rc = %d.\n",
				  rc);
			rc2 = -EINVAL;
		}

		qed_slowpath_irq_sync(p_hwfn);

		/* After this point no MFW attentions are expected, e.g. prevent
		 * race between pf stop and dcbx pf update.
		 */
		rc = qed_sp_pf_stop(p_hwfn);
		if (rc) {
			DP_NOTICE(p_hwfn,
				  "Failed to close PF against FW [rc = %d]. Continue to stop HW to prevent illegal host access by the device.\n",
				  rc);
			rc2 = -EINVAL;
		}

		qed_wr(p_hwfn, p_ptt,
		       NIG_REG_RX_LLH_BRB_GATE_DNTFWD_PERPF, 0x1);

		qed_wr(p_hwfn, p_ptt, PRS_REG_SEARCH_TCP, 0x0);
		qed_wr(p_hwfn, p_ptt, PRS_REG_SEARCH_UDP, 0x0);
		qed_wr(p_hwfn, p_ptt, PRS_REG_SEARCH_FCOE, 0x0);
		qed_wr(p_hwfn, p_ptt, PRS_REG_SEARCH_ROCE, 0x0);
		qed_wr(p_hwfn, p_ptt, PRS_REG_SEARCH_OPENFLOW, 0x0);

		qed_hw_timers_stop(cdev, p_hwfn, p_ptt);

		/* Disable Attention Generation */
		qed_int_igu_disable_int(p_hwfn, p_ptt);

		qed_wr(p_hwfn, p_ptt, IGU_REG_LEADING_EDGE_LATCH, 0);
		qed_wr(p_hwfn, p_ptt, IGU_REG_TRAILING_EDGE_LATCH, 0);

		qed_int_igu_init_pure_rt(p_hwfn, p_ptt, false, true);

		/* Need to wait 1ms to guarantee SBs are cleared */
		usleep_range(1000, 2000);

		/* Disable PF in HW blocks */
		qed_wr(p_hwfn, p_ptt, DORQ_REG_PF_DB_ENABLE, 0);
		qed_wr(p_hwfn, p_ptt, QM_REG_PF_EN, 0);

		qed_mcp_unload_done(p_hwfn, p_ptt);
		if (rc) {
			DP_NOTICE(p_hwfn,
				  "Failed sending a UNLOAD_DONE command. rc = %d.\n",
				  rc);
			rc2 = -EINVAL;
		}
	}

	if (IS_PF(cdev)) {
		p_hwfn = QED_LEADING_HWFN(cdev);
		p_ptt = QED_LEADING_HWFN(cdev)->p_main_ptt;

		/* Disable DMAE in PXP - in CMT, this should only be done for
		 * first hw-function, and only after all transactions have
		 * stopped for all active hw-functions.
		 */
		rc = qed_change_pci_hwfn(p_hwfn, p_ptt, false);
		if (rc) {
			DP_NOTICE(p_hwfn,
				  "qed_change_pci_hwfn failed. rc = %d.\n", rc);
			rc2 = -EINVAL;
		}
	}

	return rc2;
}

void qed_hw_stop_fastpath(struct qed_dev *cdev)
{
	int j;

	for_each_hwfn(cdev, j) {
		struct qed_hwfn *p_hwfn = &cdev->hwfns[j];
		struct qed_ptt *p_ptt = p_hwfn->p_main_ptt;

		if (IS_VF(cdev)) {
			qed_vf_pf_int_cleanup(p_hwfn);
			continue;
		}

		DP_VERBOSE(p_hwfn,
			   NETIF_MSG_IFDOWN, "Shutting down the fastpath\n");

		qed_wr(p_hwfn, p_ptt,
		       NIG_REG_RX_LLH_BRB_GATE_DNTFWD_PERPF, 0x1);

		qed_wr(p_hwfn, p_ptt, PRS_REG_SEARCH_TCP, 0x0);
		qed_wr(p_hwfn, p_ptt, PRS_REG_SEARCH_UDP, 0x0);
		qed_wr(p_hwfn, p_ptt, PRS_REG_SEARCH_FCOE, 0x0);
		qed_wr(p_hwfn, p_ptt, PRS_REG_SEARCH_ROCE, 0x0);
		qed_wr(p_hwfn, p_ptt, PRS_REG_SEARCH_OPENFLOW, 0x0);

		qed_int_igu_init_pure_rt(p_hwfn, p_ptt, false, false);

		/* Need to wait 1ms to guarantee SBs are cleared */
		usleep_range(1000, 2000);
	}
}

void qed_hw_start_fastpath(struct qed_hwfn *p_hwfn)
{
	if (IS_VF(p_hwfn->cdev))
		return;

	/* Re-open incoming traffic */
	qed_wr(p_hwfn, p_hwfn->p_main_ptt,
	       NIG_REG_RX_LLH_BRB_GATE_DNTFWD_PERPF, 0x0);
}

/* Free hwfn memory and resources acquired in hw_hwfn_prepare */
static void qed_hw_hwfn_free(struct qed_hwfn *p_hwfn)
{
	qed_ptt_pool_free(p_hwfn);
	kfree(p_hwfn->hw_info.p_igu_info);
}

/* Setup bar access */
static void qed_hw_hwfn_prepare(struct qed_hwfn *p_hwfn)
{
	/* clear indirect access */
	if (QED_IS_AH(p_hwfn->cdev)) {
		qed_wr(p_hwfn, p_hwfn->p_main_ptt,
		       PGLUE_B_REG_PGL_ADDR_E8_F0_K2, 0);
		qed_wr(p_hwfn, p_hwfn->p_main_ptt,
		       PGLUE_B_REG_PGL_ADDR_EC_F0_K2, 0);
		qed_wr(p_hwfn, p_hwfn->p_main_ptt,
		       PGLUE_B_REG_PGL_ADDR_F0_F0_K2, 0);
		qed_wr(p_hwfn, p_hwfn->p_main_ptt,
		       PGLUE_B_REG_PGL_ADDR_F4_F0_K2, 0);
	} else {
		qed_wr(p_hwfn, p_hwfn->p_main_ptt,
		       PGLUE_B_REG_PGL_ADDR_88_F0_BB, 0);
		qed_wr(p_hwfn, p_hwfn->p_main_ptt,
		       PGLUE_B_REG_PGL_ADDR_8C_F0_BB, 0);
		qed_wr(p_hwfn, p_hwfn->p_main_ptt,
		       PGLUE_B_REG_PGL_ADDR_90_F0_BB, 0);
		qed_wr(p_hwfn, p_hwfn->p_main_ptt,
		       PGLUE_B_REG_PGL_ADDR_94_F0_BB, 0);
	}

	/* Clean Previous errors if such exist */
	qed_wr(p_hwfn, p_hwfn->p_main_ptt,
	       PGLUE_B_REG_WAS_ERROR_PF_31_0_CLR, 1 << p_hwfn->abs_pf_id);

	/* enable internal target-read */
	qed_wr(p_hwfn, p_hwfn->p_main_ptt,
	       PGLUE_B_REG_INTERNAL_PFID_ENABLE_TARGET_READ, 1);
}

static void get_function_id(struct qed_hwfn *p_hwfn)
{
	/* ME Register */
	p_hwfn->hw_info.opaque_fid = (u16) REG_RD(p_hwfn,
						  PXP_PF_ME_OPAQUE_ADDR);

	p_hwfn->hw_info.concrete_fid = REG_RD(p_hwfn, PXP_PF_ME_CONCRETE_ADDR);

	p_hwfn->abs_pf_id = (p_hwfn->hw_info.concrete_fid >> 16) & 0xf;
	p_hwfn->rel_pf_id = GET_FIELD(p_hwfn->hw_info.concrete_fid,
				      PXP_CONCRETE_FID_PFID);
	p_hwfn->port_id = GET_FIELD(p_hwfn->hw_info.concrete_fid,
				    PXP_CONCRETE_FID_PORT);

	DP_VERBOSE(p_hwfn, NETIF_MSG_PROBE,
		   "Read ME register: Concrete 0x%08x Opaque 0x%04x\n",
		   p_hwfn->hw_info.concrete_fid, p_hwfn->hw_info.opaque_fid);
}

static void qed_hw_set_feat(struct qed_hwfn *p_hwfn)
{
	u32 *feat_num = p_hwfn->hw_info.feat_num;
	struct qed_sb_cnt_info sb_cnt_info;
	u32 non_l2_sbs = 0;

	if (IS_ENABLED(CONFIG_QED_RDMA) &&
	    p_hwfn->hw_info.personality == QED_PCI_ETH_ROCE) {
		/* Roce CNQ each requires: 1 status block + 1 CNQ. We divide
		 * the status blocks equally between L2 / RoCE but with
		 * consideration as to how many l2 queues / cnqs we have.
		 */
		feat_num[QED_RDMA_CNQ] =
			min_t(u32, RESC_NUM(p_hwfn, QED_SB) / 2,
			      RESC_NUM(p_hwfn, QED_RDMA_CNQ_RAM));

		non_l2_sbs = feat_num[QED_RDMA_CNQ];
	}

	if (p_hwfn->hw_info.personality == QED_PCI_ETH_ROCE ||
	    p_hwfn->hw_info.personality == QED_PCI_ETH) {
		/* Start by allocating VF queues, then PF's */
		memset(&sb_cnt_info, 0, sizeof(sb_cnt_info));
		qed_int_get_num_sbs(p_hwfn, &sb_cnt_info);
		feat_num[QED_VF_L2_QUE] = min_t(u32,
						RESC_NUM(p_hwfn, QED_L2_QUEUE),
						sb_cnt_info.sb_iov_cnt);
		feat_num[QED_PF_L2_QUE] = min_t(u32,
						RESC_NUM(p_hwfn, QED_SB) -
						non_l2_sbs,
						RESC_NUM(p_hwfn,
							 QED_L2_QUEUE) -
						FEAT_NUM(p_hwfn,
							 QED_VF_L2_QUE));
	}

	DP_VERBOSE(p_hwfn,
		   NETIF_MSG_PROBE,
		   "#PF_L2_QUEUES=%d VF_L2_QUEUES=%d #ROCE_CNQ=%d #SBS=%d\n",
		   (int)FEAT_NUM(p_hwfn, QED_PF_L2_QUE),
		   (int)FEAT_NUM(p_hwfn, QED_VF_L2_QUE),
		   (int)FEAT_NUM(p_hwfn, QED_RDMA_CNQ),
		   RESC_NUM(p_hwfn, QED_SB));
}

const char *qed_hw_get_resc_name(enum qed_resources res_id)
{
	switch (res_id) {
	case QED_L2_QUEUE:
		return "L2_QUEUE";
	case QED_VPORT:
		return "VPORT";
	case QED_RSS_ENG:
		return "RSS_ENG";
	case QED_PQ:
		return "PQ";
	case QED_RL:
		return "RL";
	case QED_MAC:
		return "MAC";
	case QED_VLAN:
		return "VLAN";
	case QED_RDMA_CNQ_RAM:
		return "RDMA_CNQ_RAM";
	case QED_ILT:
		return "ILT";
	case QED_LL2_QUEUE:
		return "LL2_QUEUE";
	case QED_CMDQS_CQS:
		return "CMDQS_CQS";
	case QED_RDMA_STATS_QUEUE:
		return "RDMA_STATS_QUEUE";
	case QED_BDQ:
		return "BDQ";
	case QED_SB:
		return "SB";
	default:
		return "UNKNOWN_RESOURCE";
	}
}

static int
__qed_hw_set_soft_resc_size(struct qed_hwfn *p_hwfn,
			    struct qed_ptt *p_ptt,
			    enum qed_resources res_id,
			    u32 resc_max_val, u32 *p_mcp_resp)
{
	int rc;

	rc = qed_mcp_set_resc_max_val(p_hwfn, p_ptt, res_id,
				      resc_max_val, p_mcp_resp);
	if (rc) {
		DP_NOTICE(p_hwfn,
			  "MFW response failure for a max value setting of resource %d [%s]\n",
			  res_id, qed_hw_get_resc_name(res_id));
		return rc;
	}

	if (*p_mcp_resp != FW_MSG_CODE_RESOURCE_ALLOC_OK)
		DP_INFO(p_hwfn,
			"Failed to set the max value of resource %d [%s]. mcp_resp = 0x%08x.\n",
			res_id, qed_hw_get_resc_name(res_id), *p_mcp_resp);

	return 0;
}

static int
qed_hw_set_soft_resc_size(struct qed_hwfn *p_hwfn, struct qed_ptt *p_ptt)
{
	bool b_ah = QED_IS_AH(p_hwfn->cdev);
	u32 resc_max_val, mcp_resp;
	u8 res_id;
	int rc;

	for (res_id = 0; res_id < QED_MAX_RESC; res_id++) {
		switch (res_id) {
		case QED_LL2_QUEUE:
			resc_max_val = MAX_NUM_LL2_RX_QUEUES;
			break;
		case QED_RDMA_CNQ_RAM:
			/* No need for a case for QED_CMDQS_CQS since
			 * CNQ/CMDQS are the same resource.
			 */
			resc_max_val = NUM_OF_CMDQS_CQS;
			break;
		case QED_RDMA_STATS_QUEUE:
			resc_max_val = b_ah ? RDMA_NUM_STATISTIC_COUNTERS_K2
			    : RDMA_NUM_STATISTIC_COUNTERS_BB;
			break;
		case QED_BDQ:
			resc_max_val = BDQ_NUM_RESOURCES;
			break;
		default:
			continue;
		}

		rc = __qed_hw_set_soft_resc_size(p_hwfn, p_ptt, res_id,
						 resc_max_val, &mcp_resp);
		if (rc)
			return rc;

		/* There's no point to continue to the next resource if the
		 * command is not supported by the MFW.
		 * We do continue if the command is supported but the resource
		 * is unknown to the MFW. Such a resource will be later
		 * configured with the default allocation values.
		 */
		if (mcp_resp == FW_MSG_CODE_UNSUPPORTED)
			return -EINVAL;
	}

	return 0;
}

static
int qed_hw_get_dflt_resc(struct qed_hwfn *p_hwfn,
			 enum qed_resources res_id,
			 u32 *p_resc_num, u32 *p_resc_start)
{
	u8 num_funcs = p_hwfn->num_funcs_on_engine;
	bool b_ah = QED_IS_AH(p_hwfn->cdev);
	struct qed_sb_cnt_info sb_cnt_info;

	switch (res_id) {
	case QED_L2_QUEUE:
<<<<<<< HEAD
		dflt_resc_num = (b_ah ? MAX_NUM_L2_QUEUES_K2
				      : MAX_NUM_L2_QUEUES_BB) / num_funcs;
		break;
	case QED_VPORT:
		dflt_resc_num = MAX_NUM_VPORTS_BB / num_funcs;
		dflt_resc_num = (b_ah ? MAX_NUM_VPORTS_K2
				      : MAX_NUM_VPORTS_BB) / num_funcs;
		break;
	case QED_RSS_ENG:
		dflt_resc_num = (b_ah ? ETH_RSS_ENGINE_NUM_K2
				      : ETH_RSS_ENGINE_NUM_BB) / num_funcs;
		break;
	case QED_PQ:
		/* The granularity of the PQs is 8 */
		dflt_resc_num = (b_ah ? MAX_QM_TX_QUEUES_K2
				      : MAX_QM_TX_QUEUES_BB) / num_funcs;
		dflt_resc_num &= ~0x7;
=======
		*p_resc_num = (b_ah ? MAX_NUM_L2_QUEUES_K2 :
			       MAX_NUM_L2_QUEUES_BB) / num_funcs;
		break;
	case QED_VPORT:
		*p_resc_num = (b_ah ? MAX_NUM_VPORTS_K2 :
			       MAX_NUM_VPORTS_BB) / num_funcs;
		break;
	case QED_RSS_ENG:
		*p_resc_num = (b_ah ? ETH_RSS_ENGINE_NUM_K2 :
			       ETH_RSS_ENGINE_NUM_BB) / num_funcs;
		break;
	case QED_PQ:
		*p_resc_num = (b_ah ? MAX_QM_TX_QUEUES_K2 :
			       MAX_QM_TX_QUEUES_BB) / num_funcs;
		*p_resc_num &= ~0x7;	/* The granularity of the PQs is 8 */
>>>>>>> 397df709
		break;
	case QED_RL:
		*p_resc_num = MAX_QM_GLOBAL_RLS / num_funcs;
		break;
	case QED_MAC:
	case QED_VLAN:
		/* Each VFC resource can accommodate both a MAC and a VLAN */
		*p_resc_num = ETH_NUM_MAC_FILTERS / num_funcs;
		break;
	case QED_ILT:
<<<<<<< HEAD
		dflt_resc_num = (b_ah ? PXP_NUM_ILT_RECORDS_K2
				      : PXP_NUM_ILT_RECORDS_BB) / num_funcs;
=======
		*p_resc_num = (b_ah ? PXP_NUM_ILT_RECORDS_K2 :
			       PXP_NUM_ILT_RECORDS_BB) / num_funcs;
>>>>>>> 397df709
		break;
	case QED_LL2_QUEUE:
		*p_resc_num = MAX_NUM_LL2_RX_QUEUES / num_funcs;
		break;
	case QED_RDMA_CNQ_RAM:
	case QED_CMDQS_CQS:
		/* CNQ/CMDQS are the same resource */
		*p_resc_num = NUM_OF_CMDQS_CQS / num_funcs;
		break;
	case QED_RDMA_STATS_QUEUE:
<<<<<<< HEAD
		dflt_resc_num = (b_ah ? RDMA_NUM_STATISTIC_COUNTERS_K2
				      : RDMA_NUM_STATISTIC_COUNTERS_BB) /
				num_funcs;

=======
		*p_resc_num = (b_ah ? RDMA_NUM_STATISTIC_COUNTERS_K2 :
			       RDMA_NUM_STATISTIC_COUNTERS_BB) / num_funcs;
>>>>>>> 397df709
		break;
	case QED_BDQ:
		if (p_hwfn->hw_info.personality != QED_PCI_ISCSI &&
		    p_hwfn->hw_info.personality != QED_PCI_FCOE)
			*p_resc_num = 0;
		else
			*p_resc_num = 1;
		break;
	case QED_SB:
		memset(&sb_cnt_info, 0, sizeof(sb_cnt_info));
		qed_int_get_num_sbs(p_hwfn, &sb_cnt_info);
		*p_resc_num = sb_cnt_info.sb_cnt;
		break;
	default:
		return -EINVAL;
	}

	switch (res_id) {
	case QED_BDQ:
		if (!*p_resc_num)
			*p_resc_start = 0;
		else if (p_hwfn->cdev->num_ports_in_engines == 4)
			*p_resc_start = p_hwfn->port_id;
		else if (p_hwfn->hw_info.personality == QED_PCI_ISCSI)
			*p_resc_start = p_hwfn->port_id;
		else if (p_hwfn->hw_info.personality == QED_PCI_FCOE)
			*p_resc_start = p_hwfn->port_id + 2;
		break;
	default:
		*p_resc_start = *p_resc_num * p_hwfn->enabled_func_idx;
		break;
	}

	return 0;
}

static int __qed_hw_set_resc_info(struct qed_hwfn *p_hwfn,
				  enum qed_resources res_id)
{
	u32 dflt_resc_num = 0, dflt_resc_start = 0;
	u32 mcp_resp, *p_resc_num, *p_resc_start;
	int rc;

	p_resc_num = &RESC_NUM(p_hwfn, res_id);
	p_resc_start = &RESC_START(p_hwfn, res_id);

	rc = qed_hw_get_dflt_resc(p_hwfn, res_id, &dflt_resc_num,
				  &dflt_resc_start);
	if (rc) {
		DP_ERR(p_hwfn,
		       "Failed to get default amount for resource %d [%s]\n",
		       res_id, qed_hw_get_resc_name(res_id));
		return rc;
	}

	rc = qed_mcp_get_resc_info(p_hwfn, p_hwfn->p_main_ptt, res_id,
				   &mcp_resp, p_resc_num, p_resc_start);
	if (rc) {
		DP_NOTICE(p_hwfn,
			  "MFW response failure for an allocation request for resource %d [%s]\n",
			  res_id, qed_hw_get_resc_name(res_id));
		return rc;
	}

	/* Default driver values are applied in the following cases:
	 * - The resource allocation MB command is not supported by the MFW
	 * - There is an internal error in the MFW while processing the request
	 * - The resource ID is unknown to the MFW
	 */
	if (mcp_resp != FW_MSG_CODE_RESOURCE_ALLOC_OK) {
		DP_INFO(p_hwfn,
			"Failed to receive allocation info for resource %d [%s]. mcp_resp = 0x%x. Applying default values [%d,%d].\n",
			res_id,
			qed_hw_get_resc_name(res_id),
			mcp_resp, dflt_resc_num, dflt_resc_start);
		*p_resc_num = dflt_resc_num;
		*p_resc_start = dflt_resc_start;
		goto out;
	}

	/* Special handling for status blocks; Would be revised in future */
	if (res_id == QED_SB) {
		*p_resc_num -= 1;
		*p_resc_start -= p_hwfn->enabled_func_idx;
	}
out:
	/* PQs have to divide by 8 [that's the HW granularity].
	 * Reduce number so it would fit.
	 */
	if ((res_id == QED_PQ) && ((*p_resc_num % 8) || (*p_resc_start % 8))) {
		DP_INFO(p_hwfn,
			"PQs need to align by 8; Number %08x --> %08x, Start %08x --> %08x\n",
			*p_resc_num,
			(*p_resc_num) & ~0x7,
			*p_resc_start, (*p_resc_start) & ~0x7);
		*p_resc_num &= ~0x7;
		*p_resc_start &= ~0x7;
	}

	return 0;
}

static int qed_hw_set_resc_info(struct qed_hwfn *p_hwfn)
{
<<<<<<< HEAD
	bool b_ah = QED_IS_AH(p_hwfn->cdev);
	u8 res_id;
=======
>>>>>>> 397df709
	int rc;
	u8 res_id;

	for (res_id = 0; res_id < QED_MAX_RESC; res_id++) {
		rc = __qed_hw_set_resc_info(p_hwfn, res_id);
		if (rc)
			return rc;
	}

	return 0;
}

#define QED_RESC_ALLOC_LOCK_RETRY_CNT           10
#define QED_RESC_ALLOC_LOCK_RETRY_INTVL_US      10000	/* 10 msec */

static int qed_hw_get_resc(struct qed_hwfn *p_hwfn, struct qed_ptt *p_ptt)
{
	struct qed_resc_unlock_params resc_unlock_params;
	struct qed_resc_lock_params resc_lock_params;
	bool b_ah = QED_IS_AH(p_hwfn->cdev);
	u8 res_id;
	int rc;

	/* Setting the max values of the soft resources and the following
	 * resources allocation queries should be atomic. Since several PFs can
	 * run in parallel - a resource lock is needed.
	 * If either the resource lock or resource set value commands are not
	 * supported - skip the the max values setting, release the lock if
	 * needed, and proceed to the queries. Other failures, including a
	 * failure to acquire the lock, will cause this function to fail.
	 */
	memset(&resc_lock_params, 0, sizeof(resc_lock_params));
	resc_lock_params.resource = QED_RESC_LOCK_RESC_ALLOC;
	resc_lock_params.retry_num = QED_RESC_ALLOC_LOCK_RETRY_CNT;
	resc_lock_params.retry_interval = QED_RESC_ALLOC_LOCK_RETRY_INTVL_US;
	resc_lock_params.sleep_b4_retry = true;
	memset(&resc_unlock_params, 0, sizeof(resc_unlock_params));
	resc_unlock_params.resource = QED_RESC_LOCK_RESC_ALLOC;

	rc = qed_mcp_resc_lock(p_hwfn, p_ptt, &resc_lock_params);
	if (rc && rc != -EINVAL) {
		return rc;
	} else if (rc == -EINVAL) {
		DP_INFO(p_hwfn,
			"Skip the max values setting of the soft resources since the resource lock is not supported by the MFW\n");
	} else if (!rc && !resc_lock_params.b_granted) {
		DP_NOTICE(p_hwfn,
			  "Failed to acquire the resource lock for the resource allocation commands\n");
		return -EBUSY;
	} else {
		rc = qed_hw_set_soft_resc_size(p_hwfn, p_ptt);
		if (rc && rc != -EINVAL) {
			DP_NOTICE(p_hwfn,
				  "Failed to set the max values of the soft resources\n");
			goto unlock_and_exit;
		} else if (rc == -EINVAL) {
			DP_INFO(p_hwfn,
				"Skip the max values setting of the soft resources since it is not supported by the MFW\n");
			rc = qed_mcp_resc_unlock(p_hwfn, p_ptt,
						 &resc_unlock_params);
			if (rc)
				DP_INFO(p_hwfn,
					"Failed to release the resource lock for the resource allocation commands\n");
		}
	}

	rc = qed_hw_set_resc_info(p_hwfn);
	if (rc)
		goto unlock_and_exit;

	if (resc_lock_params.b_granted && !resc_unlock_params.b_released) {
		rc = qed_mcp_resc_unlock(p_hwfn, p_ptt, &resc_unlock_params);
		if (rc)
			DP_INFO(p_hwfn,
				"Failed to release the resource lock for the resource allocation commands\n");
	}

	/* Sanity for ILT */
	if ((b_ah && (RESC_END(p_hwfn, QED_ILT) > PXP_NUM_ILT_RECORDS_K2)) ||
	    (!b_ah && (RESC_END(p_hwfn, QED_ILT) > PXP_NUM_ILT_RECORDS_BB))) {
		DP_NOTICE(p_hwfn, "Can't assign ILT pages [%08x,...,%08x]\n",
			  RESC_START(p_hwfn, QED_ILT),
			  RESC_END(p_hwfn, QED_ILT) - 1);
		return -EINVAL;
	}

	qed_hw_set_feat(p_hwfn);

	for (res_id = 0; res_id < QED_MAX_RESC; res_id++)
		DP_VERBOSE(p_hwfn, NETIF_MSG_PROBE, "%s = %d start = %d\n",
			   qed_hw_get_resc_name(res_id),
			   RESC_NUM(p_hwfn, res_id),
			   RESC_START(p_hwfn, res_id));

	return 0;

unlock_and_exit:
	if (resc_lock_params.b_granted && !resc_unlock_params.b_released)
		qed_mcp_resc_unlock(p_hwfn, p_ptt, &resc_unlock_params);
	return rc;
}

static int qed_hw_get_nvm_info(struct qed_hwfn *p_hwfn, struct qed_ptt *p_ptt)
{
	u32 port_cfg_addr, link_temp, nvm_cfg_addr, device_capabilities;
	u32 nvm_cfg1_offset, mf_mode, addr, generic_cont0, core_cfg;
	struct qed_mcp_link_params *link;

	/* Read global nvm_cfg address */
	nvm_cfg_addr = qed_rd(p_hwfn, p_ptt, MISC_REG_GEN_PURP_CR0);

	/* Verify MCP has initialized it */
	if (!nvm_cfg_addr) {
		DP_NOTICE(p_hwfn, "Shared memory not initialized\n");
		return -EINVAL;
	}

	/* Read nvm_cfg1  (Notice this is just offset, and not offsize (TBD) */
	nvm_cfg1_offset = qed_rd(p_hwfn, p_ptt, nvm_cfg_addr + 4);

	addr = MCP_REG_SCRATCH + nvm_cfg1_offset +
	       offsetof(struct nvm_cfg1, glob) +
	       offsetof(struct nvm_cfg1_glob, core_cfg);

	core_cfg = qed_rd(p_hwfn, p_ptt, addr);

	switch ((core_cfg & NVM_CFG1_GLOB_NETWORK_PORT_MODE_MASK) >>
		NVM_CFG1_GLOB_NETWORK_PORT_MODE_OFFSET) {
	case NVM_CFG1_GLOB_NETWORK_PORT_MODE_BB_2X40G:
		p_hwfn->hw_info.port_mode = QED_PORT_MODE_DE_2X40G;
		break;
	case NVM_CFG1_GLOB_NETWORK_PORT_MODE_2X50G:
		p_hwfn->hw_info.port_mode = QED_PORT_MODE_DE_2X50G;
		break;
	case NVM_CFG1_GLOB_NETWORK_PORT_MODE_BB_1X100G:
		p_hwfn->hw_info.port_mode = QED_PORT_MODE_DE_1X100G;
		break;
	case NVM_CFG1_GLOB_NETWORK_PORT_MODE_4X10G_F:
		p_hwfn->hw_info.port_mode = QED_PORT_MODE_DE_4X10G_F;
		break;
	case NVM_CFG1_GLOB_NETWORK_PORT_MODE_BB_4X10G_E:
		p_hwfn->hw_info.port_mode = QED_PORT_MODE_DE_4X10G_E;
		break;
	case NVM_CFG1_GLOB_NETWORK_PORT_MODE_BB_4X20G:
		p_hwfn->hw_info.port_mode = QED_PORT_MODE_DE_4X20G;
		break;
	case NVM_CFG1_GLOB_NETWORK_PORT_MODE_1X40G:
		p_hwfn->hw_info.port_mode = QED_PORT_MODE_DE_1X40G;
		break;
	case NVM_CFG1_GLOB_NETWORK_PORT_MODE_2X25G:
		p_hwfn->hw_info.port_mode = QED_PORT_MODE_DE_2X25G;
		break;
	case NVM_CFG1_GLOB_NETWORK_PORT_MODE_2X10G:
		p_hwfn->hw_info.port_mode = QED_PORT_MODE_DE_2X10G;
		break;
	case NVM_CFG1_GLOB_NETWORK_PORT_MODE_1X25G:
		p_hwfn->hw_info.port_mode = QED_PORT_MODE_DE_1X25G;
		break;
	case NVM_CFG1_GLOB_NETWORK_PORT_MODE_4X25G:
		p_hwfn->hw_info.port_mode = QED_PORT_MODE_DE_4X25G;
		break;
	default:
		DP_NOTICE(p_hwfn, "Unknown port mode in 0x%08x\n", core_cfg);
		break;
	}

	/* Read default link configuration */
	link = &p_hwfn->mcp_info->link_input;
	port_cfg_addr = MCP_REG_SCRATCH + nvm_cfg1_offset +
			offsetof(struct nvm_cfg1, port[MFW_PORT(p_hwfn)]);
	link_temp = qed_rd(p_hwfn, p_ptt,
			   port_cfg_addr +
			   offsetof(struct nvm_cfg1_port, speed_cap_mask));
	link_temp &= NVM_CFG1_PORT_DRV_SPEED_CAPABILITY_MASK_MASK;
	link->speed.advertised_speeds = link_temp;

	link_temp = link->speed.advertised_speeds;
	p_hwfn->mcp_info->link_capabilities.speed_capabilities = link_temp;

	link_temp = qed_rd(p_hwfn, p_ptt,
			   port_cfg_addr +
			   offsetof(struct nvm_cfg1_port, link_settings));
	switch ((link_temp & NVM_CFG1_PORT_DRV_LINK_SPEED_MASK) >>
		NVM_CFG1_PORT_DRV_LINK_SPEED_OFFSET) {
	case NVM_CFG1_PORT_DRV_LINK_SPEED_AUTONEG:
		link->speed.autoneg = true;
		break;
	case NVM_CFG1_PORT_DRV_LINK_SPEED_1G:
		link->speed.forced_speed = 1000;
		break;
	case NVM_CFG1_PORT_DRV_LINK_SPEED_10G:
		link->speed.forced_speed = 10000;
		break;
	case NVM_CFG1_PORT_DRV_LINK_SPEED_25G:
		link->speed.forced_speed = 25000;
		break;
	case NVM_CFG1_PORT_DRV_LINK_SPEED_40G:
		link->speed.forced_speed = 40000;
		break;
	case NVM_CFG1_PORT_DRV_LINK_SPEED_50G:
		link->speed.forced_speed = 50000;
		break;
	case NVM_CFG1_PORT_DRV_LINK_SPEED_BB_100G:
		link->speed.forced_speed = 100000;
		break;
	default:
		DP_NOTICE(p_hwfn, "Unknown Speed in 0x%08x\n", link_temp);
	}

	link_temp &= NVM_CFG1_PORT_DRV_FLOW_CONTROL_MASK;
	link_temp >>= NVM_CFG1_PORT_DRV_FLOW_CONTROL_OFFSET;
	link->pause.autoneg = !!(link_temp &
				 NVM_CFG1_PORT_DRV_FLOW_CONTROL_AUTONEG);
	link->pause.forced_rx = !!(link_temp &
				   NVM_CFG1_PORT_DRV_FLOW_CONTROL_RX);
	link->pause.forced_tx = !!(link_temp &
				   NVM_CFG1_PORT_DRV_FLOW_CONTROL_TX);
	link->loopback_mode = 0;

	DP_VERBOSE(p_hwfn, NETIF_MSG_LINK,
		   "Read default link: Speed 0x%08x, Adv. Speed 0x%08x, AN: 0x%02x, PAUSE AN: 0x%02x\n",
		   link->speed.forced_speed, link->speed.advertised_speeds,
		   link->speed.autoneg, link->pause.autoneg);

	/* Read Multi-function information from shmem */
	addr = MCP_REG_SCRATCH + nvm_cfg1_offset +
	       offsetof(struct nvm_cfg1, glob) +
	       offsetof(struct nvm_cfg1_glob, generic_cont0);

	generic_cont0 = qed_rd(p_hwfn, p_ptt, addr);

	mf_mode = (generic_cont0 & NVM_CFG1_GLOB_MF_MODE_MASK) >>
		  NVM_CFG1_GLOB_MF_MODE_OFFSET;

	switch (mf_mode) {
	case NVM_CFG1_GLOB_MF_MODE_MF_ALLOWED:
		p_hwfn->cdev->mf_mode = QED_MF_OVLAN;
		break;
	case NVM_CFG1_GLOB_MF_MODE_NPAR1_0:
		p_hwfn->cdev->mf_mode = QED_MF_NPAR;
		break;
	case NVM_CFG1_GLOB_MF_MODE_DEFAULT:
		p_hwfn->cdev->mf_mode = QED_MF_DEFAULT;
		break;
	}
	DP_INFO(p_hwfn, "Multi function mode is %08x\n",
		p_hwfn->cdev->mf_mode);

	/* Read Multi-function information from shmem */
	addr = MCP_REG_SCRATCH + nvm_cfg1_offset +
		offsetof(struct nvm_cfg1, glob) +
		offsetof(struct nvm_cfg1_glob, device_capabilities);

	device_capabilities = qed_rd(p_hwfn, p_ptt, addr);
	if (device_capabilities & NVM_CFG1_GLOB_DEVICE_CAPABILITIES_ETHERNET)
		__set_bit(QED_DEV_CAP_ETH,
			  &p_hwfn->hw_info.device_capabilities);
	if (device_capabilities & NVM_CFG1_GLOB_DEVICE_CAPABILITIES_FCOE)
		__set_bit(QED_DEV_CAP_FCOE,
			  &p_hwfn->hw_info.device_capabilities);
	if (device_capabilities & NVM_CFG1_GLOB_DEVICE_CAPABILITIES_ISCSI)
		__set_bit(QED_DEV_CAP_ISCSI,
			  &p_hwfn->hw_info.device_capabilities);
	if (device_capabilities & NVM_CFG1_GLOB_DEVICE_CAPABILITIES_ROCE)
		__set_bit(QED_DEV_CAP_ROCE,
			  &p_hwfn->hw_info.device_capabilities);

	return qed_mcp_fill_shmem_func_info(p_hwfn, p_ptt);
}

static void qed_get_num_funcs(struct qed_hwfn *p_hwfn, struct qed_ptt *p_ptt)
{
	u8 num_funcs, enabled_func_idx = p_hwfn->rel_pf_id;
	u32 reg_function_hide, tmp, eng_mask, low_pfs_mask;
	struct qed_dev *cdev = p_hwfn->cdev;

	num_funcs = QED_IS_AH(cdev) ? MAX_NUM_PFS_K2 : MAX_NUM_PFS_BB;

	/* Bit 0 of MISCS_REG_FUNCTION_HIDE indicates whether the bypass values
	 * in the other bits are selected.
	 * Bits 1-15 are for functions 1-15, respectively, and their value is
	 * '0' only for enabled functions (function 0 always exists and
	 * enabled).
	 * In case of CMT, only the "even" functions are enabled, and thus the
	 * number of functions for both hwfns is learnt from the same bits.
	 */
	reg_function_hide = qed_rd(p_hwfn, p_ptt, MISCS_REG_FUNCTION_HIDE);

	if (reg_function_hide & 0x1) {
		if (QED_IS_BB(cdev)) {
			if (QED_PATH_ID(p_hwfn) && cdev->num_hwfns == 1) {
				num_funcs = 0;
				eng_mask = 0xaaaa;
			} else {
				num_funcs = 1;
				eng_mask = 0x5554;
			}
		} else {
			num_funcs = 1;
			eng_mask = 0xfffe;
		}

		/* Get the number of the enabled functions on the engine */
		tmp = (reg_function_hide ^ 0xffffffff) & eng_mask;
		while (tmp) {
			if (tmp & 0x1)
				num_funcs++;
			tmp >>= 0x1;
		}

		/* Get the PF index within the enabled functions */
		low_pfs_mask = (0x1 << p_hwfn->abs_pf_id) - 1;
		tmp = reg_function_hide & eng_mask & low_pfs_mask;
		while (tmp) {
			if (tmp & 0x1)
				enabled_func_idx--;
			tmp >>= 0x1;
		}
	}

	p_hwfn->num_funcs_on_engine = num_funcs;
	p_hwfn->enabled_func_idx = enabled_func_idx;

	DP_VERBOSE(p_hwfn,
		   NETIF_MSG_PROBE,
		   "PF [rel_id %d, abs_id %d] occupies index %d within the %d enabled functions on the engine\n",
		   p_hwfn->rel_pf_id,
		   p_hwfn->abs_pf_id,
		   p_hwfn->enabled_func_idx, p_hwfn->num_funcs_on_engine);
}

static void qed_hw_info_port_num_bb(struct qed_hwfn *p_hwfn,
				    struct qed_ptt *p_ptt)
{
	u32 port_mode;

	port_mode = qed_rd(p_hwfn, p_ptt, CNIG_REG_NW_PORT_MODE_BB_B0);

	if (port_mode < 3) {
		p_hwfn->cdev->num_ports_in_engines = 1;
	} else if (port_mode <= 5) {
		p_hwfn->cdev->num_ports_in_engines = 2;
	} else {
		DP_NOTICE(p_hwfn, "PORT MODE: %d not supported\n",
			  p_hwfn->cdev->num_ports_in_engines);

		/* Default num_ports_in_engines to something */
		p_hwfn->cdev->num_ports_in_engines = 1;
	}
}

static void qed_hw_info_port_num_ah(struct qed_hwfn *p_hwfn,
				    struct qed_ptt *p_ptt)
{
	u32 port;
	int i;

	p_hwfn->cdev->num_ports_in_engines = 0;

	for (i = 0; i < MAX_NUM_PORTS_K2; i++) {
		port = qed_rd(p_hwfn, p_ptt,
			      CNIG_REG_NIG_PORT0_CONF_K2 + (i * 4));
		if (port & 1)
			p_hwfn->cdev->num_ports_in_engines++;
	}

	if (!p_hwfn->cdev->num_ports_in_engines) {
		DP_NOTICE(p_hwfn, "All NIG ports are inactive\n");

		/* Default num_ports_in_engine to something */
		p_hwfn->cdev->num_ports_in_engines = 1;
	}
}

static void qed_hw_info_port_num(struct qed_hwfn *p_hwfn, struct qed_ptt *p_ptt)
{
	if (QED_IS_BB(p_hwfn->cdev))
		qed_hw_info_port_num_bb(p_hwfn, p_ptt);
	else
		qed_hw_info_port_num_ah(p_hwfn, p_ptt);
}

static int
qed_get_hw_info(struct qed_hwfn *p_hwfn,
		struct qed_ptt *p_ptt,
		enum qed_pci_personality personality)
{
	int rc;

	/* Since all information is common, only first hwfns should do this */
	if (IS_LEAD_HWFN(p_hwfn)) {
		rc = qed_iov_hw_info(p_hwfn);
		if (rc)
			return rc;
	}

	qed_hw_info_port_num(p_hwfn, p_ptt);

	qed_hw_get_nvm_info(p_hwfn, p_ptt);

	rc = qed_int_igu_read_cam(p_hwfn, p_ptt);
	if (rc)
		return rc;

	if (qed_mcp_is_init(p_hwfn))
		ether_addr_copy(p_hwfn->hw_info.hw_mac_addr,
				p_hwfn->mcp_info->func_info.mac);
	else
		eth_random_addr(p_hwfn->hw_info.hw_mac_addr);

	if (qed_mcp_is_init(p_hwfn)) {
		if (p_hwfn->mcp_info->func_info.ovlan != QED_MCP_VLAN_UNSET)
			p_hwfn->hw_info.ovlan =
				p_hwfn->mcp_info->func_info.ovlan;

		qed_mcp_cmd_port_init(p_hwfn, p_ptt);
	}

	if (qed_mcp_is_init(p_hwfn)) {
		enum qed_pci_personality protocol;

		protocol = p_hwfn->mcp_info->func_info.protocol;
		p_hwfn->hw_info.personality = protocol;
	}

	qed_get_num_funcs(p_hwfn, p_ptt);

	if (qed_mcp_is_init(p_hwfn))
		p_hwfn->hw_info.mtu = p_hwfn->mcp_info->func_info.mtu;

	return qed_hw_get_resc(p_hwfn, p_ptt);
}

static int qed_get_dev_info(struct qed_dev *cdev)
{
	struct qed_hwfn *p_hwfn = QED_LEADING_HWFN(cdev);
	u16 device_id_mask;
	u32 tmp;

	/* Read Vendor Id / Device Id */
	pci_read_config_word(cdev->pdev, PCI_VENDOR_ID, &cdev->vendor_id);
	pci_read_config_word(cdev->pdev, PCI_DEVICE_ID, &cdev->device_id);

	/* Determine type */
	device_id_mask = cdev->device_id & QED_DEV_ID_MASK;
	switch (device_id_mask) {
	case QED_DEV_ID_MASK_BB:
		cdev->type = QED_DEV_TYPE_BB;
		break;
	case QED_DEV_ID_MASK_AH:
		cdev->type = QED_DEV_TYPE_AH;
		break;
	default:
		DP_NOTICE(p_hwfn, "Unknown device id 0x%x\n", cdev->device_id);
		return -EBUSY;
	}

	cdev->chip_num = (u16)qed_rd(p_hwfn, p_hwfn->p_main_ptt,
				     MISCS_REG_CHIP_NUM);
	cdev->chip_rev = (u16)qed_rd(p_hwfn, p_hwfn->p_main_ptt,
				     MISCS_REG_CHIP_REV);
	MASK_FIELD(CHIP_REV, cdev->chip_rev);

	/* Learn number of HW-functions */
	tmp = qed_rd(p_hwfn, p_hwfn->p_main_ptt,
		     MISCS_REG_CMT_ENABLED_FOR_PAIR);

	if (tmp & (1 << p_hwfn->rel_pf_id)) {
		DP_NOTICE(cdev->hwfns, "device in CMT mode\n");
		cdev->num_hwfns = 2;
	} else {
		cdev->num_hwfns = 1;
	}

	cdev->chip_bond_id = qed_rd(p_hwfn, p_hwfn->p_main_ptt,
				    MISCS_REG_CHIP_TEST_REG) >> 4;
	MASK_FIELD(CHIP_BOND_ID, cdev->chip_bond_id);
	cdev->chip_metal = (u16)qed_rd(p_hwfn, p_hwfn->p_main_ptt,
				       MISCS_REG_CHIP_METAL);
	MASK_FIELD(CHIP_METAL, cdev->chip_metal);

	DP_INFO(cdev->hwfns,
		"Chip details - %s %c%d, Num: %04x Rev: %04x Bond id: %04x Metal: %04x\n",
		QED_IS_BB(cdev) ? "BB" : "AH",
		'A' + cdev->chip_rev,
		(int)cdev->chip_metal,
		cdev->chip_num, cdev->chip_rev,
		cdev->chip_bond_id, cdev->chip_metal);

	if (QED_IS_BB(cdev) && CHIP_REV_IS_A0(cdev)) {
		DP_NOTICE(cdev->hwfns,
			  "The chip type/rev (BB A0) is not supported!\n");
		return -EINVAL;
	}

	return 0;
}

static int qed_hw_prepare_single(struct qed_hwfn *p_hwfn,
				 void __iomem *p_regview,
				 void __iomem *p_doorbells,
				 enum qed_pci_personality personality)
{
	int rc = 0;

	/* Split PCI bars evenly between hwfns */
	p_hwfn->regview = p_regview;
	p_hwfn->doorbells = p_doorbells;

	if (IS_VF(p_hwfn->cdev))
		return qed_vf_hw_prepare(p_hwfn);

	/* Validate that chip access is feasible */
	if (REG_RD(p_hwfn, PXP_PF_ME_OPAQUE_ADDR) == 0xffffffff) {
		DP_ERR(p_hwfn,
		       "Reading the ME register returns all Fs; Preventing further chip access\n");
		return -EINVAL;
	}

	get_function_id(p_hwfn);

	/* Allocate PTT pool */
	rc = qed_ptt_pool_alloc(p_hwfn);
	if (rc)
		goto err0;

	/* Allocate the main PTT */
	p_hwfn->p_main_ptt = qed_get_reserved_ptt(p_hwfn, RESERVED_PTT_MAIN);

	/* First hwfn learns basic information, e.g., number of hwfns */
	if (!p_hwfn->my_id) {
		rc = qed_get_dev_info(p_hwfn->cdev);
		if (rc)
			goto err1;
	}

	qed_hw_hwfn_prepare(p_hwfn);

	/* Initialize MCP structure */
	rc = qed_mcp_cmd_init(p_hwfn, p_hwfn->p_main_ptt);
	if (rc) {
		DP_NOTICE(p_hwfn, "Failed initializing mcp command\n");
		goto err1;
	}

	/* Read the device configuration information from the HW and SHMEM */
	rc = qed_get_hw_info(p_hwfn, p_hwfn->p_main_ptt, personality);
	if (rc) {
		DP_NOTICE(p_hwfn, "Failed to get HW information\n");
		goto err2;
	}

	/* Sending a mailbox to the MFW should be done after qed_get_hw_info()
	 * is called as it sets the ports number in an engine.
	 */
	if (IS_LEAD_HWFN(p_hwfn)) {
		rc = qed_mcp_initiate_pf_flr(p_hwfn, p_hwfn->p_main_ptt);
		if (rc)
			DP_NOTICE(p_hwfn, "Failed to initiate PF FLR\n");
	}

	/* Allocate the init RT array and initialize the init-ops engine */
	rc = qed_init_alloc(p_hwfn);
	if (rc)
		goto err2;

	return rc;
err2:
	if (IS_LEAD_HWFN(p_hwfn))
		qed_iov_free_hw_info(p_hwfn->cdev);
	qed_mcp_free(p_hwfn);
err1:
	qed_hw_hwfn_free(p_hwfn);
err0:
	return rc;
}

int qed_hw_prepare(struct qed_dev *cdev,
		   int personality)
{
	struct qed_hwfn *p_hwfn = QED_LEADING_HWFN(cdev);
	int rc;

	/* Store the precompiled init data ptrs */
	if (IS_PF(cdev))
		qed_init_iro_array(cdev);

	/* Initialize the first hwfn - will learn number of hwfns */
	rc = qed_hw_prepare_single(p_hwfn,
				   cdev->regview,
				   cdev->doorbells, personality);
	if (rc)
		return rc;

	personality = p_hwfn->hw_info.personality;

	/* Initialize the rest of the hwfns */
	if (cdev->num_hwfns > 1) {
		void __iomem *p_regview, *p_doorbell;
		u8 __iomem *addr;

		/* adjust bar offset for second engine */
		addr = cdev->regview + qed_hw_bar_size(p_hwfn, BAR_ID_0) / 2;
		p_regview = addr;

		/* adjust doorbell bar offset for second engine */
		addr = cdev->doorbells + qed_hw_bar_size(p_hwfn, BAR_ID_1) / 2;
		p_doorbell = addr;

		/* prepare second hw function */
		rc = qed_hw_prepare_single(&cdev->hwfns[1], p_regview,
					   p_doorbell, personality);

		/* in case of error, need to free the previously
		 * initiliazed hwfn 0.
		 */
		if (rc) {
			if (IS_PF(cdev)) {
				qed_init_free(p_hwfn);
				qed_mcp_free(p_hwfn);
				qed_hw_hwfn_free(p_hwfn);
			}
		}
	}

	return rc;
}

void qed_hw_remove(struct qed_dev *cdev)
{
	struct qed_hwfn *p_hwfn = QED_LEADING_HWFN(cdev);
	int i;

	if (IS_PF(cdev))
		qed_mcp_ov_update_driver_state(p_hwfn, p_hwfn->p_main_ptt,
					       QED_OV_DRIVER_STATE_NOT_LOADED);

	for_each_hwfn(cdev, i) {
		struct qed_hwfn *p_hwfn = &cdev->hwfns[i];

		if (IS_VF(cdev)) {
			qed_vf_pf_release(p_hwfn);
			continue;
		}

		qed_init_free(p_hwfn);
		qed_hw_hwfn_free(p_hwfn);
		qed_mcp_free(p_hwfn);
	}

	qed_iov_free_hw_info(cdev);
}

static void qed_chain_free_next_ptr(struct qed_dev *cdev,
				    struct qed_chain *p_chain)
{
	void *p_virt = p_chain->p_virt_addr, *p_virt_next = NULL;
	dma_addr_t p_phys = p_chain->p_phys_addr, p_phys_next = 0;
	struct qed_chain_next *p_next;
	u32 size, i;

	if (!p_virt)
		return;

	size = p_chain->elem_size * p_chain->usable_per_page;

	for (i = 0; i < p_chain->page_cnt; i++) {
		if (!p_virt)
			break;

		p_next = (struct qed_chain_next *)((u8 *)p_virt + size);
		p_virt_next = p_next->next_virt;
		p_phys_next = HILO_DMA_REGPAIR(p_next->next_phys);

		dma_free_coherent(&cdev->pdev->dev,
				  QED_CHAIN_PAGE_SIZE, p_virt, p_phys);

		p_virt = p_virt_next;
		p_phys = p_phys_next;
	}
}

static void qed_chain_free_single(struct qed_dev *cdev,
				  struct qed_chain *p_chain)
{
	if (!p_chain->p_virt_addr)
		return;

	dma_free_coherent(&cdev->pdev->dev,
			  QED_CHAIN_PAGE_SIZE,
			  p_chain->p_virt_addr, p_chain->p_phys_addr);
}

static void qed_chain_free_pbl(struct qed_dev *cdev, struct qed_chain *p_chain)
{
	void **pp_virt_addr_tbl = p_chain->pbl.pp_virt_addr_tbl;
	u32 page_cnt = p_chain->page_cnt, i, pbl_size;
	u8 *p_pbl_virt = p_chain->pbl_sp.p_virt_table;

	if (!pp_virt_addr_tbl)
		return;

	if (!p_pbl_virt)
		goto out;

	for (i = 0; i < page_cnt; i++) {
		if (!pp_virt_addr_tbl[i])
			break;

		dma_free_coherent(&cdev->pdev->dev,
				  QED_CHAIN_PAGE_SIZE,
				  pp_virt_addr_tbl[i],
				  *(dma_addr_t *)p_pbl_virt);

		p_pbl_virt += QED_CHAIN_PBL_ENTRY_SIZE;
	}

	pbl_size = page_cnt * QED_CHAIN_PBL_ENTRY_SIZE;
	dma_free_coherent(&cdev->pdev->dev,
			  pbl_size,
			  p_chain->pbl_sp.p_virt_table,
			  p_chain->pbl_sp.p_phys_table);
out:
	vfree(p_chain->pbl.pp_virt_addr_tbl);
}

void qed_chain_free(struct qed_dev *cdev, struct qed_chain *p_chain)
{
	switch (p_chain->mode) {
	case QED_CHAIN_MODE_NEXT_PTR:
		qed_chain_free_next_ptr(cdev, p_chain);
		break;
	case QED_CHAIN_MODE_SINGLE:
		qed_chain_free_single(cdev, p_chain);
		break;
	case QED_CHAIN_MODE_PBL:
		qed_chain_free_pbl(cdev, p_chain);
		break;
	}
}

static int
qed_chain_alloc_sanity_check(struct qed_dev *cdev,
			     enum qed_chain_cnt_type cnt_type,
			     size_t elem_size, u32 page_cnt)
{
	u64 chain_size = ELEMS_PER_PAGE(elem_size) * page_cnt;

	/* The actual chain size can be larger than the maximal possible value
	 * after rounding up the requested elements number to pages, and after
	 * taking into acount the unusuable elements (next-ptr elements).
	 * The size of a "u16" chain can be (U16_MAX + 1) since the chain
	 * size/capacity fields are of a u32 type.
	 */
	if ((cnt_type == QED_CHAIN_CNT_TYPE_U16 &&
	     chain_size > ((u32)U16_MAX + 1)) ||
	    (cnt_type == QED_CHAIN_CNT_TYPE_U32 && chain_size > U32_MAX)) {
		DP_NOTICE(cdev,
			  "The actual chain size (0x%llx) is larger than the maximal possible value\n",
			  chain_size);
		return -EINVAL;
	}

	return 0;
}

static int
qed_chain_alloc_next_ptr(struct qed_dev *cdev, struct qed_chain *p_chain)
{
	void *p_virt = NULL, *p_virt_prev = NULL;
	dma_addr_t p_phys = 0;
	u32 i;

	for (i = 0; i < p_chain->page_cnt; i++) {
		p_virt = dma_alloc_coherent(&cdev->pdev->dev,
					    QED_CHAIN_PAGE_SIZE,
					    &p_phys, GFP_KERNEL);
		if (!p_virt)
			return -ENOMEM;

		if (i == 0) {
			qed_chain_init_mem(p_chain, p_virt, p_phys);
			qed_chain_reset(p_chain);
		} else {
			qed_chain_init_next_ptr_elem(p_chain, p_virt_prev,
						     p_virt, p_phys);
		}

		p_virt_prev = p_virt;
	}
	/* Last page's next element should point to the beginning of the
	 * chain.
	 */
	qed_chain_init_next_ptr_elem(p_chain, p_virt_prev,
				     p_chain->p_virt_addr,
				     p_chain->p_phys_addr);

	return 0;
}

static int
qed_chain_alloc_single(struct qed_dev *cdev, struct qed_chain *p_chain)
{
	dma_addr_t p_phys = 0;
	void *p_virt = NULL;

	p_virt = dma_alloc_coherent(&cdev->pdev->dev,
				    QED_CHAIN_PAGE_SIZE, &p_phys, GFP_KERNEL);
	if (!p_virt)
		return -ENOMEM;

	qed_chain_init_mem(p_chain, p_virt, p_phys);
	qed_chain_reset(p_chain);

	return 0;
}

static int qed_chain_alloc_pbl(struct qed_dev *cdev, struct qed_chain *p_chain)
{
	u32 page_cnt = p_chain->page_cnt, size, i;
	dma_addr_t p_phys = 0, p_pbl_phys = 0;
	void **pp_virt_addr_tbl = NULL;
	u8 *p_pbl_virt = NULL;
	void *p_virt = NULL;

	size = page_cnt * sizeof(*pp_virt_addr_tbl);
	pp_virt_addr_tbl = vzalloc(size);
	if (!pp_virt_addr_tbl)
		return -ENOMEM;

	/* The allocation of the PBL table is done with its full size, since it
	 * is expected to be successive.
	 * qed_chain_init_pbl_mem() is called even in a case of an allocation
	 * failure, since pp_virt_addr_tbl was previously allocated, and it
	 * should be saved to allow its freeing during the error flow.
	 */
	size = page_cnt * QED_CHAIN_PBL_ENTRY_SIZE;
	p_pbl_virt = dma_alloc_coherent(&cdev->pdev->dev,
					size, &p_pbl_phys, GFP_KERNEL);
	qed_chain_init_pbl_mem(p_chain, p_pbl_virt, p_pbl_phys,
			       pp_virt_addr_tbl);
	if (!p_pbl_virt)
		return -ENOMEM;

	for (i = 0; i < page_cnt; i++) {
		p_virt = dma_alloc_coherent(&cdev->pdev->dev,
					    QED_CHAIN_PAGE_SIZE,
					    &p_phys, GFP_KERNEL);
		if (!p_virt)
			return -ENOMEM;

		if (i == 0) {
			qed_chain_init_mem(p_chain, p_virt, p_phys);
			qed_chain_reset(p_chain);
		}

		/* Fill the PBL table with the physical address of the page */
		*(dma_addr_t *)p_pbl_virt = p_phys;
		/* Keep the virtual address of the page */
		p_chain->pbl.pp_virt_addr_tbl[i] = p_virt;

		p_pbl_virt += QED_CHAIN_PBL_ENTRY_SIZE;
	}

	return 0;
}

int qed_chain_alloc(struct qed_dev *cdev,
		    enum qed_chain_use_mode intended_use,
		    enum qed_chain_mode mode,
		    enum qed_chain_cnt_type cnt_type,
		    u32 num_elems, size_t elem_size, struct qed_chain *p_chain)
{
	u32 page_cnt;
	int rc = 0;

	if (mode == QED_CHAIN_MODE_SINGLE)
		page_cnt = 1;
	else
		page_cnt = QED_CHAIN_PAGE_CNT(num_elems, elem_size, mode);

	rc = qed_chain_alloc_sanity_check(cdev, cnt_type, elem_size, page_cnt);
	if (rc) {
		DP_NOTICE(cdev,
			  "Cannot allocate a chain with the given arguments:\n");
		DP_NOTICE(cdev,
			  "[use_mode %d, mode %d, cnt_type %d, num_elems %d, elem_size %zu]\n",
			  intended_use, mode, cnt_type, num_elems, elem_size);
		return rc;
	}

	qed_chain_init_params(p_chain, page_cnt, (u8) elem_size, intended_use,
			      mode, cnt_type);

	switch (mode) {
	case QED_CHAIN_MODE_NEXT_PTR:
		rc = qed_chain_alloc_next_ptr(cdev, p_chain);
		break;
	case QED_CHAIN_MODE_SINGLE:
		rc = qed_chain_alloc_single(cdev, p_chain);
		break;
	case QED_CHAIN_MODE_PBL:
		rc = qed_chain_alloc_pbl(cdev, p_chain);
		break;
	}
	if (rc)
		goto nomem;

	return 0;

nomem:
	qed_chain_free(cdev, p_chain);
	return rc;
}

int qed_fw_l2_queue(struct qed_hwfn *p_hwfn, u16 src_id, u16 *dst_id)
{
	if (src_id >= RESC_NUM(p_hwfn, QED_L2_QUEUE)) {
		u16 min, max;

		min = (u16) RESC_START(p_hwfn, QED_L2_QUEUE);
		max = min + RESC_NUM(p_hwfn, QED_L2_QUEUE);
		DP_NOTICE(p_hwfn,
			  "l2_queue id [%d] is not valid, available indices [%d - %d]\n",
			  src_id, min, max);

		return -EINVAL;
	}

	*dst_id = RESC_START(p_hwfn, QED_L2_QUEUE) + src_id;

	return 0;
}

int qed_fw_vport(struct qed_hwfn *p_hwfn, u8 src_id, u8 *dst_id)
{
	if (src_id >= RESC_NUM(p_hwfn, QED_VPORT)) {
		u8 min, max;

		min = (u8)RESC_START(p_hwfn, QED_VPORT);
		max = min + RESC_NUM(p_hwfn, QED_VPORT);
		DP_NOTICE(p_hwfn,
			  "vport id [%d] is not valid, available indices [%d - %d]\n",
			  src_id, min, max);

		return -EINVAL;
	}

	*dst_id = RESC_START(p_hwfn, QED_VPORT) + src_id;

	return 0;
}

int qed_fw_rss_eng(struct qed_hwfn *p_hwfn, u8 src_id, u8 *dst_id)
{
	if (src_id >= RESC_NUM(p_hwfn, QED_RSS_ENG)) {
		u8 min, max;

		min = (u8)RESC_START(p_hwfn, QED_RSS_ENG);
		max = min + RESC_NUM(p_hwfn, QED_RSS_ENG);
		DP_NOTICE(p_hwfn,
			  "rss_eng id [%d] is not valid, available indices [%d - %d]\n",
			  src_id, min, max);

		return -EINVAL;
	}

	*dst_id = RESC_START(p_hwfn, QED_RSS_ENG) + src_id;

	return 0;
}

static void qed_llh_mac_to_filter(u32 *p_high, u32 *p_low,
				  u8 *p_filter)
{
	*p_high = p_filter[1] | (p_filter[0] << 8);
	*p_low = p_filter[5] | (p_filter[4] << 8) |
		 (p_filter[3] << 16) | (p_filter[2] << 24);
}

int qed_llh_add_mac_filter(struct qed_hwfn *p_hwfn,
			   struct qed_ptt *p_ptt, u8 *p_filter)
{
	u32 high = 0, low = 0, en;
	int i;

	if (!(IS_MF_SI(p_hwfn) || IS_MF_DEFAULT(p_hwfn)))
		return 0;

	qed_llh_mac_to_filter(&high, &low, p_filter);

	/* Find a free entry and utilize it */
	for (i = 0; i < NIG_REG_LLH_FUNC_FILTER_EN_SIZE; i++) {
		en = qed_rd(p_hwfn, p_ptt,
			    NIG_REG_LLH_FUNC_FILTER_EN + i * sizeof(u32));
		if (en)
			continue;
		qed_wr(p_hwfn, p_ptt,
		       NIG_REG_LLH_FUNC_FILTER_VALUE +
		       2 * i * sizeof(u32), low);
		qed_wr(p_hwfn, p_ptt,
		       NIG_REG_LLH_FUNC_FILTER_VALUE +
		       (2 * i + 1) * sizeof(u32), high);
		qed_wr(p_hwfn, p_ptt,
		       NIG_REG_LLH_FUNC_FILTER_MODE + i * sizeof(u32), 0);
		qed_wr(p_hwfn, p_ptt,
		       NIG_REG_LLH_FUNC_FILTER_PROTOCOL_TYPE +
		       i * sizeof(u32), 0);
		qed_wr(p_hwfn, p_ptt,
		       NIG_REG_LLH_FUNC_FILTER_EN + i * sizeof(u32), 1);
		break;
	}
	if (i >= NIG_REG_LLH_FUNC_FILTER_EN_SIZE) {
		DP_NOTICE(p_hwfn,
			  "Failed to find an empty LLH filter to utilize\n");
		return -EINVAL;
	}

	DP_VERBOSE(p_hwfn, NETIF_MSG_HW,
		   "mac: %pM is added at %d\n",
		   p_filter, i);

	return 0;
}

void qed_llh_remove_mac_filter(struct qed_hwfn *p_hwfn,
			       struct qed_ptt *p_ptt, u8 *p_filter)
{
	u32 high = 0, low = 0;
	int i;

	if (!(IS_MF_SI(p_hwfn) || IS_MF_DEFAULT(p_hwfn)))
		return;

	qed_llh_mac_to_filter(&high, &low, p_filter);

	/* Find the entry and clean it */
	for (i = 0; i < NIG_REG_LLH_FUNC_FILTER_EN_SIZE; i++) {
		if (qed_rd(p_hwfn, p_ptt,
			   NIG_REG_LLH_FUNC_FILTER_VALUE +
			   2 * i * sizeof(u32)) != low)
			continue;
		if (qed_rd(p_hwfn, p_ptt,
			   NIG_REG_LLH_FUNC_FILTER_VALUE +
			   (2 * i + 1) * sizeof(u32)) != high)
			continue;

		qed_wr(p_hwfn, p_ptt,
		       NIG_REG_LLH_FUNC_FILTER_EN + i * sizeof(u32), 0);
		qed_wr(p_hwfn, p_ptt,
		       NIG_REG_LLH_FUNC_FILTER_VALUE + 2 * i * sizeof(u32), 0);
		qed_wr(p_hwfn, p_ptt,
		       NIG_REG_LLH_FUNC_FILTER_VALUE +
		       (2 * i + 1) * sizeof(u32), 0);

		DP_VERBOSE(p_hwfn, NETIF_MSG_HW,
			   "mac: %pM is removed from %d\n",
			   p_filter, i);
		break;
	}
	if (i >= NIG_REG_LLH_FUNC_FILTER_EN_SIZE)
		DP_NOTICE(p_hwfn, "Tried to remove a non-configured filter\n");
}

int
qed_llh_add_protocol_filter(struct qed_hwfn *p_hwfn,
			    struct qed_ptt *p_ptt,
			    u16 source_port_or_eth_type,
			    u16 dest_port, enum qed_llh_port_filter_type_t type)
{
	u32 high = 0, low = 0, en;
	int i;

	if (!(IS_MF_SI(p_hwfn) || IS_MF_DEFAULT(p_hwfn)))
		return 0;

	switch (type) {
	case QED_LLH_FILTER_ETHERTYPE:
		high = source_port_or_eth_type;
		break;
	case QED_LLH_FILTER_TCP_SRC_PORT:
	case QED_LLH_FILTER_UDP_SRC_PORT:
		low = source_port_or_eth_type << 16;
		break;
	case QED_LLH_FILTER_TCP_DEST_PORT:
	case QED_LLH_FILTER_UDP_DEST_PORT:
		low = dest_port;
		break;
	case QED_LLH_FILTER_TCP_SRC_AND_DEST_PORT:
	case QED_LLH_FILTER_UDP_SRC_AND_DEST_PORT:
		low = (source_port_or_eth_type << 16) | dest_port;
		break;
	default:
		DP_NOTICE(p_hwfn,
			  "Non valid LLH protocol filter type %d\n", type);
		return -EINVAL;
	}
	/* Find a free entry and utilize it */
	for (i = 0; i < NIG_REG_LLH_FUNC_FILTER_EN_SIZE; i++) {
		en = qed_rd(p_hwfn, p_ptt,
			    NIG_REG_LLH_FUNC_FILTER_EN + i * sizeof(u32));
		if (en)
			continue;
		qed_wr(p_hwfn, p_ptt,
		       NIG_REG_LLH_FUNC_FILTER_VALUE +
		       2 * i * sizeof(u32), low);
		qed_wr(p_hwfn, p_ptt,
		       NIG_REG_LLH_FUNC_FILTER_VALUE +
		       (2 * i + 1) * sizeof(u32), high);
		qed_wr(p_hwfn, p_ptt,
		       NIG_REG_LLH_FUNC_FILTER_MODE + i * sizeof(u32), 1);
		qed_wr(p_hwfn, p_ptt,
		       NIG_REG_LLH_FUNC_FILTER_PROTOCOL_TYPE +
		       i * sizeof(u32), 1 << type);
		qed_wr(p_hwfn, p_ptt,
		       NIG_REG_LLH_FUNC_FILTER_EN + i * sizeof(u32), 1);
		break;
	}
	if (i >= NIG_REG_LLH_FUNC_FILTER_EN_SIZE) {
		DP_NOTICE(p_hwfn,
			  "Failed to find an empty LLH filter to utilize\n");
		return -EINVAL;
	}
	switch (type) {
	case QED_LLH_FILTER_ETHERTYPE:
		DP_VERBOSE(p_hwfn, NETIF_MSG_HW,
			   "ETH type %x is added at %d\n",
			   source_port_or_eth_type, i);
		break;
	case QED_LLH_FILTER_TCP_SRC_PORT:
		DP_VERBOSE(p_hwfn, NETIF_MSG_HW,
			   "TCP src port %x is added at %d\n",
			   source_port_or_eth_type, i);
		break;
	case QED_LLH_FILTER_UDP_SRC_PORT:
		DP_VERBOSE(p_hwfn, NETIF_MSG_HW,
			   "UDP src port %x is added at %d\n",
			   source_port_or_eth_type, i);
		break;
	case QED_LLH_FILTER_TCP_DEST_PORT:
		DP_VERBOSE(p_hwfn, NETIF_MSG_HW,
			   "TCP dst port %x is added at %d\n", dest_port, i);
		break;
	case QED_LLH_FILTER_UDP_DEST_PORT:
		DP_VERBOSE(p_hwfn, NETIF_MSG_HW,
			   "UDP dst port %x is added at %d\n", dest_port, i);
		break;
	case QED_LLH_FILTER_TCP_SRC_AND_DEST_PORT:
		DP_VERBOSE(p_hwfn, NETIF_MSG_HW,
			   "TCP src/dst ports %x/%x are added at %d\n",
			   source_port_or_eth_type, dest_port, i);
		break;
	case QED_LLH_FILTER_UDP_SRC_AND_DEST_PORT:
		DP_VERBOSE(p_hwfn, NETIF_MSG_HW,
			   "UDP src/dst ports %x/%x are added at %d\n",
			   source_port_or_eth_type, dest_port, i);
		break;
	}
	return 0;
}

void
qed_llh_remove_protocol_filter(struct qed_hwfn *p_hwfn,
			       struct qed_ptt *p_ptt,
			       u16 source_port_or_eth_type,
			       u16 dest_port,
			       enum qed_llh_port_filter_type_t type)
{
	u32 high = 0, low = 0;
	int i;

	if (!(IS_MF_SI(p_hwfn) || IS_MF_DEFAULT(p_hwfn)))
		return;

	switch (type) {
	case QED_LLH_FILTER_ETHERTYPE:
		high = source_port_or_eth_type;
		break;
	case QED_LLH_FILTER_TCP_SRC_PORT:
	case QED_LLH_FILTER_UDP_SRC_PORT:
		low = source_port_or_eth_type << 16;
		break;
	case QED_LLH_FILTER_TCP_DEST_PORT:
	case QED_LLH_FILTER_UDP_DEST_PORT:
		low = dest_port;
		break;
	case QED_LLH_FILTER_TCP_SRC_AND_DEST_PORT:
	case QED_LLH_FILTER_UDP_SRC_AND_DEST_PORT:
		low = (source_port_or_eth_type << 16) | dest_port;
		break;
	default:
		DP_NOTICE(p_hwfn,
			  "Non valid LLH protocol filter type %d\n", type);
		return;
	}

	for (i = 0; i < NIG_REG_LLH_FUNC_FILTER_EN_SIZE; i++) {
		if (!qed_rd(p_hwfn, p_ptt,
			    NIG_REG_LLH_FUNC_FILTER_EN + i * sizeof(u32)))
			continue;
		if (!qed_rd(p_hwfn, p_ptt,
			    NIG_REG_LLH_FUNC_FILTER_MODE + i * sizeof(u32)))
			continue;
		if (!(qed_rd(p_hwfn, p_ptt,
			     NIG_REG_LLH_FUNC_FILTER_PROTOCOL_TYPE +
			     i * sizeof(u32)) & BIT(type)))
			continue;
		if (qed_rd(p_hwfn, p_ptt,
			   NIG_REG_LLH_FUNC_FILTER_VALUE +
			   2 * i * sizeof(u32)) != low)
			continue;
		if (qed_rd(p_hwfn, p_ptt,
			   NIG_REG_LLH_FUNC_FILTER_VALUE +
			   (2 * i + 1) * sizeof(u32)) != high)
			continue;

		qed_wr(p_hwfn, p_ptt,
		       NIG_REG_LLH_FUNC_FILTER_EN + i * sizeof(u32), 0);
		qed_wr(p_hwfn, p_ptt,
		       NIG_REG_LLH_FUNC_FILTER_MODE + i * sizeof(u32), 0);
		qed_wr(p_hwfn, p_ptt,
		       NIG_REG_LLH_FUNC_FILTER_PROTOCOL_TYPE +
		       i * sizeof(u32), 0);
		qed_wr(p_hwfn, p_ptt,
		       NIG_REG_LLH_FUNC_FILTER_VALUE + 2 * i * sizeof(u32), 0);
		qed_wr(p_hwfn, p_ptt,
		       NIG_REG_LLH_FUNC_FILTER_VALUE +
		       (2 * i + 1) * sizeof(u32), 0);
		break;
	}

	if (i >= NIG_REG_LLH_FUNC_FILTER_EN_SIZE)
		DP_NOTICE(p_hwfn, "Tried to remove a non-configured filter\n");
}

static int qed_set_coalesce(struct qed_hwfn *p_hwfn, struct qed_ptt *p_ptt,
			    u32 hw_addr, void *p_eth_qzone,
			    size_t eth_qzone_size, u8 timeset)
{
	struct coalescing_timeset *p_coal_timeset;

	if (p_hwfn->cdev->int_coalescing_mode != QED_COAL_MODE_ENABLE) {
		DP_NOTICE(p_hwfn, "Coalescing configuration not enabled\n");
		return -EINVAL;
	}

	p_coal_timeset = p_eth_qzone;
	memset(p_coal_timeset, 0, eth_qzone_size);
	SET_FIELD(p_coal_timeset->value, COALESCING_TIMESET_TIMESET, timeset);
	SET_FIELD(p_coal_timeset->value, COALESCING_TIMESET_VALID, 1);
	qed_memcpy_to(p_hwfn, p_ptt, hw_addr, p_eth_qzone, eth_qzone_size);

	return 0;
}

int qed_set_rxq_coalesce(struct qed_hwfn *p_hwfn, struct qed_ptt *p_ptt,
			 u16 coalesce, u8 qid, u16 sb_id)
{
	struct ustorm_eth_queue_zone eth_qzone;
	u8 timeset, timer_res;
	u16 fw_qid = 0;
	u32 address;
	int rc;

	/* Coalesce = (timeset << timer-resolution), timeset is 7bit wide */
	if (coalesce <= 0x7F) {
		timer_res = 0;
	} else if (coalesce <= 0xFF) {
		timer_res = 1;
	} else if (coalesce <= 0x1FF) {
		timer_res = 2;
	} else {
		DP_ERR(p_hwfn, "Invalid coalesce value - %d\n", coalesce);
		return -EINVAL;
	}
	timeset = (u8)(coalesce >> timer_res);

	rc = qed_fw_l2_queue(p_hwfn, (u16)qid, &fw_qid);
	if (rc)
		return rc;

	rc = qed_int_set_timer_res(p_hwfn, p_ptt, timer_res, sb_id, false);
	if (rc)
		goto out;

	address = BAR0_MAP_REG_USDM_RAM + USTORM_ETH_QUEUE_ZONE_OFFSET(fw_qid);

	rc = qed_set_coalesce(p_hwfn, p_ptt, address, &eth_qzone,
			      sizeof(struct ustorm_eth_queue_zone), timeset);
	if (rc)
		goto out;

	p_hwfn->cdev->rx_coalesce_usecs = coalesce;
out:
	return rc;
}

int qed_set_txq_coalesce(struct qed_hwfn *p_hwfn, struct qed_ptt *p_ptt,
			 u16 coalesce, u8 qid, u16 sb_id)
{
	struct xstorm_eth_queue_zone eth_qzone;
	u8 timeset, timer_res;
	u16 fw_qid = 0;
	u32 address;
	int rc;

	/* Coalesce = (timeset << timer-resolution), timeset is 7bit wide */
	if (coalesce <= 0x7F) {
		timer_res = 0;
	} else if (coalesce <= 0xFF) {
		timer_res = 1;
	} else if (coalesce <= 0x1FF) {
		timer_res = 2;
	} else {
		DP_ERR(p_hwfn, "Invalid coalesce value - %d\n", coalesce);
		return -EINVAL;
	}
	timeset = (u8)(coalesce >> timer_res);

	rc = qed_fw_l2_queue(p_hwfn, (u16)qid, &fw_qid);
	if (rc)
		return rc;

	rc = qed_int_set_timer_res(p_hwfn, p_ptt, timer_res, sb_id, true);
	if (rc)
		goto out;

	address = BAR0_MAP_REG_XSDM_RAM + XSTORM_ETH_QUEUE_ZONE_OFFSET(fw_qid);

	rc = qed_set_coalesce(p_hwfn, p_ptt, address, &eth_qzone,
			      sizeof(struct xstorm_eth_queue_zone), timeset);
	if (rc)
		goto out;

	p_hwfn->cdev->tx_coalesce_usecs = coalesce;
out:
	return rc;
}

/* Calculate final WFQ values for all vports and configure them.
 * After this configuration each vport will have
 * approx min rate =  min_pf_rate * (vport_wfq / QED_WFQ_UNIT)
 */
static void qed_configure_wfq_for_all_vports(struct qed_hwfn *p_hwfn,
					     struct qed_ptt *p_ptt,
					     u32 min_pf_rate)
{
	struct init_qm_vport_params *vport_params;
	int i;

	vport_params = p_hwfn->qm_info.qm_vport_params;

	for (i = 0; i < p_hwfn->qm_info.num_vports; i++) {
		u32 wfq_speed = p_hwfn->qm_info.wfq_data[i].min_speed;

		vport_params[i].vport_wfq = (wfq_speed * QED_WFQ_UNIT) /
						min_pf_rate;
		qed_init_vport_wfq(p_hwfn, p_ptt,
				   vport_params[i].first_tx_pq_id,
				   vport_params[i].vport_wfq);
	}
}

static void qed_init_wfq_default_param(struct qed_hwfn *p_hwfn,
				       u32 min_pf_rate)

{
	int i;

	for (i = 0; i < p_hwfn->qm_info.num_vports; i++)
		p_hwfn->qm_info.qm_vport_params[i].vport_wfq = 1;
}

static void qed_disable_wfq_for_all_vports(struct qed_hwfn *p_hwfn,
					   struct qed_ptt *p_ptt,
					   u32 min_pf_rate)
{
	struct init_qm_vport_params *vport_params;
	int i;

	vport_params = p_hwfn->qm_info.qm_vport_params;

	for (i = 0; i < p_hwfn->qm_info.num_vports; i++) {
		qed_init_wfq_default_param(p_hwfn, min_pf_rate);
		qed_init_vport_wfq(p_hwfn, p_ptt,
				   vport_params[i].first_tx_pq_id,
				   vport_params[i].vport_wfq);
	}
}

/* This function performs several validations for WFQ
 * configuration and required min rate for a given vport
 * 1. req_rate must be greater than one percent of min_pf_rate.
 * 2. req_rate should not cause other vports [not configured for WFQ explicitly]
 *    rates to get less than one percent of min_pf_rate.
 * 3. total_req_min_rate [all vports min rate sum] shouldn't exceed min_pf_rate.
 */
static int qed_init_wfq_param(struct qed_hwfn *p_hwfn,
			      u16 vport_id, u32 req_rate, u32 min_pf_rate)
{
	u32 total_req_min_rate = 0, total_left_rate = 0, left_rate_per_vp = 0;
	int non_requested_count = 0, req_count = 0, i, num_vports;

	num_vports = p_hwfn->qm_info.num_vports;

	/* Accounting for the vports which are configured for WFQ explicitly */
	for (i = 0; i < num_vports; i++) {
		u32 tmp_speed;

		if ((i != vport_id) &&
		    p_hwfn->qm_info.wfq_data[i].configured) {
			req_count++;
			tmp_speed = p_hwfn->qm_info.wfq_data[i].min_speed;
			total_req_min_rate += tmp_speed;
		}
	}

	/* Include current vport data as well */
	req_count++;
	total_req_min_rate += req_rate;
	non_requested_count = num_vports - req_count;

	if (req_rate < min_pf_rate / QED_WFQ_UNIT) {
		DP_VERBOSE(p_hwfn, NETIF_MSG_LINK,
			   "Vport [%d] - Requested rate[%d Mbps] is less than one percent of configured PF min rate[%d Mbps]\n",
			   vport_id, req_rate, min_pf_rate);
		return -EINVAL;
	}

	if (num_vports > QED_WFQ_UNIT) {
		DP_VERBOSE(p_hwfn, NETIF_MSG_LINK,
			   "Number of vports is greater than %d\n",
			   QED_WFQ_UNIT);
		return -EINVAL;
	}

	if (total_req_min_rate > min_pf_rate) {
		DP_VERBOSE(p_hwfn, NETIF_MSG_LINK,
			   "Total requested min rate for all vports[%d Mbps] is greater than configured PF min rate[%d Mbps]\n",
			   total_req_min_rate, min_pf_rate);
		return -EINVAL;
	}

	total_left_rate	= min_pf_rate - total_req_min_rate;

	left_rate_per_vp = total_left_rate / non_requested_count;
	if (left_rate_per_vp <  min_pf_rate / QED_WFQ_UNIT) {
		DP_VERBOSE(p_hwfn, NETIF_MSG_LINK,
			   "Non WFQ configured vports rate [%d Mbps] is less than one percent of configured PF min rate[%d Mbps]\n",
			   left_rate_per_vp, min_pf_rate);
		return -EINVAL;
	}

	p_hwfn->qm_info.wfq_data[vport_id].min_speed = req_rate;
	p_hwfn->qm_info.wfq_data[vport_id].configured = true;

	for (i = 0; i < num_vports; i++) {
		if (p_hwfn->qm_info.wfq_data[i].configured)
			continue;

		p_hwfn->qm_info.wfq_data[i].min_speed = left_rate_per_vp;
	}

	return 0;
}

static int __qed_configure_vport_wfq(struct qed_hwfn *p_hwfn,
				     struct qed_ptt *p_ptt, u16 vp_id, u32 rate)
{
	struct qed_mcp_link_state *p_link;
	int rc = 0;

	p_link = &p_hwfn->cdev->hwfns[0].mcp_info->link_output;

	if (!p_link->min_pf_rate) {
		p_hwfn->qm_info.wfq_data[vp_id].min_speed = rate;
		p_hwfn->qm_info.wfq_data[vp_id].configured = true;
		return rc;
	}

	rc = qed_init_wfq_param(p_hwfn, vp_id, rate, p_link->min_pf_rate);

	if (!rc)
		qed_configure_wfq_for_all_vports(p_hwfn, p_ptt,
						 p_link->min_pf_rate);
	else
		DP_NOTICE(p_hwfn,
			  "Validation failed while configuring min rate\n");

	return rc;
}

static int __qed_configure_vp_wfq_on_link_change(struct qed_hwfn *p_hwfn,
						 struct qed_ptt *p_ptt,
						 u32 min_pf_rate)
{
	bool use_wfq = false;
	int rc = 0;
	u16 i;

	/* Validate all pre configured vports for wfq */
	for (i = 0; i < p_hwfn->qm_info.num_vports; i++) {
		u32 rate;

		if (!p_hwfn->qm_info.wfq_data[i].configured)
			continue;

		rate = p_hwfn->qm_info.wfq_data[i].min_speed;
		use_wfq = true;

		rc = qed_init_wfq_param(p_hwfn, i, rate, min_pf_rate);
		if (rc) {
			DP_NOTICE(p_hwfn,
				  "WFQ validation failed while configuring min rate\n");
			break;
		}
	}

	if (!rc && use_wfq)
		qed_configure_wfq_for_all_vports(p_hwfn, p_ptt, min_pf_rate);
	else
		qed_disable_wfq_for_all_vports(p_hwfn, p_ptt, min_pf_rate);

	return rc;
}

/* Main API for qed clients to configure vport min rate.
 * vp_id - vport id in PF Range[0 - (total_num_vports_per_pf - 1)]
 * rate - Speed in Mbps needs to be assigned to a given vport.
 */
int qed_configure_vport_wfq(struct qed_dev *cdev, u16 vp_id, u32 rate)
{
	int i, rc = -EINVAL;

	/* Currently not supported; Might change in future */
	if (cdev->num_hwfns > 1) {
		DP_NOTICE(cdev,
			  "WFQ configuration is not supported for this device\n");
		return rc;
	}

	for_each_hwfn(cdev, i) {
		struct qed_hwfn *p_hwfn = &cdev->hwfns[i];
		struct qed_ptt *p_ptt;

		p_ptt = qed_ptt_acquire(p_hwfn);
		if (!p_ptt)
			return -EBUSY;

		rc = __qed_configure_vport_wfq(p_hwfn, p_ptt, vp_id, rate);

		if (rc) {
			qed_ptt_release(p_hwfn, p_ptt);
			return rc;
		}

		qed_ptt_release(p_hwfn, p_ptt);
	}

	return rc;
}

/* API to configure WFQ from mcp link change */
void qed_configure_vp_wfq_on_link_change(struct qed_dev *cdev,
					 struct qed_ptt *p_ptt, u32 min_pf_rate)
{
	int i;

	if (cdev->num_hwfns > 1) {
		DP_VERBOSE(cdev,
			   NETIF_MSG_LINK,
			   "WFQ configuration is not supported for this device\n");
		return;
	}

	for_each_hwfn(cdev, i) {
		struct qed_hwfn *p_hwfn = &cdev->hwfns[i];

		__qed_configure_vp_wfq_on_link_change(p_hwfn, p_ptt,
						      min_pf_rate);
	}
}

int __qed_configure_pf_max_bandwidth(struct qed_hwfn *p_hwfn,
				     struct qed_ptt *p_ptt,
				     struct qed_mcp_link_state *p_link,
				     u8 max_bw)
{
	int rc = 0;

	p_hwfn->mcp_info->func_info.bandwidth_max = max_bw;

	if (!p_link->line_speed && (max_bw != 100))
		return rc;

	p_link->speed = (p_link->line_speed * max_bw) / 100;
	p_hwfn->qm_info.pf_rl = p_link->speed;

	/* Since the limiter also affects Tx-switched traffic, we don't want it
	 * to limit such traffic in case there's no actual limit.
	 * In that case, set limit to imaginary high boundary.
	 */
	if (max_bw == 100)
		p_hwfn->qm_info.pf_rl = 100000;

	rc = qed_init_pf_rl(p_hwfn, p_ptt, p_hwfn->rel_pf_id,
			    p_hwfn->qm_info.pf_rl);

	DP_VERBOSE(p_hwfn, NETIF_MSG_LINK,
		   "Configured MAX bandwidth to be %08x Mb/sec\n",
		   p_link->speed);

	return rc;
}

/* Main API to configure PF max bandwidth where bw range is [1 - 100] */
int qed_configure_pf_max_bandwidth(struct qed_dev *cdev, u8 max_bw)
{
	int i, rc = -EINVAL;

	if (max_bw < 1 || max_bw > 100) {
		DP_NOTICE(cdev, "PF max bw valid range is [1-100]\n");
		return rc;
	}

	for_each_hwfn(cdev, i) {
		struct qed_hwfn	*p_hwfn = &cdev->hwfns[i];
		struct qed_hwfn *p_lead = QED_LEADING_HWFN(cdev);
		struct qed_mcp_link_state *p_link;
		struct qed_ptt *p_ptt;

		p_link = &p_lead->mcp_info->link_output;

		p_ptt = qed_ptt_acquire(p_hwfn);
		if (!p_ptt)
			return -EBUSY;

		rc = __qed_configure_pf_max_bandwidth(p_hwfn, p_ptt,
						      p_link, max_bw);

		qed_ptt_release(p_hwfn, p_ptt);

		if (rc)
			break;
	}

	return rc;
}

int __qed_configure_pf_min_bandwidth(struct qed_hwfn *p_hwfn,
				     struct qed_ptt *p_ptt,
				     struct qed_mcp_link_state *p_link,
				     u8 min_bw)
{
	int rc = 0;

	p_hwfn->mcp_info->func_info.bandwidth_min = min_bw;
	p_hwfn->qm_info.pf_wfq = min_bw;

	if (!p_link->line_speed)
		return rc;

	p_link->min_pf_rate = (p_link->line_speed * min_bw) / 100;

	rc = qed_init_pf_wfq(p_hwfn, p_ptt, p_hwfn->rel_pf_id, min_bw);

	DP_VERBOSE(p_hwfn, NETIF_MSG_LINK,
		   "Configured MIN bandwidth to be %d Mb/sec\n",
		   p_link->min_pf_rate);

	return rc;
}

/* Main API to configure PF min bandwidth where bw range is [1-100] */
int qed_configure_pf_min_bandwidth(struct qed_dev *cdev, u8 min_bw)
{
	int i, rc = -EINVAL;

	if (min_bw < 1 || min_bw > 100) {
		DP_NOTICE(cdev, "PF min bw valid range is [1-100]\n");
		return rc;
	}

	for_each_hwfn(cdev, i) {
		struct qed_hwfn *p_hwfn = &cdev->hwfns[i];
		struct qed_hwfn *p_lead = QED_LEADING_HWFN(cdev);
		struct qed_mcp_link_state *p_link;
		struct qed_ptt *p_ptt;

		p_link = &p_lead->mcp_info->link_output;

		p_ptt = qed_ptt_acquire(p_hwfn);
		if (!p_ptt)
			return -EBUSY;

		rc = __qed_configure_pf_min_bandwidth(p_hwfn, p_ptt,
						      p_link, min_bw);
		if (rc) {
			qed_ptt_release(p_hwfn, p_ptt);
			return rc;
		}

		if (p_link->min_pf_rate) {
			u32 min_rate = p_link->min_pf_rate;

			rc = __qed_configure_vp_wfq_on_link_change(p_hwfn,
								   p_ptt,
								   min_rate);
		}

		qed_ptt_release(p_hwfn, p_ptt);
	}

	return rc;
}

void qed_clean_wfq_db(struct qed_hwfn *p_hwfn, struct qed_ptt *p_ptt)
{
	struct qed_mcp_link_state *p_link;

	p_link = &p_hwfn->mcp_info->link_output;

	if (p_link->min_pf_rate)
		qed_disable_wfq_for_all_vports(p_hwfn, p_ptt,
					       p_link->min_pf_rate);

	memset(p_hwfn->qm_info.wfq_data, 0,
	       sizeof(*p_hwfn->qm_info.wfq_data) * p_hwfn->qm_info.num_vports);
}

int qed_device_num_engines(struct qed_dev *cdev)
{
	return QED_IS_BB(cdev) ? 2 : 1;
}<|MERGE_RESOLUTION|>--- conflicted
+++ resolved
@@ -1685,25 +1685,6 @@
 
 	switch (res_id) {
 	case QED_L2_QUEUE:
-<<<<<<< HEAD
-		dflt_resc_num = (b_ah ? MAX_NUM_L2_QUEUES_K2
-				      : MAX_NUM_L2_QUEUES_BB) / num_funcs;
-		break;
-	case QED_VPORT:
-		dflt_resc_num = MAX_NUM_VPORTS_BB / num_funcs;
-		dflt_resc_num = (b_ah ? MAX_NUM_VPORTS_K2
-				      : MAX_NUM_VPORTS_BB) / num_funcs;
-		break;
-	case QED_RSS_ENG:
-		dflt_resc_num = (b_ah ? ETH_RSS_ENGINE_NUM_K2
-				      : ETH_RSS_ENGINE_NUM_BB) / num_funcs;
-		break;
-	case QED_PQ:
-		/* The granularity of the PQs is 8 */
-		dflt_resc_num = (b_ah ? MAX_QM_TX_QUEUES_K2
-				      : MAX_QM_TX_QUEUES_BB) / num_funcs;
-		dflt_resc_num &= ~0x7;
-=======
 		*p_resc_num = (b_ah ? MAX_NUM_L2_QUEUES_K2 :
 			       MAX_NUM_L2_QUEUES_BB) / num_funcs;
 		break;
@@ -1719,7 +1700,6 @@
 		*p_resc_num = (b_ah ? MAX_QM_TX_QUEUES_K2 :
 			       MAX_QM_TX_QUEUES_BB) / num_funcs;
 		*p_resc_num &= ~0x7;	/* The granularity of the PQs is 8 */
->>>>>>> 397df709
 		break;
 	case QED_RL:
 		*p_resc_num = MAX_QM_GLOBAL_RLS / num_funcs;
@@ -1730,13 +1710,8 @@
 		*p_resc_num = ETH_NUM_MAC_FILTERS / num_funcs;
 		break;
 	case QED_ILT:
-<<<<<<< HEAD
-		dflt_resc_num = (b_ah ? PXP_NUM_ILT_RECORDS_K2
-				      : PXP_NUM_ILT_RECORDS_BB) / num_funcs;
-=======
 		*p_resc_num = (b_ah ? PXP_NUM_ILT_RECORDS_K2 :
 			       PXP_NUM_ILT_RECORDS_BB) / num_funcs;
->>>>>>> 397df709
 		break;
 	case QED_LL2_QUEUE:
 		*p_resc_num = MAX_NUM_LL2_RX_QUEUES / num_funcs;
@@ -1747,15 +1722,8 @@
 		*p_resc_num = NUM_OF_CMDQS_CQS / num_funcs;
 		break;
 	case QED_RDMA_STATS_QUEUE:
-<<<<<<< HEAD
-		dflt_resc_num = (b_ah ? RDMA_NUM_STATISTIC_COUNTERS_K2
-				      : RDMA_NUM_STATISTIC_COUNTERS_BB) /
-				num_funcs;
-
-=======
 		*p_resc_num = (b_ah ? RDMA_NUM_STATISTIC_COUNTERS_K2 :
 			       RDMA_NUM_STATISTIC_COUNTERS_BB) / num_funcs;
->>>>>>> 397df709
 		break;
 	case QED_BDQ:
 		if (p_hwfn->hw_info.personality != QED_PCI_ISCSI &&
@@ -1860,11 +1828,6 @@
 
 static int qed_hw_set_resc_info(struct qed_hwfn *p_hwfn)
 {
-<<<<<<< HEAD
-	bool b_ah = QED_IS_AH(p_hwfn->cdev);
-	u8 res_id;
-=======
->>>>>>> 397df709
 	int rc;
 	u8 res_id;
 
