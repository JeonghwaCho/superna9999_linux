--- conflicted
+++ resolved
@@ -51,9 +51,6 @@
 #include "qed_hsi.h"
 
 extern const struct qed_common_ops qed_common_ops_pass;
-<<<<<<< HEAD
-#define DRV_MODULE_VERSION "8.10.10.21"
-=======
 
 #define QED_MAJOR_VERSION               8
 #define QED_MINOR_VERSION               10
@@ -67,7 +64,6 @@
 #define STORM_FW_VERSION				       \
 	((FW_MAJOR_VERSION << 24) | (FW_MINOR_VERSION << 16) | \
 	 (FW_REVISION_VERSION << 8) | FW_ENGINEERING_VERSION)
->>>>>>> 397df709
 
 #define MAX_HWFNS_PER_DEVICE    (4)
 #define NAME_SIZE 16
