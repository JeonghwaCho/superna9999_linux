/*
 * Copyright (C) 2015-2017 Netronome Systems, Inc.
 *
 * This software is dual licensed under the GNU General License Version 2,
 * June 1991 as shown in the file COPYING in the top-level directory of this
 * source tree or the BSD 2-Clause License provided below.  You have the
 * option to license this software under the complete terms of either license.
 *
 * The BSD 2-Clause License:
 *
 *     Redistribution and use in source and binary forms, with or
 *     without modification, are permitted provided that the following
 *     conditions are met:
 *
 *      1. Redistributions of source code must retain the above
 *         copyright notice, this list of conditions and the following
 *         disclaimer.
 *
 *      2. Redistributions in binary form must reproduce the above
 *         copyright notice, this list of conditions and the following
 *         disclaimer in the documentation and/or other materials
 *         provided with the distribution.
 *
 * THE SOFTWARE IS PROVIDED "AS IS", WITHOUT WARRANTY OF ANY KIND,
 * EXPRESS OR IMPLIED, INCLUDING BUT NOT LIMITED TO THE WARRANTIES OF
 * MERCHANTABILITY, FITNESS FOR A PARTICULAR PURPOSE AND
 * NONINFRINGEMENT. IN NO EVENT SHALL THE AUTHORS OR COPYRIGHT HOLDERS
 * BE LIABLE FOR ANY CLAIM, DAMAGES OR OTHER LIABILITY, WHETHER IN AN
 * ACTION OF CONTRACT, TORT OR OTHERWISE, ARISING FROM, OUT OF OR IN
 * CONNECTION WITH THE SOFTWARE OR THE USE OR OTHER DEALINGS IN THE
 * SOFTWARE.
 */

/*
 * nfp_netvf_main.c
 * Netronome virtual function network device driver: Main entry point
 * Author: Jason McMullan <jason.mcmullan@netronome.com>
 *         Rolf Neugebauer <rolf.neugebauer@netronome.com>
 */

#include <linux/module.h>
#include <linux/kernel.h>
#include <linux/init.h>
#include <linux/etherdevice.h>

#include "nfp_net_ctrl.h"
#include "nfp_net.h"
#include "nfp_main.h"

/**
 * struct nfp_net_vf - NFP VF-specific device structure
 * @nn:		NFP Net structure for this device
 * @irq_entries: Pre-allocated array of MSI-X entries
 * @q_bar:	Pointer to mapped QC memory (NULL if TX/RX mapped directly)
 * @ddir:	Per-device debugfs directory
 */
struct nfp_net_vf {
	struct nfp_net *nn;

	struct msix_entry irq_entries[NFP_NET_NON_Q_VECTORS +
				      NFP_NET_MAX_TX_RINGS];
	u8 __iomem *q_bar;

	struct dentry *ddir;
};

static const char nfp_net_driver_name[] = "nfp_netvf";

#define PCI_DEVICE_NFP6000VF		0x6003
static const struct pci_device_id nfp_netvf_pci_device_ids[] = {
	{ PCI_VENDOR_ID_NETRONOME, PCI_DEVICE_NFP6000VF,
	  PCI_VENDOR_ID_NETRONOME, PCI_ANY_ID,
	  PCI_ANY_ID, 0,
	},
	{ 0, } /* Required last entry. */
};
MODULE_DEVICE_TABLE(pci, nfp_netvf_pci_device_ids);

static void nfp_netvf_get_mac_addr(struct nfp_net *nn)
{
	u8 mac_addr[ETH_ALEN];

	put_unaligned_be32(nn_readl(nn, NFP_NET_CFG_MACADDR + 0), &mac_addr[0]);
	put_unaligned_be16(nn_readw(nn, NFP_NET_CFG_MACADDR + 6), &mac_addr[4]);

	if (!is_valid_ether_addr(mac_addr)) {
		eth_hw_addr_random(nn->dp.netdev);
		return;
	}

	ether_addr_copy(nn->dp.netdev->dev_addr, mac_addr);
	ether_addr_copy(nn->dp.netdev->perm_addr, mac_addr);
}

static int nfp_netvf_pci_probe(struct pci_dev *pdev,
			       const struct pci_device_id *pci_id)
{
	struct nfp_net_fw_version fw_ver;
	int max_tx_rings, max_rx_rings;
	u32 tx_bar_off, rx_bar_off;
	u32 tx_bar_sz, rx_bar_sz;
	int tx_bar_no, rx_bar_no;
	struct nfp_net_vf *vf;
	unsigned int num_irqs;
	u8 __iomem *ctrl_bar;
	struct nfp_net *nn;
	u32 startq;
	int stride;
	int err;

	vf = kzalloc(sizeof(*vf), GFP_KERNEL);
	if (!vf)
		return -ENOMEM;
	pci_set_drvdata(pdev, vf);

	err = pci_enable_device_mem(pdev);
	if (err)
		goto err_free_vf;

	err = pci_request_regions(pdev, nfp_net_driver_name);
	if (err) {
		dev_err(&pdev->dev, "Unable to allocate device memory.\n");
		goto err_pci_disable;
	}

	pci_set_master(pdev);

	err = dma_set_mask_and_coherent(&pdev->dev,
					DMA_BIT_MASK(NFP_NET_MAX_DMA_BITS));
	if (err)
		goto err_pci_regions;

	/* Map the Control BAR.
	 *
	 * Irrespective of the advertised BAR size we only map the
	 * first NFP_NET_CFG_BAR_SZ of the BAR.  This keeps the code
	 * the identical for PF and VF drivers.
	 */
	ctrl_bar = ioremap_nocache(pci_resource_start(pdev, NFP_NET_CTRL_BAR),
				   NFP_NET_CFG_BAR_SZ);
	if (!ctrl_bar) {
		dev_err(&pdev->dev,
			"Failed to map resource %d\n", NFP_NET_CTRL_BAR);
		err = -EIO;
		goto err_pci_regions;
	}

	nfp_net_get_fw_version(&fw_ver, ctrl_bar);
	if (fw_ver.resv || fw_ver.class != NFP_NET_CFG_VERSION_CLASS_GENERIC) {
		dev_err(&pdev->dev, "Unknown Firmware ABI %d.%d.%d.%d\n",
			fw_ver.resv, fw_ver.class, fw_ver.major, fw_ver.minor);
		err = -EINVAL;
		goto err_ctrl_unmap;
	}

	/* Determine stride */
	if (nfp_net_fw_ver_eq(&fw_ver, 0, 0, 0, 1)) {
		stride = 2;
		tx_bar_no = NFP_NET_Q0_BAR;
		rx_bar_no = NFP_NET_Q1_BAR;
		dev_warn(&pdev->dev, "OBSOLETE Firmware detected - VF isolation not available\n");
	} else {
		switch (fw_ver.major) {
		case 1 ... 4:
			stride = 4;
			tx_bar_no = NFP_NET_Q0_BAR;
			rx_bar_no = tx_bar_no;
			break;
		default:
			dev_err(&pdev->dev, "Unsupported Firmware ABI %d.%d.%d.%d\n",
				fw_ver.resv, fw_ver.class,
				fw_ver.major, fw_ver.minor);
			err = -EINVAL;
			goto err_ctrl_unmap;
		}
	}

	/* Find out how many rings are supported */
	max_tx_rings = readl(ctrl_bar + NFP_NET_CFG_MAX_TXRINGS);
	max_rx_rings = readl(ctrl_bar + NFP_NET_CFG_MAX_RXRINGS);

	tx_bar_sz = NFP_QCP_QUEUE_ADDR_SZ * max_tx_rings * stride;
	rx_bar_sz = NFP_QCP_QUEUE_ADDR_SZ * max_rx_rings * stride;

	/* Sanity checks */
	if (tx_bar_sz > pci_resource_len(pdev, tx_bar_no)) {
		dev_err(&pdev->dev,
			"TX BAR too small for number of TX rings. Adjusting\n");
		tx_bar_sz = pci_resource_len(pdev, tx_bar_no);
		max_tx_rings = (tx_bar_sz / NFP_QCP_QUEUE_ADDR_SZ) / 2;
	}
	if (rx_bar_sz > pci_resource_len(pdev, rx_bar_no)) {
		dev_err(&pdev->dev,
			"RX BAR too small for number of RX rings. Adjusting\n");
		rx_bar_sz = pci_resource_len(pdev, rx_bar_no);
		max_rx_rings = (rx_bar_sz / NFP_QCP_QUEUE_ADDR_SZ) / 2;
	}

	startq = readl(ctrl_bar + NFP_NET_CFG_START_TXQ);
	tx_bar_off = NFP_PCIE_QUEUE(startq);
	startq = readl(ctrl_bar + NFP_NET_CFG_START_RXQ);
	rx_bar_off = NFP_PCIE_QUEUE(startq);

	/* Allocate and initialise the netdev */
	nn = nfp_net_netdev_alloc(pdev, max_tx_rings, max_rx_rings);
	if (IS_ERR(nn)) {
		err = PTR_ERR(nn);
		goto err_ctrl_unmap;
	}
	vf->nn = nn;

	nn->fw_ver = fw_ver;
	nn->dp.ctrl_bar = ctrl_bar;
	nn->dp.is_vf = 1;
	nn->stride_tx = stride;
	nn->stride_rx = stride;

	if (rx_bar_no == tx_bar_no) {
		u32 bar_off, bar_sz;
		resource_size_t map_addr;

		/* Make a single overlapping BAR mapping */
		if (tx_bar_off < rx_bar_off)
			bar_off = tx_bar_off;
		else
			bar_off = rx_bar_off;

		if ((tx_bar_off + tx_bar_sz) > (rx_bar_off + rx_bar_sz))
			bar_sz = (tx_bar_off + tx_bar_sz) - bar_off;
		else
			bar_sz = (rx_bar_off + rx_bar_sz) - bar_off;

		map_addr = pci_resource_start(pdev, tx_bar_no) + bar_off;
		vf->q_bar = ioremap_nocache(map_addr, bar_sz);
		if (!vf->q_bar) {
			nn_err(nn, "Failed to map resource %d\n", tx_bar_no);
			err = -EIO;
			goto err_netdev_free;
		}

		/* TX queues */
		nn->tx_bar = vf->q_bar + (tx_bar_off - bar_off);
		/* RX queues */
		nn->rx_bar = vf->q_bar + (rx_bar_off - bar_off);
	} else {
		resource_size_t map_addr;

		/* TX queues */
		map_addr = pci_resource_start(pdev, tx_bar_no) + tx_bar_off;
		nn->tx_bar = ioremap_nocache(map_addr, tx_bar_sz);
		if (!nn->tx_bar) {
			nn_err(nn, "Failed to map resource %d\n", tx_bar_no);
			err = -EIO;
			goto err_netdev_free;
		}

		/* RX queues */
		map_addr = pci_resource_start(pdev, rx_bar_no) + rx_bar_off;
		nn->rx_bar = ioremap_nocache(map_addr, rx_bar_sz);
		if (!nn->rx_bar) {
			nn_err(nn, "Failed to map resource %d\n", rx_bar_no);
			err = -EIO;
			goto err_unmap_tx;
		}
	}

	nfp_netvf_get_mac_addr(nn);

	num_irqs = nfp_net_irqs_alloc(pdev, vf->irq_entries,
				      NFP_NET_MIN_PORT_IRQS,
<<<<<<< HEAD
				      NFP_NET_NON_Q_VECTORS + nn->num_r_vecs);
=======
				      NFP_NET_NON_Q_VECTORS +
				      nn->dp.num_r_vecs);
>>>>>>> 2ac97f0f
	if (!num_irqs) {
		nn_warn(nn, "Unable to allocate MSI-X Vectors. Exiting\n");
		err = -EIO;
		goto err_unmap_rx;
	}
	nfp_net_irqs_assign(nn, vf->irq_entries, num_irqs);

	/* Get ME clock frequency from ctrl BAR
	 * XXX for now frequency is hardcoded until we figure out how
	 * to get the value from nfp-hwinfo into ctrl bar
	 */
	nn->me_freq_mhz = 1200;

	err = nfp_net_netdev_init(nn->dp.netdev);
	if (err)
		goto err_irqs_disable;

	nfp_net_info(nn);
	vf->ddir = nfp_net_debugfs_device_add(pdev);
	nfp_net_debugfs_port_add(nn, vf->ddir, 0);

	return 0;

err_irqs_disable:
	nfp_net_irqs_disable(pdev);
err_unmap_rx:
	if (!vf->q_bar)
		iounmap(nn->rx_bar);
err_unmap_tx:
	if (!vf->q_bar)
		iounmap(nn->tx_bar);
	else
		iounmap(vf->q_bar);
err_netdev_free:
	nfp_net_netdev_free(nn);
err_ctrl_unmap:
	iounmap(ctrl_bar);
err_pci_regions:
	pci_release_regions(pdev);
err_pci_disable:
	pci_disable_device(pdev);
err_free_vf:
	pci_set_drvdata(pdev, NULL);
	kfree(vf);
	return err;
}

static void nfp_netvf_pci_remove(struct pci_dev *pdev)
{
	struct nfp_net_vf *vf = pci_get_drvdata(pdev);
	struct nfp_net *nn = vf->nn;

	/* Note, the order is slightly different from above as we need
	 * to keep the nn pointer around till we have freed everything.
	 */
	nfp_net_debugfs_dir_clean(&nn->debugfs_dir);
	nfp_net_debugfs_dir_clean(&vf->ddir);

	nfp_net_netdev_clean(nn->dp.netdev);

	nfp_net_irqs_disable(pdev);

	if (!vf->q_bar) {
		iounmap(nn->rx_bar);
		iounmap(nn->tx_bar);
	} else {
		iounmap(vf->q_bar);
	}
<<<<<<< HEAD
	iounmap(nn->ctrl_bar);
=======
	iounmap(nn->dp.ctrl_bar);
>>>>>>> 2ac97f0f

	nfp_net_netdev_free(nn);

	pci_release_regions(pdev);
	pci_disable_device(pdev);

	pci_set_drvdata(pdev, NULL);
	kfree(vf);
}

struct pci_driver nfp_netvf_pci_driver = {
	.name        = nfp_net_driver_name,
	.id_table    = nfp_netvf_pci_device_ids,
	.probe       = nfp_netvf_pci_probe,
	.remove      = nfp_netvf_pci_remove,
};<|MERGE_RESOLUTION|>--- conflicted
+++ resolved
@@ -268,12 +268,8 @@
 
 	num_irqs = nfp_net_irqs_alloc(pdev, vf->irq_entries,
 				      NFP_NET_MIN_PORT_IRQS,
-<<<<<<< HEAD
-				      NFP_NET_NON_Q_VECTORS + nn->num_r_vecs);
-=======
 				      NFP_NET_NON_Q_VECTORS +
 				      nn->dp.num_r_vecs);
->>>>>>> 2ac97f0f
 	if (!num_irqs) {
 		nn_warn(nn, "Unable to allocate MSI-X Vectors. Exiting\n");
 		err = -EIO;
@@ -342,11 +338,7 @@
 	} else {
 		iounmap(vf->q_bar);
 	}
-<<<<<<< HEAD
-	iounmap(nn->ctrl_bar);
-=======
 	iounmap(nn->dp.ctrl_bar);
->>>>>>> 2ac97f0f
 
 	nfp_net_netdev_free(nn);
 
