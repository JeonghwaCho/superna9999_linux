--- conflicted
+++ resolved
@@ -336,15 +336,9 @@
 
 	if (dp->num_rx_rings > dp->num_r_vecs ||
 	    dp->num_tx_rings > dp->num_r_vecs)
-<<<<<<< HEAD
-		nn_warn(nn, "More rings (%d,%d) than vectors (%d).\n",
-			dp->num_rx_rings, dp->num_tx_rings,
-			dp->num_r_vecs);
-=======
 		dev_warn(nn->dp.dev, "More rings (%d,%d) than vectors (%d).\n",
 			 dp->num_rx_rings, dp->num_tx_rings,
 			 dp->num_r_vecs);
->>>>>>> 88275ed0
 
 	dp->num_rx_rings = min(dp->num_r_vecs, dp->num_rx_rings);
 	dp->num_tx_rings = min(dp->num_r_vecs, dp->num_tx_rings);
@@ -874,10 +868,7 @@
 	tx_ring->txbufs[wr_idx].fidx = -2;
 err_free:
 	nn_dp_warn(dp, "Failed to map DMA TX buffer\n");
-<<<<<<< HEAD
-=======
 	nfp_net_tx_xmit_more_flush(tx_ring);
->>>>>>> 88275ed0
 	u64_stats_update_begin(&r_vec->tx_sync);
 	r_vec->tx_errors++;
 	u64_stats_update_end(&r_vec->tx_sync);
@@ -1526,7 +1517,6 @@
 	xdp.data_hard_start = hard_start;
 	xdp.data = data + *off;
 	xdp.data_end = data + *off + *len;
-<<<<<<< HEAD
 
 	orig_data = xdp.data;
 	ret = bpf_prog_run_xdp(prog, &xdp);
@@ -1534,15 +1524,6 @@
 	*len -= xdp.data - orig_data;
 	*off += xdp.data - orig_data;
 
-=======
-
-	orig_data = xdp.data;
-	ret = bpf_prog_run_xdp(prog, &xdp);
-
-	*len -= xdp.data - orig_data;
-	*off += xdp.data - orig_data;
-
->>>>>>> 88275ed0
 	return ret;
 }
 
@@ -2245,14 +2226,6 @@
 	struct nfp_net *nn = netdev_priv(netdev);
 	int err, r;
 
-<<<<<<< HEAD
-	if (nn->dp.ctrl & NFP_NET_CFG_CTRL_ENABLE) {
-		nn_err(nn, "Dev is already enabled: 0x%08x\n", nn->dp.ctrl);
-		return -EBUSY;
-	}
-
-=======
->>>>>>> 88275ed0
 	/* Step 1: Allocate resources for rings and the like
 	 * - Request interrupts
 	 * - Allocate RX and TX ring resources
@@ -2383,14 +2356,6 @@
 {
 	struct nfp_net *nn = netdev_priv(netdev);
 
-<<<<<<< HEAD
-	if (!(nn->dp.ctrl & NFP_NET_CFG_CTRL_ENABLE)) {
-		nn_err(nn, "Dev is not up: 0x%08x\n", nn->dp.ctrl);
-		return 0;
-	}
-
-=======
->>>>>>> 88275ed0
 	/* Step 1: Disable RX and TX rings from the Linux kernel perspective
 	 */
 	nfp_net_close_stack(nn);
@@ -2599,15 +2564,9 @@
 	dp = nfp_net_clone_dp(nn);
 	if (!dp)
 		return -ENOMEM;
-<<<<<<< HEAD
 
 	dp->mtu = new_mtu;
 
-=======
-
-	dp->mtu = new_mtu;
-
->>>>>>> 88275ed0
 	return nfp_net_ring_reconfig(nn, dp);
 }
 
