--- conflicted
+++ resolved
@@ -17,13 +17,9 @@
 	u16 vsis_unallocated;
 	u16 flags;
 	struct ice_aqc_vsi_props info;
-<<<<<<< HEAD
-	u8 alloc_from_pool;
-=======
 	struct ice_sched_vsi_info sched;
 	u8 alloc_from_pool;
 	u8 vf_num;
->>>>>>> 0fd79184
 };
 
 enum ice_sw_fwd_act_type {
@@ -119,8 +115,6 @@
 	/* Rule creations populate these indicators basing on the switch type */
 	u8 lb_en;	/* Indicate if packet can be looped back */
 	u8 lan_en;	/* Indicate if packet can be forwarded to the uplink */
-<<<<<<< HEAD
-=======
 };
 
 struct ice_sw_recipe {
@@ -147,7 +141,6 @@
 
 	/* recipe bitmap: what all recipes makes this recipe */
 	DECLARE_BITMAP(r_bitmap, ICE_MAX_NUM_RECIPES);
->>>>>>> 0fd79184
 };
 
 /* Bookkeeping structure to hold bitmap of VSIs corresponding to VSI list id */
