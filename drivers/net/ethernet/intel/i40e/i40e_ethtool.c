--- conflicted
+++ resolved
@@ -2472,8 +2472,6 @@
 	fsp->h_u.tcp_ip4_spec.pdst = rule->src_port;
 	fsp->h_u.tcp_ip4_spec.ip4src = rule->dst_ip;
 	fsp->h_u.tcp_ip4_spec.ip4dst = rule->src_ip;
-<<<<<<< HEAD
-=======
 
 	switch (rule->flow_type) {
 	case SCTP_V4_FLOW:
@@ -2514,7 +2512,6 @@
 
 	if (input_set & I40E_L4_DST_MASK)
 		fsp->m_u.tcp_ip4_spec.pdst = htons(0xFFFFFFFF);
->>>>>>> 205ed44e
 
 	if (rule->dest_ctl == I40E_FILTER_PROGRAM_DESC_DEST_DROP_PACKET)
 		fsp->ring_cookie = RX_CLS_FLOW_DISC;
@@ -3618,24 +3615,18 @@
 
 	fsp = (struct ethtool_rx_flow_spec *)&cmd->fs;
 
-<<<<<<< HEAD
-=======
 	/* Parse the user-defined field */
 	if (i40e_parse_rx_flow_user_data(fsp, &userdef))
 		return -EINVAL;
 
->>>>>>> 205ed44e
 	/* Extended MAC field is not supported */
 	if (fsp->flow_type & FLOW_MAC_EXT)
 		return -EINVAL;
 
-<<<<<<< HEAD
-=======
 	ret = i40e_check_fdir_input_set(vsi, fsp, &userdef);
 	if (ret)
 		return ret;
 
->>>>>>> 205ed44e
 	if (fsp->location >= (pf->hw.func_caps.fd_filters_best_effort +
 			      pf->hw.func_caps.fd_filters_guaranteed)) {
 		return -EINVAL;
@@ -3692,34 +3683,15 @@
 	input->dst_ip = fsp->h_u.tcp_ip4_spec.ip4src;
 	input->src_ip = fsp->h_u.tcp_ip4_spec.ip4dst;
 
-<<<<<<< HEAD
-	if (ntohl(fsp->m_ext.data[1])) {
-		vf_id = ntohl(fsp->h_ext.data[1]);
-		if (vf_id >= pf->num_alloc_vfs) {
-			netif_info(pf, drv, vsi->netdev,
-				   "Invalid VF id %d\n", vf_id);
-			goto free_input;
-		}
-		/* Find vsi id from vf id and override dest vsi */
-		input->dest_vsi = pf->vf[vf_id].lan_vsi_id;
-		if (input->q_index >= pf->vf[vf_id].num_queue_pairs) {
-			netif_info(pf, drv, vsi->netdev,
-				   "Invalid queue id %d for VF %d\n",
-				   input->q_index, vf_id);
-			goto free_input;
-		}
-=======
 	if (userdef.flex_filter) {
 		input->flex_filter = true;
 		input->flex_word = cpu_to_be16(userdef.flex_word);
 		input->flex_offset = userdef.flex_offset;
->>>>>>> 205ed44e
 	}
 
 	ret = i40e_add_del_fdir(vsi, input, true);
 	if (ret)
 		goto free_input;
-<<<<<<< HEAD
 
 	/* Add the input filter to the fdir_input_list, possibly replacing
 	 * a previous filter. Do not free the input structure after adding it
@@ -3727,15 +3699,6 @@
 	 */
 	i40e_update_ethtool_fdir_entry(vsi, input, fsp->location, NULL);
 
-=======
-
-	/* Add the input filter to the fdir_input_list, possibly replacing
-	 * a previous filter. Do not free the input structure after adding it
-	 * to the list as this would cause a use-after-free bug.
-	 */
-	i40e_update_ethtool_fdir_entry(vsi, input, fsp->location, NULL);
-
->>>>>>> 205ed44e
 	return 0;
 
 free_input:
