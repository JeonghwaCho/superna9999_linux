/*******************************************************************************
 *
 * Intel Ethernet Controller XL710 Family Linux Driver
 * Copyright(c) 2013 - 2015 Intel Corporation.
 *
 * This program is free software; you can redistribute it and/or modify it
 * under the terms and conditions of the GNU General Public License,
 * version 2, as published by the Free Software Foundation.
 *
 * This program is distributed in the hope it will be useful, but WITHOUT
 * ANY WARRANTY; without even the implied warranty of MERCHANTABILITY or
 * FITNESS FOR A PARTICULAR PURPOSE.  See the GNU General Public License for
 * more details.
 *
 * You should have received a copy of the GNU General Public License along
 * with this program.  If not, see <http://www.gnu.org/licenses/>.
 *
 * The full GNU General Public License is included in this distribution in
 * the file called "COPYING".
 *
 * Contact Information:
 * e1000-devel Mailing List <e1000-devel@lists.sourceforge.net>
 * Intel Corporation, 5200 N.E. Elam Young Parkway, Hillsboro, OR 97124-6497
 *
 ******************************************************************************/

#include <linux/list.h>
#include <linux/errno.h>

#include "i40e.h"
#include "i40e_prototype.h"
#include "i40e_client.h"

static const char i40e_client_interface_version_str[] = I40E_CLIENT_VERSION_STR;
static struct i40e_client *registered_client;
static LIST_HEAD(i40e_devices);
static DEFINE_MUTEX(i40e_device_mutex);

static int i40e_client_virtchnl_send(struct i40e_info *ldev,
				     struct i40e_client *client,
				     u32 vf_id, u8 *msg, u16 len);

static int i40e_client_setup_qvlist(struct i40e_info *ldev,
				    struct i40e_client *client,
				    struct i40e_qvlist_info *qvlist_info);

static void i40e_client_request_reset(struct i40e_info *ldev,
				      struct i40e_client *client,
				      u32 reset_level);

static int i40e_client_update_vsi_ctxt(struct i40e_info *ldev,
				       struct i40e_client *client,
				       bool is_vf, u32 vf_id,
				       u32 flag, u32 valid_flag);

static struct i40e_ops i40e_lan_ops = {
	.virtchnl_send = i40e_client_virtchnl_send,
	.setup_qvlist = i40e_client_setup_qvlist,
	.request_reset = i40e_client_request_reset,
	.update_vsi_ctxt = i40e_client_update_vsi_ctxt,
};

/**
 * i40e_client_get_params - Get the params that can change at runtime
 * @vsi: the VSI with the message
 * @param: clinet param struct
 *
 **/
static
int i40e_client_get_params(struct i40e_vsi *vsi, struct i40e_params *params)
{
	struct i40e_dcbx_config *dcb_cfg = &vsi->back->hw.local_dcbx_config;
	int i = 0;

	for (i = 0; i < I40E_MAX_USER_PRIORITY; i++) {
		u8 tc = dcb_cfg->etscfg.prioritytable[i];
		u16 qs_handle;

		/* If TC is not enabled for VSI use TC0 for UP */
		if (!(vsi->tc_config.enabled_tc & BIT(tc)))
			tc = 0;

		qs_handle = le16_to_cpu(vsi->info.qs_handle[tc]);
		params->qos.prio_qos[i].tc = tc;
		params->qos.prio_qos[i].qs_handle = qs_handle;
		if (qs_handle == I40E_AQ_VSI_QS_HANDLE_INVALID) {
			dev_err(&vsi->back->pdev->dev, "Invalid queue set handle for TC = %d, vsi id = %d\n",
				tc, vsi->id);
			return -EINVAL;
		}
	}

	params->mtu = vsi->netdev->mtu;
	return 0;
}

/**
 * i40e_notify_client_of_vf_msg - call the client vf message callback
 * @vsi: the VSI with the message
 * @vf_id: the absolute VF id that sent the message
 * @msg: message buffer
 * @len: length of the message
 *
 * If there is a client to this VSI, call the client
 **/
void
i40e_notify_client_of_vf_msg(struct i40e_vsi *vsi, u32 vf_id, u8 *msg, u16 len)
{
	struct i40e_pf *pf = vsi->back;
	struct i40e_client_instance *cdev = pf->cinst;

	if (!cdev || !cdev->client)
		return;
	if (!cdev->client->ops || !cdev->client->ops->virtchnl_receive) {
		dev_dbg(&pf->pdev->dev,
			"Cannot locate client instance virtual channel receive routine\n");
		return;
	}
	if (!test_bit(__I40E_CLIENT_INSTANCE_OPENED, &cdev->state)) {
		dev_dbg(&pf->pdev->dev, "Client is not open, abort virtchnl_receive\n");
		return;
	}
	cdev->client->ops->virtchnl_receive(&cdev->lan_info, cdev->client,
					    vf_id, msg, len);
}

/**
 * i40e_notify_client_of_l2_param_changes - call the client notify callback
 * @vsi: the VSI with l2 param changes
 *
 * If there is a client to this VSI, call the client
 **/
void i40e_notify_client_of_l2_param_changes(struct i40e_vsi *vsi)
{
	struct i40e_pf *pf = vsi->back;
	struct i40e_client_instance *cdev = pf->cinst;
	struct i40e_params params;

	if (!cdev || !cdev->client)
<<<<<<< HEAD
		return;
	if (!cdev->client->ops || !cdev->client->ops->l2_param_change) {
		dev_dbg(&vsi->back->pdev->dev,
			"Cannot locate client instance l2_param_change routine\n");
		return;
	}
	if (!test_bit(__I40E_CLIENT_INSTANCE_OPENED, &cdev->state)) {
		dev_dbg(&vsi->back->pdev->dev, "Client is not open, abort l2 param change\n");
		return;
	}
=======
		return;
	if (!cdev->client->ops || !cdev->client->ops->l2_param_change) {
		dev_dbg(&vsi->back->pdev->dev,
			"Cannot locate client instance l2_param_change routine\n");
		return;
	}
	if (!test_bit(__I40E_CLIENT_INSTANCE_OPENED, &cdev->state)) {
		dev_dbg(&vsi->back->pdev->dev, "Client is not open, abort l2 param change\n");
		return;
	}
	memset(&params, 0, sizeof(params));
	i40e_client_get_params(vsi, &params);
>>>>>>> 88f913f5
	memcpy(&cdev->lan_info.params, &params, sizeof(struct i40e_params));
	cdev->client->ops->l2_param_change(&cdev->lan_info, cdev->client,
					   &params);
}

/**
 * i40e_client_release_qvlist - release MSI-X vector mapping for client
 * @ldev: pointer to L2 context.
 *
 **/
static void i40e_client_release_qvlist(struct i40e_info *ldev)
{
	struct i40e_qvlist_info *qvlist_info = ldev->qvlist_info;
	u32 i;

	if (!ldev->qvlist_info)
		return;

	for (i = 0; i < qvlist_info->num_vectors; i++) {
		struct i40e_pf *pf = ldev->pf;
		struct i40e_qv_info *qv_info;
		u32 reg_idx;

		qv_info = &qvlist_info->qv_info[i];
		if (!qv_info)
			continue;
		reg_idx = I40E_PFINT_LNKLSTN(qv_info->v_idx - 1);
		wr32(&pf->hw, reg_idx, I40E_PFINT_LNKLSTN_FIRSTQ_INDX_MASK);
	}
	kfree(ldev->qvlist_info);
	ldev->qvlist_info = NULL;
}

/**
 * i40e_notify_client_of_netdev_close - call the client close callback
 * @vsi: the VSI with netdev closed
 * @reset: true when close called due to a reset pending
 *
 * If there is a client to this netdev, call the client with close
 **/
void i40e_notify_client_of_netdev_close(struct i40e_vsi *vsi, bool reset)
{
	struct i40e_pf *pf = vsi->back;
	struct i40e_client_instance *cdev = pf->cinst;

	if (!cdev || !cdev->client)
		return;
	if (!cdev->client->ops || !cdev->client->ops->close) {
		dev_dbg(&vsi->back->pdev->dev,
			"Cannot locate client instance close routine\n");
		return;
	}
	cdev->client->ops->close(&cdev->lan_info, cdev->client, reset);
	clear_bit(__I40E_CLIENT_INSTANCE_OPENED, &cdev->state);
	i40e_client_release_qvlist(&cdev->lan_info);
}

/**
 * i40e_notify_client_of_vf_reset - call the client vf reset callback
 * @pf: PF device pointer
 * @vf_id: asolute id of VF being reset
 *
 * If there is a client attached to this PF, notify when a VF is reset
 **/
void i40e_notify_client_of_vf_reset(struct i40e_pf *pf, u32 vf_id)
{
	struct i40e_client_instance *cdev = pf->cinst;

	if (!cdev || !cdev->client)
		return;
	if (!cdev->client->ops || !cdev->client->ops->vf_reset) {
		dev_dbg(&pf->pdev->dev,
			"Cannot locate client instance VF reset routine\n");
<<<<<<< HEAD
		return;
	}
	if (!test_bit(__I40E_CLIENT_INSTANCE_OPENED,  &cdev->state)) {
		dev_dbg(&pf->pdev->dev, "Client is not open, abort vf-reset\n");
		return;
	}
=======
		return;
	}
	if (!test_bit(__I40E_CLIENT_INSTANCE_OPENED,  &cdev->state)) {
		dev_dbg(&pf->pdev->dev, "Client is not open, abort vf-reset\n");
		return;
	}
>>>>>>> 88f913f5
	cdev->client->ops->vf_reset(&cdev->lan_info, cdev->client, vf_id);
}

/**
 * i40e_notify_client_of_vf_enable - call the client vf notification callback
 * @pf: PF device pointer
 * @num_vfs: the number of VFs currently enabled, 0 for disable
 *
 * If there is a client attached to this PF, call its VF notification routine
 **/
void i40e_notify_client_of_vf_enable(struct i40e_pf *pf, u32 num_vfs)
{
	struct i40e_client_instance *cdev = pf->cinst;

	if (!cdev || !cdev->client)
		return;
	if (!cdev->client->ops || !cdev->client->ops->vf_enable) {
		dev_dbg(&pf->pdev->dev,
			"Cannot locate client instance VF enable routine\n");
		return;
	}
	if (!test_bit(__I40E_CLIENT_INSTANCE_OPENED,
		      &cdev->state)) {
		dev_dbg(&pf->pdev->dev, "Client is not open, abort vf-enable\n");
		return;
	}
	cdev->client->ops->vf_enable(&cdev->lan_info, cdev->client, num_vfs);
}

/**
 * i40e_vf_client_capable - ask the client if it likes the specified VF
 * @pf: PF device pointer
 * @vf_id: the VF in question
 *
 * If there is a client of the specified type attached to this PF, call
 * its vf_capable routine
 **/
int i40e_vf_client_capable(struct i40e_pf *pf, u32 vf_id)
{
	struct i40e_client_instance *cdev = pf->cinst;
	int capable = false;

	if (!cdev || !cdev->client)
		goto out;
	if (!cdev->client->ops || !cdev->client->ops->vf_capable) {
		dev_info(&pf->pdev->dev,
			 "Cannot locate client instance VF capability routine\n");
		goto out;
	}
	if (!test_bit(__I40E_CLIENT_INSTANCE_OPENED, &cdev->state))
		goto out;

	capable = cdev->client->ops->vf_capable(&cdev->lan_info,
						cdev->client,
						vf_id);
out:
	return capable;
}

/**
 * i40e_client_add_instance - add a client instance struct to the instance list
 * @pf: pointer to the board struct
 * @client: pointer to a client struct in the client list.
 * @existing: if there was already an existing instance
 *
 **/
static void i40e_client_add_instance(struct i40e_pf *pf)
{
	struct i40e_client_instance *cdev = NULL;
	struct netdev_hw_addr *mac = NULL;
	struct i40e_vsi *vsi = pf->vsi[pf->lan_vsi];

	if (!registered_client || pf->cinst)
		return;

	cdev = kzalloc(sizeof(*cdev), GFP_KERNEL);
	if (!cdev)
		return;

	cdev->lan_info.pf = (void *)pf;
	cdev->lan_info.netdev = vsi->netdev;
	cdev->lan_info.pcidev = pf->pdev;
	cdev->lan_info.fid = pf->hw.pf_id;
	cdev->lan_info.ftype = I40E_CLIENT_FTYPE_PF;
	cdev->lan_info.hw_addr = pf->hw.hw_addr;
	cdev->lan_info.ops = &i40e_lan_ops;
	cdev->lan_info.version.major = I40E_CLIENT_VERSION_MAJOR;
	cdev->lan_info.version.minor = I40E_CLIENT_VERSION_MINOR;
	cdev->lan_info.version.build = I40E_CLIENT_VERSION_BUILD;
	cdev->lan_info.fw_maj_ver = pf->hw.aq.fw_maj_ver;
	cdev->lan_info.fw_min_ver = pf->hw.aq.fw_min_ver;
	cdev->lan_info.fw_build = pf->hw.aq.fw_build;
	set_bit(__I40E_CLIENT_INSTANCE_NONE, &cdev->state);

	if (i40e_client_get_params(vsi, &cdev->lan_info.params)) {
		kfree(cdev);
		cdev = NULL;
		return;
	}

	cdev->lan_info.msix_count = pf->num_iwarp_msix;
	cdev->lan_info.msix_entries = &pf->msix_entries[pf->iwarp_base_vector];

	mac = list_first_entry(&cdev->lan_info.netdev->dev_addrs.list,
			       struct netdev_hw_addr, list);
	if (mac)
		ether_addr_copy(cdev->lan_info.lanmac, mac->addr);
	else
		dev_err(&pf->pdev->dev, "MAC address list is empty!\n");

	cdev->client = registered_client;
	pf->cinst = cdev;
}

/**
 * i40e_client_del_instance - removes a client instance from the list
 * @pf: pointer to the board struct
 *
 **/
static
void i40e_client_del_instance(struct i40e_pf *pf)
{
	kfree(pf->cinst);
	pf->cinst = NULL;
}

/**
 * i40e_client_subtask - client maintenance work
 * @pf: board private structure
 **/
void i40e_client_subtask(struct i40e_pf *pf)
{
	struct i40e_client *client = registered_client;
	struct i40e_client_instance *cdev;
	struct i40e_vsi *vsi = pf->vsi[pf->lan_vsi];
	int ret = 0;

	if (!(pf->flags & I40E_FLAG_SERVICE_CLIENT_REQUESTED))
		return;
	pf->flags &= ~I40E_FLAG_SERVICE_CLIENT_REQUESTED;
	cdev = pf->cinst;

	/* If we're down or resetting, just bail */
	if (test_bit(__I40E_DOWN, &pf->state) ||
	    test_bit(__I40E_CONFIG_BUSY, &pf->state))
		return;

	if (!client || !cdev)
		return;

	/* Here we handle client opens. If the client is down, but
	 * the netdev is up, then open the client.
	 */
	if (!test_bit(__I40E_CLIENT_INSTANCE_OPENED, &cdev->state)) {
		if (!test_bit(__I40E_DOWN, &vsi->state) &&
		    client->ops && client->ops->open) {
			set_bit(__I40E_CLIENT_INSTANCE_OPENED, &cdev->state);
			ret = client->ops->open(&cdev->lan_info, client);
			if (ret) {
				/* Remove failed client instance */
				clear_bit(__I40E_CLIENT_INSTANCE_OPENED,
					  &cdev->state);
				i40e_client_del_instance(pf);
			}
		}
	} else {
	/* Likewise for client close. If the client is up, but the netdev
	 * is down, then close the client.
	 */
		if (test_bit(__I40E_DOWN, &vsi->state) &&
		    client->ops && client->ops->close) {
			clear_bit(__I40E_CLIENT_INSTANCE_OPENED, &cdev->state);
			client->ops->close(&cdev->lan_info, client, false);
			i40e_client_release_qvlist(&cdev->lan_info);
		}
	}
}

/**
 * i40e_lan_add_device - add a lan device struct to the list of lan devices
 * @pf: pointer to the board struct
 *
 * Returns 0 on success or none 0 on error
 **/
int i40e_lan_add_device(struct i40e_pf *pf)
{
	struct i40e_device *ldev;
	int ret = 0;

	mutex_lock(&i40e_device_mutex);
	list_for_each_entry(ldev, &i40e_devices, list) {
		if (ldev->pf == pf) {
			ret = -EEXIST;
			goto out;
		}
	}
	ldev = kzalloc(sizeof(*ldev), GFP_KERNEL);
	if (!ldev) {
		ret = -ENOMEM;
		goto out;
	}
	ldev->pf = pf;
	INIT_LIST_HEAD(&ldev->list);
	list_add(&ldev->list, &i40e_devices);
	dev_info(&pf->pdev->dev, "Added LAN device PF%d bus=0x%02x dev=0x%02x func=0x%02x\n",
		 pf->hw.pf_id, pf->hw.bus.bus_id,
		 pf->hw.bus.device, pf->hw.bus.func);

	/* Since in some cases register may have happened before a device gets
	 * added, we can schedule a subtask to go initiate the clients if
	 * they can be launched at probe time.
	 */
	pf->flags |= I40E_FLAG_SERVICE_CLIENT_REQUESTED;
	i40e_service_event_schedule(pf);

out:
	mutex_unlock(&i40e_device_mutex);
	return ret;
}

/**
 * i40e_lan_del_device - removes a lan device from the device list
 * @pf: pointer to the board struct
 *
 * Returns 0 on success or non-0 on error
 **/
int i40e_lan_del_device(struct i40e_pf *pf)
{
	struct i40e_device *ldev, *tmp;
	int ret = -ENODEV;

	mutex_lock(&i40e_device_mutex);
	list_for_each_entry_safe(ldev, tmp, &i40e_devices, list) {
		if (ldev->pf == pf) {
			dev_info(&pf->pdev->dev, "Deleted LAN device PF%d bus=0x%02x dev=0x%02x func=0x%02x\n",
				 pf->hw.pf_id, pf->hw.bus.bus_id,
				 pf->hw.bus.device, pf->hw.bus.func);
			list_del(&ldev->list);
			kfree(ldev);
			ret = 0;
			break;
		}
	}
	mutex_unlock(&i40e_device_mutex);
	return ret;
}

/**
 * i40e_client_release - release client specific resources
 * @client: pointer to the registered client
 *
 **/
static void i40e_client_release(struct i40e_client *client)
{
	struct i40e_client_instance *cdev;
	struct i40e_device *ldev;
	struct i40e_pf *pf;

	mutex_lock(&i40e_device_mutex);
	list_for_each_entry(ldev, &i40e_devices, list) {
		pf = ldev->pf;
		cdev = pf->cinst;
		if (!cdev)
			continue;

		while (test_and_set_bit(__I40E_SERVICE_SCHED,
					&pf->state))
			usleep_range(500, 1000);

		if (test_bit(__I40E_CLIENT_INSTANCE_OPENED, &cdev->state)) {
			if (client->ops && client->ops->close)
				client->ops->close(&cdev->lan_info, client,
						   false);
			i40e_client_release_qvlist(&cdev->lan_info);
			clear_bit(__I40E_CLIENT_INSTANCE_OPENED, &cdev->state);

			dev_warn(&pf->pdev->dev,
				 "Client %s instance for PF id %d closed\n",
				 client->name, pf->hw.pf_id);
		}
		/* delete the client instance */
		i40e_client_del_instance(pf);
		dev_info(&pf->pdev->dev, "Deleted client instance of Client %s\n",
			 client->name);
		clear_bit(__I40E_SERVICE_SCHED, &pf->state);
	}
	mutex_unlock(&i40e_device_mutex);
}

/**
 * i40e_client_prepare - prepare client specific resources
 * @client: pointer to the registered client
 *
 **/
static void i40e_client_prepare(struct i40e_client *client)
{
	struct i40e_device *ldev;
	struct i40e_pf *pf;

	mutex_lock(&i40e_device_mutex);
	list_for_each_entry(ldev, &i40e_devices, list) {
		pf = ldev->pf;
		i40e_client_add_instance(pf);
		/* Start the client subtask */
		pf->flags |= I40E_FLAG_SERVICE_CLIENT_REQUESTED;
		i40e_service_event_schedule(pf);
	}
	mutex_unlock(&i40e_device_mutex);
}

/**
 * i40e_client_virtchnl_send - TBD
 * @ldev: pointer to L2 context
 * @client: Client pointer
 * @vf_id: absolute VF identifier
 * @msg: message buffer
 * @len: length of message buffer
 *
 * Return 0 on success or < 0 on error
 **/
static int i40e_client_virtchnl_send(struct i40e_info *ldev,
				     struct i40e_client *client,
				     u32 vf_id, u8 *msg, u16 len)
{
	struct i40e_pf *pf = ldev->pf;
	struct i40e_hw *hw = &pf->hw;
	i40e_status err;

	err = i40e_aq_send_msg_to_vf(hw, vf_id, I40E_VIRTCHNL_OP_IWARP,
				     0, msg, len, NULL);
	if (err)
		dev_err(&pf->pdev->dev, "Unable to send iWarp message to VF, error %d, aq status %d\n",
			err, hw->aq.asq_last_status);

	return err;
}

/**
 * i40e_client_setup_qvlist
 * @ldev: pointer to L2 context.
 * @client: Client pointer.
 * @qv_info: queue and vector list
 *
 * Return 0 on success or < 0 on error
 **/
static int i40e_client_setup_qvlist(struct i40e_info *ldev,
				    struct i40e_client *client,
				    struct i40e_qvlist_info *qvlist_info)
{
	struct i40e_pf *pf = ldev->pf;
	struct i40e_hw *hw = &pf->hw;
	struct i40e_qv_info *qv_info;
	u32 v_idx, i, reg_idx, reg;
	u32 size;

	size = sizeof(struct i40e_qvlist_info) +
	       (sizeof(struct i40e_qv_info) * (qvlist_info->num_vectors - 1));
	ldev->qvlist_info = kzalloc(size, GFP_KERNEL);
	ldev->qvlist_info->num_vectors = qvlist_info->num_vectors;

	for (i = 0; i < qvlist_info->num_vectors; i++) {
		qv_info = &qvlist_info->qv_info[i];
		if (!qv_info)
			continue;
		v_idx = qv_info->v_idx;

		/* Validate vector id belongs to this client */
		if ((v_idx >= (pf->iwarp_base_vector + pf->num_iwarp_msix)) ||
		    (v_idx < pf->iwarp_base_vector))
			goto err;

		ldev->qvlist_info->qv_info[i] = *qv_info;
		reg_idx = I40E_PFINT_LNKLSTN(v_idx - 1);

		if (qv_info->ceq_idx == I40E_QUEUE_INVALID_IDX) {
			/* Special case - No CEQ mapped on this vector */
			wr32(hw, reg_idx, I40E_PFINT_LNKLSTN_FIRSTQ_INDX_MASK);
		} else {
			reg = (qv_info->ceq_idx &
			       I40E_PFINT_LNKLSTN_FIRSTQ_INDX_MASK) |
			       (I40E_QUEUE_TYPE_PE_CEQ <<
			       I40E_PFINT_LNKLSTN_FIRSTQ_TYPE_SHIFT);
			wr32(hw, reg_idx, reg);

			reg = (I40E_PFINT_CEQCTL_CAUSE_ENA_MASK |
			       (v_idx << I40E_PFINT_CEQCTL_MSIX_INDX_SHIFT) |
			       (qv_info->itr_idx <<
				I40E_PFINT_CEQCTL_ITR_INDX_SHIFT) |
			       (I40E_QUEUE_END_OF_LIST <<
				I40E_PFINT_CEQCTL_NEXTQ_INDX_SHIFT));
			wr32(hw, I40E_PFINT_CEQCTL(qv_info->ceq_idx), reg);
		}
		if (qv_info->aeq_idx != I40E_QUEUE_INVALID_IDX) {
			reg = (I40E_PFINT_AEQCTL_CAUSE_ENA_MASK |
			       (v_idx << I40E_PFINT_AEQCTL_MSIX_INDX_SHIFT) |
			       (qv_info->itr_idx <<
				I40E_PFINT_AEQCTL_ITR_INDX_SHIFT));

			wr32(hw, I40E_PFINT_AEQCTL, reg);
		}
	}
	/* Mitigate sync problems with iwarp VF driver */
	i40e_flush(hw);
	return 0;
err:
	kfree(ldev->qvlist_info);
	ldev->qvlist_info = NULL;
	return -EINVAL;
}

/**
 * i40e_client_request_reset
 * @ldev: pointer to L2 context.
 * @client: Client pointer.
 * @level: reset level
 **/
static void i40e_client_request_reset(struct i40e_info *ldev,
				      struct i40e_client *client,
				      u32 reset_level)
{
	struct i40e_pf *pf = ldev->pf;

	switch (reset_level) {
	case I40E_CLIENT_RESET_LEVEL_PF:
		set_bit(__I40E_PF_RESET_REQUESTED, &pf->state);
		break;
	case I40E_CLIENT_RESET_LEVEL_CORE:
		set_bit(__I40E_PF_RESET_REQUESTED, &pf->state);
		break;
	default:
		dev_warn(&pf->pdev->dev,
			 "Client for PF id %d requested an unsupported reset: %d.\n",
			 pf->hw.pf_id, reset_level);
		break;
	}

	i40e_service_event_schedule(pf);
}

/**
 * i40e_client_update_vsi_ctxt
 * @ldev: pointer to L2 context.
 * @client: Client pointer.
 * @is_vf: if this for the VF
 * @vf_id: if is_vf true this carries the vf_id
 * @flag: Any device level setting that needs to be done for PE
 * @valid_flag: Bits in this match up and enable changing of flag bits
 *
 * Return 0 on success or < 0 on error
 **/
static int i40e_client_update_vsi_ctxt(struct i40e_info *ldev,
				       struct i40e_client *client,
				       bool is_vf, u32 vf_id,
				       u32 flag, u32 valid_flag)
{
	struct i40e_pf *pf = ldev->pf;
	struct i40e_vsi *vsi = pf->vsi[pf->lan_vsi];
	struct i40e_vsi_context ctxt;
	bool update = true;
	i40e_status err;

	/* TODO: for now do not allow setting VF's VSI setting */
	if (is_vf)
		return -EINVAL;

	ctxt.seid = pf->main_vsi_seid;
	ctxt.pf_num = pf->hw.pf_id;
	err = i40e_aq_get_vsi_params(&pf->hw, &ctxt, NULL);
	ctxt.flags = I40E_AQ_VSI_TYPE_PF;
	if (err) {
		dev_info(&pf->pdev->dev,
			 "couldn't get PF vsi config, err %s aq_err %s\n",
			 i40e_stat_str(&pf->hw, err),
			 i40e_aq_str(&pf->hw,
				     pf->hw.aq.asq_last_status));
		return -ENOENT;
	}

	if ((valid_flag & I40E_CLIENT_VSI_FLAG_TCP_PACKET_ENABLE) &&
	    (flag & I40E_CLIENT_VSI_FLAG_TCP_PACKET_ENABLE)) {
		ctxt.info.valid_sections =
			cpu_to_le16(I40E_AQ_VSI_PROP_QUEUE_OPT_VALID);
		ctxt.info.queueing_opt_flags |= I40E_AQ_VSI_QUE_OPT_TCP_ENA;
	} else if ((valid_flag & I40E_CLIENT_VSI_FLAG_TCP_PACKET_ENABLE) &&
		  !(flag & I40E_CLIENT_VSI_FLAG_TCP_PACKET_ENABLE)) {
		ctxt.info.valid_sections =
			cpu_to_le16(I40E_AQ_VSI_PROP_QUEUE_OPT_VALID);
		ctxt.info.queueing_opt_flags &= ~I40E_AQ_VSI_QUE_OPT_TCP_ENA;
	} else {
		update = false;
		dev_warn(&pf->pdev->dev,
			 "Client for PF id %d request an unsupported Config: %x.\n",
			 pf->hw.pf_id, flag);
	}

	if (update) {
		err = i40e_aq_update_vsi_params(&vsi->back->hw, &ctxt, NULL);
		if (err) {
			dev_info(&pf->pdev->dev,
				 "update VSI ctxt for PE failed, err %s aq_err %s\n",
				 i40e_stat_str(&pf->hw, err),
				 i40e_aq_str(&pf->hw,
					     pf->hw.aq.asq_last_status));
		}
	}
	return err;
}

/**
 * i40e_register_client - Register a i40e client driver with the L2 driver
 * @client: pointer to the i40e_client struct
 *
 * Returns 0 on success or non-0 on error
 **/
int i40e_register_client(struct i40e_client *client)
{
	int ret = 0;

	if (!client) {
		ret = -EIO;
		goto out;
	}

	if (strlen(client->name) == 0) {
		pr_info("i40e: Failed to register client with no name\n");
		ret = -EIO;
		goto out;
	}

	if (registered_client) {
		pr_info("i40e: Client %s has already been registered!\n",
			client->name);
		ret = -EEXIST;
		goto out;
	}

	if ((client->version.major != I40E_CLIENT_VERSION_MAJOR) ||
	    (client->version.minor != I40E_CLIENT_VERSION_MINOR)) {
		pr_info("i40e: Failed to register client %s due to mismatched client interface version\n",
			client->name);
		pr_info("Client is using version: %02d.%02d.%02d while LAN driver supports %s\n",
			client->version.major, client->version.minor,
			client->version.build,
			i40e_client_interface_version_str);
		ret = -EIO;
		goto out;
	}

	registered_client = client;

	i40e_client_prepare(client);

	pr_info("i40e: Registered client %s\n", client->name);
out:
	return ret;
}
EXPORT_SYMBOL(i40e_register_client);

/**
 * i40e_unregister_client - Unregister a i40e client driver with the L2 driver
 * @client: pointer to the i40e_client struct
 *
 * Returns 0 on success or non-0 on error
 **/
int i40e_unregister_client(struct i40e_client *client)
{
	int ret = 0;

	if (registered_client != client) {
		pr_info("i40e: Client %s has not been registered\n",
			client->name);
		ret = -ENODEV;
		goto out;
	}
	registered_client = NULL;
	/* When a unregister request comes through we would have to send
	 * a close for each of the client instances that were opened.
	 * client_release function is called to handle this.
	 */
	i40e_client_release(client);

	pr_info("i40e: Unregistered client %s\n", client->name);
out:
	return ret;
}
EXPORT_SYMBOL(i40e_unregister_client);<|MERGE_RESOLUTION|>--- conflicted
+++ resolved
@@ -137,7 +137,6 @@
 	struct i40e_params params;
 
 	if (!cdev || !cdev->client)
-<<<<<<< HEAD
 		return;
 	if (!cdev->client->ops || !cdev->client->ops->l2_param_change) {
 		dev_dbg(&vsi->back->pdev->dev,
@@ -148,20 +147,8 @@
 		dev_dbg(&vsi->back->pdev->dev, "Client is not open, abort l2 param change\n");
 		return;
 	}
-=======
-		return;
-	if (!cdev->client->ops || !cdev->client->ops->l2_param_change) {
-		dev_dbg(&vsi->back->pdev->dev,
-			"Cannot locate client instance l2_param_change routine\n");
-		return;
-	}
-	if (!test_bit(__I40E_CLIENT_INSTANCE_OPENED, &cdev->state)) {
-		dev_dbg(&vsi->back->pdev->dev, "Client is not open, abort l2 param change\n");
-		return;
-	}
 	memset(&params, 0, sizeof(params));
 	i40e_client_get_params(vsi, &params);
->>>>>>> 88f913f5
 	memcpy(&cdev->lan_info.params, &params, sizeof(struct i40e_params));
 	cdev->client->ops->l2_param_change(&cdev->lan_info, cdev->client,
 					   &params);
@@ -235,21 +222,12 @@
 	if (!cdev->client->ops || !cdev->client->ops->vf_reset) {
 		dev_dbg(&pf->pdev->dev,
 			"Cannot locate client instance VF reset routine\n");
-<<<<<<< HEAD
 		return;
 	}
 	if (!test_bit(__I40E_CLIENT_INSTANCE_OPENED,  &cdev->state)) {
 		dev_dbg(&pf->pdev->dev, "Client is not open, abort vf-reset\n");
 		return;
 	}
-=======
-		return;
-	}
-	if (!test_bit(__I40E_CLIENT_INSTANCE_OPENED,  &cdev->state)) {
-		dev_dbg(&pf->pdev->dev, "Client is not open, abort vf-reset\n");
-		return;
-	}
->>>>>>> 88f913f5
 	cdev->client->ops->vf_reset(&cdev->lan_info, cdev->client, vf_id);
 }
 
