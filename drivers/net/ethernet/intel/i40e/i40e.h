/*******************************************************************************
 *
 * Intel Ethernet Controller XL710 Family Linux Driver
 * Copyright(c) 2013 - 2016 Intel Corporation.
 *
 * This program is free software; you can redistribute it and/or modify it
 * under the terms and conditions of the GNU General Public License,
 * version 2, as published by the Free Software Foundation.
 *
 * This program is distributed in the hope it will be useful, but WITHOUT
 * ANY WARRANTY; without even the implied warranty of MERCHANTABILITY or
 * FITNESS FOR A PARTICULAR PURPOSE.  See the GNU General Public License for
 * more details.
 *
 * You should have received a copy of the GNU General Public License along
 * with this program.  If not, see <http://www.gnu.org/licenses/>.
 *
 * The full GNU General Public License is included in this distribution in
 * the file called "COPYING".
 *
 * Contact Information:
 * e1000-devel Mailing List <e1000-devel@lists.sourceforge.net>
 * Intel Corporation, 5200 N.E. Elam Young Parkway, Hillsboro, OR 97124-6497
 *
 ******************************************************************************/

#ifndef _I40E_H_
#define _I40E_H_

#include <net/tcp.h>
#include <net/udp.h>
#include <linux/types.h>
#include <linux/errno.h>
#include <linux/module.h>
#include <linux/pci.h>
#include <linux/aer.h>
#include <linux/netdevice.h>
#include <linux/ioport.h>
#include <linux/iommu.h>
#include <linux/slab.h>
#include <linux/list.h>
#include <linux/hashtable.h>
#include <linux/string.h>
#include <linux/in.h>
#include <linux/ip.h>
#include <linux/sctp.h>
#include <linux/pkt_sched.h>
#include <linux/ipv6.h>
#include <net/checksum.h>
#include <net/ip6_checksum.h>
#include <linux/ethtool.h>
#include <linux/if_vlan.h>
#include <linux/if_bridge.h>
#include <linux/clocksource.h>
#include <linux/net_tstamp.h>
#include <linux/ptp_clock_kernel.h>
#include "i40e_type.h"
#include "i40e_prototype.h"
#include "i40e_client.h"
#include "i40e_virtchnl.h"
#include "i40e_virtchnl_pf.h"
#include "i40e_txrx.h"
#include "i40e_dcb.h"

/* Useful i40e defaults */
#define I40E_MAX_VEB			16

#define I40E_MAX_NUM_DESCRIPTORS	4096
#define I40E_MAX_CSR_SPACE		(4 * 1024 * 1024 - 64 * 1024)
#define I40E_DEFAULT_NUM_DESCRIPTORS	512
#define I40E_REQ_DESCRIPTOR_MULTIPLE	32
#define I40E_MIN_NUM_DESCRIPTORS	64
#define I40E_MIN_MSIX			2
#define I40E_DEFAULT_NUM_VMDQ_VSI	8 /* max 256 VSIs */
#define I40E_MIN_VSI_ALLOC		83 /* LAN, ATR, FCOE, 64 VF */
/* max 16 qps */
#define i40e_default_queues_per_vmdq(pf) \
		(((pf)->flags & I40E_FLAG_RSS_AQ_CAPABLE) ? 4 : 1)
#define I40E_DEFAULT_QUEUES_PER_VF	4
#define I40E_DEFAULT_QUEUES_PER_TC	1 /* should be a power of 2 */
#define i40e_pf_get_max_q_per_tc(pf) \
		(((pf)->flags & I40E_FLAG_128_QP_RSS_CAPABLE) ? 128 : 64)
#define I40E_FDIR_RING			0
#define I40E_FDIR_RING_COUNT		32
#define I40E_MAX_AQ_BUF_SIZE		4096
#define I40E_AQ_LEN			256
#define I40E_AQ_WORK_LIMIT		66 /* max number of VFs + a little */
#define I40E_MAX_USER_PRIORITY		8
#define I40E_DEFAULT_TRAFFIC_CLASS	BIT(0)
#define I40E_DEFAULT_MSG_ENABLE		4
#define I40E_QUEUE_WAIT_RETRY_LIMIT	10
#define I40E_INT_NAME_STR_LEN		(IFNAMSIZ + 16)

#define I40E_NVM_VERSION_LO_SHIFT	0
#define I40E_NVM_VERSION_LO_MASK	(0xff << I40E_NVM_VERSION_LO_SHIFT)
#define I40E_NVM_VERSION_HI_SHIFT	12
#define I40E_NVM_VERSION_HI_MASK	(0xf << I40E_NVM_VERSION_HI_SHIFT)
#define I40E_OEM_VER_BUILD_MASK		0xffff
#define I40E_OEM_VER_PATCH_MASK		0xff
#define I40E_OEM_VER_BUILD_SHIFT	8
#define I40E_OEM_VER_SHIFT		24
#define I40E_PHY_DEBUG_ALL \
	(I40E_AQ_PHY_DEBUG_DISABLE_LINK_FW | \
	I40E_AQ_PHY_DEBUG_DISABLE_ALL_LINK_FW)

/* The values in here are decimal coded as hex as is the case in the NVM map*/
#define I40E_CURRENT_NVM_VERSION_HI	0x2
#define I40E_CURRENT_NVM_VERSION_LO	0x40

#define I40E_RX_DESC(R, i)	\
	(&(((union i40e_32byte_rx_desc *)((R)->desc))[i]))
#define I40E_TX_DESC(R, i)	\
	(&(((struct i40e_tx_desc *)((R)->desc))[i]))
#define I40E_TX_CTXTDESC(R, i)	\
	(&(((struct i40e_tx_context_desc *)((R)->desc))[i]))
#define I40E_TX_FDIRDESC(R, i)	\
	(&(((struct i40e_filter_program_desc *)((R)->desc))[i]))

/* default to trying for four seconds */
#define I40E_TRY_LINK_TIMEOUT	(4 * HZ)

/* driver state flags */
enum i40e_state_t {
	__I40E_TESTING,
	__I40E_CONFIG_BUSY,
	__I40E_CONFIG_DONE,
	__I40E_DOWN,
	__I40E_NEEDS_RESTART,
	__I40E_SERVICE_SCHED,
	__I40E_ADMINQ_EVENT_PENDING,
	__I40E_MDD_EVENT_PENDING,
	__I40E_VFLR_EVENT_PENDING,
	__I40E_RESET_RECOVERY_PENDING,
	__I40E_RESET_INTR_RECEIVED,
	__I40E_REINIT_REQUESTED,
	__I40E_PF_RESET_REQUESTED,
	__I40E_CORE_RESET_REQUESTED,
	__I40E_GLOBAL_RESET_REQUESTED,
	__I40E_EMP_RESET_REQUESTED,
	__I40E_EMP_RESET_INTR_RECEIVED,
	__I40E_FILTER_OVERFLOW_PROMISC,
	__I40E_SUSPENDED,
	__I40E_PTP_TX_IN_PROGRESS,
	__I40E_BAD_EEPROM,
	__I40E_DOWN_REQUESTED,
	__I40E_FD_FLUSH_REQUESTED,
	__I40E_RESET_FAILED,
	__I40E_PORT_TX_SUSPENDED,
	__I40E_VF_DISABLE,
};

enum i40e_interrupt_policy {
	I40E_INTERRUPT_BEST_CASE,
	I40E_INTERRUPT_MEDIUM,
	I40E_INTERRUPT_LOWEST
};

struct i40e_lump_tracking {
	u16 num_entries;
	u16 search_hint;
	u16 list[0];
#define I40E_PILE_VALID_BIT  0x8000
#define I40E_IWARP_IRQ_PILE_ID  (I40E_PILE_VALID_BIT - 2)
};

#define I40E_DEFAULT_ATR_SAMPLE_RATE	20
#define I40E_FDIR_MAX_RAW_PACKET_SIZE	512
#define I40E_FDIR_BUFFER_FULL_MARGIN	10
#define I40E_FDIR_BUFFER_HEAD_ROOM	32
#define I40E_FDIR_BUFFER_HEAD_ROOM_FOR_ATR (I40E_FDIR_BUFFER_HEAD_ROOM * 4)

#define I40E_HKEY_ARRAY_SIZE	((I40E_PFQF_HKEY_MAX_INDEX + 1) * 4)
#define I40E_HLUT_ARRAY_SIZE	((I40E_PFQF_HLUT_MAX_INDEX + 1) * 4)
#define I40E_VF_HLUT_ARRAY_SIZE	((I40E_VFQF_HLUT1_MAX_INDEX + 1) * 4)

enum i40e_fd_stat_idx {
	I40E_FD_STAT_ATR,
	I40E_FD_STAT_SB,
	I40E_FD_STAT_ATR_TUNNEL,
	I40E_FD_STAT_PF_COUNT
};
#define I40E_FD_STAT_PF_IDX(pf_id) ((pf_id) * I40E_FD_STAT_PF_COUNT)
#define I40E_FD_ATR_STAT_IDX(pf_id) \
			(I40E_FD_STAT_PF_IDX(pf_id) + I40E_FD_STAT_ATR)
#define I40E_FD_SB_STAT_IDX(pf_id)  \
			(I40E_FD_STAT_PF_IDX(pf_id) + I40E_FD_STAT_SB)
#define I40E_FD_ATR_TUNNEL_STAT_IDX(pf_id) \
			(I40E_FD_STAT_PF_IDX(pf_id) + I40E_FD_STAT_ATR_TUNNEL)

/* The following structure contains the data parsed from the user-defined
 * field of the ethtool_rx_flow_spec structure.
 */
struct i40e_rx_flow_userdef {
	bool flex_filter;
	u16 flex_word;
	u16 flex_offset;
};

struct i40e_fdir_filter {
	struct hlist_node fdir_node;
	/* filter ipnut set */
	u8 flow_type;
	u8 ip4_proto;
	/* TX packet view of src and dst */
	__be32 dst_ip;
	__be32 src_ip;
	__be16 src_port;
	__be16 dst_port;
	__be32 sctp_v_tag;

	/* Flexible data to match within the packet payload */
	__be16 flex_word;
	u16 flex_offset;
	bool flex_filter;

	/* filter control */
	u16 q_index;
	u8  flex_off;
	u8  pctype;
	u16 dest_vsi;
	u8  dest_ctl;
	u8  fd_status;
	u16 cnt_index;
	u32 fd_id;
};

#define I40E_ETH_P_LLDP			0x88cc

#define I40E_DCB_PRIO_TYPE_STRICT	0
#define I40E_DCB_PRIO_TYPE_ETS		1
#define I40E_DCB_STRICT_PRIO_CREDITS	127
/* DCB per TC information data structure */
struct i40e_tc_info {
	u16	qoffset;	/* Queue offset from base queue */
	u16	qcount;		/* Total Queues */
	u8	netdev_tc;	/* Netdev TC index if netdev associated */
};

/* TC configuration data structure */
struct i40e_tc_configuration {
	u8	numtc;		/* Total number of enabled TCs */
	u8	enabled_tc;	/* TC map */
	struct i40e_tc_info tc_info[I40E_MAX_TRAFFIC_CLASS];
};

struct i40e_udp_port_config {
	/* AdminQ command interface expects port number in Host byte order */
	u16 index;
	u8 type;
};

/* macros related to FLX_PIT */
#define I40E_FLEX_SET_FSIZE(fsize) (((fsize) << \
				    I40E_PRTQF_FLX_PIT_FSIZE_SHIFT) & \
				    I40E_PRTQF_FLX_PIT_FSIZE_MASK)
#define I40E_FLEX_SET_DST_WORD(dst) (((dst) << \
				     I40E_PRTQF_FLX_PIT_DEST_OFF_SHIFT) & \
				     I40E_PRTQF_FLX_PIT_DEST_OFF_MASK)
#define I40E_FLEX_SET_SRC_WORD(src) (((src) << \
				     I40E_PRTQF_FLX_PIT_SOURCE_OFF_SHIFT) & \
				     I40E_PRTQF_FLX_PIT_SOURCE_OFF_MASK)
#define I40E_FLEX_PREP_VAL(dst, fsize, src) (I40E_FLEX_SET_DST_WORD(dst) | \
					     I40E_FLEX_SET_FSIZE(fsize) | \
					     I40E_FLEX_SET_SRC_WORD(src))

#define I40E_FLEX_PIT_GET_SRC(flex) (((flex) & \
				     I40E_PRTQF_FLX_PIT_SOURCE_OFF_MASK) >> \
				     I40E_PRTQF_FLX_PIT_SOURCE_OFF_SHIFT)
#define I40E_FLEX_PIT_GET_DST(flex) (((flex) & \
				     I40E_PRTQF_FLX_PIT_DEST_OFF_MASK) >> \
				     I40E_PRTQF_FLX_PIT_DEST_OFF_SHIFT)
#define I40E_FLEX_PIT_GET_FSIZE(flex) (((flex) & \
				       I40E_PRTQF_FLX_PIT_FSIZE_MASK) >> \
				       I40E_PRTQF_FLX_PIT_FSIZE_SHIFT)

#define I40E_MAX_FLEX_SRC_OFFSET 0x1F

/* macros related to GLQF_ORT */
#define I40E_ORT_SET_IDX(idx)		(((idx) << \
					  I40E_GLQF_ORT_PIT_INDX_SHIFT) & \
					 I40E_GLQF_ORT_PIT_INDX_MASK)

#define I40E_ORT_SET_COUNT(count)	(((count) << \
					  I40E_GLQF_ORT_FIELD_CNT_SHIFT) & \
					 I40E_GLQF_ORT_FIELD_CNT_MASK)

#define I40E_ORT_SET_PAYLOAD(payload)	(((payload) << \
					  I40E_GLQF_ORT_FLX_PAYLOAD_SHIFT) & \
					 I40E_GLQF_ORT_FLX_PAYLOAD_MASK)

#define I40E_ORT_PREP_VAL(idx, count, payload) (I40E_ORT_SET_IDX(idx) | \
						I40E_ORT_SET_COUNT(count) | \
						I40E_ORT_SET_PAYLOAD(payload))

#define I40E_L3_GLQF_ORT_IDX		34
#define I40E_L4_GLQF_ORT_IDX		35

/* Flex PIT register index */
#define I40E_FLEX_PIT_IDX_START_L2	0
#define I40E_FLEX_PIT_IDX_START_L3	3
#define I40E_FLEX_PIT_IDX_START_L4	6

#define I40E_FLEX_PIT_TABLE_SIZE	3

#define I40E_FLEX_DEST_UNUSED		63

#define I40E_FLEX_INDEX_ENTRIES		8

/* Flex MASK to disable all flexible entries */
#define I40E_FLEX_INPUT_MASK	(I40E_FLEX_50_MASK | I40E_FLEX_51_MASK | \
				 I40E_FLEX_52_MASK | I40E_FLEX_53_MASK | \
				 I40E_FLEX_54_MASK | I40E_FLEX_55_MASK | \
				 I40E_FLEX_56_MASK | I40E_FLEX_57_MASK)

struct i40e_flex_pit {
	struct list_head list;
	u16 src_offset;
	u8 pit_index;
};

/* struct that defines the Ethernet device */
struct i40e_pf {
	struct pci_dev *pdev;
	struct i40e_hw hw;
	unsigned long state;
	struct msix_entry *msix_entries;
	bool fc_autoneg_status;

	u16 eeprom_version;
	u16 num_vmdq_vsis;         /* num vmdq vsis this PF has set up */
	u16 num_vmdq_qps;          /* num queue pairs per vmdq pool */
	u16 num_vmdq_msix;         /* num queue vectors per vmdq pool */
	u16 num_req_vfs;           /* num VFs requested for this VF */
	u16 num_vf_qps;            /* num queue pairs per VF */
	u16 num_lan_qps;           /* num lan queues this PF has set up */
	u16 num_lan_msix;          /* num queue vectors for the base PF vsi */
	u16 num_fdsb_msix;         /* num queue vectors for sideband Fdir */
	u16 num_iwarp_msix;        /* num of iwarp vectors for this PF */
	int iwarp_base_vector;
	int queues_left;           /* queues left unclaimed */
	u16 alloc_rss_size;        /* allocated RSS queues */
	u16 rss_size_max;          /* HW defined max RSS queues */
	u16 fdir_pf_filter_count;  /* num of guaranteed filters for this PF */
	u16 num_alloc_vsi;         /* num VSIs this driver supports */
	u8 atr_sample_rate;
	bool wol_en;

	struct hlist_head fdir_filter_list;
	u16 fdir_pf_active_filters;
	unsigned long fd_flush_timestamp;
	u32 fd_flush_cnt;
	u32 fd_add_err;
	u32 fd_atr_cnt;

	/* Book-keeping of side-band filter count per flow-type.
	 * This is used to detect and handle input set changes for
	 * respective flow-type.
	 */
	u16 fd_tcp4_filter_cnt;
	u16 fd_udp4_filter_cnt;
<<<<<<< HEAD
	u16 fd_ip4_filter_cnt;
=======
	u16 fd_sctp4_filter_cnt;
	u16 fd_ip4_filter_cnt;

	/* Flexible filter table values that need to be programmed into
	 * hardware, which expects L3 and L4 to be programmed separately. We
	 * need to ensure that the values are in ascended order and don't have
	 * duplicates, so we track each L3 and L4 values in separate lists.
	 */
	struct list_head l3_flex_pit_list;
	struct list_head l4_flex_pit_list;
>>>>>>> 88f913f5

	struct i40e_udp_port_config udp_ports[I40E_MAX_PF_UDP_OFFLOAD_PORTS];
	u16 pending_udp_bitmap;

	enum i40e_interrupt_policy int_policy;
	u16 rx_itr_default;
	u16 tx_itr_default;
	u32 msg_enable;
	char int_name[I40E_INT_NAME_STR_LEN];
	u16 adminq_work_limit; /* num of admin receive queue desc to process */
	unsigned long service_timer_period;
	unsigned long service_timer_previous;
	struct timer_list service_timer;
	struct work_struct service_task;

	u64 flags;
#define I40E_FLAG_RX_CSUM_ENABLED		BIT_ULL(1)
#define I40E_FLAG_MSI_ENABLED			BIT_ULL(2)
#define I40E_FLAG_MSIX_ENABLED			BIT_ULL(3)
#define I40E_FLAG_RSS_ENABLED			BIT_ULL(6)
#define I40E_FLAG_VMDQ_ENABLED			BIT_ULL(7)
#define I40E_FLAG_NEED_LINK_UPDATE		BIT_ULL(9)
#define I40E_FLAG_IWARP_ENABLED			BIT_ULL(10)
#define I40E_FLAG_CLEAN_ADMINQ			BIT_ULL(14)
#define I40E_FLAG_FILTER_SYNC			BIT_ULL(15)
#define I40E_FLAG_SERVICE_CLIENT_REQUESTED	BIT_ULL(16)
#define I40E_FLAG_PROCESS_MDD_EVENT		BIT_ULL(17)
#define I40E_FLAG_PROCESS_VFLR_EVENT		BIT_ULL(18)
#define I40E_FLAG_SRIOV_ENABLED			BIT_ULL(19)
#define I40E_FLAG_DCB_ENABLED			BIT_ULL(20)
#define I40E_FLAG_FD_SB_ENABLED			BIT_ULL(21)
#define I40E_FLAG_FD_ATR_ENABLED		BIT_ULL(22)
#define I40E_FLAG_PTP				BIT_ULL(25)
#define I40E_FLAG_MFP_ENABLED			BIT_ULL(26)
#define I40E_FLAG_UDP_FILTER_SYNC		BIT_ULL(27)
#define I40E_FLAG_PORT_ID_VALID			BIT_ULL(28)
#define I40E_FLAG_DCB_CAPABLE			BIT_ULL(29)
#define I40E_FLAG_RSS_AQ_CAPABLE		BIT_ULL(31)
#define I40E_FLAG_HW_ATR_EVICT_CAPABLE		BIT_ULL(32)
#define I40E_FLAG_OUTER_UDP_CSUM_CAPABLE	BIT_ULL(33)
#define I40E_FLAG_128_QP_RSS_CAPABLE		BIT_ULL(34)
#define I40E_FLAG_WB_ON_ITR_CAPABLE		BIT_ULL(35)
#define I40E_FLAG_VEB_STATS_ENABLED		BIT_ULL(37)
#define I40E_FLAG_MULTIPLE_TCP_UDP_RSS_PCTYPE	BIT_ULL(38)
#define I40E_FLAG_LINK_POLLING_ENABLED		BIT_ULL(39)
#define I40E_FLAG_VEB_MODE_ENABLED		BIT_ULL(40)
#define I40E_FLAG_GENEVE_OFFLOAD_CAPABLE	BIT_ULL(41)
#define I40E_FLAG_NO_PCI_LINK_CHECK		BIT_ULL(42)
#define I40E_FLAG_100M_SGMII_CAPABLE		BIT_ULL(43)
#define I40E_FLAG_RESTART_AUTONEG		BIT_ULL(44)
#define I40E_FLAG_NO_DCB_SUPPORT		BIT_ULL(45)
#define I40E_FLAG_USE_SET_LLDP_MIB		BIT_ULL(46)
#define I40E_FLAG_STOP_FW_LLDP			BIT_ULL(47)
#define I40E_FLAG_PHY_CONTROLS_LEDS		BIT_ULL(48)
#define I40E_FLAG_PF_MAC			BIT_ULL(50)
#define I40E_FLAG_TRUE_PROMISC_SUPPORT		BIT_ULL(51)
#define I40E_FLAG_HAVE_CRT_RETIMER		BIT_ULL(52)
#define I40E_FLAG_PTP_L4_CAPABLE		BIT_ULL(53)
#define I40E_FLAG_CLIENT_RESET			BIT_ULL(54)
#define I40E_FLAG_TEMP_LINK_POLLING		BIT_ULL(55)
#define I40E_FLAG_CLIENT_L2_CHANGE		BIT_ULL(56)
#define I40E_FLAG_WOL_MC_MAGIC_PKT_WAKE		BIT_ULL(57)
<<<<<<< HEAD

	/* Tracks features that are disabled due to hw limitations.
	 * If a bit is set here, it means that the corresponding
	 * bit in the 'flags' field is cleared i.e that feature
	 * is disabled
	 */
	u64 hw_disabled_flags;

#ifdef I40E_FCOE
	struct i40e_fcoe fcoe;

#endif /* I40E_FCOE */
=======
#define I40E_FLAG_LEGACY_RX			BIT_ULL(58)

	/* Tracks features that are disabled due to hw limitations.
	 * If a bit is set here, it means that the corresponding
	 * bit in the 'flags' field is cleared i.e that feature
	 * is disabled
	 */
	u64 hw_disabled_flags;

>>>>>>> 88f913f5
	struct i40e_client_instance *cinst;
	bool stat_offsets_loaded;
	struct i40e_hw_port_stats stats;
	struct i40e_hw_port_stats stats_offsets;
	u32 tx_timeout_count;
	u32 tx_timeout_recovery_level;
	unsigned long tx_timeout_last_recovery;
	u32 tx_sluggish_count;
	u32 hw_csum_rx_error;
	u32 led_status;
	u16 corer_count; /* Core reset count */
	u16 globr_count; /* Global reset count */
	u16 empr_count; /* EMP reset count */
	u16 pfr_count; /* PF reset count */
	u16 sw_int_count; /* SW interrupt count */

	struct mutex switch_mutex;
	u16 lan_vsi;       /* our default LAN VSI */
	u16 lan_veb;       /* initial relay, if exists */
#define I40E_NO_VEB	0xffff
#define I40E_NO_VSI	0xffff
	u16 next_vsi;      /* Next unallocated VSI - 0-based! */
	struct i40e_vsi **vsi;
	struct i40e_veb *veb[I40E_MAX_VEB];

	struct i40e_lump_tracking *qp_pile;
	struct i40e_lump_tracking *irq_pile;

	/* switch config info */
	u16 pf_seid;
	u16 main_vsi_seid;
	u16 mac_seid;
	struct kobject *switch_kobj;
#ifdef CONFIG_DEBUG_FS
	struct dentry *i40e_dbg_pf;
#endif /* CONFIG_DEBUG_FS */
	bool cur_promisc;

	u16 instance; /* A unique number per i40e_pf instance in the system */

	/* sr-iov config info */
	struct i40e_vf *vf;
	int num_alloc_vfs;	/* actual number of VFs allocated */
	u32 vf_aq_requests;
	u32 arq_overflows;	/* Not fatal, possibly indicative of problems */

	/* DCBx/DCBNL capability for PF that indicates
	 * whether DCBx is managed by firmware or host
	 * based agent (LLDPAD). Also, indicates what
	 * flavor of DCBx protocol (IEEE/CEE) is supported
	 * by the device. For now we're supporting IEEE
	 * mode only.
	 */
	u16 dcbx_cap;

	struct i40e_filter_control_settings filter_settings;

	struct ptp_clock *ptp_clock;
	struct ptp_clock_info ptp_caps;
	struct sk_buff *ptp_tx_skb;
	struct hwtstamp_config tstamp_config;
	struct mutex tmreg_lock; /* Used to protect the SYSTIME registers. */
	u64 ptp_base_adj;
	u32 tx_hwtstamp_timeouts;
	u32 rx_hwtstamp_cleared;
	u32 latch_event_flags;
	spinlock_t ptp_rx_lock; /* Used to protect Rx timestamp registers. */
	unsigned long latch_events[4];
	bool ptp_tx;
	bool ptp_rx;
	u16 rss_table_size; /* HW RSS table size */
	/* These are only valid in NPAR modes */
	u32 npar_max_bw;
	u32 npar_min_bw;

	u32 ioremap_len;
	u32 fd_inv;
	u16 phy_led_val;
};

/**
 * i40e_mac_to_hkey - Convert a 6-byte MAC Address to a u64 hash key
 * @macaddr: the MAC Address as the base key
 *
 * Simply copies the address and returns it as a u64 for hashing
 **/
static inline u64 i40e_addr_to_hkey(const u8 *macaddr)
{
	u64 key = 0;

	ether_addr_copy((u8 *)&key, macaddr);
	return key;
}

enum i40e_filter_state {
	I40E_FILTER_INVALID = 0,	/* Invalid state */
	I40E_FILTER_NEW,		/* New, not sent to FW yet */
	I40E_FILTER_ACTIVE,		/* Added to switch by FW */
	I40E_FILTER_FAILED,		/* Rejected by FW */
	I40E_FILTER_REMOVE,		/* To be removed */
/* There is no 'removed' state; the filter struct is freed */
};
struct i40e_mac_filter {
	struct hlist_node hlist;
	u8 macaddr[ETH_ALEN];
#define I40E_VLAN_ANY -1
	s16 vlan;
	enum i40e_filter_state state;
};

/* Wrapper structure to keep track of filters while we are preparing to send
 * firmware commands. We cannot send firmware commands while holding a
 * spinlock, since it might sleep. To avoid this, we wrap the added filters in
 * a separate structure, which will track the state change and update the real
 * filter while under lock. We can't simply hold the filters in a separate
 * list, as this opens a window for a race condition when adding new MAC
 * addresses to all VLANs, or when adding new VLANs to all MAC addresses.
 */
struct i40e_new_mac_filter {
	struct hlist_node hlist;
	struct i40e_mac_filter *f;

	/* Track future changes to state separately */
	enum i40e_filter_state state;
};

struct i40e_veb {
	struct i40e_pf *pf;
	u16 idx;
	u16 veb_idx;		/* index of VEB parent */
	u16 seid;
	u16 uplink_seid;
	u16 stats_idx;		/* index of VEB parent */
	u8  enabled_tc;
	u16 bridge_mode;	/* Bridge Mode (VEB/VEPA) */
	u16 flags;
	u16 bw_limit;
	u8  bw_max_quanta;
	bool is_abs_credits;
	u8  bw_tc_share_credits[I40E_MAX_TRAFFIC_CLASS];
	u16 bw_tc_limit_credits[I40E_MAX_TRAFFIC_CLASS];
	u8  bw_tc_max_quanta[I40E_MAX_TRAFFIC_CLASS];
	struct kobject *kobj;
	bool stat_offsets_loaded;
	struct i40e_eth_stats stats;
	struct i40e_eth_stats stats_offsets;
	struct i40e_veb_tc_stats tc_stats;
	struct i40e_veb_tc_stats tc_stats_offsets;
};

/* struct that defines a VSI, associated with a dev */
struct i40e_vsi {
	struct net_device *netdev;
	unsigned long active_vlans[BITS_TO_LONGS(VLAN_N_VID)];
	bool netdev_registered;
	bool stat_offsets_loaded;

	u32 current_netdev_flags;
	unsigned long state;
#define I40E_VSI_FLAG_FILTER_CHANGED	BIT(0)
#define I40E_VSI_FLAG_VEB_OWNER		BIT(1)
	unsigned long flags;

	/* Per VSI lock to protect elements/hash (MAC filter) */
	spinlock_t mac_filter_hash_lock;
	/* Fixed size hash table with 2^8 buckets for MAC filters */
	DECLARE_HASHTABLE(mac_filter_hash, 8);
	bool has_vlan_filter;

	/* VSI stats */
	struct rtnl_link_stats64 net_stats;
	struct rtnl_link_stats64 net_stats_offsets;
	struct i40e_eth_stats eth_stats;
	struct i40e_eth_stats eth_stats_offsets;
	u32 tx_restart;
	u32 tx_busy;
	u64 tx_linearize;
	u64 tx_force_wb;
	u64 tx_lost_interrupt;
	u32 rx_buf_failed;
	u32 rx_page_failed;

	/* These are containers of ring pointers, allocated at run-time */
	struct i40e_ring **rx_rings;
	struct i40e_ring **tx_rings;

	u32  active_filters;
	u32  promisc_threshold;

	u16 work_limit;
	u16 int_rate_limit;	/* value in usecs */

	u16 rss_table_size;	/* HW RSS table size */
	u16 rss_size;		/* Allocated RSS queues */
	u8  *rss_hkey_user;	/* User configured hash keys */
	u8  *rss_lut_user;	/* User configured lookup table entries */


	u16 max_frame;
	u16 rx_buf_len;

	/* List of q_vectors allocated to this VSI */
	struct i40e_q_vector **q_vectors;
	int num_q_vectors;
	int base_vector;
	bool irqs_ready;

	u16 seid;		/* HW index of this VSI (absolute index) */
	u16 id;			/* VSI number */
	u16 uplink_seid;

	u16 base_queue;		/* vsi's first queue in hw array */
	u16 alloc_queue_pairs;	/* Allocated Tx/Rx queues */
	u16 req_queue_pairs;	/* User requested queue pairs */
	u16 num_queue_pairs;	/* Used tx and rx pairs */
	u16 num_desc;
	enum i40e_vsi_type type;  /* VSI type, e.g., LAN, FCoE, etc */
	s16 vf_id;		/* Virtual function ID for SRIOV VSIs */

	struct i40e_tc_configuration tc_config;
	struct i40e_aqc_vsi_properties_data info;

	/* VSI BW limit (absolute across all TCs) */
	u16 bw_limit;		/* VSI BW Limit (0 = disabled) */
	u8  bw_max_quanta;	/* Max Quanta when BW limit is enabled */

	/* Relative TC credits across VSIs */
	u8  bw_ets_share_credits[I40E_MAX_TRAFFIC_CLASS];
	/* TC BW limit credits within VSI */
	u16  bw_ets_limit_credits[I40E_MAX_TRAFFIC_CLASS];
	/* TC BW limit max quanta within VSI */
	u8  bw_ets_max_quanta[I40E_MAX_TRAFFIC_CLASS];

	struct i40e_pf *back;	/* Backreference to associated PF */
	u16 idx;		/* index in pf->vsi[] */
	u16 veb_idx;		/* index of VEB parent */
	struct kobject *kobj;	/* sysfs object */
	bool current_isup;	/* Sync 'link up' logging */
	enum i40e_aq_link_speed current_speed;	/* Sync link speed logging */

	void *priv;	/* client driver data reference. */

	/* VSI specific handlers */
	irqreturn_t (*irq_handler)(int irq, void *data);
} ____cacheline_internodealigned_in_smp;

struct i40e_netdev_priv {
	struct i40e_vsi *vsi;
};

/* struct that defines an interrupt vector */
struct i40e_q_vector {
	struct i40e_vsi *vsi;

	u16 v_idx;		/* index in the vsi->q_vector array. */
	u16 reg_idx;		/* register index of the interrupt */

	struct napi_struct napi;

	struct i40e_ring_container rx;
	struct i40e_ring_container tx;

	u8 num_ringpairs;	/* total number of ring pairs in vector */

#define I40E_Q_VECTOR_HUNG_DETECT 0 /* Bit Index for hung detection logic */
	unsigned long hung_detected; /* Set/Reset for hung_detection logic */

	cpumask_t affinity_mask;
	struct irq_affinity_notify affinity_notify;

	struct rcu_head rcu;	/* to avoid race with update stats on free */
	char name[I40E_INT_NAME_STR_LEN];
	bool arm_wb_state;
#define ITR_COUNTDOWN_START 100
	u8 itr_countdown;	/* when 0 should adjust ITR */
} ____cacheline_internodealigned_in_smp;

/* lan device */
struct i40e_device {
	struct list_head list;
	struct i40e_pf *pf;
};

/**
 * i40e_nvm_version_str - format the NVM version strings
 * @hw: ptr to the hardware info
 **/
static inline char *i40e_nvm_version_str(struct i40e_hw *hw)
{
	static char buf[32];
	u32 full_ver;
	u8 ver, patch;
	u16 build;

	full_ver = hw->nvm.oem_ver;
	ver = (u8)(full_ver >> I40E_OEM_VER_SHIFT);
	build = (u16)((full_ver >> I40E_OEM_VER_BUILD_SHIFT) &
		 I40E_OEM_VER_BUILD_MASK);
	patch = (u8)(full_ver & I40E_OEM_VER_PATCH_MASK);

	snprintf(buf, sizeof(buf),
		 "%x.%02x 0x%x %d.%d.%d",
		 (hw->nvm.version & I40E_NVM_VERSION_HI_MASK) >>
			I40E_NVM_VERSION_HI_SHIFT,
		 (hw->nvm.version & I40E_NVM_VERSION_LO_MASK) >>
			I40E_NVM_VERSION_LO_SHIFT,
		 hw->nvm.eetrack, ver, build, patch);

	return buf;
}

/**
 * i40e_netdev_to_pf: Retrieve the PF struct for given netdev
 * @netdev: the corresponding netdev
 *
 * Return the PF struct for the given netdev
 **/
static inline struct i40e_pf *i40e_netdev_to_pf(struct net_device *netdev)
{
	struct i40e_netdev_priv *np = netdev_priv(netdev);
	struct i40e_vsi *vsi = np->vsi;

	return vsi->back;
}

static inline void i40e_vsi_setup_irqhandler(struct i40e_vsi *vsi,
				irqreturn_t (*irq_handler)(int, void *))
{
	vsi->irq_handler = irq_handler;
}

/**
 * i40e_rx_is_programming_status - check for programming status descriptor
 * @qw: the first quad word of the program status descriptor
 *
 * The value of in the descriptor length field indicate if this
 * is a programming status descriptor for flow director or FCoE
 * by the value of I40E_RX_PROG_STATUS_DESC_LENGTH, otherwise
 * it is a packet descriptor.
 **/
static inline bool i40e_rx_is_programming_status(u64 qw)
{
	return I40E_RX_PROG_STATUS_DESC_LENGTH ==
		(qw >> I40E_RX_PROG_STATUS_DESC_LENGTH_SHIFT);
}

/**
 * i40e_get_fd_cnt_all - get the total FD filter space available
 * @pf: pointer to the PF struct
 **/
static inline int i40e_get_fd_cnt_all(struct i40e_pf *pf)
{
	return pf->hw.fdir_shared_filter_count + pf->fdir_pf_filter_count;
}

/**
 * i40e_read_fd_input_set - reads value of flow director input set register
 * @pf: pointer to the PF struct
 * @addr: register addr
 *
 * This function reads value of flow director input set register
 * specified by 'addr' (which is specific to flow-type)
 **/
static inline u64 i40e_read_fd_input_set(struct i40e_pf *pf, u16 addr)
{
	u64 val;

	val = i40e_read_rx_ctl(&pf->hw, I40E_PRTQF_FD_INSET(addr, 1));
	val <<= 32;
	val += i40e_read_rx_ctl(&pf->hw, I40E_PRTQF_FD_INSET(addr, 0));

	return val;
}

/**
 * i40e_write_fd_input_set - writes value into flow director input set register
 * @pf: pointer to the PF struct
 * @addr: register addr
 * @val: value to be written
 *
 * This function writes specified value to the register specified by 'addr'.
 * This register is input set register based on flow-type.
 **/
static inline void i40e_write_fd_input_set(struct i40e_pf *pf,
					   u16 addr, u64 val)
{
	i40e_write_rx_ctl(&pf->hw, I40E_PRTQF_FD_INSET(addr, 1),
			  (u32)(val >> 32));
	i40e_write_rx_ctl(&pf->hw, I40E_PRTQF_FD_INSET(addr, 0),
			  (u32)(val & 0xFFFFFFFFULL));
}

/* needed by i40e_ethtool.c */
int i40e_up(struct i40e_vsi *vsi);
void i40e_down(struct i40e_vsi *vsi);
extern const char i40e_driver_name[];
extern const char i40e_driver_version_str[];
void i40e_do_reset_safe(struct i40e_pf *pf, u32 reset_flags);
void i40e_do_reset(struct i40e_pf *pf, u32 reset_flags);
int i40e_config_rss(struct i40e_vsi *vsi, u8 *seed, u8 *lut, u16 lut_size);
int i40e_get_rss(struct i40e_vsi *vsi, u8 *seed, u8 *lut, u16 lut_size);
void i40e_fill_rss_lut(struct i40e_pf *pf, u8 *lut,
		       u16 rss_table_size, u16 rss_size);
struct i40e_vsi *i40e_find_vsi_from_id(struct i40e_pf *pf, u16 id);
/**
 * i40e_find_vsi_by_type - Find and return Flow Director VSI
 * @pf: PF to search for VSI
 * @type: Value indicating type of VSI we are looking for
 **/
static inline struct i40e_vsi *
i40e_find_vsi_by_type(struct i40e_pf *pf, u16 type)
{
	int i;

	for (i = 0; i < pf->num_alloc_vsi; i++) {
		struct i40e_vsi *vsi = pf->vsi[i];

		if (vsi && vsi->type == type)
			return vsi;
	}

	return NULL;
}
void i40e_update_stats(struct i40e_vsi *vsi);
void i40e_update_eth_stats(struct i40e_vsi *vsi);
struct rtnl_link_stats64 *i40e_get_vsi_stats_struct(struct i40e_vsi *vsi);
int i40e_fetch_switch_configuration(struct i40e_pf *pf,
				    bool printconfig);

int i40e_add_del_fdir(struct i40e_vsi *vsi,
		      struct i40e_fdir_filter *input, bool add);
void i40e_fdir_check_and_reenable(struct i40e_pf *pf);
u32 i40e_get_current_fd_count(struct i40e_pf *pf);
u32 i40e_get_cur_guaranteed_fd_count(struct i40e_pf *pf);
u32 i40e_get_current_atr_cnt(struct i40e_pf *pf);
u32 i40e_get_global_fd_count(struct i40e_pf *pf);
bool i40e_set_ntuple(struct i40e_pf *pf, netdev_features_t features);
void i40e_set_ethtool_ops(struct net_device *netdev);
struct i40e_mac_filter *i40e_add_filter(struct i40e_vsi *vsi,
					const u8 *macaddr, s16 vlan);
void __i40e_del_filter(struct i40e_vsi *vsi, struct i40e_mac_filter *f);
void i40e_del_filter(struct i40e_vsi *vsi, const u8 *macaddr, s16 vlan);
int i40e_sync_vsi_filters(struct i40e_vsi *vsi);
struct i40e_vsi *i40e_vsi_setup(struct i40e_pf *pf, u8 type,
				u16 uplink, u32 param1);
int i40e_vsi_release(struct i40e_vsi *vsi);
void i40e_service_event_schedule(struct i40e_pf *pf);
void i40e_notify_client_of_vf_msg(struct i40e_vsi *vsi, u32 vf_id,
				  u8 *msg, u16 len);

int i40e_vsi_start_rings(struct i40e_vsi *vsi);
void i40e_vsi_stop_rings(struct i40e_vsi *vsi);
int i40e_reconfig_rss_queues(struct i40e_pf *pf, int queue_count);
struct i40e_veb *i40e_veb_setup(struct i40e_pf *pf, u16 flags, u16 uplink_seid,
				u16 downlink_seid, u8 enabled_tc);
void i40e_veb_release(struct i40e_veb *veb);

int i40e_veb_config_tc(struct i40e_veb *veb, u8 enabled_tc);
int i40e_vsi_add_pvid(struct i40e_vsi *vsi, u16 vid);
void i40e_vsi_remove_pvid(struct i40e_vsi *vsi);
void i40e_vsi_reset_stats(struct i40e_vsi *vsi);
void i40e_pf_reset_stats(struct i40e_pf *pf);
#ifdef CONFIG_DEBUG_FS
void i40e_dbg_pf_init(struct i40e_pf *pf);
void i40e_dbg_pf_exit(struct i40e_pf *pf);
void i40e_dbg_init(void);
void i40e_dbg_exit(void);
#else
static inline void i40e_dbg_pf_init(struct i40e_pf *pf) {}
static inline void i40e_dbg_pf_exit(struct i40e_pf *pf) {}
static inline void i40e_dbg_init(void) {}
static inline void i40e_dbg_exit(void) {}
#endif /* CONFIG_DEBUG_FS*/
/* needed by client drivers */
int i40e_lan_add_device(struct i40e_pf *pf);
int i40e_lan_del_device(struct i40e_pf *pf);
void i40e_client_subtask(struct i40e_pf *pf);
void i40e_notify_client_of_l2_param_changes(struct i40e_vsi *vsi);
void i40e_notify_client_of_netdev_close(struct i40e_vsi *vsi, bool reset);
void i40e_notify_client_of_vf_enable(struct i40e_pf *pf, u32 num_vfs);
void i40e_notify_client_of_vf_reset(struct i40e_pf *pf, u32 vf_id);
int i40e_vf_client_capable(struct i40e_pf *pf, u32 vf_id);
/**
 * i40e_irq_dynamic_enable - Enable default interrupt generation settings
 * @vsi: pointer to a vsi
 * @vector: enable a particular Hw Interrupt vector, without base_vector
 **/
static inline void i40e_irq_dynamic_enable(struct i40e_vsi *vsi, int vector)
{
	struct i40e_pf *pf = vsi->back;
	struct i40e_hw *hw = &pf->hw;
	u32 val;

	/* definitely clear the PBA here, as this function is meant to
	 * clean out all previous interrupts AND enable the interrupt
	 */
	val = I40E_PFINT_DYN_CTLN_INTENA_MASK |
	      I40E_PFINT_DYN_CTLN_CLEARPBA_MASK |
	      (I40E_ITR_NONE << I40E_PFINT_DYN_CTLN_ITR_INDX_SHIFT);
	wr32(hw, I40E_PFINT_DYN_CTLN(vector + vsi->base_vector - 1), val);
	/* skip the flush */
}

void i40e_irq_dynamic_disable_icr0(struct i40e_pf *pf);
void i40e_irq_dynamic_enable_icr0(struct i40e_pf *pf, bool clearpba);
int i40e_ioctl(struct net_device *netdev, struct ifreq *ifr, int cmd);
int i40e_open(struct net_device *netdev);
int i40e_close(struct net_device *netdev);
int i40e_vsi_open(struct i40e_vsi *vsi);
void i40e_vlan_stripping_disable(struct i40e_vsi *vsi);
int i40e_add_vlan_all_mac(struct i40e_vsi *vsi, s16 vid);
int i40e_vsi_add_vlan(struct i40e_vsi *vsi, u16 vid);
void i40e_rm_vlan_all_mac(struct i40e_vsi *vsi, s16 vid);
void i40e_vsi_kill_vlan(struct i40e_vsi *vsi, u16 vid);
struct i40e_mac_filter *i40e_add_mac_filter(struct i40e_vsi *vsi,
					    const u8 *macaddr);
int i40e_del_mac_filter(struct i40e_vsi *vsi, const u8 *macaddr);
bool i40e_is_vsi_in_vlan(struct i40e_vsi *vsi);
struct i40e_mac_filter *i40e_find_mac(struct i40e_vsi *vsi, const u8 *macaddr);
void i40e_vlan_stripping_enable(struct i40e_vsi *vsi);
#ifdef CONFIG_I40E_DCB
void i40e_dcbnl_flush_apps(struct i40e_pf *pf,
			   struct i40e_dcbx_config *old_cfg,
			   struct i40e_dcbx_config *new_cfg);
void i40e_dcbnl_set_all(struct i40e_vsi *vsi);
void i40e_dcbnl_setup(struct i40e_vsi *vsi);
bool i40e_dcb_need_reconfig(struct i40e_pf *pf,
			    struct i40e_dcbx_config *old_cfg,
			    struct i40e_dcbx_config *new_cfg);
#endif /* CONFIG_I40E_DCB */
void i40e_ptp_rx_hang(struct i40e_vsi *vsi);
void i40e_ptp_tx_hwtstamp(struct i40e_pf *pf);
void i40e_ptp_rx_hwtstamp(struct i40e_pf *pf, struct sk_buff *skb, u8 index);
void i40e_ptp_set_increment(struct i40e_pf *pf);
int i40e_ptp_set_ts_config(struct i40e_pf *pf, struct ifreq *ifr);
int i40e_ptp_get_ts_config(struct i40e_pf *pf, struct ifreq *ifr);
void i40e_ptp_init(struct i40e_pf *pf);
void i40e_ptp_stop(struct i40e_pf *pf);
int i40e_is_vsi_uplink_mode_veb(struct i40e_vsi *vsi);
i40e_status i40e_get_npar_bw_setting(struct i40e_pf *pf);
i40e_status i40e_set_npar_bw_setting(struct i40e_pf *pf);
i40e_status i40e_commit_npar_bw_setting(struct i40e_pf *pf);
void i40e_print_link_message(struct i40e_vsi *vsi, bool isup);
#endif /* _I40E_H_ */<|MERGE_RESOLUTION|>--- conflicted
+++ resolved
@@ -358,9 +358,6 @@
 	 */
 	u16 fd_tcp4_filter_cnt;
 	u16 fd_udp4_filter_cnt;
-<<<<<<< HEAD
-	u16 fd_ip4_filter_cnt;
-=======
 	u16 fd_sctp4_filter_cnt;
 	u16 fd_ip4_filter_cnt;
 
@@ -371,7 +368,6 @@
 	 */
 	struct list_head l3_flex_pit_list;
 	struct list_head l4_flex_pit_list;
->>>>>>> 88f913f5
 
 	struct i40e_udp_port_config udp_ports[I40E_MAX_PF_UDP_OFFLOAD_PORTS];
 	u16 pending_udp_bitmap;
@@ -434,7 +430,7 @@
 #define I40E_FLAG_TEMP_LINK_POLLING		BIT_ULL(55)
 #define I40E_FLAG_CLIENT_L2_CHANGE		BIT_ULL(56)
 #define I40E_FLAG_WOL_MC_MAGIC_PKT_WAKE		BIT_ULL(57)
-<<<<<<< HEAD
+#define I40E_FLAG_LEGACY_RX			BIT_ULL(58)
 
 	/* Tracks features that are disabled due to hw limitations.
 	 * If a bit is set here, it means that the corresponding
@@ -443,21 +439,6 @@
 	 */
 	u64 hw_disabled_flags;
 
-#ifdef I40E_FCOE
-	struct i40e_fcoe fcoe;
-
-#endif /* I40E_FCOE */
-=======
-#define I40E_FLAG_LEGACY_RX			BIT_ULL(58)
-
-	/* Tracks features that are disabled due to hw limitations.
-	 * If a bit is set here, it means that the corresponding
-	 * bit in the 'flags' field is cleared i.e that feature
-	 * is disabled
-	 */
-	u64 hw_disabled_flags;
-
->>>>>>> 88f913f5
 	struct i40e_client_instance *cinst;
 	bool stat_offsets_loaded;
 	struct i40e_hw_port_stats stats;
