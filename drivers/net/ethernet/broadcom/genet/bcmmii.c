--- conflicted
+++ resolved
@@ -220,11 +220,6 @@
 	} else {
 		mdelay(1);
 	}
-<<<<<<< HEAD
-	bcmgenet_ext_writel(priv, reg, EXT_GPHY_CTRL);
-	udelay(60);
-=======
->>>>>>> a4b7c07f
 }
 
 static void bcmgenet_moca_phy_setup(struct bcmgenet_priv *priv)
