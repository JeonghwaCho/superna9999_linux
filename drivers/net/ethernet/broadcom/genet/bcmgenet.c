--- conflicted
+++ resolved
@@ -461,11 +461,7 @@
 	if (!priv->phydev)
 		return -ENODEV;
 
-<<<<<<< HEAD
-	return phy_ethtool_gset(priv->phydev, cmd);
-=======
 	return phy_ethtool_ksettings_get(priv->phydev, cmd);
->>>>>>> 31fbe81f
 }
 
 static int bcmgenet_set_link_ksettings(struct net_device *dev,
@@ -479,11 +475,7 @@
 	if (!priv->phydev)
 		return -ENODEV;
 
-<<<<<<< HEAD
-	return phy_ethtool_sset(priv->phydev, cmd);
-=======
 	return phy_ethtool_ksettings_set(priv->phydev, cmd);
->>>>>>> 31fbe81f
 }
 
 static int bcmgenet_set_rx_csum(struct net_device *dev,
