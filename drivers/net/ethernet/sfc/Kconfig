config SFC
	tristate "Solarflare SFC9000/SFC9100-family support"
	depends on PCI
	select MDIO
	select CRC32
	select I2C
	select I2C_ALGOBIT
<<<<<<< HEAD
	select PTP_1588_CLOCK
	select SFC_FALCON
=======
	imply PTP_1588_CLOCK
>>>>>>> 6513ae48
	---help---
	  This driver supports 10/40-gigabit Ethernet cards based on
	  the Solarflare SFC9000-family and SFC9100-family controllers.

	  To compile this driver as a module, choose M here.  The module
	  will be called sfc.
config SFC_MTD
	bool "Solarflare SFC9000/SFC9100-family MTD support"
	depends on SFC && MTD && !(SFC=y && MTD=m)
	default y
	---help---
	  This exposes the on-board flash and/or EEPROM as MTD devices
	  (e.g. /dev/mtd1).  This is required to update the firmware or
	  the boot configuration under Linux.
config SFC_MCDI_MON
	bool "Solarflare SFC9000/SFC9100-family hwmon support"
	depends on SFC && HWMON && !(SFC=y && HWMON=m)
	default y
	---help---
	  This exposes the on-board firmware-managed sensors as a
	  hardware monitor device.
config SFC_SRIOV
	bool "Solarflare SFC9000-family SR-IOV support"
	depends on SFC && PCI_IOV
	default y
	---help---
	  This enables support for the SFC9000 I/O Virtualization
	  features, allowing accelerated network performance in
	  virtualized environments.
config SFC_MCDI_LOGGING
	bool "Solarflare SFC9000/SFC9100-family MCDI logging support"
	depends on SFC
	default y
	---help---
	  This enables support for tracing of MCDI (Management-Controller-to-
	  Driver-Interface) commands and responses, allowing debugging of
	  driver/firmware interaction.  The tracing is actually enabled by
	  a sysfs file 'mcdi_logging' under the PCI device.<|MERGE_RESOLUTION|>--- conflicted
+++ resolved
@@ -5,12 +5,8 @@
 	select CRC32
 	select I2C
 	select I2C_ALGOBIT
-<<<<<<< HEAD
-	select PTP_1588_CLOCK
 	select SFC_FALCON
-=======
 	imply PTP_1588_CLOCK
->>>>>>> 6513ae48
 	---help---
 	  This driver supports 10/40-gigabit Ethernet cards based on
 	  the Solarflare SFC9000-family and SFC9100-family controllers.
