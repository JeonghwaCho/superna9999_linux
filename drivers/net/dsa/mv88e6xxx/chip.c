/*
 * Marvell 88e6xxx Ethernet switch single-chip support
 *
 * Copyright (c) 2008 Marvell Semiconductor
 *
 * Copyright (c) 2016 Andrew Lunn <andrew@lunn.ch>
 *
 * Copyright (c) 2016-2017 Savoir-faire Linux Inc.
 *	Vivien Didelot <vivien.didelot@savoirfairelinux.com>
 *
 * This program is free software; you can redistribute it and/or modify
 * it under the terms of the GNU General Public License as published by
 * the Free Software Foundation; either version 2 of the License, or
 * (at your option) any later version.
 */

#include <linux/delay.h>
#include <linux/etherdevice.h>
#include <linux/ethtool.h>
#include <linux/if_bridge.h>
#include <linux/interrupt.h>
#include <linux/irq.h>
#include <linux/irqdomain.h>
#include <linux/jiffies.h>
#include <linux/list.h>
#include <linux/mdio.h>
#include <linux/module.h>
#include <linux/of_device.h>
#include <linux/of_irq.h>
#include <linux/of_mdio.h>
#include <linux/netdevice.h>
#include <linux/gpio/consumer.h>
#include <linux/phy.h>
#include <net/dsa.h>
#include <net/switchdev.h>

#include "mv88e6xxx.h"
#include "global1.h"
#include "global2.h"
#include "port.h"

static void assert_reg_lock(struct mv88e6xxx_chip *chip)
{
	if (unlikely(!mutex_is_locked(&chip->reg_lock))) {
		dev_err(chip->dev, "Switch registers lock not held!\n");
		dump_stack();
	}
}

/* The switch ADDR[4:1] configuration pins define the chip SMI device address
 * (ADDR[0] is always zero, thus only even SMI addresses can be strapped).
 *
 * When ADDR is all zero, the chip uses Single-chip Addressing Mode, assuming it
 * is the only device connected to the SMI master. In this mode it responds to
 * all 32 possible SMI addresses, and thus maps directly the internal devices.
 *
 * When ADDR is non-zero, the chip uses Multi-chip Addressing Mode, allowing
 * multiple devices to share the SMI interface. In this mode it responds to only
 * 2 registers, used to indirectly access the internal SMI devices.
 */

static int mv88e6xxx_smi_read(struct mv88e6xxx_chip *chip,
			      int addr, int reg, u16 *val)
{
	if (!chip->smi_ops)
		return -EOPNOTSUPP;

	return chip->smi_ops->read(chip, addr, reg, val);
}

static int mv88e6xxx_smi_write(struct mv88e6xxx_chip *chip,
			       int addr, int reg, u16 val)
{
	if (!chip->smi_ops)
		return -EOPNOTSUPP;

	return chip->smi_ops->write(chip, addr, reg, val);
}

static int mv88e6xxx_smi_single_chip_read(struct mv88e6xxx_chip *chip,
					  int addr, int reg, u16 *val)
{
	int ret;

	ret = mdiobus_read_nested(chip->bus, addr, reg);
	if (ret < 0)
		return ret;

	*val = ret & 0xffff;

	return 0;
}

static int mv88e6xxx_smi_single_chip_write(struct mv88e6xxx_chip *chip,
					   int addr, int reg, u16 val)
{
	int ret;

	ret = mdiobus_write_nested(chip->bus, addr, reg, val);
	if (ret < 0)
		return ret;

	return 0;
}

static const struct mv88e6xxx_bus_ops mv88e6xxx_smi_single_chip_ops = {
	.read = mv88e6xxx_smi_single_chip_read,
	.write = mv88e6xxx_smi_single_chip_write,
};

static int mv88e6xxx_smi_multi_chip_wait(struct mv88e6xxx_chip *chip)
{
	int ret;
	int i;

	for (i = 0; i < 16; i++) {
		ret = mdiobus_read_nested(chip->bus, chip->sw_addr, SMI_CMD);
		if (ret < 0)
			return ret;

		if ((ret & SMI_CMD_BUSY) == 0)
			return 0;
	}

	return -ETIMEDOUT;
}

static int mv88e6xxx_smi_multi_chip_read(struct mv88e6xxx_chip *chip,
					 int addr, int reg, u16 *val)
{
	int ret;

	/* Wait for the bus to become free. */
	ret = mv88e6xxx_smi_multi_chip_wait(chip);
	if (ret < 0)
		return ret;

	/* Transmit the read command. */
	ret = mdiobus_write_nested(chip->bus, chip->sw_addr, SMI_CMD,
				   SMI_CMD_OP_22_READ | (addr << 5) | reg);
	if (ret < 0)
		return ret;

	/* Wait for the read command to complete. */
	ret = mv88e6xxx_smi_multi_chip_wait(chip);
	if (ret < 0)
		return ret;

	/* Read the data. */
	ret = mdiobus_read_nested(chip->bus, chip->sw_addr, SMI_DATA);
	if (ret < 0)
		return ret;

	*val = ret & 0xffff;

	return 0;
}

static int mv88e6xxx_smi_multi_chip_write(struct mv88e6xxx_chip *chip,
					  int addr, int reg, u16 val)
{
	int ret;

	/* Wait for the bus to become free. */
	ret = mv88e6xxx_smi_multi_chip_wait(chip);
	if (ret < 0)
		return ret;

	/* Transmit the data to write. */
	ret = mdiobus_write_nested(chip->bus, chip->sw_addr, SMI_DATA, val);
	if (ret < 0)
		return ret;

	/* Transmit the write command. */
	ret = mdiobus_write_nested(chip->bus, chip->sw_addr, SMI_CMD,
				   SMI_CMD_OP_22_WRITE | (addr << 5) | reg);
	if (ret < 0)
		return ret;

	/* Wait for the write command to complete. */
	ret = mv88e6xxx_smi_multi_chip_wait(chip);
	if (ret < 0)
		return ret;

	return 0;
}

static const struct mv88e6xxx_bus_ops mv88e6xxx_smi_multi_chip_ops = {
	.read = mv88e6xxx_smi_multi_chip_read,
	.write = mv88e6xxx_smi_multi_chip_write,
};

int mv88e6xxx_read(struct mv88e6xxx_chip *chip, int addr, int reg, u16 *val)
{
	int err;

	assert_reg_lock(chip);

	err = mv88e6xxx_smi_read(chip, addr, reg, val);
	if (err)
		return err;

	dev_dbg(chip->dev, "<- addr: 0x%.2x reg: 0x%.2x val: 0x%.4x\n",
		addr, reg, *val);

	return 0;
}

int mv88e6xxx_write(struct mv88e6xxx_chip *chip, int addr, int reg, u16 val)
{
	int err;

	assert_reg_lock(chip);

	err = mv88e6xxx_smi_write(chip, addr, reg, val);
	if (err)
		return err;

	dev_dbg(chip->dev, "-> addr: 0x%.2x reg: 0x%.2x val: 0x%.4x\n",
		addr, reg, val);

	return 0;
}

static int mv88e6165_phy_read(struct mv88e6xxx_chip *chip,
			      struct mii_bus *bus,
			      int addr, int reg, u16 *val)
{
	return mv88e6xxx_read(chip, addr, reg, val);
}

static int mv88e6165_phy_write(struct mv88e6xxx_chip *chip,
			       struct mii_bus *bus,
			       int addr, int reg, u16 val)
{
	return mv88e6xxx_write(chip, addr, reg, val);
}

static struct mii_bus *mv88e6xxx_default_mdio_bus(struct mv88e6xxx_chip *chip)
{
	struct mv88e6xxx_mdio_bus *mdio_bus;

	mdio_bus = list_first_entry(&chip->mdios, struct mv88e6xxx_mdio_bus,
				    list);
	if (!mdio_bus)
		return NULL;

	return mdio_bus->bus;
}

static int mv88e6xxx_phy_read(struct mv88e6xxx_chip *chip, int phy,
			      int reg, u16 *val)
{
	int addr = phy; /* PHY devices addresses start at 0x0 */
	struct mii_bus *bus;

	bus = mv88e6xxx_default_mdio_bus(chip);
	if (!bus)
		return -EOPNOTSUPP;

	if (!chip->info->ops->phy_read)
		return -EOPNOTSUPP;

	return chip->info->ops->phy_read(chip, bus, addr, reg, val);
}

static int mv88e6xxx_phy_write(struct mv88e6xxx_chip *chip, int phy,
			       int reg, u16 val)
{
	int addr = phy; /* PHY devices addresses start at 0x0 */
	struct mii_bus *bus;

	bus = mv88e6xxx_default_mdio_bus(chip);
	if (!bus)
		return -EOPNOTSUPP;

	if (!chip->info->ops->phy_write)
		return -EOPNOTSUPP;

	return chip->info->ops->phy_write(chip, bus, addr, reg, val);
}

static int mv88e6xxx_phy_page_get(struct mv88e6xxx_chip *chip, int phy, u8 page)
{
	if (!mv88e6xxx_has(chip, MV88E6XXX_FLAG_PHY_PAGE))
		return -EOPNOTSUPP;

	return mv88e6xxx_phy_write(chip, phy, PHY_PAGE, page);
}

static void mv88e6xxx_phy_page_put(struct mv88e6xxx_chip *chip, int phy)
{
	int err;

	/* Restore PHY page Copper 0x0 for access via the registered MDIO bus */
	err = mv88e6xxx_phy_write(chip, phy, PHY_PAGE, PHY_PAGE_COPPER);
	if (unlikely(err)) {
		dev_err(chip->dev, "failed to restore PHY %d page Copper (%d)\n",
			phy, err);
	}
}

static int mv88e6xxx_phy_page_read(struct mv88e6xxx_chip *chip, int phy,
				   u8 page, int reg, u16 *val)
{
	int err;

	/* There is no paging for registers 22 */
	if (reg == PHY_PAGE)
		return -EINVAL;

	err = mv88e6xxx_phy_page_get(chip, phy, page);
	if (!err) {
		err = mv88e6xxx_phy_read(chip, phy, reg, val);
		mv88e6xxx_phy_page_put(chip, phy);
	}

	return err;
}

static int mv88e6xxx_phy_page_write(struct mv88e6xxx_chip *chip, int phy,
				    u8 page, int reg, u16 val)
{
	int err;

	/* There is no paging for registers 22 */
	if (reg == PHY_PAGE)
		return -EINVAL;

	err = mv88e6xxx_phy_page_get(chip, phy, page);
	if (!err) {
		err = mv88e6xxx_phy_write(chip, phy, PHY_PAGE, page);
		mv88e6xxx_phy_page_put(chip, phy);
	}

	return err;
}

static int mv88e6xxx_serdes_read(struct mv88e6xxx_chip *chip, int reg, u16 *val)
{
	return mv88e6xxx_phy_page_read(chip, ADDR_SERDES, SERDES_PAGE_FIBER,
				       reg, val);
}

static int mv88e6xxx_serdes_write(struct mv88e6xxx_chip *chip, int reg, u16 val)
{
	return mv88e6xxx_phy_page_write(chip, ADDR_SERDES, SERDES_PAGE_FIBER,
					reg, val);
}

static void mv88e6xxx_g1_irq_mask(struct irq_data *d)
{
	struct mv88e6xxx_chip *chip = irq_data_get_irq_chip_data(d);
	unsigned int n = d->hwirq;

	chip->g1_irq.masked |= (1 << n);
}

static void mv88e6xxx_g1_irq_unmask(struct irq_data *d)
{
	struct mv88e6xxx_chip *chip = irq_data_get_irq_chip_data(d);
	unsigned int n = d->hwirq;

	chip->g1_irq.masked &= ~(1 << n);
}

static irqreturn_t mv88e6xxx_g1_irq_thread_fn(int irq, void *dev_id)
{
	struct mv88e6xxx_chip *chip = dev_id;
	unsigned int nhandled = 0;
	unsigned int sub_irq;
	unsigned int n;
	u16 reg;
	int err;

	mutex_lock(&chip->reg_lock);
	err = mv88e6xxx_g1_read(chip, GLOBAL_STATUS, &reg);
	mutex_unlock(&chip->reg_lock);

	if (err)
		goto out;

	for (n = 0; n < chip->g1_irq.nirqs; ++n) {
		if (reg & (1 << n)) {
			sub_irq = irq_find_mapping(chip->g1_irq.domain, n);
			handle_nested_irq(sub_irq);
			++nhandled;
		}
	}
out:
	return (nhandled > 0 ? IRQ_HANDLED : IRQ_NONE);
}

static void mv88e6xxx_g1_irq_bus_lock(struct irq_data *d)
{
	struct mv88e6xxx_chip *chip = irq_data_get_irq_chip_data(d);

	mutex_lock(&chip->reg_lock);
}

static void mv88e6xxx_g1_irq_bus_sync_unlock(struct irq_data *d)
{
	struct mv88e6xxx_chip *chip = irq_data_get_irq_chip_data(d);
	u16 mask = GENMASK(chip->g1_irq.nirqs, 0);
	u16 reg;
	int err;

	err = mv88e6xxx_g1_read(chip, GLOBAL_CONTROL, &reg);
	if (err)
		goto out;

	reg &= ~mask;
	reg |= (~chip->g1_irq.masked & mask);

	err = mv88e6xxx_g1_write(chip, GLOBAL_CONTROL, reg);
	if (err)
		goto out;

out:
	mutex_unlock(&chip->reg_lock);
}

static struct irq_chip mv88e6xxx_g1_irq_chip = {
	.name			= "mv88e6xxx-g1",
	.irq_mask		= mv88e6xxx_g1_irq_mask,
	.irq_unmask		= mv88e6xxx_g1_irq_unmask,
	.irq_bus_lock		= mv88e6xxx_g1_irq_bus_lock,
	.irq_bus_sync_unlock	= mv88e6xxx_g1_irq_bus_sync_unlock,
};

static int mv88e6xxx_g1_irq_domain_map(struct irq_domain *d,
				       unsigned int irq,
				       irq_hw_number_t hwirq)
{
	struct mv88e6xxx_chip *chip = d->host_data;

	irq_set_chip_data(irq, d->host_data);
	irq_set_chip_and_handler(irq, &chip->g1_irq.chip, handle_level_irq);
	irq_set_noprobe(irq);

	return 0;
}

static const struct irq_domain_ops mv88e6xxx_g1_irq_domain_ops = {
	.map	= mv88e6xxx_g1_irq_domain_map,
	.xlate	= irq_domain_xlate_twocell,
};

static void mv88e6xxx_g1_irq_free(struct mv88e6xxx_chip *chip)
{
	int irq, virq;
	u16 mask;

	mv88e6xxx_g1_read(chip, GLOBAL_CONTROL, &mask);
	mask |= GENMASK(chip->g1_irq.nirqs, 0);
	mv88e6xxx_g1_write(chip, GLOBAL_CONTROL, mask);

	free_irq(chip->irq, chip);

	for (irq = 0; irq < chip->g1_irq.nirqs; irq++) {
		virq = irq_find_mapping(chip->g1_irq.domain, irq);
		irq_dispose_mapping(virq);
	}

	irq_domain_remove(chip->g1_irq.domain);
}

static int mv88e6xxx_g1_irq_setup(struct mv88e6xxx_chip *chip)
{
	int err, irq, virq;
	u16 reg, mask;

	chip->g1_irq.nirqs = chip->info->g1_irqs;
	chip->g1_irq.domain = irq_domain_add_simple(
		NULL, chip->g1_irq.nirqs, 0,
		&mv88e6xxx_g1_irq_domain_ops, chip);
	if (!chip->g1_irq.domain)
		return -ENOMEM;

	for (irq = 0; irq < chip->g1_irq.nirqs; irq++)
		irq_create_mapping(chip->g1_irq.domain, irq);

	chip->g1_irq.chip = mv88e6xxx_g1_irq_chip;
	chip->g1_irq.masked = ~0;

	err = mv88e6xxx_g1_read(chip, GLOBAL_CONTROL, &mask);
	if (err)
		goto out_mapping;

	mask &= ~GENMASK(chip->g1_irq.nirqs, 0);

	err = mv88e6xxx_g1_write(chip, GLOBAL_CONTROL, mask);
	if (err)
		goto out_disable;

	/* Reading the interrupt status clears (most of) them */
	err = mv88e6xxx_g1_read(chip, GLOBAL_STATUS, &reg);
	if (err)
		goto out_disable;

	err = request_threaded_irq(chip->irq, NULL,
				   mv88e6xxx_g1_irq_thread_fn,
				   IRQF_ONESHOT | IRQF_TRIGGER_FALLING,
				   dev_name(chip->dev), chip);
	if (err)
		goto out_disable;

	return 0;

out_disable:
	mask |= GENMASK(chip->g1_irq.nirqs, 0);
	mv88e6xxx_g1_write(chip, GLOBAL_CONTROL, mask);

out_mapping:
	for (irq = 0; irq < 16; irq++) {
		virq = irq_find_mapping(chip->g1_irq.domain, irq);
		irq_dispose_mapping(virq);
	}

	irq_domain_remove(chip->g1_irq.domain);

	return err;
}

int mv88e6xxx_wait(struct mv88e6xxx_chip *chip, int addr, int reg, u16 mask)
{
	int i;

	for (i = 0; i < 16; i++) {
		u16 val;
		int err;

		err = mv88e6xxx_read(chip, addr, reg, &val);
		if (err)
			return err;

		if (!(val & mask))
			return 0;

		usleep_range(1000, 2000);
	}

	dev_err(chip->dev, "Timeout while waiting for switch\n");
	return -ETIMEDOUT;
}

/* Indirect write to single pointer-data register with an Update bit */
int mv88e6xxx_update(struct mv88e6xxx_chip *chip, int addr, int reg, u16 update)
{
	u16 val;
	int err;

	/* Wait until the previous operation is completed */
	err = mv88e6xxx_wait(chip, addr, reg, BIT(15));
	if (err)
		return err;

	/* Set the Update bit to trigger a write operation */
	val = BIT(15) | update;

	return mv88e6xxx_write(chip, addr, reg, val);
}

static int mv88e6xxx_ppu_disable(struct mv88e6xxx_chip *chip)
{
	if (!chip->info->ops->ppu_disable)
		return 0;

	return chip->info->ops->ppu_disable(chip);
}

static int mv88e6xxx_ppu_enable(struct mv88e6xxx_chip *chip)
{
	if (!chip->info->ops->ppu_enable)
		return 0;

	return chip->info->ops->ppu_enable(chip);
}

static void mv88e6xxx_ppu_reenable_work(struct work_struct *ugly)
{
	struct mv88e6xxx_chip *chip;

	chip = container_of(ugly, struct mv88e6xxx_chip, ppu_work);

	mutex_lock(&chip->reg_lock);

	if (mutex_trylock(&chip->ppu_mutex)) {
		if (mv88e6xxx_ppu_enable(chip) == 0)
			chip->ppu_disabled = 0;
		mutex_unlock(&chip->ppu_mutex);
	}

	mutex_unlock(&chip->reg_lock);
}

static void mv88e6xxx_ppu_reenable_timer(unsigned long _ps)
{
	struct mv88e6xxx_chip *chip = (void *)_ps;

	schedule_work(&chip->ppu_work);
}

static int mv88e6xxx_ppu_access_get(struct mv88e6xxx_chip *chip)
{
	int ret;

	mutex_lock(&chip->ppu_mutex);

	/* If the PHY polling unit is enabled, disable it so that
	 * we can access the PHY registers.  If it was already
	 * disabled, cancel the timer that is going to re-enable
	 * it.
	 */
	if (!chip->ppu_disabled) {
		ret = mv88e6xxx_ppu_disable(chip);
		if (ret < 0) {
			mutex_unlock(&chip->ppu_mutex);
			return ret;
		}
		chip->ppu_disabled = 1;
	} else {
		del_timer(&chip->ppu_timer);
		ret = 0;
	}

	return ret;
}

static void mv88e6xxx_ppu_access_put(struct mv88e6xxx_chip *chip)
{
	/* Schedule a timer to re-enable the PHY polling unit. */
	mod_timer(&chip->ppu_timer, jiffies + msecs_to_jiffies(10));
	mutex_unlock(&chip->ppu_mutex);
}

static void mv88e6xxx_ppu_state_init(struct mv88e6xxx_chip *chip)
{
	mutex_init(&chip->ppu_mutex);
	INIT_WORK(&chip->ppu_work, mv88e6xxx_ppu_reenable_work);
	setup_timer(&chip->ppu_timer, mv88e6xxx_ppu_reenable_timer,
		    (unsigned long)chip);
}

static void mv88e6xxx_ppu_state_destroy(struct mv88e6xxx_chip *chip)
{
	del_timer_sync(&chip->ppu_timer);
}

static int mv88e6xxx_phy_ppu_read(struct mv88e6xxx_chip *chip,
				  struct mii_bus *bus,
				  int addr, int reg, u16 *val)
{
	int err;

	err = mv88e6xxx_ppu_access_get(chip);
	if (!err) {
		err = mv88e6xxx_read(chip, addr, reg, val);
		mv88e6xxx_ppu_access_put(chip);
	}

	return err;
}

static int mv88e6xxx_phy_ppu_write(struct mv88e6xxx_chip *chip,
				   struct mii_bus *bus,
				   int addr, int reg, u16 val)
{
	int err;

	err = mv88e6xxx_ppu_access_get(chip);
	if (!err) {
		err = mv88e6xxx_write(chip, addr, reg, val);
		mv88e6xxx_ppu_access_put(chip);
	}

	return err;
}

<<<<<<< HEAD
static bool mv88e6xxx_6097_family(struct mv88e6xxx_chip *chip)
{
	return chip->info->family == MV88E6XXX_FAMILY_6097;
}

static bool mv88e6xxx_6165_family(struct mv88e6xxx_chip *chip)
{
	return chip->info->family == MV88E6XXX_FAMILY_6165;
}

static bool mv88e6xxx_6320_family(struct mv88e6xxx_chip *chip)
{
	return chip->info->family == MV88E6XXX_FAMILY_6320;
}

static bool mv88e6xxx_6341_family(struct mv88e6xxx_chip *chip)
{
	return chip->info->family == MV88E6XXX_FAMILY_6341;
}

static bool mv88e6xxx_6351_family(struct mv88e6xxx_chip *chip)
{
	return chip->info->family == MV88E6XXX_FAMILY_6351;
}

static bool mv88e6xxx_6352_family(struct mv88e6xxx_chip *chip)
{
	return chip->info->family == MV88E6XXX_FAMILY_6352;
}

=======
>>>>>>> 2ac97f0f
static int mv88e6xxx_port_setup_mac(struct mv88e6xxx_chip *chip, int port,
				    int link, int speed, int duplex,
				    phy_interface_t mode)
{
	int err;

	if (!chip->info->ops->port_set_link)
		return 0;

	/* Port's MAC control must not be changed unless the link is down */
	err = chip->info->ops->port_set_link(chip, port, 0);
	if (err)
		return err;

	if (chip->info->ops->port_set_speed) {
		err = chip->info->ops->port_set_speed(chip, port, speed);
		if (err && err != -EOPNOTSUPP)
			goto restore_link;
	}

	if (chip->info->ops->port_set_duplex) {
		err = chip->info->ops->port_set_duplex(chip, port, duplex);
		if (err && err != -EOPNOTSUPP)
			goto restore_link;
	}

	if (chip->info->ops->port_set_rgmii_delay) {
		err = chip->info->ops->port_set_rgmii_delay(chip, port, mode);
		if (err && err != -EOPNOTSUPP)
			goto restore_link;
	}

	if (chip->info->ops->port_set_cmode) {
		err = chip->info->ops->port_set_cmode(chip, port, mode);
		if (err && err != -EOPNOTSUPP)
			goto restore_link;
	}

	err = 0;
restore_link:
	if (chip->info->ops->port_set_link(chip, port, link))
		netdev_err(chip->ds->ports[port].netdev,
			   "failed to restore MAC's link\n");

	return err;
}

/* We expect the switch to perform auto negotiation if there is a real
 * phy. However, in the case of a fixed link phy, we force the port
 * settings from the fixed link settings.
 */
static void mv88e6xxx_adjust_link(struct dsa_switch *ds, int port,
				  struct phy_device *phydev)
{
	struct mv88e6xxx_chip *chip = ds->priv;
	int err;

	if (!phy_is_pseudo_fixed_link(phydev))
		return;

	mutex_lock(&chip->reg_lock);
	err = mv88e6xxx_port_setup_mac(chip, port, phydev->link, phydev->speed,
				       phydev->duplex, phydev->interface);
	mutex_unlock(&chip->reg_lock);

	if (err && err != -EOPNOTSUPP)
		netdev_err(ds->ports[port].netdev, "failed to configure MAC\n");
}

static int mv88e6xxx_stats_snapshot(struct mv88e6xxx_chip *chip, int port)
{
	if (!chip->info->ops->stats_snapshot)
		return -EOPNOTSUPP;

	return chip->info->ops->stats_snapshot(chip, port);
}

static struct mv88e6xxx_hw_stat mv88e6xxx_hw_stats[] = {
	{ "in_good_octets",		8, 0x00, STATS_TYPE_BANK0, },
	{ "in_bad_octets",		4, 0x02, STATS_TYPE_BANK0, },
	{ "in_unicast",			4, 0x04, STATS_TYPE_BANK0, },
	{ "in_broadcasts",		4, 0x06, STATS_TYPE_BANK0, },
	{ "in_multicasts",		4, 0x07, STATS_TYPE_BANK0, },
	{ "in_pause",			4, 0x16, STATS_TYPE_BANK0, },
	{ "in_undersize",		4, 0x18, STATS_TYPE_BANK0, },
	{ "in_fragments",		4, 0x19, STATS_TYPE_BANK0, },
	{ "in_oversize",		4, 0x1a, STATS_TYPE_BANK0, },
	{ "in_jabber",			4, 0x1b, STATS_TYPE_BANK0, },
	{ "in_rx_error",		4, 0x1c, STATS_TYPE_BANK0, },
	{ "in_fcs_error",		4, 0x1d, STATS_TYPE_BANK0, },
	{ "out_octets",			8, 0x0e, STATS_TYPE_BANK0, },
	{ "out_unicast",		4, 0x10, STATS_TYPE_BANK0, },
	{ "out_broadcasts",		4, 0x13, STATS_TYPE_BANK0, },
	{ "out_multicasts",		4, 0x12, STATS_TYPE_BANK0, },
	{ "out_pause",			4, 0x15, STATS_TYPE_BANK0, },
	{ "excessive",			4, 0x11, STATS_TYPE_BANK0, },
	{ "collisions",			4, 0x1e, STATS_TYPE_BANK0, },
	{ "deferred",			4, 0x05, STATS_TYPE_BANK0, },
	{ "single",			4, 0x14, STATS_TYPE_BANK0, },
	{ "multiple",			4, 0x17, STATS_TYPE_BANK0, },
	{ "out_fcs_error",		4, 0x03, STATS_TYPE_BANK0, },
	{ "late",			4, 0x1f, STATS_TYPE_BANK0, },
	{ "hist_64bytes",		4, 0x08, STATS_TYPE_BANK0, },
	{ "hist_65_127bytes",		4, 0x09, STATS_TYPE_BANK0, },
	{ "hist_128_255bytes",		4, 0x0a, STATS_TYPE_BANK0, },
	{ "hist_256_511bytes",		4, 0x0b, STATS_TYPE_BANK0, },
	{ "hist_512_1023bytes",		4, 0x0c, STATS_TYPE_BANK0, },
	{ "hist_1024_max_bytes",	4, 0x0d, STATS_TYPE_BANK0, },
	{ "sw_in_discards",		4, 0x10, STATS_TYPE_PORT, },
	{ "sw_in_filtered",		2, 0x12, STATS_TYPE_PORT, },
	{ "sw_out_filtered",		2, 0x13, STATS_TYPE_PORT, },
	{ "in_discards",		4, 0x00, STATS_TYPE_BANK1, },
	{ "in_filtered",		4, 0x01, STATS_TYPE_BANK1, },
	{ "in_accepted",		4, 0x02, STATS_TYPE_BANK1, },
	{ "in_bad_accepted",		4, 0x03, STATS_TYPE_BANK1, },
	{ "in_good_avb_class_a",	4, 0x04, STATS_TYPE_BANK1, },
	{ "in_good_avb_class_b",	4, 0x05, STATS_TYPE_BANK1, },
	{ "in_bad_avb_class_a",		4, 0x06, STATS_TYPE_BANK1, },
	{ "in_bad_avb_class_b",		4, 0x07, STATS_TYPE_BANK1, },
	{ "tcam_counter_0",		4, 0x08, STATS_TYPE_BANK1, },
	{ "tcam_counter_1",		4, 0x09, STATS_TYPE_BANK1, },
	{ "tcam_counter_2",		4, 0x0a, STATS_TYPE_BANK1, },
	{ "tcam_counter_3",		4, 0x0b, STATS_TYPE_BANK1, },
	{ "in_da_unknown",		4, 0x0e, STATS_TYPE_BANK1, },
	{ "in_management",		4, 0x0f, STATS_TYPE_BANK1, },
	{ "out_queue_0",		4, 0x10, STATS_TYPE_BANK1, },
	{ "out_queue_1",		4, 0x11, STATS_TYPE_BANK1, },
	{ "out_queue_2",		4, 0x12, STATS_TYPE_BANK1, },
	{ "out_queue_3",		4, 0x13, STATS_TYPE_BANK1, },
	{ "out_queue_4",		4, 0x14, STATS_TYPE_BANK1, },
	{ "out_queue_5",		4, 0x15, STATS_TYPE_BANK1, },
	{ "out_queue_6",		4, 0x16, STATS_TYPE_BANK1, },
	{ "out_queue_7",		4, 0x17, STATS_TYPE_BANK1, },
	{ "out_cut_through",		4, 0x18, STATS_TYPE_BANK1, },
	{ "out_octets_a",		4, 0x1a, STATS_TYPE_BANK1, },
	{ "out_octets_b",		4, 0x1b, STATS_TYPE_BANK1, },
	{ "out_management",		4, 0x1f, STATS_TYPE_BANK1, },
};

static uint64_t _mv88e6xxx_get_ethtool_stat(struct mv88e6xxx_chip *chip,
					    struct mv88e6xxx_hw_stat *s,
					    int port, u16 bank1_select,
					    u16 histogram)
{
	u32 low;
	u32 high = 0;
	u16 reg = 0;
	int err;
	u64 value;

	switch (s->type) {
	case STATS_TYPE_PORT:
		err = mv88e6xxx_port_read(chip, port, s->reg, &reg);
		if (err)
			return UINT64_MAX;

		low = reg;
		if (s->sizeof_stat == 4) {
			err = mv88e6xxx_port_read(chip, port, s->reg + 1, &reg);
			if (err)
				return UINT64_MAX;
			high = reg;
		}
		break;
	case STATS_TYPE_BANK1:
		reg = bank1_select;
		/* fall through */
	case STATS_TYPE_BANK0:
		reg |= s->reg | histogram;
		mv88e6xxx_g1_stats_read(chip, reg, &low);
		if (s->sizeof_stat == 8)
			mv88e6xxx_g1_stats_read(chip, reg + 1, &high);
	}
	value = (((u64)high) << 16) | low;
	return value;
}

static void mv88e6xxx_stats_get_strings(struct mv88e6xxx_chip *chip,
					uint8_t *data, int types)
{
	struct mv88e6xxx_hw_stat *stat;
	int i, j;

	for (i = 0, j = 0; i < ARRAY_SIZE(mv88e6xxx_hw_stats); i++) {
		stat = &mv88e6xxx_hw_stats[i];
		if (stat->type & types) {
			memcpy(data + j * ETH_GSTRING_LEN, stat->string,
			       ETH_GSTRING_LEN);
			j++;
		}
	}
}

static void mv88e6095_stats_get_strings(struct mv88e6xxx_chip *chip,
					uint8_t *data)
{
	mv88e6xxx_stats_get_strings(chip, data,
				    STATS_TYPE_BANK0 | STATS_TYPE_PORT);
}

static void mv88e6320_stats_get_strings(struct mv88e6xxx_chip *chip,
					uint8_t *data)
{
	mv88e6xxx_stats_get_strings(chip, data,
				    STATS_TYPE_BANK0 | STATS_TYPE_BANK1);
}

static void mv88e6xxx_get_strings(struct dsa_switch *ds, int port,
				  uint8_t *data)
{
	struct mv88e6xxx_chip *chip = ds->priv;

	if (chip->info->ops->stats_get_strings)
		chip->info->ops->stats_get_strings(chip, data);
}

static int mv88e6xxx_stats_get_sset_count(struct mv88e6xxx_chip *chip,
					  int types)
{
	struct mv88e6xxx_hw_stat *stat;
	int i, j;

	for (i = 0, j = 0; i < ARRAY_SIZE(mv88e6xxx_hw_stats); i++) {
		stat = &mv88e6xxx_hw_stats[i];
		if (stat->type & types)
			j++;
	}
	return j;
}

static int mv88e6095_stats_get_sset_count(struct mv88e6xxx_chip *chip)
{
	return mv88e6xxx_stats_get_sset_count(chip, STATS_TYPE_BANK0 |
					      STATS_TYPE_PORT);
}

static int mv88e6320_stats_get_sset_count(struct mv88e6xxx_chip *chip)
{
	return mv88e6xxx_stats_get_sset_count(chip, STATS_TYPE_BANK0 |
					      STATS_TYPE_BANK1);
}

static int mv88e6xxx_get_sset_count(struct dsa_switch *ds)
{
	struct mv88e6xxx_chip *chip = ds->priv;

	if (chip->info->ops->stats_get_sset_count)
		return chip->info->ops->stats_get_sset_count(chip);

	return 0;
}

static void mv88e6xxx_stats_get_stats(struct mv88e6xxx_chip *chip, int port,
				      uint64_t *data, int types,
				      u16 bank1_select, u16 histogram)
{
	struct mv88e6xxx_hw_stat *stat;
	int i, j;

	for (i = 0, j = 0; i < ARRAY_SIZE(mv88e6xxx_hw_stats); i++) {
		stat = &mv88e6xxx_hw_stats[i];
		if (stat->type & types) {
			data[j] = _mv88e6xxx_get_ethtool_stat(chip, stat, port,
							      bank1_select,
							      histogram);
			j++;
		}
	}
}

static void mv88e6095_stats_get_stats(struct mv88e6xxx_chip *chip, int port,
				      uint64_t *data)
{
	return mv88e6xxx_stats_get_stats(chip, port, data,
					 STATS_TYPE_BANK0 | STATS_TYPE_PORT,
					 0, GLOBAL_STATS_OP_HIST_RX_TX);
}

static void mv88e6320_stats_get_stats(struct mv88e6xxx_chip *chip, int port,
				      uint64_t *data)
{
	return mv88e6xxx_stats_get_stats(chip, port, data,
					 STATS_TYPE_BANK0 | STATS_TYPE_BANK1,
					 GLOBAL_STATS_OP_BANK_1_BIT_9,
					 GLOBAL_STATS_OP_HIST_RX_TX);
}

static void mv88e6390_stats_get_stats(struct mv88e6xxx_chip *chip, int port,
				      uint64_t *data)
{
	return mv88e6xxx_stats_get_stats(chip, port, data,
					 STATS_TYPE_BANK0 | STATS_TYPE_BANK1,
					 GLOBAL_STATS_OP_BANK_1_BIT_10, 0);
}

static void mv88e6xxx_get_stats(struct mv88e6xxx_chip *chip, int port,
				uint64_t *data)
{
	if (chip->info->ops->stats_get_stats)
		chip->info->ops->stats_get_stats(chip, port, data);
}

static void mv88e6xxx_get_ethtool_stats(struct dsa_switch *ds, int port,
					uint64_t *data)
{
	struct mv88e6xxx_chip *chip = ds->priv;
	int ret;

	mutex_lock(&chip->reg_lock);

	ret = mv88e6xxx_stats_snapshot(chip, port);
	if (ret < 0) {
		mutex_unlock(&chip->reg_lock);
		return;
	}

	mv88e6xxx_get_stats(chip, port, data);

	mutex_unlock(&chip->reg_lock);
}

static int mv88e6xxx_stats_set_histogram(struct mv88e6xxx_chip *chip)
{
	if (chip->info->ops->stats_set_histogram)
		return chip->info->ops->stats_set_histogram(chip);

	return 0;
}

static int mv88e6xxx_get_regs_len(struct dsa_switch *ds, int port)
{
	return 32 * sizeof(u16);
}

static void mv88e6xxx_get_regs(struct dsa_switch *ds, int port,
			       struct ethtool_regs *regs, void *_p)
{
	struct mv88e6xxx_chip *chip = ds->priv;
	int err;
	u16 reg;
	u16 *p = _p;
	int i;

	regs->version = 0;

	memset(p, 0xff, 32 * sizeof(u16));

	mutex_lock(&chip->reg_lock);

	for (i = 0; i < 32; i++) {

		err = mv88e6xxx_port_read(chip, port, i, &reg);
		if (!err)
			p[i] = reg;
	}

	mutex_unlock(&chip->reg_lock);
}

static int mv88e6xxx_get_eee(struct dsa_switch *ds, int port,
			     struct ethtool_eee *e)
{
	struct mv88e6xxx_chip *chip = ds->priv;
	u16 reg;
	int err;

	if (!mv88e6xxx_has(chip, MV88E6XXX_FLAG_EEE))
		return -EOPNOTSUPP;

	mutex_lock(&chip->reg_lock);

	err = mv88e6xxx_phy_read(chip, port, 16, &reg);
	if (err)
		goto out;

	e->eee_enabled = !!(reg & 0x0200);
	e->tx_lpi_enabled = !!(reg & 0x0100);

	err = mv88e6xxx_port_read(chip, port, PORT_STATUS, &reg);
	if (err)
		goto out;

	e->eee_active = !!(reg & PORT_STATUS_EEE);
out:
	mutex_unlock(&chip->reg_lock);

	return err;
}

static int mv88e6xxx_set_eee(struct dsa_switch *ds, int port,
			     struct phy_device *phydev, struct ethtool_eee *e)
{
	struct mv88e6xxx_chip *chip = ds->priv;
	u16 reg;
	int err;

	if (!mv88e6xxx_has(chip, MV88E6XXX_FLAG_EEE))
		return -EOPNOTSUPP;

	mutex_lock(&chip->reg_lock);

	err = mv88e6xxx_phy_read(chip, port, 16, &reg);
	if (err)
		goto out;

	reg &= ~0x0300;
	if (e->eee_enabled)
		reg |= 0x0200;
	if (e->tx_lpi_enabled)
		reg |= 0x0100;

	err = mv88e6xxx_phy_write(chip, port, 16, reg);
out:
	mutex_unlock(&chip->reg_lock);

	return err;
}

static u16 mv88e6xxx_port_vlan(struct mv88e6xxx_chip *chip, int dev, int port)
{
	struct dsa_switch *ds = NULL;
	struct net_device *br;
	u16 pvlan;
	int i;

	if (dev < DSA_MAX_SWITCHES)
		ds = chip->ds->dst->ds[dev];

	/* Prevent frames from unknown switch or port */
	if (!ds || port >= ds->num_ports)
		return 0;

	/* Frames from DSA links and CPU ports can egress any local port */
	if (dsa_is_cpu_port(ds, port) || dsa_is_dsa_port(ds, port))
		return mv88e6xxx_port_mask(chip);

	br = ds->ports[port].bridge_dev;
	pvlan = 0;

	/* Frames from user ports can egress any local DSA links and CPU ports,
	 * as well as any local member of their bridge group.
	 */
	for (i = 0; i < mv88e6xxx_num_ports(chip); ++i)
		if (dsa_is_cpu_port(chip->ds, i) ||
		    dsa_is_dsa_port(chip->ds, i) ||
		    (br && chip->ds->ports[i].bridge_dev == br))
			pvlan |= BIT(i);

	return pvlan;
}

static int mv88e6xxx_port_vlan_map(struct mv88e6xxx_chip *chip, int port)
{
<<<<<<< HEAD
	struct dsa_switch *ds = chip->ds;
	struct net_device *bridge = ds->ports[port].bridge_dev;
	u16 output_ports = 0;
	int i;

	/* allow CPU port or DSA link(s) to send frames to every port */
	if (dsa_is_cpu_port(ds, port) || dsa_is_dsa_port(ds, port)) {
		output_ports = ~0;
	} else {
		for (i = 0; i < mv88e6xxx_num_ports(chip); ++i) {
			/* allow sending frames to every group member */
			if (bridge && ds->ports[i].bridge_dev == bridge)
				output_ports |= BIT(i);

			/* allow sending frames to CPU port and DSA link(s) */
			if (dsa_is_cpu_port(ds, i) || dsa_is_dsa_port(ds, i))
				output_ports |= BIT(i);
		}
	}
=======
	u16 output_ports = mv88e6xxx_port_vlan(chip, chip->ds->index, port);
>>>>>>> 2ac97f0f

	/* prevent frames from going back out of the port they came in on */
	output_ports &= ~BIT(port);

	return mv88e6xxx_port_set_vlan_map(chip, port, output_ports);
}

static void mv88e6xxx_port_stp_state_set(struct dsa_switch *ds, int port,
					 u8 state)
{
	struct mv88e6xxx_chip *chip = ds->priv;
	int stp_state;
	int err;

	switch (state) {
	case BR_STATE_DISABLED:
		stp_state = PORT_CONTROL_STATE_DISABLED;
		break;
	case BR_STATE_BLOCKING:
	case BR_STATE_LISTENING:
		stp_state = PORT_CONTROL_STATE_BLOCKING;
		break;
	case BR_STATE_LEARNING:
		stp_state = PORT_CONTROL_STATE_LEARNING;
		break;
	case BR_STATE_FORWARDING:
	default:
		stp_state = PORT_CONTROL_STATE_FORWARDING;
		break;
	}

	mutex_lock(&chip->reg_lock);
	err = mv88e6xxx_port_set_state(chip, port, stp_state);
	mutex_unlock(&chip->reg_lock);

	if (err)
		netdev_err(ds->ports[port].netdev, "failed to update state\n");
}

static int mv88e6xxx_atu_setup(struct mv88e6xxx_chip *chip)
{
	int err;

	err = mv88e6xxx_g1_atu_flush(chip, 0, true);
	if (err)
		return err;

	err = mv88e6xxx_g1_atu_set_learn2all(chip, true);
	if (err)
		return err;

	return mv88e6xxx_g1_atu_set_age_time(chip, 300000);
}

static int mv88e6xxx_pvt_map(struct mv88e6xxx_chip *chip, int dev, int port)
{
	u16 pvlan = 0;

	if (!mv88e6xxx_has_pvt(chip))
		return -EOPNOTSUPP;

	/* Skip the local source device, which uses in-chip port VLAN */
	if (dev != chip->ds->index)
		pvlan = mv88e6xxx_port_vlan(chip, dev, port);

	return mv88e6xxx_g2_pvt_write(chip, dev, port, pvlan);
}

static int mv88e6xxx_pvt_setup(struct mv88e6xxx_chip *chip)
{
	int dev, port;
	int err;

	if (!mv88e6xxx_has_pvt(chip))
		return 0;

	/* Clear 5 Bit Port for usage with Marvell Link Street devices:
	 * use 4 bits for the Src_Port/Src_Trunk and 5 bits for the Src_Dev.
	 */
	err = mv88e6xxx_g2_misc_4_bit_port(chip);
	if (err)
		return err;

	for (dev = 0; dev < MV88E6XXX_MAX_PVT_SWITCHES; ++dev) {
		for (port = 0; port < MV88E6XXX_MAX_PVT_PORTS; ++port) {
			err = mv88e6xxx_pvt_map(chip, dev, port);
			if (err)
				return err;
		}
	}

	return 0;
}

static void mv88e6xxx_port_fast_age(struct dsa_switch *ds, int port)
{
	struct mv88e6xxx_chip *chip = ds->priv;
	int err;

	mutex_lock(&chip->reg_lock);
	err = mv88e6xxx_g1_atu_remove(chip, 0, port, false);
	mutex_unlock(&chip->reg_lock);

	if (err)
		netdev_err(ds->ports[port].netdev, "failed to flush ATU\n");
}

static int mv88e6xxx_vtu_setup(struct mv88e6xxx_chip *chip)
{
	if (!chip->info->max_vid)
		return 0;

	return mv88e6xxx_g1_vtu_flush(chip);
}

static int mv88e6xxx_vtu_getnext(struct mv88e6xxx_chip *chip,
				 struct mv88e6xxx_vtu_entry *entry)
{
	if (!chip->info->ops->vtu_getnext)
		return -EOPNOTSUPP;

	return chip->info->ops->vtu_getnext(chip, entry);
}

static int mv88e6xxx_vtu_loadpurge(struct mv88e6xxx_chip *chip,
				   struct mv88e6xxx_vtu_entry *entry)
{
	if (!chip->info->ops->vtu_loadpurge)
		return -EOPNOTSUPP;

	return chip->info->ops->vtu_loadpurge(chip, entry);
}

static int mv88e6xxx_port_vlan_dump(struct dsa_switch *ds, int port,
				    struct switchdev_obj_port_vlan *vlan,
				    int (*cb)(struct switchdev_obj *obj))
{
	struct mv88e6xxx_chip *chip = ds->priv;
	struct mv88e6xxx_vtu_entry next = {
		.vid = chip->info->max_vid,
	};
	u16 pvid;
	int err;

	if (!chip->info->max_vid)
		return -EOPNOTSUPP;

	mutex_lock(&chip->reg_lock);

	err = mv88e6xxx_port_get_pvid(chip, port, &pvid);
	if (err)
		goto unlock;

	do {
		err = mv88e6xxx_vtu_getnext(chip, &next);
		if (err)
			break;

		if (!next.valid)
			break;

		if (next.member[port] == GLOBAL_VTU_DATA_MEMBER_TAG_NON_MEMBER)
			continue;

		/* reinit and dump this VLAN obj */
		vlan->vid_begin = next.vid;
		vlan->vid_end = next.vid;
		vlan->flags = 0;

		if (next.member[port] == GLOBAL_VTU_DATA_MEMBER_TAG_UNTAGGED)
			vlan->flags |= BRIDGE_VLAN_INFO_UNTAGGED;

		if (next.vid == pvid)
			vlan->flags |= BRIDGE_VLAN_INFO_PVID;

		err = cb(&vlan->obj);
		if (err)
			break;
	} while (next.vid < chip->info->max_vid);

unlock:
	mutex_unlock(&chip->reg_lock);

	return err;
}

static int mv88e6xxx_atu_new(struct mv88e6xxx_chip *chip, u16 *fid)
{
	DECLARE_BITMAP(fid_bitmap, MV88E6XXX_N_FID);
	struct mv88e6xxx_vtu_entry vlan = {
		.vid = chip->info->max_vid,
	};
	int i, err;

	bitmap_zero(fid_bitmap, MV88E6XXX_N_FID);

	/* Set every FID bit used by the (un)bridged ports */
	for (i = 0; i < mv88e6xxx_num_ports(chip); ++i) {
		err = mv88e6xxx_port_get_fid(chip, i, fid);
		if (err)
			return err;

		set_bit(*fid, fid_bitmap);
	}

	/* Set every FID bit used by the VLAN entries */
	do {
		err = mv88e6xxx_vtu_getnext(chip, &vlan);
		if (err)
			return err;

		if (!vlan.valid)
			break;

		set_bit(vlan.fid, fid_bitmap);
	} while (vlan.vid < chip->info->max_vid);

	/* The reset value 0x000 is used to indicate that multiple address
	 * databases are not needed. Return the next positive available.
	 */
	*fid = find_next_zero_bit(fid_bitmap, MV88E6XXX_N_FID, 1);
	if (unlikely(*fid >= mv88e6xxx_num_databases(chip)))
		return -ENOSPC;

	/* Clear the database */
	return mv88e6xxx_g1_atu_flush(chip, *fid, true);
}

static int mv88e6xxx_vtu_get(struct mv88e6xxx_chip *chip, u16 vid,
			     struct mv88e6xxx_vtu_entry *entry, bool new)
{
	int err;

	if (!vid)
		return -EINVAL;

	entry->vid = vid - 1;
	entry->valid = false;

	err = mv88e6xxx_vtu_getnext(chip, entry);
	if (err)
		return err;

<<<<<<< HEAD
	err = _mv88e6xxx_vtu_cmd(chip, GLOBAL_VTU_OP_STU_GET_NEXT);
	if (err)
		return err;

	err = mv88e6xxx_g1_read(chip, GLOBAL_VTU_SID, &val);
	if (err)
		return err;

	next.sid = val & GLOBAL_VTU_SID_MASK;

	err = mv88e6xxx_g1_read(chip, GLOBAL_VTU_VID, &val);
	if (err)
		return err;

	next.valid = !!(val & GLOBAL_VTU_VID_VALID);

	if (next.valid) {
		err = mv88e6xxx_stu_data_read(chip, &next);
		if (err)
			return err;
	}

	*entry = next;
	return 0;
}

static int _mv88e6xxx_stu_loadpurge(struct mv88e6xxx_chip *chip,
				    struct mv88e6xxx_vtu_entry *entry)
{
	u16 reg = 0;
	int err;

	err = _mv88e6xxx_vtu_wait(chip);
	if (err)
		return err;

	if (!entry->valid)
		goto loadpurge;

	/* Write port states */
	err = mv88e6xxx_stu_data_write(chip, entry);
	if (err)
		return err;

	reg = GLOBAL_VTU_VID_VALID;
loadpurge:
	err = mv88e6xxx_g1_write(chip, GLOBAL_VTU_VID, reg);
	if (err)
		return err;

	reg = entry->sid & GLOBAL_VTU_SID_MASK;
	err = mv88e6xxx_g1_write(chip, GLOBAL_VTU_SID, reg);
	if (err)
		return err;

	return _mv88e6xxx_vtu_cmd(chip, GLOBAL_VTU_OP_STU_LOAD_PURGE);
}

static int _mv88e6xxx_fid_new(struct mv88e6xxx_chip *chip, u16 *fid)
{
	DECLARE_BITMAP(fid_bitmap, MV88E6XXX_N_FID);
	struct mv88e6xxx_vtu_entry vlan;
	int i, err;

	bitmap_zero(fid_bitmap, MV88E6XXX_N_FID);

	/* Set every FID bit used by the (un)bridged ports */
	for (i = 0; i < mv88e6xxx_num_ports(chip); ++i) {
		err = mv88e6xxx_port_get_fid(chip, i, fid);
		if (err)
			return err;

		set_bit(*fid, fid_bitmap);
	}

	/* Set every FID bit used by the VLAN entries */
	err = _mv88e6xxx_vtu_vid_write(chip, GLOBAL_VTU_VID_MASK);
	if (err)
		return err;

	do {
		err = _mv88e6xxx_vtu_getnext(chip, &vlan);
		if (err)
			return err;

		if (!vlan.valid)
			break;

		set_bit(vlan.fid, fid_bitmap);
	} while (vlan.vid < GLOBAL_VTU_VID_MASK);

	/* The reset value 0x000 is used to indicate that multiple address
	 * databases are not needed. Return the next positive available.
	 */
	*fid = find_next_zero_bit(fid_bitmap, MV88E6XXX_N_FID, 1);
	if (unlikely(*fid >= mv88e6xxx_num_databases(chip)))
		return -ENOSPC;

	/* Clear the database */
	return _mv88e6xxx_atu_flush(chip, *fid, true);
}

static int _mv88e6xxx_vtu_new(struct mv88e6xxx_chip *chip, u16 vid,
			      struct mv88e6xxx_vtu_entry *entry)
{
	struct dsa_switch *ds = chip->ds;
	struct mv88e6xxx_vtu_entry vlan = {
		.valid = true,
		.vid = vid,
	};
	int i, err;

	err = _mv88e6xxx_fid_new(chip, &vlan.fid);
	if (err)
		return err;

	/* exclude all ports except the CPU and DSA ports */
	for (i = 0; i < mv88e6xxx_num_ports(chip); ++i)
		vlan.data[i] = dsa_is_cpu_port(ds, i) || dsa_is_dsa_port(ds, i)
			? GLOBAL_VTU_DATA_MEMBER_TAG_UNMODIFIED
			: GLOBAL_VTU_DATA_MEMBER_TAG_NON_MEMBER;

	if (mv88e6xxx_6097_family(chip) || mv88e6xxx_6165_family(chip) ||
	    mv88e6xxx_6351_family(chip) || mv88e6xxx_6352_family(chip) ||
	    mv88e6xxx_6341_family(chip)) {
		struct mv88e6xxx_vtu_entry vstp;

		/* Adding a VTU entry requires a valid STU entry. As VSTP is not
		 * implemented, only one STU entry is needed to cover all VTU
		 * entries. Thus, validate the SID 0.
		 */
		vlan.sid = 0;
		err = _mv88e6xxx_stu_getnext(chip, GLOBAL_VTU_SID_MASK, &vstp);
		if (err)
			return err;

		if (vstp.sid != vlan.sid || !vstp.valid) {
			memset(&vstp, 0, sizeof(vstp));
			vstp.valid = true;
			vstp.sid = vlan.sid;

			err = _mv88e6xxx_stu_loadpurge(chip, &vstp);
			if (err)
				return err;
		}
	}

	*entry = vlan;
	return 0;
}
=======
	if (entry->vid == vid && entry->valid)
		return 0;
>>>>>>> 2ac97f0f

	if (new) {
		int i;

		/* Initialize a fresh VLAN entry */
		memset(entry, 0, sizeof(*entry));
		entry->valid = true;
		entry->vid = vid;

		/* Include only CPU and DSA ports */
		for (i = 0; i < mv88e6xxx_num_ports(chip); ++i)
			entry->member[i] = dsa_is_normal_port(chip->ds, i) ?
				GLOBAL_VTU_DATA_MEMBER_TAG_NON_MEMBER :
				GLOBAL_VTU_DATA_MEMBER_TAG_UNMODIFIED;

		return mv88e6xxx_atu_new(chip, &entry->fid);
	}

	/* switchdev expects -EOPNOTSUPP to honor software VLANs */
	return -EOPNOTSUPP;
}

static int mv88e6xxx_port_check_hw_vlan(struct dsa_switch *ds, int port,
					u16 vid_begin, u16 vid_end)
{
	struct mv88e6xxx_chip *chip = ds->priv;
	struct mv88e6xxx_vtu_entry vlan = {
		.vid = vid_begin - 1,
	};
	int i, err;

	if (!vid_begin)
		return -EOPNOTSUPP;

	mutex_lock(&chip->reg_lock);

	do {
		err = mv88e6xxx_vtu_getnext(chip, &vlan);
		if (err)
			goto unlock;

		if (!vlan.valid)
			break;

		if (vlan.vid > vid_end)
			break;

		for (i = 0; i < mv88e6xxx_num_ports(chip); ++i) {
			if (dsa_is_dsa_port(ds, i) || dsa_is_cpu_port(ds, i))
				continue;

			if (!ds->ports[port].netdev)
				continue;

			if (vlan.member[i] ==
			    GLOBAL_VTU_DATA_MEMBER_TAG_NON_MEMBER)
				continue;

			if (ds->ports[i].bridge_dev ==
			    ds->ports[port].bridge_dev)
				break; /* same bridge, check next VLAN */

			if (!ds->ports[i].bridge_dev)
				continue;

			netdev_warn(ds->ports[port].netdev,
				    "hardware VLAN %d already used by %s\n",
				    vlan.vid,
				    netdev_name(ds->ports[i].bridge_dev));
			err = -EOPNOTSUPP;
			goto unlock;
		}
	} while (vlan.vid < vid_end);

unlock:
	mutex_unlock(&chip->reg_lock);

	return err;
}

static int mv88e6xxx_port_vlan_filtering(struct dsa_switch *ds, int port,
					 bool vlan_filtering)
{
	struct mv88e6xxx_chip *chip = ds->priv;
	u16 mode = vlan_filtering ? PORT_CONTROL_2_8021Q_SECURE :
		PORT_CONTROL_2_8021Q_DISABLED;
	int err;

	if (!chip->info->max_vid)
		return -EOPNOTSUPP;

	mutex_lock(&chip->reg_lock);
	err = mv88e6xxx_port_set_8021q_mode(chip, port, mode);
	mutex_unlock(&chip->reg_lock);

	return err;
}

static int
mv88e6xxx_port_vlan_prepare(struct dsa_switch *ds, int port,
			    const struct switchdev_obj_port_vlan *vlan,
			    struct switchdev_trans *trans)
{
	struct mv88e6xxx_chip *chip = ds->priv;
	int err;

	if (!chip->info->max_vid)
		return -EOPNOTSUPP;

	/* If the requested port doesn't belong to the same bridge as the VLAN
	 * members, do not support it (yet) and fallback to software VLAN.
	 */
	err = mv88e6xxx_port_check_hw_vlan(ds, port, vlan->vid_begin,
					   vlan->vid_end);
	if (err)
		return err;

	/* We don't need any dynamic resource from the kernel (yet),
	 * so skip the prepare phase.
	 */
	return 0;
}

static int _mv88e6xxx_port_vlan_add(struct mv88e6xxx_chip *chip, int port,
				    u16 vid, bool untagged)
{
	struct mv88e6xxx_vtu_entry vlan;
	int err;

	err = mv88e6xxx_vtu_get(chip, vid, &vlan, true);
	if (err)
		return err;

	vlan.member[port] = untagged ?
		GLOBAL_VTU_DATA_MEMBER_TAG_UNTAGGED :
		GLOBAL_VTU_DATA_MEMBER_TAG_TAGGED;

	return mv88e6xxx_vtu_loadpurge(chip, &vlan);
}

static void mv88e6xxx_port_vlan_add(struct dsa_switch *ds, int port,
				    const struct switchdev_obj_port_vlan *vlan,
				    struct switchdev_trans *trans)
{
	struct mv88e6xxx_chip *chip = ds->priv;
	bool untagged = vlan->flags & BRIDGE_VLAN_INFO_UNTAGGED;
	bool pvid = vlan->flags & BRIDGE_VLAN_INFO_PVID;
	u16 vid;

	if (!chip->info->max_vid)
		return;

	mutex_lock(&chip->reg_lock);

	for (vid = vlan->vid_begin; vid <= vlan->vid_end; ++vid)
		if (_mv88e6xxx_port_vlan_add(chip, port, vid, untagged))
			netdev_err(ds->ports[port].netdev,
				   "failed to add VLAN %d%c\n",
				   vid, untagged ? 'u' : 't');

	if (pvid && mv88e6xxx_port_set_pvid(chip, port, vlan->vid_end))
		netdev_err(ds->ports[port].netdev, "failed to set PVID %d\n",
			   vlan->vid_end);

	mutex_unlock(&chip->reg_lock);
}

static int _mv88e6xxx_port_vlan_del(struct mv88e6xxx_chip *chip,
				    int port, u16 vid)
{
	struct dsa_switch *ds = chip->ds;
	struct mv88e6xxx_vtu_entry vlan;
	int i, err;

	err = mv88e6xxx_vtu_get(chip, vid, &vlan, false);
	if (err)
		return err;

	/* Tell switchdev if this VLAN is handled in software */
	if (vlan.member[port] == GLOBAL_VTU_DATA_MEMBER_TAG_NON_MEMBER)
		return -EOPNOTSUPP;

	vlan.member[port] = GLOBAL_VTU_DATA_MEMBER_TAG_NON_MEMBER;

	/* keep the VLAN unless all ports are excluded */
	vlan.valid = false;
	for (i = 0; i < mv88e6xxx_num_ports(chip); ++i) {
		if (dsa_is_cpu_port(ds, i) || dsa_is_dsa_port(ds, i))
			continue;

		if (vlan.member[i] != GLOBAL_VTU_DATA_MEMBER_TAG_NON_MEMBER) {
			vlan.valid = true;
			break;
		}
	}

	err = mv88e6xxx_vtu_loadpurge(chip, &vlan);
	if (err)
		return err;

	return mv88e6xxx_g1_atu_remove(chip, vlan.fid, port, false);
}

static int mv88e6xxx_port_vlan_del(struct dsa_switch *ds, int port,
				   const struct switchdev_obj_port_vlan *vlan)
{
	struct mv88e6xxx_chip *chip = ds->priv;
	u16 pvid, vid;
	int err = 0;

	if (!chip->info->max_vid)
		return -EOPNOTSUPP;

	mutex_lock(&chip->reg_lock);

	err = mv88e6xxx_port_get_pvid(chip, port, &pvid);
	if (err)
		goto unlock;

	for (vid = vlan->vid_begin; vid <= vlan->vid_end; ++vid) {
		err = _mv88e6xxx_port_vlan_del(chip, port, vid);
		if (err)
			goto unlock;

		if (vid == pvid) {
			err = mv88e6xxx_port_set_pvid(chip, port, 0);
			if (err)
				goto unlock;
		}
	}

unlock:
	mutex_unlock(&chip->reg_lock);

	return err;
}

<<<<<<< HEAD
static int _mv88e6xxx_atu_mac_write(struct mv88e6xxx_chip *chip,
				    const unsigned char *addr)
{
	int i, err;

	for (i = 0; i < 3; i++) {
		err = mv88e6xxx_g1_write(chip, GLOBAL_ATU_MAC_01 + i,
					 (addr[i * 2] << 8) | addr[i * 2 + 1]);
		if (err)
			return err;
	}

	return 0;
}

static int _mv88e6xxx_atu_mac_read(struct mv88e6xxx_chip *chip,
				   unsigned char *addr)
{
	u16 val;
	int i, err;

	for (i = 0; i < 3; i++) {
		err = mv88e6xxx_g1_read(chip, GLOBAL_ATU_MAC_01 + i, &val);
		if (err)
			return err;

		addr[i * 2] = val >> 8;
		addr[i * 2 + 1] = val & 0xff;
	}

	return 0;
}

static int _mv88e6xxx_atu_load(struct mv88e6xxx_chip *chip,
			       struct mv88e6xxx_atu_entry *entry)
{
	int ret;

	ret = _mv88e6xxx_atu_wait(chip);
	if (ret < 0)
		return ret;

	ret = _mv88e6xxx_atu_mac_write(chip, entry->mac);
	if (ret < 0)
		return ret;

	ret = _mv88e6xxx_atu_data_write(chip, entry);
	if (ret < 0)
		return ret;

	return _mv88e6xxx_atu_cmd(chip, entry->fid, GLOBAL_ATU_OP_LOAD_DB);
}

static int _mv88e6xxx_atu_getnext(struct mv88e6xxx_chip *chip, u16 fid,
				  struct mv88e6xxx_atu_entry *entry);

static int mv88e6xxx_atu_get(struct mv88e6xxx_chip *chip, int fid,
			     const u8 *addr, struct mv88e6xxx_atu_entry *entry)
{
	struct mv88e6xxx_atu_entry next;
	int err;

	memcpy(next.mac, addr, ETH_ALEN);
	eth_addr_dec(next.mac);

	err = _mv88e6xxx_atu_mac_write(chip, next.mac);
	if (err)
		return err;

	do {
		err = _mv88e6xxx_atu_getnext(chip, fid, &next);
		if (err)
			return err;

		if (next.state == GLOBAL_ATU_DATA_STATE_UNUSED)
			break;

		if (ether_addr_equal(next.mac, addr)) {
			*entry = next;
			return 0;
		}
	} while (ether_addr_greater(addr, next.mac));

	memset(entry, 0, sizeof(*entry));
	entry->fid = fid;
	ether_addr_copy(entry->mac, addr);

	return 0;
}

=======
>>>>>>> 2ac97f0f
static int mv88e6xxx_port_db_load_purge(struct mv88e6xxx_chip *chip, int port,
					const unsigned char *addr, u16 vid,
					u8 state)
{
	struct mv88e6xxx_vtu_entry vlan;
	struct mv88e6xxx_atu_entry entry;
	int err;

	/* Null VLAN ID corresponds to the port private database */
	if (vid == 0)
		err = mv88e6xxx_port_get_fid(chip, port, &vlan.fid);
	else
		err = mv88e6xxx_vtu_get(chip, vid, &vlan, false);
	if (err)
		return err;

	entry.state = GLOBAL_ATU_DATA_STATE_UNUSED;
	ether_addr_copy(entry.mac, addr);
	eth_addr_dec(entry.mac);

	err = mv88e6xxx_g1_atu_getnext(chip, vlan.fid, &entry);
	if (err)
		return err;

	/* Initialize a fresh ATU entry if it isn't found */
	if (entry.state == GLOBAL_ATU_DATA_STATE_UNUSED ||
	    !ether_addr_equal(entry.mac, addr)) {
		memset(&entry, 0, sizeof(entry));
		ether_addr_copy(entry.mac, addr);
	}

	/* Purge the ATU entry only if no port is using it anymore */
	if (state == GLOBAL_ATU_DATA_STATE_UNUSED) {
		entry.portvec &= ~BIT(port);
		if (!entry.portvec)
			entry.state = GLOBAL_ATU_DATA_STATE_UNUSED;
	} else {
		entry.portvec |= BIT(port);
		entry.state = state;
	}

	return mv88e6xxx_g1_atu_loadpurge(chip, vlan.fid, &entry);
}

static int mv88e6xxx_port_fdb_prepare(struct dsa_switch *ds, int port,
				      const struct switchdev_obj_port_fdb *fdb,
				      struct switchdev_trans *trans)
{
	/* We don't need any dynamic resource from the kernel (yet),
	 * so skip the prepare phase.
	 */
	return 0;
}

static void mv88e6xxx_port_fdb_add(struct dsa_switch *ds, int port,
				   const struct switchdev_obj_port_fdb *fdb,
				   struct switchdev_trans *trans)
{
	struct mv88e6xxx_chip *chip = ds->priv;

	mutex_lock(&chip->reg_lock);
	if (mv88e6xxx_port_db_load_purge(chip, port, fdb->addr, fdb->vid,
					 GLOBAL_ATU_DATA_STATE_UC_STATIC))
		netdev_err(ds->ports[port].netdev, "failed to load unicast MAC address\n");
	mutex_unlock(&chip->reg_lock);
}

static int mv88e6xxx_port_fdb_del(struct dsa_switch *ds, int port,
				  const struct switchdev_obj_port_fdb *fdb)
{
	struct mv88e6xxx_chip *chip = ds->priv;
	int err;

	mutex_lock(&chip->reg_lock);
	err = mv88e6xxx_port_db_load_purge(chip, port, fdb->addr, fdb->vid,
					   GLOBAL_ATU_DATA_STATE_UNUSED);
	mutex_unlock(&chip->reg_lock);

	return err;
}

static int mv88e6xxx_port_db_dump_fid(struct mv88e6xxx_chip *chip,
				      u16 fid, u16 vid, int port,
				      struct switchdev_obj *obj,
				      int (*cb)(struct switchdev_obj *obj))
{
	struct mv88e6xxx_atu_entry addr;
	int err;

	addr.state = GLOBAL_ATU_DATA_STATE_UNUSED;
	eth_broadcast_addr(addr.mac);

	do {
		err = mv88e6xxx_g1_atu_getnext(chip, fid, &addr);
		if (err)
			return err;

		if (addr.state == GLOBAL_ATU_DATA_STATE_UNUSED)
			break;

		if (addr.trunk || (addr.portvec & BIT(port)) == 0)
			continue;

		if (obj->id == SWITCHDEV_OBJ_ID_PORT_FDB) {
			struct switchdev_obj_port_fdb *fdb;

			if (!is_unicast_ether_addr(addr.mac))
				continue;

			fdb = SWITCHDEV_OBJ_PORT_FDB(obj);
			fdb->vid = vid;
			ether_addr_copy(fdb->addr, addr.mac);
			if (addr.state == GLOBAL_ATU_DATA_STATE_UC_STATIC)
				fdb->ndm_state = NUD_NOARP;
			else
				fdb->ndm_state = NUD_REACHABLE;
		} else if (obj->id == SWITCHDEV_OBJ_ID_PORT_MDB) {
			struct switchdev_obj_port_mdb *mdb;

			if (!is_multicast_ether_addr(addr.mac))
				continue;

			mdb = SWITCHDEV_OBJ_PORT_MDB(obj);
			mdb->vid = vid;
			ether_addr_copy(mdb->addr, addr.mac);
		} else {
			return -EOPNOTSUPP;
		}

		err = cb(obj);
		if (err)
			return err;
	} while (!is_broadcast_ether_addr(addr.mac));

	return err;
}

static int mv88e6xxx_port_db_dump(struct mv88e6xxx_chip *chip, int port,
				  struct switchdev_obj *obj,
				  int (*cb)(struct switchdev_obj *obj))
{
	struct mv88e6xxx_vtu_entry vlan = {
		.vid = chip->info->max_vid,
	};
	u16 fid;
	int err;

	/* Dump port's default Filtering Information Database (VLAN ID 0) */
	err = mv88e6xxx_port_get_fid(chip, port, &fid);
	if (err)
		return err;

	err = mv88e6xxx_port_db_dump_fid(chip, fid, 0, port, obj, cb);
	if (err)
		return err;

	/* Dump VLANs' Filtering Information Databases */
	do {
		err = mv88e6xxx_vtu_getnext(chip, &vlan);
		if (err)
			return err;

		if (!vlan.valid)
			break;

		err = mv88e6xxx_port_db_dump_fid(chip, vlan.fid, vlan.vid, port,
						 obj, cb);
		if (err)
			return err;
	} while (vlan.vid < chip->info->max_vid);

	return err;
}

static int mv88e6xxx_port_fdb_dump(struct dsa_switch *ds, int port,
				   struct switchdev_obj_port_fdb *fdb,
				   int (*cb)(struct switchdev_obj *obj))
{
	struct mv88e6xxx_chip *chip = ds->priv;
	int err;

	mutex_lock(&chip->reg_lock);
	err = mv88e6xxx_port_db_dump(chip, port, &fdb->obj, cb);
	mutex_unlock(&chip->reg_lock);

	return err;
}

<<<<<<< HEAD
static int mv88e6xxx_port_bridge_join(struct dsa_switch *ds, int port,
				      struct net_device *br)
=======
static int mv88e6xxx_bridge_map(struct mv88e6xxx_chip *chip,
				struct net_device *br)
>>>>>>> 2ac97f0f
{
	struct dsa_switch *ds;
	int port;
	int dev;
	int err;

	/* Remap the Port VLAN of each local bridge group member */
	for (port = 0; port < mv88e6xxx_num_ports(chip); ++port) {
		if (chip->ds->ports[port].bridge_dev == br) {
			err = mv88e6xxx_port_vlan_map(chip, port);
			if (err)
				return err;
		}
	}

<<<<<<< HEAD
	/* Remap each port's VLANTable */
	for (i = 0; i < mv88e6xxx_num_ports(chip); ++i) {
		if (ds->ports[i].bridge_dev == br) {
			err = _mv88e6xxx_port_based_vlan_map(chip, i);
			if (err)
				break;
=======
	if (!mv88e6xxx_has_pvt(chip))
		return 0;

	/* Remap the Port VLAN of each cross-chip bridge group member */
	for (dev = 0; dev < DSA_MAX_SWITCHES; ++dev) {
		ds = chip->ds->dst->ds[dev];
		if (!ds)
			break;

		for (port = 0; port < ds->num_ports; ++port) {
			if (ds->ports[port].bridge_dev == br) {
				err = mv88e6xxx_pvt_map(chip, dev, port);
				if (err)
					return err;
			}
>>>>>>> 2ac97f0f
		}
	}

	return 0;
}

static int mv88e6xxx_port_bridge_join(struct dsa_switch *ds, int port,
				      struct net_device *br)
{
	struct mv88e6xxx_chip *chip = ds->priv;
	int err;

	mutex_lock(&chip->reg_lock);
	err = mv88e6xxx_bridge_map(chip, br);
	mutex_unlock(&chip->reg_lock);

	return err;
}

static void mv88e6xxx_port_bridge_leave(struct dsa_switch *ds, int port,
					struct net_device *br)
{
	struct mv88e6xxx_chip *chip = ds->priv;
<<<<<<< HEAD
	int i;
=======
>>>>>>> 2ac97f0f

	mutex_lock(&chip->reg_lock);
	if (mv88e6xxx_bridge_map(chip, br) ||
	    mv88e6xxx_port_vlan_map(chip, port))
		dev_err(ds->dev, "failed to remap in-chip Port VLAN\n");
	mutex_unlock(&chip->reg_lock);
}

<<<<<<< HEAD
	/* Remap each port's VLANTable */
	for (i = 0; i < mv88e6xxx_num_ports(chip); ++i)
		if (i == port || ds->ports[i].bridge_dev == br)
			if (_mv88e6xxx_port_based_vlan_map(chip, i))
				netdev_warn(ds->ports[i].netdev,
					    "failed to remap\n");
=======
static int mv88e6xxx_crosschip_bridge_join(struct dsa_switch *ds, int dev,
					   int port, struct net_device *br)
{
	struct mv88e6xxx_chip *chip = ds->priv;
	int err;

	if (!mv88e6xxx_has_pvt(chip))
		return 0;
>>>>>>> 2ac97f0f

	mutex_lock(&chip->reg_lock);
	err = mv88e6xxx_pvt_map(chip, dev, port);
	mutex_unlock(&chip->reg_lock);

	return err;
}

static void mv88e6xxx_crosschip_bridge_leave(struct dsa_switch *ds, int dev,
					     int port, struct net_device *br)
{
	struct mv88e6xxx_chip *chip = ds->priv;

	if (!mv88e6xxx_has_pvt(chip))
		return;

	mutex_lock(&chip->reg_lock);
	if (mv88e6xxx_pvt_map(chip, dev, port))
		dev_err(ds->dev, "failed to remap cross-chip Port VLAN\n");
	mutex_unlock(&chip->reg_lock);
}

static int mv88e6xxx_software_reset(struct mv88e6xxx_chip *chip)
{
	if (chip->info->ops->reset)
		return chip->info->ops->reset(chip);

	return 0;
}

static void mv88e6xxx_hardware_reset(struct mv88e6xxx_chip *chip)
{
	struct gpio_desc *gpiod = chip->reset;

	/* If there is a GPIO connected to the reset pin, toggle it */
	if (gpiod) {
		gpiod_set_value_cansleep(gpiod, 1);
		usleep_range(10000, 20000);
		gpiod_set_value_cansleep(gpiod, 0);
		usleep_range(10000, 20000);
	}
}

static int mv88e6xxx_disable_ports(struct mv88e6xxx_chip *chip)
{
	int i, err;

	/* Set all ports to the Disabled state */
	for (i = 0; i < mv88e6xxx_num_ports(chip); i++) {
		err = mv88e6xxx_port_set_state(chip, i,
					       PORT_CONTROL_STATE_DISABLED);
		if (err)
			return err;
	}

	/* Wait for transmit queues to drain,
	 * i.e. 2ms for a maximum frame to be transmitted at 10 Mbps.
	 */
	usleep_range(2000, 4000);

	return 0;
}

static int mv88e6xxx_switch_reset(struct mv88e6xxx_chip *chip)
{
	int err;

	err = mv88e6xxx_disable_ports(chip);
	if (err)
		return err;

	mv88e6xxx_hardware_reset(chip);

	return mv88e6xxx_software_reset(chip);
}

static int mv88e6xxx_serdes_power_on(struct mv88e6xxx_chip *chip)
{
	u16 val;
	int err;

	/* Clear Power Down bit */
	err = mv88e6xxx_serdes_read(chip, MII_BMCR, &val);
	if (err)
		return err;

	if (val & BMCR_PDOWN) {
		val &= ~BMCR_PDOWN;
		err = mv88e6xxx_serdes_write(chip, MII_BMCR, val);
	}

	return err;
}

static int mv88e6xxx_set_port_mode(struct mv88e6xxx_chip *chip, int port,
				   enum mv88e6xxx_frame_mode frame, u16 egress,
				   u16 etype)
{
	int err;

	if (!chip->info->ops->port_set_frame_mode)
		return -EOPNOTSUPP;

	err = mv88e6xxx_port_set_egress_mode(chip, port, egress);
	if (err)
		return err;

	err = chip->info->ops->port_set_frame_mode(chip, port, frame);
	if (err)
		return err;

	if (chip->info->ops->port_set_ether_type)
		return chip->info->ops->port_set_ether_type(chip, port, etype);

	return 0;
}

static int mv88e6xxx_set_port_mode_normal(struct mv88e6xxx_chip *chip, int port)
{
	return mv88e6xxx_set_port_mode(chip, port, MV88E6XXX_FRAME_MODE_NORMAL,
				       PORT_CONTROL_EGRESS_UNMODIFIED,
				       PORT_ETH_TYPE_DEFAULT);
}

static int mv88e6xxx_set_port_mode_dsa(struct mv88e6xxx_chip *chip, int port)
{
	return mv88e6xxx_set_port_mode(chip, port, MV88E6XXX_FRAME_MODE_DSA,
				       PORT_CONTROL_EGRESS_UNMODIFIED,
				       PORT_ETH_TYPE_DEFAULT);
}

static int mv88e6xxx_set_port_mode_edsa(struct mv88e6xxx_chip *chip, int port)
{
	return mv88e6xxx_set_port_mode(chip, port,
				       MV88E6XXX_FRAME_MODE_ETHERTYPE,
				       PORT_CONTROL_EGRESS_ADD_TAG, ETH_P_EDSA);
}

static int mv88e6xxx_setup_port_mode(struct mv88e6xxx_chip *chip, int port)
{
	if (dsa_is_dsa_port(chip->ds, port))
		return mv88e6xxx_set_port_mode_dsa(chip, port);

	if (dsa_is_normal_port(chip->ds, port))
		return mv88e6xxx_set_port_mode_normal(chip, port);

	/* Setup CPU port mode depending on its supported tag format */
	if (chip->info->tag_protocol == DSA_TAG_PROTO_DSA)
		return mv88e6xxx_set_port_mode_dsa(chip, port);

	if (chip->info->tag_protocol == DSA_TAG_PROTO_EDSA)
		return mv88e6xxx_set_port_mode_edsa(chip, port);

	return -EINVAL;
}

static int mv88e6xxx_setup_message_port(struct mv88e6xxx_chip *chip, int port)
{
	bool message = dsa_is_dsa_port(chip->ds, port);

	return mv88e6xxx_port_set_message_port(chip, port, message);
}

static int mv88e6xxx_setup_egress_floods(struct mv88e6xxx_chip *chip, int port)
{
	bool flood = port == dsa_upstream_port(chip->ds);

	/* Upstream ports flood frames with unknown unicast or multicast DA */
	if (chip->info->ops->port_set_egress_floods)
		return chip->info->ops->port_set_egress_floods(chip, port,
							       flood, flood);

	return 0;
}

static int mv88e6xxx_setup_port(struct mv88e6xxx_chip *chip, int port)
{
	struct dsa_switch *ds = chip->ds;
	int err;
	u16 reg;

	/* MAC Forcing register: don't force link, speed, duplex or flow control
	 * state to any particular values on physical ports, but force the CPU
	 * port and all DSA ports to their maximum bandwidth and full duplex.
	 */
	if (dsa_is_cpu_port(ds, port) || dsa_is_dsa_port(ds, port))
		err = mv88e6xxx_port_setup_mac(chip, port, LINK_FORCED_UP,
					       SPEED_MAX, DUPLEX_FULL,
					       PHY_INTERFACE_MODE_NA);
	else
		err = mv88e6xxx_port_setup_mac(chip, port, LINK_UNFORCED,
					       SPEED_UNFORCED, DUPLEX_UNFORCED,
					       PHY_INTERFACE_MODE_NA);
	if (err)
		return err;

	/* Port Control: disable Drop-on-Unlock, disable Drop-on-Lock,
	 * disable Header mode, enable IGMP/MLD snooping, disable VLAN
	 * tunneling, determine priority by looking at 802.1p and IP
	 * priority fields (IP prio has precedence), and set STP state
	 * to Forwarding.
	 *
	 * If this is the CPU link, use DSA or EDSA tagging depending
	 * on which tagging mode was configured.
	 *
	 * If this is a link to another switch, use DSA tagging mode.
	 *
	 * If this is the upstream port for this switch, enable
	 * forwarding of unknown unicasts and multicasts.
	 */
	reg = PORT_CONTROL_IGMP_MLD_SNOOP |
		PORT_CONTROL_USE_TAG | PORT_CONTROL_USE_IP |
		PORT_CONTROL_STATE_FORWARDING;
	err = mv88e6xxx_port_write(chip, port, PORT_CONTROL, reg);
	if (err)
		return err;

	err = mv88e6xxx_setup_port_mode(chip, port);
	if (err)
		return err;

	err = mv88e6xxx_setup_egress_floods(chip, port);
	if (err)
		return err;

	/* If this port is connected to a SerDes, make sure the SerDes is not
	 * powered down.
	 */
	if (mv88e6xxx_has(chip, MV88E6XXX_FLAGS_SERDES)) {
		err = mv88e6xxx_port_read(chip, port, PORT_STATUS, &reg);
		if (err)
			return err;
		reg &= PORT_STATUS_CMODE_MASK;
		if ((reg == PORT_STATUS_CMODE_100BASE_X) ||
		    (reg == PORT_STATUS_CMODE_1000BASE_X) ||
		    (reg == PORT_STATUS_CMODE_SGMII)) {
			err = mv88e6xxx_serdes_power_on(chip);
			if (err < 0)
				return err;
		}
	}

	/* Port Control 2: don't force a good FCS, set the maximum frame size to
	 * 10240 bytes, disable 802.1q tags checking, don't discard tagged or
	 * untagged frames on this port, do a destination address lookup on all
	 * received packets as usual, disable ARP mirroring and don't send a
	 * copy of all transmitted/received frames on this port to the CPU.
	 */
	err = mv88e6xxx_port_set_map_da(chip, port);
	if (err)
		return err;

	reg = 0;
	if (chip->info->ops->port_set_upstream_port) {
		err = chip->info->ops->port_set_upstream_port(
			chip, port, dsa_upstream_port(ds));
		if (err)
			return err;
	}

	err = mv88e6xxx_port_set_8021q_mode(chip, port,
					    PORT_CONTROL_2_8021Q_DISABLED);
	if (err)
		return err;

	if (chip->info->ops->port_jumbo_config) {
		err = chip->info->ops->port_jumbo_config(chip, port);
		if (err)
			return err;
	}

	/* Port Association Vector: when learning source addresses
	 * of packets, add the address to the address database using
	 * a port bitmap that has only the bit for this port set and
	 * the other bits clear.
	 */
	reg = 1 << port;
	/* Disable learning for CPU port */
	if (dsa_is_cpu_port(ds, port))
		reg = 0;

	err = mv88e6xxx_port_write(chip, port, PORT_ASSOC_VECTOR, reg);
	if (err)
		return err;

	/* Egress rate control 2: disable egress rate control. */
	err = mv88e6xxx_port_write(chip, port, PORT_RATE_CONTROL_2, 0x0000);
	if (err)
		return err;

	if (chip->info->ops->port_pause_config) {
		err = chip->info->ops->port_pause_config(chip, port);
		if (err)
			return err;
	}

<<<<<<< HEAD
	if (mv88e6xxx_6352_family(chip) || mv88e6xxx_6351_family(chip) ||
	    mv88e6xxx_6165_family(chip) || mv88e6xxx_6097_family(chip) ||
	    mv88e6xxx_6320_family(chip) || mv88e6xxx_6341_family(chip)) {
		/* Port ATU control: disable limiting the number of
		 * address database entries that this port is allowed
		 * to use.
		 */
		err = mv88e6xxx_port_write(chip, port, PORT_ATU_CONTROL,
					   0x0000);
		/* Priority Override: disable DA, SA and VTU priority
		 * override.
		 */
		err = mv88e6xxx_port_write(chip, port, PORT_PRI_OVERRIDE,
					   0x0000);
=======
	if (chip->info->ops->port_disable_learn_limit) {
		err = chip->info->ops->port_disable_learn_limit(chip, port);
		if (err)
			return err;
	}

	if (chip->info->ops->port_disable_pri_override) {
		err = chip->info->ops->port_disable_pri_override(chip, port);
>>>>>>> 2ac97f0f
		if (err)
			return err;
	}

	if (chip->info->ops->port_tag_remap) {
		err = chip->info->ops->port_tag_remap(chip, port);
		if (err)
			return err;
	}

	if (chip->info->ops->port_egress_rate_limiting) {
		err = chip->info->ops->port_egress_rate_limiting(chip, port);
		if (err)
			return err;
	}

	err = mv88e6xxx_setup_message_port(chip, port);
	if (err)
		return err;

	/* Port based VLAN map: give each port the same default address
	 * database, and allow bidirectional communication between the
	 * CPU and DSA port(s), and the other ports.
	 */
	err = mv88e6xxx_port_set_fid(chip, port, 0);
	if (err)
		return err;

	err = mv88e6xxx_port_vlan_map(chip, port);
	if (err)
		return err;

	/* Default VLAN ID and priority: don't set a default VLAN
	 * ID, and set the default packet priority to zero.
	 */
	return mv88e6xxx_port_write(chip, port, PORT_DEFAULT_VLAN, 0x0000);
}

static int mv88e6xxx_g1_set_switch_mac(struct mv88e6xxx_chip *chip, u8 *addr)
{
	int err;

	err = mv88e6xxx_g1_write(chip, GLOBAL_MAC_01, (addr[0] << 8) | addr[1]);
	if (err)
		return err;

	err = mv88e6xxx_g1_write(chip, GLOBAL_MAC_23, (addr[2] << 8) | addr[3]);
	if (err)
		return err;

	err = mv88e6xxx_g1_write(chip, GLOBAL_MAC_45, (addr[4] << 8) | addr[5]);
	if (err)
		return err;

	return 0;
}

static int mv88e6xxx_set_ageing_time(struct dsa_switch *ds,
				     unsigned int ageing_time)
{
	struct mv88e6xxx_chip *chip = ds->priv;
	int err;

	mutex_lock(&chip->reg_lock);
	err = mv88e6xxx_g1_atu_set_age_time(chip, ageing_time);
	mutex_unlock(&chip->reg_lock);

	return err;
}

static int mv88e6xxx_g1_setup(struct mv88e6xxx_chip *chip)
{
	struct dsa_switch *ds = chip->ds;
	u32 upstream_port = dsa_upstream_port(ds);
	int err;

	/* Enable the PHY Polling Unit if present, don't discard any packets,
	 * and mask all interrupt sources.
	 */
	err = mv88e6xxx_ppu_enable(chip);
	if (err)
		return err;

	if (chip->info->ops->g1_set_cpu_port) {
		err = chip->info->ops->g1_set_cpu_port(chip, upstream_port);
		if (err)
			return err;
	}

	if (chip->info->ops->g1_set_egress_port) {
		err = chip->info->ops->g1_set_egress_port(chip, upstream_port);
		if (err)
			return err;
	}

	/* Disable remote management, and set the switch's DSA device number. */
	err = mv88e6xxx_g1_write(chip, GLOBAL_CONTROL_2,
				 GLOBAL_CONTROL_2_MULTIPLE_CASCADE |
				 (ds->index & 0x1f));
	if (err)
		return err;

	/* Configure the IP ToS mapping registers. */
	err = mv88e6xxx_g1_write(chip, GLOBAL_IP_PRI_0, 0x0000);
	if (err)
		return err;
	err = mv88e6xxx_g1_write(chip, GLOBAL_IP_PRI_1, 0x0000);
	if (err)
		return err;
	err = mv88e6xxx_g1_write(chip, GLOBAL_IP_PRI_2, 0x5555);
	if (err)
		return err;
	err = mv88e6xxx_g1_write(chip, GLOBAL_IP_PRI_3, 0x5555);
	if (err)
		return err;
	err = mv88e6xxx_g1_write(chip, GLOBAL_IP_PRI_4, 0xaaaa);
	if (err)
		return err;
	err = mv88e6xxx_g1_write(chip, GLOBAL_IP_PRI_5, 0xaaaa);
	if (err)
		return err;
	err = mv88e6xxx_g1_write(chip, GLOBAL_IP_PRI_6, 0xffff);
	if (err)
		return err;
	err = mv88e6xxx_g1_write(chip, GLOBAL_IP_PRI_7, 0xffff);
	if (err)
		return err;

	/* Configure the IEEE 802.1p priority mapping register. */
	err = mv88e6xxx_g1_write(chip, GLOBAL_IEEE_PRI, 0xfa41);
	if (err)
		return err;

	/* Initialize the statistics unit */
	err = mv88e6xxx_stats_set_histogram(chip);
	if (err)
		return err;

	/* Clear the statistics counters for all ports */
	err = mv88e6xxx_g1_write(chip, GLOBAL_STATS_OP,
				 GLOBAL_STATS_OP_FLUSH_ALL);
	if (err)
		return err;

	/* Wait for the flush to complete. */
	err = mv88e6xxx_g1_stats_wait(chip);
	if (err)
		return err;

	return 0;
}

static int mv88e6xxx_setup(struct dsa_switch *ds)
{
	struct mv88e6xxx_chip *chip = ds->priv;
	int err;
	int i;

	chip->ds = ds;
	ds->slave_mii_bus = mv88e6xxx_default_mdio_bus(chip);

	mutex_lock(&chip->reg_lock);

	/* Setup Switch Port Registers */
	for (i = 0; i < mv88e6xxx_num_ports(chip); i++) {
		err = mv88e6xxx_setup_port(chip, i);
		if (err)
			goto unlock;
	}

	/* Setup Switch Global 1 Registers */
	err = mv88e6xxx_g1_setup(chip);
	if (err)
		goto unlock;

	/* Setup Switch Global 2 Registers */
	if (mv88e6xxx_has(chip, MV88E6XXX_FLAG_GLOBAL2)) {
		err = mv88e6xxx_g2_setup(chip);
		if (err)
			goto unlock;
	}

	err = mv88e6xxx_vtu_setup(chip);
	if (err)
		goto unlock;

	err = mv88e6xxx_pvt_setup(chip);
	if (err)
		goto unlock;

	err = mv88e6xxx_atu_setup(chip);
	if (err)
		goto unlock;

	/* Some generations have the configuration of sending reserved
	 * management frames to the CPU in global2, others in
	 * global1. Hence it does not fit the two setup functions
	 * above.
	 */
	if (chip->info->ops->mgmt_rsvd2cpu) {
		err = chip->info->ops->mgmt_rsvd2cpu(chip);
		if (err)
			goto unlock;
	}

unlock:
	mutex_unlock(&chip->reg_lock);

	return err;
}

static int mv88e6xxx_set_addr(struct dsa_switch *ds, u8 *addr)
{
	struct mv88e6xxx_chip *chip = ds->priv;
	int err;

	if (!chip->info->ops->set_switch_mac)
		return -EOPNOTSUPP;

	mutex_lock(&chip->reg_lock);
	err = chip->info->ops->set_switch_mac(chip, addr);
	mutex_unlock(&chip->reg_lock);

	return err;
}

static int mv88e6xxx_mdio_read(struct mii_bus *bus, int phy, int reg)
{
	struct mv88e6xxx_mdio_bus *mdio_bus = bus->priv;
	struct mv88e6xxx_chip *chip = mdio_bus->chip;
	u16 val;
	int err;

	if (!chip->info->ops->phy_read)
		return -EOPNOTSUPP;

	mutex_lock(&chip->reg_lock);
	err = chip->info->ops->phy_read(chip, bus, phy, reg, &val);
	mutex_unlock(&chip->reg_lock);

	if (reg == MII_PHYSID2) {
		/* Some internal PHYS don't have a model number.  Use
		 * the mv88e6390 family model number instead.
		 */
		if (!(val & 0x3f0))
			val |= PORT_SWITCH_ID_PROD_NUM_6390;
	}

	return err ? err : val;
}

static int mv88e6xxx_mdio_write(struct mii_bus *bus, int phy, int reg, u16 val)
{
	struct mv88e6xxx_mdio_bus *mdio_bus = bus->priv;
	struct mv88e6xxx_chip *chip = mdio_bus->chip;
	int err;

	if (!chip->info->ops->phy_write)
		return -EOPNOTSUPP;

	mutex_lock(&chip->reg_lock);
	err = chip->info->ops->phy_write(chip, bus, phy, reg, val);
	mutex_unlock(&chip->reg_lock);

	return err;
}

static int mv88e6xxx_mdio_register(struct mv88e6xxx_chip *chip,
				   struct device_node *np,
				   bool external)
{
	static int index;
	struct mv88e6xxx_mdio_bus *mdio_bus;
	struct mii_bus *bus;
	int err;

	bus = devm_mdiobus_alloc_size(chip->dev, sizeof(*mdio_bus));
	if (!bus)
		return -ENOMEM;

	mdio_bus = bus->priv;
	mdio_bus->bus = bus;
	mdio_bus->chip = chip;
	INIT_LIST_HEAD(&mdio_bus->list);
	mdio_bus->external = external;

	if (np) {
		bus->name = np->full_name;
		snprintf(bus->id, MII_BUS_ID_SIZE, "%s", np->full_name);
	} else {
		bus->name = "mv88e6xxx SMI";
		snprintf(bus->id, MII_BUS_ID_SIZE, "mv88e6xxx-%d", index++);
	}

	bus->read = mv88e6xxx_mdio_read;
	bus->write = mv88e6xxx_mdio_write;
	bus->parent = chip->dev;

	if (np)
		err = of_mdiobus_register(bus, np);
	else
		err = mdiobus_register(bus);
	if (err) {
		dev_err(chip->dev, "Cannot register MDIO bus (%d)\n", err);
		return err;
	}

	if (external)
		list_add_tail(&mdio_bus->list, &chip->mdios);
	else
		list_add(&mdio_bus->list, &chip->mdios);

	return 0;
}

static const struct of_device_id mv88e6xxx_mdio_external_match[] = {
	{ .compatible = "marvell,mv88e6xxx-mdio-external",
	  .data = (void *)true },
	{ },
};

static int mv88e6xxx_mdios_register(struct mv88e6xxx_chip *chip,
				    struct device_node *np)
{
	const struct of_device_id *match;
	struct device_node *child;
	int err;

	/* Always register one mdio bus for the internal/default mdio
	 * bus. This maybe represented in the device tree, but is
	 * optional.
	 */
	child = of_get_child_by_name(np, "mdio");
	err = mv88e6xxx_mdio_register(chip, child, false);
	if (err)
		return err;

	/* Walk the device tree, and see if there are any other nodes
	 * which say they are compatible with the external mdio
	 * bus.
	 */
	for_each_available_child_of_node(np, child) {
		match = of_match_node(mv88e6xxx_mdio_external_match, child);
		if (match) {
			err = mv88e6xxx_mdio_register(chip, child, true);
			if (err)
				return err;
		}
	}

	return 0;
}

static void mv88e6xxx_mdios_unregister(struct mv88e6xxx_chip *chip)

{
	struct mv88e6xxx_mdio_bus *mdio_bus;
	struct mii_bus *bus;

	list_for_each_entry(mdio_bus, &chip->mdios, list) {
		bus = mdio_bus->bus;

		mdiobus_unregister(bus);
	}
}

static int mv88e6xxx_get_eeprom_len(struct dsa_switch *ds)
{
	struct mv88e6xxx_chip *chip = ds->priv;

	return chip->eeprom_len;
}

static int mv88e6xxx_get_eeprom(struct dsa_switch *ds,
				struct ethtool_eeprom *eeprom, u8 *data)
{
	struct mv88e6xxx_chip *chip = ds->priv;
	int err;

	if (!chip->info->ops->get_eeprom)
		return -EOPNOTSUPP;

	mutex_lock(&chip->reg_lock);
	err = chip->info->ops->get_eeprom(chip, eeprom, data);
	mutex_unlock(&chip->reg_lock);

	if (err)
		return err;

	eeprom->magic = 0xc3ec4951;

	return 0;
}

static int mv88e6xxx_set_eeprom(struct dsa_switch *ds,
				struct ethtool_eeprom *eeprom, u8 *data)
{
	struct mv88e6xxx_chip *chip = ds->priv;
	int err;

	if (!chip->info->ops->set_eeprom)
		return -EOPNOTSUPP;

	if (eeprom->magic != 0xc3ec4951)
		return -EINVAL;

	mutex_lock(&chip->reg_lock);
	err = chip->info->ops->set_eeprom(chip, eeprom, data);
	mutex_unlock(&chip->reg_lock);

	return err;
}

static const struct mv88e6xxx_ops mv88e6085_ops = {
	/* MV88E6XXX_FAMILY_6097 */
	.set_switch_mac = mv88e6xxx_g1_set_switch_mac,
	.phy_read = mv88e6xxx_phy_ppu_read,
	.phy_write = mv88e6xxx_phy_ppu_write,
	.port_set_link = mv88e6xxx_port_set_link,
	.port_set_duplex = mv88e6xxx_port_set_duplex,
	.port_set_speed = mv88e6185_port_set_speed,
	.port_tag_remap = mv88e6095_port_tag_remap,
	.port_set_frame_mode = mv88e6351_port_set_frame_mode,
	.port_set_egress_floods = mv88e6352_port_set_egress_floods,
	.port_set_ether_type = mv88e6351_port_set_ether_type,
	.port_egress_rate_limiting = mv88e6097_port_egress_rate_limiting,
	.port_pause_config = mv88e6097_port_pause_config,
	.port_disable_learn_limit = mv88e6xxx_port_disable_learn_limit,
	.port_disable_pri_override = mv88e6xxx_port_disable_pri_override,
	.stats_snapshot = mv88e6xxx_g1_stats_snapshot,
	.stats_get_sset_count = mv88e6095_stats_get_sset_count,
	.stats_get_strings = mv88e6095_stats_get_strings,
	.stats_get_stats = mv88e6095_stats_get_stats,
	.g1_set_cpu_port = mv88e6095_g1_set_cpu_port,
	.g1_set_egress_port = mv88e6095_g1_set_egress_port,
	.watchdog_ops = &mv88e6097_watchdog_ops,
	.mgmt_rsvd2cpu = mv88e6095_g2_mgmt_rsvd2cpu,
	.ppu_enable = mv88e6185_g1_ppu_enable,
	.ppu_disable = mv88e6185_g1_ppu_disable,
	.reset = mv88e6185_g1_reset,
	.vtu_getnext = mv88e6352_g1_vtu_getnext,
	.vtu_loadpurge = mv88e6352_g1_vtu_loadpurge,
};

static const struct mv88e6xxx_ops mv88e6095_ops = {
	/* MV88E6XXX_FAMILY_6095 */
	.set_switch_mac = mv88e6xxx_g1_set_switch_mac,
	.phy_read = mv88e6xxx_phy_ppu_read,
	.phy_write = mv88e6xxx_phy_ppu_write,
	.port_set_link = mv88e6xxx_port_set_link,
	.port_set_duplex = mv88e6xxx_port_set_duplex,
	.port_set_speed = mv88e6185_port_set_speed,
	.port_set_frame_mode = mv88e6085_port_set_frame_mode,
<<<<<<< HEAD
	.port_set_egress_unknowns = mv88e6095_port_set_egress_unknowns,
=======
	.port_set_egress_floods = mv88e6185_port_set_egress_floods,
>>>>>>> 2ac97f0f
	.port_set_upstream_port = mv88e6095_port_set_upstream_port,
	.stats_snapshot = mv88e6xxx_g1_stats_snapshot,
	.stats_get_sset_count = mv88e6095_stats_get_sset_count,
	.stats_get_strings = mv88e6095_stats_get_strings,
	.stats_get_stats = mv88e6095_stats_get_stats,
	.mgmt_rsvd2cpu = mv88e6095_g2_mgmt_rsvd2cpu,
	.ppu_enable = mv88e6185_g1_ppu_enable,
	.ppu_disable = mv88e6185_g1_ppu_disable,
	.reset = mv88e6185_g1_reset,
	.vtu_getnext = mv88e6185_g1_vtu_getnext,
	.vtu_loadpurge = mv88e6185_g1_vtu_loadpurge,
};

static const struct mv88e6xxx_ops mv88e6097_ops = {
	/* MV88E6XXX_FAMILY_6097 */
	.set_switch_mac = mv88e6xxx_g2_set_switch_mac,
	.phy_read = mv88e6xxx_g2_smi_phy_read,
	.phy_write = mv88e6xxx_g2_smi_phy_write,
	.port_set_link = mv88e6xxx_port_set_link,
	.port_set_duplex = mv88e6xxx_port_set_duplex,
	.port_set_speed = mv88e6185_port_set_speed,
	.port_tag_remap = mv88e6095_port_tag_remap,
	.port_set_frame_mode = mv88e6351_port_set_frame_mode,
	.port_set_egress_floods = mv88e6352_port_set_egress_floods,
	.port_set_ether_type = mv88e6351_port_set_ether_type,
	.port_jumbo_config = mv88e6165_port_jumbo_config,
	.port_egress_rate_limiting = mv88e6095_port_egress_rate_limiting,
	.port_pause_config = mv88e6097_port_pause_config,
	.port_disable_learn_limit = mv88e6xxx_port_disable_learn_limit,
	.port_disable_pri_override = mv88e6xxx_port_disable_pri_override,
	.stats_snapshot = mv88e6xxx_g1_stats_snapshot,
	.stats_get_sset_count = mv88e6095_stats_get_sset_count,
	.stats_get_strings = mv88e6095_stats_get_strings,
	.stats_get_stats = mv88e6095_stats_get_stats,
	.g1_set_cpu_port = mv88e6095_g1_set_cpu_port,
	.g1_set_egress_port = mv88e6095_g1_set_egress_port,
	.watchdog_ops = &mv88e6097_watchdog_ops,
	.mgmt_rsvd2cpu = mv88e6095_g2_mgmt_rsvd2cpu,
	.reset = mv88e6352_g1_reset,
	.vtu_getnext = mv88e6352_g1_vtu_getnext,
	.vtu_loadpurge = mv88e6352_g1_vtu_loadpurge,
};

static const struct mv88e6xxx_ops mv88e6123_ops = {
	/* MV88E6XXX_FAMILY_6165 */
	.set_switch_mac = mv88e6xxx_g2_set_switch_mac,
	.phy_read = mv88e6165_phy_read,
	.phy_write = mv88e6165_phy_write,
	.port_set_link = mv88e6xxx_port_set_link,
	.port_set_duplex = mv88e6xxx_port_set_duplex,
	.port_set_speed = mv88e6185_port_set_speed,
	.port_set_frame_mode = mv88e6085_port_set_frame_mode,
	.port_set_egress_floods = mv88e6352_port_set_egress_floods,
	.port_disable_learn_limit = mv88e6xxx_port_disable_learn_limit,
	.port_disable_pri_override = mv88e6xxx_port_disable_pri_override,
	.stats_snapshot = mv88e6xxx_g1_stats_snapshot,
	.stats_get_sset_count = mv88e6095_stats_get_sset_count,
	.stats_get_strings = mv88e6095_stats_get_strings,
	.stats_get_stats = mv88e6095_stats_get_stats,
	.g1_set_cpu_port = mv88e6095_g1_set_cpu_port,
	.g1_set_egress_port = mv88e6095_g1_set_egress_port,
	.watchdog_ops = &mv88e6097_watchdog_ops,
	.mgmt_rsvd2cpu = mv88e6095_g2_mgmt_rsvd2cpu,
	.reset = mv88e6352_g1_reset,
	.vtu_getnext = mv88e6352_g1_vtu_getnext,
	.vtu_loadpurge = mv88e6352_g1_vtu_loadpurge,
};

static const struct mv88e6xxx_ops mv88e6131_ops = {
	/* MV88E6XXX_FAMILY_6185 */
	.set_switch_mac = mv88e6xxx_g1_set_switch_mac,
	.phy_read = mv88e6xxx_phy_ppu_read,
	.phy_write = mv88e6xxx_phy_ppu_write,
	.port_set_link = mv88e6xxx_port_set_link,
	.port_set_duplex = mv88e6xxx_port_set_duplex,
	.port_set_speed = mv88e6185_port_set_speed,
	.port_tag_remap = mv88e6095_port_tag_remap,
	.port_set_frame_mode = mv88e6351_port_set_frame_mode,
<<<<<<< HEAD
	.port_set_egress_unknowns = mv88e6095_port_set_egress_unknowns,
=======
	.port_set_egress_floods = mv88e6185_port_set_egress_floods,
>>>>>>> 2ac97f0f
	.port_set_ether_type = mv88e6351_port_set_ether_type,
	.port_set_upstream_port = mv88e6095_port_set_upstream_port,
	.port_jumbo_config = mv88e6165_port_jumbo_config,
	.port_egress_rate_limiting = mv88e6097_port_egress_rate_limiting,
	.port_pause_config = mv88e6097_port_pause_config,
	.stats_snapshot = mv88e6xxx_g1_stats_snapshot,
	.stats_get_sset_count = mv88e6095_stats_get_sset_count,
	.stats_get_strings = mv88e6095_stats_get_strings,
	.stats_get_stats = mv88e6095_stats_get_stats,
	.g1_set_cpu_port = mv88e6095_g1_set_cpu_port,
	.g1_set_egress_port = mv88e6095_g1_set_egress_port,
	.watchdog_ops = &mv88e6097_watchdog_ops,
	.mgmt_rsvd2cpu = mv88e6095_g2_mgmt_rsvd2cpu,
	.ppu_enable = mv88e6185_g1_ppu_enable,
	.ppu_disable = mv88e6185_g1_ppu_disable,
	.reset = mv88e6185_g1_reset,
	.vtu_getnext = mv88e6185_g1_vtu_getnext,
	.vtu_loadpurge = mv88e6185_g1_vtu_loadpurge,
};

static const struct mv88e6xxx_ops mv88e6141_ops = {
	/* MV88E6XXX_FAMILY_6341 */
	.get_eeprom = mv88e6xxx_g2_get_eeprom8,
	.set_eeprom = mv88e6xxx_g2_set_eeprom8,
	.set_switch_mac = mv88e6xxx_g2_set_switch_mac,
	.phy_read = mv88e6xxx_g2_smi_phy_read,
	.phy_write = mv88e6xxx_g2_smi_phy_write,
	.port_set_link = mv88e6xxx_port_set_link,
	.port_set_duplex = mv88e6xxx_port_set_duplex,
	.port_set_rgmii_delay = mv88e6390_port_set_rgmii_delay,
	.port_set_speed = mv88e6390_port_set_speed,
	.port_tag_remap = mv88e6095_port_tag_remap,
	.port_set_frame_mode = mv88e6351_port_set_frame_mode,
	.port_set_egress_floods = mv88e6352_port_set_egress_floods,
	.port_set_ether_type = mv88e6351_port_set_ether_type,
	.port_jumbo_config = mv88e6165_port_jumbo_config,
	.port_egress_rate_limiting = mv88e6097_port_egress_rate_limiting,
	.port_pause_config = mv88e6097_port_pause_config,
	.port_disable_learn_limit = mv88e6xxx_port_disable_learn_limit,
	.port_disable_pri_override = mv88e6xxx_port_disable_pri_override,
	.stats_snapshot = mv88e6390_g1_stats_snapshot,
	.stats_get_sset_count = mv88e6320_stats_get_sset_count,
	.stats_get_strings = mv88e6320_stats_get_strings,
	.stats_get_stats = mv88e6390_stats_get_stats,
	.g1_set_cpu_port = mv88e6390_g1_set_cpu_port,
	.g1_set_egress_port = mv88e6390_g1_set_egress_port,
	.watchdog_ops = &mv88e6390_watchdog_ops,
	.mgmt_rsvd2cpu =  mv88e6390_g1_mgmt_rsvd2cpu,
	.reset = mv88e6352_g1_reset,
	.vtu_getnext = mv88e6352_g1_vtu_getnext,
	.vtu_loadpurge = mv88e6352_g1_vtu_loadpurge,
};

static const struct mv88e6xxx_ops mv88e6161_ops = {
	/* MV88E6XXX_FAMILY_6165 */
	.set_switch_mac = mv88e6xxx_g2_set_switch_mac,
	.phy_read = mv88e6165_phy_read,
	.phy_write = mv88e6165_phy_write,
	.port_set_link = mv88e6xxx_port_set_link,
	.port_set_duplex = mv88e6xxx_port_set_duplex,
	.port_set_speed = mv88e6185_port_set_speed,
	.port_tag_remap = mv88e6095_port_tag_remap,
	.port_set_frame_mode = mv88e6351_port_set_frame_mode,
	.port_set_egress_floods = mv88e6352_port_set_egress_floods,
	.port_set_ether_type = mv88e6351_port_set_ether_type,
	.port_jumbo_config = mv88e6165_port_jumbo_config,
	.port_egress_rate_limiting = mv88e6097_port_egress_rate_limiting,
	.port_pause_config = mv88e6097_port_pause_config,
	.port_disable_learn_limit = mv88e6xxx_port_disable_learn_limit,
	.port_disable_pri_override = mv88e6xxx_port_disable_pri_override,
	.stats_snapshot = mv88e6xxx_g1_stats_snapshot,
	.stats_get_sset_count = mv88e6095_stats_get_sset_count,
	.stats_get_strings = mv88e6095_stats_get_strings,
	.stats_get_stats = mv88e6095_stats_get_stats,
	.g1_set_cpu_port = mv88e6095_g1_set_cpu_port,
	.g1_set_egress_port = mv88e6095_g1_set_egress_port,
	.watchdog_ops = &mv88e6097_watchdog_ops,
	.mgmt_rsvd2cpu = mv88e6095_g2_mgmt_rsvd2cpu,
	.reset = mv88e6352_g1_reset,
	.vtu_getnext = mv88e6352_g1_vtu_getnext,
	.vtu_loadpurge = mv88e6352_g1_vtu_loadpurge,
};

static const struct mv88e6xxx_ops mv88e6165_ops = {
	/* MV88E6XXX_FAMILY_6165 */
	.set_switch_mac = mv88e6xxx_g2_set_switch_mac,
	.phy_read = mv88e6165_phy_read,
	.phy_write = mv88e6165_phy_write,
	.port_set_link = mv88e6xxx_port_set_link,
	.port_set_duplex = mv88e6xxx_port_set_duplex,
	.port_set_speed = mv88e6185_port_set_speed,
	.port_disable_learn_limit = mv88e6xxx_port_disable_learn_limit,
	.port_disable_pri_override = mv88e6xxx_port_disable_pri_override,
	.stats_snapshot = mv88e6xxx_g1_stats_snapshot,
	.stats_get_sset_count = mv88e6095_stats_get_sset_count,
	.stats_get_strings = mv88e6095_stats_get_strings,
	.stats_get_stats = mv88e6095_stats_get_stats,
	.g1_set_cpu_port = mv88e6095_g1_set_cpu_port,
	.g1_set_egress_port = mv88e6095_g1_set_egress_port,
	.watchdog_ops = &mv88e6097_watchdog_ops,
	.mgmt_rsvd2cpu = mv88e6095_g2_mgmt_rsvd2cpu,
	.reset = mv88e6352_g1_reset,
	.vtu_getnext = mv88e6352_g1_vtu_getnext,
	.vtu_loadpurge = mv88e6352_g1_vtu_loadpurge,
};

static const struct mv88e6xxx_ops mv88e6171_ops = {
	/* MV88E6XXX_FAMILY_6351 */
	.set_switch_mac = mv88e6xxx_g2_set_switch_mac,
	.phy_read = mv88e6xxx_g2_smi_phy_read,
	.phy_write = mv88e6xxx_g2_smi_phy_write,
	.port_set_link = mv88e6xxx_port_set_link,
	.port_set_duplex = mv88e6xxx_port_set_duplex,
	.port_set_rgmii_delay = mv88e6352_port_set_rgmii_delay,
	.port_set_speed = mv88e6185_port_set_speed,
	.port_tag_remap = mv88e6095_port_tag_remap,
	.port_set_frame_mode = mv88e6351_port_set_frame_mode,
	.port_set_egress_floods = mv88e6352_port_set_egress_floods,
	.port_set_ether_type = mv88e6351_port_set_ether_type,
	.port_jumbo_config = mv88e6165_port_jumbo_config,
	.port_egress_rate_limiting = mv88e6097_port_egress_rate_limiting,
	.port_pause_config = mv88e6097_port_pause_config,
	.port_disable_learn_limit = mv88e6xxx_port_disable_learn_limit,
	.port_disable_pri_override = mv88e6xxx_port_disable_pri_override,
	.stats_snapshot = mv88e6320_g1_stats_snapshot,
	.stats_get_sset_count = mv88e6095_stats_get_sset_count,
	.stats_get_strings = mv88e6095_stats_get_strings,
	.stats_get_stats = mv88e6095_stats_get_stats,
	.g1_set_cpu_port = mv88e6095_g1_set_cpu_port,
	.g1_set_egress_port = mv88e6095_g1_set_egress_port,
	.watchdog_ops = &mv88e6097_watchdog_ops,
	.mgmt_rsvd2cpu = mv88e6095_g2_mgmt_rsvd2cpu,
	.reset = mv88e6352_g1_reset,
	.vtu_getnext = mv88e6352_g1_vtu_getnext,
	.vtu_loadpurge = mv88e6352_g1_vtu_loadpurge,
};

static const struct mv88e6xxx_ops mv88e6172_ops = {
	/* MV88E6XXX_FAMILY_6352 */
	.get_eeprom = mv88e6xxx_g2_get_eeprom16,
	.set_eeprom = mv88e6xxx_g2_set_eeprom16,
	.set_switch_mac = mv88e6xxx_g2_set_switch_mac,
	.phy_read = mv88e6xxx_g2_smi_phy_read,
	.phy_write = mv88e6xxx_g2_smi_phy_write,
	.port_set_link = mv88e6xxx_port_set_link,
	.port_set_duplex = mv88e6xxx_port_set_duplex,
	.port_set_rgmii_delay = mv88e6352_port_set_rgmii_delay,
	.port_set_speed = mv88e6352_port_set_speed,
	.port_tag_remap = mv88e6095_port_tag_remap,
	.port_set_frame_mode = mv88e6351_port_set_frame_mode,
	.port_set_egress_floods = mv88e6352_port_set_egress_floods,
	.port_set_ether_type = mv88e6351_port_set_ether_type,
	.port_jumbo_config = mv88e6165_port_jumbo_config,
	.port_egress_rate_limiting = mv88e6097_port_egress_rate_limiting,
	.port_pause_config = mv88e6097_port_pause_config,
	.port_disable_learn_limit = mv88e6xxx_port_disable_learn_limit,
	.port_disable_pri_override = mv88e6xxx_port_disable_pri_override,
	.stats_snapshot = mv88e6320_g1_stats_snapshot,
	.stats_get_sset_count = mv88e6095_stats_get_sset_count,
	.stats_get_strings = mv88e6095_stats_get_strings,
	.stats_get_stats = mv88e6095_stats_get_stats,
	.g1_set_cpu_port = mv88e6095_g1_set_cpu_port,
	.g1_set_egress_port = mv88e6095_g1_set_egress_port,
	.watchdog_ops = &mv88e6097_watchdog_ops,
	.mgmt_rsvd2cpu = mv88e6095_g2_mgmt_rsvd2cpu,
	.reset = mv88e6352_g1_reset,
	.vtu_getnext = mv88e6352_g1_vtu_getnext,
	.vtu_loadpurge = mv88e6352_g1_vtu_loadpurge,
};

static const struct mv88e6xxx_ops mv88e6175_ops = {
	/* MV88E6XXX_FAMILY_6351 */
	.set_switch_mac = mv88e6xxx_g2_set_switch_mac,
	.phy_read = mv88e6xxx_g2_smi_phy_read,
	.phy_write = mv88e6xxx_g2_smi_phy_write,
	.port_set_link = mv88e6xxx_port_set_link,
	.port_set_duplex = mv88e6xxx_port_set_duplex,
	.port_set_rgmii_delay = mv88e6352_port_set_rgmii_delay,
	.port_set_speed = mv88e6185_port_set_speed,
	.port_tag_remap = mv88e6095_port_tag_remap,
	.port_set_frame_mode = mv88e6351_port_set_frame_mode,
	.port_set_egress_floods = mv88e6352_port_set_egress_floods,
	.port_set_ether_type = mv88e6351_port_set_ether_type,
	.port_jumbo_config = mv88e6165_port_jumbo_config,
	.port_egress_rate_limiting = mv88e6097_port_egress_rate_limiting,
	.port_pause_config = mv88e6097_port_pause_config,
	.port_disable_learn_limit = mv88e6xxx_port_disable_learn_limit,
	.port_disable_pri_override = mv88e6xxx_port_disable_pri_override,
	.stats_snapshot = mv88e6320_g1_stats_snapshot,
	.stats_get_sset_count = mv88e6095_stats_get_sset_count,
	.stats_get_strings = mv88e6095_stats_get_strings,
	.stats_get_stats = mv88e6095_stats_get_stats,
	.g1_set_cpu_port = mv88e6095_g1_set_cpu_port,
	.g1_set_egress_port = mv88e6095_g1_set_egress_port,
	.watchdog_ops = &mv88e6097_watchdog_ops,
	.mgmt_rsvd2cpu = mv88e6095_g2_mgmt_rsvd2cpu,
	.reset = mv88e6352_g1_reset,
	.vtu_getnext = mv88e6352_g1_vtu_getnext,
	.vtu_loadpurge = mv88e6352_g1_vtu_loadpurge,
};

static const struct mv88e6xxx_ops mv88e6176_ops = {
	/* MV88E6XXX_FAMILY_6352 */
	.get_eeprom = mv88e6xxx_g2_get_eeprom16,
	.set_eeprom = mv88e6xxx_g2_set_eeprom16,
	.set_switch_mac = mv88e6xxx_g2_set_switch_mac,
	.phy_read = mv88e6xxx_g2_smi_phy_read,
	.phy_write = mv88e6xxx_g2_smi_phy_write,
	.port_set_link = mv88e6xxx_port_set_link,
	.port_set_duplex = mv88e6xxx_port_set_duplex,
	.port_set_rgmii_delay = mv88e6352_port_set_rgmii_delay,
	.port_set_speed = mv88e6352_port_set_speed,
	.port_tag_remap = mv88e6095_port_tag_remap,
	.port_set_frame_mode = mv88e6351_port_set_frame_mode,
	.port_set_egress_floods = mv88e6352_port_set_egress_floods,
	.port_set_ether_type = mv88e6351_port_set_ether_type,
	.port_jumbo_config = mv88e6165_port_jumbo_config,
	.port_egress_rate_limiting = mv88e6097_port_egress_rate_limiting,
	.port_pause_config = mv88e6097_port_pause_config,
	.port_disable_learn_limit = mv88e6xxx_port_disable_learn_limit,
	.port_disable_pri_override = mv88e6xxx_port_disable_pri_override,
	.stats_snapshot = mv88e6320_g1_stats_snapshot,
	.stats_get_sset_count = mv88e6095_stats_get_sset_count,
	.stats_get_strings = mv88e6095_stats_get_strings,
	.stats_get_stats = mv88e6095_stats_get_stats,
	.g1_set_cpu_port = mv88e6095_g1_set_cpu_port,
	.g1_set_egress_port = mv88e6095_g1_set_egress_port,
	.watchdog_ops = &mv88e6097_watchdog_ops,
	.mgmt_rsvd2cpu = mv88e6095_g2_mgmt_rsvd2cpu,
	.reset = mv88e6352_g1_reset,
	.vtu_getnext = mv88e6352_g1_vtu_getnext,
	.vtu_loadpurge = mv88e6352_g1_vtu_loadpurge,
};

static const struct mv88e6xxx_ops mv88e6185_ops = {
	/* MV88E6XXX_FAMILY_6185 */
	.set_switch_mac = mv88e6xxx_g1_set_switch_mac,
	.phy_read = mv88e6xxx_phy_ppu_read,
	.phy_write = mv88e6xxx_phy_ppu_write,
	.port_set_link = mv88e6xxx_port_set_link,
	.port_set_duplex = mv88e6xxx_port_set_duplex,
	.port_set_speed = mv88e6185_port_set_speed,
	.port_set_frame_mode = mv88e6085_port_set_frame_mode,
<<<<<<< HEAD
	.port_set_egress_unknowns = mv88e6095_port_set_egress_unknowns,
=======
	.port_set_egress_floods = mv88e6185_port_set_egress_floods,
>>>>>>> 2ac97f0f
	.port_egress_rate_limiting = mv88e6095_port_egress_rate_limiting,
	.port_set_upstream_port = mv88e6095_port_set_upstream_port,
	.stats_snapshot = mv88e6xxx_g1_stats_snapshot,
	.stats_get_sset_count = mv88e6095_stats_get_sset_count,
	.stats_get_strings = mv88e6095_stats_get_strings,
	.stats_get_stats = mv88e6095_stats_get_stats,
	.g1_set_cpu_port = mv88e6095_g1_set_cpu_port,
	.g1_set_egress_port = mv88e6095_g1_set_egress_port,
	.watchdog_ops = &mv88e6097_watchdog_ops,
	.mgmt_rsvd2cpu = mv88e6095_g2_mgmt_rsvd2cpu,
	.ppu_enable = mv88e6185_g1_ppu_enable,
	.ppu_disable = mv88e6185_g1_ppu_disable,
	.reset = mv88e6185_g1_reset,
	.vtu_getnext = mv88e6185_g1_vtu_getnext,
	.vtu_loadpurge = mv88e6185_g1_vtu_loadpurge,
};

static const struct mv88e6xxx_ops mv88e6190_ops = {
	/* MV88E6XXX_FAMILY_6390 */
	.get_eeprom = mv88e6xxx_g2_get_eeprom8,
	.set_eeprom = mv88e6xxx_g2_set_eeprom8,
	.set_switch_mac = mv88e6xxx_g2_set_switch_mac,
	.phy_read = mv88e6xxx_g2_smi_phy_read,
	.phy_write = mv88e6xxx_g2_smi_phy_write,
	.port_set_link = mv88e6xxx_port_set_link,
	.port_set_duplex = mv88e6xxx_port_set_duplex,
	.port_set_rgmii_delay = mv88e6390_port_set_rgmii_delay,
	.port_set_speed = mv88e6390_port_set_speed,
	.port_tag_remap = mv88e6390_port_tag_remap,
	.port_set_frame_mode = mv88e6351_port_set_frame_mode,
	.port_set_egress_floods = mv88e6352_port_set_egress_floods,
	.port_set_ether_type = mv88e6351_port_set_ether_type,
	.port_pause_config = mv88e6390_port_pause_config,
	.port_disable_learn_limit = mv88e6xxx_port_disable_learn_limit,
	.port_disable_pri_override = mv88e6xxx_port_disable_pri_override,
	.stats_snapshot = mv88e6390_g1_stats_snapshot,
	.stats_set_histogram = mv88e6390_g1_stats_set_histogram,
	.stats_get_sset_count = mv88e6320_stats_get_sset_count,
	.stats_get_strings = mv88e6320_stats_get_strings,
	.stats_get_stats = mv88e6390_stats_get_stats,
	.g1_set_cpu_port = mv88e6390_g1_set_cpu_port,
	.g1_set_egress_port = mv88e6390_g1_set_egress_port,
	.watchdog_ops = &mv88e6390_watchdog_ops,
	.mgmt_rsvd2cpu = mv88e6390_g1_mgmt_rsvd2cpu,
	.reset = mv88e6352_g1_reset,
	.vtu_getnext = mv88e6390_g1_vtu_getnext,
	.vtu_loadpurge = mv88e6390_g1_vtu_loadpurge,
};

static const struct mv88e6xxx_ops mv88e6190x_ops = {
	/* MV88E6XXX_FAMILY_6390 */
	.get_eeprom = mv88e6xxx_g2_get_eeprom8,
	.set_eeprom = mv88e6xxx_g2_set_eeprom8,
	.set_switch_mac = mv88e6xxx_g2_set_switch_mac,
	.phy_read = mv88e6xxx_g2_smi_phy_read,
	.phy_write = mv88e6xxx_g2_smi_phy_write,
	.port_set_link = mv88e6xxx_port_set_link,
	.port_set_duplex = mv88e6xxx_port_set_duplex,
	.port_set_rgmii_delay = mv88e6390_port_set_rgmii_delay,
	.port_set_speed = mv88e6390x_port_set_speed,
	.port_tag_remap = mv88e6390_port_tag_remap,
	.port_set_frame_mode = mv88e6351_port_set_frame_mode,
	.port_set_egress_floods = mv88e6352_port_set_egress_floods,
	.port_set_ether_type = mv88e6351_port_set_ether_type,
	.port_pause_config = mv88e6390_port_pause_config,
	.port_disable_learn_limit = mv88e6xxx_port_disable_learn_limit,
	.port_disable_pri_override = mv88e6xxx_port_disable_pri_override,
	.stats_snapshot = mv88e6390_g1_stats_snapshot,
	.stats_set_histogram = mv88e6390_g1_stats_set_histogram,
	.stats_get_sset_count = mv88e6320_stats_get_sset_count,
	.stats_get_strings = mv88e6320_stats_get_strings,
	.stats_get_stats = mv88e6390_stats_get_stats,
	.g1_set_cpu_port = mv88e6390_g1_set_cpu_port,
	.g1_set_egress_port = mv88e6390_g1_set_egress_port,
	.watchdog_ops = &mv88e6390_watchdog_ops,
	.mgmt_rsvd2cpu = mv88e6390_g1_mgmt_rsvd2cpu,
	.reset = mv88e6352_g1_reset,
	.vtu_getnext = mv88e6390_g1_vtu_getnext,
	.vtu_loadpurge = mv88e6390_g1_vtu_loadpurge,
};

static const struct mv88e6xxx_ops mv88e6191_ops = {
	/* MV88E6XXX_FAMILY_6390 */
	.get_eeprom = mv88e6xxx_g2_get_eeprom8,
	.set_eeprom = mv88e6xxx_g2_set_eeprom8,
	.set_switch_mac = mv88e6xxx_g2_set_switch_mac,
	.phy_read = mv88e6xxx_g2_smi_phy_read,
	.phy_write = mv88e6xxx_g2_smi_phy_write,
	.port_set_link = mv88e6xxx_port_set_link,
	.port_set_duplex = mv88e6xxx_port_set_duplex,
	.port_set_rgmii_delay = mv88e6390_port_set_rgmii_delay,
	.port_set_speed = mv88e6390_port_set_speed,
	.port_tag_remap = mv88e6390_port_tag_remap,
	.port_set_frame_mode = mv88e6351_port_set_frame_mode,
	.port_set_egress_floods = mv88e6352_port_set_egress_floods,
	.port_set_ether_type = mv88e6351_port_set_ether_type,
	.port_pause_config = mv88e6390_port_pause_config,
	.port_disable_learn_limit = mv88e6xxx_port_disable_learn_limit,
	.port_disable_pri_override = mv88e6xxx_port_disable_pri_override,
	.stats_snapshot = mv88e6390_g1_stats_snapshot,
	.stats_set_histogram = mv88e6390_g1_stats_set_histogram,
	.stats_get_sset_count = mv88e6320_stats_get_sset_count,
	.stats_get_strings = mv88e6320_stats_get_strings,
	.stats_get_stats = mv88e6390_stats_get_stats,
	.g1_set_cpu_port = mv88e6390_g1_set_cpu_port,
	.g1_set_egress_port = mv88e6390_g1_set_egress_port,
	.watchdog_ops = &mv88e6390_watchdog_ops,
	.mgmt_rsvd2cpu = mv88e6390_g1_mgmt_rsvd2cpu,
	.reset = mv88e6352_g1_reset,
	.vtu_getnext = mv88e6390_g1_vtu_getnext,
	.vtu_loadpurge = mv88e6390_g1_vtu_loadpurge,
};

static const struct mv88e6xxx_ops mv88e6240_ops = {
	/* MV88E6XXX_FAMILY_6352 */
	.get_eeprom = mv88e6xxx_g2_get_eeprom16,
	.set_eeprom = mv88e6xxx_g2_set_eeprom16,
	.set_switch_mac = mv88e6xxx_g2_set_switch_mac,
	.phy_read = mv88e6xxx_g2_smi_phy_read,
	.phy_write = mv88e6xxx_g2_smi_phy_write,
	.port_set_link = mv88e6xxx_port_set_link,
	.port_set_duplex = mv88e6xxx_port_set_duplex,
	.port_set_rgmii_delay = mv88e6352_port_set_rgmii_delay,
	.port_set_speed = mv88e6352_port_set_speed,
	.port_tag_remap = mv88e6095_port_tag_remap,
	.port_set_frame_mode = mv88e6351_port_set_frame_mode,
	.port_set_egress_floods = mv88e6352_port_set_egress_floods,
	.port_set_ether_type = mv88e6351_port_set_ether_type,
	.port_jumbo_config = mv88e6165_port_jumbo_config,
	.port_egress_rate_limiting = mv88e6097_port_egress_rate_limiting,
	.port_pause_config = mv88e6097_port_pause_config,
	.port_disable_learn_limit = mv88e6xxx_port_disable_learn_limit,
	.port_disable_pri_override = mv88e6xxx_port_disable_pri_override,
	.stats_snapshot = mv88e6320_g1_stats_snapshot,
	.stats_get_sset_count = mv88e6095_stats_get_sset_count,
	.stats_get_strings = mv88e6095_stats_get_strings,
	.stats_get_stats = mv88e6095_stats_get_stats,
	.g1_set_cpu_port = mv88e6095_g1_set_cpu_port,
	.g1_set_egress_port = mv88e6095_g1_set_egress_port,
	.watchdog_ops = &mv88e6097_watchdog_ops,
	.mgmt_rsvd2cpu = mv88e6095_g2_mgmt_rsvd2cpu,
	.reset = mv88e6352_g1_reset,
	.vtu_getnext = mv88e6352_g1_vtu_getnext,
	.vtu_loadpurge = mv88e6352_g1_vtu_loadpurge,
};

static const struct mv88e6xxx_ops mv88e6290_ops = {
	/* MV88E6XXX_FAMILY_6390 */
	.get_eeprom = mv88e6xxx_g2_get_eeprom8,
	.set_eeprom = mv88e6xxx_g2_set_eeprom8,
	.set_switch_mac = mv88e6xxx_g2_set_switch_mac,
	.phy_read = mv88e6xxx_g2_smi_phy_read,
	.phy_write = mv88e6xxx_g2_smi_phy_write,
	.port_set_link = mv88e6xxx_port_set_link,
	.port_set_duplex = mv88e6xxx_port_set_duplex,
	.port_set_rgmii_delay = mv88e6390_port_set_rgmii_delay,
	.port_set_speed = mv88e6390_port_set_speed,
	.port_tag_remap = mv88e6390_port_tag_remap,
	.port_set_frame_mode = mv88e6351_port_set_frame_mode,
	.port_set_egress_floods = mv88e6352_port_set_egress_floods,
	.port_set_ether_type = mv88e6351_port_set_ether_type,
	.port_pause_config = mv88e6390_port_pause_config,
	.port_set_cmode = mv88e6390x_port_set_cmode,
<<<<<<< HEAD
=======
	.port_disable_learn_limit = mv88e6xxx_port_disable_learn_limit,
	.port_disable_pri_override = mv88e6xxx_port_disable_pri_override,
>>>>>>> 2ac97f0f
	.stats_snapshot = mv88e6390_g1_stats_snapshot,
	.stats_set_histogram = mv88e6390_g1_stats_set_histogram,
	.stats_get_sset_count = mv88e6320_stats_get_sset_count,
	.stats_get_strings = mv88e6320_stats_get_strings,
	.stats_get_stats = mv88e6390_stats_get_stats,
	.g1_set_cpu_port = mv88e6390_g1_set_cpu_port,
	.g1_set_egress_port = mv88e6390_g1_set_egress_port,
	.watchdog_ops = &mv88e6390_watchdog_ops,
	.mgmt_rsvd2cpu = mv88e6390_g1_mgmt_rsvd2cpu,
	.reset = mv88e6352_g1_reset,
	.vtu_getnext = mv88e6390_g1_vtu_getnext,
	.vtu_loadpurge = mv88e6390_g1_vtu_loadpurge,
};

static const struct mv88e6xxx_ops mv88e6320_ops = {
	/* MV88E6XXX_FAMILY_6320 */
	.get_eeprom = mv88e6xxx_g2_get_eeprom16,
	.set_eeprom = mv88e6xxx_g2_set_eeprom16,
	.set_switch_mac = mv88e6xxx_g2_set_switch_mac,
	.phy_read = mv88e6xxx_g2_smi_phy_read,
	.phy_write = mv88e6xxx_g2_smi_phy_write,
	.port_set_link = mv88e6xxx_port_set_link,
	.port_set_duplex = mv88e6xxx_port_set_duplex,
	.port_set_speed = mv88e6185_port_set_speed,
	.port_tag_remap = mv88e6095_port_tag_remap,
	.port_set_frame_mode = mv88e6351_port_set_frame_mode,
	.port_set_egress_floods = mv88e6352_port_set_egress_floods,
	.port_set_ether_type = mv88e6351_port_set_ether_type,
	.port_jumbo_config = mv88e6165_port_jumbo_config,
	.port_egress_rate_limiting = mv88e6097_port_egress_rate_limiting,
	.port_pause_config = mv88e6097_port_pause_config,
	.port_disable_learn_limit = mv88e6xxx_port_disable_learn_limit,
	.port_disable_pri_override = mv88e6xxx_port_disable_pri_override,
	.stats_snapshot = mv88e6320_g1_stats_snapshot,
	.stats_get_sset_count = mv88e6320_stats_get_sset_count,
	.stats_get_strings = mv88e6320_stats_get_strings,
	.stats_get_stats = mv88e6320_stats_get_stats,
	.g1_set_cpu_port = mv88e6095_g1_set_cpu_port,
	.g1_set_egress_port = mv88e6095_g1_set_egress_port,
	.mgmt_rsvd2cpu = mv88e6095_g2_mgmt_rsvd2cpu,
	.reset = mv88e6352_g1_reset,
	.vtu_getnext = mv88e6185_g1_vtu_getnext,
	.vtu_loadpurge = mv88e6185_g1_vtu_loadpurge,
};

static const struct mv88e6xxx_ops mv88e6321_ops = {
	/* MV88E6XXX_FAMILY_6321 */
	.get_eeprom = mv88e6xxx_g2_get_eeprom16,
	.set_eeprom = mv88e6xxx_g2_set_eeprom16,
	.set_switch_mac = mv88e6xxx_g2_set_switch_mac,
	.phy_read = mv88e6xxx_g2_smi_phy_read,
	.phy_write = mv88e6xxx_g2_smi_phy_write,
	.port_set_link = mv88e6xxx_port_set_link,
	.port_set_duplex = mv88e6xxx_port_set_duplex,
	.port_set_speed = mv88e6185_port_set_speed,
	.port_tag_remap = mv88e6095_port_tag_remap,
	.port_set_frame_mode = mv88e6351_port_set_frame_mode,
	.port_set_egress_floods = mv88e6352_port_set_egress_floods,
	.port_set_ether_type = mv88e6351_port_set_ether_type,
	.port_jumbo_config = mv88e6165_port_jumbo_config,
	.port_egress_rate_limiting = mv88e6097_port_egress_rate_limiting,
	.port_pause_config = mv88e6097_port_pause_config,
	.port_disable_learn_limit = mv88e6xxx_port_disable_learn_limit,
	.port_disable_pri_override = mv88e6xxx_port_disable_pri_override,
	.stats_snapshot = mv88e6320_g1_stats_snapshot,
	.stats_get_sset_count = mv88e6320_stats_get_sset_count,
	.stats_get_strings = mv88e6320_stats_get_strings,
	.stats_get_stats = mv88e6320_stats_get_stats,
	.g1_set_cpu_port = mv88e6095_g1_set_cpu_port,
	.g1_set_egress_port = mv88e6095_g1_set_egress_port,
	.reset = mv88e6352_g1_reset,
	.vtu_getnext = mv88e6185_g1_vtu_getnext,
	.vtu_loadpurge = mv88e6185_g1_vtu_loadpurge,
};

static const struct mv88e6xxx_ops mv88e6341_ops = {
	/* MV88E6XXX_FAMILY_6341 */
	.get_eeprom = mv88e6xxx_g2_get_eeprom8,
	.set_eeprom = mv88e6xxx_g2_set_eeprom8,
	.set_switch_mac = mv88e6xxx_g2_set_switch_mac,
	.phy_read = mv88e6xxx_g2_smi_phy_read,
	.phy_write = mv88e6xxx_g2_smi_phy_write,
	.port_set_link = mv88e6xxx_port_set_link,
	.port_set_duplex = mv88e6xxx_port_set_duplex,
	.port_set_rgmii_delay = mv88e6390_port_set_rgmii_delay,
	.port_set_speed = mv88e6390_port_set_speed,
	.port_tag_remap = mv88e6095_port_tag_remap,
	.port_set_frame_mode = mv88e6351_port_set_frame_mode,
	.port_set_egress_floods = mv88e6352_port_set_egress_floods,
	.port_set_ether_type = mv88e6351_port_set_ether_type,
	.port_jumbo_config = mv88e6165_port_jumbo_config,
	.port_egress_rate_limiting = mv88e6097_port_egress_rate_limiting,
	.port_pause_config = mv88e6097_port_pause_config,
	.port_disable_learn_limit = mv88e6xxx_port_disable_learn_limit,
	.port_disable_pri_override = mv88e6xxx_port_disable_pri_override,
	.stats_snapshot = mv88e6390_g1_stats_snapshot,
	.stats_get_sset_count = mv88e6320_stats_get_sset_count,
	.stats_get_strings = mv88e6320_stats_get_strings,
	.stats_get_stats = mv88e6390_stats_get_stats,
	.g1_set_cpu_port = mv88e6390_g1_set_cpu_port,
	.g1_set_egress_port = mv88e6390_g1_set_egress_port,
	.watchdog_ops = &mv88e6390_watchdog_ops,
	.mgmt_rsvd2cpu =  mv88e6390_g1_mgmt_rsvd2cpu,
	.reset = mv88e6352_g1_reset,
	.vtu_getnext = mv88e6352_g1_vtu_getnext,
	.vtu_loadpurge = mv88e6352_g1_vtu_loadpurge,
};

static const struct mv88e6xxx_ops mv88e6350_ops = {
	/* MV88E6XXX_FAMILY_6351 */
	.set_switch_mac = mv88e6xxx_g2_set_switch_mac,
	.phy_read = mv88e6xxx_g2_smi_phy_read,
	.phy_write = mv88e6xxx_g2_smi_phy_write,
	.port_set_link = mv88e6xxx_port_set_link,
	.port_set_duplex = mv88e6xxx_port_set_duplex,
	.port_set_rgmii_delay = mv88e6352_port_set_rgmii_delay,
	.port_set_speed = mv88e6185_port_set_speed,
	.port_tag_remap = mv88e6095_port_tag_remap,
	.port_set_frame_mode = mv88e6351_port_set_frame_mode,
	.port_set_egress_floods = mv88e6352_port_set_egress_floods,
	.port_set_ether_type = mv88e6351_port_set_ether_type,
	.port_jumbo_config = mv88e6165_port_jumbo_config,
	.port_egress_rate_limiting = mv88e6097_port_egress_rate_limiting,
	.port_pause_config = mv88e6097_port_pause_config,
	.port_disable_learn_limit = mv88e6xxx_port_disable_learn_limit,
	.port_disable_pri_override = mv88e6xxx_port_disable_pri_override,
	.stats_snapshot = mv88e6320_g1_stats_snapshot,
	.stats_get_sset_count = mv88e6095_stats_get_sset_count,
	.stats_get_strings = mv88e6095_stats_get_strings,
	.stats_get_stats = mv88e6095_stats_get_stats,
	.g1_set_cpu_port = mv88e6095_g1_set_cpu_port,
	.g1_set_egress_port = mv88e6095_g1_set_egress_port,
	.watchdog_ops = &mv88e6097_watchdog_ops,
	.mgmt_rsvd2cpu = mv88e6095_g2_mgmt_rsvd2cpu,
	.reset = mv88e6352_g1_reset,
	.vtu_getnext = mv88e6352_g1_vtu_getnext,
	.vtu_loadpurge = mv88e6352_g1_vtu_loadpurge,
};

static const struct mv88e6xxx_ops mv88e6351_ops = {
	/* MV88E6XXX_FAMILY_6351 */
	.set_switch_mac = mv88e6xxx_g2_set_switch_mac,
	.phy_read = mv88e6xxx_g2_smi_phy_read,
	.phy_write = mv88e6xxx_g2_smi_phy_write,
	.port_set_link = mv88e6xxx_port_set_link,
	.port_set_duplex = mv88e6xxx_port_set_duplex,
	.port_set_rgmii_delay = mv88e6352_port_set_rgmii_delay,
	.port_set_speed = mv88e6185_port_set_speed,
	.port_tag_remap = mv88e6095_port_tag_remap,
	.port_set_frame_mode = mv88e6351_port_set_frame_mode,
	.port_set_egress_floods = mv88e6352_port_set_egress_floods,
	.port_set_ether_type = mv88e6351_port_set_ether_type,
	.port_jumbo_config = mv88e6165_port_jumbo_config,
	.port_egress_rate_limiting = mv88e6097_port_egress_rate_limiting,
	.port_pause_config = mv88e6097_port_pause_config,
	.port_disable_learn_limit = mv88e6xxx_port_disable_learn_limit,
	.port_disable_pri_override = mv88e6xxx_port_disable_pri_override,
	.stats_snapshot = mv88e6320_g1_stats_snapshot,
	.stats_get_sset_count = mv88e6095_stats_get_sset_count,
	.stats_get_strings = mv88e6095_stats_get_strings,
	.stats_get_stats = mv88e6095_stats_get_stats,
	.g1_set_cpu_port = mv88e6095_g1_set_cpu_port,
	.g1_set_egress_port = mv88e6095_g1_set_egress_port,
	.watchdog_ops = &mv88e6097_watchdog_ops,
	.mgmt_rsvd2cpu = mv88e6095_g2_mgmt_rsvd2cpu,
	.reset = mv88e6352_g1_reset,
	.vtu_getnext = mv88e6352_g1_vtu_getnext,
	.vtu_loadpurge = mv88e6352_g1_vtu_loadpurge,
};

static const struct mv88e6xxx_ops mv88e6352_ops = {
	/* MV88E6XXX_FAMILY_6352 */
	.get_eeprom = mv88e6xxx_g2_get_eeprom16,
	.set_eeprom = mv88e6xxx_g2_set_eeprom16,
	.set_switch_mac = mv88e6xxx_g2_set_switch_mac,
	.phy_read = mv88e6xxx_g2_smi_phy_read,
	.phy_write = mv88e6xxx_g2_smi_phy_write,
	.port_set_link = mv88e6xxx_port_set_link,
	.port_set_duplex = mv88e6xxx_port_set_duplex,
	.port_set_rgmii_delay = mv88e6352_port_set_rgmii_delay,
	.port_set_speed = mv88e6352_port_set_speed,
	.port_tag_remap = mv88e6095_port_tag_remap,
	.port_set_frame_mode = mv88e6351_port_set_frame_mode,
	.port_set_egress_floods = mv88e6352_port_set_egress_floods,
	.port_set_ether_type = mv88e6351_port_set_ether_type,
	.port_jumbo_config = mv88e6165_port_jumbo_config,
	.port_egress_rate_limiting = mv88e6097_port_egress_rate_limiting,
	.port_pause_config = mv88e6097_port_pause_config,
	.port_disable_learn_limit = mv88e6xxx_port_disable_learn_limit,
	.port_disable_pri_override = mv88e6xxx_port_disable_pri_override,
	.stats_snapshot = mv88e6320_g1_stats_snapshot,
	.stats_get_sset_count = mv88e6095_stats_get_sset_count,
	.stats_get_strings = mv88e6095_stats_get_strings,
	.stats_get_stats = mv88e6095_stats_get_stats,
	.g1_set_cpu_port = mv88e6095_g1_set_cpu_port,
	.g1_set_egress_port = mv88e6095_g1_set_egress_port,
	.watchdog_ops = &mv88e6097_watchdog_ops,
	.mgmt_rsvd2cpu = mv88e6095_g2_mgmt_rsvd2cpu,
	.reset = mv88e6352_g1_reset,
	.vtu_getnext = mv88e6352_g1_vtu_getnext,
	.vtu_loadpurge = mv88e6352_g1_vtu_loadpurge,
};

static const struct mv88e6xxx_ops mv88e6141_ops = {
	/* MV88E6XXX_FAMILY_6341 */
	.get_eeprom = mv88e6xxx_g2_get_eeprom8,
	.set_eeprom = mv88e6xxx_g2_set_eeprom8,
	.set_switch_mac = mv88e6xxx_g2_set_switch_mac,
	.phy_read = mv88e6xxx_g2_smi_phy_read,
	.phy_write = mv88e6xxx_g2_smi_phy_write,
	.port_set_link = mv88e6xxx_port_set_link,
	.port_set_duplex = mv88e6xxx_port_set_duplex,
	.port_set_rgmii_delay = mv88e6390_port_set_rgmii_delay,
	.port_set_speed = mv88e6390_port_set_speed,
	.port_tag_remap = mv88e6095_port_tag_remap,
	.port_set_frame_mode = mv88e6351_port_set_frame_mode,
	.port_set_egress_unknowns = mv88e6351_port_set_egress_unknowns,
	.port_set_ether_type = mv88e6351_port_set_ether_type,
	.port_jumbo_config = mv88e6165_port_jumbo_config,
	.port_egress_rate_limiting = mv88e6097_port_egress_rate_limiting,
	.port_pause_config = mv88e6097_port_pause_config,
	.stats_snapshot = mv88e6390_g1_stats_snapshot,
	.stats_get_sset_count = mv88e6320_stats_get_sset_count,
	.stats_get_strings = mv88e6320_stats_get_strings,
	.stats_get_stats = mv88e6390_stats_get_stats,
	.g1_set_cpu_port = mv88e6390_g1_set_cpu_port,
	.g1_set_egress_port = mv88e6390_g1_set_egress_port,
	.watchdog_ops = &mv88e6390_watchdog_ops,
	.mgmt_rsvd2cpu =  mv88e6390_g1_mgmt_rsvd2cpu,
	.reset = mv88e6352_g1_reset,
};

static const struct mv88e6xxx_ops mv88e6341_ops = {
	/* MV88E6XXX_FAMILY_6341 */
	.get_eeprom = mv88e6xxx_g2_get_eeprom8,
	.set_eeprom = mv88e6xxx_g2_set_eeprom8,
	.set_switch_mac = mv88e6xxx_g2_set_switch_mac,
	.phy_read = mv88e6xxx_g2_smi_phy_read,
	.phy_write = mv88e6xxx_g2_smi_phy_write,
	.port_set_link = mv88e6xxx_port_set_link,
	.port_set_duplex = mv88e6xxx_port_set_duplex,
	.port_set_rgmii_delay = mv88e6390_port_set_rgmii_delay,
	.port_set_speed = mv88e6390_port_set_speed,
	.port_tag_remap = mv88e6095_port_tag_remap,
	.port_set_frame_mode = mv88e6351_port_set_frame_mode,
	.port_set_egress_unknowns = mv88e6351_port_set_egress_unknowns,
	.port_set_ether_type = mv88e6351_port_set_ether_type,
	.port_jumbo_config = mv88e6165_port_jumbo_config,
	.port_egress_rate_limiting = mv88e6097_port_egress_rate_limiting,
	.port_pause_config = mv88e6097_port_pause_config,
	.stats_snapshot = mv88e6390_g1_stats_snapshot,
	.stats_get_sset_count = mv88e6320_stats_get_sset_count,
	.stats_get_strings = mv88e6320_stats_get_strings,
	.stats_get_stats = mv88e6390_stats_get_stats,
	.g1_set_cpu_port = mv88e6390_g1_set_cpu_port,
	.g1_set_egress_port = mv88e6390_g1_set_egress_port,
	.watchdog_ops = &mv88e6390_watchdog_ops,
	.mgmt_rsvd2cpu =  mv88e6390_g1_mgmt_rsvd2cpu,
	.reset = mv88e6352_g1_reset,
};

static const struct mv88e6xxx_ops mv88e6390_ops = {
	/* MV88E6XXX_FAMILY_6390 */
	.get_eeprom = mv88e6xxx_g2_get_eeprom8,
	.set_eeprom = mv88e6xxx_g2_set_eeprom8,
	.set_switch_mac = mv88e6xxx_g2_set_switch_mac,
	.phy_read = mv88e6xxx_g2_smi_phy_read,
	.phy_write = mv88e6xxx_g2_smi_phy_write,
	.port_set_link = mv88e6xxx_port_set_link,
	.port_set_duplex = mv88e6xxx_port_set_duplex,
	.port_set_rgmii_delay = mv88e6390_port_set_rgmii_delay,
	.port_set_speed = mv88e6390_port_set_speed,
	.port_tag_remap = mv88e6390_port_tag_remap,
	.port_set_frame_mode = mv88e6351_port_set_frame_mode,
	.port_set_egress_floods = mv88e6352_port_set_egress_floods,
	.port_set_ether_type = mv88e6351_port_set_ether_type,
	.port_jumbo_config = mv88e6165_port_jumbo_config,
	.port_egress_rate_limiting = mv88e6097_port_egress_rate_limiting,
	.port_pause_config = mv88e6390_port_pause_config,
	.port_set_cmode = mv88e6390x_port_set_cmode,
<<<<<<< HEAD
=======
	.port_disable_learn_limit = mv88e6xxx_port_disable_learn_limit,
	.port_disable_pri_override = mv88e6xxx_port_disable_pri_override,
>>>>>>> 2ac97f0f
	.stats_snapshot = mv88e6390_g1_stats_snapshot,
	.stats_set_histogram = mv88e6390_g1_stats_set_histogram,
	.stats_get_sset_count = mv88e6320_stats_get_sset_count,
	.stats_get_strings = mv88e6320_stats_get_strings,
	.stats_get_stats = mv88e6390_stats_get_stats,
	.g1_set_cpu_port = mv88e6390_g1_set_cpu_port,
	.g1_set_egress_port = mv88e6390_g1_set_egress_port,
	.watchdog_ops = &mv88e6390_watchdog_ops,
	.mgmt_rsvd2cpu = mv88e6390_g1_mgmt_rsvd2cpu,
	.reset = mv88e6352_g1_reset,
	.vtu_getnext = mv88e6390_g1_vtu_getnext,
	.vtu_loadpurge = mv88e6390_g1_vtu_loadpurge,
};

static const struct mv88e6xxx_ops mv88e6390x_ops = {
	/* MV88E6XXX_FAMILY_6390 */
	.get_eeprom = mv88e6xxx_g2_get_eeprom8,
	.set_eeprom = mv88e6xxx_g2_set_eeprom8,
	.set_switch_mac = mv88e6xxx_g2_set_switch_mac,
	.phy_read = mv88e6xxx_g2_smi_phy_read,
	.phy_write = mv88e6xxx_g2_smi_phy_write,
	.port_set_link = mv88e6xxx_port_set_link,
	.port_set_duplex = mv88e6xxx_port_set_duplex,
	.port_set_rgmii_delay = mv88e6390_port_set_rgmii_delay,
	.port_set_speed = mv88e6390x_port_set_speed,
	.port_tag_remap = mv88e6390_port_tag_remap,
	.port_set_frame_mode = mv88e6351_port_set_frame_mode,
	.port_set_egress_floods = mv88e6352_port_set_egress_floods,
	.port_set_ether_type = mv88e6351_port_set_ether_type,
	.port_jumbo_config = mv88e6165_port_jumbo_config,
	.port_egress_rate_limiting = mv88e6097_port_egress_rate_limiting,
	.port_pause_config = mv88e6390_port_pause_config,
	.port_disable_learn_limit = mv88e6xxx_port_disable_learn_limit,
	.port_disable_pri_override = mv88e6xxx_port_disable_pri_override,
	.stats_snapshot = mv88e6390_g1_stats_snapshot,
	.stats_set_histogram = mv88e6390_g1_stats_set_histogram,
	.stats_get_sset_count = mv88e6320_stats_get_sset_count,
	.stats_get_strings = mv88e6320_stats_get_strings,
	.stats_get_stats = mv88e6390_stats_get_stats,
	.g1_set_cpu_port = mv88e6390_g1_set_cpu_port,
	.g1_set_egress_port = mv88e6390_g1_set_egress_port,
	.watchdog_ops = &mv88e6390_watchdog_ops,
	.mgmt_rsvd2cpu = mv88e6390_g1_mgmt_rsvd2cpu,
	.reset = mv88e6352_g1_reset,
	.vtu_getnext = mv88e6390_g1_vtu_getnext,
	.vtu_loadpurge = mv88e6390_g1_vtu_loadpurge,
};

<<<<<<< HEAD
static const struct mv88e6xxx_ops mv88e6391_ops = {
	/* MV88E6XXX_FAMILY_6390 */
	.get_eeprom = mv88e6xxx_g2_get_eeprom8,
	.set_eeprom = mv88e6xxx_g2_set_eeprom8,
	.set_switch_mac = mv88e6xxx_g2_set_switch_mac,
	.phy_read = mv88e6xxx_g2_smi_phy_read,
	.phy_write = mv88e6xxx_g2_smi_phy_write,
	.port_set_link = mv88e6xxx_port_set_link,
	.port_set_duplex = mv88e6xxx_port_set_duplex,
	.port_set_rgmii_delay = mv88e6390_port_set_rgmii_delay,
	.port_set_speed = mv88e6390_port_set_speed,
	.port_tag_remap = mv88e6390_port_tag_remap,
	.port_set_frame_mode = mv88e6351_port_set_frame_mode,
	.port_set_egress_unknowns = mv88e6351_port_set_egress_unknowns,
	.port_set_ether_type = mv88e6351_port_set_ether_type,
	.port_pause_config = mv88e6390_port_pause_config,
	.stats_snapshot = mv88e6390_g1_stats_snapshot,
	.stats_set_histogram = mv88e6390_g1_stats_set_histogram,
	.stats_get_sset_count = mv88e6320_stats_get_sset_count,
	.stats_get_strings = mv88e6320_stats_get_strings,
	.stats_get_stats = mv88e6390_stats_get_stats,
	.g1_set_cpu_port = mv88e6390_g1_set_cpu_port,
	.g1_set_egress_port = mv88e6390_g1_set_egress_port,
	.watchdog_ops = &mv88e6390_watchdog_ops,
	.mgmt_rsvd2cpu = mv88e6390_g1_mgmt_rsvd2cpu,
	.reset = mv88e6352_g1_reset,
};

static int mv88e6xxx_verify_madatory_ops(struct mv88e6xxx_chip *chip,
					 const struct mv88e6xxx_ops *ops)
{
	if (!ops->port_set_frame_mode) {
		dev_err(chip->dev, "Missing port_set_frame_mode");
		return -EINVAL;
	}

	if (!ops->port_set_egress_unknowns) {
		dev_err(chip->dev, "Missing port_set_egress_mode");
		return -EINVAL;
	}

	return 0;
}

=======
>>>>>>> 2ac97f0f
static const struct mv88e6xxx_info mv88e6xxx_table[] = {
	[MV88E6085] = {
		.prod_num = PORT_SWITCH_ID_PROD_NUM_6085,
		.family = MV88E6XXX_FAMILY_6097,
		.name = "Marvell 88E6085",
		.num_databases = 4096,
		.num_ports = 10,
		.max_vid = 4095,
		.port_base_addr = 0x10,
		.global1_addr = 0x1b,
		.age_time_coeff = 15000,
		.g1_irqs = 8,
		.atu_move_port_mask = 0xf,
		.pvt = true,
		.tag_protocol = DSA_TAG_PROTO_DSA,
		.flags = MV88E6XXX_FLAGS_FAMILY_6097,
		.ops = &mv88e6085_ops,
	},

	[MV88E6095] = {
		.prod_num = PORT_SWITCH_ID_PROD_NUM_6095,
		.family = MV88E6XXX_FAMILY_6095,
		.name = "Marvell 88E6095/88E6095F",
		.num_databases = 256,
		.num_ports = 11,
		.max_vid = 4095,
		.port_base_addr = 0x10,
		.global1_addr = 0x1b,
		.age_time_coeff = 15000,
		.g1_irqs = 8,
		.atu_move_port_mask = 0xf,
		.tag_protocol = DSA_TAG_PROTO_DSA,
		.flags = MV88E6XXX_FLAGS_FAMILY_6095,
		.ops = &mv88e6095_ops,
	},

	[MV88E6097] = {
		.prod_num = PORT_SWITCH_ID_PROD_NUM_6097,
		.family = MV88E6XXX_FAMILY_6097,
		.name = "Marvell 88E6097/88E6097F",
		.num_databases = 4096,
		.num_ports = 11,
		.max_vid = 4095,
		.port_base_addr = 0x10,
		.global1_addr = 0x1b,
		.age_time_coeff = 15000,
		.g1_irqs = 8,
		.atu_move_port_mask = 0xf,
		.pvt = true,
		.tag_protocol = DSA_TAG_PROTO_EDSA,
		.flags = MV88E6XXX_FLAGS_FAMILY_6097,
		.ops = &mv88e6097_ops,
	},

	[MV88E6123] = {
		.prod_num = PORT_SWITCH_ID_PROD_NUM_6123,
		.family = MV88E6XXX_FAMILY_6165,
		.name = "Marvell 88E6123",
		.num_databases = 4096,
		.num_ports = 3,
		.max_vid = 4095,
		.port_base_addr = 0x10,
		.global1_addr = 0x1b,
		.age_time_coeff = 15000,
		.g1_irqs = 9,
		.atu_move_port_mask = 0xf,
		.pvt = true,
		.tag_protocol = DSA_TAG_PROTO_DSA,
		.flags = MV88E6XXX_FLAGS_FAMILY_6165,
		.ops = &mv88e6123_ops,
	},

	[MV88E6131] = {
		.prod_num = PORT_SWITCH_ID_PROD_NUM_6131,
		.family = MV88E6XXX_FAMILY_6185,
		.name = "Marvell 88E6131",
		.num_databases = 256,
		.num_ports = 8,
		.max_vid = 4095,
		.port_base_addr = 0x10,
		.global1_addr = 0x1b,
		.age_time_coeff = 15000,
		.g1_irqs = 9,
		.atu_move_port_mask = 0xf,
		.tag_protocol = DSA_TAG_PROTO_DSA,
		.flags = MV88E6XXX_FLAGS_FAMILY_6185,
		.ops = &mv88e6131_ops,
	},

	[MV88E6141] = {
		.prod_num = PORT_SWITCH_ID_PROD_NUM_6141,
		.family = MV88E6XXX_FAMILY_6341,
		.name = "Marvell 88E6341",
		.num_databases = 4096,
		.num_ports = 6,
		.max_vid = 4095,
		.port_base_addr = 0x10,
		.global1_addr = 0x1b,
		.age_time_coeff = 3750,
		.atu_move_port_mask = 0x1f,
		.pvt = true,
		.tag_protocol = DSA_TAG_PROTO_EDSA,
		.flags = MV88E6XXX_FLAGS_FAMILY_6341,
		.ops = &mv88e6141_ops,
	},

	[MV88E6161] = {
		.prod_num = PORT_SWITCH_ID_PROD_NUM_6161,
		.family = MV88E6XXX_FAMILY_6165,
		.name = "Marvell 88E6161",
		.num_databases = 4096,
		.num_ports = 6,
		.max_vid = 4095,
		.port_base_addr = 0x10,
		.global1_addr = 0x1b,
		.age_time_coeff = 15000,
		.g1_irqs = 9,
		.atu_move_port_mask = 0xf,
		.pvt = true,
		.tag_protocol = DSA_TAG_PROTO_DSA,
		.flags = MV88E6XXX_FLAGS_FAMILY_6165,
		.ops = &mv88e6161_ops,
	},

	[MV88E6165] = {
		.prod_num = PORT_SWITCH_ID_PROD_NUM_6165,
		.family = MV88E6XXX_FAMILY_6165,
		.name = "Marvell 88E6165",
		.num_databases = 4096,
		.num_ports = 6,
		.max_vid = 4095,
		.port_base_addr = 0x10,
		.global1_addr = 0x1b,
		.age_time_coeff = 15000,
		.g1_irqs = 9,
		.atu_move_port_mask = 0xf,
		.pvt = true,
		.tag_protocol = DSA_TAG_PROTO_DSA,
		.flags = MV88E6XXX_FLAGS_FAMILY_6165,
		.ops = &mv88e6165_ops,
	},

	[MV88E6171] = {
		.prod_num = PORT_SWITCH_ID_PROD_NUM_6171,
		.family = MV88E6XXX_FAMILY_6351,
		.name = "Marvell 88E6171",
		.num_databases = 4096,
		.num_ports = 7,
		.max_vid = 4095,
		.port_base_addr = 0x10,
		.global1_addr = 0x1b,
		.age_time_coeff = 15000,
		.g1_irqs = 9,
		.atu_move_port_mask = 0xf,
		.pvt = true,
		.tag_protocol = DSA_TAG_PROTO_EDSA,
		.flags = MV88E6XXX_FLAGS_FAMILY_6351,
		.ops = &mv88e6171_ops,
	},

	[MV88E6172] = {
		.prod_num = PORT_SWITCH_ID_PROD_NUM_6172,
		.family = MV88E6XXX_FAMILY_6352,
		.name = "Marvell 88E6172",
		.num_databases = 4096,
		.num_ports = 7,
		.max_vid = 4095,
		.port_base_addr = 0x10,
		.global1_addr = 0x1b,
		.age_time_coeff = 15000,
		.g1_irqs = 9,
		.atu_move_port_mask = 0xf,
		.pvt = true,
		.tag_protocol = DSA_TAG_PROTO_EDSA,
		.flags = MV88E6XXX_FLAGS_FAMILY_6352,
		.ops = &mv88e6172_ops,
	},

	[MV88E6175] = {
		.prod_num = PORT_SWITCH_ID_PROD_NUM_6175,
		.family = MV88E6XXX_FAMILY_6351,
		.name = "Marvell 88E6175",
		.num_databases = 4096,
		.num_ports = 7,
		.max_vid = 4095,
		.port_base_addr = 0x10,
		.global1_addr = 0x1b,
		.age_time_coeff = 15000,
		.g1_irqs = 9,
		.atu_move_port_mask = 0xf,
		.pvt = true,
		.tag_protocol = DSA_TAG_PROTO_EDSA,
		.flags = MV88E6XXX_FLAGS_FAMILY_6351,
		.ops = &mv88e6175_ops,
	},

	[MV88E6176] = {
		.prod_num = PORT_SWITCH_ID_PROD_NUM_6176,
		.family = MV88E6XXX_FAMILY_6352,
		.name = "Marvell 88E6176",
		.num_databases = 4096,
		.num_ports = 7,
		.max_vid = 4095,
		.port_base_addr = 0x10,
		.global1_addr = 0x1b,
		.age_time_coeff = 15000,
		.g1_irqs = 9,
		.atu_move_port_mask = 0xf,
		.pvt = true,
		.tag_protocol = DSA_TAG_PROTO_EDSA,
		.flags = MV88E6XXX_FLAGS_FAMILY_6352,
		.ops = &mv88e6176_ops,
	},

	[MV88E6185] = {
		.prod_num = PORT_SWITCH_ID_PROD_NUM_6185,
		.family = MV88E6XXX_FAMILY_6185,
		.name = "Marvell 88E6185",
		.num_databases = 256,
		.num_ports = 10,
		.max_vid = 4095,
		.port_base_addr = 0x10,
		.global1_addr = 0x1b,
		.age_time_coeff = 15000,
		.g1_irqs = 8,
		.atu_move_port_mask = 0xf,
		.tag_protocol = DSA_TAG_PROTO_EDSA,
		.flags = MV88E6XXX_FLAGS_FAMILY_6185,
		.ops = &mv88e6185_ops,
	},

	[MV88E6190] = {
		.prod_num = PORT_SWITCH_ID_PROD_NUM_6190,
		.family = MV88E6XXX_FAMILY_6390,
		.name = "Marvell 88E6190",
		.num_databases = 4096,
		.num_ports = 11,	/* 10 + Z80 */
		.max_vid = 8191,
		.port_base_addr = 0x0,
		.global1_addr = 0x1b,
		.tag_protocol = DSA_TAG_PROTO_DSA,
		.age_time_coeff = 3750,
		.g1_irqs = 9,
		.pvt = true,
		.atu_move_port_mask = 0x1f,
		.flags = MV88E6XXX_FLAGS_FAMILY_6390,
		.ops = &mv88e6190_ops,
	},

	[MV88E6190X] = {
		.prod_num = PORT_SWITCH_ID_PROD_NUM_6190X,
		.family = MV88E6XXX_FAMILY_6390,
		.name = "Marvell 88E6190X",
		.num_databases = 4096,
		.num_ports = 11,	/* 10 + Z80 */
		.max_vid = 8191,
		.port_base_addr = 0x0,
		.global1_addr = 0x1b,
		.age_time_coeff = 3750,
		.g1_irqs = 9,
		.atu_move_port_mask = 0x1f,
		.pvt = true,
		.tag_protocol = DSA_TAG_PROTO_DSA,
		.flags = MV88E6XXX_FLAGS_FAMILY_6390,
		.ops = &mv88e6190x_ops,
	},

	[MV88E6191] = {
		.prod_num = PORT_SWITCH_ID_PROD_NUM_6191,
		.family = MV88E6XXX_FAMILY_6390,
		.name = "Marvell 88E6191",
		.num_databases = 4096,
		.num_ports = 11,	/* 10 + Z80 */
		.max_vid = 8191,
		.port_base_addr = 0x0,
		.global1_addr = 0x1b,
		.age_time_coeff = 3750,
		.g1_irqs = 9,
		.atu_move_port_mask = 0x1f,
		.pvt = true,
		.tag_protocol = DSA_TAG_PROTO_DSA,
		.flags = MV88E6XXX_FLAGS_FAMILY_6390,
		.ops = &mv88e6191_ops,
	},

	[MV88E6240] = {
		.prod_num = PORT_SWITCH_ID_PROD_NUM_6240,
		.family = MV88E6XXX_FAMILY_6352,
		.name = "Marvell 88E6240",
		.num_databases = 4096,
		.num_ports = 7,
		.max_vid = 4095,
		.port_base_addr = 0x10,
		.global1_addr = 0x1b,
		.age_time_coeff = 15000,
		.g1_irqs = 9,
		.atu_move_port_mask = 0xf,
		.pvt = true,
		.tag_protocol = DSA_TAG_PROTO_EDSA,
		.flags = MV88E6XXX_FLAGS_FAMILY_6352,
		.ops = &mv88e6240_ops,
	},

	[MV88E6290] = {
		.prod_num = PORT_SWITCH_ID_PROD_NUM_6290,
		.family = MV88E6XXX_FAMILY_6390,
		.name = "Marvell 88E6290",
		.num_databases = 4096,
		.num_ports = 11,	/* 10 + Z80 */
		.max_vid = 8191,
		.port_base_addr = 0x0,
		.global1_addr = 0x1b,
		.age_time_coeff = 3750,
		.g1_irqs = 9,
		.atu_move_port_mask = 0x1f,
		.pvt = true,
		.tag_protocol = DSA_TAG_PROTO_DSA,
		.flags = MV88E6XXX_FLAGS_FAMILY_6390,
		.ops = &mv88e6290_ops,
	},

	[MV88E6320] = {
		.prod_num = PORT_SWITCH_ID_PROD_NUM_6320,
		.family = MV88E6XXX_FAMILY_6320,
		.name = "Marvell 88E6320",
		.num_databases = 4096,
		.num_ports = 7,
		.max_vid = 4095,
		.port_base_addr = 0x10,
		.global1_addr = 0x1b,
		.age_time_coeff = 15000,
		.g1_irqs = 8,
		.atu_move_port_mask = 0xf,
		.pvt = true,
		.tag_protocol = DSA_TAG_PROTO_EDSA,
		.flags = MV88E6XXX_FLAGS_FAMILY_6320,
		.ops = &mv88e6320_ops,
	},

	[MV88E6321] = {
		.prod_num = PORT_SWITCH_ID_PROD_NUM_6321,
		.family = MV88E6XXX_FAMILY_6320,
		.name = "Marvell 88E6321",
		.num_databases = 4096,
		.num_ports = 7,
		.max_vid = 4095,
		.port_base_addr = 0x10,
		.global1_addr = 0x1b,
		.age_time_coeff = 15000,
		.g1_irqs = 8,
		.atu_move_port_mask = 0xf,
		.tag_protocol = DSA_TAG_PROTO_EDSA,
		.flags = MV88E6XXX_FLAGS_FAMILY_6320,
		.ops = &mv88e6321_ops,
	},

<<<<<<< HEAD
	[MV88E6141] = {
		.prod_num = PORT_SWITCH_ID_PROD_NUM_6141,
		.family = MV88E6XXX_FAMILY_6341,
		.name = "Marvell 88E6341",
		.num_databases = 4096,
		.num_ports = 6,
		.port_base_addr = 0x10,
		.global1_addr = 0x1b,
		.age_time_coeff = 3750,
		.tag_protocol = DSA_TAG_PROTO_EDSA,
		.flags = MV88E6XXX_FLAGS_FAMILY_6341,
		.ops = &mv88e6141_ops,
	},

=======
>>>>>>> 2ac97f0f
	[MV88E6341] = {
		.prod_num = PORT_SWITCH_ID_PROD_NUM_6341,
		.family = MV88E6XXX_FAMILY_6341,
		.name = "Marvell 88E6341",
		.num_databases = 4096,
		.num_ports = 6,
<<<<<<< HEAD
		.port_base_addr = 0x10,
		.global1_addr = 0x1b,
		.age_time_coeff = 3750,
=======
		.max_vid = 4095,
		.port_base_addr = 0x10,
		.global1_addr = 0x1b,
		.age_time_coeff = 3750,
		.atu_move_port_mask = 0x1f,
		.pvt = true,
>>>>>>> 2ac97f0f
		.tag_protocol = DSA_TAG_PROTO_EDSA,
		.flags = MV88E6XXX_FLAGS_FAMILY_6341,
		.ops = &mv88e6341_ops,
	},

	[MV88E6350] = {
		.prod_num = PORT_SWITCH_ID_PROD_NUM_6350,
		.family = MV88E6XXX_FAMILY_6351,
		.name = "Marvell 88E6350",
		.num_databases = 4096,
		.num_ports = 7,
		.max_vid = 4095,
		.port_base_addr = 0x10,
		.global1_addr = 0x1b,
		.age_time_coeff = 15000,
		.g1_irqs = 9,
		.atu_move_port_mask = 0xf,
		.pvt = true,
		.tag_protocol = DSA_TAG_PROTO_EDSA,
		.flags = MV88E6XXX_FLAGS_FAMILY_6351,
		.ops = &mv88e6350_ops,
	},

	[MV88E6351] = {
		.prod_num = PORT_SWITCH_ID_PROD_NUM_6351,
		.family = MV88E6XXX_FAMILY_6351,
		.name = "Marvell 88E6351",
		.num_databases = 4096,
		.num_ports = 7,
		.max_vid = 4095,
		.port_base_addr = 0x10,
		.global1_addr = 0x1b,
		.age_time_coeff = 15000,
		.g1_irqs = 9,
		.atu_move_port_mask = 0xf,
		.pvt = true,
		.tag_protocol = DSA_TAG_PROTO_EDSA,
		.flags = MV88E6XXX_FLAGS_FAMILY_6351,
		.ops = &mv88e6351_ops,
	},

	[MV88E6352] = {
		.prod_num = PORT_SWITCH_ID_PROD_NUM_6352,
		.family = MV88E6XXX_FAMILY_6352,
		.name = "Marvell 88E6352",
		.num_databases = 4096,
		.num_ports = 7,
		.max_vid = 4095,
		.port_base_addr = 0x10,
		.global1_addr = 0x1b,
		.age_time_coeff = 15000,
		.g1_irqs = 9,
		.atu_move_port_mask = 0xf,
		.pvt = true,
		.tag_protocol = DSA_TAG_PROTO_EDSA,
		.flags = MV88E6XXX_FLAGS_FAMILY_6352,
		.ops = &mv88e6352_ops,
	},
	[MV88E6390] = {
		.prod_num = PORT_SWITCH_ID_PROD_NUM_6390,
		.family = MV88E6XXX_FAMILY_6390,
		.name = "Marvell 88E6390",
		.num_databases = 4096,
		.num_ports = 11,	/* 10 + Z80 */
		.max_vid = 8191,
		.port_base_addr = 0x0,
		.global1_addr = 0x1b,
		.age_time_coeff = 3750,
		.g1_irqs = 9,
		.atu_move_port_mask = 0x1f,
		.pvt = true,
		.tag_protocol = DSA_TAG_PROTO_DSA,
		.flags = MV88E6XXX_FLAGS_FAMILY_6390,
		.ops = &mv88e6390_ops,
	},
	[MV88E6390X] = {
		.prod_num = PORT_SWITCH_ID_PROD_NUM_6390X,
		.family = MV88E6XXX_FAMILY_6390,
		.name = "Marvell 88E6390X",
		.num_databases = 4096,
		.num_ports = 11,	/* 10 + Z80 */
		.max_vid = 8191,
		.port_base_addr = 0x0,
		.global1_addr = 0x1b,
		.age_time_coeff = 3750,
		.g1_irqs = 9,
		.atu_move_port_mask = 0x1f,
		.pvt = true,
		.tag_protocol = DSA_TAG_PROTO_DSA,
		.flags = MV88E6XXX_FLAGS_FAMILY_6390,
		.ops = &mv88e6390x_ops,
	},
};

static const struct mv88e6xxx_info *mv88e6xxx_lookup_info(unsigned int prod_num)
{
	int i;

	for (i = 0; i < ARRAY_SIZE(mv88e6xxx_table); ++i)
		if (mv88e6xxx_table[i].prod_num == prod_num)
			return &mv88e6xxx_table[i];

	return NULL;
}

static int mv88e6xxx_detect(struct mv88e6xxx_chip *chip)
{
	const struct mv88e6xxx_info *info;
	unsigned int prod_num, rev;
	u16 id;
	int err;

	mutex_lock(&chip->reg_lock);
	err = mv88e6xxx_port_read(chip, 0, PORT_SWITCH_ID, &id);
	mutex_unlock(&chip->reg_lock);
	if (err)
		return err;

	prod_num = (id & 0xfff0) >> 4;
	rev = id & 0x000f;

	info = mv88e6xxx_lookup_info(prod_num);
	if (!info)
		return -ENODEV;

	/* Update the compatible info with the probed one */
	chip->info = info;

	err = mv88e6xxx_g2_require(chip);
	if (err)
		return err;

	dev_info(chip->dev, "switch 0x%x detected: %s, revision %u\n",
		 chip->info->prod_num, chip->info->name, rev);

	return 0;
}

static struct mv88e6xxx_chip *mv88e6xxx_alloc_chip(struct device *dev)
{
	struct mv88e6xxx_chip *chip;

	chip = devm_kzalloc(dev, sizeof(*chip), GFP_KERNEL);
	if (!chip)
		return NULL;

	chip->dev = dev;

	mutex_init(&chip->reg_lock);
	INIT_LIST_HEAD(&chip->mdios);

	return chip;
}

static void mv88e6xxx_phy_init(struct mv88e6xxx_chip *chip)
{
	if (chip->info->ops->ppu_enable && chip->info->ops->ppu_disable)
		mv88e6xxx_ppu_state_init(chip);
}

static void mv88e6xxx_phy_destroy(struct mv88e6xxx_chip *chip)
{
	if (chip->info->ops->ppu_enable && chip->info->ops->ppu_disable)
		mv88e6xxx_ppu_state_destroy(chip);
}

static int mv88e6xxx_smi_init(struct mv88e6xxx_chip *chip,
			      struct mii_bus *bus, int sw_addr)
{
	if (sw_addr == 0)
		chip->smi_ops = &mv88e6xxx_smi_single_chip_ops;
	else if (mv88e6xxx_has(chip, MV88E6XXX_FLAGS_MULTI_CHIP))
		chip->smi_ops = &mv88e6xxx_smi_multi_chip_ops;
	else
		return -EINVAL;

	chip->bus = bus;
	chip->sw_addr = sw_addr;

	return 0;
}

static enum dsa_tag_protocol mv88e6xxx_get_tag_protocol(struct dsa_switch *ds)
{
	struct mv88e6xxx_chip *chip = ds->priv;

	return chip->info->tag_protocol;
}

static const char *mv88e6xxx_drv_probe(struct device *dsa_dev,
				       struct device *host_dev, int sw_addr,
				       void **priv)
{
	struct mv88e6xxx_chip *chip;
	struct mii_bus *bus;
	int err;

	bus = dsa_host_dev_to_mii_bus(host_dev);
	if (!bus)
		return NULL;

	chip = mv88e6xxx_alloc_chip(dsa_dev);
	if (!chip)
		return NULL;

	/* Legacy SMI probing will only support chips similar to 88E6085 */
	chip->info = &mv88e6xxx_table[MV88E6085];

	err = mv88e6xxx_smi_init(chip, bus, sw_addr);
	if (err)
		goto free;

	err = mv88e6xxx_detect(chip);
	if (err)
		goto free;

	mutex_lock(&chip->reg_lock);
	err = mv88e6xxx_switch_reset(chip);
	mutex_unlock(&chip->reg_lock);
	if (err)
		goto free;

	mv88e6xxx_phy_init(chip);

	err = mv88e6xxx_mdios_register(chip, NULL);
	if (err)
		goto free;

	*priv = chip;

	return chip->info->name;
free:
	devm_kfree(dsa_dev, chip);

	return NULL;
}

static int mv88e6xxx_port_mdb_prepare(struct dsa_switch *ds, int port,
				      const struct switchdev_obj_port_mdb *mdb,
				      struct switchdev_trans *trans)
{
	/* We don't need any dynamic resource from the kernel (yet),
	 * so skip the prepare phase.
	 */

	return 0;
}

static void mv88e6xxx_port_mdb_add(struct dsa_switch *ds, int port,
				   const struct switchdev_obj_port_mdb *mdb,
				   struct switchdev_trans *trans)
{
	struct mv88e6xxx_chip *chip = ds->priv;

	mutex_lock(&chip->reg_lock);
	if (mv88e6xxx_port_db_load_purge(chip, port, mdb->addr, mdb->vid,
					 GLOBAL_ATU_DATA_STATE_MC_STATIC))
		netdev_err(ds->ports[port].netdev, "failed to load multicast MAC address\n");
	mutex_unlock(&chip->reg_lock);
}

static int mv88e6xxx_port_mdb_del(struct dsa_switch *ds, int port,
				  const struct switchdev_obj_port_mdb *mdb)
{
	struct mv88e6xxx_chip *chip = ds->priv;
	int err;

	mutex_lock(&chip->reg_lock);
	err = mv88e6xxx_port_db_load_purge(chip, port, mdb->addr, mdb->vid,
					   GLOBAL_ATU_DATA_STATE_UNUSED);
	mutex_unlock(&chip->reg_lock);

	return err;
}

static int mv88e6xxx_port_mdb_dump(struct dsa_switch *ds, int port,
				   struct switchdev_obj_port_mdb *mdb,
				   int (*cb)(struct switchdev_obj *obj))
{
	struct mv88e6xxx_chip *chip = ds->priv;
	int err;

	mutex_lock(&chip->reg_lock);
	err = mv88e6xxx_port_db_dump(chip, port, &mdb->obj, cb);
	mutex_unlock(&chip->reg_lock);

	return err;
}

static const struct dsa_switch_ops mv88e6xxx_switch_ops = {
	.probe			= mv88e6xxx_drv_probe,
	.get_tag_protocol	= mv88e6xxx_get_tag_protocol,
	.setup			= mv88e6xxx_setup,
	.set_addr		= mv88e6xxx_set_addr,
	.adjust_link		= mv88e6xxx_adjust_link,
	.get_strings		= mv88e6xxx_get_strings,
	.get_ethtool_stats	= mv88e6xxx_get_ethtool_stats,
	.get_sset_count		= mv88e6xxx_get_sset_count,
	.set_eee		= mv88e6xxx_set_eee,
	.get_eee		= mv88e6xxx_get_eee,
	.get_eeprom_len		= mv88e6xxx_get_eeprom_len,
	.get_eeprom		= mv88e6xxx_get_eeprom,
	.set_eeprom		= mv88e6xxx_set_eeprom,
	.get_regs_len		= mv88e6xxx_get_regs_len,
	.get_regs		= mv88e6xxx_get_regs,
	.set_ageing_time	= mv88e6xxx_set_ageing_time,
	.port_bridge_join	= mv88e6xxx_port_bridge_join,
	.port_bridge_leave	= mv88e6xxx_port_bridge_leave,
	.port_stp_state_set	= mv88e6xxx_port_stp_state_set,
	.port_fast_age		= mv88e6xxx_port_fast_age,
	.port_vlan_filtering	= mv88e6xxx_port_vlan_filtering,
	.port_vlan_prepare	= mv88e6xxx_port_vlan_prepare,
	.port_vlan_add		= mv88e6xxx_port_vlan_add,
	.port_vlan_del		= mv88e6xxx_port_vlan_del,
	.port_vlan_dump		= mv88e6xxx_port_vlan_dump,
	.port_fdb_prepare       = mv88e6xxx_port_fdb_prepare,
	.port_fdb_add           = mv88e6xxx_port_fdb_add,
	.port_fdb_del           = mv88e6xxx_port_fdb_del,
	.port_fdb_dump          = mv88e6xxx_port_fdb_dump,
	.port_mdb_prepare       = mv88e6xxx_port_mdb_prepare,
	.port_mdb_add           = mv88e6xxx_port_mdb_add,
	.port_mdb_del           = mv88e6xxx_port_mdb_del,
	.port_mdb_dump          = mv88e6xxx_port_mdb_dump,
	.crosschip_bridge_join	= mv88e6xxx_crosschip_bridge_join,
	.crosschip_bridge_leave	= mv88e6xxx_crosschip_bridge_leave,
};

static struct dsa_switch_driver mv88e6xxx_switch_drv = {
	.ops			= &mv88e6xxx_switch_ops,
};

<<<<<<< HEAD
static struct dsa_switch_driver mv88e6xxx_switch_drv = {
	.ops			= &mv88e6xxx_switch_ops,
};

=======
>>>>>>> 2ac97f0f
static int mv88e6xxx_register_switch(struct mv88e6xxx_chip *chip)
{
	struct device *dev = chip->dev;
	struct dsa_switch *ds;

<<<<<<< HEAD
	ds = dsa_switch_alloc(dev, DSA_MAX_PORTS);
=======
	ds = dsa_switch_alloc(dev, mv88e6xxx_num_ports(chip));
>>>>>>> 2ac97f0f
	if (!ds)
		return -ENOMEM;

	ds->priv = chip;
	ds->ops = &mv88e6xxx_switch_ops;
	ds->ageing_time_min = chip->info->age_time_coeff;
	ds->ageing_time_max = chip->info->age_time_coeff * U8_MAX;

	dev_set_drvdata(dev, ds);

	return dsa_register_switch(ds, dev);
}

static void mv88e6xxx_unregister_switch(struct mv88e6xxx_chip *chip)
{
	dsa_unregister_switch(chip->ds);
}

static int mv88e6xxx_probe(struct mdio_device *mdiodev)
{
	struct device *dev = &mdiodev->dev;
	struct device_node *np = dev->of_node;
	const struct mv88e6xxx_info *compat_info;
	struct mv88e6xxx_chip *chip;
	u32 eeprom_len;
	int err;

	compat_info = of_device_get_match_data(dev);
	if (!compat_info)
		return -EINVAL;

	chip = mv88e6xxx_alloc_chip(dev);
	if (!chip)
		return -ENOMEM;

	chip->info = compat_info;

	err = mv88e6xxx_smi_init(chip, mdiodev->bus, mdiodev->addr);
	if (err)
		return err;

	chip->reset = devm_gpiod_get_optional(dev, "reset", GPIOD_OUT_LOW);
	if (IS_ERR(chip->reset))
		return PTR_ERR(chip->reset);

	err = mv88e6xxx_detect(chip);
	if (err)
		return err;

	mv88e6xxx_phy_init(chip);

	if (chip->info->ops->get_eeprom &&
	    !of_property_read_u32(np, "eeprom-length", &eeprom_len))
		chip->eeprom_len = eeprom_len;

	mutex_lock(&chip->reg_lock);
	err = mv88e6xxx_switch_reset(chip);
	mutex_unlock(&chip->reg_lock);
	if (err)
		goto out;

	chip->irq = of_irq_get(np, 0);
	if (chip->irq == -EPROBE_DEFER) {
		err = chip->irq;
		goto out;
	}

	if (chip->irq > 0) {
		/* Has to be performed before the MDIO bus is created,
		 * because the PHYs will link there interrupts to these
		 * interrupt controllers
		 */
		mutex_lock(&chip->reg_lock);
		err = mv88e6xxx_g1_irq_setup(chip);
		mutex_unlock(&chip->reg_lock);

		if (err)
			goto out;

		if (mv88e6xxx_has(chip, MV88E6XXX_FLAG_G2_INT)) {
			err = mv88e6xxx_g2_irq_setup(chip);
			if (err)
				goto out_g1_irq;
		}
	}

	err = mv88e6xxx_mdios_register(chip, np);
	if (err)
		goto out_g2_irq;

	err = mv88e6xxx_register_switch(chip);
	if (err)
		goto out_mdio;

	return 0;

out_mdio:
	mv88e6xxx_mdios_unregister(chip);
out_g2_irq:
	if (mv88e6xxx_has(chip, MV88E6XXX_FLAG_G2_INT) && chip->irq > 0)
		mv88e6xxx_g2_irq_free(chip);
out_g1_irq:
	if (chip->irq > 0) {
		mutex_lock(&chip->reg_lock);
		mv88e6xxx_g1_irq_free(chip);
		mutex_unlock(&chip->reg_lock);
	}
out:
	return err;
}

static void mv88e6xxx_remove(struct mdio_device *mdiodev)
{
	struct dsa_switch *ds = dev_get_drvdata(&mdiodev->dev);
	struct mv88e6xxx_chip *chip = ds->priv;

	mv88e6xxx_phy_destroy(chip);
	mv88e6xxx_unregister_switch(chip);
	mv88e6xxx_mdios_unregister(chip);

	if (chip->irq > 0) {
		if (mv88e6xxx_has(chip, MV88E6XXX_FLAG_G2_INT))
			mv88e6xxx_g2_irq_free(chip);
		mv88e6xxx_g1_irq_free(chip);
	}
}

static const struct of_device_id mv88e6xxx_of_match[] = {
	{
		.compatible = "marvell,mv88e6085",
		.data = &mv88e6xxx_table[MV88E6085],
	},
	{
		.compatible = "marvell,mv88e6190",
		.data = &mv88e6xxx_table[MV88E6190],
	},
	{ /* sentinel */ },
};

MODULE_DEVICE_TABLE(of, mv88e6xxx_of_match);

static struct mdio_driver mv88e6xxx_driver = {
	.probe	= mv88e6xxx_probe,
	.remove = mv88e6xxx_remove,
	.mdiodrv.driver = {
		.name = "mv88e6085",
		.of_match_table = mv88e6xxx_of_match,
	},
};

static int __init mv88e6xxx_init(void)
{
	register_switch_driver(&mv88e6xxx_switch_drv);
	return mdio_driver_register(&mv88e6xxx_driver);
}
module_init(mv88e6xxx_init);

static void __exit mv88e6xxx_cleanup(void)
{
	mdio_driver_unregister(&mv88e6xxx_driver);
	unregister_switch_driver(&mv88e6xxx_switch_drv);
}
module_exit(mv88e6xxx_cleanup);

MODULE_AUTHOR("Lennert Buytenhek <buytenh@wantstofly.org>");
MODULE_DESCRIPTION("Driver for Marvell 88E6XXX ethernet switch chips");
MODULE_LICENSE("GPL");<|MERGE_RESOLUTION|>--- conflicted
+++ resolved
@@ -677,39 +677,6 @@
 	return err;
 }
 
-<<<<<<< HEAD
-static bool mv88e6xxx_6097_family(struct mv88e6xxx_chip *chip)
-{
-	return chip->info->family == MV88E6XXX_FAMILY_6097;
-}
-
-static bool mv88e6xxx_6165_family(struct mv88e6xxx_chip *chip)
-{
-	return chip->info->family == MV88E6XXX_FAMILY_6165;
-}
-
-static bool mv88e6xxx_6320_family(struct mv88e6xxx_chip *chip)
-{
-	return chip->info->family == MV88E6XXX_FAMILY_6320;
-}
-
-static bool mv88e6xxx_6341_family(struct mv88e6xxx_chip *chip)
-{
-	return chip->info->family == MV88E6XXX_FAMILY_6341;
-}
-
-static bool mv88e6xxx_6351_family(struct mv88e6xxx_chip *chip)
-{
-	return chip->info->family == MV88E6XXX_FAMILY_6351;
-}
-
-static bool mv88e6xxx_6352_family(struct mv88e6xxx_chip *chip)
-{
-	return chip->info->family == MV88E6XXX_FAMILY_6352;
-}
-
-=======
->>>>>>> 2ac97f0f
 static int mv88e6xxx_port_setup_mac(struct mv88e6xxx_chip *chip, int port,
 				    int link, int speed, int duplex,
 				    phy_interface_t mode)
@@ -1163,29 +1130,7 @@
 
 static int mv88e6xxx_port_vlan_map(struct mv88e6xxx_chip *chip, int port)
 {
-<<<<<<< HEAD
-	struct dsa_switch *ds = chip->ds;
-	struct net_device *bridge = ds->ports[port].bridge_dev;
-	u16 output_ports = 0;
-	int i;
-
-	/* allow CPU port or DSA link(s) to send frames to every port */
-	if (dsa_is_cpu_port(ds, port) || dsa_is_dsa_port(ds, port)) {
-		output_ports = ~0;
-	} else {
-		for (i = 0; i < mv88e6xxx_num_ports(chip); ++i) {
-			/* allow sending frames to every group member */
-			if (bridge && ds->ports[i].bridge_dev == bridge)
-				output_ports |= BIT(i);
-
-			/* allow sending frames to CPU port and DSA link(s) */
-			if (dsa_is_cpu_port(ds, i) || dsa_is_dsa_port(ds, i))
-				output_ports |= BIT(i);
-		}
-	}
-=======
 	u16 output_ports = mv88e6xxx_port_vlan(chip, chip->ds->index, port);
->>>>>>> 2ac97f0f
 
 	/* prevent frames from going back out of the port they came in on */
 	output_ports &= ~BIT(port);
@@ -1429,161 +1374,8 @@
 	if (err)
 		return err;
 
-<<<<<<< HEAD
-	err = _mv88e6xxx_vtu_cmd(chip, GLOBAL_VTU_OP_STU_GET_NEXT);
-	if (err)
-		return err;
-
-	err = mv88e6xxx_g1_read(chip, GLOBAL_VTU_SID, &val);
-	if (err)
-		return err;
-
-	next.sid = val & GLOBAL_VTU_SID_MASK;
-
-	err = mv88e6xxx_g1_read(chip, GLOBAL_VTU_VID, &val);
-	if (err)
-		return err;
-
-	next.valid = !!(val & GLOBAL_VTU_VID_VALID);
-
-	if (next.valid) {
-		err = mv88e6xxx_stu_data_read(chip, &next);
-		if (err)
-			return err;
-	}
-
-	*entry = next;
-	return 0;
-}
-
-static int _mv88e6xxx_stu_loadpurge(struct mv88e6xxx_chip *chip,
-				    struct mv88e6xxx_vtu_entry *entry)
-{
-	u16 reg = 0;
-	int err;
-
-	err = _mv88e6xxx_vtu_wait(chip);
-	if (err)
-		return err;
-
-	if (!entry->valid)
-		goto loadpurge;
-
-	/* Write port states */
-	err = mv88e6xxx_stu_data_write(chip, entry);
-	if (err)
-		return err;
-
-	reg = GLOBAL_VTU_VID_VALID;
-loadpurge:
-	err = mv88e6xxx_g1_write(chip, GLOBAL_VTU_VID, reg);
-	if (err)
-		return err;
-
-	reg = entry->sid & GLOBAL_VTU_SID_MASK;
-	err = mv88e6xxx_g1_write(chip, GLOBAL_VTU_SID, reg);
-	if (err)
-		return err;
-
-	return _mv88e6xxx_vtu_cmd(chip, GLOBAL_VTU_OP_STU_LOAD_PURGE);
-}
-
-static int _mv88e6xxx_fid_new(struct mv88e6xxx_chip *chip, u16 *fid)
-{
-	DECLARE_BITMAP(fid_bitmap, MV88E6XXX_N_FID);
-	struct mv88e6xxx_vtu_entry vlan;
-	int i, err;
-
-	bitmap_zero(fid_bitmap, MV88E6XXX_N_FID);
-
-	/* Set every FID bit used by the (un)bridged ports */
-	for (i = 0; i < mv88e6xxx_num_ports(chip); ++i) {
-		err = mv88e6xxx_port_get_fid(chip, i, fid);
-		if (err)
-			return err;
-
-		set_bit(*fid, fid_bitmap);
-	}
-
-	/* Set every FID bit used by the VLAN entries */
-	err = _mv88e6xxx_vtu_vid_write(chip, GLOBAL_VTU_VID_MASK);
-	if (err)
-		return err;
-
-	do {
-		err = _mv88e6xxx_vtu_getnext(chip, &vlan);
-		if (err)
-			return err;
-
-		if (!vlan.valid)
-			break;
-
-		set_bit(vlan.fid, fid_bitmap);
-	} while (vlan.vid < GLOBAL_VTU_VID_MASK);
-
-	/* The reset value 0x000 is used to indicate that multiple address
-	 * databases are not needed. Return the next positive available.
-	 */
-	*fid = find_next_zero_bit(fid_bitmap, MV88E6XXX_N_FID, 1);
-	if (unlikely(*fid >= mv88e6xxx_num_databases(chip)))
-		return -ENOSPC;
-
-	/* Clear the database */
-	return _mv88e6xxx_atu_flush(chip, *fid, true);
-}
-
-static int _mv88e6xxx_vtu_new(struct mv88e6xxx_chip *chip, u16 vid,
-			      struct mv88e6xxx_vtu_entry *entry)
-{
-	struct dsa_switch *ds = chip->ds;
-	struct mv88e6xxx_vtu_entry vlan = {
-		.valid = true,
-		.vid = vid,
-	};
-	int i, err;
-
-	err = _mv88e6xxx_fid_new(chip, &vlan.fid);
-	if (err)
-		return err;
-
-	/* exclude all ports except the CPU and DSA ports */
-	for (i = 0; i < mv88e6xxx_num_ports(chip); ++i)
-		vlan.data[i] = dsa_is_cpu_port(ds, i) || dsa_is_dsa_port(ds, i)
-			? GLOBAL_VTU_DATA_MEMBER_TAG_UNMODIFIED
-			: GLOBAL_VTU_DATA_MEMBER_TAG_NON_MEMBER;
-
-	if (mv88e6xxx_6097_family(chip) || mv88e6xxx_6165_family(chip) ||
-	    mv88e6xxx_6351_family(chip) || mv88e6xxx_6352_family(chip) ||
-	    mv88e6xxx_6341_family(chip)) {
-		struct mv88e6xxx_vtu_entry vstp;
-
-		/* Adding a VTU entry requires a valid STU entry. As VSTP is not
-		 * implemented, only one STU entry is needed to cover all VTU
-		 * entries. Thus, validate the SID 0.
-		 */
-		vlan.sid = 0;
-		err = _mv88e6xxx_stu_getnext(chip, GLOBAL_VTU_SID_MASK, &vstp);
-		if (err)
-			return err;
-
-		if (vstp.sid != vlan.sid || !vstp.valid) {
-			memset(&vstp, 0, sizeof(vstp));
-			vstp.valid = true;
-			vstp.sid = vlan.sid;
-
-			err = _mv88e6xxx_stu_loadpurge(chip, &vstp);
-			if (err)
-				return err;
-		}
-	}
-
-	*entry = vlan;
-	return 0;
-}
-=======
 	if (entry->vid == vid && entry->valid)
 		return 0;
->>>>>>> 2ac97f0f
 
 	if (new) {
 		int i;
@@ -1821,99 +1613,6 @@
 	return err;
 }
 
-<<<<<<< HEAD
-static int _mv88e6xxx_atu_mac_write(struct mv88e6xxx_chip *chip,
-				    const unsigned char *addr)
-{
-	int i, err;
-
-	for (i = 0; i < 3; i++) {
-		err = mv88e6xxx_g1_write(chip, GLOBAL_ATU_MAC_01 + i,
-					 (addr[i * 2] << 8) | addr[i * 2 + 1]);
-		if (err)
-			return err;
-	}
-
-	return 0;
-}
-
-static int _mv88e6xxx_atu_mac_read(struct mv88e6xxx_chip *chip,
-				   unsigned char *addr)
-{
-	u16 val;
-	int i, err;
-
-	for (i = 0; i < 3; i++) {
-		err = mv88e6xxx_g1_read(chip, GLOBAL_ATU_MAC_01 + i, &val);
-		if (err)
-			return err;
-
-		addr[i * 2] = val >> 8;
-		addr[i * 2 + 1] = val & 0xff;
-	}
-
-	return 0;
-}
-
-static int _mv88e6xxx_atu_load(struct mv88e6xxx_chip *chip,
-			       struct mv88e6xxx_atu_entry *entry)
-{
-	int ret;
-
-	ret = _mv88e6xxx_atu_wait(chip);
-	if (ret < 0)
-		return ret;
-
-	ret = _mv88e6xxx_atu_mac_write(chip, entry->mac);
-	if (ret < 0)
-		return ret;
-
-	ret = _mv88e6xxx_atu_data_write(chip, entry);
-	if (ret < 0)
-		return ret;
-
-	return _mv88e6xxx_atu_cmd(chip, entry->fid, GLOBAL_ATU_OP_LOAD_DB);
-}
-
-static int _mv88e6xxx_atu_getnext(struct mv88e6xxx_chip *chip, u16 fid,
-				  struct mv88e6xxx_atu_entry *entry);
-
-static int mv88e6xxx_atu_get(struct mv88e6xxx_chip *chip, int fid,
-			     const u8 *addr, struct mv88e6xxx_atu_entry *entry)
-{
-	struct mv88e6xxx_atu_entry next;
-	int err;
-
-	memcpy(next.mac, addr, ETH_ALEN);
-	eth_addr_dec(next.mac);
-
-	err = _mv88e6xxx_atu_mac_write(chip, next.mac);
-	if (err)
-		return err;
-
-	do {
-		err = _mv88e6xxx_atu_getnext(chip, fid, &next);
-		if (err)
-			return err;
-
-		if (next.state == GLOBAL_ATU_DATA_STATE_UNUSED)
-			break;
-
-		if (ether_addr_equal(next.mac, addr)) {
-			*entry = next;
-			return 0;
-		}
-	} while (ether_addr_greater(addr, next.mac));
-
-	memset(entry, 0, sizeof(*entry));
-	entry->fid = fid;
-	ether_addr_copy(entry->mac, addr);
-
-	return 0;
-}
-
-=======
->>>>>>> 2ac97f0f
 static int mv88e6xxx_port_db_load_purge(struct mv88e6xxx_chip *chip, int port,
 					const unsigned char *addr, u16 vid,
 					u8 state)
@@ -2102,13 +1801,8 @@
 	return err;
 }
 
-<<<<<<< HEAD
-static int mv88e6xxx_port_bridge_join(struct dsa_switch *ds, int port,
-				      struct net_device *br)
-=======
 static int mv88e6xxx_bridge_map(struct mv88e6xxx_chip *chip,
 				struct net_device *br)
->>>>>>> 2ac97f0f
 {
 	struct dsa_switch *ds;
 	int port;
@@ -2124,14 +1818,6 @@
 		}
 	}
 
-<<<<<<< HEAD
-	/* Remap each port's VLANTable */
-	for (i = 0; i < mv88e6xxx_num_ports(chip); ++i) {
-		if (ds->ports[i].bridge_dev == br) {
-			err = _mv88e6xxx_port_based_vlan_map(chip, i);
-			if (err)
-				break;
-=======
 	if (!mv88e6xxx_has_pvt(chip))
 		return 0;
 
@@ -2147,7 +1833,6 @@
 				if (err)
 					return err;
 			}
->>>>>>> 2ac97f0f
 		}
 	}
 
@@ -2171,10 +1856,6 @@
 					struct net_device *br)
 {
 	struct mv88e6xxx_chip *chip = ds->priv;
-<<<<<<< HEAD
-	int i;
-=======
->>>>>>> 2ac97f0f
 
 	mutex_lock(&chip->reg_lock);
 	if (mv88e6xxx_bridge_map(chip, br) ||
@@ -2183,14 +1864,6 @@
 	mutex_unlock(&chip->reg_lock);
 }
 
-<<<<<<< HEAD
-	/* Remap each port's VLANTable */
-	for (i = 0; i < mv88e6xxx_num_ports(chip); ++i)
-		if (i == port || ds->ports[i].bridge_dev == br)
-			if (_mv88e6xxx_port_based_vlan_map(chip, i))
-				netdev_warn(ds->ports[i].netdev,
-					    "failed to remap\n");
-=======
 static int mv88e6xxx_crosschip_bridge_join(struct dsa_switch *ds, int dev,
 					   int port, struct net_device *br)
 {
@@ -2199,7 +1872,6 @@
 
 	if (!mv88e6xxx_has_pvt(chip))
 		return 0;
->>>>>>> 2ac97f0f
 
 	mutex_lock(&chip->reg_lock);
 	err = mv88e6xxx_pvt_map(chip, dev, port);
@@ -2496,22 +2168,6 @@
 			return err;
 	}
 
-<<<<<<< HEAD
-	if (mv88e6xxx_6352_family(chip) || mv88e6xxx_6351_family(chip) ||
-	    mv88e6xxx_6165_family(chip) || mv88e6xxx_6097_family(chip) ||
-	    mv88e6xxx_6320_family(chip) || mv88e6xxx_6341_family(chip)) {
-		/* Port ATU control: disable limiting the number of
-		 * address database entries that this port is allowed
-		 * to use.
-		 */
-		err = mv88e6xxx_port_write(chip, port, PORT_ATU_CONTROL,
-					   0x0000);
-		/* Priority Override: disable DA, SA and VTU priority
-		 * override.
-		 */
-		err = mv88e6xxx_port_write(chip, port, PORT_PRI_OVERRIDE,
-					   0x0000);
-=======
 	if (chip->info->ops->port_disable_learn_limit) {
 		err = chip->info->ops->port_disable_learn_limit(chip, port);
 		if (err)
@@ -2520,7 +2176,6 @@
 
 	if (chip->info->ops->port_disable_pri_override) {
 		err = chip->info->ops->port_disable_pri_override(chip, port);
->>>>>>> 2ac97f0f
 		if (err)
 			return err;
 	}
@@ -2974,11 +2629,7 @@
 	.port_set_duplex = mv88e6xxx_port_set_duplex,
 	.port_set_speed = mv88e6185_port_set_speed,
 	.port_set_frame_mode = mv88e6085_port_set_frame_mode,
-<<<<<<< HEAD
-	.port_set_egress_unknowns = mv88e6095_port_set_egress_unknowns,
-=======
 	.port_set_egress_floods = mv88e6185_port_set_egress_floods,
->>>>>>> 2ac97f0f
 	.port_set_upstream_port = mv88e6095_port_set_upstream_port,
 	.stats_snapshot = mv88e6xxx_g1_stats_snapshot,
 	.stats_get_sset_count = mv88e6095_stats_get_sset_count,
@@ -3057,11 +2708,7 @@
 	.port_set_speed = mv88e6185_port_set_speed,
 	.port_tag_remap = mv88e6095_port_tag_remap,
 	.port_set_frame_mode = mv88e6351_port_set_frame_mode,
-<<<<<<< HEAD
-	.port_set_egress_unknowns = mv88e6095_port_set_egress_unknowns,
-=======
 	.port_set_egress_floods = mv88e6185_port_set_egress_floods,
->>>>>>> 2ac97f0f
 	.port_set_ether_type = mv88e6351_port_set_ether_type,
 	.port_set_upstream_port = mv88e6095_port_set_upstream_port,
 	.port_jumbo_config = mv88e6165_port_jumbo_config,
@@ -3305,11 +2952,7 @@
 	.port_set_duplex = mv88e6xxx_port_set_duplex,
 	.port_set_speed = mv88e6185_port_set_speed,
 	.port_set_frame_mode = mv88e6085_port_set_frame_mode,
-<<<<<<< HEAD
-	.port_set_egress_unknowns = mv88e6095_port_set_egress_unknowns,
-=======
 	.port_set_egress_floods = mv88e6185_port_set_egress_floods,
->>>>>>> 2ac97f0f
 	.port_egress_rate_limiting = mv88e6095_port_egress_rate_limiting,
 	.port_set_upstream_port = mv88e6095_port_set_upstream_port,
 	.stats_snapshot = mv88e6xxx_g1_stats_snapshot,
@@ -3473,11 +3116,8 @@
 	.port_set_ether_type = mv88e6351_port_set_ether_type,
 	.port_pause_config = mv88e6390_port_pause_config,
 	.port_set_cmode = mv88e6390x_port_set_cmode,
-<<<<<<< HEAD
-=======
 	.port_disable_learn_limit = mv88e6xxx_port_disable_learn_limit,
 	.port_disable_pri_override = mv88e6xxx_port_disable_pri_override,
->>>>>>> 2ac97f0f
 	.stats_snapshot = mv88e6390_g1_stats_snapshot,
 	.stats_set_histogram = mv88e6390_g1_stats_set_histogram,
 	.stats_get_sset_count = mv88e6320_stats_get_sset_count,
@@ -3681,64 +3321,6 @@
 	.vtu_loadpurge = mv88e6352_g1_vtu_loadpurge,
 };
 
-static const struct mv88e6xxx_ops mv88e6141_ops = {
-	/* MV88E6XXX_FAMILY_6341 */
-	.get_eeprom = mv88e6xxx_g2_get_eeprom8,
-	.set_eeprom = mv88e6xxx_g2_set_eeprom8,
-	.set_switch_mac = mv88e6xxx_g2_set_switch_mac,
-	.phy_read = mv88e6xxx_g2_smi_phy_read,
-	.phy_write = mv88e6xxx_g2_smi_phy_write,
-	.port_set_link = mv88e6xxx_port_set_link,
-	.port_set_duplex = mv88e6xxx_port_set_duplex,
-	.port_set_rgmii_delay = mv88e6390_port_set_rgmii_delay,
-	.port_set_speed = mv88e6390_port_set_speed,
-	.port_tag_remap = mv88e6095_port_tag_remap,
-	.port_set_frame_mode = mv88e6351_port_set_frame_mode,
-	.port_set_egress_unknowns = mv88e6351_port_set_egress_unknowns,
-	.port_set_ether_type = mv88e6351_port_set_ether_type,
-	.port_jumbo_config = mv88e6165_port_jumbo_config,
-	.port_egress_rate_limiting = mv88e6097_port_egress_rate_limiting,
-	.port_pause_config = mv88e6097_port_pause_config,
-	.stats_snapshot = mv88e6390_g1_stats_snapshot,
-	.stats_get_sset_count = mv88e6320_stats_get_sset_count,
-	.stats_get_strings = mv88e6320_stats_get_strings,
-	.stats_get_stats = mv88e6390_stats_get_stats,
-	.g1_set_cpu_port = mv88e6390_g1_set_cpu_port,
-	.g1_set_egress_port = mv88e6390_g1_set_egress_port,
-	.watchdog_ops = &mv88e6390_watchdog_ops,
-	.mgmt_rsvd2cpu =  mv88e6390_g1_mgmt_rsvd2cpu,
-	.reset = mv88e6352_g1_reset,
-};
-
-static const struct mv88e6xxx_ops mv88e6341_ops = {
-	/* MV88E6XXX_FAMILY_6341 */
-	.get_eeprom = mv88e6xxx_g2_get_eeprom8,
-	.set_eeprom = mv88e6xxx_g2_set_eeprom8,
-	.set_switch_mac = mv88e6xxx_g2_set_switch_mac,
-	.phy_read = mv88e6xxx_g2_smi_phy_read,
-	.phy_write = mv88e6xxx_g2_smi_phy_write,
-	.port_set_link = mv88e6xxx_port_set_link,
-	.port_set_duplex = mv88e6xxx_port_set_duplex,
-	.port_set_rgmii_delay = mv88e6390_port_set_rgmii_delay,
-	.port_set_speed = mv88e6390_port_set_speed,
-	.port_tag_remap = mv88e6095_port_tag_remap,
-	.port_set_frame_mode = mv88e6351_port_set_frame_mode,
-	.port_set_egress_unknowns = mv88e6351_port_set_egress_unknowns,
-	.port_set_ether_type = mv88e6351_port_set_ether_type,
-	.port_jumbo_config = mv88e6165_port_jumbo_config,
-	.port_egress_rate_limiting = mv88e6097_port_egress_rate_limiting,
-	.port_pause_config = mv88e6097_port_pause_config,
-	.stats_snapshot = mv88e6390_g1_stats_snapshot,
-	.stats_get_sset_count = mv88e6320_stats_get_sset_count,
-	.stats_get_strings = mv88e6320_stats_get_strings,
-	.stats_get_stats = mv88e6390_stats_get_stats,
-	.g1_set_cpu_port = mv88e6390_g1_set_cpu_port,
-	.g1_set_egress_port = mv88e6390_g1_set_egress_port,
-	.watchdog_ops = &mv88e6390_watchdog_ops,
-	.mgmt_rsvd2cpu =  mv88e6390_g1_mgmt_rsvd2cpu,
-	.reset = mv88e6352_g1_reset,
-};
-
 static const struct mv88e6xxx_ops mv88e6390_ops = {
 	/* MV88E6XXX_FAMILY_6390 */
 	.get_eeprom = mv88e6xxx_g2_get_eeprom8,
@@ -3758,11 +3340,8 @@
 	.port_egress_rate_limiting = mv88e6097_port_egress_rate_limiting,
 	.port_pause_config = mv88e6390_port_pause_config,
 	.port_set_cmode = mv88e6390x_port_set_cmode,
-<<<<<<< HEAD
-=======
 	.port_disable_learn_limit = mv88e6xxx_port_disable_learn_limit,
 	.port_disable_pri_override = mv88e6xxx_port_disable_pri_override,
->>>>>>> 2ac97f0f
 	.stats_snapshot = mv88e6390_g1_stats_snapshot,
 	.stats_set_histogram = mv88e6390_g1_stats_set_histogram,
 	.stats_get_sset_count = mv88e6320_stats_get_sset_count,
@@ -3811,53 +3390,6 @@
 	.vtu_loadpurge = mv88e6390_g1_vtu_loadpurge,
 };
 
-<<<<<<< HEAD
-static const struct mv88e6xxx_ops mv88e6391_ops = {
-	/* MV88E6XXX_FAMILY_6390 */
-	.get_eeprom = mv88e6xxx_g2_get_eeprom8,
-	.set_eeprom = mv88e6xxx_g2_set_eeprom8,
-	.set_switch_mac = mv88e6xxx_g2_set_switch_mac,
-	.phy_read = mv88e6xxx_g2_smi_phy_read,
-	.phy_write = mv88e6xxx_g2_smi_phy_write,
-	.port_set_link = mv88e6xxx_port_set_link,
-	.port_set_duplex = mv88e6xxx_port_set_duplex,
-	.port_set_rgmii_delay = mv88e6390_port_set_rgmii_delay,
-	.port_set_speed = mv88e6390_port_set_speed,
-	.port_tag_remap = mv88e6390_port_tag_remap,
-	.port_set_frame_mode = mv88e6351_port_set_frame_mode,
-	.port_set_egress_unknowns = mv88e6351_port_set_egress_unknowns,
-	.port_set_ether_type = mv88e6351_port_set_ether_type,
-	.port_pause_config = mv88e6390_port_pause_config,
-	.stats_snapshot = mv88e6390_g1_stats_snapshot,
-	.stats_set_histogram = mv88e6390_g1_stats_set_histogram,
-	.stats_get_sset_count = mv88e6320_stats_get_sset_count,
-	.stats_get_strings = mv88e6320_stats_get_strings,
-	.stats_get_stats = mv88e6390_stats_get_stats,
-	.g1_set_cpu_port = mv88e6390_g1_set_cpu_port,
-	.g1_set_egress_port = mv88e6390_g1_set_egress_port,
-	.watchdog_ops = &mv88e6390_watchdog_ops,
-	.mgmt_rsvd2cpu = mv88e6390_g1_mgmt_rsvd2cpu,
-	.reset = mv88e6352_g1_reset,
-};
-
-static int mv88e6xxx_verify_madatory_ops(struct mv88e6xxx_chip *chip,
-					 const struct mv88e6xxx_ops *ops)
-{
-	if (!ops->port_set_frame_mode) {
-		dev_err(chip->dev, "Missing port_set_frame_mode");
-		return -EINVAL;
-	}
-
-	if (!ops->port_set_egress_unknowns) {
-		dev_err(chip->dev, "Missing port_set_egress_mode");
-		return -EINVAL;
-	}
-
-	return 0;
-}
-
-=======
->>>>>>> 2ac97f0f
 static const struct mv88e6xxx_info mv88e6xxx_table[] = {
 	[MV88E6085] = {
 		.prod_num = PORT_SWITCH_ID_PROD_NUM_6085,
@@ -4214,41 +3746,18 @@
 		.ops = &mv88e6321_ops,
 	},
 
-<<<<<<< HEAD
-	[MV88E6141] = {
-		.prod_num = PORT_SWITCH_ID_PROD_NUM_6141,
-		.family = MV88E6XXX_FAMILY_6341,
-		.name = "Marvell 88E6341",
-		.num_databases = 4096,
-		.num_ports = 6,
-		.port_base_addr = 0x10,
-		.global1_addr = 0x1b,
-		.age_time_coeff = 3750,
-		.tag_protocol = DSA_TAG_PROTO_EDSA,
-		.flags = MV88E6XXX_FLAGS_FAMILY_6341,
-		.ops = &mv88e6141_ops,
-	},
-
-=======
->>>>>>> 2ac97f0f
 	[MV88E6341] = {
 		.prod_num = PORT_SWITCH_ID_PROD_NUM_6341,
 		.family = MV88E6XXX_FAMILY_6341,
 		.name = "Marvell 88E6341",
 		.num_databases = 4096,
 		.num_ports = 6,
-<<<<<<< HEAD
-		.port_base_addr = 0x10,
-		.global1_addr = 0x1b,
-		.age_time_coeff = 3750,
-=======
 		.max_vid = 4095,
 		.port_base_addr = 0x10,
 		.global1_addr = 0x1b,
 		.age_time_coeff = 3750,
 		.atu_move_port_mask = 0x1f,
 		.pvt = true,
->>>>>>> 2ac97f0f
 		.tag_protocol = DSA_TAG_PROTO_EDSA,
 		.flags = MV88E6XXX_FLAGS_FAMILY_6341,
 		.ops = &mv88e6341_ops,
@@ -4580,23 +4089,12 @@
 	.ops			= &mv88e6xxx_switch_ops,
 };
 
-<<<<<<< HEAD
-static struct dsa_switch_driver mv88e6xxx_switch_drv = {
-	.ops			= &mv88e6xxx_switch_ops,
-};
-
-=======
->>>>>>> 2ac97f0f
 static int mv88e6xxx_register_switch(struct mv88e6xxx_chip *chip)
 {
 	struct device *dev = chip->dev;
 	struct dsa_switch *ds;
 
-<<<<<<< HEAD
-	ds = dsa_switch_alloc(dev, DSA_MAX_PORTS);
-=======
 	ds = dsa_switch_alloc(dev, mv88e6xxx_num_ports(chip));
->>>>>>> 2ac97f0f
 	if (!ds)
 		return -ENOMEM;
 
