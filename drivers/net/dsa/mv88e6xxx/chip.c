/*
 * Marvell 88e6xxx Ethernet switch single-chip support
 *
 * Copyright (c) 2008 Marvell Semiconductor
 *
 * Copyright (c) 2015 CMC Electronics, Inc.
 *	Added support for VLAN Table Unit operations
 *
 * Copyright (c) 2016 Andrew Lunn <andrew@lunn.ch>
 *
 * Copyright (c) 2016-2017 Savoir-faire Linux Inc.
 *	Vivien Didelot <vivien.didelot@savoirfairelinux.com>
 *
 * This program is free software; you can redistribute it and/or modify
 * it under the terms of the GNU General Public License as published by
 * the Free Software Foundation; either version 2 of the License, or
 * (at your option) any later version.
 */

#include <linux/delay.h>
#include <linux/etherdevice.h>
#include <linux/ethtool.h>
#include <linux/if_bridge.h>
#include <linux/interrupt.h>
#include <linux/irq.h>
#include <linux/irqdomain.h>
#include <linux/jiffies.h>
#include <linux/list.h>
#include <linux/mdio.h>
#include <linux/module.h>
#include <linux/of_device.h>
#include <linux/of_irq.h>
#include <linux/of_mdio.h>
#include <linux/netdevice.h>
#include <linux/gpio/consumer.h>
#include <linux/phy.h>
#include <net/dsa.h>
#include <net/switchdev.h>

#include "mv88e6xxx.h"
#include "global1.h"
#include "global2.h"
#include "port.h"

static void assert_reg_lock(struct mv88e6xxx_chip *chip)
{
	if (unlikely(!mutex_is_locked(&chip->reg_lock))) {
		dev_err(chip->dev, "Switch registers lock not held!\n");
		dump_stack();
	}
}

/* The switch ADDR[4:1] configuration pins define the chip SMI device address
 * (ADDR[0] is always zero, thus only even SMI addresses can be strapped).
 *
 * When ADDR is all zero, the chip uses Single-chip Addressing Mode, assuming it
 * is the only device connected to the SMI master. In this mode it responds to
 * all 32 possible SMI addresses, and thus maps directly the internal devices.
 *
 * When ADDR is non-zero, the chip uses Multi-chip Addressing Mode, allowing
 * multiple devices to share the SMI interface. In this mode it responds to only
 * 2 registers, used to indirectly access the internal SMI devices.
 */

static int mv88e6xxx_smi_read(struct mv88e6xxx_chip *chip,
			      int addr, int reg, u16 *val)
{
	if (!chip->smi_ops)
		return -EOPNOTSUPP;

	return chip->smi_ops->read(chip, addr, reg, val);
}

static int mv88e6xxx_smi_write(struct mv88e6xxx_chip *chip,
			       int addr, int reg, u16 val)
{
	if (!chip->smi_ops)
		return -EOPNOTSUPP;

	return chip->smi_ops->write(chip, addr, reg, val);
}

static int mv88e6xxx_smi_single_chip_read(struct mv88e6xxx_chip *chip,
					  int addr, int reg, u16 *val)
{
	int ret;

	ret = mdiobus_read_nested(chip->bus, addr, reg);
	if (ret < 0)
		return ret;

	*val = ret & 0xffff;

	return 0;
}

static int mv88e6xxx_smi_single_chip_write(struct mv88e6xxx_chip *chip,
					   int addr, int reg, u16 val)
{
	int ret;

	ret = mdiobus_write_nested(chip->bus, addr, reg, val);
	if (ret < 0)
		return ret;

	return 0;
}

static const struct mv88e6xxx_bus_ops mv88e6xxx_smi_single_chip_ops = {
	.read = mv88e6xxx_smi_single_chip_read,
	.write = mv88e6xxx_smi_single_chip_write,
};

static int mv88e6xxx_smi_multi_chip_wait(struct mv88e6xxx_chip *chip)
{
	int ret;
	int i;

	for (i = 0; i < 16; i++) {
		ret = mdiobus_read_nested(chip->bus, chip->sw_addr, SMI_CMD);
		if (ret < 0)
			return ret;

		if ((ret & SMI_CMD_BUSY) == 0)
			return 0;
	}

	return -ETIMEDOUT;
}

static int mv88e6xxx_smi_multi_chip_read(struct mv88e6xxx_chip *chip,
					 int addr, int reg, u16 *val)
{
	int ret;

	/* Wait for the bus to become free. */
	ret = mv88e6xxx_smi_multi_chip_wait(chip);
	if (ret < 0)
		return ret;

	/* Transmit the read command. */
	ret = mdiobus_write_nested(chip->bus, chip->sw_addr, SMI_CMD,
				   SMI_CMD_OP_22_READ | (addr << 5) | reg);
	if (ret < 0)
		return ret;

	/* Wait for the read command to complete. */
	ret = mv88e6xxx_smi_multi_chip_wait(chip);
	if (ret < 0)
		return ret;

	/* Read the data. */
	ret = mdiobus_read_nested(chip->bus, chip->sw_addr, SMI_DATA);
	if (ret < 0)
		return ret;

	*val = ret & 0xffff;

	return 0;
}

static int mv88e6xxx_smi_multi_chip_write(struct mv88e6xxx_chip *chip,
					  int addr, int reg, u16 val)
{
	int ret;

	/* Wait for the bus to become free. */
	ret = mv88e6xxx_smi_multi_chip_wait(chip);
	if (ret < 0)
		return ret;

	/* Transmit the data to write. */
	ret = mdiobus_write_nested(chip->bus, chip->sw_addr, SMI_DATA, val);
	if (ret < 0)
		return ret;

	/* Transmit the write command. */
	ret = mdiobus_write_nested(chip->bus, chip->sw_addr, SMI_CMD,
				   SMI_CMD_OP_22_WRITE | (addr << 5) | reg);
	if (ret < 0)
		return ret;

	/* Wait for the write command to complete. */
	ret = mv88e6xxx_smi_multi_chip_wait(chip);
	if (ret < 0)
		return ret;

	return 0;
}

static const struct mv88e6xxx_bus_ops mv88e6xxx_smi_multi_chip_ops = {
	.read = mv88e6xxx_smi_multi_chip_read,
	.write = mv88e6xxx_smi_multi_chip_write,
};

int mv88e6xxx_read(struct mv88e6xxx_chip *chip, int addr, int reg, u16 *val)
{
	int err;

	assert_reg_lock(chip);

	err = mv88e6xxx_smi_read(chip, addr, reg, val);
	if (err)
		return err;

	dev_dbg(chip->dev, "<- addr: 0x%.2x reg: 0x%.2x val: 0x%.4x\n",
		addr, reg, *val);

	return 0;
}

int mv88e6xxx_write(struct mv88e6xxx_chip *chip, int addr, int reg, u16 val)
{
	int err;

	assert_reg_lock(chip);

	err = mv88e6xxx_smi_write(chip, addr, reg, val);
	if (err)
		return err;

	dev_dbg(chip->dev, "-> addr: 0x%.2x reg: 0x%.2x val: 0x%.4x\n",
		addr, reg, val);

	return 0;
}

static int mv88e6165_phy_read(struct mv88e6xxx_chip *chip,
			      struct mii_bus *bus,
			      int addr, int reg, u16 *val)
{
	return mv88e6xxx_read(chip, addr, reg, val);
}

static int mv88e6165_phy_write(struct mv88e6xxx_chip *chip,
			       struct mii_bus *bus,
			       int addr, int reg, u16 val)
{
	return mv88e6xxx_write(chip, addr, reg, val);
}

static struct mii_bus *mv88e6xxx_default_mdio_bus(struct mv88e6xxx_chip *chip)
{
	struct mv88e6xxx_mdio_bus *mdio_bus;

	mdio_bus = list_first_entry(&chip->mdios, struct mv88e6xxx_mdio_bus,
				    list);
	if (!mdio_bus)
		return NULL;

	return mdio_bus->bus;
}

static int mv88e6xxx_phy_read(struct mv88e6xxx_chip *chip, int phy,
			      int reg, u16 *val)
{
	int addr = phy; /* PHY devices addresses start at 0x0 */
	struct mii_bus *bus;

	bus = mv88e6xxx_default_mdio_bus(chip);
	if (!bus)
		return -EOPNOTSUPP;

	if (!chip->info->ops->phy_read)
		return -EOPNOTSUPP;

	return chip->info->ops->phy_read(chip, bus, addr, reg, val);
}

static int mv88e6xxx_phy_write(struct mv88e6xxx_chip *chip, int phy,
			       int reg, u16 val)
{
	int addr = phy; /* PHY devices addresses start at 0x0 */
	struct mii_bus *bus;

	bus = mv88e6xxx_default_mdio_bus(chip);
	if (!bus)
		return -EOPNOTSUPP;

	if (!chip->info->ops->phy_write)
		return -EOPNOTSUPP;

	return chip->info->ops->phy_write(chip, bus, addr, reg, val);
}

static int mv88e6xxx_phy_page_get(struct mv88e6xxx_chip *chip, int phy, u8 page)
{
	if (!mv88e6xxx_has(chip, MV88E6XXX_FLAG_PHY_PAGE))
		return -EOPNOTSUPP;

	return mv88e6xxx_phy_write(chip, phy, PHY_PAGE, page);
}

static void mv88e6xxx_phy_page_put(struct mv88e6xxx_chip *chip, int phy)
{
	int err;

	/* Restore PHY page Copper 0x0 for access via the registered MDIO bus */
	err = mv88e6xxx_phy_write(chip, phy, PHY_PAGE, PHY_PAGE_COPPER);
	if (unlikely(err)) {
		dev_err(chip->dev, "failed to restore PHY %d page Copper (%d)\n",
			phy, err);
	}
}

static int mv88e6xxx_phy_page_read(struct mv88e6xxx_chip *chip, int phy,
				   u8 page, int reg, u16 *val)
{
	int err;

	/* There is no paging for registers 22 */
	if (reg == PHY_PAGE)
		return -EINVAL;

	err = mv88e6xxx_phy_page_get(chip, phy, page);
	if (!err) {
		err = mv88e6xxx_phy_read(chip, phy, reg, val);
		mv88e6xxx_phy_page_put(chip, phy);
	}

	return err;
}

static int mv88e6xxx_phy_page_write(struct mv88e6xxx_chip *chip, int phy,
				    u8 page, int reg, u16 val)
{
	int err;

	/* There is no paging for registers 22 */
	if (reg == PHY_PAGE)
		return -EINVAL;

	err = mv88e6xxx_phy_page_get(chip, phy, page);
	if (!err) {
		err = mv88e6xxx_phy_write(chip, phy, PHY_PAGE, page);
		mv88e6xxx_phy_page_put(chip, phy);
	}

	return err;
}

static int mv88e6xxx_serdes_read(struct mv88e6xxx_chip *chip, int reg, u16 *val)
{
	return mv88e6xxx_phy_page_read(chip, ADDR_SERDES, SERDES_PAGE_FIBER,
				       reg, val);
}

static int mv88e6xxx_serdes_write(struct mv88e6xxx_chip *chip, int reg, u16 val)
{
	return mv88e6xxx_phy_page_write(chip, ADDR_SERDES, SERDES_PAGE_FIBER,
					reg, val);
}

static void mv88e6xxx_g1_irq_mask(struct irq_data *d)
{
	struct mv88e6xxx_chip *chip = irq_data_get_irq_chip_data(d);
	unsigned int n = d->hwirq;

	chip->g1_irq.masked |= (1 << n);
}

static void mv88e6xxx_g1_irq_unmask(struct irq_data *d)
{
	struct mv88e6xxx_chip *chip = irq_data_get_irq_chip_data(d);
	unsigned int n = d->hwirq;

	chip->g1_irq.masked &= ~(1 << n);
}

static irqreturn_t mv88e6xxx_g1_irq_thread_fn(int irq, void *dev_id)
{
	struct mv88e6xxx_chip *chip = dev_id;
	unsigned int nhandled = 0;
	unsigned int sub_irq;
	unsigned int n;
	u16 reg;
	int err;

	mutex_lock(&chip->reg_lock);
	err = mv88e6xxx_g1_read(chip, GLOBAL_STATUS, &reg);
	mutex_unlock(&chip->reg_lock);

	if (err)
		goto out;

	for (n = 0; n < chip->g1_irq.nirqs; ++n) {
		if (reg & (1 << n)) {
			sub_irq = irq_find_mapping(chip->g1_irq.domain, n);
			handle_nested_irq(sub_irq);
			++nhandled;
		}
	}
out:
	return (nhandled > 0 ? IRQ_HANDLED : IRQ_NONE);
}

static void mv88e6xxx_g1_irq_bus_lock(struct irq_data *d)
{
	struct mv88e6xxx_chip *chip = irq_data_get_irq_chip_data(d);

	mutex_lock(&chip->reg_lock);
}

static void mv88e6xxx_g1_irq_bus_sync_unlock(struct irq_data *d)
{
	struct mv88e6xxx_chip *chip = irq_data_get_irq_chip_data(d);
	u16 mask = GENMASK(chip->g1_irq.nirqs, 0);
	u16 reg;
	int err;

	err = mv88e6xxx_g1_read(chip, GLOBAL_CONTROL, &reg);
	if (err)
		goto out;

	reg &= ~mask;
	reg |= (~chip->g1_irq.masked & mask);

	err = mv88e6xxx_g1_write(chip, GLOBAL_CONTROL, reg);
	if (err)
		goto out;

out:
	mutex_unlock(&chip->reg_lock);
}

static struct irq_chip mv88e6xxx_g1_irq_chip = {
	.name			= "mv88e6xxx-g1",
	.irq_mask		= mv88e6xxx_g1_irq_mask,
	.irq_unmask		= mv88e6xxx_g1_irq_unmask,
	.irq_bus_lock		= mv88e6xxx_g1_irq_bus_lock,
	.irq_bus_sync_unlock	= mv88e6xxx_g1_irq_bus_sync_unlock,
};

static int mv88e6xxx_g1_irq_domain_map(struct irq_domain *d,
				       unsigned int irq,
				       irq_hw_number_t hwirq)
{
	struct mv88e6xxx_chip *chip = d->host_data;

	irq_set_chip_data(irq, d->host_data);
	irq_set_chip_and_handler(irq, &chip->g1_irq.chip, handle_level_irq);
	irq_set_noprobe(irq);

	return 0;
}

static const struct irq_domain_ops mv88e6xxx_g1_irq_domain_ops = {
	.map	= mv88e6xxx_g1_irq_domain_map,
	.xlate	= irq_domain_xlate_twocell,
};

static void mv88e6xxx_g1_irq_free(struct mv88e6xxx_chip *chip)
{
	int irq, virq;
	u16 mask;

	mv88e6xxx_g1_read(chip, GLOBAL_CONTROL, &mask);
	mask |= GENMASK(chip->g1_irq.nirqs, 0);
	mv88e6xxx_g1_write(chip, GLOBAL_CONTROL, mask);

	free_irq(chip->irq, chip);

	for (irq = 0; irq < chip->g1_irq.nirqs; irq++) {
		virq = irq_find_mapping(chip->g1_irq.domain, irq);
		irq_dispose_mapping(virq);
	}

	irq_domain_remove(chip->g1_irq.domain);
}

static int mv88e6xxx_g1_irq_setup(struct mv88e6xxx_chip *chip)
{
	int err, irq, virq;
	u16 reg, mask;

	chip->g1_irq.nirqs = chip->info->g1_irqs;
	chip->g1_irq.domain = irq_domain_add_simple(
		NULL, chip->g1_irq.nirqs, 0,
		&mv88e6xxx_g1_irq_domain_ops, chip);
	if (!chip->g1_irq.domain)
		return -ENOMEM;

	for (irq = 0; irq < chip->g1_irq.nirqs; irq++)
		irq_create_mapping(chip->g1_irq.domain, irq);

	chip->g1_irq.chip = mv88e6xxx_g1_irq_chip;
	chip->g1_irq.masked = ~0;

	err = mv88e6xxx_g1_read(chip, GLOBAL_CONTROL, &mask);
	if (err)
		goto out_mapping;

	mask &= ~GENMASK(chip->g1_irq.nirqs, 0);

	err = mv88e6xxx_g1_write(chip, GLOBAL_CONTROL, mask);
	if (err)
		goto out_disable;

	/* Reading the interrupt status clears (most of) them */
	err = mv88e6xxx_g1_read(chip, GLOBAL_STATUS, &reg);
	if (err)
		goto out_disable;

	err = request_threaded_irq(chip->irq, NULL,
				   mv88e6xxx_g1_irq_thread_fn,
				   IRQF_ONESHOT | IRQF_TRIGGER_FALLING,
				   dev_name(chip->dev), chip);
	if (err)
		goto out_disable;

	return 0;

out_disable:
	mask |= GENMASK(chip->g1_irq.nirqs, 0);
	mv88e6xxx_g1_write(chip, GLOBAL_CONTROL, mask);

out_mapping:
	for (irq = 0; irq < 16; irq++) {
		virq = irq_find_mapping(chip->g1_irq.domain, irq);
		irq_dispose_mapping(virq);
	}

	irq_domain_remove(chip->g1_irq.domain);

	return err;
}

int mv88e6xxx_wait(struct mv88e6xxx_chip *chip, int addr, int reg, u16 mask)
{
	int i;

	for (i = 0; i < 16; i++) {
		u16 val;
		int err;

		err = mv88e6xxx_read(chip, addr, reg, &val);
		if (err)
			return err;

		if (!(val & mask))
			return 0;

		usleep_range(1000, 2000);
	}

	dev_err(chip->dev, "Timeout while waiting for switch\n");
	return -ETIMEDOUT;
}

/* Indirect write to single pointer-data register with an Update bit */
int mv88e6xxx_update(struct mv88e6xxx_chip *chip, int addr, int reg, u16 update)
{
	u16 val;
	int err;

	/* Wait until the previous operation is completed */
	err = mv88e6xxx_wait(chip, addr, reg, BIT(15));
	if (err)
		return err;

	/* Set the Update bit to trigger a write operation */
	val = BIT(15) | update;

	return mv88e6xxx_write(chip, addr, reg, val);
}

static int mv88e6xxx_ppu_disable(struct mv88e6xxx_chip *chip)
{
	if (!chip->info->ops->ppu_disable)
		return 0;

	return chip->info->ops->ppu_disable(chip);
}

static int mv88e6xxx_ppu_enable(struct mv88e6xxx_chip *chip)
{
	if (!chip->info->ops->ppu_enable)
		return 0;

	return chip->info->ops->ppu_enable(chip);
}

static void mv88e6xxx_ppu_reenable_work(struct work_struct *ugly)
{
	struct mv88e6xxx_chip *chip;

	chip = container_of(ugly, struct mv88e6xxx_chip, ppu_work);

	mutex_lock(&chip->reg_lock);

	if (mutex_trylock(&chip->ppu_mutex)) {
		if (mv88e6xxx_ppu_enable(chip) == 0)
			chip->ppu_disabled = 0;
		mutex_unlock(&chip->ppu_mutex);
	}

	mutex_unlock(&chip->reg_lock);
}

static void mv88e6xxx_ppu_reenable_timer(unsigned long _ps)
{
	struct mv88e6xxx_chip *chip = (void *)_ps;

	schedule_work(&chip->ppu_work);
}

static int mv88e6xxx_ppu_access_get(struct mv88e6xxx_chip *chip)
{
	int ret;

	mutex_lock(&chip->ppu_mutex);

	/* If the PHY polling unit is enabled, disable it so that
	 * we can access the PHY registers.  If it was already
	 * disabled, cancel the timer that is going to re-enable
	 * it.
	 */
	if (!chip->ppu_disabled) {
		ret = mv88e6xxx_ppu_disable(chip);
		if (ret < 0) {
			mutex_unlock(&chip->ppu_mutex);
			return ret;
		}
		chip->ppu_disabled = 1;
	} else {
		del_timer(&chip->ppu_timer);
		ret = 0;
	}

	return ret;
}

static void mv88e6xxx_ppu_access_put(struct mv88e6xxx_chip *chip)
{
	/* Schedule a timer to re-enable the PHY polling unit. */
	mod_timer(&chip->ppu_timer, jiffies + msecs_to_jiffies(10));
	mutex_unlock(&chip->ppu_mutex);
}

static void mv88e6xxx_ppu_state_init(struct mv88e6xxx_chip *chip)
{
	mutex_init(&chip->ppu_mutex);
	INIT_WORK(&chip->ppu_work, mv88e6xxx_ppu_reenable_work);
	setup_timer(&chip->ppu_timer, mv88e6xxx_ppu_reenable_timer,
		    (unsigned long)chip);
}

static void mv88e6xxx_ppu_state_destroy(struct mv88e6xxx_chip *chip)
{
	del_timer_sync(&chip->ppu_timer);
}

static int mv88e6xxx_phy_ppu_read(struct mv88e6xxx_chip *chip,
				  struct mii_bus *bus,
				  int addr, int reg, u16 *val)
{
	int err;

	err = mv88e6xxx_ppu_access_get(chip);
	if (!err) {
		err = mv88e6xxx_read(chip, addr, reg, val);
		mv88e6xxx_ppu_access_put(chip);
	}

	return err;
}

static int mv88e6xxx_phy_ppu_write(struct mv88e6xxx_chip *chip,
				   struct mii_bus *bus,
				   int addr, int reg, u16 val)
{
	int err;

	err = mv88e6xxx_ppu_access_get(chip);
	if (!err) {
		err = mv88e6xxx_write(chip, addr, reg, val);
		mv88e6xxx_ppu_access_put(chip);
	}

	return err;
}

static bool mv88e6xxx_6097_family(struct mv88e6xxx_chip *chip)
{
	return chip->info->family == MV88E6XXX_FAMILY_6097;
}

static bool mv88e6xxx_6165_family(struct mv88e6xxx_chip *chip)
{
	return chip->info->family == MV88E6XXX_FAMILY_6165;
}

static bool mv88e6xxx_6341_family(struct mv88e6xxx_chip *chip)
{
	return chip->info->family == MV88E6XXX_FAMILY_6341;
}

static bool mv88e6xxx_6351_family(struct mv88e6xxx_chip *chip)
{
	return chip->info->family == MV88E6XXX_FAMILY_6351;
}

static bool mv88e6xxx_6352_family(struct mv88e6xxx_chip *chip)
{
	return chip->info->family == MV88E6XXX_FAMILY_6352;
}

static int mv88e6xxx_port_setup_mac(struct mv88e6xxx_chip *chip, int port,
				    int link, int speed, int duplex,
				    phy_interface_t mode)
{
	int err;

	if (!chip->info->ops->port_set_link)
		return 0;

	/* Port's MAC control must not be changed unless the link is down */
	err = chip->info->ops->port_set_link(chip, port, 0);
	if (err)
		return err;

	if (chip->info->ops->port_set_speed) {
		err = chip->info->ops->port_set_speed(chip, port, speed);
		if (err && err != -EOPNOTSUPP)
			goto restore_link;
	}

	if (chip->info->ops->port_set_duplex) {
		err = chip->info->ops->port_set_duplex(chip, port, duplex);
		if (err && err != -EOPNOTSUPP)
			goto restore_link;
	}

	if (chip->info->ops->port_set_rgmii_delay) {
		err = chip->info->ops->port_set_rgmii_delay(chip, port, mode);
		if (err && err != -EOPNOTSUPP)
			goto restore_link;
	}

	if (chip->info->ops->port_set_cmode) {
		err = chip->info->ops->port_set_cmode(chip, port, mode);
		if (err && err != -EOPNOTSUPP)
			goto restore_link;
	}

	err = 0;
restore_link:
	if (chip->info->ops->port_set_link(chip, port, link))
		netdev_err(chip->ds->ports[port].netdev,
			   "failed to restore MAC's link\n");

	return err;
}

/* We expect the switch to perform auto negotiation if there is a real
 * phy. However, in the case of a fixed link phy, we force the port
 * settings from the fixed link settings.
 */
static void mv88e6xxx_adjust_link(struct dsa_switch *ds, int port,
				  struct phy_device *phydev)
{
	struct mv88e6xxx_chip *chip = ds->priv;
	int err;

	if (!phy_is_pseudo_fixed_link(phydev))
		return;

	mutex_lock(&chip->reg_lock);
	err = mv88e6xxx_port_setup_mac(chip, port, phydev->link, phydev->speed,
				       phydev->duplex, phydev->interface);
	mutex_unlock(&chip->reg_lock);

	if (err && err != -EOPNOTSUPP)
		netdev_err(ds->ports[port].netdev, "failed to configure MAC\n");
}

static int mv88e6xxx_stats_snapshot(struct mv88e6xxx_chip *chip, int port)
{
	if (!chip->info->ops->stats_snapshot)
		return -EOPNOTSUPP;

	return chip->info->ops->stats_snapshot(chip, port);
}

static struct mv88e6xxx_hw_stat mv88e6xxx_hw_stats[] = {
	{ "in_good_octets",		8, 0x00, STATS_TYPE_BANK0, },
	{ "in_bad_octets",		4, 0x02, STATS_TYPE_BANK0, },
	{ "in_unicast",			4, 0x04, STATS_TYPE_BANK0, },
	{ "in_broadcasts",		4, 0x06, STATS_TYPE_BANK0, },
	{ "in_multicasts",		4, 0x07, STATS_TYPE_BANK0, },
	{ "in_pause",			4, 0x16, STATS_TYPE_BANK0, },
	{ "in_undersize",		4, 0x18, STATS_TYPE_BANK0, },
	{ "in_fragments",		4, 0x19, STATS_TYPE_BANK0, },
	{ "in_oversize",		4, 0x1a, STATS_TYPE_BANK0, },
	{ "in_jabber",			4, 0x1b, STATS_TYPE_BANK0, },
	{ "in_rx_error",		4, 0x1c, STATS_TYPE_BANK0, },
	{ "in_fcs_error",		4, 0x1d, STATS_TYPE_BANK0, },
	{ "out_octets",			8, 0x0e, STATS_TYPE_BANK0, },
	{ "out_unicast",		4, 0x10, STATS_TYPE_BANK0, },
	{ "out_broadcasts",		4, 0x13, STATS_TYPE_BANK0, },
	{ "out_multicasts",		4, 0x12, STATS_TYPE_BANK0, },
	{ "out_pause",			4, 0x15, STATS_TYPE_BANK0, },
	{ "excessive",			4, 0x11, STATS_TYPE_BANK0, },
	{ "collisions",			4, 0x1e, STATS_TYPE_BANK0, },
	{ "deferred",			4, 0x05, STATS_TYPE_BANK0, },
	{ "single",			4, 0x14, STATS_TYPE_BANK0, },
	{ "multiple",			4, 0x17, STATS_TYPE_BANK0, },
	{ "out_fcs_error",		4, 0x03, STATS_TYPE_BANK0, },
	{ "late",			4, 0x1f, STATS_TYPE_BANK0, },
	{ "hist_64bytes",		4, 0x08, STATS_TYPE_BANK0, },
	{ "hist_65_127bytes",		4, 0x09, STATS_TYPE_BANK0, },
	{ "hist_128_255bytes",		4, 0x0a, STATS_TYPE_BANK0, },
	{ "hist_256_511bytes",		4, 0x0b, STATS_TYPE_BANK0, },
	{ "hist_512_1023bytes",		4, 0x0c, STATS_TYPE_BANK0, },
	{ "hist_1024_max_bytes",	4, 0x0d, STATS_TYPE_BANK0, },
	{ "sw_in_discards",		4, 0x10, STATS_TYPE_PORT, },
	{ "sw_in_filtered",		2, 0x12, STATS_TYPE_PORT, },
	{ "sw_out_filtered",		2, 0x13, STATS_TYPE_PORT, },
	{ "in_discards",		4, 0x00, STATS_TYPE_BANK1, },
	{ "in_filtered",		4, 0x01, STATS_TYPE_BANK1, },
	{ "in_accepted",		4, 0x02, STATS_TYPE_BANK1, },
	{ "in_bad_accepted",		4, 0x03, STATS_TYPE_BANK1, },
	{ "in_good_avb_class_a",	4, 0x04, STATS_TYPE_BANK1, },
	{ "in_good_avb_class_b",	4, 0x05, STATS_TYPE_BANK1, },
	{ "in_bad_avb_class_a",		4, 0x06, STATS_TYPE_BANK1, },
	{ "in_bad_avb_class_b",		4, 0x07, STATS_TYPE_BANK1, },
	{ "tcam_counter_0",		4, 0x08, STATS_TYPE_BANK1, },
	{ "tcam_counter_1",		4, 0x09, STATS_TYPE_BANK1, },
	{ "tcam_counter_2",		4, 0x0a, STATS_TYPE_BANK1, },
	{ "tcam_counter_3",		4, 0x0b, STATS_TYPE_BANK1, },
	{ "in_da_unknown",		4, 0x0e, STATS_TYPE_BANK1, },
	{ "in_management",		4, 0x0f, STATS_TYPE_BANK1, },
	{ "out_queue_0",		4, 0x10, STATS_TYPE_BANK1, },
	{ "out_queue_1",		4, 0x11, STATS_TYPE_BANK1, },
	{ "out_queue_2",		4, 0x12, STATS_TYPE_BANK1, },
	{ "out_queue_3",		4, 0x13, STATS_TYPE_BANK1, },
	{ "out_queue_4",		4, 0x14, STATS_TYPE_BANK1, },
	{ "out_queue_5",		4, 0x15, STATS_TYPE_BANK1, },
	{ "out_queue_6",		4, 0x16, STATS_TYPE_BANK1, },
	{ "out_queue_7",		4, 0x17, STATS_TYPE_BANK1, },
	{ "out_cut_through",		4, 0x18, STATS_TYPE_BANK1, },
	{ "out_octets_a",		4, 0x1a, STATS_TYPE_BANK1, },
	{ "out_octets_b",		4, 0x1b, STATS_TYPE_BANK1, },
	{ "out_management",		4, 0x1f, STATS_TYPE_BANK1, },
};

static uint64_t _mv88e6xxx_get_ethtool_stat(struct mv88e6xxx_chip *chip,
					    struct mv88e6xxx_hw_stat *s,
					    int port, u16 bank1_select,
					    u16 histogram)
{
	u32 low;
	u32 high = 0;
	u16 reg = 0;
	int err;
	u64 value;

	switch (s->type) {
	case STATS_TYPE_PORT:
		err = mv88e6xxx_port_read(chip, port, s->reg, &reg);
		if (err)
			return UINT64_MAX;

		low = reg;
		if (s->sizeof_stat == 4) {
			err = mv88e6xxx_port_read(chip, port, s->reg + 1, &reg);
			if (err)
				return UINT64_MAX;
			high = reg;
		}
		break;
	case STATS_TYPE_BANK1:
		reg = bank1_select;
		/* fall through */
	case STATS_TYPE_BANK0:
		reg |= s->reg | histogram;
		mv88e6xxx_g1_stats_read(chip, reg, &low);
		if (s->sizeof_stat == 8)
			mv88e6xxx_g1_stats_read(chip, reg + 1, &high);
	}
	value = (((u64)high) << 16) | low;
	return value;
}

static void mv88e6xxx_stats_get_strings(struct mv88e6xxx_chip *chip,
					uint8_t *data, int types)
{
	struct mv88e6xxx_hw_stat *stat;
	int i, j;

	for (i = 0, j = 0; i < ARRAY_SIZE(mv88e6xxx_hw_stats); i++) {
		stat = &mv88e6xxx_hw_stats[i];
		if (stat->type & types) {
			memcpy(data + j * ETH_GSTRING_LEN, stat->string,
			       ETH_GSTRING_LEN);
			j++;
		}
	}
}

static void mv88e6095_stats_get_strings(struct mv88e6xxx_chip *chip,
					uint8_t *data)
{
	mv88e6xxx_stats_get_strings(chip, data,
				    STATS_TYPE_BANK0 | STATS_TYPE_PORT);
}

static void mv88e6320_stats_get_strings(struct mv88e6xxx_chip *chip,
					uint8_t *data)
{
	mv88e6xxx_stats_get_strings(chip, data,
				    STATS_TYPE_BANK0 | STATS_TYPE_BANK1);
}

static void mv88e6xxx_get_strings(struct dsa_switch *ds, int port,
				  uint8_t *data)
{
	struct mv88e6xxx_chip *chip = ds->priv;

	if (chip->info->ops->stats_get_strings)
		chip->info->ops->stats_get_strings(chip, data);
}

static int mv88e6xxx_stats_get_sset_count(struct mv88e6xxx_chip *chip,
					  int types)
{
	struct mv88e6xxx_hw_stat *stat;
	int i, j;

	for (i = 0, j = 0; i < ARRAY_SIZE(mv88e6xxx_hw_stats); i++) {
		stat = &mv88e6xxx_hw_stats[i];
		if (stat->type & types)
			j++;
	}
	return j;
}

static int mv88e6095_stats_get_sset_count(struct mv88e6xxx_chip *chip)
{
	return mv88e6xxx_stats_get_sset_count(chip, STATS_TYPE_BANK0 |
					      STATS_TYPE_PORT);
}

static int mv88e6320_stats_get_sset_count(struct mv88e6xxx_chip *chip)
{
	return mv88e6xxx_stats_get_sset_count(chip, STATS_TYPE_BANK0 |
					      STATS_TYPE_BANK1);
}

static int mv88e6xxx_get_sset_count(struct dsa_switch *ds)
{
	struct mv88e6xxx_chip *chip = ds->priv;

	if (chip->info->ops->stats_get_sset_count)
		return chip->info->ops->stats_get_sset_count(chip);

	return 0;
}

static void mv88e6xxx_stats_get_stats(struct mv88e6xxx_chip *chip, int port,
				      uint64_t *data, int types,
				      u16 bank1_select, u16 histogram)
{
	struct mv88e6xxx_hw_stat *stat;
	int i, j;

	for (i = 0, j = 0; i < ARRAY_SIZE(mv88e6xxx_hw_stats); i++) {
		stat = &mv88e6xxx_hw_stats[i];
		if (stat->type & types) {
			data[j] = _mv88e6xxx_get_ethtool_stat(chip, stat, port,
							      bank1_select,
							      histogram);
			j++;
		}
	}
}

static void mv88e6095_stats_get_stats(struct mv88e6xxx_chip *chip, int port,
				      uint64_t *data)
{
	return mv88e6xxx_stats_get_stats(chip, port, data,
					 STATS_TYPE_BANK0 | STATS_TYPE_PORT,
					 0, GLOBAL_STATS_OP_HIST_RX_TX);
}

static void mv88e6320_stats_get_stats(struct mv88e6xxx_chip *chip, int port,
				      uint64_t *data)
{
	return mv88e6xxx_stats_get_stats(chip, port, data,
					 STATS_TYPE_BANK0 | STATS_TYPE_BANK1,
					 GLOBAL_STATS_OP_BANK_1_BIT_9,
					 GLOBAL_STATS_OP_HIST_RX_TX);
}

static void mv88e6390_stats_get_stats(struct mv88e6xxx_chip *chip, int port,
				      uint64_t *data)
{
	return mv88e6xxx_stats_get_stats(chip, port, data,
					 STATS_TYPE_BANK0 | STATS_TYPE_BANK1,
					 GLOBAL_STATS_OP_BANK_1_BIT_10, 0);
}

static void mv88e6xxx_get_stats(struct mv88e6xxx_chip *chip, int port,
				uint64_t *data)
{
	if (chip->info->ops->stats_get_stats)
		chip->info->ops->stats_get_stats(chip, port, data);
}

static void mv88e6xxx_get_ethtool_stats(struct dsa_switch *ds, int port,
					uint64_t *data)
{
	struct mv88e6xxx_chip *chip = ds->priv;
	int ret;

	mutex_lock(&chip->reg_lock);

	ret = mv88e6xxx_stats_snapshot(chip, port);
	if (ret < 0) {
		mutex_unlock(&chip->reg_lock);
		return;
	}

	mv88e6xxx_get_stats(chip, port, data);

	mutex_unlock(&chip->reg_lock);
}

static int mv88e6xxx_stats_set_histogram(struct mv88e6xxx_chip *chip)
{
	if (chip->info->ops->stats_set_histogram)
		return chip->info->ops->stats_set_histogram(chip);

	return 0;
}

static int mv88e6xxx_get_regs_len(struct dsa_switch *ds, int port)
{
	return 32 * sizeof(u16);
}

static void mv88e6xxx_get_regs(struct dsa_switch *ds, int port,
			       struct ethtool_regs *regs, void *_p)
{
	struct mv88e6xxx_chip *chip = ds->priv;
	int err;
	u16 reg;
	u16 *p = _p;
	int i;

	regs->version = 0;

	memset(p, 0xff, 32 * sizeof(u16));

	mutex_lock(&chip->reg_lock);

	for (i = 0; i < 32; i++) {

		err = mv88e6xxx_port_read(chip, port, i, &reg);
		if (!err)
			p[i] = reg;
	}

	mutex_unlock(&chip->reg_lock);
}

static int mv88e6xxx_get_eee(struct dsa_switch *ds, int port,
			     struct ethtool_eee *e)
{
	struct mv88e6xxx_chip *chip = ds->priv;
	u16 reg;
	int err;

	if (!mv88e6xxx_has(chip, MV88E6XXX_FLAG_EEE))
		return -EOPNOTSUPP;

	mutex_lock(&chip->reg_lock);

	err = mv88e6xxx_phy_read(chip, port, 16, &reg);
	if (err)
		goto out;

	e->eee_enabled = !!(reg & 0x0200);
	e->tx_lpi_enabled = !!(reg & 0x0100);

	err = mv88e6xxx_port_read(chip, port, PORT_STATUS, &reg);
	if (err)
		goto out;

	e->eee_active = !!(reg & PORT_STATUS_EEE);
out:
	mutex_unlock(&chip->reg_lock);

	return err;
}

static int mv88e6xxx_set_eee(struct dsa_switch *ds, int port,
			     struct phy_device *phydev, struct ethtool_eee *e)
{
	struct mv88e6xxx_chip *chip = ds->priv;
	u16 reg;
	int err;

	if (!mv88e6xxx_has(chip, MV88E6XXX_FLAG_EEE))
		return -EOPNOTSUPP;

	mutex_lock(&chip->reg_lock);

	err = mv88e6xxx_phy_read(chip, port, 16, &reg);
	if (err)
		goto out;

	reg &= ~0x0300;
	if (e->eee_enabled)
		reg |= 0x0200;
	if (e->tx_lpi_enabled)
		reg |= 0x0100;

	err = mv88e6xxx_phy_write(chip, port, 16, reg);
out:
	mutex_unlock(&chip->reg_lock);

	return err;
}

static int _mv88e6xxx_port_based_vlan_map(struct mv88e6xxx_chip *chip, int port)
{
	struct dsa_switch *ds = chip->ds;
	struct net_device *bridge = ds->ports[port].bridge_dev;
	u16 output_ports = 0;
	int i;

	/* allow CPU port or DSA link(s) to send frames to every port */
	if (dsa_is_cpu_port(ds, port) || dsa_is_dsa_port(ds, port)) {
		output_ports = ~0;
	} else {
		for (i = 0; i < mv88e6xxx_num_ports(chip); ++i) {
			/* allow sending frames to every group member */
			if (bridge && ds->ports[i].bridge_dev == bridge)
				output_ports |= BIT(i);

			/* allow sending frames to CPU port and DSA link(s) */
			if (dsa_is_cpu_port(ds, i) || dsa_is_dsa_port(ds, i))
				output_ports |= BIT(i);
		}
	}

	/* prevent frames from going back out of the port they came in on */
	output_ports &= ~BIT(port);

	return mv88e6xxx_port_set_vlan_map(chip, port, output_ports);
}

static void mv88e6xxx_port_stp_state_set(struct dsa_switch *ds, int port,
					 u8 state)
{
	struct mv88e6xxx_chip *chip = ds->priv;
	int stp_state;
	int err;

	switch (state) {
	case BR_STATE_DISABLED:
		stp_state = PORT_CONTROL_STATE_DISABLED;
		break;
	case BR_STATE_BLOCKING:
	case BR_STATE_LISTENING:
		stp_state = PORT_CONTROL_STATE_BLOCKING;
		break;
	case BR_STATE_LEARNING:
		stp_state = PORT_CONTROL_STATE_LEARNING;
		break;
	case BR_STATE_FORWARDING:
	default:
		stp_state = PORT_CONTROL_STATE_FORWARDING;
		break;
	}

	mutex_lock(&chip->reg_lock);
	err = mv88e6xxx_port_set_state(chip, port, stp_state);
	mutex_unlock(&chip->reg_lock);

	if (err)
		netdev_err(ds->ports[port].netdev, "failed to update state\n");
}

static int mv88e6xxx_atu_setup(struct mv88e6xxx_chip *chip)
{
	int err;

	err = mv88e6xxx_g1_atu_flush(chip, 0, true);
	if (err)
		return err;

	err = mv88e6xxx_g1_atu_set_learn2all(chip, true);
	if (err)
		return err;

	return mv88e6xxx_g1_atu_set_age_time(chip, 300000);
}

static void mv88e6xxx_port_fast_age(struct dsa_switch *ds, int port)
{
	struct mv88e6xxx_chip *chip = ds->priv;
	int err;

	mutex_lock(&chip->reg_lock);
	err = mv88e6xxx_g1_atu_remove(chip, 0, port, false);
	mutex_unlock(&chip->reg_lock);

	if (err)
		netdev_err(ds->ports[port].netdev, "failed to flush ATU\n");
}

static int _mv88e6xxx_vtu_wait(struct mv88e6xxx_chip *chip)
{
	return mv88e6xxx_g1_wait(chip, GLOBAL_VTU_OP, GLOBAL_VTU_OP_BUSY);
}

static int _mv88e6xxx_vtu_cmd(struct mv88e6xxx_chip *chip, u16 op)
{
	int err;

	err = mv88e6xxx_g1_write(chip, GLOBAL_VTU_OP, op);
	if (err)
		return err;

	return _mv88e6xxx_vtu_wait(chip);
}

static int _mv88e6xxx_vtu_stu_flush(struct mv88e6xxx_chip *chip)
{
	int ret;

	ret = _mv88e6xxx_vtu_wait(chip);
	if (ret < 0)
		return ret;

	return _mv88e6xxx_vtu_cmd(chip, GLOBAL_VTU_OP_FLUSH_ALL);
}

static int _mv88e6xxx_vtu_stu_data_read(struct mv88e6xxx_chip *chip,
					struct mv88e6xxx_vtu_entry *entry,
					unsigned int nibble_offset)
{
	u16 regs[3];
	int i, err;

	for (i = 0; i < 3; ++i) {
		u16 *reg = &regs[i];

		err = mv88e6xxx_g1_read(chip, GLOBAL_VTU_DATA_0_3 + i, reg);
		if (err)
			return err;
	}

	for (i = 0; i < mv88e6xxx_num_ports(chip); ++i) {
		unsigned int shift = (i % 4) * 4 + nibble_offset;
		u16 reg = regs[i / 4];

		entry->data[i] = (reg >> shift) & GLOBAL_VTU_STU_DATA_MASK;
	}

	return 0;
}

static int mv88e6xxx_vtu_data_read(struct mv88e6xxx_chip *chip,
				   struct mv88e6xxx_vtu_entry *entry)
{
	return _mv88e6xxx_vtu_stu_data_read(chip, entry, 0);
}

static int mv88e6xxx_stu_data_read(struct mv88e6xxx_chip *chip,
				   struct mv88e6xxx_vtu_entry *entry)
{
	return _mv88e6xxx_vtu_stu_data_read(chip, entry, 2);
}

static int _mv88e6xxx_vtu_stu_data_write(struct mv88e6xxx_chip *chip,
					 struct mv88e6xxx_vtu_entry *entry,
					 unsigned int nibble_offset)
{
	u16 regs[3] = { 0 };
	int i, err;

	for (i = 0; i < mv88e6xxx_num_ports(chip); ++i) {
		unsigned int shift = (i % 4) * 4 + nibble_offset;
		u8 data = entry->data[i];

		regs[i / 4] |= (data & GLOBAL_VTU_STU_DATA_MASK) << shift;
	}

	for (i = 0; i < 3; ++i) {
		u16 reg = regs[i];

		err = mv88e6xxx_g1_write(chip, GLOBAL_VTU_DATA_0_3 + i, reg);
		if (err)
			return err;
	}

	return 0;
}

static int mv88e6xxx_vtu_data_write(struct mv88e6xxx_chip *chip,
				    struct mv88e6xxx_vtu_entry *entry)
{
	return _mv88e6xxx_vtu_stu_data_write(chip, entry, 0);
}

static int mv88e6xxx_stu_data_write(struct mv88e6xxx_chip *chip,
				    struct mv88e6xxx_vtu_entry *entry)
{
	return _mv88e6xxx_vtu_stu_data_write(chip, entry, 2);
}

static int _mv88e6xxx_vtu_vid_write(struct mv88e6xxx_chip *chip, u16 vid)
{
	return mv88e6xxx_g1_write(chip, GLOBAL_VTU_VID,
				  vid & GLOBAL_VTU_VID_MASK);
}

static int _mv88e6xxx_vtu_getnext(struct mv88e6xxx_chip *chip,
				  struct mv88e6xxx_vtu_entry *entry)
{
	struct mv88e6xxx_vtu_entry next = { 0 };
	u16 val;
	int err;

	err = _mv88e6xxx_vtu_wait(chip);
	if (err)
		return err;

	err = _mv88e6xxx_vtu_cmd(chip, GLOBAL_VTU_OP_VTU_GET_NEXT);
	if (err)
		return err;

	err = mv88e6xxx_g1_read(chip, GLOBAL_VTU_VID, &val);
	if (err)
		return err;

	next.vid = val & GLOBAL_VTU_VID_MASK;
	next.valid = !!(val & GLOBAL_VTU_VID_VALID);

	if (next.valid) {
		err = mv88e6xxx_vtu_data_read(chip, &next);
		if (err)
			return err;

		if (mv88e6xxx_has(chip, MV88E6XXX_FLAG_G1_VTU_FID)) {
			err = mv88e6xxx_g1_read(chip, GLOBAL_VTU_FID, &val);
			if (err)
				return err;

			next.fid = val & GLOBAL_VTU_FID_MASK;
		} else if (mv88e6xxx_num_databases(chip) == 256) {
			/* VTU DBNum[7:4] are located in VTU Operation 11:8, and
			 * VTU DBNum[3:0] are located in VTU Operation 3:0
			 */
			err = mv88e6xxx_g1_read(chip, GLOBAL_VTU_OP, &val);
			if (err)
				return err;

			next.fid = (val & 0xf00) >> 4;
			next.fid |= val & 0xf;
		}

		if (mv88e6xxx_has(chip, MV88E6XXX_FLAG_STU)) {
			err = mv88e6xxx_g1_read(chip, GLOBAL_VTU_SID, &val);
			if (err)
				return err;

			next.sid = val & GLOBAL_VTU_SID_MASK;
		}
	}

	*entry = next;
	return 0;
}

static int mv88e6xxx_port_vlan_dump(struct dsa_switch *ds, int port,
				    struct switchdev_obj_port_vlan *vlan,
				    int (*cb)(struct switchdev_obj *obj))
{
	struct mv88e6xxx_chip *chip = ds->priv;
	struct mv88e6xxx_vtu_entry next;
	u16 pvid;
	int err;

	if (!mv88e6xxx_has(chip, MV88E6XXX_FLAG_VTU))
		return -EOPNOTSUPP;

	mutex_lock(&chip->reg_lock);

	err = mv88e6xxx_port_get_pvid(chip, port, &pvid);
	if (err)
		goto unlock;

	err = _mv88e6xxx_vtu_vid_write(chip, GLOBAL_VTU_VID_MASK);
	if (err)
		goto unlock;

	do {
		err = _mv88e6xxx_vtu_getnext(chip, &next);
		if (err)
			break;

		if (!next.valid)
			break;

		if (next.data[port] == GLOBAL_VTU_DATA_MEMBER_TAG_NON_MEMBER)
			continue;

		/* reinit and dump this VLAN obj */
		vlan->vid_begin = next.vid;
		vlan->vid_end = next.vid;
		vlan->flags = 0;

		if (next.data[port] == GLOBAL_VTU_DATA_MEMBER_TAG_UNTAGGED)
			vlan->flags |= BRIDGE_VLAN_INFO_UNTAGGED;

		if (next.vid == pvid)
			vlan->flags |= BRIDGE_VLAN_INFO_PVID;

		err = cb(&vlan->obj);
		if (err)
			break;
	} while (next.vid < GLOBAL_VTU_VID_MASK);

unlock:
	mutex_unlock(&chip->reg_lock);

	return err;
}

static int _mv88e6xxx_vtu_loadpurge(struct mv88e6xxx_chip *chip,
				    struct mv88e6xxx_vtu_entry *entry)
{
	u16 op = GLOBAL_VTU_OP_VTU_LOAD_PURGE;
	u16 reg = 0;
	int err;

	err = _mv88e6xxx_vtu_wait(chip);
	if (err)
		return err;

	if (!entry->valid)
		goto loadpurge;

	/* Write port member tags */
	err = mv88e6xxx_vtu_data_write(chip, entry);
	if (err)
		return err;

	if (mv88e6xxx_has(chip, MV88E6XXX_FLAG_STU)) {
		reg = entry->sid & GLOBAL_VTU_SID_MASK;
		err = mv88e6xxx_g1_write(chip, GLOBAL_VTU_SID, reg);
		if (err)
			return err;
	}

	if (mv88e6xxx_has(chip, MV88E6XXX_FLAG_G1_VTU_FID)) {
		reg = entry->fid & GLOBAL_VTU_FID_MASK;
		err = mv88e6xxx_g1_write(chip, GLOBAL_VTU_FID, reg);
		if (err)
			return err;
	} else if (mv88e6xxx_num_databases(chip) == 256) {
		/* VTU DBNum[7:4] are located in VTU Operation 11:8, and
		 * VTU DBNum[3:0] are located in VTU Operation 3:0
		 */
		op |= (entry->fid & 0xf0) << 8;
		op |= entry->fid & 0xf;
	}

	reg = GLOBAL_VTU_VID_VALID;
loadpurge:
	reg |= entry->vid & GLOBAL_VTU_VID_MASK;
	err = mv88e6xxx_g1_write(chip, GLOBAL_VTU_VID, reg);
	if (err)
		return err;

	return _mv88e6xxx_vtu_cmd(chip, op);
}

static int _mv88e6xxx_stu_getnext(struct mv88e6xxx_chip *chip, u8 sid,
				  struct mv88e6xxx_vtu_entry *entry)
{
	struct mv88e6xxx_vtu_entry next = { 0 };
	u16 val;
	int err;

	err = _mv88e6xxx_vtu_wait(chip);
	if (err)
		return err;

	err = mv88e6xxx_g1_write(chip, GLOBAL_VTU_SID,
				 sid & GLOBAL_VTU_SID_MASK);
	if (err)
		return err;

	err = _mv88e6xxx_vtu_cmd(chip, GLOBAL_VTU_OP_STU_GET_NEXT);
	if (err)
		return err;

	err = mv88e6xxx_g1_read(chip, GLOBAL_VTU_SID, &val);
	if (err)
		return err;

	next.sid = val & GLOBAL_VTU_SID_MASK;

	err = mv88e6xxx_g1_read(chip, GLOBAL_VTU_VID, &val);
	if (err)
		return err;

	next.valid = !!(val & GLOBAL_VTU_VID_VALID);

	if (next.valid) {
		err = mv88e6xxx_stu_data_read(chip, &next);
		if (err)
			return err;
	}

	*entry = next;
	return 0;
}

static int _mv88e6xxx_stu_loadpurge(struct mv88e6xxx_chip *chip,
				    struct mv88e6xxx_vtu_entry *entry)
{
	u16 reg = 0;
	int err;

	err = _mv88e6xxx_vtu_wait(chip);
	if (err)
		return err;

	if (!entry->valid)
		goto loadpurge;

	/* Write port states */
	err = mv88e6xxx_stu_data_write(chip, entry);
	if (err)
		return err;

	reg = GLOBAL_VTU_VID_VALID;
loadpurge:
	err = mv88e6xxx_g1_write(chip, GLOBAL_VTU_VID, reg);
	if (err)
		return err;

	reg = entry->sid & GLOBAL_VTU_SID_MASK;
	err = mv88e6xxx_g1_write(chip, GLOBAL_VTU_SID, reg);
	if (err)
		return err;

	return _mv88e6xxx_vtu_cmd(chip, GLOBAL_VTU_OP_STU_LOAD_PURGE);
}

static int mv88e6xxx_atu_new(struct mv88e6xxx_chip *chip, u16 *fid)
{
	DECLARE_BITMAP(fid_bitmap, MV88E6XXX_N_FID);
	struct mv88e6xxx_vtu_entry vlan;
	int i, err;

	bitmap_zero(fid_bitmap, MV88E6XXX_N_FID);

	/* Set every FID bit used by the (un)bridged ports */
	for (i = 0; i < mv88e6xxx_num_ports(chip); ++i) {
		err = mv88e6xxx_port_get_fid(chip, i, fid);
		if (err)
			return err;

		set_bit(*fid, fid_bitmap);
	}

	/* Set every FID bit used by the VLAN entries */
	err = _mv88e6xxx_vtu_vid_write(chip, GLOBAL_VTU_VID_MASK);
	if (err)
		return err;

	do {
		err = _mv88e6xxx_vtu_getnext(chip, &vlan);
		if (err)
			return err;

		if (!vlan.valid)
			break;

		set_bit(vlan.fid, fid_bitmap);
	} while (vlan.vid < GLOBAL_VTU_VID_MASK);

	/* The reset value 0x000 is used to indicate that multiple address
	 * databases are not needed. Return the next positive available.
	 */
	*fid = find_next_zero_bit(fid_bitmap, MV88E6XXX_N_FID, 1);
	if (unlikely(*fid >= mv88e6xxx_num_databases(chip)))
		return -ENOSPC;

	/* Clear the database */
	return mv88e6xxx_g1_atu_flush(chip, *fid, true);
}

static int _mv88e6xxx_vtu_new(struct mv88e6xxx_chip *chip, u16 vid,
			      struct mv88e6xxx_vtu_entry *entry)
{
	struct dsa_switch *ds = chip->ds;
	struct mv88e6xxx_vtu_entry vlan = {
		.valid = true,
		.vid = vid,
	};
	int i, err;

	err = mv88e6xxx_atu_new(chip, &vlan.fid);
	if (err)
		return err;

	/* exclude all ports except the CPU and DSA ports */
	for (i = 0; i < mv88e6xxx_num_ports(chip); ++i)
		vlan.data[i] = dsa_is_cpu_port(ds, i) || dsa_is_dsa_port(ds, i)
			? GLOBAL_VTU_DATA_MEMBER_TAG_UNMODIFIED
			: GLOBAL_VTU_DATA_MEMBER_TAG_NON_MEMBER;

	if (mv88e6xxx_6097_family(chip) || mv88e6xxx_6165_family(chip) ||
	    mv88e6xxx_6351_family(chip) || mv88e6xxx_6352_family(chip) ||
	    mv88e6xxx_6341_family(chip)) {
		struct mv88e6xxx_vtu_entry vstp;

		/* Adding a VTU entry requires a valid STU entry. As VSTP is not
		 * implemented, only one STU entry is needed to cover all VTU
		 * entries. Thus, validate the SID 0.
		 */
		vlan.sid = 0;
		err = _mv88e6xxx_stu_getnext(chip, GLOBAL_VTU_SID_MASK, &vstp);
		if (err)
			return err;

		if (vstp.sid != vlan.sid || !vstp.valid) {
			memset(&vstp, 0, sizeof(vstp));
			vstp.valid = true;
			vstp.sid = vlan.sid;

			err = _mv88e6xxx_stu_loadpurge(chip, &vstp);
			if (err)
				return err;
		}
	}

	*entry = vlan;
	return 0;
}

static int _mv88e6xxx_vtu_get(struct mv88e6xxx_chip *chip, u16 vid,
			      struct mv88e6xxx_vtu_entry *entry, bool creat)
{
	int err;

	if (!vid)
		return -EINVAL;

	err = _mv88e6xxx_vtu_vid_write(chip, vid - 1);
	if (err)
		return err;

	err = _mv88e6xxx_vtu_getnext(chip, entry);
	if (err)
		return err;

	if (entry->vid != vid || !entry->valid) {
		if (!creat)
			return -EOPNOTSUPP;
		/* -ENOENT would've been more appropriate, but switchdev expects
		 * -EOPNOTSUPP to inform bridge about an eventual software VLAN.
		 */

		err = _mv88e6xxx_vtu_new(chip, vid, entry);
	}

	return err;
}

static int mv88e6xxx_port_check_hw_vlan(struct dsa_switch *ds, int port,
					u16 vid_begin, u16 vid_end)
{
	struct mv88e6xxx_chip *chip = ds->priv;
	struct mv88e6xxx_vtu_entry vlan;
	int i, err;

	if (!vid_begin)
		return -EOPNOTSUPP;

	mutex_lock(&chip->reg_lock);

	err = _mv88e6xxx_vtu_vid_write(chip, vid_begin - 1);
	if (err)
		goto unlock;

	do {
		err = _mv88e6xxx_vtu_getnext(chip, &vlan);
		if (err)
			goto unlock;

		if (!vlan.valid)
			break;

		if (vlan.vid > vid_end)
			break;

		for (i = 0; i < mv88e6xxx_num_ports(chip); ++i) {
			if (dsa_is_dsa_port(ds, i) || dsa_is_cpu_port(ds, i))
				continue;

			if (!ds->ports[port].netdev)
				continue;

			if (vlan.data[i] ==
			    GLOBAL_VTU_DATA_MEMBER_TAG_NON_MEMBER)
				continue;

			if (ds->ports[i].bridge_dev ==
			    ds->ports[port].bridge_dev)
				break; /* same bridge, check next VLAN */

			if (!ds->ports[i].bridge_dev)
				continue;

			netdev_warn(ds->ports[port].netdev,
				    "hardware VLAN %d already used by %s\n",
				    vlan.vid,
				    netdev_name(ds->ports[i].bridge_dev));
			err = -EOPNOTSUPP;
			goto unlock;
		}
	} while (vlan.vid < vid_end);

unlock:
	mutex_unlock(&chip->reg_lock);

	return err;
}

static int mv88e6xxx_port_vlan_filtering(struct dsa_switch *ds, int port,
					 bool vlan_filtering)
{
	struct mv88e6xxx_chip *chip = ds->priv;
	u16 mode = vlan_filtering ? PORT_CONTROL_2_8021Q_SECURE :
		PORT_CONTROL_2_8021Q_DISABLED;
	int err;

	if (!mv88e6xxx_has(chip, MV88E6XXX_FLAG_VTU))
		return -EOPNOTSUPP;

	mutex_lock(&chip->reg_lock);
	err = mv88e6xxx_port_set_8021q_mode(chip, port, mode);
	mutex_unlock(&chip->reg_lock);

	return err;
}

static int
mv88e6xxx_port_vlan_prepare(struct dsa_switch *ds, int port,
			    const struct switchdev_obj_port_vlan *vlan,
			    struct switchdev_trans *trans)
{
	struct mv88e6xxx_chip *chip = ds->priv;
	int err;

	if (!mv88e6xxx_has(chip, MV88E6XXX_FLAG_VTU))
		return -EOPNOTSUPP;

	/* If the requested port doesn't belong to the same bridge as the VLAN
	 * members, do not support it (yet) and fallback to software VLAN.
	 */
	err = mv88e6xxx_port_check_hw_vlan(ds, port, vlan->vid_begin,
					   vlan->vid_end);
	if (err)
		return err;

	/* We don't need any dynamic resource from the kernel (yet),
	 * so skip the prepare phase.
	 */
	return 0;
}

static int _mv88e6xxx_port_vlan_add(struct mv88e6xxx_chip *chip, int port,
				    u16 vid, bool untagged)
{
	struct mv88e6xxx_vtu_entry vlan;
	int err;

	err = _mv88e6xxx_vtu_get(chip, vid, &vlan, true);
	if (err)
		return err;

	vlan.data[port] = untagged ?
		GLOBAL_VTU_DATA_MEMBER_TAG_UNTAGGED :
		GLOBAL_VTU_DATA_MEMBER_TAG_TAGGED;

	return _mv88e6xxx_vtu_loadpurge(chip, &vlan);
}

static void mv88e6xxx_port_vlan_add(struct dsa_switch *ds, int port,
				    const struct switchdev_obj_port_vlan *vlan,
				    struct switchdev_trans *trans)
{
	struct mv88e6xxx_chip *chip = ds->priv;
	bool untagged = vlan->flags & BRIDGE_VLAN_INFO_UNTAGGED;
	bool pvid = vlan->flags & BRIDGE_VLAN_INFO_PVID;
	u16 vid;

	if (!mv88e6xxx_has(chip, MV88E6XXX_FLAG_VTU))
		return;

	mutex_lock(&chip->reg_lock);

	for (vid = vlan->vid_begin; vid <= vlan->vid_end; ++vid)
		if (_mv88e6xxx_port_vlan_add(chip, port, vid, untagged))
			netdev_err(ds->ports[port].netdev,
				   "failed to add VLAN %d%c\n",
				   vid, untagged ? 'u' : 't');

	if (pvid && mv88e6xxx_port_set_pvid(chip, port, vlan->vid_end))
		netdev_err(ds->ports[port].netdev, "failed to set PVID %d\n",
			   vlan->vid_end);

	mutex_unlock(&chip->reg_lock);
}

static int _mv88e6xxx_port_vlan_del(struct mv88e6xxx_chip *chip,
				    int port, u16 vid)
{
	struct dsa_switch *ds = chip->ds;
	struct mv88e6xxx_vtu_entry vlan;
	int i, err;

	err = _mv88e6xxx_vtu_get(chip, vid, &vlan, false);
	if (err)
		return err;

	/* Tell switchdev if this VLAN is handled in software */
	if (vlan.data[port] == GLOBAL_VTU_DATA_MEMBER_TAG_NON_MEMBER)
		return -EOPNOTSUPP;

	vlan.data[port] = GLOBAL_VTU_DATA_MEMBER_TAG_NON_MEMBER;

	/* keep the VLAN unless all ports are excluded */
	vlan.valid = false;
	for (i = 0; i < mv88e6xxx_num_ports(chip); ++i) {
		if (dsa_is_cpu_port(ds, i) || dsa_is_dsa_port(ds, i))
			continue;

		if (vlan.data[i] != GLOBAL_VTU_DATA_MEMBER_TAG_NON_MEMBER) {
			vlan.valid = true;
			break;
		}
	}

	err = _mv88e6xxx_vtu_loadpurge(chip, &vlan);
	if (err)
		return err;

	return mv88e6xxx_g1_atu_remove(chip, vlan.fid, port, false);
}

static int mv88e6xxx_port_vlan_del(struct dsa_switch *ds, int port,
				   const struct switchdev_obj_port_vlan *vlan)
{
	struct mv88e6xxx_chip *chip = ds->priv;
	u16 pvid, vid;
	int err = 0;

	if (!mv88e6xxx_has(chip, MV88E6XXX_FLAG_VTU))
		return -EOPNOTSUPP;

	mutex_lock(&chip->reg_lock);

	err = mv88e6xxx_port_get_pvid(chip, port, &pvid);
	if (err)
		goto unlock;

	for (vid = vlan->vid_begin; vid <= vlan->vid_end; ++vid) {
		err = _mv88e6xxx_port_vlan_del(chip, port, vid);
		if (err)
			goto unlock;

		if (vid == pvid) {
			err = mv88e6xxx_port_set_pvid(chip, port, 0);
			if (err)
				goto unlock;
		}
	}

unlock:
	mutex_unlock(&chip->reg_lock);

	return err;
}

static int mv88e6xxx_port_db_load_purge(struct mv88e6xxx_chip *chip, int port,
					const unsigned char *addr, u16 vid,
					u8 state)
{
	struct mv88e6xxx_vtu_entry vlan;
	struct mv88e6xxx_atu_entry entry;
	int err;

	/* Null VLAN ID corresponds to the port private database */
	if (vid == 0)
		err = mv88e6xxx_port_get_fid(chip, port, &vlan.fid);
	else
		err = _mv88e6xxx_vtu_get(chip, vid, &vlan, false);
	if (err)
		return err;

	entry.state = GLOBAL_ATU_DATA_STATE_UNUSED;
	ether_addr_copy(entry.mac, addr);
	eth_addr_dec(entry.mac);

	err = mv88e6xxx_g1_atu_getnext(chip, vlan.fid, &entry);
	if (err)
		return err;

	/* Initialize a fresh ATU entry if it isn't found */
	if (entry.state == GLOBAL_ATU_DATA_STATE_UNUSED ||
	    !ether_addr_equal(entry.mac, addr)) {
		memset(&entry, 0, sizeof(entry));
		ether_addr_copy(entry.mac, addr);
	}

	/* Purge the ATU entry only if no port is using it anymore */
	if (state == GLOBAL_ATU_DATA_STATE_UNUSED) {
		entry.portvec &= ~BIT(port);
		if (!entry.portvec)
			entry.state = GLOBAL_ATU_DATA_STATE_UNUSED;
	} else {
		entry.portvec |= BIT(port);
		entry.state = state;
	}

	return mv88e6xxx_g1_atu_loadpurge(chip, vlan.fid, &entry);
}

static int mv88e6xxx_port_fdb_prepare(struct dsa_switch *ds, int port,
				      const struct switchdev_obj_port_fdb *fdb,
				      struct switchdev_trans *trans)
{
	/* We don't need any dynamic resource from the kernel (yet),
	 * so skip the prepare phase.
	 */
	return 0;
}

static void mv88e6xxx_port_fdb_add(struct dsa_switch *ds, int port,
				   const struct switchdev_obj_port_fdb *fdb,
				   struct switchdev_trans *trans)
{
	struct mv88e6xxx_chip *chip = ds->priv;

	mutex_lock(&chip->reg_lock);
	if (mv88e6xxx_port_db_load_purge(chip, port, fdb->addr, fdb->vid,
					 GLOBAL_ATU_DATA_STATE_UC_STATIC))
		netdev_err(ds->ports[port].netdev, "failed to load unicast MAC address\n");
	mutex_unlock(&chip->reg_lock);
}

static int mv88e6xxx_port_fdb_del(struct dsa_switch *ds, int port,
				  const struct switchdev_obj_port_fdb *fdb)
{
	struct mv88e6xxx_chip *chip = ds->priv;
	int err;

	mutex_lock(&chip->reg_lock);
	err = mv88e6xxx_port_db_load_purge(chip, port, fdb->addr, fdb->vid,
					   GLOBAL_ATU_DATA_STATE_UNUSED);
	mutex_unlock(&chip->reg_lock);

	return err;
}

static int mv88e6xxx_port_db_dump_fid(struct mv88e6xxx_chip *chip,
				      u16 fid, u16 vid, int port,
				      struct switchdev_obj *obj,
				      int (*cb)(struct switchdev_obj *obj))
{
	struct mv88e6xxx_atu_entry addr;
	int err;

	addr.state = GLOBAL_ATU_DATA_STATE_UNUSED;
	eth_broadcast_addr(addr.mac);

	do {
		err = mv88e6xxx_g1_atu_getnext(chip, fid, &addr);
		if (err)
			return err;

		if (addr.state == GLOBAL_ATU_DATA_STATE_UNUSED)
			break;

		if (addr.trunk || (addr.portvec & BIT(port)) == 0)
			continue;

		if (obj->id == SWITCHDEV_OBJ_ID_PORT_FDB) {
			struct switchdev_obj_port_fdb *fdb;

			if (!is_unicast_ether_addr(addr.mac))
				continue;

			fdb = SWITCHDEV_OBJ_PORT_FDB(obj);
			fdb->vid = vid;
			ether_addr_copy(fdb->addr, addr.mac);
			if (addr.state == GLOBAL_ATU_DATA_STATE_UC_STATIC)
				fdb->ndm_state = NUD_NOARP;
			else
				fdb->ndm_state = NUD_REACHABLE;
		} else if (obj->id == SWITCHDEV_OBJ_ID_PORT_MDB) {
			struct switchdev_obj_port_mdb *mdb;

			if (!is_multicast_ether_addr(addr.mac))
				continue;

			mdb = SWITCHDEV_OBJ_PORT_MDB(obj);
			mdb->vid = vid;
			ether_addr_copy(mdb->addr, addr.mac);
		} else {
			return -EOPNOTSUPP;
		}

		err = cb(obj);
		if (err)
			return err;
	} while (!is_broadcast_ether_addr(addr.mac));

	return err;
}

static int mv88e6xxx_port_db_dump(struct mv88e6xxx_chip *chip, int port,
				  struct switchdev_obj *obj,
				  int (*cb)(struct switchdev_obj *obj))
{
	struct mv88e6xxx_vtu_entry vlan = {
		.vid = GLOBAL_VTU_VID_MASK, /* all ones */
	};
	u16 fid;
	int err;

	/* Dump port's default Filtering Information Database (VLAN ID 0) */
	err = mv88e6xxx_port_get_fid(chip, port, &fid);
	if (err)
		return err;

	err = mv88e6xxx_port_db_dump_fid(chip, fid, 0, port, obj, cb);
	if (err)
		return err;

	/* Dump VLANs' Filtering Information Databases */
	err = _mv88e6xxx_vtu_vid_write(chip, vlan.vid);
	if (err)
		return err;

	do {
		err = _mv88e6xxx_vtu_getnext(chip, &vlan);
		if (err)
			return err;

		if (!vlan.valid)
			break;

		err = mv88e6xxx_port_db_dump_fid(chip, vlan.fid, vlan.vid, port,
						 obj, cb);
		if (err)
			return err;
	} while (vlan.vid < GLOBAL_VTU_VID_MASK);

	return err;
}

static int mv88e6xxx_port_fdb_dump(struct dsa_switch *ds, int port,
				   struct switchdev_obj_port_fdb *fdb,
				   int (*cb)(struct switchdev_obj *obj))
{
	struct mv88e6xxx_chip *chip = ds->priv;
	int err;

	mutex_lock(&chip->reg_lock);
	err = mv88e6xxx_port_db_dump(chip, port, &fdb->obj, cb);
	mutex_unlock(&chip->reg_lock);

	return err;
}

static int mv88e6xxx_port_bridge_join(struct dsa_switch *ds, int port,
				      struct net_device *br)
{
	struct mv88e6xxx_chip *chip = ds->priv;
	int i, err = 0;

	mutex_lock(&chip->reg_lock);

	/* Remap each port's VLANTable */
	for (i = 0; i < mv88e6xxx_num_ports(chip); ++i) {
		if (ds->ports[i].bridge_dev == br) {
			err = _mv88e6xxx_port_based_vlan_map(chip, i);
			if (err)
				break;
		}
	}

	mutex_unlock(&chip->reg_lock);

	return err;
}

static void mv88e6xxx_port_bridge_leave(struct dsa_switch *ds, int port,
					struct net_device *br)
{
	struct mv88e6xxx_chip *chip = ds->priv;
	int i;

	mutex_lock(&chip->reg_lock);

	/* Remap each port's VLANTable */
	for (i = 0; i < mv88e6xxx_num_ports(chip); ++i)
		if (i == port || ds->ports[i].bridge_dev == br)
			if (_mv88e6xxx_port_based_vlan_map(chip, i))
				netdev_warn(ds->ports[i].netdev,
					    "failed to remap\n");

	mutex_unlock(&chip->reg_lock);
}

static int mv88e6xxx_software_reset(struct mv88e6xxx_chip *chip)
{
	if (chip->info->ops->reset)
		return chip->info->ops->reset(chip);

	return 0;
}

static void mv88e6xxx_hardware_reset(struct mv88e6xxx_chip *chip)
{
	struct gpio_desc *gpiod = chip->reset;

	/* If there is a GPIO connected to the reset pin, toggle it */
	if (gpiod) {
		gpiod_set_value_cansleep(gpiod, 1);
		usleep_range(10000, 20000);
		gpiod_set_value_cansleep(gpiod, 0);
		usleep_range(10000, 20000);
	}
}

static int mv88e6xxx_disable_ports(struct mv88e6xxx_chip *chip)
{
	int i, err;

	/* Set all ports to the Disabled state */
	for (i = 0; i < mv88e6xxx_num_ports(chip); i++) {
		err = mv88e6xxx_port_set_state(chip, i,
					       PORT_CONTROL_STATE_DISABLED);
		if (err)
			return err;
	}

	/* Wait for transmit queues to drain,
	 * i.e. 2ms for a maximum frame to be transmitted at 10 Mbps.
	 */
	usleep_range(2000, 4000);

	return 0;
}

static int mv88e6xxx_switch_reset(struct mv88e6xxx_chip *chip)
{
	int err;

	err = mv88e6xxx_disable_ports(chip);
	if (err)
		return err;

	mv88e6xxx_hardware_reset(chip);

	return mv88e6xxx_software_reset(chip);
}

static int mv88e6xxx_serdes_power_on(struct mv88e6xxx_chip *chip)
{
	u16 val;
	int err;

	/* Clear Power Down bit */
	err = mv88e6xxx_serdes_read(chip, MII_BMCR, &val);
	if (err)
		return err;

	if (val & BMCR_PDOWN) {
		val &= ~BMCR_PDOWN;
		err = mv88e6xxx_serdes_write(chip, MII_BMCR, val);
	}

	return err;
}

static int mv88e6xxx_set_port_mode(struct mv88e6xxx_chip *chip, int port,
				   enum mv88e6xxx_frame_mode frame, u16 egress,
				   u16 etype)
{
	int err;

	if (!chip->info->ops->port_set_frame_mode)
		return -EOPNOTSUPP;

	err = mv88e6xxx_port_set_egress_mode(chip, port, egress);
	if (err)
		return err;

	err = chip->info->ops->port_set_frame_mode(chip, port, frame);
	if (err)
		return err;

	if (chip->info->ops->port_set_ether_type)
		return chip->info->ops->port_set_ether_type(chip, port, etype);

	return 0;
}

static int mv88e6xxx_set_port_mode_normal(struct mv88e6xxx_chip *chip, int port)
{
	return mv88e6xxx_set_port_mode(chip, port, MV88E6XXX_FRAME_MODE_NORMAL,
				       PORT_CONTROL_EGRESS_UNMODIFIED,
				       PORT_ETH_TYPE_DEFAULT);
}

static int mv88e6xxx_set_port_mode_dsa(struct mv88e6xxx_chip *chip, int port)
{
	return mv88e6xxx_set_port_mode(chip, port, MV88E6XXX_FRAME_MODE_DSA,
				       PORT_CONTROL_EGRESS_UNMODIFIED,
				       PORT_ETH_TYPE_DEFAULT);
}

static int mv88e6xxx_set_port_mode_edsa(struct mv88e6xxx_chip *chip, int port)
{
	return mv88e6xxx_set_port_mode(chip, port,
				       MV88E6XXX_FRAME_MODE_ETHERTYPE,
				       PORT_CONTROL_EGRESS_ADD_TAG, ETH_P_EDSA);
}

static int mv88e6xxx_setup_port_mode(struct mv88e6xxx_chip *chip, int port)
{
	if (dsa_is_dsa_port(chip->ds, port))
		return mv88e6xxx_set_port_mode_dsa(chip, port);

	if (dsa_is_normal_port(chip->ds, port))
		return mv88e6xxx_set_port_mode_normal(chip, port);

	/* Setup CPU port mode depending on its supported tag format */
	if (chip->info->tag_protocol == DSA_TAG_PROTO_DSA)
		return mv88e6xxx_set_port_mode_dsa(chip, port);

	if (chip->info->tag_protocol == DSA_TAG_PROTO_EDSA)
		return mv88e6xxx_set_port_mode_edsa(chip, port);

	return -EINVAL;
}

static int mv88e6xxx_setup_message_port(struct mv88e6xxx_chip *chip, int port)
{
	bool message = dsa_is_dsa_port(chip->ds, port);

	return mv88e6xxx_port_set_message_port(chip, port, message);
}
<<<<<<< HEAD

static int mv88e6xxx_setup_egress_floods(struct mv88e6xxx_chip *chip, int port)
{
	bool flood = port == dsa_upstream_port(chip->ds);

	/* Upstream ports flood frames with unknown unicast or multicast DA */
	if (chip->info->ops->port_set_egress_floods)
		return chip->info->ops->port_set_egress_floods(chip, port,
							       flood, flood);

=======

static int mv88e6xxx_setup_egress_floods(struct mv88e6xxx_chip *chip, int port)
{
	bool flood = port == dsa_upstream_port(chip->ds);

	/* Upstream ports flood frames with unknown unicast or multicast DA */
	if (chip->info->ops->port_set_egress_floods)
		return chip->info->ops->port_set_egress_floods(chip, port,
							       flood, flood);

>>>>>>> 397df709
	return 0;
}

static int mv88e6xxx_setup_port(struct mv88e6xxx_chip *chip, int port)
{
	struct dsa_switch *ds = chip->ds;
	int err;
	u16 reg;

	/* MAC Forcing register: don't force link, speed, duplex or flow control
	 * state to any particular values on physical ports, but force the CPU
	 * port and all DSA ports to their maximum bandwidth and full duplex.
	 */
	if (dsa_is_cpu_port(ds, port) || dsa_is_dsa_port(ds, port))
		err = mv88e6xxx_port_setup_mac(chip, port, LINK_FORCED_UP,
					       SPEED_MAX, DUPLEX_FULL,
					       PHY_INTERFACE_MODE_NA);
	else
		err = mv88e6xxx_port_setup_mac(chip, port, LINK_UNFORCED,
					       SPEED_UNFORCED, DUPLEX_UNFORCED,
					       PHY_INTERFACE_MODE_NA);
	if (err)
		return err;

	/* Port Control: disable Drop-on-Unlock, disable Drop-on-Lock,
	 * disable Header mode, enable IGMP/MLD snooping, disable VLAN
	 * tunneling, determine priority by looking at 802.1p and IP
	 * priority fields (IP prio has precedence), and set STP state
	 * to Forwarding.
	 *
	 * If this is the CPU link, use DSA or EDSA tagging depending
	 * on which tagging mode was configured.
	 *
	 * If this is a link to another switch, use DSA tagging mode.
	 *
	 * If this is the upstream port for this switch, enable
	 * forwarding of unknown unicasts and multicasts.
	 */
	reg = PORT_CONTROL_IGMP_MLD_SNOOP |
		PORT_CONTROL_USE_TAG | PORT_CONTROL_USE_IP |
		PORT_CONTROL_STATE_FORWARDING;
	err = mv88e6xxx_port_write(chip, port, PORT_CONTROL, reg);
	if (err)
		return err;

	err = mv88e6xxx_setup_port_mode(chip, port);
	if (err)
		return err;

	err = mv88e6xxx_setup_egress_floods(chip, port);
	if (err)
		return err;

	/* If this port is connected to a SerDes, make sure the SerDes is not
	 * powered down.
	 */
	if (mv88e6xxx_has(chip, MV88E6XXX_FLAGS_SERDES)) {
		err = mv88e6xxx_port_read(chip, port, PORT_STATUS, &reg);
		if (err)
			return err;
		reg &= PORT_STATUS_CMODE_MASK;
		if ((reg == PORT_STATUS_CMODE_100BASE_X) ||
		    (reg == PORT_STATUS_CMODE_1000BASE_X) ||
		    (reg == PORT_STATUS_CMODE_SGMII)) {
			err = mv88e6xxx_serdes_power_on(chip);
			if (err < 0)
				return err;
		}
	}

	/* Port Control 2: don't force a good FCS, set the maximum frame size to
	 * 10240 bytes, disable 802.1q tags checking, don't discard tagged or
	 * untagged frames on this port, do a destination address lookup on all
	 * received packets as usual, disable ARP mirroring and don't send a
	 * copy of all transmitted/received frames on this port to the CPU.
	 */
	err = mv88e6xxx_port_set_map_da(chip, port);
	if (err)
		return err;

	reg = 0;
	if (chip->info->ops->port_set_upstream_port) {
		err = chip->info->ops->port_set_upstream_port(
			chip, port, dsa_upstream_port(ds));
		if (err)
			return err;
	}

	err = mv88e6xxx_port_set_8021q_mode(chip, port,
					    PORT_CONTROL_2_8021Q_DISABLED);
	if (err)
		return err;

	if (chip->info->ops->port_jumbo_config) {
		err = chip->info->ops->port_jumbo_config(chip, port);
		if (err)
			return err;
	}

	/* Port Association Vector: when learning source addresses
	 * of packets, add the address to the address database using
	 * a port bitmap that has only the bit for this port set and
	 * the other bits clear.
	 */
	reg = 1 << port;
	/* Disable learning for CPU port */
	if (dsa_is_cpu_port(ds, port))
		reg = 0;

	err = mv88e6xxx_port_write(chip, port, PORT_ASSOC_VECTOR, reg);
	if (err)
		return err;

	/* Egress rate control 2: disable egress rate control. */
	err = mv88e6xxx_port_write(chip, port, PORT_RATE_CONTROL_2, 0x0000);
	if (err)
		return err;

	if (chip->info->ops->port_pause_config) {
		err = chip->info->ops->port_pause_config(chip, port);
		if (err)
			return err;
	}

	if (chip->info->ops->port_disable_learn_limit) {
		err = chip->info->ops->port_disable_learn_limit(chip, port);
		if (err)
			return err;
	}

	if (chip->info->ops->port_disable_pri_override) {
		err = chip->info->ops->port_disable_pri_override(chip, port);
		if (err)
			return err;
	}

	if (chip->info->ops->port_tag_remap) {
		err = chip->info->ops->port_tag_remap(chip, port);
		if (err)
			return err;
	}

	if (chip->info->ops->port_egress_rate_limiting) {
		err = chip->info->ops->port_egress_rate_limiting(chip, port);
		if (err)
			return err;
	}

	err = mv88e6xxx_setup_message_port(chip, port);
	if (err)
		return err;

	/* Port based VLAN map: give each port the same default address
	 * database, and allow bidirectional communication between the
	 * CPU and DSA port(s), and the other ports.
	 */
	err = mv88e6xxx_port_set_fid(chip, port, 0);
	if (err)
		return err;

	err = _mv88e6xxx_port_based_vlan_map(chip, port);
	if (err)
		return err;

	/* Default VLAN ID and priority: don't set a default VLAN
	 * ID, and set the default packet priority to zero.
	 */
	return mv88e6xxx_port_write(chip, port, PORT_DEFAULT_VLAN, 0x0000);
}

static int mv88e6xxx_g1_set_switch_mac(struct mv88e6xxx_chip *chip, u8 *addr)
{
	int err;

	err = mv88e6xxx_g1_write(chip, GLOBAL_MAC_01, (addr[0] << 8) | addr[1]);
	if (err)
		return err;

	err = mv88e6xxx_g1_write(chip, GLOBAL_MAC_23, (addr[2] << 8) | addr[3]);
	if (err)
		return err;

	err = mv88e6xxx_g1_write(chip, GLOBAL_MAC_45, (addr[4] << 8) | addr[5]);
	if (err)
		return err;

	return 0;
}

static int mv88e6xxx_set_ageing_time(struct dsa_switch *ds,
				     unsigned int ageing_time)
{
	struct mv88e6xxx_chip *chip = ds->priv;
	int err;

	mutex_lock(&chip->reg_lock);
	err = mv88e6xxx_g1_atu_set_age_time(chip, ageing_time);
	mutex_unlock(&chip->reg_lock);

	return err;
}

static int mv88e6xxx_g1_setup(struct mv88e6xxx_chip *chip)
{
	struct dsa_switch *ds = chip->ds;
	u32 upstream_port = dsa_upstream_port(ds);
	int err;

	/* Enable the PHY Polling Unit if present, don't discard any packets,
	 * and mask all interrupt sources.
	 */
	err = mv88e6xxx_ppu_enable(chip);
	if (err)
		return err;

	if (chip->info->ops->g1_set_cpu_port) {
		err = chip->info->ops->g1_set_cpu_port(chip, upstream_port);
		if (err)
			return err;
	}

	if (chip->info->ops->g1_set_egress_port) {
		err = chip->info->ops->g1_set_egress_port(chip, upstream_port);
		if (err)
			return err;
	}

	/* Disable remote management, and set the switch's DSA device number. */
	err = mv88e6xxx_g1_write(chip, GLOBAL_CONTROL_2,
				 GLOBAL_CONTROL_2_MULTIPLE_CASCADE |
				 (ds->index & 0x1f));
	if (err)
		return err;

	/* Clear all the VTU and STU entries */
	err = _mv88e6xxx_vtu_stu_flush(chip);
	if (err < 0)
		return err;

	/* Configure the IP ToS mapping registers. */
	err = mv88e6xxx_g1_write(chip, GLOBAL_IP_PRI_0, 0x0000);
	if (err)
		return err;
	err = mv88e6xxx_g1_write(chip, GLOBAL_IP_PRI_1, 0x0000);
	if (err)
		return err;
	err = mv88e6xxx_g1_write(chip, GLOBAL_IP_PRI_2, 0x5555);
	if (err)
		return err;
	err = mv88e6xxx_g1_write(chip, GLOBAL_IP_PRI_3, 0x5555);
	if (err)
		return err;
	err = mv88e6xxx_g1_write(chip, GLOBAL_IP_PRI_4, 0xaaaa);
	if (err)
		return err;
	err = mv88e6xxx_g1_write(chip, GLOBAL_IP_PRI_5, 0xaaaa);
	if (err)
		return err;
	err = mv88e6xxx_g1_write(chip, GLOBAL_IP_PRI_6, 0xffff);
	if (err)
		return err;
	err = mv88e6xxx_g1_write(chip, GLOBAL_IP_PRI_7, 0xffff);
	if (err)
		return err;

	/* Configure the IEEE 802.1p priority mapping register. */
	err = mv88e6xxx_g1_write(chip, GLOBAL_IEEE_PRI, 0xfa41);
	if (err)
		return err;

	/* Initialize the statistics unit */
	err = mv88e6xxx_stats_set_histogram(chip);
	if (err)
		return err;

	/* Clear the statistics counters for all ports */
	err = mv88e6xxx_g1_write(chip, GLOBAL_STATS_OP,
				 GLOBAL_STATS_OP_FLUSH_ALL);
	if (err)
		return err;

	/* Wait for the flush to complete. */
	err = mv88e6xxx_g1_stats_wait(chip);
	if (err)
		return err;

	return 0;
}

static int mv88e6xxx_setup(struct dsa_switch *ds)
{
	struct mv88e6xxx_chip *chip = ds->priv;
	int err;
	int i;

	chip->ds = ds;
	ds->slave_mii_bus = mv88e6xxx_default_mdio_bus(chip);

	mutex_lock(&chip->reg_lock);

	/* Setup Switch Port Registers */
	for (i = 0; i < mv88e6xxx_num_ports(chip); i++) {
		err = mv88e6xxx_setup_port(chip, i);
		if (err)
			goto unlock;
	}

	/* Setup Switch Global 1 Registers */
	err = mv88e6xxx_g1_setup(chip);
	if (err)
		goto unlock;

	/* Setup Switch Global 2 Registers */
	if (mv88e6xxx_has(chip, MV88E6XXX_FLAG_GLOBAL2)) {
		err = mv88e6xxx_g2_setup(chip);
		if (err)
			goto unlock;
	}

	err = mv88e6xxx_atu_setup(chip);
	if (err)
		goto unlock;

	/* Some generations have the configuration of sending reserved
	 * management frames to the CPU in global2, others in
	 * global1. Hence it does not fit the two setup functions
	 * above.
	 */
	if (chip->info->ops->mgmt_rsvd2cpu) {
		err = chip->info->ops->mgmt_rsvd2cpu(chip);
		if (err)
			goto unlock;
	}

unlock:
	mutex_unlock(&chip->reg_lock);

	return err;
}

static int mv88e6xxx_set_addr(struct dsa_switch *ds, u8 *addr)
{
	struct mv88e6xxx_chip *chip = ds->priv;
	int err;

	if (!chip->info->ops->set_switch_mac)
		return -EOPNOTSUPP;

	mutex_lock(&chip->reg_lock);
	err = chip->info->ops->set_switch_mac(chip, addr);
	mutex_unlock(&chip->reg_lock);

	return err;
}

static int mv88e6xxx_mdio_read(struct mii_bus *bus, int phy, int reg)
{
	struct mv88e6xxx_mdio_bus *mdio_bus = bus->priv;
	struct mv88e6xxx_chip *chip = mdio_bus->chip;
	u16 val;
	int err;

	if (!chip->info->ops->phy_read)
		return -EOPNOTSUPP;

	mutex_lock(&chip->reg_lock);
	err = chip->info->ops->phy_read(chip, bus, phy, reg, &val);
	mutex_unlock(&chip->reg_lock);

	if (reg == MII_PHYSID2) {
		/* Some internal PHYS don't have a model number.  Use
		 * the mv88e6390 family model number instead.
		 */
		if (!(val & 0x3f0))
			val |= PORT_SWITCH_ID_PROD_NUM_6390;
	}

	return err ? err : val;
}

static int mv88e6xxx_mdio_write(struct mii_bus *bus, int phy, int reg, u16 val)
{
	struct mv88e6xxx_mdio_bus *mdio_bus = bus->priv;
	struct mv88e6xxx_chip *chip = mdio_bus->chip;
	int err;

	if (!chip->info->ops->phy_write)
		return -EOPNOTSUPP;

	mutex_lock(&chip->reg_lock);
	err = chip->info->ops->phy_write(chip, bus, phy, reg, val);
	mutex_unlock(&chip->reg_lock);

	return err;
}

static int mv88e6xxx_mdio_register(struct mv88e6xxx_chip *chip,
				   struct device_node *np,
				   bool external)
{
	static int index;
	struct mv88e6xxx_mdio_bus *mdio_bus;
	struct mii_bus *bus;
	int err;

	bus = devm_mdiobus_alloc_size(chip->dev, sizeof(*mdio_bus));
	if (!bus)
		return -ENOMEM;

	mdio_bus = bus->priv;
	mdio_bus->bus = bus;
	mdio_bus->chip = chip;
	INIT_LIST_HEAD(&mdio_bus->list);
	mdio_bus->external = external;

	if (np) {
		bus->name = np->full_name;
		snprintf(bus->id, MII_BUS_ID_SIZE, "%s", np->full_name);
	} else {
		bus->name = "mv88e6xxx SMI";
		snprintf(bus->id, MII_BUS_ID_SIZE, "mv88e6xxx-%d", index++);
	}

	bus->read = mv88e6xxx_mdio_read;
	bus->write = mv88e6xxx_mdio_write;
	bus->parent = chip->dev;

	if (np)
		err = of_mdiobus_register(bus, np);
	else
		err = mdiobus_register(bus);
	if (err) {
		dev_err(chip->dev, "Cannot register MDIO bus (%d)\n", err);
		return err;
	}

	if (external)
		list_add_tail(&mdio_bus->list, &chip->mdios);
	else
		list_add(&mdio_bus->list, &chip->mdios);

	return 0;
}

static const struct of_device_id mv88e6xxx_mdio_external_match[] = {
	{ .compatible = "marvell,mv88e6xxx-mdio-external",
	  .data = (void *)true },
	{ },
};

static int mv88e6xxx_mdios_register(struct mv88e6xxx_chip *chip,
				    struct device_node *np)
{
	const struct of_device_id *match;
	struct device_node *child;
	int err;

	/* Always register one mdio bus for the internal/default mdio
	 * bus. This maybe represented in the device tree, but is
	 * optional.
	 */
	child = of_get_child_by_name(np, "mdio");
	err = mv88e6xxx_mdio_register(chip, child, false);
	if (err)
		return err;

	/* Walk the device tree, and see if there are any other nodes
	 * which say they are compatible with the external mdio
	 * bus.
	 */
	for_each_available_child_of_node(np, child) {
		match = of_match_node(mv88e6xxx_mdio_external_match, child);
		if (match) {
			err = mv88e6xxx_mdio_register(chip, child, true);
			if (err)
				return err;
		}
	}

	return 0;
}

static void mv88e6xxx_mdios_unregister(struct mv88e6xxx_chip *chip)

{
	struct mv88e6xxx_mdio_bus *mdio_bus;
	struct mii_bus *bus;

	list_for_each_entry(mdio_bus, &chip->mdios, list) {
		bus = mdio_bus->bus;

		mdiobus_unregister(bus);
	}
}

static int mv88e6xxx_get_eeprom_len(struct dsa_switch *ds)
{
	struct mv88e6xxx_chip *chip = ds->priv;

	return chip->eeprom_len;
}

static int mv88e6xxx_get_eeprom(struct dsa_switch *ds,
				struct ethtool_eeprom *eeprom, u8 *data)
{
	struct mv88e6xxx_chip *chip = ds->priv;
	int err;

	if (!chip->info->ops->get_eeprom)
		return -EOPNOTSUPP;

	mutex_lock(&chip->reg_lock);
	err = chip->info->ops->get_eeprom(chip, eeprom, data);
	mutex_unlock(&chip->reg_lock);

	if (err)
		return err;

	eeprom->magic = 0xc3ec4951;

	return 0;
}

static int mv88e6xxx_set_eeprom(struct dsa_switch *ds,
				struct ethtool_eeprom *eeprom, u8 *data)
{
	struct mv88e6xxx_chip *chip = ds->priv;
	int err;

	if (!chip->info->ops->set_eeprom)
		return -EOPNOTSUPP;

	if (eeprom->magic != 0xc3ec4951)
		return -EINVAL;

	mutex_lock(&chip->reg_lock);
	err = chip->info->ops->set_eeprom(chip, eeprom, data);
	mutex_unlock(&chip->reg_lock);

	return err;
}

static const struct mv88e6xxx_ops mv88e6085_ops = {
	/* MV88E6XXX_FAMILY_6097 */
	.set_switch_mac = mv88e6xxx_g1_set_switch_mac,
	.phy_read = mv88e6xxx_phy_ppu_read,
	.phy_write = mv88e6xxx_phy_ppu_write,
	.port_set_link = mv88e6xxx_port_set_link,
	.port_set_duplex = mv88e6xxx_port_set_duplex,
	.port_set_speed = mv88e6185_port_set_speed,
	.port_tag_remap = mv88e6095_port_tag_remap,
	.port_set_frame_mode = mv88e6351_port_set_frame_mode,
	.port_set_egress_floods = mv88e6352_port_set_egress_floods,
	.port_set_ether_type = mv88e6351_port_set_ether_type,
	.port_egress_rate_limiting = mv88e6097_port_egress_rate_limiting,
	.port_pause_config = mv88e6097_port_pause_config,
	.port_disable_learn_limit = mv88e6xxx_port_disable_learn_limit,
	.port_disable_pri_override = mv88e6xxx_port_disable_pri_override,
	.stats_snapshot = mv88e6xxx_g1_stats_snapshot,
	.stats_get_sset_count = mv88e6095_stats_get_sset_count,
	.stats_get_strings = mv88e6095_stats_get_strings,
	.stats_get_stats = mv88e6095_stats_get_stats,
	.g1_set_cpu_port = mv88e6095_g1_set_cpu_port,
	.g1_set_egress_port = mv88e6095_g1_set_egress_port,
	.watchdog_ops = &mv88e6097_watchdog_ops,
	.mgmt_rsvd2cpu = mv88e6095_g2_mgmt_rsvd2cpu,
	.ppu_enable = mv88e6185_g1_ppu_enable,
	.ppu_disable = mv88e6185_g1_ppu_disable,
	.reset = mv88e6185_g1_reset,
};

static const struct mv88e6xxx_ops mv88e6095_ops = {
	/* MV88E6XXX_FAMILY_6095 */
	.set_switch_mac = mv88e6xxx_g1_set_switch_mac,
	.phy_read = mv88e6xxx_phy_ppu_read,
	.phy_write = mv88e6xxx_phy_ppu_write,
	.port_set_link = mv88e6xxx_port_set_link,
	.port_set_duplex = mv88e6xxx_port_set_duplex,
	.port_set_speed = mv88e6185_port_set_speed,
	.port_set_frame_mode = mv88e6085_port_set_frame_mode,
	.port_set_egress_floods = mv88e6185_port_set_egress_floods,
	.port_set_upstream_port = mv88e6095_port_set_upstream_port,
	.stats_snapshot = mv88e6xxx_g1_stats_snapshot,
	.stats_get_sset_count = mv88e6095_stats_get_sset_count,
	.stats_get_strings = mv88e6095_stats_get_strings,
	.stats_get_stats = mv88e6095_stats_get_stats,
	.mgmt_rsvd2cpu = mv88e6095_g2_mgmt_rsvd2cpu,
	.ppu_enable = mv88e6185_g1_ppu_enable,
	.ppu_disable = mv88e6185_g1_ppu_disable,
	.reset = mv88e6185_g1_reset,
};

static const struct mv88e6xxx_ops mv88e6097_ops = {
	/* MV88E6XXX_FAMILY_6097 */
	.set_switch_mac = mv88e6xxx_g2_set_switch_mac,
	.phy_read = mv88e6xxx_g2_smi_phy_read,
	.phy_write = mv88e6xxx_g2_smi_phy_write,
	.port_set_link = mv88e6xxx_port_set_link,
	.port_set_duplex = mv88e6xxx_port_set_duplex,
	.port_set_speed = mv88e6185_port_set_speed,
	.port_tag_remap = mv88e6095_port_tag_remap,
	.port_set_frame_mode = mv88e6351_port_set_frame_mode,
	.port_set_egress_floods = mv88e6352_port_set_egress_floods,
	.port_set_ether_type = mv88e6351_port_set_ether_type,
	.port_jumbo_config = mv88e6165_port_jumbo_config,
	.port_egress_rate_limiting = mv88e6095_port_egress_rate_limiting,
	.port_pause_config = mv88e6097_port_pause_config,
	.port_disable_learn_limit = mv88e6xxx_port_disable_learn_limit,
	.port_disable_pri_override = mv88e6xxx_port_disable_pri_override,
	.stats_snapshot = mv88e6xxx_g1_stats_snapshot,
	.stats_get_sset_count = mv88e6095_stats_get_sset_count,
	.stats_get_strings = mv88e6095_stats_get_strings,
	.stats_get_stats = mv88e6095_stats_get_stats,
	.g1_set_cpu_port = mv88e6095_g1_set_cpu_port,
	.g1_set_egress_port = mv88e6095_g1_set_egress_port,
	.watchdog_ops = &mv88e6097_watchdog_ops,
	.mgmt_rsvd2cpu = mv88e6095_g2_mgmt_rsvd2cpu,
	.reset = mv88e6352_g1_reset,
};

static const struct mv88e6xxx_ops mv88e6123_ops = {
	/* MV88E6XXX_FAMILY_6165 */
	.set_switch_mac = mv88e6xxx_g2_set_switch_mac,
	.phy_read = mv88e6165_phy_read,
	.phy_write = mv88e6165_phy_write,
	.port_set_link = mv88e6xxx_port_set_link,
	.port_set_duplex = mv88e6xxx_port_set_duplex,
	.port_set_speed = mv88e6185_port_set_speed,
	.port_set_frame_mode = mv88e6085_port_set_frame_mode,
	.port_set_egress_floods = mv88e6352_port_set_egress_floods,
	.port_disable_learn_limit = mv88e6xxx_port_disable_learn_limit,
	.port_disable_pri_override = mv88e6xxx_port_disable_pri_override,
	.stats_snapshot = mv88e6xxx_g1_stats_snapshot,
	.stats_get_sset_count = mv88e6095_stats_get_sset_count,
	.stats_get_strings = mv88e6095_stats_get_strings,
	.stats_get_stats = mv88e6095_stats_get_stats,
	.g1_set_cpu_port = mv88e6095_g1_set_cpu_port,
	.g1_set_egress_port = mv88e6095_g1_set_egress_port,
	.watchdog_ops = &mv88e6097_watchdog_ops,
	.mgmt_rsvd2cpu = mv88e6095_g2_mgmt_rsvd2cpu,
	.reset = mv88e6352_g1_reset,
};

static const struct mv88e6xxx_ops mv88e6131_ops = {
	/* MV88E6XXX_FAMILY_6185 */
	.set_switch_mac = mv88e6xxx_g1_set_switch_mac,
	.phy_read = mv88e6xxx_phy_ppu_read,
	.phy_write = mv88e6xxx_phy_ppu_write,
	.port_set_link = mv88e6xxx_port_set_link,
	.port_set_duplex = mv88e6xxx_port_set_duplex,
	.port_set_speed = mv88e6185_port_set_speed,
	.port_tag_remap = mv88e6095_port_tag_remap,
	.port_set_frame_mode = mv88e6351_port_set_frame_mode,
	.port_set_egress_floods = mv88e6185_port_set_egress_floods,
	.port_set_ether_type = mv88e6351_port_set_ether_type,
	.port_set_upstream_port = mv88e6095_port_set_upstream_port,
	.port_jumbo_config = mv88e6165_port_jumbo_config,
	.port_egress_rate_limiting = mv88e6097_port_egress_rate_limiting,
	.port_pause_config = mv88e6097_port_pause_config,
	.stats_snapshot = mv88e6xxx_g1_stats_snapshot,
	.stats_get_sset_count = mv88e6095_stats_get_sset_count,
	.stats_get_strings = mv88e6095_stats_get_strings,
	.stats_get_stats = mv88e6095_stats_get_stats,
	.g1_set_cpu_port = mv88e6095_g1_set_cpu_port,
	.g1_set_egress_port = mv88e6095_g1_set_egress_port,
	.watchdog_ops = &mv88e6097_watchdog_ops,
	.mgmt_rsvd2cpu = mv88e6095_g2_mgmt_rsvd2cpu,
	.ppu_enable = mv88e6185_g1_ppu_enable,
	.ppu_disable = mv88e6185_g1_ppu_disable,
	.reset = mv88e6185_g1_reset,
};

static const struct mv88e6xxx_ops mv88e6141_ops = {
	/* MV88E6XXX_FAMILY_6341 */
	.get_eeprom = mv88e6xxx_g2_get_eeprom8,
	.set_eeprom = mv88e6xxx_g2_set_eeprom8,
	.set_switch_mac = mv88e6xxx_g2_set_switch_mac,
	.phy_read = mv88e6xxx_g2_smi_phy_read,
	.phy_write = mv88e6xxx_g2_smi_phy_write,
	.port_set_link = mv88e6xxx_port_set_link,
	.port_set_duplex = mv88e6xxx_port_set_duplex,
	.port_set_rgmii_delay = mv88e6390_port_set_rgmii_delay,
	.port_set_speed = mv88e6390_port_set_speed,
	.port_tag_remap = mv88e6095_port_tag_remap,
	.port_set_frame_mode = mv88e6351_port_set_frame_mode,
	.port_set_egress_floods = mv88e6352_port_set_egress_floods,
	.port_set_ether_type = mv88e6351_port_set_ether_type,
	.port_jumbo_config = mv88e6165_port_jumbo_config,
	.port_egress_rate_limiting = mv88e6097_port_egress_rate_limiting,
	.port_pause_config = mv88e6097_port_pause_config,
	.port_disable_learn_limit = mv88e6xxx_port_disable_learn_limit,
	.port_disable_pri_override = mv88e6xxx_port_disable_pri_override,
	.stats_snapshot = mv88e6390_g1_stats_snapshot,
	.stats_get_sset_count = mv88e6320_stats_get_sset_count,
	.stats_get_strings = mv88e6320_stats_get_strings,
	.stats_get_stats = mv88e6390_stats_get_stats,
	.g1_set_cpu_port = mv88e6390_g1_set_cpu_port,
	.g1_set_egress_port = mv88e6390_g1_set_egress_port,
	.watchdog_ops = &mv88e6390_watchdog_ops,
	.mgmt_rsvd2cpu =  mv88e6390_g1_mgmt_rsvd2cpu,
	.reset = mv88e6352_g1_reset,
};

static const struct mv88e6xxx_ops mv88e6161_ops = {
	/* MV88E6XXX_FAMILY_6165 */
	.set_switch_mac = mv88e6xxx_g2_set_switch_mac,
	.phy_read = mv88e6165_phy_read,
	.phy_write = mv88e6165_phy_write,
	.port_set_link = mv88e6xxx_port_set_link,
	.port_set_duplex = mv88e6xxx_port_set_duplex,
	.port_set_speed = mv88e6185_port_set_speed,
	.port_tag_remap = mv88e6095_port_tag_remap,
	.port_set_frame_mode = mv88e6351_port_set_frame_mode,
	.port_set_egress_floods = mv88e6352_port_set_egress_floods,
	.port_set_ether_type = mv88e6351_port_set_ether_type,
	.port_jumbo_config = mv88e6165_port_jumbo_config,
	.port_egress_rate_limiting = mv88e6097_port_egress_rate_limiting,
	.port_pause_config = mv88e6097_port_pause_config,
	.port_disable_learn_limit = mv88e6xxx_port_disable_learn_limit,
	.port_disable_pri_override = mv88e6xxx_port_disable_pri_override,
	.stats_snapshot = mv88e6xxx_g1_stats_snapshot,
	.stats_get_sset_count = mv88e6095_stats_get_sset_count,
	.stats_get_strings = mv88e6095_stats_get_strings,
	.stats_get_stats = mv88e6095_stats_get_stats,
	.g1_set_cpu_port = mv88e6095_g1_set_cpu_port,
	.g1_set_egress_port = mv88e6095_g1_set_egress_port,
	.watchdog_ops = &mv88e6097_watchdog_ops,
	.mgmt_rsvd2cpu = mv88e6095_g2_mgmt_rsvd2cpu,
	.reset = mv88e6352_g1_reset,
};

static const struct mv88e6xxx_ops mv88e6165_ops = {
	/* MV88E6XXX_FAMILY_6165 */
	.set_switch_mac = mv88e6xxx_g2_set_switch_mac,
	.phy_read = mv88e6165_phy_read,
	.phy_write = mv88e6165_phy_write,
	.port_set_link = mv88e6xxx_port_set_link,
	.port_set_duplex = mv88e6xxx_port_set_duplex,
	.port_set_speed = mv88e6185_port_set_speed,
	.port_disable_learn_limit = mv88e6xxx_port_disable_learn_limit,
	.port_disable_pri_override = mv88e6xxx_port_disable_pri_override,
	.stats_snapshot = mv88e6xxx_g1_stats_snapshot,
	.stats_get_sset_count = mv88e6095_stats_get_sset_count,
	.stats_get_strings = mv88e6095_stats_get_strings,
	.stats_get_stats = mv88e6095_stats_get_stats,
	.g1_set_cpu_port = mv88e6095_g1_set_cpu_port,
	.g1_set_egress_port = mv88e6095_g1_set_egress_port,
	.watchdog_ops = &mv88e6097_watchdog_ops,
	.mgmt_rsvd2cpu = mv88e6095_g2_mgmt_rsvd2cpu,
	.reset = mv88e6352_g1_reset,
};

static const struct mv88e6xxx_ops mv88e6171_ops = {
	/* MV88E6XXX_FAMILY_6351 */
	.set_switch_mac = mv88e6xxx_g2_set_switch_mac,
	.phy_read = mv88e6xxx_g2_smi_phy_read,
	.phy_write = mv88e6xxx_g2_smi_phy_write,
	.port_set_link = mv88e6xxx_port_set_link,
	.port_set_duplex = mv88e6xxx_port_set_duplex,
	.port_set_rgmii_delay = mv88e6352_port_set_rgmii_delay,
	.port_set_speed = mv88e6185_port_set_speed,
	.port_tag_remap = mv88e6095_port_tag_remap,
	.port_set_frame_mode = mv88e6351_port_set_frame_mode,
	.port_set_egress_floods = mv88e6352_port_set_egress_floods,
	.port_set_ether_type = mv88e6351_port_set_ether_type,
	.port_jumbo_config = mv88e6165_port_jumbo_config,
	.port_egress_rate_limiting = mv88e6097_port_egress_rate_limiting,
	.port_pause_config = mv88e6097_port_pause_config,
	.port_disable_learn_limit = mv88e6xxx_port_disable_learn_limit,
	.port_disable_pri_override = mv88e6xxx_port_disable_pri_override,
	.stats_snapshot = mv88e6320_g1_stats_snapshot,
	.stats_get_sset_count = mv88e6095_stats_get_sset_count,
	.stats_get_strings = mv88e6095_stats_get_strings,
	.stats_get_stats = mv88e6095_stats_get_stats,
	.g1_set_cpu_port = mv88e6095_g1_set_cpu_port,
	.g1_set_egress_port = mv88e6095_g1_set_egress_port,
	.watchdog_ops = &mv88e6097_watchdog_ops,
	.mgmt_rsvd2cpu = mv88e6095_g2_mgmt_rsvd2cpu,
	.reset = mv88e6352_g1_reset,
};

static const struct mv88e6xxx_ops mv88e6172_ops = {
	/* MV88E6XXX_FAMILY_6352 */
	.get_eeprom = mv88e6xxx_g2_get_eeprom16,
	.set_eeprom = mv88e6xxx_g2_set_eeprom16,
	.set_switch_mac = mv88e6xxx_g2_set_switch_mac,
	.phy_read = mv88e6xxx_g2_smi_phy_read,
	.phy_write = mv88e6xxx_g2_smi_phy_write,
	.port_set_link = mv88e6xxx_port_set_link,
	.port_set_duplex = mv88e6xxx_port_set_duplex,
	.port_set_rgmii_delay = mv88e6352_port_set_rgmii_delay,
	.port_set_speed = mv88e6352_port_set_speed,
	.port_tag_remap = mv88e6095_port_tag_remap,
	.port_set_frame_mode = mv88e6351_port_set_frame_mode,
	.port_set_egress_floods = mv88e6352_port_set_egress_floods,
	.port_set_ether_type = mv88e6351_port_set_ether_type,
	.port_jumbo_config = mv88e6165_port_jumbo_config,
	.port_egress_rate_limiting = mv88e6097_port_egress_rate_limiting,
	.port_pause_config = mv88e6097_port_pause_config,
	.port_disable_learn_limit = mv88e6xxx_port_disable_learn_limit,
	.port_disable_pri_override = mv88e6xxx_port_disable_pri_override,
	.stats_snapshot = mv88e6320_g1_stats_snapshot,
	.stats_get_sset_count = mv88e6095_stats_get_sset_count,
	.stats_get_strings = mv88e6095_stats_get_strings,
	.stats_get_stats = mv88e6095_stats_get_stats,
	.g1_set_cpu_port = mv88e6095_g1_set_cpu_port,
	.g1_set_egress_port = mv88e6095_g1_set_egress_port,
	.watchdog_ops = &mv88e6097_watchdog_ops,
	.mgmt_rsvd2cpu = mv88e6095_g2_mgmt_rsvd2cpu,
	.reset = mv88e6352_g1_reset,
};

static const struct mv88e6xxx_ops mv88e6175_ops = {
	/* MV88E6XXX_FAMILY_6351 */
	.set_switch_mac = mv88e6xxx_g2_set_switch_mac,
	.phy_read = mv88e6xxx_g2_smi_phy_read,
	.phy_write = mv88e6xxx_g2_smi_phy_write,
	.port_set_link = mv88e6xxx_port_set_link,
	.port_set_duplex = mv88e6xxx_port_set_duplex,
	.port_set_rgmii_delay = mv88e6352_port_set_rgmii_delay,
	.port_set_speed = mv88e6185_port_set_speed,
	.port_tag_remap = mv88e6095_port_tag_remap,
	.port_set_frame_mode = mv88e6351_port_set_frame_mode,
	.port_set_egress_floods = mv88e6352_port_set_egress_floods,
	.port_set_ether_type = mv88e6351_port_set_ether_type,
	.port_jumbo_config = mv88e6165_port_jumbo_config,
	.port_egress_rate_limiting = mv88e6097_port_egress_rate_limiting,
	.port_pause_config = mv88e6097_port_pause_config,
	.port_disable_learn_limit = mv88e6xxx_port_disable_learn_limit,
	.port_disable_pri_override = mv88e6xxx_port_disable_pri_override,
	.stats_snapshot = mv88e6320_g1_stats_snapshot,
	.stats_get_sset_count = mv88e6095_stats_get_sset_count,
	.stats_get_strings = mv88e6095_stats_get_strings,
	.stats_get_stats = mv88e6095_stats_get_stats,
	.g1_set_cpu_port = mv88e6095_g1_set_cpu_port,
	.g1_set_egress_port = mv88e6095_g1_set_egress_port,
	.watchdog_ops = &mv88e6097_watchdog_ops,
	.mgmt_rsvd2cpu = mv88e6095_g2_mgmt_rsvd2cpu,
	.reset = mv88e6352_g1_reset,
};

static const struct mv88e6xxx_ops mv88e6176_ops = {
	/* MV88E6XXX_FAMILY_6352 */
	.get_eeprom = mv88e6xxx_g2_get_eeprom16,
	.set_eeprom = mv88e6xxx_g2_set_eeprom16,
	.set_switch_mac = mv88e6xxx_g2_set_switch_mac,
	.phy_read = mv88e6xxx_g2_smi_phy_read,
	.phy_write = mv88e6xxx_g2_smi_phy_write,
	.port_set_link = mv88e6xxx_port_set_link,
	.port_set_duplex = mv88e6xxx_port_set_duplex,
	.port_set_rgmii_delay = mv88e6352_port_set_rgmii_delay,
	.port_set_speed = mv88e6352_port_set_speed,
	.port_tag_remap = mv88e6095_port_tag_remap,
	.port_set_frame_mode = mv88e6351_port_set_frame_mode,
	.port_set_egress_floods = mv88e6352_port_set_egress_floods,
	.port_set_ether_type = mv88e6351_port_set_ether_type,
	.port_jumbo_config = mv88e6165_port_jumbo_config,
	.port_egress_rate_limiting = mv88e6097_port_egress_rate_limiting,
	.port_pause_config = mv88e6097_port_pause_config,
	.port_disable_learn_limit = mv88e6xxx_port_disable_learn_limit,
	.port_disable_pri_override = mv88e6xxx_port_disable_pri_override,
	.stats_snapshot = mv88e6320_g1_stats_snapshot,
	.stats_get_sset_count = mv88e6095_stats_get_sset_count,
	.stats_get_strings = mv88e6095_stats_get_strings,
	.stats_get_stats = mv88e6095_stats_get_stats,
	.g1_set_cpu_port = mv88e6095_g1_set_cpu_port,
	.g1_set_egress_port = mv88e6095_g1_set_egress_port,
	.watchdog_ops = &mv88e6097_watchdog_ops,
	.mgmt_rsvd2cpu = mv88e6095_g2_mgmt_rsvd2cpu,
	.reset = mv88e6352_g1_reset,
};

static const struct mv88e6xxx_ops mv88e6185_ops = {
	/* MV88E6XXX_FAMILY_6185 */
	.set_switch_mac = mv88e6xxx_g1_set_switch_mac,
	.phy_read = mv88e6xxx_phy_ppu_read,
	.phy_write = mv88e6xxx_phy_ppu_write,
	.port_set_link = mv88e6xxx_port_set_link,
	.port_set_duplex = mv88e6xxx_port_set_duplex,
	.port_set_speed = mv88e6185_port_set_speed,
	.port_set_frame_mode = mv88e6085_port_set_frame_mode,
	.port_set_egress_floods = mv88e6185_port_set_egress_floods,
	.port_egress_rate_limiting = mv88e6095_port_egress_rate_limiting,
	.port_set_upstream_port = mv88e6095_port_set_upstream_port,
	.stats_snapshot = mv88e6xxx_g1_stats_snapshot,
	.stats_get_sset_count = mv88e6095_stats_get_sset_count,
	.stats_get_strings = mv88e6095_stats_get_strings,
	.stats_get_stats = mv88e6095_stats_get_stats,
	.g1_set_cpu_port = mv88e6095_g1_set_cpu_port,
	.g1_set_egress_port = mv88e6095_g1_set_egress_port,
	.watchdog_ops = &mv88e6097_watchdog_ops,
	.mgmt_rsvd2cpu = mv88e6095_g2_mgmt_rsvd2cpu,
	.ppu_enable = mv88e6185_g1_ppu_enable,
	.ppu_disable = mv88e6185_g1_ppu_disable,
	.reset = mv88e6185_g1_reset,
};

static const struct mv88e6xxx_ops mv88e6190_ops = {
	/* MV88E6XXX_FAMILY_6390 */
	.get_eeprom = mv88e6xxx_g2_get_eeprom8,
	.set_eeprom = mv88e6xxx_g2_set_eeprom8,
	.set_switch_mac = mv88e6xxx_g2_set_switch_mac,
	.phy_read = mv88e6xxx_g2_smi_phy_read,
	.phy_write = mv88e6xxx_g2_smi_phy_write,
	.port_set_link = mv88e6xxx_port_set_link,
	.port_set_duplex = mv88e6xxx_port_set_duplex,
	.port_set_rgmii_delay = mv88e6390_port_set_rgmii_delay,
	.port_set_speed = mv88e6390_port_set_speed,
	.port_tag_remap = mv88e6390_port_tag_remap,
	.port_set_frame_mode = mv88e6351_port_set_frame_mode,
	.port_set_egress_floods = mv88e6352_port_set_egress_floods,
	.port_set_ether_type = mv88e6351_port_set_ether_type,
	.port_pause_config = mv88e6390_port_pause_config,
	.port_disable_learn_limit = mv88e6xxx_port_disable_learn_limit,
	.port_disable_pri_override = mv88e6xxx_port_disable_pri_override,
	.stats_snapshot = mv88e6390_g1_stats_snapshot,
	.stats_set_histogram = mv88e6390_g1_stats_set_histogram,
	.stats_get_sset_count = mv88e6320_stats_get_sset_count,
	.stats_get_strings = mv88e6320_stats_get_strings,
	.stats_get_stats = mv88e6390_stats_get_stats,
	.g1_set_cpu_port = mv88e6390_g1_set_cpu_port,
	.g1_set_egress_port = mv88e6390_g1_set_egress_port,
	.watchdog_ops = &mv88e6390_watchdog_ops,
	.mgmt_rsvd2cpu = mv88e6390_g1_mgmt_rsvd2cpu,
	.reset = mv88e6352_g1_reset,
};

static const struct mv88e6xxx_ops mv88e6190x_ops = {
	/* MV88E6XXX_FAMILY_6390 */
	.get_eeprom = mv88e6xxx_g2_get_eeprom8,
	.set_eeprom = mv88e6xxx_g2_set_eeprom8,
	.set_switch_mac = mv88e6xxx_g2_set_switch_mac,
	.phy_read = mv88e6xxx_g2_smi_phy_read,
	.phy_write = mv88e6xxx_g2_smi_phy_write,
	.port_set_link = mv88e6xxx_port_set_link,
	.port_set_duplex = mv88e6xxx_port_set_duplex,
	.port_set_rgmii_delay = mv88e6390_port_set_rgmii_delay,
	.port_set_speed = mv88e6390x_port_set_speed,
	.port_tag_remap = mv88e6390_port_tag_remap,
	.port_set_frame_mode = mv88e6351_port_set_frame_mode,
	.port_set_egress_floods = mv88e6352_port_set_egress_floods,
	.port_set_ether_type = mv88e6351_port_set_ether_type,
	.port_pause_config = mv88e6390_port_pause_config,
	.port_disable_learn_limit = mv88e6xxx_port_disable_learn_limit,
	.port_disable_pri_override = mv88e6xxx_port_disable_pri_override,
	.stats_snapshot = mv88e6390_g1_stats_snapshot,
	.stats_set_histogram = mv88e6390_g1_stats_set_histogram,
	.stats_get_sset_count = mv88e6320_stats_get_sset_count,
	.stats_get_strings = mv88e6320_stats_get_strings,
	.stats_get_stats = mv88e6390_stats_get_stats,
	.g1_set_cpu_port = mv88e6390_g1_set_cpu_port,
	.g1_set_egress_port = mv88e6390_g1_set_egress_port,
	.watchdog_ops = &mv88e6390_watchdog_ops,
	.mgmt_rsvd2cpu = mv88e6390_g1_mgmt_rsvd2cpu,
	.reset = mv88e6352_g1_reset,
};

static const struct mv88e6xxx_ops mv88e6191_ops = {
	/* MV88E6XXX_FAMILY_6390 */
	.get_eeprom = mv88e6xxx_g2_get_eeprom8,
	.set_eeprom = mv88e6xxx_g2_set_eeprom8,
	.set_switch_mac = mv88e6xxx_g2_set_switch_mac,
	.phy_read = mv88e6xxx_g2_smi_phy_read,
	.phy_write = mv88e6xxx_g2_smi_phy_write,
	.port_set_link = mv88e6xxx_port_set_link,
	.port_set_duplex = mv88e6xxx_port_set_duplex,
	.port_set_rgmii_delay = mv88e6390_port_set_rgmii_delay,
	.port_set_speed = mv88e6390_port_set_speed,
	.port_tag_remap = mv88e6390_port_tag_remap,
	.port_set_frame_mode = mv88e6351_port_set_frame_mode,
	.port_set_egress_floods = mv88e6352_port_set_egress_floods,
	.port_set_ether_type = mv88e6351_port_set_ether_type,
	.port_pause_config = mv88e6390_port_pause_config,
	.port_disable_learn_limit = mv88e6xxx_port_disable_learn_limit,
	.port_disable_pri_override = mv88e6xxx_port_disable_pri_override,
	.stats_snapshot = mv88e6390_g1_stats_snapshot,
	.stats_set_histogram = mv88e6390_g1_stats_set_histogram,
	.stats_get_sset_count = mv88e6320_stats_get_sset_count,
	.stats_get_strings = mv88e6320_stats_get_strings,
	.stats_get_stats = mv88e6390_stats_get_stats,
	.g1_set_cpu_port = mv88e6390_g1_set_cpu_port,
	.g1_set_egress_port = mv88e6390_g1_set_egress_port,
	.watchdog_ops = &mv88e6390_watchdog_ops,
	.mgmt_rsvd2cpu = mv88e6390_g1_mgmt_rsvd2cpu,
	.reset = mv88e6352_g1_reset,
};

static const struct mv88e6xxx_ops mv88e6240_ops = {
	/* MV88E6XXX_FAMILY_6352 */
	.get_eeprom = mv88e6xxx_g2_get_eeprom16,
	.set_eeprom = mv88e6xxx_g2_set_eeprom16,
	.set_switch_mac = mv88e6xxx_g2_set_switch_mac,
	.phy_read = mv88e6xxx_g2_smi_phy_read,
	.phy_write = mv88e6xxx_g2_smi_phy_write,
	.port_set_link = mv88e6xxx_port_set_link,
	.port_set_duplex = mv88e6xxx_port_set_duplex,
	.port_set_rgmii_delay = mv88e6352_port_set_rgmii_delay,
	.port_set_speed = mv88e6352_port_set_speed,
	.port_tag_remap = mv88e6095_port_tag_remap,
	.port_set_frame_mode = mv88e6351_port_set_frame_mode,
	.port_set_egress_floods = mv88e6352_port_set_egress_floods,
	.port_set_ether_type = mv88e6351_port_set_ether_type,
	.port_jumbo_config = mv88e6165_port_jumbo_config,
	.port_egress_rate_limiting = mv88e6097_port_egress_rate_limiting,
	.port_pause_config = mv88e6097_port_pause_config,
	.port_disable_learn_limit = mv88e6xxx_port_disable_learn_limit,
	.port_disable_pri_override = mv88e6xxx_port_disable_pri_override,
	.stats_snapshot = mv88e6320_g1_stats_snapshot,
	.stats_get_sset_count = mv88e6095_stats_get_sset_count,
	.stats_get_strings = mv88e6095_stats_get_strings,
	.stats_get_stats = mv88e6095_stats_get_stats,
	.g1_set_cpu_port = mv88e6095_g1_set_cpu_port,
	.g1_set_egress_port = mv88e6095_g1_set_egress_port,
	.watchdog_ops = &mv88e6097_watchdog_ops,
	.mgmt_rsvd2cpu = mv88e6095_g2_mgmt_rsvd2cpu,
	.reset = mv88e6352_g1_reset,
};

static const struct mv88e6xxx_ops mv88e6290_ops = {
	/* MV88E6XXX_FAMILY_6390 */
	.get_eeprom = mv88e6xxx_g2_get_eeprom8,
	.set_eeprom = mv88e6xxx_g2_set_eeprom8,
	.set_switch_mac = mv88e6xxx_g2_set_switch_mac,
	.phy_read = mv88e6xxx_g2_smi_phy_read,
	.phy_write = mv88e6xxx_g2_smi_phy_write,
	.port_set_link = mv88e6xxx_port_set_link,
	.port_set_duplex = mv88e6xxx_port_set_duplex,
	.port_set_rgmii_delay = mv88e6390_port_set_rgmii_delay,
	.port_set_speed = mv88e6390_port_set_speed,
	.port_tag_remap = mv88e6390_port_tag_remap,
	.port_set_frame_mode = mv88e6351_port_set_frame_mode,
	.port_set_egress_floods = mv88e6352_port_set_egress_floods,
	.port_set_ether_type = mv88e6351_port_set_ether_type,
	.port_pause_config = mv88e6390_port_pause_config,
	.port_set_cmode = mv88e6390x_port_set_cmode,
	.port_disable_learn_limit = mv88e6xxx_port_disable_learn_limit,
	.port_disable_pri_override = mv88e6xxx_port_disable_pri_override,
	.stats_snapshot = mv88e6390_g1_stats_snapshot,
	.stats_set_histogram = mv88e6390_g1_stats_set_histogram,
	.stats_get_sset_count = mv88e6320_stats_get_sset_count,
	.stats_get_strings = mv88e6320_stats_get_strings,
	.stats_get_stats = mv88e6390_stats_get_stats,
	.g1_set_cpu_port = mv88e6390_g1_set_cpu_port,
	.g1_set_egress_port = mv88e6390_g1_set_egress_port,
	.watchdog_ops = &mv88e6390_watchdog_ops,
	.mgmt_rsvd2cpu = mv88e6390_g1_mgmt_rsvd2cpu,
	.reset = mv88e6352_g1_reset,
};

static const struct mv88e6xxx_ops mv88e6320_ops = {
	/* MV88E6XXX_FAMILY_6320 */
	.get_eeprom = mv88e6xxx_g2_get_eeprom16,
	.set_eeprom = mv88e6xxx_g2_set_eeprom16,
	.set_switch_mac = mv88e6xxx_g2_set_switch_mac,
	.phy_read = mv88e6xxx_g2_smi_phy_read,
	.phy_write = mv88e6xxx_g2_smi_phy_write,
	.port_set_link = mv88e6xxx_port_set_link,
	.port_set_duplex = mv88e6xxx_port_set_duplex,
	.port_set_speed = mv88e6185_port_set_speed,
	.port_tag_remap = mv88e6095_port_tag_remap,
	.port_set_frame_mode = mv88e6351_port_set_frame_mode,
	.port_set_egress_floods = mv88e6352_port_set_egress_floods,
	.port_set_ether_type = mv88e6351_port_set_ether_type,
	.port_jumbo_config = mv88e6165_port_jumbo_config,
	.port_egress_rate_limiting = mv88e6097_port_egress_rate_limiting,
	.port_pause_config = mv88e6097_port_pause_config,
	.port_disable_learn_limit = mv88e6xxx_port_disable_learn_limit,
	.port_disable_pri_override = mv88e6xxx_port_disable_pri_override,
	.stats_snapshot = mv88e6320_g1_stats_snapshot,
	.stats_get_sset_count = mv88e6320_stats_get_sset_count,
	.stats_get_strings = mv88e6320_stats_get_strings,
	.stats_get_stats = mv88e6320_stats_get_stats,
	.g1_set_cpu_port = mv88e6095_g1_set_cpu_port,
	.g1_set_egress_port = mv88e6095_g1_set_egress_port,
	.mgmt_rsvd2cpu = mv88e6095_g2_mgmt_rsvd2cpu,
	.reset = mv88e6352_g1_reset,
};

static const struct mv88e6xxx_ops mv88e6321_ops = {
	/* MV88E6XXX_FAMILY_6321 */
	.get_eeprom = mv88e6xxx_g2_get_eeprom16,
	.set_eeprom = mv88e6xxx_g2_set_eeprom16,
	.set_switch_mac = mv88e6xxx_g2_set_switch_mac,
	.phy_read = mv88e6xxx_g2_smi_phy_read,
	.phy_write = mv88e6xxx_g2_smi_phy_write,
	.port_set_link = mv88e6xxx_port_set_link,
	.port_set_duplex = mv88e6xxx_port_set_duplex,
	.port_set_speed = mv88e6185_port_set_speed,
	.port_tag_remap = mv88e6095_port_tag_remap,
	.port_set_frame_mode = mv88e6351_port_set_frame_mode,
	.port_set_egress_floods = mv88e6352_port_set_egress_floods,
	.port_set_ether_type = mv88e6351_port_set_ether_type,
	.port_jumbo_config = mv88e6165_port_jumbo_config,
	.port_egress_rate_limiting = mv88e6097_port_egress_rate_limiting,
	.port_pause_config = mv88e6097_port_pause_config,
	.port_disable_learn_limit = mv88e6xxx_port_disable_learn_limit,
	.port_disable_pri_override = mv88e6xxx_port_disable_pri_override,
	.stats_snapshot = mv88e6320_g1_stats_snapshot,
	.stats_get_sset_count = mv88e6320_stats_get_sset_count,
	.stats_get_strings = mv88e6320_stats_get_strings,
	.stats_get_stats = mv88e6320_stats_get_stats,
	.g1_set_cpu_port = mv88e6095_g1_set_cpu_port,
	.g1_set_egress_port = mv88e6095_g1_set_egress_port,
	.reset = mv88e6352_g1_reset,
};

static const struct mv88e6xxx_ops mv88e6341_ops = {
	/* MV88E6XXX_FAMILY_6341 */
	.get_eeprom = mv88e6xxx_g2_get_eeprom8,
	.set_eeprom = mv88e6xxx_g2_set_eeprom8,
	.set_switch_mac = mv88e6xxx_g2_set_switch_mac,
	.phy_read = mv88e6xxx_g2_smi_phy_read,
	.phy_write = mv88e6xxx_g2_smi_phy_write,
	.port_set_link = mv88e6xxx_port_set_link,
	.port_set_duplex = mv88e6xxx_port_set_duplex,
	.port_set_rgmii_delay = mv88e6390_port_set_rgmii_delay,
	.port_set_speed = mv88e6390_port_set_speed,
	.port_tag_remap = mv88e6095_port_tag_remap,
	.port_set_frame_mode = mv88e6351_port_set_frame_mode,
	.port_set_egress_floods = mv88e6352_port_set_egress_floods,
	.port_set_ether_type = mv88e6351_port_set_ether_type,
	.port_jumbo_config = mv88e6165_port_jumbo_config,
	.port_egress_rate_limiting = mv88e6097_port_egress_rate_limiting,
	.port_pause_config = mv88e6097_port_pause_config,
	.port_disable_learn_limit = mv88e6xxx_port_disable_learn_limit,
	.port_disable_pri_override = mv88e6xxx_port_disable_pri_override,
	.stats_snapshot = mv88e6390_g1_stats_snapshot,
	.stats_get_sset_count = mv88e6320_stats_get_sset_count,
	.stats_get_strings = mv88e6320_stats_get_strings,
	.stats_get_stats = mv88e6390_stats_get_stats,
	.g1_set_cpu_port = mv88e6390_g1_set_cpu_port,
	.g1_set_egress_port = mv88e6390_g1_set_egress_port,
	.watchdog_ops = &mv88e6390_watchdog_ops,
	.mgmt_rsvd2cpu =  mv88e6390_g1_mgmt_rsvd2cpu,
	.reset = mv88e6352_g1_reset,
};

static const struct mv88e6xxx_ops mv88e6350_ops = {
	/* MV88E6XXX_FAMILY_6351 */
	.set_switch_mac = mv88e6xxx_g2_set_switch_mac,
	.phy_read = mv88e6xxx_g2_smi_phy_read,
	.phy_write = mv88e6xxx_g2_smi_phy_write,
	.port_set_link = mv88e6xxx_port_set_link,
	.port_set_duplex = mv88e6xxx_port_set_duplex,
	.port_set_rgmii_delay = mv88e6352_port_set_rgmii_delay,
	.port_set_speed = mv88e6185_port_set_speed,
	.port_tag_remap = mv88e6095_port_tag_remap,
	.port_set_frame_mode = mv88e6351_port_set_frame_mode,
	.port_set_egress_floods = mv88e6352_port_set_egress_floods,
	.port_set_ether_type = mv88e6351_port_set_ether_type,
	.port_jumbo_config = mv88e6165_port_jumbo_config,
	.port_egress_rate_limiting = mv88e6097_port_egress_rate_limiting,
	.port_pause_config = mv88e6097_port_pause_config,
	.port_disable_learn_limit = mv88e6xxx_port_disable_learn_limit,
	.port_disable_pri_override = mv88e6xxx_port_disable_pri_override,
	.stats_snapshot = mv88e6320_g1_stats_snapshot,
	.stats_get_sset_count = mv88e6095_stats_get_sset_count,
	.stats_get_strings = mv88e6095_stats_get_strings,
	.stats_get_stats = mv88e6095_stats_get_stats,
	.g1_set_cpu_port = mv88e6095_g1_set_cpu_port,
	.g1_set_egress_port = mv88e6095_g1_set_egress_port,
	.watchdog_ops = &mv88e6097_watchdog_ops,
	.mgmt_rsvd2cpu = mv88e6095_g2_mgmt_rsvd2cpu,
	.reset = mv88e6352_g1_reset,
};

static const struct mv88e6xxx_ops mv88e6351_ops = {
	/* MV88E6XXX_FAMILY_6351 */
	.set_switch_mac = mv88e6xxx_g2_set_switch_mac,
	.phy_read = mv88e6xxx_g2_smi_phy_read,
	.phy_write = mv88e6xxx_g2_smi_phy_write,
	.port_set_link = mv88e6xxx_port_set_link,
	.port_set_duplex = mv88e6xxx_port_set_duplex,
	.port_set_rgmii_delay = mv88e6352_port_set_rgmii_delay,
	.port_set_speed = mv88e6185_port_set_speed,
	.port_tag_remap = mv88e6095_port_tag_remap,
	.port_set_frame_mode = mv88e6351_port_set_frame_mode,
	.port_set_egress_floods = mv88e6352_port_set_egress_floods,
	.port_set_ether_type = mv88e6351_port_set_ether_type,
	.port_jumbo_config = mv88e6165_port_jumbo_config,
	.port_egress_rate_limiting = mv88e6097_port_egress_rate_limiting,
	.port_pause_config = mv88e6097_port_pause_config,
	.port_disable_learn_limit = mv88e6xxx_port_disable_learn_limit,
	.port_disable_pri_override = mv88e6xxx_port_disable_pri_override,
	.stats_snapshot = mv88e6320_g1_stats_snapshot,
	.stats_get_sset_count = mv88e6095_stats_get_sset_count,
	.stats_get_strings = mv88e6095_stats_get_strings,
	.stats_get_stats = mv88e6095_stats_get_stats,
	.g1_set_cpu_port = mv88e6095_g1_set_cpu_port,
	.g1_set_egress_port = mv88e6095_g1_set_egress_port,
	.watchdog_ops = &mv88e6097_watchdog_ops,
	.mgmt_rsvd2cpu = mv88e6095_g2_mgmt_rsvd2cpu,
	.reset = mv88e6352_g1_reset,
};

static const struct mv88e6xxx_ops mv88e6352_ops = {
	/* MV88E6XXX_FAMILY_6352 */
	.get_eeprom = mv88e6xxx_g2_get_eeprom16,
	.set_eeprom = mv88e6xxx_g2_set_eeprom16,
	.set_switch_mac = mv88e6xxx_g2_set_switch_mac,
	.phy_read = mv88e6xxx_g2_smi_phy_read,
	.phy_write = mv88e6xxx_g2_smi_phy_write,
	.port_set_link = mv88e6xxx_port_set_link,
	.port_set_duplex = mv88e6xxx_port_set_duplex,
	.port_set_rgmii_delay = mv88e6352_port_set_rgmii_delay,
	.port_set_speed = mv88e6352_port_set_speed,
	.port_tag_remap = mv88e6095_port_tag_remap,
	.port_set_frame_mode = mv88e6351_port_set_frame_mode,
	.port_set_egress_floods = mv88e6352_port_set_egress_floods,
	.port_set_ether_type = mv88e6351_port_set_ether_type,
	.port_jumbo_config = mv88e6165_port_jumbo_config,
	.port_egress_rate_limiting = mv88e6097_port_egress_rate_limiting,
	.port_pause_config = mv88e6097_port_pause_config,
	.port_disable_learn_limit = mv88e6xxx_port_disable_learn_limit,
	.port_disable_pri_override = mv88e6xxx_port_disable_pri_override,
	.stats_snapshot = mv88e6320_g1_stats_snapshot,
	.stats_get_sset_count = mv88e6095_stats_get_sset_count,
	.stats_get_strings = mv88e6095_stats_get_strings,
	.stats_get_stats = mv88e6095_stats_get_stats,
	.g1_set_cpu_port = mv88e6095_g1_set_cpu_port,
	.g1_set_egress_port = mv88e6095_g1_set_egress_port,
	.watchdog_ops = &mv88e6097_watchdog_ops,
	.mgmt_rsvd2cpu = mv88e6095_g2_mgmt_rsvd2cpu,
	.reset = mv88e6352_g1_reset,
};

<<<<<<< HEAD
static const struct mv88e6xxx_ops mv88e6141_ops = {
	/* MV88E6XXX_FAMILY_6341 */
	.get_eeprom = mv88e6xxx_g2_get_eeprom8,
	.set_eeprom = mv88e6xxx_g2_set_eeprom8,
	.set_switch_mac = mv88e6xxx_g2_set_switch_mac,
	.phy_read = mv88e6xxx_g2_smi_phy_read,
	.phy_write = mv88e6xxx_g2_smi_phy_write,
	.port_set_link = mv88e6xxx_port_set_link,
	.port_set_duplex = mv88e6xxx_port_set_duplex,
	.port_set_rgmii_delay = mv88e6390_port_set_rgmii_delay,
	.port_set_speed = mv88e6390_port_set_speed,
	.port_tag_remap = mv88e6095_port_tag_remap,
	.port_set_frame_mode = mv88e6351_port_set_frame_mode,
	.port_set_egress_floods = mv88e6352_port_set_egress_floods,
	.port_set_ether_type = mv88e6351_port_set_ether_type,
	.port_jumbo_config = mv88e6165_port_jumbo_config,
	.port_egress_rate_limiting = mv88e6097_port_egress_rate_limiting,
	.port_pause_config = mv88e6097_port_pause_config,
	.port_disable_learn_limit = mv88e6xxx_port_disable_learn_limit,
	.port_disable_pri_override = mv88e6xxx_port_disable_pri_override,
	.stats_snapshot = mv88e6390_g1_stats_snapshot,
	.stats_get_sset_count = mv88e6320_stats_get_sset_count,
	.stats_get_strings = mv88e6320_stats_get_strings,
	.stats_get_stats = mv88e6390_stats_get_stats,
	.g1_set_cpu_port = mv88e6390_g1_set_cpu_port,
	.g1_set_egress_port = mv88e6390_g1_set_egress_port,
	.watchdog_ops = &mv88e6390_watchdog_ops,
	.mgmt_rsvd2cpu =  mv88e6390_g1_mgmt_rsvd2cpu,
	.reset = mv88e6352_g1_reset,
};

static const struct mv88e6xxx_ops mv88e6341_ops = {
	/* MV88E6XXX_FAMILY_6341 */
	.get_eeprom = mv88e6xxx_g2_get_eeprom8,
	.set_eeprom = mv88e6xxx_g2_set_eeprom8,
	.set_switch_mac = mv88e6xxx_g2_set_switch_mac,
	.phy_read = mv88e6xxx_g2_smi_phy_read,
	.phy_write = mv88e6xxx_g2_smi_phy_write,
	.port_set_link = mv88e6xxx_port_set_link,
	.port_set_duplex = mv88e6xxx_port_set_duplex,
	.port_set_rgmii_delay = mv88e6390_port_set_rgmii_delay,
	.port_set_speed = mv88e6390_port_set_speed,
	.port_tag_remap = mv88e6095_port_tag_remap,
	.port_set_frame_mode = mv88e6351_port_set_frame_mode,
	.port_set_egress_floods = mv88e6352_port_set_egress_floods,
	.port_set_ether_type = mv88e6351_port_set_ether_type,
	.port_jumbo_config = mv88e6165_port_jumbo_config,
	.port_egress_rate_limiting = mv88e6097_port_egress_rate_limiting,
	.port_pause_config = mv88e6097_port_pause_config,
	.port_disable_learn_limit = mv88e6xxx_port_disable_learn_limit,
	.port_disable_pri_override = mv88e6xxx_port_disable_pri_override,
	.stats_snapshot = mv88e6390_g1_stats_snapshot,
	.stats_get_sset_count = mv88e6320_stats_get_sset_count,
	.stats_get_strings = mv88e6320_stats_get_strings,
	.stats_get_stats = mv88e6390_stats_get_stats,
	.g1_set_cpu_port = mv88e6390_g1_set_cpu_port,
	.g1_set_egress_port = mv88e6390_g1_set_egress_port,
	.watchdog_ops = &mv88e6390_watchdog_ops,
	.mgmt_rsvd2cpu =  mv88e6390_g1_mgmt_rsvd2cpu,
	.reset = mv88e6352_g1_reset,
};

=======
>>>>>>> 397df709
static const struct mv88e6xxx_ops mv88e6390_ops = {
	/* MV88E6XXX_FAMILY_6390 */
	.get_eeprom = mv88e6xxx_g2_get_eeprom8,
	.set_eeprom = mv88e6xxx_g2_set_eeprom8,
	.set_switch_mac = mv88e6xxx_g2_set_switch_mac,
	.phy_read = mv88e6xxx_g2_smi_phy_read,
	.phy_write = mv88e6xxx_g2_smi_phy_write,
	.port_set_link = mv88e6xxx_port_set_link,
	.port_set_duplex = mv88e6xxx_port_set_duplex,
	.port_set_rgmii_delay = mv88e6390_port_set_rgmii_delay,
	.port_set_speed = mv88e6390_port_set_speed,
	.port_tag_remap = mv88e6390_port_tag_remap,
	.port_set_frame_mode = mv88e6351_port_set_frame_mode,
	.port_set_egress_floods = mv88e6352_port_set_egress_floods,
	.port_set_ether_type = mv88e6351_port_set_ether_type,
	.port_jumbo_config = mv88e6165_port_jumbo_config,
	.port_egress_rate_limiting = mv88e6097_port_egress_rate_limiting,
	.port_pause_config = mv88e6390_port_pause_config,
	.port_set_cmode = mv88e6390x_port_set_cmode,
	.port_disable_learn_limit = mv88e6xxx_port_disable_learn_limit,
	.port_disable_pri_override = mv88e6xxx_port_disable_pri_override,
	.stats_snapshot = mv88e6390_g1_stats_snapshot,
	.stats_set_histogram = mv88e6390_g1_stats_set_histogram,
	.stats_get_sset_count = mv88e6320_stats_get_sset_count,
	.stats_get_strings = mv88e6320_stats_get_strings,
	.stats_get_stats = mv88e6390_stats_get_stats,
	.g1_set_cpu_port = mv88e6390_g1_set_cpu_port,
	.g1_set_egress_port = mv88e6390_g1_set_egress_port,
	.watchdog_ops = &mv88e6390_watchdog_ops,
	.mgmt_rsvd2cpu = mv88e6390_g1_mgmt_rsvd2cpu,
	.reset = mv88e6352_g1_reset,
};

static const struct mv88e6xxx_ops mv88e6390x_ops = {
	/* MV88E6XXX_FAMILY_6390 */
	.get_eeprom = mv88e6xxx_g2_get_eeprom8,
	.set_eeprom = mv88e6xxx_g2_set_eeprom8,
	.set_switch_mac = mv88e6xxx_g2_set_switch_mac,
	.phy_read = mv88e6xxx_g2_smi_phy_read,
	.phy_write = mv88e6xxx_g2_smi_phy_write,
	.port_set_link = mv88e6xxx_port_set_link,
	.port_set_duplex = mv88e6xxx_port_set_duplex,
	.port_set_rgmii_delay = mv88e6390_port_set_rgmii_delay,
	.port_set_speed = mv88e6390x_port_set_speed,
	.port_tag_remap = mv88e6390_port_tag_remap,
	.port_set_frame_mode = mv88e6351_port_set_frame_mode,
	.port_set_egress_floods = mv88e6352_port_set_egress_floods,
	.port_set_ether_type = mv88e6351_port_set_ether_type,
	.port_jumbo_config = mv88e6165_port_jumbo_config,
	.port_egress_rate_limiting = mv88e6097_port_egress_rate_limiting,
	.port_pause_config = mv88e6390_port_pause_config,
	.port_disable_learn_limit = mv88e6xxx_port_disable_learn_limit,
	.port_disable_pri_override = mv88e6xxx_port_disable_pri_override,
	.stats_snapshot = mv88e6390_g1_stats_snapshot,
	.stats_set_histogram = mv88e6390_g1_stats_set_histogram,
	.stats_get_sset_count = mv88e6320_stats_get_sset_count,
	.stats_get_strings = mv88e6320_stats_get_strings,
	.stats_get_stats = mv88e6390_stats_get_stats,
	.g1_set_cpu_port = mv88e6390_g1_set_cpu_port,
	.g1_set_egress_port = mv88e6390_g1_set_egress_port,
	.watchdog_ops = &mv88e6390_watchdog_ops,
	.mgmt_rsvd2cpu = mv88e6390_g1_mgmt_rsvd2cpu,
	.reset = mv88e6352_g1_reset,
};

<<<<<<< HEAD
static const struct mv88e6xxx_ops mv88e6391_ops = {
	/* MV88E6XXX_FAMILY_6390 */
	.get_eeprom = mv88e6xxx_g2_get_eeprom8,
	.set_eeprom = mv88e6xxx_g2_set_eeprom8,
	.set_switch_mac = mv88e6xxx_g2_set_switch_mac,
	.phy_read = mv88e6xxx_g2_smi_phy_read,
	.phy_write = mv88e6xxx_g2_smi_phy_write,
	.port_set_link = mv88e6xxx_port_set_link,
	.port_set_duplex = mv88e6xxx_port_set_duplex,
	.port_set_rgmii_delay = mv88e6390_port_set_rgmii_delay,
	.port_set_speed = mv88e6390_port_set_speed,
	.port_tag_remap = mv88e6390_port_tag_remap,
	.port_set_frame_mode = mv88e6351_port_set_frame_mode,
	.port_set_egress_floods = mv88e6352_port_set_egress_floods,
	.port_set_ether_type = mv88e6351_port_set_ether_type,
	.port_pause_config = mv88e6390_port_pause_config,
	.port_disable_learn_limit = mv88e6xxx_port_disable_learn_limit,
	.port_disable_pri_override = mv88e6xxx_port_disable_pri_override,
	.stats_snapshot = mv88e6390_g1_stats_snapshot,
	.stats_set_histogram = mv88e6390_g1_stats_set_histogram,
	.stats_get_sset_count = mv88e6320_stats_get_sset_count,
	.stats_get_strings = mv88e6320_stats_get_strings,
	.stats_get_stats = mv88e6390_stats_get_stats,
	.g1_set_cpu_port = mv88e6390_g1_set_cpu_port,
	.g1_set_egress_port = mv88e6390_g1_set_egress_port,
	.watchdog_ops = &mv88e6390_watchdog_ops,
	.mgmt_rsvd2cpu = mv88e6390_g1_mgmt_rsvd2cpu,
	.reset = mv88e6352_g1_reset,
};

=======
>>>>>>> 397df709
static const struct mv88e6xxx_info mv88e6xxx_table[] = {
	[MV88E6085] = {
		.prod_num = PORT_SWITCH_ID_PROD_NUM_6085,
		.family = MV88E6XXX_FAMILY_6097,
		.name = "Marvell 88E6085",
		.num_databases = 4096,
		.num_ports = 10,
		.port_base_addr = 0x10,
		.global1_addr = 0x1b,
		.age_time_coeff = 15000,
		.g1_irqs = 8,
		.atu_move_port_mask = 0xf,
		.tag_protocol = DSA_TAG_PROTO_DSA,
		.flags = MV88E6XXX_FLAGS_FAMILY_6097,
		.ops = &mv88e6085_ops,
	},

	[MV88E6095] = {
		.prod_num = PORT_SWITCH_ID_PROD_NUM_6095,
		.family = MV88E6XXX_FAMILY_6095,
		.name = "Marvell 88E6095/88E6095F",
		.num_databases = 256,
		.num_ports = 11,
		.port_base_addr = 0x10,
		.global1_addr = 0x1b,
		.age_time_coeff = 15000,
		.g1_irqs = 8,
		.atu_move_port_mask = 0xf,
		.tag_protocol = DSA_TAG_PROTO_DSA,
		.flags = MV88E6XXX_FLAGS_FAMILY_6095,
		.ops = &mv88e6095_ops,
	},

	[MV88E6097] = {
		.prod_num = PORT_SWITCH_ID_PROD_NUM_6097,
		.family = MV88E6XXX_FAMILY_6097,
		.name = "Marvell 88E6097/88E6097F",
		.num_databases = 4096,
		.num_ports = 11,
		.port_base_addr = 0x10,
		.global1_addr = 0x1b,
		.age_time_coeff = 15000,
		.g1_irqs = 8,
		.atu_move_port_mask = 0xf,
		.tag_protocol = DSA_TAG_PROTO_EDSA,
		.flags = MV88E6XXX_FLAGS_FAMILY_6097,
		.ops = &mv88e6097_ops,
	},

	[MV88E6123] = {
		.prod_num = PORT_SWITCH_ID_PROD_NUM_6123,
		.family = MV88E6XXX_FAMILY_6165,
		.name = "Marvell 88E6123",
		.num_databases = 4096,
		.num_ports = 3,
		.port_base_addr = 0x10,
		.global1_addr = 0x1b,
		.age_time_coeff = 15000,
		.g1_irqs = 9,
		.atu_move_port_mask = 0xf,
		.tag_protocol = DSA_TAG_PROTO_DSA,
		.flags = MV88E6XXX_FLAGS_FAMILY_6165,
		.ops = &mv88e6123_ops,
	},

	[MV88E6131] = {
		.prod_num = PORT_SWITCH_ID_PROD_NUM_6131,
		.family = MV88E6XXX_FAMILY_6185,
		.name = "Marvell 88E6131",
		.num_databases = 256,
		.num_ports = 8,
		.port_base_addr = 0x10,
		.global1_addr = 0x1b,
		.age_time_coeff = 15000,
		.g1_irqs = 9,
		.atu_move_port_mask = 0xf,
		.tag_protocol = DSA_TAG_PROTO_DSA,
		.flags = MV88E6XXX_FLAGS_FAMILY_6185,
		.ops = &mv88e6131_ops,
	},

	[MV88E6141] = {
		.prod_num = PORT_SWITCH_ID_PROD_NUM_6141,
		.family = MV88E6XXX_FAMILY_6341,
		.name = "Marvell 88E6341",
		.num_databases = 4096,
		.num_ports = 6,
		.port_base_addr = 0x10,
		.global1_addr = 0x1b,
		.age_time_coeff = 3750,
		.atu_move_port_mask = 0x1f,
		.tag_protocol = DSA_TAG_PROTO_EDSA,
		.flags = MV88E6XXX_FLAGS_FAMILY_6341,
		.ops = &mv88e6141_ops,
	},

	[MV88E6161] = {
		.prod_num = PORT_SWITCH_ID_PROD_NUM_6161,
		.family = MV88E6XXX_FAMILY_6165,
		.name = "Marvell 88E6161",
		.num_databases = 4096,
		.num_ports = 6,
		.port_base_addr = 0x10,
		.global1_addr = 0x1b,
		.age_time_coeff = 15000,
		.g1_irqs = 9,
		.atu_move_port_mask = 0xf,
		.tag_protocol = DSA_TAG_PROTO_DSA,
		.flags = MV88E6XXX_FLAGS_FAMILY_6165,
		.ops = &mv88e6161_ops,
	},

	[MV88E6165] = {
		.prod_num = PORT_SWITCH_ID_PROD_NUM_6165,
		.family = MV88E6XXX_FAMILY_6165,
		.name = "Marvell 88E6165",
		.num_databases = 4096,
		.num_ports = 6,
		.port_base_addr = 0x10,
		.global1_addr = 0x1b,
		.age_time_coeff = 15000,
		.g1_irqs = 9,
		.atu_move_port_mask = 0xf,
		.tag_protocol = DSA_TAG_PROTO_DSA,
		.flags = MV88E6XXX_FLAGS_FAMILY_6165,
		.ops = &mv88e6165_ops,
	},

	[MV88E6171] = {
		.prod_num = PORT_SWITCH_ID_PROD_NUM_6171,
		.family = MV88E6XXX_FAMILY_6351,
		.name = "Marvell 88E6171",
		.num_databases = 4096,
		.num_ports = 7,
		.port_base_addr = 0x10,
		.global1_addr = 0x1b,
		.age_time_coeff = 15000,
		.g1_irqs = 9,
		.atu_move_port_mask = 0xf,
		.tag_protocol = DSA_TAG_PROTO_EDSA,
		.flags = MV88E6XXX_FLAGS_FAMILY_6351,
		.ops = &mv88e6171_ops,
	},

	[MV88E6172] = {
		.prod_num = PORT_SWITCH_ID_PROD_NUM_6172,
		.family = MV88E6XXX_FAMILY_6352,
		.name = "Marvell 88E6172",
		.num_databases = 4096,
		.num_ports = 7,
		.port_base_addr = 0x10,
		.global1_addr = 0x1b,
		.age_time_coeff = 15000,
		.g1_irqs = 9,
		.atu_move_port_mask = 0xf,
		.tag_protocol = DSA_TAG_PROTO_EDSA,
		.flags = MV88E6XXX_FLAGS_FAMILY_6352,
		.ops = &mv88e6172_ops,
	},

	[MV88E6175] = {
		.prod_num = PORT_SWITCH_ID_PROD_NUM_6175,
		.family = MV88E6XXX_FAMILY_6351,
		.name = "Marvell 88E6175",
		.num_databases = 4096,
		.num_ports = 7,
		.port_base_addr = 0x10,
		.global1_addr = 0x1b,
		.age_time_coeff = 15000,
		.g1_irqs = 9,
		.atu_move_port_mask = 0xf,
		.tag_protocol = DSA_TAG_PROTO_EDSA,
		.flags = MV88E6XXX_FLAGS_FAMILY_6351,
		.ops = &mv88e6175_ops,
	},

	[MV88E6176] = {
		.prod_num = PORT_SWITCH_ID_PROD_NUM_6176,
		.family = MV88E6XXX_FAMILY_6352,
		.name = "Marvell 88E6176",
		.num_databases = 4096,
		.num_ports = 7,
		.port_base_addr = 0x10,
		.global1_addr = 0x1b,
		.age_time_coeff = 15000,
		.g1_irqs = 9,
		.atu_move_port_mask = 0xf,
		.tag_protocol = DSA_TAG_PROTO_EDSA,
		.flags = MV88E6XXX_FLAGS_FAMILY_6352,
		.ops = &mv88e6176_ops,
	},

	[MV88E6185] = {
		.prod_num = PORT_SWITCH_ID_PROD_NUM_6185,
		.family = MV88E6XXX_FAMILY_6185,
		.name = "Marvell 88E6185",
		.num_databases = 256,
		.num_ports = 10,
		.port_base_addr = 0x10,
		.global1_addr = 0x1b,
		.age_time_coeff = 15000,
		.g1_irqs = 8,
		.atu_move_port_mask = 0xf,
		.tag_protocol = DSA_TAG_PROTO_EDSA,
		.flags = MV88E6XXX_FLAGS_FAMILY_6185,
		.ops = &mv88e6185_ops,
	},

	[MV88E6190] = {
		.prod_num = PORT_SWITCH_ID_PROD_NUM_6190,
		.family = MV88E6XXX_FAMILY_6390,
		.name = "Marvell 88E6190",
		.num_databases = 4096,
		.num_ports = 11,	/* 10 + Z80 */
		.port_base_addr = 0x0,
		.global1_addr = 0x1b,
		.tag_protocol = DSA_TAG_PROTO_DSA,
		.age_time_coeff = 3750,
		.g1_irqs = 9,
		.atu_move_port_mask = 0x1f,
		.flags = MV88E6XXX_FLAGS_FAMILY_6390,
		.ops = &mv88e6190_ops,
	},

	[MV88E6190X] = {
		.prod_num = PORT_SWITCH_ID_PROD_NUM_6190X,
		.family = MV88E6XXX_FAMILY_6390,
		.name = "Marvell 88E6190X",
		.num_databases = 4096,
		.num_ports = 11,	/* 10 + Z80 */
		.port_base_addr = 0x0,
		.global1_addr = 0x1b,
		.age_time_coeff = 3750,
		.g1_irqs = 9,
		.atu_move_port_mask = 0x1f,
		.tag_protocol = DSA_TAG_PROTO_DSA,
		.flags = MV88E6XXX_FLAGS_FAMILY_6390,
		.ops = &mv88e6190x_ops,
	},

	[MV88E6191] = {
		.prod_num = PORT_SWITCH_ID_PROD_NUM_6191,
		.family = MV88E6XXX_FAMILY_6390,
		.name = "Marvell 88E6191",
		.num_databases = 4096,
		.num_ports = 11,	/* 10 + Z80 */
		.port_base_addr = 0x0,
		.global1_addr = 0x1b,
		.age_time_coeff = 3750,
		.g1_irqs = 9,
		.atu_move_port_mask = 0x1f,
		.tag_protocol = DSA_TAG_PROTO_DSA,
		.flags = MV88E6XXX_FLAGS_FAMILY_6390,
		.ops = &mv88e6191_ops,
	},

	[MV88E6240] = {
		.prod_num = PORT_SWITCH_ID_PROD_NUM_6240,
		.family = MV88E6XXX_FAMILY_6352,
		.name = "Marvell 88E6240",
		.num_databases = 4096,
		.num_ports = 7,
		.port_base_addr = 0x10,
		.global1_addr = 0x1b,
		.age_time_coeff = 15000,
		.g1_irqs = 9,
		.atu_move_port_mask = 0xf,
		.tag_protocol = DSA_TAG_PROTO_EDSA,
		.flags = MV88E6XXX_FLAGS_FAMILY_6352,
		.ops = &mv88e6240_ops,
	},

	[MV88E6290] = {
		.prod_num = PORT_SWITCH_ID_PROD_NUM_6290,
		.family = MV88E6XXX_FAMILY_6390,
		.name = "Marvell 88E6290",
		.num_databases = 4096,
		.num_ports = 11,	/* 10 + Z80 */
		.port_base_addr = 0x0,
		.global1_addr = 0x1b,
		.age_time_coeff = 3750,
		.g1_irqs = 9,
		.atu_move_port_mask = 0x1f,
		.tag_protocol = DSA_TAG_PROTO_DSA,
		.flags = MV88E6XXX_FLAGS_FAMILY_6390,
		.ops = &mv88e6290_ops,
	},

	[MV88E6320] = {
		.prod_num = PORT_SWITCH_ID_PROD_NUM_6320,
		.family = MV88E6XXX_FAMILY_6320,
		.name = "Marvell 88E6320",
		.num_databases = 4096,
		.num_ports = 7,
		.port_base_addr = 0x10,
		.global1_addr = 0x1b,
		.age_time_coeff = 15000,
		.g1_irqs = 8,
		.atu_move_port_mask = 0xf,
		.tag_protocol = DSA_TAG_PROTO_EDSA,
		.flags = MV88E6XXX_FLAGS_FAMILY_6320,
		.ops = &mv88e6320_ops,
	},

	[MV88E6321] = {
		.prod_num = PORT_SWITCH_ID_PROD_NUM_6321,
		.family = MV88E6XXX_FAMILY_6320,
		.name = "Marvell 88E6321",
		.num_databases = 4096,
		.num_ports = 7,
		.port_base_addr = 0x10,
		.global1_addr = 0x1b,
		.age_time_coeff = 15000,
		.g1_irqs = 8,
		.atu_move_port_mask = 0xf,
		.tag_protocol = DSA_TAG_PROTO_EDSA,
		.flags = MV88E6XXX_FLAGS_FAMILY_6320,
		.ops = &mv88e6321_ops,
	},

<<<<<<< HEAD
	[MV88E6141] = {
		.prod_num = PORT_SWITCH_ID_PROD_NUM_6141,
		.family = MV88E6XXX_FAMILY_6341,
		.name = "Marvell 88E6341",
		.num_databases = 4096,
		.num_ports = 6,
		.port_base_addr = 0x10,
		.global1_addr = 0x1b,
		.age_time_coeff = 3750,
		.atu_move_port_mask = 0x1f,
		.tag_protocol = DSA_TAG_PROTO_EDSA,
		.flags = MV88E6XXX_FLAGS_FAMILY_6341,
		.ops = &mv88e6141_ops,
	},

=======
>>>>>>> 397df709
	[MV88E6341] = {
		.prod_num = PORT_SWITCH_ID_PROD_NUM_6341,
		.family = MV88E6XXX_FAMILY_6341,
		.name = "Marvell 88E6341",
		.num_databases = 4096,
		.num_ports = 6,
		.port_base_addr = 0x10,
		.global1_addr = 0x1b,
		.age_time_coeff = 3750,
		.atu_move_port_mask = 0x1f,
		.tag_protocol = DSA_TAG_PROTO_EDSA,
		.flags = MV88E6XXX_FLAGS_FAMILY_6341,
		.ops = &mv88e6341_ops,
	},

	[MV88E6350] = {
		.prod_num = PORT_SWITCH_ID_PROD_NUM_6350,
		.family = MV88E6XXX_FAMILY_6351,
		.name = "Marvell 88E6350",
		.num_databases = 4096,
		.num_ports = 7,
		.port_base_addr = 0x10,
		.global1_addr = 0x1b,
		.age_time_coeff = 15000,
		.g1_irqs = 9,
		.atu_move_port_mask = 0xf,
		.tag_protocol = DSA_TAG_PROTO_EDSA,
		.flags = MV88E6XXX_FLAGS_FAMILY_6351,
		.ops = &mv88e6350_ops,
	},

	[MV88E6351] = {
		.prod_num = PORT_SWITCH_ID_PROD_NUM_6351,
		.family = MV88E6XXX_FAMILY_6351,
		.name = "Marvell 88E6351",
		.num_databases = 4096,
		.num_ports = 7,
		.port_base_addr = 0x10,
		.global1_addr = 0x1b,
		.age_time_coeff = 15000,
		.g1_irqs = 9,
		.atu_move_port_mask = 0xf,
		.tag_protocol = DSA_TAG_PROTO_EDSA,
		.flags = MV88E6XXX_FLAGS_FAMILY_6351,
		.ops = &mv88e6351_ops,
	},

	[MV88E6352] = {
		.prod_num = PORT_SWITCH_ID_PROD_NUM_6352,
		.family = MV88E6XXX_FAMILY_6352,
		.name = "Marvell 88E6352",
		.num_databases = 4096,
		.num_ports = 7,
		.port_base_addr = 0x10,
		.global1_addr = 0x1b,
		.age_time_coeff = 15000,
		.g1_irqs = 9,
		.atu_move_port_mask = 0xf,
		.tag_protocol = DSA_TAG_PROTO_EDSA,
		.flags = MV88E6XXX_FLAGS_FAMILY_6352,
		.ops = &mv88e6352_ops,
	},
	[MV88E6390] = {
		.prod_num = PORT_SWITCH_ID_PROD_NUM_6390,
		.family = MV88E6XXX_FAMILY_6390,
		.name = "Marvell 88E6390",
		.num_databases = 4096,
		.num_ports = 11,	/* 10 + Z80 */
		.port_base_addr = 0x0,
		.global1_addr = 0x1b,
		.age_time_coeff = 3750,
		.g1_irqs = 9,
		.atu_move_port_mask = 0x1f,
		.tag_protocol = DSA_TAG_PROTO_DSA,
		.flags = MV88E6XXX_FLAGS_FAMILY_6390,
		.ops = &mv88e6390_ops,
	},
	[MV88E6390X] = {
		.prod_num = PORT_SWITCH_ID_PROD_NUM_6390X,
		.family = MV88E6XXX_FAMILY_6390,
		.name = "Marvell 88E6390X",
		.num_databases = 4096,
		.num_ports = 11,	/* 10 + Z80 */
		.port_base_addr = 0x0,
		.global1_addr = 0x1b,
		.age_time_coeff = 3750,
		.g1_irqs = 9,
		.atu_move_port_mask = 0x1f,
		.tag_protocol = DSA_TAG_PROTO_DSA,
		.flags = MV88E6XXX_FLAGS_FAMILY_6390,
		.ops = &mv88e6390x_ops,
	},
};

static const struct mv88e6xxx_info *mv88e6xxx_lookup_info(unsigned int prod_num)
{
	int i;

	for (i = 0; i < ARRAY_SIZE(mv88e6xxx_table); ++i)
		if (mv88e6xxx_table[i].prod_num == prod_num)
			return &mv88e6xxx_table[i];

	return NULL;
}

static int mv88e6xxx_detect(struct mv88e6xxx_chip *chip)
{
	const struct mv88e6xxx_info *info;
	unsigned int prod_num, rev;
	u16 id;
	int err;

	mutex_lock(&chip->reg_lock);
	err = mv88e6xxx_port_read(chip, 0, PORT_SWITCH_ID, &id);
	mutex_unlock(&chip->reg_lock);
	if (err)
		return err;

	prod_num = (id & 0xfff0) >> 4;
	rev = id & 0x000f;

	info = mv88e6xxx_lookup_info(prod_num);
	if (!info)
		return -ENODEV;

	/* Update the compatible info with the probed one */
	chip->info = info;

	err = mv88e6xxx_g2_require(chip);
	if (err)
		return err;

	dev_info(chip->dev, "switch 0x%x detected: %s, revision %u\n",
		 chip->info->prod_num, chip->info->name, rev);

	return 0;
}

static struct mv88e6xxx_chip *mv88e6xxx_alloc_chip(struct device *dev)
{
	struct mv88e6xxx_chip *chip;

	chip = devm_kzalloc(dev, sizeof(*chip), GFP_KERNEL);
	if (!chip)
		return NULL;

	chip->dev = dev;

	mutex_init(&chip->reg_lock);
	INIT_LIST_HEAD(&chip->mdios);

	return chip;
}

static void mv88e6xxx_phy_init(struct mv88e6xxx_chip *chip)
{
	if (chip->info->ops->ppu_enable && chip->info->ops->ppu_disable)
		mv88e6xxx_ppu_state_init(chip);
}

static void mv88e6xxx_phy_destroy(struct mv88e6xxx_chip *chip)
{
	if (chip->info->ops->ppu_enable && chip->info->ops->ppu_disable)
		mv88e6xxx_ppu_state_destroy(chip);
}

static int mv88e6xxx_smi_init(struct mv88e6xxx_chip *chip,
			      struct mii_bus *bus, int sw_addr)
{
	if (sw_addr == 0)
		chip->smi_ops = &mv88e6xxx_smi_single_chip_ops;
	else if (mv88e6xxx_has(chip, MV88E6XXX_FLAGS_MULTI_CHIP))
		chip->smi_ops = &mv88e6xxx_smi_multi_chip_ops;
	else
		return -EINVAL;

	chip->bus = bus;
	chip->sw_addr = sw_addr;

	return 0;
}

static enum dsa_tag_protocol mv88e6xxx_get_tag_protocol(struct dsa_switch *ds)
{
	struct mv88e6xxx_chip *chip = ds->priv;

	return chip->info->tag_protocol;
}

static const char *mv88e6xxx_drv_probe(struct device *dsa_dev,
				       struct device *host_dev, int sw_addr,
				       void **priv)
{
	struct mv88e6xxx_chip *chip;
	struct mii_bus *bus;
	int err;

	bus = dsa_host_dev_to_mii_bus(host_dev);
	if (!bus)
		return NULL;

	chip = mv88e6xxx_alloc_chip(dsa_dev);
	if (!chip)
		return NULL;

	/* Legacy SMI probing will only support chips similar to 88E6085 */
	chip->info = &mv88e6xxx_table[MV88E6085];

	err = mv88e6xxx_smi_init(chip, bus, sw_addr);
	if (err)
		goto free;

	err = mv88e6xxx_detect(chip);
	if (err)
		goto free;

	mutex_lock(&chip->reg_lock);
	err = mv88e6xxx_switch_reset(chip);
	mutex_unlock(&chip->reg_lock);
	if (err)
		goto free;

	mv88e6xxx_phy_init(chip);

	err = mv88e6xxx_mdios_register(chip, NULL);
	if (err)
		goto free;

	*priv = chip;

	return chip->info->name;
free:
	devm_kfree(dsa_dev, chip);

	return NULL;
}

static int mv88e6xxx_port_mdb_prepare(struct dsa_switch *ds, int port,
				      const struct switchdev_obj_port_mdb *mdb,
				      struct switchdev_trans *trans)
{
	/* We don't need any dynamic resource from the kernel (yet),
	 * so skip the prepare phase.
	 */

	return 0;
}

static void mv88e6xxx_port_mdb_add(struct dsa_switch *ds, int port,
				   const struct switchdev_obj_port_mdb *mdb,
				   struct switchdev_trans *trans)
{
	struct mv88e6xxx_chip *chip = ds->priv;

	mutex_lock(&chip->reg_lock);
	if (mv88e6xxx_port_db_load_purge(chip, port, mdb->addr, mdb->vid,
					 GLOBAL_ATU_DATA_STATE_MC_STATIC))
		netdev_err(ds->ports[port].netdev, "failed to load multicast MAC address\n");
	mutex_unlock(&chip->reg_lock);
}

static int mv88e6xxx_port_mdb_del(struct dsa_switch *ds, int port,
				  const struct switchdev_obj_port_mdb *mdb)
{
	struct mv88e6xxx_chip *chip = ds->priv;
	int err;

	mutex_lock(&chip->reg_lock);
	err = mv88e6xxx_port_db_load_purge(chip, port, mdb->addr, mdb->vid,
					   GLOBAL_ATU_DATA_STATE_UNUSED);
	mutex_unlock(&chip->reg_lock);

	return err;
}

static int mv88e6xxx_port_mdb_dump(struct dsa_switch *ds, int port,
				   struct switchdev_obj_port_mdb *mdb,
				   int (*cb)(struct switchdev_obj *obj))
{
	struct mv88e6xxx_chip *chip = ds->priv;
	int err;

	mutex_lock(&chip->reg_lock);
	err = mv88e6xxx_port_db_dump(chip, port, &mdb->obj, cb);
	mutex_unlock(&chip->reg_lock);

	return err;
}

static const struct dsa_switch_ops mv88e6xxx_switch_ops = {
	.probe			= mv88e6xxx_drv_probe,
	.get_tag_protocol	= mv88e6xxx_get_tag_protocol,
	.setup			= mv88e6xxx_setup,
	.set_addr		= mv88e6xxx_set_addr,
	.adjust_link		= mv88e6xxx_adjust_link,
	.get_strings		= mv88e6xxx_get_strings,
	.get_ethtool_stats	= mv88e6xxx_get_ethtool_stats,
	.get_sset_count		= mv88e6xxx_get_sset_count,
	.set_eee		= mv88e6xxx_set_eee,
	.get_eee		= mv88e6xxx_get_eee,
	.get_eeprom_len		= mv88e6xxx_get_eeprom_len,
	.get_eeprom		= mv88e6xxx_get_eeprom,
	.set_eeprom		= mv88e6xxx_set_eeprom,
	.get_regs_len		= mv88e6xxx_get_regs_len,
	.get_regs		= mv88e6xxx_get_regs,
	.set_ageing_time	= mv88e6xxx_set_ageing_time,
	.port_bridge_join	= mv88e6xxx_port_bridge_join,
	.port_bridge_leave	= mv88e6xxx_port_bridge_leave,
	.port_stp_state_set	= mv88e6xxx_port_stp_state_set,
	.port_fast_age		= mv88e6xxx_port_fast_age,
	.port_vlan_filtering	= mv88e6xxx_port_vlan_filtering,
	.port_vlan_prepare	= mv88e6xxx_port_vlan_prepare,
	.port_vlan_add		= mv88e6xxx_port_vlan_add,
	.port_vlan_del		= mv88e6xxx_port_vlan_del,
	.port_vlan_dump		= mv88e6xxx_port_vlan_dump,
	.port_fdb_prepare       = mv88e6xxx_port_fdb_prepare,
	.port_fdb_add           = mv88e6xxx_port_fdb_add,
	.port_fdb_del           = mv88e6xxx_port_fdb_del,
	.port_fdb_dump          = mv88e6xxx_port_fdb_dump,
	.port_mdb_prepare       = mv88e6xxx_port_mdb_prepare,
	.port_mdb_add           = mv88e6xxx_port_mdb_add,
	.port_mdb_del           = mv88e6xxx_port_mdb_del,
	.port_mdb_dump          = mv88e6xxx_port_mdb_dump,
};

static struct dsa_switch_driver mv88e6xxx_switch_drv = {
	.ops			= &mv88e6xxx_switch_ops,
};

static int mv88e6xxx_register_switch(struct mv88e6xxx_chip *chip)
{
	struct device *dev = chip->dev;
	struct dsa_switch *ds;

	ds = dsa_switch_alloc(dev, DSA_MAX_PORTS);
	if (!ds)
		return -ENOMEM;

	ds->priv = chip;
	ds->ops = &mv88e6xxx_switch_ops;
	ds->ageing_time_min = chip->info->age_time_coeff;
	ds->ageing_time_max = chip->info->age_time_coeff * U8_MAX;

	dev_set_drvdata(dev, ds);

	return dsa_register_switch(ds, dev);
}

static void mv88e6xxx_unregister_switch(struct mv88e6xxx_chip *chip)
{
	dsa_unregister_switch(chip->ds);
}

static int mv88e6xxx_probe(struct mdio_device *mdiodev)
{
	struct device *dev = &mdiodev->dev;
	struct device_node *np = dev->of_node;
	const struct mv88e6xxx_info *compat_info;
	struct mv88e6xxx_chip *chip;
	u32 eeprom_len;
	int err;

	compat_info = of_device_get_match_data(dev);
	if (!compat_info)
		return -EINVAL;

	chip = mv88e6xxx_alloc_chip(dev);
	if (!chip)
		return -ENOMEM;

	chip->info = compat_info;

	err = mv88e6xxx_smi_init(chip, mdiodev->bus, mdiodev->addr);
	if (err)
		return err;

	chip->reset = devm_gpiod_get_optional(dev, "reset", GPIOD_OUT_LOW);
	if (IS_ERR(chip->reset))
		return PTR_ERR(chip->reset);

	err = mv88e6xxx_detect(chip);
	if (err)
		return err;

	mv88e6xxx_phy_init(chip);

	if (chip->info->ops->get_eeprom &&
	    !of_property_read_u32(np, "eeprom-length", &eeprom_len))
		chip->eeprom_len = eeprom_len;

	mutex_lock(&chip->reg_lock);
	err = mv88e6xxx_switch_reset(chip);
	mutex_unlock(&chip->reg_lock);
	if (err)
		goto out;

	chip->irq = of_irq_get(np, 0);
	if (chip->irq == -EPROBE_DEFER) {
		err = chip->irq;
		goto out;
	}

	if (chip->irq > 0) {
		/* Has to be performed before the MDIO bus is created,
		 * because the PHYs will link there interrupts to these
		 * interrupt controllers
		 */
		mutex_lock(&chip->reg_lock);
		err = mv88e6xxx_g1_irq_setup(chip);
		mutex_unlock(&chip->reg_lock);

		if (err)
			goto out;

		if (mv88e6xxx_has(chip, MV88E6XXX_FLAG_G2_INT)) {
			err = mv88e6xxx_g2_irq_setup(chip);
			if (err)
				goto out_g1_irq;
		}
	}

	err = mv88e6xxx_mdios_register(chip, np);
	if (err)
		goto out_g2_irq;

	err = mv88e6xxx_register_switch(chip);
	if (err)
		goto out_mdio;

	return 0;

out_mdio:
	mv88e6xxx_mdios_unregister(chip);
out_g2_irq:
	if (mv88e6xxx_has(chip, MV88E6XXX_FLAG_G2_INT) && chip->irq > 0)
		mv88e6xxx_g2_irq_free(chip);
out_g1_irq:
	if (chip->irq > 0) {
		mutex_lock(&chip->reg_lock);
		mv88e6xxx_g1_irq_free(chip);
		mutex_unlock(&chip->reg_lock);
	}
out:
	return err;
}

static void mv88e6xxx_remove(struct mdio_device *mdiodev)
{
	struct dsa_switch *ds = dev_get_drvdata(&mdiodev->dev);
	struct mv88e6xxx_chip *chip = ds->priv;

	mv88e6xxx_phy_destroy(chip);
	mv88e6xxx_unregister_switch(chip);
	mv88e6xxx_mdios_unregister(chip);

	if (chip->irq > 0) {
		if (mv88e6xxx_has(chip, MV88E6XXX_FLAG_G2_INT))
			mv88e6xxx_g2_irq_free(chip);
		mv88e6xxx_g1_irq_free(chip);
	}
}

static const struct of_device_id mv88e6xxx_of_match[] = {
	{
		.compatible = "marvell,mv88e6085",
		.data = &mv88e6xxx_table[MV88E6085],
	},
	{
		.compatible = "marvell,mv88e6190",
		.data = &mv88e6xxx_table[MV88E6190],
	},
	{ /* sentinel */ },
};

MODULE_DEVICE_TABLE(of, mv88e6xxx_of_match);

static struct mdio_driver mv88e6xxx_driver = {
	.probe	= mv88e6xxx_probe,
	.remove = mv88e6xxx_remove,
	.mdiodrv.driver = {
		.name = "mv88e6085",
		.of_match_table = mv88e6xxx_of_match,
	},
};

static int __init mv88e6xxx_init(void)
{
	register_switch_driver(&mv88e6xxx_switch_drv);
	return mdio_driver_register(&mv88e6xxx_driver);
}
module_init(mv88e6xxx_init);

static void __exit mv88e6xxx_cleanup(void)
{
	mdio_driver_unregister(&mv88e6xxx_driver);
	unregister_switch_driver(&mv88e6xxx_switch_drv);
}
module_exit(mv88e6xxx_cleanup);

MODULE_AUTHOR("Lennert Buytenhek <buytenh@wantstofly.org>");
MODULE_DESCRIPTION("Driver for Marvell 88E6XXX ethernet switch chips");
MODULE_LICENSE("GPL");<|MERGE_RESOLUTION|>--- conflicted
+++ resolved
@@ -2265,7 +2265,6 @@
 
 	return mv88e6xxx_port_set_message_port(chip, port, message);
 }
-<<<<<<< HEAD
 
 static int mv88e6xxx_setup_egress_floods(struct mv88e6xxx_chip *chip, int port)
 {
@@ -2276,18 +2275,6 @@
 		return chip->info->ops->port_set_egress_floods(chip, port,
 							       flood, flood);
 
-=======
-
-static int mv88e6xxx_setup_egress_floods(struct mv88e6xxx_chip *chip, int port)
-{
-	bool flood = port == dsa_upstream_port(chip->ds);
-
-	/* Upstream ports flood frames with unknown unicast or multicast DA */
-	if (chip->info->ops->port_set_egress_floods)
-		return chip->info->ops->port_set_egress_floods(chip, port,
-							       flood, flood);
-
->>>>>>> 397df709
 	return 0;
 }
 
@@ -3514,71 +3501,6 @@
 	.reset = mv88e6352_g1_reset,
 };
 
-<<<<<<< HEAD
-static const struct mv88e6xxx_ops mv88e6141_ops = {
-	/* MV88E6XXX_FAMILY_6341 */
-	.get_eeprom = mv88e6xxx_g2_get_eeprom8,
-	.set_eeprom = mv88e6xxx_g2_set_eeprom8,
-	.set_switch_mac = mv88e6xxx_g2_set_switch_mac,
-	.phy_read = mv88e6xxx_g2_smi_phy_read,
-	.phy_write = mv88e6xxx_g2_smi_phy_write,
-	.port_set_link = mv88e6xxx_port_set_link,
-	.port_set_duplex = mv88e6xxx_port_set_duplex,
-	.port_set_rgmii_delay = mv88e6390_port_set_rgmii_delay,
-	.port_set_speed = mv88e6390_port_set_speed,
-	.port_tag_remap = mv88e6095_port_tag_remap,
-	.port_set_frame_mode = mv88e6351_port_set_frame_mode,
-	.port_set_egress_floods = mv88e6352_port_set_egress_floods,
-	.port_set_ether_type = mv88e6351_port_set_ether_type,
-	.port_jumbo_config = mv88e6165_port_jumbo_config,
-	.port_egress_rate_limiting = mv88e6097_port_egress_rate_limiting,
-	.port_pause_config = mv88e6097_port_pause_config,
-	.port_disable_learn_limit = mv88e6xxx_port_disable_learn_limit,
-	.port_disable_pri_override = mv88e6xxx_port_disable_pri_override,
-	.stats_snapshot = mv88e6390_g1_stats_snapshot,
-	.stats_get_sset_count = mv88e6320_stats_get_sset_count,
-	.stats_get_strings = mv88e6320_stats_get_strings,
-	.stats_get_stats = mv88e6390_stats_get_stats,
-	.g1_set_cpu_port = mv88e6390_g1_set_cpu_port,
-	.g1_set_egress_port = mv88e6390_g1_set_egress_port,
-	.watchdog_ops = &mv88e6390_watchdog_ops,
-	.mgmt_rsvd2cpu =  mv88e6390_g1_mgmt_rsvd2cpu,
-	.reset = mv88e6352_g1_reset,
-};
-
-static const struct mv88e6xxx_ops mv88e6341_ops = {
-	/* MV88E6XXX_FAMILY_6341 */
-	.get_eeprom = mv88e6xxx_g2_get_eeprom8,
-	.set_eeprom = mv88e6xxx_g2_set_eeprom8,
-	.set_switch_mac = mv88e6xxx_g2_set_switch_mac,
-	.phy_read = mv88e6xxx_g2_smi_phy_read,
-	.phy_write = mv88e6xxx_g2_smi_phy_write,
-	.port_set_link = mv88e6xxx_port_set_link,
-	.port_set_duplex = mv88e6xxx_port_set_duplex,
-	.port_set_rgmii_delay = mv88e6390_port_set_rgmii_delay,
-	.port_set_speed = mv88e6390_port_set_speed,
-	.port_tag_remap = mv88e6095_port_tag_remap,
-	.port_set_frame_mode = mv88e6351_port_set_frame_mode,
-	.port_set_egress_floods = mv88e6352_port_set_egress_floods,
-	.port_set_ether_type = mv88e6351_port_set_ether_type,
-	.port_jumbo_config = mv88e6165_port_jumbo_config,
-	.port_egress_rate_limiting = mv88e6097_port_egress_rate_limiting,
-	.port_pause_config = mv88e6097_port_pause_config,
-	.port_disable_learn_limit = mv88e6xxx_port_disable_learn_limit,
-	.port_disable_pri_override = mv88e6xxx_port_disable_pri_override,
-	.stats_snapshot = mv88e6390_g1_stats_snapshot,
-	.stats_get_sset_count = mv88e6320_stats_get_sset_count,
-	.stats_get_strings = mv88e6320_stats_get_strings,
-	.stats_get_stats = mv88e6390_stats_get_stats,
-	.g1_set_cpu_port = mv88e6390_g1_set_cpu_port,
-	.g1_set_egress_port = mv88e6390_g1_set_egress_port,
-	.watchdog_ops = &mv88e6390_watchdog_ops,
-	.mgmt_rsvd2cpu =  mv88e6390_g1_mgmt_rsvd2cpu,
-	.reset = mv88e6352_g1_reset,
-};
-
-=======
->>>>>>> 397df709
 static const struct mv88e6xxx_ops mv88e6390_ops = {
 	/* MV88E6XXX_FAMILY_6390 */
 	.get_eeprom = mv88e6xxx_g2_get_eeprom8,
@@ -3644,39 +3566,6 @@
 	.reset = mv88e6352_g1_reset,
 };
 
-<<<<<<< HEAD
-static const struct mv88e6xxx_ops mv88e6391_ops = {
-	/* MV88E6XXX_FAMILY_6390 */
-	.get_eeprom = mv88e6xxx_g2_get_eeprom8,
-	.set_eeprom = mv88e6xxx_g2_set_eeprom8,
-	.set_switch_mac = mv88e6xxx_g2_set_switch_mac,
-	.phy_read = mv88e6xxx_g2_smi_phy_read,
-	.phy_write = mv88e6xxx_g2_smi_phy_write,
-	.port_set_link = mv88e6xxx_port_set_link,
-	.port_set_duplex = mv88e6xxx_port_set_duplex,
-	.port_set_rgmii_delay = mv88e6390_port_set_rgmii_delay,
-	.port_set_speed = mv88e6390_port_set_speed,
-	.port_tag_remap = mv88e6390_port_tag_remap,
-	.port_set_frame_mode = mv88e6351_port_set_frame_mode,
-	.port_set_egress_floods = mv88e6352_port_set_egress_floods,
-	.port_set_ether_type = mv88e6351_port_set_ether_type,
-	.port_pause_config = mv88e6390_port_pause_config,
-	.port_disable_learn_limit = mv88e6xxx_port_disable_learn_limit,
-	.port_disable_pri_override = mv88e6xxx_port_disable_pri_override,
-	.stats_snapshot = mv88e6390_g1_stats_snapshot,
-	.stats_set_histogram = mv88e6390_g1_stats_set_histogram,
-	.stats_get_sset_count = mv88e6320_stats_get_sset_count,
-	.stats_get_strings = mv88e6320_stats_get_strings,
-	.stats_get_stats = mv88e6390_stats_get_stats,
-	.g1_set_cpu_port = mv88e6390_g1_set_cpu_port,
-	.g1_set_egress_port = mv88e6390_g1_set_egress_port,
-	.watchdog_ops = &mv88e6390_watchdog_ops,
-	.mgmt_rsvd2cpu = mv88e6390_g1_mgmt_rsvd2cpu,
-	.reset = mv88e6352_g1_reset,
-};
-
-=======
->>>>>>> 397df709
 static const struct mv88e6xxx_info mv88e6xxx_table[] = {
 	[MV88E6085] = {
 		.prod_num = PORT_SWITCH_ID_PROD_NUM_6085,
@@ -3997,24 +3886,6 @@
 		.ops = &mv88e6321_ops,
 	},
 
-<<<<<<< HEAD
-	[MV88E6141] = {
-		.prod_num = PORT_SWITCH_ID_PROD_NUM_6141,
-		.family = MV88E6XXX_FAMILY_6341,
-		.name = "Marvell 88E6341",
-		.num_databases = 4096,
-		.num_ports = 6,
-		.port_base_addr = 0x10,
-		.global1_addr = 0x1b,
-		.age_time_coeff = 3750,
-		.atu_move_port_mask = 0x1f,
-		.tag_protocol = DSA_TAG_PROTO_EDSA,
-		.flags = MV88E6XXX_FLAGS_FAMILY_6341,
-		.ops = &mv88e6141_ops,
-	},
-
-=======
->>>>>>> 397df709
 	[MV88E6341] = {
 		.prod_num = PORT_SWITCH_ID_PROD_NUM_6341,
 		.family = MV88E6XXX_FAMILY_6341,
