/*******************************************************************************

  Intel 10 Gigabit PCI Express Linux driver
  Copyright(c) 1999 - 2011 Intel Corporation.

  This program is free software; you can redistribute it and/or modify it
  under the terms and conditions of the GNU General Public License,
  version 2, as published by the Free Software Foundation.

  This program is distributed in the hope it will be useful, but WITHOUT
  ANY WARRANTY; without even the implied warranty of MERCHANTABILITY or
  FITNESS FOR A PARTICULAR PURPOSE.  See the GNU General Public License for
  more details.

  You should have received a copy of the GNU General Public License along with
  this program; if not, write to the Free Software Foundation, Inc.,
  51 Franklin St - Fifth Floor, Boston, MA 02110-1301 USA.

  The full GNU General Public License is included in this distribution in
  the file called "COPYING".

  Contact Information:
  Linux NICS <linux.nics@intel.com>
  e1000-devel Mailing List <e1000-devel@lists.sourceforge.net>
  Intel Corporation, 5200 N.E. Elam Young Parkway, Hillsboro, OR 97124-6497

*******************************************************************************/

#include "ixgbe.h"
#include <linux/dcbnl.h>
#include "ixgbe_dcb_82598.h"
#include "ixgbe_dcb_82599.h"

/* Callbacks for DCB netlink in the kernel */
#define BIT_DCB_MODE	0x01
#define BIT_PFC		0x02
#define BIT_PG_RX	0x04
#define BIT_PG_TX	0x08
#define BIT_APP_UPCHG	0x10
#define BIT_LINKSPEED   0x80

/* Responses for the DCB_C_SET_ALL command */
#define DCB_HW_CHG_RST  0  /* DCB configuration changed with reset */
#define DCB_NO_HW_CHG   1  /* DCB configuration did not change */
#define DCB_HW_CHG      2  /* DCB configuration changed, no reset */

int ixgbe_copy_dcb_cfg(struct ixgbe_dcb_config *src_dcb_cfg,
                       struct ixgbe_dcb_config *dst_dcb_cfg, int tc_max)
{
	struct tc_configuration *src_tc_cfg = NULL;
	struct tc_configuration *dst_tc_cfg = NULL;
	int i;

	if (!src_dcb_cfg || !dst_dcb_cfg)
		return -EINVAL;

	for (i = DCB_PG_ATTR_TC_0; i < tc_max + DCB_PG_ATTR_TC_0; i++) {
		src_tc_cfg = &src_dcb_cfg->tc_config[i - DCB_PG_ATTR_TC_0];
		dst_tc_cfg = &dst_dcb_cfg->tc_config[i - DCB_PG_ATTR_TC_0];

		dst_tc_cfg->path[DCB_TX_CONFIG].prio_type =
				src_tc_cfg->path[DCB_TX_CONFIG].prio_type;

		dst_tc_cfg->path[DCB_TX_CONFIG].bwg_id =
				src_tc_cfg->path[DCB_TX_CONFIG].bwg_id;

		dst_tc_cfg->path[DCB_TX_CONFIG].bwg_percent =
				src_tc_cfg->path[DCB_TX_CONFIG].bwg_percent;

		dst_tc_cfg->path[DCB_TX_CONFIG].up_to_tc_bitmap =
				src_tc_cfg->path[DCB_TX_CONFIG].up_to_tc_bitmap;

		dst_tc_cfg->path[DCB_RX_CONFIG].prio_type =
				src_tc_cfg->path[DCB_RX_CONFIG].prio_type;

		dst_tc_cfg->path[DCB_RX_CONFIG].bwg_id =
				src_tc_cfg->path[DCB_RX_CONFIG].bwg_id;

		dst_tc_cfg->path[DCB_RX_CONFIG].bwg_percent =
				src_tc_cfg->path[DCB_RX_CONFIG].bwg_percent;

		dst_tc_cfg->path[DCB_RX_CONFIG].up_to_tc_bitmap =
				src_tc_cfg->path[DCB_RX_CONFIG].up_to_tc_bitmap;
	}

	for (i = DCB_PG_ATTR_BW_ID_0; i < DCB_PG_ATTR_BW_ID_MAX; i++) {
		dst_dcb_cfg->bw_percentage[DCB_TX_CONFIG]
			[i-DCB_PG_ATTR_BW_ID_0] = src_dcb_cfg->bw_percentage
				[DCB_TX_CONFIG][i-DCB_PG_ATTR_BW_ID_0];
		dst_dcb_cfg->bw_percentage[DCB_RX_CONFIG]
			[i-DCB_PG_ATTR_BW_ID_0] = src_dcb_cfg->bw_percentage
				[DCB_RX_CONFIG][i-DCB_PG_ATTR_BW_ID_0];
	}

	for (i = DCB_PFC_UP_ATTR_0; i < DCB_PFC_UP_ATTR_MAX; i++) {
		dst_dcb_cfg->tc_config[i - DCB_PFC_UP_ATTR_0].dcb_pfc =
			src_dcb_cfg->tc_config[i - DCB_PFC_UP_ATTR_0].dcb_pfc;
	}

	dst_dcb_cfg->pfc_mode_enable = src_dcb_cfg->pfc_mode_enable;

	return 0;
}

static u8 ixgbe_dcbnl_get_state(struct net_device *netdev)
{
	struct ixgbe_adapter *adapter = netdev_priv(netdev);

	return !!(adapter->flags & IXGBE_FLAG_DCB_ENABLED);
}

static u8 ixgbe_dcbnl_set_state(struct net_device *netdev, u8 state)
{
	u8 err = 0;
	struct ixgbe_adapter *adapter = netdev_priv(netdev);

	if (state > 0) {
		/* Turn on DCB */
		if (adapter->flags & IXGBE_FLAG_DCB_ENABLED)
			goto out;

		if (!(adapter->flags & IXGBE_FLAG_MSIX_ENABLED)) {
			e_err(drv, "Enable failed, needs MSI-X\n");
			err = 1;
			goto out;
		}

		if (netif_running(netdev))
			netdev->netdev_ops->ndo_stop(netdev);
		ixgbe_clear_interrupt_scheme(adapter);

		switch (adapter->hw.mac.type) {
		case ixgbe_mac_82598EB:
			adapter->last_lfc_mode = adapter->hw.fc.current_mode;
			adapter->hw.fc.requested_mode = ixgbe_fc_none;
			break;
		case ixgbe_mac_82599EB:
		case ixgbe_mac_X540:
			adapter->flags &= ~IXGBE_FLAG_FDIR_HASH_CAPABLE;
			adapter->flags &= ~IXGBE_FLAG_FDIR_PERFECT_CAPABLE;
			break;
		default:
			break;
		}

		adapter->flags |= IXGBE_FLAG_DCB_ENABLED;
		if (!netdev_get_num_tc(netdev))
			ixgbe_setup_tc(netdev, MAX_TRAFFIC_CLASS);

		ixgbe_init_interrupt_scheme(adapter);
		if (netif_running(netdev))
			netdev->netdev_ops->ndo_open(netdev);
	} else {
		/* Turn off DCB */
		if (adapter->flags & IXGBE_FLAG_DCB_ENABLED) {
			if (netif_running(netdev))
				netdev->netdev_ops->ndo_stop(netdev);
			ixgbe_clear_interrupt_scheme(adapter);

			adapter->hw.fc.requested_mode = adapter->last_lfc_mode;
			adapter->temp_dcb_cfg.pfc_mode_enable = false;
			adapter->dcb_cfg.pfc_mode_enable = false;
			adapter->flags &= ~IXGBE_FLAG_DCB_ENABLED;
			switch (adapter->hw.mac.type) {
			case ixgbe_mac_82599EB:
			case ixgbe_mac_X540:
				adapter->flags |= IXGBE_FLAG_FDIR_HASH_CAPABLE;
				break;
			default:
				break;
			}

			ixgbe_setup_tc(netdev, 0);

			ixgbe_init_interrupt_scheme(adapter);
			if (netif_running(netdev))
				netdev->netdev_ops->ndo_open(netdev);
		}
	}
out:
	return err;
}

static void ixgbe_dcbnl_get_perm_hw_addr(struct net_device *netdev,
					 u8 *perm_addr)
{
	struct ixgbe_adapter *adapter = netdev_priv(netdev);
	int i, j;

	memset(perm_addr, 0xff, MAX_ADDR_LEN);

	for (i = 0; i < netdev->addr_len; i++)
		perm_addr[i] = adapter->hw.mac.perm_addr[i];

	switch (adapter->hw.mac.type) {
	case ixgbe_mac_82599EB:
	case ixgbe_mac_X540:
		for (j = 0; j < netdev->addr_len; j++, i++)
			perm_addr[i] = adapter->hw.mac.san_addr[j];
		break;
	default:
		break;
	}
}

static void ixgbe_dcbnl_set_pg_tc_cfg_tx(struct net_device *netdev, int tc,
                                         u8 prio, u8 bwg_id, u8 bw_pct,
                                         u8 up_map)
{
	struct ixgbe_adapter *adapter = netdev_priv(netdev);

	if (prio != DCB_ATTR_VALUE_UNDEFINED)
		adapter->temp_dcb_cfg.tc_config[tc].path[0].prio_type = prio;
	if (bwg_id != DCB_ATTR_VALUE_UNDEFINED)
		adapter->temp_dcb_cfg.tc_config[tc].path[0].bwg_id = bwg_id;
	if (bw_pct != DCB_ATTR_VALUE_UNDEFINED)
		adapter->temp_dcb_cfg.tc_config[tc].path[0].bwg_percent =
			bw_pct;
	if (up_map != DCB_ATTR_VALUE_UNDEFINED)
		adapter->temp_dcb_cfg.tc_config[tc].path[0].up_to_tc_bitmap =
			up_map;

	if ((adapter->temp_dcb_cfg.tc_config[tc].path[0].prio_type !=
	     adapter->dcb_cfg.tc_config[tc].path[0].prio_type) ||
	    (adapter->temp_dcb_cfg.tc_config[tc].path[0].bwg_id !=
	     adapter->dcb_cfg.tc_config[tc].path[0].bwg_id) ||
	    (adapter->temp_dcb_cfg.tc_config[tc].path[0].bwg_percent !=
	     adapter->dcb_cfg.tc_config[tc].path[0].bwg_percent) ||
	    (adapter->temp_dcb_cfg.tc_config[tc].path[0].up_to_tc_bitmap !=
	     adapter->dcb_cfg.tc_config[tc].path[0].up_to_tc_bitmap))
		adapter->dcb_set_bitmap |= BIT_PG_TX;
}

static void ixgbe_dcbnl_set_pg_bwg_cfg_tx(struct net_device *netdev, int bwg_id,
                                          u8 bw_pct)
{
	struct ixgbe_adapter *adapter = netdev_priv(netdev);

	adapter->temp_dcb_cfg.bw_percentage[0][bwg_id] = bw_pct;

	if (adapter->temp_dcb_cfg.bw_percentage[0][bwg_id] !=
	    adapter->dcb_cfg.bw_percentage[0][bwg_id])
		adapter->dcb_set_bitmap |= BIT_PG_TX;
}

static void ixgbe_dcbnl_set_pg_tc_cfg_rx(struct net_device *netdev, int tc,
                                         u8 prio, u8 bwg_id, u8 bw_pct,
                                         u8 up_map)
{
	struct ixgbe_adapter *adapter = netdev_priv(netdev);

	if (prio != DCB_ATTR_VALUE_UNDEFINED)
		adapter->temp_dcb_cfg.tc_config[tc].path[1].prio_type = prio;
	if (bwg_id != DCB_ATTR_VALUE_UNDEFINED)
		adapter->temp_dcb_cfg.tc_config[tc].path[1].bwg_id = bwg_id;
	if (bw_pct != DCB_ATTR_VALUE_UNDEFINED)
		adapter->temp_dcb_cfg.tc_config[tc].path[1].bwg_percent =
			bw_pct;
	if (up_map != DCB_ATTR_VALUE_UNDEFINED)
		adapter->temp_dcb_cfg.tc_config[tc].path[1].up_to_tc_bitmap =
			up_map;

	if ((adapter->temp_dcb_cfg.tc_config[tc].path[1].prio_type !=
	     adapter->dcb_cfg.tc_config[tc].path[1].prio_type) ||
	    (adapter->temp_dcb_cfg.tc_config[tc].path[1].bwg_id !=
	     adapter->dcb_cfg.tc_config[tc].path[1].bwg_id) ||
	    (adapter->temp_dcb_cfg.tc_config[tc].path[1].bwg_percent !=
	     adapter->dcb_cfg.tc_config[tc].path[1].bwg_percent) ||
	    (adapter->temp_dcb_cfg.tc_config[tc].path[1].up_to_tc_bitmap !=
	     adapter->dcb_cfg.tc_config[tc].path[1].up_to_tc_bitmap))
		adapter->dcb_set_bitmap |= BIT_PG_RX;
}

static void ixgbe_dcbnl_set_pg_bwg_cfg_rx(struct net_device *netdev, int bwg_id,
                                          u8 bw_pct)
{
	struct ixgbe_adapter *adapter = netdev_priv(netdev);

	adapter->temp_dcb_cfg.bw_percentage[1][bwg_id] = bw_pct;

	if (adapter->temp_dcb_cfg.bw_percentage[1][bwg_id] !=
	    adapter->dcb_cfg.bw_percentage[1][bwg_id])
		adapter->dcb_set_bitmap |= BIT_PG_RX;
}

static void ixgbe_dcbnl_get_pg_tc_cfg_tx(struct net_device *netdev, int tc,
                                         u8 *prio, u8 *bwg_id, u8 *bw_pct,
                                         u8 *up_map)
{
	struct ixgbe_adapter *adapter = netdev_priv(netdev);

	*prio = adapter->dcb_cfg.tc_config[tc].path[0].prio_type;
	*bwg_id = adapter->dcb_cfg.tc_config[tc].path[0].bwg_id;
	*bw_pct = adapter->dcb_cfg.tc_config[tc].path[0].bwg_percent;
	*up_map = adapter->dcb_cfg.tc_config[tc].path[0].up_to_tc_bitmap;
}

static void ixgbe_dcbnl_get_pg_bwg_cfg_tx(struct net_device *netdev, int bwg_id,
                                          u8 *bw_pct)
{
	struct ixgbe_adapter *adapter = netdev_priv(netdev);

	*bw_pct = adapter->dcb_cfg.bw_percentage[0][bwg_id];
}

static void ixgbe_dcbnl_get_pg_tc_cfg_rx(struct net_device *netdev, int tc,
                                         u8 *prio, u8 *bwg_id, u8 *bw_pct,
                                         u8 *up_map)
{
	struct ixgbe_adapter *adapter = netdev_priv(netdev);

	*prio = adapter->dcb_cfg.tc_config[tc].path[1].prio_type;
	*bwg_id = adapter->dcb_cfg.tc_config[tc].path[1].bwg_id;
	*bw_pct = adapter->dcb_cfg.tc_config[tc].path[1].bwg_percent;
	*up_map = adapter->dcb_cfg.tc_config[tc].path[1].up_to_tc_bitmap;
}

static void ixgbe_dcbnl_get_pg_bwg_cfg_rx(struct net_device *netdev, int bwg_id,
                                          u8 *bw_pct)
{
	struct ixgbe_adapter *adapter = netdev_priv(netdev);

	*bw_pct = adapter->dcb_cfg.bw_percentage[1][bwg_id];
}

static void ixgbe_dcbnl_set_pfc_cfg(struct net_device *netdev, int priority,
                                    u8 setting)
{
	struct ixgbe_adapter *adapter = netdev_priv(netdev);

	adapter->temp_dcb_cfg.tc_config[priority].dcb_pfc = setting;
	if (adapter->temp_dcb_cfg.tc_config[priority].dcb_pfc !=
	    adapter->dcb_cfg.tc_config[priority].dcb_pfc) {
		adapter->dcb_set_bitmap |= BIT_PFC;
		adapter->temp_dcb_cfg.pfc_mode_enable = true;
	}
}

static void ixgbe_dcbnl_get_pfc_cfg(struct net_device *netdev, int priority,
                                    u8 *setting)
{
	struct ixgbe_adapter *adapter = netdev_priv(netdev);

	*setting = adapter->dcb_cfg.tc_config[priority].dcb_pfc;
}

static u8 ixgbe_dcbnl_set_all(struct net_device *netdev)
{
	struct ixgbe_adapter *adapter = netdev_priv(netdev);
	struct dcb_app app = {
			      .selector = DCB_APP_IDTYPE_ETHTYPE,
			      .protocol = ETH_P_FCOE,
			     };
	u8 up = dcb_getapp(netdev, &app);
	int ret;

<<<<<<< HEAD
	if (!adapter->dcb_set_bitmap ||
	    !(adapter->dcbx_cap & DCB_CAP_DCBX_VER_CEE))
		return DCB_NO_HW_CHG;

	ret = ixgbe_copy_dcb_cfg(&adapter->temp_dcb_cfg, &adapter->dcb_cfg,
				 MAX_TRAFFIC_CLASS);

=======
	ret = ixgbe_copy_dcb_cfg(&adapter->temp_dcb_cfg, &adapter->dcb_cfg,
				 MAX_TRAFFIC_CLASS);
>>>>>>> d762f438
	if (ret)
		return DCB_NO_HW_CHG;

	/* In IEEE mode app data must be parsed into DCBX format for
	 * hardware routines.
	 */
	if (adapter->dcbx_cap & DCB_CAP_DCBX_VER_IEEE)
		up = (1 << up);

#ifdef IXGBE_FCOE
	if (up && (up != (1 << adapter->fcoe.up)))
		adapter->dcb_set_bitmap |= BIT_APP_UPCHG;

	/*
	 * Only take down the adapter if an app change occurred. FCoE
	 * may shuffle tx rings in this case and this can not be done
	 * without a reset currently.
	 */
	if (adapter->dcb_set_bitmap & BIT_APP_UPCHG) {
		while (test_and_set_bit(__IXGBE_RESETTING, &adapter->state))
			usleep_range(1000, 2000);

<<<<<<< HEAD
=======
		ixgbe_fcoe_setapp(adapter, up);

>>>>>>> d762f438
		if (netif_running(netdev))
			netdev->netdev_ops->ndo_stop(netdev);
		ixgbe_clear_interrupt_scheme(adapter);
	}
#endif

	if (adapter->dcb_cfg.pfc_mode_enable) {
		switch (adapter->hw.mac.type) {
		case ixgbe_mac_82599EB:
		case ixgbe_mac_X540:
			if (adapter->hw.fc.current_mode != ixgbe_fc_pfc)
				adapter->last_lfc_mode =
				                  adapter->hw.fc.current_mode;
			break;
		default:
			break;
		}
		adapter->hw.fc.requested_mode = ixgbe_fc_pfc;
	} else {
		switch (adapter->hw.mac.type) {
		case ixgbe_mac_82598EB:
			adapter->hw.fc.requested_mode = ixgbe_fc_none;
			break;
		case ixgbe_mac_82599EB:
		case ixgbe_mac_X540:
			adapter->hw.fc.requested_mode = adapter->last_lfc_mode;
			break;
		default:
			break;
		}
	}

<<<<<<< HEAD
=======
#ifdef IXGBE_FCOE
>>>>>>> d762f438
	if (adapter->dcb_set_bitmap & BIT_APP_UPCHG) {
		ixgbe_init_interrupt_scheme(adapter);
		if (netif_running(netdev))
			netdev->netdev_ops->ndo_open(netdev);
		ret = DCB_HW_CHG_RST;
	}
<<<<<<< HEAD
=======
#endif
>>>>>>> d762f438

	if (adapter->dcb_set_bitmap & BIT_PFC) {
		u8 pfc_en;
		ixgbe_dcb_unpack_pfc(&adapter->dcb_cfg, &pfc_en);
		ixgbe_dcb_hw_pfc_config(&adapter->hw, pfc_en);
		ret = DCB_HW_CHG;
	}

	if (adapter->dcb_set_bitmap & (BIT_PG_TX|BIT_PG_RX)) {
		u16 refill[MAX_TRAFFIC_CLASS], max[MAX_TRAFFIC_CLASS];
		u8 bwg_id[MAX_TRAFFIC_CLASS], prio_type[MAX_TRAFFIC_CLASS];
		/* Priority to TC mapping in CEE case default to 1:1 */
		u8 prio_tc[MAX_TRAFFIC_CLASS] = {0, 1, 2, 3, 4, 5, 6, 7};
		int max_frame = adapter->netdev->mtu + ETH_HLEN + ETH_FCS_LEN;

#ifdef CONFIG_FCOE
		if (adapter->netdev->features & NETIF_F_FCOE_MTU)
			max_frame = max(max_frame, IXGBE_FCOE_JUMBO_FRAME_SIZE);
#endif

		ixgbe_dcb_calculate_tc_credits(&adapter->hw, &adapter->dcb_cfg,
					       max_frame, DCB_TX_CONFIG);
		ixgbe_dcb_calculate_tc_credits(&adapter->hw, &adapter->dcb_cfg,
					       max_frame, DCB_RX_CONFIG);

		ixgbe_dcb_unpack_refill(&adapter->dcb_cfg,
					DCB_TX_CONFIG, refill);
		ixgbe_dcb_unpack_max(&adapter->dcb_cfg, max);
		ixgbe_dcb_unpack_bwgid(&adapter->dcb_cfg,
				       DCB_TX_CONFIG, bwg_id);
		ixgbe_dcb_unpack_prio(&adapter->dcb_cfg,
				      DCB_TX_CONFIG, prio_type);

		ixgbe_dcb_hw_ets_config(&adapter->hw, refill, max,
					bwg_id, prio_type, prio_tc);
	}

	if (adapter->dcb_cfg.pfc_mode_enable)
		adapter->hw.fc.current_mode = ixgbe_fc_pfc;

	if (adapter->dcb_set_bitmap & BIT_APP_UPCHG)
		clear_bit(__IXGBE_RESETTING, &adapter->state);
	adapter->dcb_set_bitmap = 0x00;
	return ret;
}

static u8 ixgbe_dcbnl_getcap(struct net_device *netdev, int capid, u8 *cap)
{
	struct ixgbe_adapter *adapter = netdev_priv(netdev);

	switch (capid) {
	case DCB_CAP_ATTR_PG:
		*cap = true;
		break;
	case DCB_CAP_ATTR_PFC:
		*cap = true;
		break;
	case DCB_CAP_ATTR_UP2TC:
		*cap = false;
		break;
	case DCB_CAP_ATTR_PG_TCS:
		*cap = 0x80;
		break;
	case DCB_CAP_ATTR_PFC_TCS:
		*cap = 0x80;
		break;
	case DCB_CAP_ATTR_GSP:
		*cap = true;
		break;
	case DCB_CAP_ATTR_BCN:
		*cap = false;
		break;
	case DCB_CAP_ATTR_DCBX:
		*cap = adapter->dcbx_cap;
		break;
	default:
		*cap = false;
		break;
	}

	return 0;
}

static u8 ixgbe_dcbnl_getnumtcs(struct net_device *netdev, int tcid, u8 *num)
{
	struct ixgbe_adapter *adapter = netdev_priv(netdev);
	u8 rval = 0;

	if (adapter->flags & IXGBE_FLAG_DCB_ENABLED) {
		switch (tcid) {
		case DCB_NUMTCS_ATTR_PG:
			*num = MAX_TRAFFIC_CLASS;
			break;
		case DCB_NUMTCS_ATTR_PFC:
			*num = MAX_TRAFFIC_CLASS;
			break;
		default:
			rval = -EINVAL;
			break;
		}
	} else {
		rval = -EINVAL;
	}

	return rval;
}

static u8 ixgbe_dcbnl_setnumtcs(struct net_device *netdev, int tcid, u8 num)
{
	return -EINVAL;
}

static u8 ixgbe_dcbnl_getpfcstate(struct net_device *netdev)
{
	struct ixgbe_adapter *adapter = netdev_priv(netdev);

	return adapter->dcb_cfg.pfc_mode_enable;
}

static void ixgbe_dcbnl_setpfcstate(struct net_device *netdev, u8 state)
{
	struct ixgbe_adapter *adapter = netdev_priv(netdev);

	adapter->temp_dcb_cfg.pfc_mode_enable = state;
	if (adapter->temp_dcb_cfg.pfc_mode_enable !=
		adapter->dcb_cfg.pfc_mode_enable)
		adapter->dcb_set_bitmap |= BIT_PFC;
}

/**
 * ixgbe_dcbnl_getapp - retrieve the DCBX application user priority
 * @netdev : the corresponding netdev
 * @idtype : identifies the id as ether type or TCP/UDP port number
 * @id: id is either ether type or TCP/UDP port number
 *
 * Returns : on success, returns a non-zero 802.1p user priority bitmap
 * otherwise returns 0 as the invalid user priority bitmap to indicate an
 * error.
 */
static u8 ixgbe_dcbnl_getapp(struct net_device *netdev, u8 idtype, u16 id)
{
	struct ixgbe_adapter *adapter = netdev_priv(netdev);
	struct dcb_app app = {
				.selector = idtype,
				.protocol = id,
			     };

	if (!(adapter->dcbx_cap & DCB_CAP_DCBX_VER_CEE))
		return 0;

	return dcb_getapp(netdev, &app);
<<<<<<< HEAD
=======
}

static int ixgbe_dcbnl_ieee_getets(struct net_device *dev,
				   struct ieee_ets *ets)
{
	struct ixgbe_adapter *adapter = netdev_priv(dev);
	struct ieee_ets *my_ets = adapter->ixgbe_ieee_ets;

	/* No IEEE PFC settings available */
	if (!my_ets)
		return -EINVAL;

	ets->ets_cap = MAX_TRAFFIC_CLASS;
	ets->cbs = my_ets->cbs;
	memcpy(ets->tc_tx_bw, my_ets->tc_tx_bw, sizeof(ets->tc_tx_bw));
	memcpy(ets->tc_rx_bw, my_ets->tc_rx_bw, sizeof(ets->tc_rx_bw));
	memcpy(ets->tc_tsa, my_ets->tc_tsa, sizeof(ets->tc_tsa));
	memcpy(ets->prio_tc, my_ets->prio_tc, sizeof(ets->prio_tc));
	return 0;
}

static int ixgbe_dcbnl_ieee_setets(struct net_device *dev,
				   struct ieee_ets *ets)
{
	struct ixgbe_adapter *adapter = netdev_priv(dev);
	__u16 refill[IEEE_8021QAZ_MAX_TCS], max[IEEE_8021QAZ_MAX_TCS];
	__u8 prio_type[IEEE_8021QAZ_MAX_TCS];
	int max_frame = dev->mtu + ETH_HLEN + ETH_FCS_LEN;
	int i, err;
	__u64 *p = (__u64 *) ets->prio_tc;
	/* naively give each TC a bwg to map onto CEE hardware */
	__u8 bwg_id[IEEE_8021QAZ_MAX_TCS] = {0, 1, 2, 3, 4, 5, 6, 7};

	if (!(adapter->dcbx_cap & DCB_CAP_DCBX_VER_IEEE))
		return -EINVAL;

	if (!adapter->ixgbe_ieee_ets) {
		adapter->ixgbe_ieee_ets = kmalloc(sizeof(struct ieee_ets),
						  GFP_KERNEL);
		if (!adapter->ixgbe_ieee_ets)
			return -ENOMEM;
	}

	memcpy(adapter->ixgbe_ieee_ets, ets, sizeof(*adapter->ixgbe_ieee_ets));

	/* Map TSA onto CEE prio type */
	for (i = 0; i < IEEE_8021QAZ_MAX_TCS; i++) {
		switch (ets->tc_tsa[i]) {
		case IEEE_8021QAZ_TSA_STRICT:
			prio_type[i] = 2;
			break;
		case IEEE_8021QAZ_TSA_ETS:
			prio_type[i] = 0;
			break;
		default:
			/* Hardware only supports priority strict or
			 * ETS transmission selection algorithms if
			 * we receive some other value from dcbnl
			 * throw an error
			 */
			return -EINVAL;
		}
	}

	if (*p)
		ixgbe_dcbnl_set_state(dev, 1);
	else
		ixgbe_dcbnl_set_state(dev, 0);

	ixgbe_ieee_credits(ets->tc_tx_bw, refill, max, max_frame);
	err = ixgbe_dcb_hw_ets_config(&adapter->hw, refill, max,
				      bwg_id, prio_type, ets->prio_tc);
	return err;
>>>>>>> d762f438
}

static int ixgbe_dcbnl_ieee_getpfc(struct net_device *dev,
				   struct ieee_pfc *pfc)
{
<<<<<<< HEAD
	struct ixgbe_adapter *adapter = netdev_priv(netdev);
	u8 rval = 1;
	struct dcb_app app = {
			      .selector = idtype,
			      .protocol = id,
			      .priority = up
			     };

	if (!(adapter->dcbx_cap & DCB_CAP_DCBX_VER_CEE))
		return rval;

	rval = dcb_setapp(netdev, &app);
=======
	struct ixgbe_adapter *adapter = netdev_priv(dev);
	struct ieee_pfc *my_pfc = adapter->ixgbe_ieee_pfc;
	int i;

	/* No IEEE PFC settings available */
	if (!my_pfc)
		return -EINVAL;

	pfc->pfc_cap = MAX_TRAFFIC_CLASS;
	pfc->pfc_en = my_pfc->pfc_en;
	pfc->mbc = my_pfc->mbc;
	pfc->delay = my_pfc->delay;

	for (i = 0; i < MAX_TRAFFIC_CLASS; i++) {
		pfc->requests[i] = adapter->stats.pxoffrxc[i];
		pfc->indications[i] = adapter->stats.pxofftxc[i];
	}

	return 0;
}

static int ixgbe_dcbnl_ieee_setpfc(struct net_device *dev,
				   struct ieee_pfc *pfc)
{
	struct ixgbe_adapter *adapter = netdev_priv(dev);
	int err;

	if (!(adapter->dcbx_cap & DCB_CAP_DCBX_VER_IEEE))
		return -EINVAL;

	if (!adapter->ixgbe_ieee_pfc) {
		adapter->ixgbe_ieee_pfc = kmalloc(sizeof(struct ieee_pfc),
						  GFP_KERNEL);
		if (!adapter->ixgbe_ieee_pfc)
			return -ENOMEM;
	}

	memcpy(adapter->ixgbe_ieee_pfc, pfc, sizeof(*adapter->ixgbe_ieee_pfc));
	err = ixgbe_dcb_hw_pfc_config(&adapter->hw, pfc->pfc_en);
	return err;
}

static int ixgbe_dcbnl_ieee_setapp(struct net_device *dev,
				   struct dcb_app *app)
{
	struct ixgbe_adapter *adapter = netdev_priv(dev);

	if (!(adapter->dcbx_cap & DCB_CAP_DCBX_VER_IEEE))
		return -EINVAL;

	dcb_setapp(dev, app);
>>>>>>> d762f438

#ifdef IXGBE_FCOE
<<<<<<< HEAD
		if (id == ETH_P_FCOE) {
			u8 old_tc;

			/* Get current programmed tc */
			old_tc = adapter->fcoe.tc;
			rval = ixgbe_fcoe_setapp(adapter, up);

			if (rval ||
			   !(adapter->flags & IXGBE_FLAG_DCB_ENABLED) ||
			   !(adapter->flags & IXGBE_FLAG_FCOE_ENABLED))
				break;

			/* The FCoE application priority may be changed multiple
			 * times in quick succession with switches that build up
			 * TLVs. To avoid creating uneeded device resets this
			 * checks the actual HW configuration and clears
			 * BIT_APP_UPCHG if a HW configuration change is not
			 * need
			 */
			if (old_tc == adapter->fcoe.tc)
				adapter->dcb_set_bitmap &= ~BIT_APP_UPCHG;
			else
				adapter->dcb_set_bitmap |= BIT_APP_UPCHG;
		}
=======
	if (app->selector == 1 && app->protocol == ETH_P_FCOE &&
	    adapter->fcoe.tc == app->priority)
		ixgbe_dcbnl_set_all(dev);
>>>>>>> d762f438
#endif
	return 0;
}

static u8 ixgbe_dcbnl_getdcbx(struct net_device *dev)
{
	struct ixgbe_adapter *adapter = netdev_priv(dev);
	return adapter->dcbx_cap;
}

static u8 ixgbe_dcbnl_setdcbx(struct net_device *dev, u8 mode)
{
	struct ixgbe_adapter *adapter = netdev_priv(dev);
	struct ieee_ets ets = {0};
	struct ieee_pfc pfc = {0};

	/* no support for LLD_MANAGED modes or CEE+IEEE */
	if ((mode & DCB_CAP_DCBX_LLD_MANAGED) ||
	    ((mode & DCB_CAP_DCBX_VER_IEEE) && (mode & DCB_CAP_DCBX_VER_CEE)) ||
	    !(mode & DCB_CAP_DCBX_HOST))
		return 1;

	if (mode == adapter->dcbx_cap)
		return 0;

	adapter->dcbx_cap = mode;

	/* ETS and PFC defaults */
	ets.ets_cap = 8;
	pfc.pfc_cap = 8;

	if (mode & DCB_CAP_DCBX_VER_IEEE) {
		ixgbe_dcbnl_ieee_setets(dev, &ets);
		ixgbe_dcbnl_ieee_setpfc(dev, &pfc);
	} else if (mode & DCB_CAP_DCBX_VER_CEE) {
		adapter->dcb_set_bitmap |= (BIT_PFC & BIT_PG_TX & BIT_PG_RX);
		ixgbe_dcbnl_set_all(dev);
	} else {
		/* Drop into single TC mode strict priority as this
		 * indicates CEE and IEEE versions are disabled
		 */
		ixgbe_dcbnl_ieee_setets(dev, &ets);
		ixgbe_dcbnl_ieee_setpfc(dev, &pfc);
		ixgbe_dcbnl_set_state(dev, 0);
	}

	return 0;
}

static int ixgbe_dcbnl_ieee_getets(struct net_device *dev,
				   struct ieee_ets *ets)
{
	struct ixgbe_adapter *adapter = netdev_priv(dev);
	struct ieee_ets *my_ets = adapter->ixgbe_ieee_ets;

	/* No IEEE PFC settings available */
	if (!my_ets)
		return -EINVAL;

	ets->ets_cap = MAX_TRAFFIC_CLASS;
	ets->cbs = my_ets->cbs;
	memcpy(ets->tc_tx_bw, my_ets->tc_tx_bw, sizeof(ets->tc_tx_bw));
	memcpy(ets->tc_rx_bw, my_ets->tc_rx_bw, sizeof(ets->tc_rx_bw));
	memcpy(ets->tc_tsa, my_ets->tc_tsa, sizeof(ets->tc_tsa));
	memcpy(ets->prio_tc, my_ets->prio_tc, sizeof(ets->prio_tc));
	return 0;
}

static int ixgbe_dcbnl_ieee_setets(struct net_device *dev,
				   struct ieee_ets *ets)
{
	struct ixgbe_adapter *adapter = netdev_priv(dev);
	__u16 refill[IEEE_8021QAZ_MAX_TCS], max[IEEE_8021QAZ_MAX_TCS];
	__u8 prio_type[IEEE_8021QAZ_MAX_TCS];
	int max_frame = dev->mtu + ETH_HLEN + ETH_FCS_LEN;
	int i, err;
	__u64 *p = (__u64 *) ets->prio_tc;
	/* naively give each TC a bwg to map onto CEE hardware */
	__u8 bwg_id[IEEE_8021QAZ_MAX_TCS] = {0, 1, 2, 3, 4, 5, 6, 7};

	if (!(adapter->dcbx_cap & DCB_CAP_DCBX_VER_IEEE))
		return -EINVAL;

	if (!adapter->ixgbe_ieee_ets) {
		adapter->ixgbe_ieee_ets = kmalloc(sizeof(struct ieee_ets),
						  GFP_KERNEL);
		if (!adapter->ixgbe_ieee_ets)
			return -ENOMEM;
	}

	memcpy(adapter->ixgbe_ieee_ets, ets, sizeof(*adapter->ixgbe_ieee_ets));

	/* Map TSA onto CEE prio type */
	for (i = 0; i < IEEE_8021QAZ_MAX_TCS; i++) {
		switch (ets->tc_tsa[i]) {
		case IEEE_8021QAZ_TSA_STRICT:
			prio_type[i] = 2;
			break;
		case IEEE_8021QAZ_TSA_ETS:
			prio_type[i] = 0;
			break;
		default:
			/* Hardware only supports priority strict or
			 * ETS transmission selection algorithms if
			 * we receive some other value from dcbnl
			 * throw an error
			 */
			return -EINVAL;
		}
	}

	if (*p)
		ixgbe_dcbnl_set_state(dev, 1);
	else
		ixgbe_dcbnl_set_state(dev, 0);

	ixgbe_ieee_credits(ets->tc_tx_bw, refill, max, max_frame);
	err = ixgbe_dcb_hw_ets_config(&adapter->hw, refill, max,
				      bwg_id, prio_type, ets->prio_tc);
	return err;
}

static int ixgbe_dcbnl_ieee_getpfc(struct net_device *dev,
				   struct ieee_pfc *pfc)
{
	struct ixgbe_adapter *adapter = netdev_priv(dev);
	struct ieee_pfc *my_pfc = adapter->ixgbe_ieee_pfc;
	int i;

	/* No IEEE PFC settings available */
	if (!my_pfc)
		return -EINVAL;

	pfc->pfc_cap = MAX_TRAFFIC_CLASS;
	pfc->pfc_en = my_pfc->pfc_en;
	pfc->mbc = my_pfc->mbc;
	pfc->delay = my_pfc->delay;

	for (i = 0; i < MAX_TRAFFIC_CLASS; i++) {
		pfc->requests[i] = adapter->stats.pxoffrxc[i];
		pfc->indications[i] = adapter->stats.pxofftxc[i];
	}

	return 0;
}

static int ixgbe_dcbnl_ieee_setpfc(struct net_device *dev,
				   struct ieee_pfc *pfc)
{
	struct ixgbe_adapter *adapter = netdev_priv(dev);
	int err;

	if (!(adapter->dcbx_cap & DCB_CAP_DCBX_VER_IEEE))
		return -EINVAL;

	if (!adapter->ixgbe_ieee_pfc) {
		adapter->ixgbe_ieee_pfc = kmalloc(sizeof(struct ieee_pfc),
						  GFP_KERNEL);
		if (!adapter->ixgbe_ieee_pfc)
			return -ENOMEM;
	}

	memcpy(adapter->ixgbe_ieee_pfc, pfc, sizeof(*adapter->ixgbe_ieee_pfc));
	err = ixgbe_dcb_hw_pfc_config(&adapter->hw, pfc->pfc_en);
	return err;
}

static int ixgbe_dcbnl_ieee_setapp(struct net_device *dev,
				   struct dcb_app *app)
{
	struct ixgbe_adapter *adapter = netdev_priv(dev);

	if (!(adapter->dcbx_cap & DCB_CAP_DCBX_VER_IEEE))
		return -EINVAL;
#ifdef IXGBE_FCOE
	if (app->selector == 1 && app->protocol == ETH_P_FCOE) {
		if (adapter->fcoe.tc == app->priority)
			goto setapp;

		/* In IEEE mode map up to tc 1:1 */
		adapter->fcoe.tc = app->priority;
		adapter->fcoe.up = app->priority;

		/* Force hardware reset required to push FCoE
		 * setup on {tx|rx}_rings
		 */
		adapter->dcb_set_bitmap |= BIT_APP_UPCHG;
		ixgbe_dcbnl_set_all(dev);
	}

setapp:
#endif
	dcb_setapp(dev, app);
	return 0;
}

static u8 ixgbe_dcbnl_getdcbx(struct net_device *dev)
{
	struct ixgbe_adapter *adapter = netdev_priv(dev);
	return adapter->dcbx_cap;
}

static u8 ixgbe_dcbnl_setdcbx(struct net_device *dev, u8 mode)
{
	struct ixgbe_adapter *adapter = netdev_priv(dev);
	struct ieee_ets ets = {0};
	struct ieee_pfc pfc = {0};

	/* no support for LLD_MANAGED modes or CEE+IEEE */
	if ((mode & DCB_CAP_DCBX_LLD_MANAGED) ||
	    ((mode & DCB_CAP_DCBX_VER_IEEE) && (mode & DCB_CAP_DCBX_VER_CEE)) ||
	    !(mode & DCB_CAP_DCBX_HOST))
		return 1;

	if (mode == adapter->dcbx_cap)
		return 0;

	adapter->dcbx_cap = mode;

	/* ETS and PFC defaults */
	ets.ets_cap = 8;
	pfc.pfc_cap = 8;

	if (mode & DCB_CAP_DCBX_VER_IEEE) {
		ixgbe_dcbnl_ieee_setets(dev, &ets);
		ixgbe_dcbnl_ieee_setpfc(dev, &pfc);
	} else if (mode & DCB_CAP_DCBX_VER_CEE) {
		adapter->dcb_set_bitmap |= (BIT_PFC & BIT_PG_TX & BIT_PG_RX);
		ixgbe_dcbnl_set_all(dev);
	} else {
		/* Drop into single TC mode strict priority as this
		 * indicates CEE and IEEE versions are disabled
		 */
		ixgbe_dcbnl_ieee_setets(dev, &ets);
		ixgbe_dcbnl_ieee_setpfc(dev, &pfc);
		ixgbe_dcbnl_set_state(dev, 0);
	}

	return 0;
}

const struct dcbnl_rtnl_ops dcbnl_ops = {
	.ieee_getets	= ixgbe_dcbnl_ieee_getets,
	.ieee_setets	= ixgbe_dcbnl_ieee_setets,
	.ieee_getpfc	= ixgbe_dcbnl_ieee_getpfc,
	.ieee_setpfc	= ixgbe_dcbnl_ieee_setpfc,
	.ieee_setapp	= ixgbe_dcbnl_ieee_setapp,
	.getstate	= ixgbe_dcbnl_get_state,
	.setstate	= ixgbe_dcbnl_set_state,
	.getpermhwaddr	= ixgbe_dcbnl_get_perm_hw_addr,
	.setpgtccfgtx	= ixgbe_dcbnl_set_pg_tc_cfg_tx,
	.setpgbwgcfgtx	= ixgbe_dcbnl_set_pg_bwg_cfg_tx,
	.setpgtccfgrx	= ixgbe_dcbnl_set_pg_tc_cfg_rx,
	.setpgbwgcfgrx	= ixgbe_dcbnl_set_pg_bwg_cfg_rx,
	.getpgtccfgtx	= ixgbe_dcbnl_get_pg_tc_cfg_tx,
	.getpgbwgcfgtx	= ixgbe_dcbnl_get_pg_bwg_cfg_tx,
	.getpgtccfgrx	= ixgbe_dcbnl_get_pg_tc_cfg_rx,
	.getpgbwgcfgrx	= ixgbe_dcbnl_get_pg_bwg_cfg_rx,
	.setpfccfg	= ixgbe_dcbnl_set_pfc_cfg,
	.getpfccfg	= ixgbe_dcbnl_get_pfc_cfg,
	.setall		= ixgbe_dcbnl_set_all,
	.getcap		= ixgbe_dcbnl_getcap,
	.getnumtcs	= ixgbe_dcbnl_getnumtcs,
	.setnumtcs	= ixgbe_dcbnl_setnumtcs,
	.getpfcstate	= ixgbe_dcbnl_getpfcstate,
	.setpfcstate	= ixgbe_dcbnl_setpfcstate,
	.getapp		= ixgbe_dcbnl_getapp,
<<<<<<< HEAD
	.setapp		= ixgbe_dcbnl_setapp,
=======
>>>>>>> d762f438
	.getdcbx	= ixgbe_dcbnl_getdcbx,
	.setdcbx	= ixgbe_dcbnl_setdcbx,
};<|MERGE_RESOLUTION|>--- conflicted
+++ resolved
@@ -354,18 +354,8 @@
 	u8 up = dcb_getapp(netdev, &app);
 	int ret;
 
-<<<<<<< HEAD
-	if (!adapter->dcb_set_bitmap ||
-	    !(adapter->dcbx_cap & DCB_CAP_DCBX_VER_CEE))
-		return DCB_NO_HW_CHG;
-
 	ret = ixgbe_copy_dcb_cfg(&adapter->temp_dcb_cfg, &adapter->dcb_cfg,
 				 MAX_TRAFFIC_CLASS);
-
-=======
-	ret = ixgbe_copy_dcb_cfg(&adapter->temp_dcb_cfg, &adapter->dcb_cfg,
-				 MAX_TRAFFIC_CLASS);
->>>>>>> d762f438
 	if (ret)
 		return DCB_NO_HW_CHG;
 
@@ -388,11 +378,8 @@
 		while (test_and_set_bit(__IXGBE_RESETTING, &adapter->state))
 			usleep_range(1000, 2000);
 
-<<<<<<< HEAD
-=======
 		ixgbe_fcoe_setapp(adapter, up);
 
->>>>>>> d762f438
 		if (netif_running(netdev))
 			netdev->netdev_ops->ndo_stop(netdev);
 		ixgbe_clear_interrupt_scheme(adapter);
@@ -425,20 +412,14 @@
 		}
 	}
 
-<<<<<<< HEAD
-=======
 #ifdef IXGBE_FCOE
->>>>>>> d762f438
 	if (adapter->dcb_set_bitmap & BIT_APP_UPCHG) {
 		ixgbe_init_interrupt_scheme(adapter);
 		if (netif_running(netdev))
 			netdev->netdev_ops->ndo_open(netdev);
 		ret = DCB_HW_CHG_RST;
 	}
-<<<<<<< HEAD
-=======
 #endif
->>>>>>> d762f438
 
 	if (adapter->dcb_set_bitmap & BIT_PFC) {
 		u8 pfc_en;
@@ -590,8 +571,6 @@
 		return 0;
 
 	return dcb_getapp(netdev, &app);
-<<<<<<< HEAD
-=======
 }
 
 static int ixgbe_dcbnl_ieee_getets(struct net_device *dev,
@@ -665,26 +644,11 @@
 	err = ixgbe_dcb_hw_ets_config(&adapter->hw, refill, max,
 				      bwg_id, prio_type, ets->prio_tc);
 	return err;
->>>>>>> d762f438
 }
 
 static int ixgbe_dcbnl_ieee_getpfc(struct net_device *dev,
 				   struct ieee_pfc *pfc)
 {
-<<<<<<< HEAD
-	struct ixgbe_adapter *adapter = netdev_priv(netdev);
-	u8 rval = 1;
-	struct dcb_app app = {
-			      .selector = idtype,
-			      .protocol = id,
-			      .priority = up
-			     };
-
-	if (!(adapter->dcbx_cap & DCB_CAP_DCBX_VER_CEE))
-		return rval;
-
-	rval = dcb_setapp(netdev, &app);
-=======
 	struct ixgbe_adapter *adapter = netdev_priv(dev);
 	struct ieee_pfc *my_pfc = adapter->ixgbe_ieee_pfc;
 	int i;
@@ -736,232 +700,12 @@
 		return -EINVAL;
 
 	dcb_setapp(dev, app);
->>>>>>> d762f438
 
 #ifdef IXGBE_FCOE
-<<<<<<< HEAD
-		if (id == ETH_P_FCOE) {
-			u8 old_tc;
-
-			/* Get current programmed tc */
-			old_tc = adapter->fcoe.tc;
-			rval = ixgbe_fcoe_setapp(adapter, up);
-
-			if (rval ||
-			   !(adapter->flags & IXGBE_FLAG_DCB_ENABLED) ||
-			   !(adapter->flags & IXGBE_FLAG_FCOE_ENABLED))
-				break;
-
-			/* The FCoE application priority may be changed multiple
-			 * times in quick succession with switches that build up
-			 * TLVs. To avoid creating uneeded device resets this
-			 * checks the actual HW configuration and clears
-			 * BIT_APP_UPCHG if a HW configuration change is not
-			 * need
-			 */
-			if (old_tc == adapter->fcoe.tc)
-				adapter->dcb_set_bitmap &= ~BIT_APP_UPCHG;
-			else
-				adapter->dcb_set_bitmap |= BIT_APP_UPCHG;
-		}
-=======
 	if (app->selector == 1 && app->protocol == ETH_P_FCOE &&
 	    adapter->fcoe.tc == app->priority)
 		ixgbe_dcbnl_set_all(dev);
->>>>>>> d762f438
 #endif
-	return 0;
-}
-
-static u8 ixgbe_dcbnl_getdcbx(struct net_device *dev)
-{
-	struct ixgbe_adapter *adapter = netdev_priv(dev);
-	return adapter->dcbx_cap;
-}
-
-static u8 ixgbe_dcbnl_setdcbx(struct net_device *dev, u8 mode)
-{
-	struct ixgbe_adapter *adapter = netdev_priv(dev);
-	struct ieee_ets ets = {0};
-	struct ieee_pfc pfc = {0};
-
-	/* no support for LLD_MANAGED modes or CEE+IEEE */
-	if ((mode & DCB_CAP_DCBX_LLD_MANAGED) ||
-	    ((mode & DCB_CAP_DCBX_VER_IEEE) && (mode & DCB_CAP_DCBX_VER_CEE)) ||
-	    !(mode & DCB_CAP_DCBX_HOST))
-		return 1;
-
-	if (mode == adapter->dcbx_cap)
-		return 0;
-
-	adapter->dcbx_cap = mode;
-
-	/* ETS and PFC defaults */
-	ets.ets_cap = 8;
-	pfc.pfc_cap = 8;
-
-	if (mode & DCB_CAP_DCBX_VER_IEEE) {
-		ixgbe_dcbnl_ieee_setets(dev, &ets);
-		ixgbe_dcbnl_ieee_setpfc(dev, &pfc);
-	} else if (mode & DCB_CAP_DCBX_VER_CEE) {
-		adapter->dcb_set_bitmap |= (BIT_PFC & BIT_PG_TX & BIT_PG_RX);
-		ixgbe_dcbnl_set_all(dev);
-	} else {
-		/* Drop into single TC mode strict priority as this
-		 * indicates CEE and IEEE versions are disabled
-		 */
-		ixgbe_dcbnl_ieee_setets(dev, &ets);
-		ixgbe_dcbnl_ieee_setpfc(dev, &pfc);
-		ixgbe_dcbnl_set_state(dev, 0);
-	}
-
-	return 0;
-}
-
-static int ixgbe_dcbnl_ieee_getets(struct net_device *dev,
-				   struct ieee_ets *ets)
-{
-	struct ixgbe_adapter *adapter = netdev_priv(dev);
-	struct ieee_ets *my_ets = adapter->ixgbe_ieee_ets;
-
-	/* No IEEE PFC settings available */
-	if (!my_ets)
-		return -EINVAL;
-
-	ets->ets_cap = MAX_TRAFFIC_CLASS;
-	ets->cbs = my_ets->cbs;
-	memcpy(ets->tc_tx_bw, my_ets->tc_tx_bw, sizeof(ets->tc_tx_bw));
-	memcpy(ets->tc_rx_bw, my_ets->tc_rx_bw, sizeof(ets->tc_rx_bw));
-	memcpy(ets->tc_tsa, my_ets->tc_tsa, sizeof(ets->tc_tsa));
-	memcpy(ets->prio_tc, my_ets->prio_tc, sizeof(ets->prio_tc));
-	return 0;
-}
-
-static int ixgbe_dcbnl_ieee_setets(struct net_device *dev,
-				   struct ieee_ets *ets)
-{
-	struct ixgbe_adapter *adapter = netdev_priv(dev);
-	__u16 refill[IEEE_8021QAZ_MAX_TCS], max[IEEE_8021QAZ_MAX_TCS];
-	__u8 prio_type[IEEE_8021QAZ_MAX_TCS];
-	int max_frame = dev->mtu + ETH_HLEN + ETH_FCS_LEN;
-	int i, err;
-	__u64 *p = (__u64 *) ets->prio_tc;
-	/* naively give each TC a bwg to map onto CEE hardware */
-	__u8 bwg_id[IEEE_8021QAZ_MAX_TCS] = {0, 1, 2, 3, 4, 5, 6, 7};
-
-	if (!(adapter->dcbx_cap & DCB_CAP_DCBX_VER_IEEE))
-		return -EINVAL;
-
-	if (!adapter->ixgbe_ieee_ets) {
-		adapter->ixgbe_ieee_ets = kmalloc(sizeof(struct ieee_ets),
-						  GFP_KERNEL);
-		if (!adapter->ixgbe_ieee_ets)
-			return -ENOMEM;
-	}
-
-	memcpy(adapter->ixgbe_ieee_ets, ets, sizeof(*adapter->ixgbe_ieee_ets));
-
-	/* Map TSA onto CEE prio type */
-	for (i = 0; i < IEEE_8021QAZ_MAX_TCS; i++) {
-		switch (ets->tc_tsa[i]) {
-		case IEEE_8021QAZ_TSA_STRICT:
-			prio_type[i] = 2;
-			break;
-		case IEEE_8021QAZ_TSA_ETS:
-			prio_type[i] = 0;
-			break;
-		default:
-			/* Hardware only supports priority strict or
-			 * ETS transmission selection algorithms if
-			 * we receive some other value from dcbnl
-			 * throw an error
-			 */
-			return -EINVAL;
-		}
-	}
-
-	if (*p)
-		ixgbe_dcbnl_set_state(dev, 1);
-	else
-		ixgbe_dcbnl_set_state(dev, 0);
-
-	ixgbe_ieee_credits(ets->tc_tx_bw, refill, max, max_frame);
-	err = ixgbe_dcb_hw_ets_config(&adapter->hw, refill, max,
-				      bwg_id, prio_type, ets->prio_tc);
-	return err;
-}
-
-static int ixgbe_dcbnl_ieee_getpfc(struct net_device *dev,
-				   struct ieee_pfc *pfc)
-{
-	struct ixgbe_adapter *adapter = netdev_priv(dev);
-	struct ieee_pfc *my_pfc = adapter->ixgbe_ieee_pfc;
-	int i;
-
-	/* No IEEE PFC settings available */
-	if (!my_pfc)
-		return -EINVAL;
-
-	pfc->pfc_cap = MAX_TRAFFIC_CLASS;
-	pfc->pfc_en = my_pfc->pfc_en;
-	pfc->mbc = my_pfc->mbc;
-	pfc->delay = my_pfc->delay;
-
-	for (i = 0; i < MAX_TRAFFIC_CLASS; i++) {
-		pfc->requests[i] = adapter->stats.pxoffrxc[i];
-		pfc->indications[i] = adapter->stats.pxofftxc[i];
-	}
-
-	return 0;
-}
-
-static int ixgbe_dcbnl_ieee_setpfc(struct net_device *dev,
-				   struct ieee_pfc *pfc)
-{
-	struct ixgbe_adapter *adapter = netdev_priv(dev);
-	int err;
-
-	if (!(adapter->dcbx_cap & DCB_CAP_DCBX_VER_IEEE))
-		return -EINVAL;
-
-	if (!adapter->ixgbe_ieee_pfc) {
-		adapter->ixgbe_ieee_pfc = kmalloc(sizeof(struct ieee_pfc),
-						  GFP_KERNEL);
-		if (!adapter->ixgbe_ieee_pfc)
-			return -ENOMEM;
-	}
-
-	memcpy(adapter->ixgbe_ieee_pfc, pfc, sizeof(*adapter->ixgbe_ieee_pfc));
-	err = ixgbe_dcb_hw_pfc_config(&adapter->hw, pfc->pfc_en);
-	return err;
-}
-
-static int ixgbe_dcbnl_ieee_setapp(struct net_device *dev,
-				   struct dcb_app *app)
-{
-	struct ixgbe_adapter *adapter = netdev_priv(dev);
-
-	if (!(adapter->dcbx_cap & DCB_CAP_DCBX_VER_IEEE))
-		return -EINVAL;
-#ifdef IXGBE_FCOE
-	if (app->selector == 1 && app->protocol == ETH_P_FCOE) {
-		if (adapter->fcoe.tc == app->priority)
-			goto setapp;
-
-		/* In IEEE mode map up to tc 1:1 */
-		adapter->fcoe.tc = app->priority;
-		adapter->fcoe.up = app->priority;
-
-		/* Force hardware reset required to push FCoE
-		 * setup on {tx|rx}_rings
-		 */
-		adapter->dcb_set_bitmap |= BIT_APP_UPCHG;
-		ixgbe_dcbnl_set_all(dev);
-	}
-
-setapp:
-#endif
-	dcb_setapp(dev, app);
 	return 0;
 }
 
@@ -1036,10 +780,6 @@
 	.getpfcstate	= ixgbe_dcbnl_getpfcstate,
 	.setpfcstate	= ixgbe_dcbnl_setpfcstate,
 	.getapp		= ixgbe_dcbnl_getapp,
-<<<<<<< HEAD
-	.setapp		= ixgbe_dcbnl_setapp,
-=======
->>>>>>> d762f438
 	.getdcbx	= ixgbe_dcbnl_getdcbx,
 	.setdcbx	= ixgbe_dcbnl_setdcbx,
 };