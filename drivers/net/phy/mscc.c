/*
 * Driver for Microsemi VSC85xx PHYs
 *
 * Author: Nagaraju Lakkaraju
 * License: Dual MIT/GPL
 * Copyright (c) 2016 Microsemi Corporation
 */

#include <linux/kernel.h>
#include <linux/module.h>
#include <linux/mdio.h>
#include <linux/mii.h>
#include <linux/phy.h>
#include <linux/of.h>
<<<<<<< HEAD
#include <dt-bindings/net/mscc-phy-vsc8531.h>
=======
>>>>>>> 405182c2
#include <linux/netdevice.h>

enum rgmii_rx_clock_delay {
	RGMII_RX_CLK_DELAY_0_2_NS = 0,
	RGMII_RX_CLK_DELAY_0_8_NS = 1,
	RGMII_RX_CLK_DELAY_1_1_NS = 2,
	RGMII_RX_CLK_DELAY_1_7_NS = 3,
	RGMII_RX_CLK_DELAY_2_0_NS = 4,
	RGMII_RX_CLK_DELAY_2_3_NS = 5,
	RGMII_RX_CLK_DELAY_2_6_NS = 6,
	RGMII_RX_CLK_DELAY_3_4_NS = 7
};

/* Microsemi VSC85xx PHY registers */
/* IEEE 802. Std Registers */
#define MSCC_PHY_BYPASS_CONTROL		  18
#define DISABLE_HP_AUTO_MDIX_MASK	  0x0080
#define DISABLE_PAIR_SWAP_CORR_MASK	  0x0020
#define DISABLE_POLARITY_CORR_MASK	  0x0010

#define MSCC_PHY_EXT_PHY_CNTL_1           23
#define MAC_IF_SELECTION_MASK             0x1800
#define MAC_IF_SELECTION_GMII             0
#define MAC_IF_SELECTION_RMII             1
#define MAC_IF_SELECTION_RGMII            2
#define MAC_IF_SELECTION_POS              11
#define FAR_END_LOOPBACK_MODE_MASK        0x0008

#define MII_VSC85XX_INT_MASK		  25
#define MII_VSC85XX_INT_MASK_MASK	  0xa000
#define MII_VSC85XX_INT_MASK_WOL	  0x0040
#define MII_VSC85XX_INT_STATUS		  26

#define MSCC_PHY_WOL_MAC_CONTROL          27
#define EDGE_RATE_CNTL_POS                5
#define EDGE_RATE_CNTL_MASK               0x00E0

#define MSCC_PHY_DEV_AUX_CNTL		  28
#define HP_AUTO_MDIX_X_OVER_IND_MASK	  0x2000

#define MSCC_EXT_PAGE_ACCESS		  31
#define MSCC_PHY_PAGE_STANDARD		  0x0000 /* Standard registers */
#define MSCC_PHY_PAGE_EXTENDED		  0x0001 /* Extended registers */
#define MSCC_PHY_PAGE_EXTENDED_2	  0x0002 /* Extended reg - page 2 */

/* Extended Page 1 Registers */
#define MSCC_PHY_EXT_MODE_CNTL		  19
#define FORCE_MDI_CROSSOVER_MASK	  0x000C
#define FORCE_MDI_CROSSOVER_MDIX	  0x000C
#define FORCE_MDI_CROSSOVER_MDI		  0x0008

#define MSCC_PHY_ACTIPHY_CNTL		  20
#define DOWNSHIFT_CNTL_MASK		  0x001C
#define DOWNSHIFT_EN			  0x0010
#define DOWNSHIFT_CNTL_POS		  2

/* Extended Page 2 Registers */
#define MSCC_PHY_RGMII_CNTL		  20
#define RGMII_RX_CLK_DELAY_MASK		  0x0070
#define RGMII_RX_CLK_DELAY_POS		  4

#define MSCC_PHY_WOL_LOWER_MAC_ADDR	  21
#define MSCC_PHY_WOL_MID_MAC_ADDR	  22
#define MSCC_PHY_WOL_UPPER_MAC_ADDR	  23
#define MSCC_PHY_WOL_LOWER_PASSWD	  24
#define MSCC_PHY_WOL_MID_PASSWD		  25
#define MSCC_PHY_WOL_UPPER_PASSWD	  26

#define MSCC_PHY_WOL_MAC_CONTROL	  27
#define SECURE_ON_ENABLE		  0x8000
#define SECURE_ON_PASSWD_LEN_4		  0x4000

/* Microsemi PHY ID's */
#define PHY_ID_VSC8530			  0x00070560
#define PHY_ID_VSC8531			  0x00070570
#define PHY_ID_VSC8540			  0x00070760
#define PHY_ID_VSC8541			  0x00070770

#define MSCC_VDDMAC_1500		  1500
#define MSCC_VDDMAC_1800		  1800
#define MSCC_VDDMAC_2500		  2500
#define MSCC_VDDMAC_3300		  3300

#define DOWNSHIFT_COUNT_MAX		  5

struct vsc8531_private {
	int rate_magic;
};

#ifdef CONFIG_OF_MDIO
struct vsc8531_edge_rate_table {
	u16 vddmac;
	u8 slowdown[8];
};

static const struct vsc8531_edge_rate_table edge_table[] = {
	{MSCC_VDDMAC_3300, { 0, 2,  4,  7, 10, 17, 29, 53} },
	{MSCC_VDDMAC_2500, { 0, 3,  6, 10, 14, 23, 37, 63} },
	{MSCC_VDDMAC_1800, { 0, 5,  9, 16, 23, 35, 52, 76} },
	{MSCC_VDDMAC_1500, { 0, 6, 14, 21, 29, 42, 58, 77} },
};
#endif /* CONFIG_OF_MDIO */

static int vsc85xx_phy_page_set(struct phy_device *phydev, u8 page)
{
	int rc;

	rc = phy_write(phydev, MSCC_EXT_PAGE_ACCESS, page);
	return rc;
}

<<<<<<< HEAD
static int vsc85xx_wol_set(struct phy_device *phydev,
			   struct ethtool_wolinfo *wol)
{
	int rc;
	u16 reg_val;
	u8  i;
	u16 pwd[3] = {0, 0, 0};
	struct ethtool_wolinfo *wol_conf = wol;
	u8 *mac_addr = phydev->attached_dev->dev_addr;

	mutex_lock(&phydev->lock);
	rc = vsc85xx_phy_page_set(phydev, MSCC_PHY_PAGE_EXTENDED_2);
	if (rc != 0)
		goto out_unlock;

	if (wol->wolopts & WAKE_MAGIC) {
		/* Store the device address for the magic packet */
		for (i = 0; i < ARRAY_SIZE(pwd); i++)
			pwd[i] = mac_addr[5 - (i * 2 + 1)] << 8 |
				 mac_addr[5 - i * 2];
		phy_write(phydev, MSCC_PHY_WOL_LOWER_MAC_ADDR, pwd[0]);
		phy_write(phydev, MSCC_PHY_WOL_MID_MAC_ADDR, pwd[1]);
		phy_write(phydev, MSCC_PHY_WOL_UPPER_MAC_ADDR, pwd[2]);
	} else {
		phy_write(phydev, MSCC_PHY_WOL_LOWER_MAC_ADDR, 0);
		phy_write(phydev, MSCC_PHY_WOL_MID_MAC_ADDR, 0);
		phy_write(phydev, MSCC_PHY_WOL_UPPER_MAC_ADDR, 0);
	}

	if (wol_conf->wolopts & WAKE_MAGICSECURE) {
		for (i = 0; i < ARRAY_SIZE(pwd); i++)
			pwd[i] = wol_conf->sopass[5 - (i * 2 + 1)] << 8 |
				 wol_conf->sopass[5 - i * 2];
		phy_write(phydev, MSCC_PHY_WOL_LOWER_PASSWD, pwd[0]);
		phy_write(phydev, MSCC_PHY_WOL_MID_PASSWD, pwd[1]);
		phy_write(phydev, MSCC_PHY_WOL_UPPER_PASSWD, pwd[2]);
	} else {
		phy_write(phydev, MSCC_PHY_WOL_LOWER_PASSWD, 0);
		phy_write(phydev, MSCC_PHY_WOL_MID_PASSWD, 0);
		phy_write(phydev, MSCC_PHY_WOL_UPPER_PASSWD, 0);
	}

	reg_val = phy_read(phydev, MSCC_PHY_WOL_MAC_CONTROL);
	if (wol_conf->wolopts & WAKE_MAGICSECURE)
		reg_val |= SECURE_ON_ENABLE;
	else
		reg_val &= ~SECURE_ON_ENABLE;
	phy_write(phydev, MSCC_PHY_WOL_MAC_CONTROL, reg_val);

	rc = vsc85xx_phy_page_set(phydev, MSCC_PHY_PAGE_STANDARD);
	if (rc != 0)
		goto out_unlock;

	if (wol->wolopts & WAKE_MAGIC) {
		/* Enable the WOL interrupt */
		reg_val = phy_read(phydev, MII_VSC85XX_INT_MASK);
		reg_val |= MII_VSC85XX_INT_MASK_WOL;
		rc = phy_write(phydev, MII_VSC85XX_INT_MASK, reg_val);
		if (rc != 0)
			goto out_unlock;
	} else {
		/* Disable the WOL interrupt */
		reg_val = phy_read(phydev, MII_VSC85XX_INT_MASK);
		reg_val &= (~MII_VSC85XX_INT_MASK_WOL);
		rc = phy_write(phydev, MII_VSC85XX_INT_MASK, reg_val);
		if (rc != 0)
			goto out_unlock;
	}
	/* Clear WOL iterrupt status */
	reg_val = phy_read(phydev, MII_VSC85XX_INT_STATUS);

out_unlock:
	mutex_unlock(&phydev->lock);

	return rc;
}

static void vsc85xx_wol_get(struct phy_device *phydev,
			    struct ethtool_wolinfo *wol)
{
	int rc;
	u16 reg_val;
	u8  i;
	u16 pwd[3] = {0, 0, 0};
	struct ethtool_wolinfo *wol_conf = wol;

	mutex_lock(&phydev->lock);
	rc = vsc85xx_phy_page_set(phydev, MSCC_PHY_PAGE_EXTENDED_2);
	if (rc != 0)
		goto out_unlock;

	reg_val = phy_read(phydev, MSCC_PHY_WOL_MAC_CONTROL);
	if (reg_val & SECURE_ON_ENABLE)
		wol_conf->wolopts |= WAKE_MAGICSECURE;
	if (wol_conf->wolopts & WAKE_MAGICSECURE) {
		pwd[0] = phy_read(phydev, MSCC_PHY_WOL_LOWER_PASSWD);
		pwd[1] = phy_read(phydev, MSCC_PHY_WOL_MID_PASSWD);
		pwd[2] = phy_read(phydev, MSCC_PHY_WOL_UPPER_PASSWD);
		for (i = 0; i < ARRAY_SIZE(pwd); i++) {
			wol_conf->sopass[5 - i * 2] = pwd[i] & 0x00ff;
			wol_conf->sopass[5 - (i * 2 + 1)] = (pwd[i] & 0xff00)
							    >> 8;
		}
	}

	rc = vsc85xx_phy_page_set(phydev, MSCC_PHY_PAGE_STANDARD);

out_unlock:
	mutex_unlock(&phydev->lock);
}

static u8 edge_rate_magic_get(u16 vddmac,
			      int slowdown)
=======
static int vsc85xx_mdix_get(struct phy_device *phydev, u8 *mdix)
>>>>>>> 405182c2
{
	u16 reg_val;

	reg_val = phy_read(phydev, MSCC_PHY_DEV_AUX_CNTL);
	if (reg_val & HP_AUTO_MDIX_X_OVER_IND_MASK)
		*mdix = ETH_TP_MDI_X;
	else
		*mdix = ETH_TP_MDI;

	return 0;
}

static int vsc85xx_mdix_set(struct phy_device *phydev, u8 mdix)
{
	int rc;
	u16 reg_val;

	reg_val = phy_read(phydev, MSCC_PHY_BYPASS_CONTROL);
	if ((mdix == ETH_TP_MDI) || (mdix == ETH_TP_MDI_X)) {
		reg_val |= (DISABLE_PAIR_SWAP_CORR_MASK |
			    DISABLE_POLARITY_CORR_MASK  |
			    DISABLE_HP_AUTO_MDIX_MASK);
	} else {
		reg_val &= ~(DISABLE_PAIR_SWAP_CORR_MASK |
			     DISABLE_POLARITY_CORR_MASK  |
			     DISABLE_HP_AUTO_MDIX_MASK);
	}
	rc = phy_write(phydev, MSCC_PHY_BYPASS_CONTROL, reg_val);
	if (rc != 0)
		return rc;

	rc = vsc85xx_phy_page_set(phydev, MSCC_PHY_PAGE_EXTENDED);
	if (rc != 0)
		return rc;

	reg_val = phy_read(phydev, MSCC_PHY_EXT_MODE_CNTL);
	reg_val &= ~(FORCE_MDI_CROSSOVER_MASK);
	if (mdix == ETH_TP_MDI)
		reg_val |= FORCE_MDI_CROSSOVER_MDI;
	else if (mdix == ETH_TP_MDI_X)
		reg_val |= FORCE_MDI_CROSSOVER_MDIX;
	rc = phy_write(phydev, MSCC_PHY_EXT_MODE_CNTL, reg_val);
	if (rc != 0)
		return rc;

	rc = vsc85xx_phy_page_set(phydev, MSCC_PHY_PAGE_STANDARD);
	if (rc != 0)
		return rc;

	return genphy_restart_aneg(phydev);
}

static int vsc85xx_downshift_get(struct phy_device *phydev, u8 *count)
{
	int rc;
	u16 reg_val;

	rc = vsc85xx_phy_page_set(phydev, MSCC_PHY_PAGE_EXTENDED);
	if (rc != 0)
		goto out;

	reg_val = phy_read(phydev, MSCC_PHY_ACTIPHY_CNTL);
	reg_val &= DOWNSHIFT_CNTL_MASK;
	if (!(reg_val & DOWNSHIFT_EN))
		*count = DOWNSHIFT_DEV_DISABLE;
	else
		*count = ((reg_val & ~DOWNSHIFT_EN) >> DOWNSHIFT_CNTL_POS) + 2;
	rc = vsc85xx_phy_page_set(phydev, MSCC_PHY_PAGE_STANDARD);

out:
	return rc;
}

static int vsc85xx_downshift_set(struct phy_device *phydev, u8 count)
{
	int rc;
	u16 reg_val;

	if (count == DOWNSHIFT_DEV_DEFAULT_COUNT) {
		/* Default downshift count 3 (i.e. Bit3:2 = 0b01) */
		count = ((1 << DOWNSHIFT_CNTL_POS) | DOWNSHIFT_EN);
	} else if (count > DOWNSHIFT_COUNT_MAX || count == 1) {
		phydev_err(phydev, "Downshift count should be 2,3,4 or 5\n");
		return -ERANGE;
	} else if (count) {
		/* Downshift count is either 2,3,4 or 5 */
		count = (((count - 2) << DOWNSHIFT_CNTL_POS) | DOWNSHIFT_EN);
	}

	rc = vsc85xx_phy_page_set(phydev, MSCC_PHY_PAGE_EXTENDED);
	if (rc != 0)
		goto out;

	reg_val = phy_read(phydev, MSCC_PHY_ACTIPHY_CNTL);
	reg_val &= ~(DOWNSHIFT_CNTL_MASK);
	reg_val |= count;
	rc = phy_write(phydev, MSCC_PHY_ACTIPHY_CNTL, reg_val);
	if (rc != 0)
		goto out;

	rc = vsc85xx_phy_page_set(phydev, MSCC_PHY_PAGE_STANDARD);

out:
	return rc;
}

static int vsc85xx_wol_set(struct phy_device *phydev,
			   struct ethtool_wolinfo *wol)
{
	int rc;
	u16 reg_val;
	u8  i;
	u16 pwd[3] = {0, 0, 0};
	struct ethtool_wolinfo *wol_conf = wol;
	u8 *mac_addr = phydev->attached_dev->dev_addr;

	mutex_lock(&phydev->lock);
	rc = vsc85xx_phy_page_set(phydev, MSCC_PHY_PAGE_EXTENDED_2);
	if (rc != 0)
		goto out_unlock;

	if (wol->wolopts & WAKE_MAGIC) {
		/* Store the device address for the magic packet */
		for (i = 0; i < ARRAY_SIZE(pwd); i++)
			pwd[i] = mac_addr[5 - (i * 2 + 1)] << 8 |
				 mac_addr[5 - i * 2];
		phy_write(phydev, MSCC_PHY_WOL_LOWER_MAC_ADDR, pwd[0]);
		phy_write(phydev, MSCC_PHY_WOL_MID_MAC_ADDR, pwd[1]);
		phy_write(phydev, MSCC_PHY_WOL_UPPER_MAC_ADDR, pwd[2]);
	} else {
		phy_write(phydev, MSCC_PHY_WOL_LOWER_MAC_ADDR, 0);
		phy_write(phydev, MSCC_PHY_WOL_MID_MAC_ADDR, 0);
		phy_write(phydev, MSCC_PHY_WOL_UPPER_MAC_ADDR, 0);
	}

	if (wol_conf->wolopts & WAKE_MAGICSECURE) {
		for (i = 0; i < ARRAY_SIZE(pwd); i++)
			pwd[i] = wol_conf->sopass[5 - (i * 2 + 1)] << 8 |
				 wol_conf->sopass[5 - i * 2];
		phy_write(phydev, MSCC_PHY_WOL_LOWER_PASSWD, pwd[0]);
		phy_write(phydev, MSCC_PHY_WOL_MID_PASSWD, pwd[1]);
		phy_write(phydev, MSCC_PHY_WOL_UPPER_PASSWD, pwd[2]);
	} else {
		phy_write(phydev, MSCC_PHY_WOL_LOWER_PASSWD, 0);
		phy_write(phydev, MSCC_PHY_WOL_MID_PASSWD, 0);
		phy_write(phydev, MSCC_PHY_WOL_UPPER_PASSWD, 0);
	}

	reg_val = phy_read(phydev, MSCC_PHY_WOL_MAC_CONTROL);
	if (wol_conf->wolopts & WAKE_MAGICSECURE)
		reg_val |= SECURE_ON_ENABLE;
	else
		reg_val &= ~SECURE_ON_ENABLE;
	phy_write(phydev, MSCC_PHY_WOL_MAC_CONTROL, reg_val);

	rc = vsc85xx_phy_page_set(phydev, MSCC_PHY_PAGE_STANDARD);
	if (rc != 0)
		goto out_unlock;

	if (wol->wolopts & WAKE_MAGIC) {
		/* Enable the WOL interrupt */
		reg_val = phy_read(phydev, MII_VSC85XX_INT_MASK);
		reg_val |= MII_VSC85XX_INT_MASK_WOL;
		rc = phy_write(phydev, MII_VSC85XX_INT_MASK, reg_val);
		if (rc != 0)
			goto out_unlock;
	} else {
		/* Disable the WOL interrupt */
		reg_val = phy_read(phydev, MII_VSC85XX_INT_MASK);
		reg_val &= (~MII_VSC85XX_INT_MASK_WOL);
		rc = phy_write(phydev, MII_VSC85XX_INT_MASK, reg_val);
		if (rc != 0)
			goto out_unlock;
	}
	/* Clear WOL iterrupt status */
	reg_val = phy_read(phydev, MII_VSC85XX_INT_STATUS);

out_unlock:
	mutex_unlock(&phydev->lock);

	return rc;
}

static void vsc85xx_wol_get(struct phy_device *phydev,
			    struct ethtool_wolinfo *wol)
{
	int rc;
	u16 reg_val;
	u8  i;
	u16 pwd[3] = {0, 0, 0};
	struct ethtool_wolinfo *wol_conf = wol;

	mutex_lock(&phydev->lock);
	rc = vsc85xx_phy_page_set(phydev, MSCC_PHY_PAGE_EXTENDED_2);
	if (rc != 0)
		goto out_unlock;

	reg_val = phy_read(phydev, MSCC_PHY_WOL_MAC_CONTROL);
	if (reg_val & SECURE_ON_ENABLE)
		wol_conf->wolopts |= WAKE_MAGICSECURE;
	if (wol_conf->wolopts & WAKE_MAGICSECURE) {
		pwd[0] = phy_read(phydev, MSCC_PHY_WOL_LOWER_PASSWD);
		pwd[1] = phy_read(phydev, MSCC_PHY_WOL_MID_PASSWD);
		pwd[2] = phy_read(phydev, MSCC_PHY_WOL_UPPER_PASSWD);
		for (i = 0; i < ARRAY_SIZE(pwd); i++) {
			wol_conf->sopass[5 - i * 2] = pwd[i] & 0x00ff;
			wol_conf->sopass[5 - (i * 2 + 1)] = (pwd[i] & 0xff00)
							    >> 8;
		}
	}

	rc = vsc85xx_phy_page_set(phydev, MSCC_PHY_PAGE_STANDARD);

out_unlock:
	mutex_unlock(&phydev->lock);
}

#ifdef CONFIG_OF_MDIO
static int vsc85xx_edge_rate_magic_get(struct phy_device *phydev)
{
	u8 sd;
	u16 vdd;
	int rc, i, j;
	struct device *dev = &phydev->mdio.dev;
	struct device_node *of_node = dev->of_node;
	u8 sd_array_size = ARRAY_SIZE(edge_table[0].slowdown);

	if (!of_node)
		return -ENODEV;

	rc = of_property_read_u16(of_node, "vsc8531,vddmac", &vdd);
	if (rc != 0)
		vdd = MSCC_VDDMAC_3300;

	rc = of_property_read_u8(of_node, "vsc8531,edge-slowdown", &sd);
	if (rc != 0)
		sd = 0;

	for (i = 0; i < ARRAY_SIZE(edge_table); i++)
		if (edge_table[i].vddmac == vdd)
			for (j = 0; j < sd_array_size; j++)
				if (edge_table[i].slowdown[j] == sd)
					return (sd_array_size - j - 1);

	return -EINVAL;
}
#else
static int vsc85xx_edge_rate_magic_get(struct phy_device *phydev)
{
	return 0;
}
#endif /* CONFIG_OF_MDIO */

static int vsc85xx_edge_rate_cntl_set(struct phy_device *phydev, u8 edge_rate)
{
	int rc;
	u16 reg_val;

	mutex_lock(&phydev->lock);
	rc = vsc85xx_phy_page_set(phydev, MSCC_PHY_PAGE_EXTENDED_2);
	if (rc != 0)
		goto out_unlock;
	reg_val = phy_read(phydev, MSCC_PHY_WOL_MAC_CONTROL);
	reg_val &= ~(EDGE_RATE_CNTL_MASK);
	reg_val |= (edge_rate << EDGE_RATE_CNTL_POS);
	rc = phy_write(phydev, MSCC_PHY_WOL_MAC_CONTROL, reg_val);
	if (rc != 0)
		goto out_unlock;
	rc = vsc85xx_phy_page_set(phydev, MSCC_PHY_PAGE_STANDARD);

out_unlock:
	mutex_unlock(&phydev->lock);

	return rc;
}

static int vsc85xx_mac_if_set(struct phy_device *phydev,
			      phy_interface_t interface)
{
	int rc;
	u16 reg_val;

	mutex_lock(&phydev->lock);
	reg_val = phy_read(phydev, MSCC_PHY_EXT_PHY_CNTL_1);
	reg_val &= ~(MAC_IF_SELECTION_MASK);
	switch (interface) {
	case PHY_INTERFACE_MODE_RGMII:
		reg_val |= (MAC_IF_SELECTION_RGMII << MAC_IF_SELECTION_POS);
		break;
	case PHY_INTERFACE_MODE_RMII:
		reg_val |= (MAC_IF_SELECTION_RMII << MAC_IF_SELECTION_POS);
		break;
	case PHY_INTERFACE_MODE_MII:
	case PHY_INTERFACE_MODE_GMII:
		reg_val |= (MAC_IF_SELECTION_GMII << MAC_IF_SELECTION_POS);
		break;
	default:
		rc = -EINVAL;
		goto out_unlock;
	}
	rc = phy_write(phydev, MSCC_PHY_EXT_PHY_CNTL_1, reg_val);
	if (rc != 0)
		goto out_unlock;

	rc = genphy_soft_reset(phydev);

out_unlock:
	mutex_unlock(&phydev->lock);

	return rc;
}

static int vsc85xx_default_config(struct phy_device *phydev)
{
	int rc;
	u16 reg_val;

	phydev->mdix_ctrl = ETH_TP_MDI_AUTO;
	mutex_lock(&phydev->lock);
	rc = vsc85xx_phy_page_set(phydev, MSCC_PHY_PAGE_EXTENDED_2);
	if (rc != 0)
		goto out_unlock;

	reg_val = phy_read(phydev, MSCC_PHY_RGMII_CNTL);
	reg_val &= ~(RGMII_RX_CLK_DELAY_MASK);
	reg_val |= (RGMII_RX_CLK_DELAY_1_1_NS << RGMII_RX_CLK_DELAY_POS);
	phy_write(phydev, MSCC_PHY_RGMII_CNTL, reg_val);
	rc = vsc85xx_phy_page_set(phydev, MSCC_PHY_PAGE_STANDARD);

out_unlock:
	mutex_unlock(&phydev->lock);

	return rc;
}

static int vsc85xx_get_tunable(struct phy_device *phydev,
			       struct ethtool_tunable *tuna, void *data)
{
	switch (tuna->id) {
	case ETHTOOL_PHY_DOWNSHIFT:
		return vsc85xx_downshift_get(phydev, (u8 *)data);
	default:
		return -EINVAL;
	}
}

static int vsc85xx_set_tunable(struct phy_device *phydev,
			       struct ethtool_tunable *tuna,
			       const void *data)
{
	switch (tuna->id) {
	case ETHTOOL_PHY_DOWNSHIFT:
		return vsc85xx_downshift_set(phydev, *(u8 *)data);
	default:
		return -EINVAL;
	}
}

static int vsc85xx_config_init(struct phy_device *phydev)
{
	int rc;
	struct vsc8531_private *vsc8531 = phydev->priv;

	rc = vsc85xx_default_config(phydev);
	if (rc)
		return rc;

	rc = vsc85xx_mac_if_set(phydev, phydev->interface);
	if (rc)
		return rc;

	rc = vsc85xx_edge_rate_cntl_set(phydev, vsc8531->rate_magic);
	if (rc)
		return rc;

	rc = genphy_config_init(phydev);

	return rc;
}

static int vsc85xx_ack_interrupt(struct phy_device *phydev)
{
	int rc = 0;

	if (phydev->interrupts == PHY_INTERRUPT_ENABLED)
		rc = phy_read(phydev, MII_VSC85XX_INT_STATUS);

	return (rc < 0) ? rc : 0;
}

static int vsc85xx_config_intr(struct phy_device *phydev)
{
	int rc;

	if (phydev->interrupts == PHY_INTERRUPT_ENABLED) {
		rc = phy_write(phydev, MII_VSC85XX_INT_MASK,
			       MII_VSC85XX_INT_MASK_MASK);
	} else {
		rc = phy_write(phydev, MII_VSC85XX_INT_MASK, 0);
		if (rc < 0)
			return rc;
		rc = phy_read(phydev, MII_VSC85XX_INT_STATUS);
	}

	return rc;
}

static int vsc85xx_config_aneg(struct phy_device *phydev)
{
	int rc;

	rc = vsc85xx_mdix_set(phydev, phydev->mdix_ctrl);
	if (rc < 0)
		return rc;

	return genphy_config_aneg(phydev);
}

static int vsc85xx_read_status(struct phy_device *phydev)
{
	int rc;

	rc = vsc85xx_mdix_get(phydev, &phydev->mdix);
	if (rc < 0)
		return rc;

	return genphy_read_status(phydev);
}

static int vsc85xx_probe(struct phy_device *phydev)
{
	int rate_magic;
	struct vsc8531_private *vsc8531;

	rate_magic = vsc85xx_edge_rate_magic_get(phydev);
	if (rate_magic < 0)
		return rate_magic;

	vsc8531 = devm_kzalloc(&phydev->mdio.dev, sizeof(*vsc8531), GFP_KERNEL);
	if (!vsc8531)
		return -ENOMEM;

	phydev->priv = vsc8531;

	vsc8531->rate_magic = rate_magic;

	return 0;
}

/* Microsemi VSC85xx PHYs */
static struct phy_driver vsc85xx_driver[] = {
{
	.phy_id		= PHY_ID_VSC8530,
	.name		= "Microsemi FE VSC8530",
	.phy_id_mask	= 0xfffffff0,
	.features	= PHY_BASIC_FEATURES,
	.flags		= PHY_HAS_INTERRUPT,
	.soft_reset	= &genphy_soft_reset,
	.config_init	= &vsc85xx_config_init,
	.config_aneg    = &vsc85xx_config_aneg,
	.aneg_done	= &genphy_aneg_done,
	.read_status	= &vsc85xx_read_status,
	.ack_interrupt	= &vsc85xx_ack_interrupt,
	.config_intr	= &vsc85xx_config_intr,
	.suspend	= &genphy_suspend,
	.resume		= &genphy_resume,
	.probe		= &vsc85xx_probe,
	.set_wol	= &vsc85xx_wol_set,
	.get_wol	= &vsc85xx_wol_get,
	.get_tunable	= &vsc85xx_get_tunable,
	.set_tunable	= &vsc85xx_set_tunable,
},
{
	.phy_id		= PHY_ID_VSC8531,
	.name		= "Microsemi VSC8531",
	.phy_id_mask    = 0xfffffff0,
	.features	= PHY_GBIT_FEATURES,
	.flags		= PHY_HAS_INTERRUPT,
	.soft_reset	= &genphy_soft_reset,
	.config_init    = &vsc85xx_config_init,
	.config_aneg    = &vsc85xx_config_aneg,
	.aneg_done	= &genphy_aneg_done,
	.read_status	= &vsc85xx_read_status,
	.ack_interrupt  = &vsc85xx_ack_interrupt,
	.config_intr    = &vsc85xx_config_intr,
	.suspend	= &genphy_suspend,
	.resume		= &genphy_resume,
<<<<<<< HEAD
	.probe          = &vsc85xx_probe,
	.set_wol        = &vsc85xx_wol_set,
	.get_wol        = &vsc85xx_wol_get,
=======
	.probe		= &vsc85xx_probe,
	.set_wol	= &vsc85xx_wol_set,
	.get_wol	= &vsc85xx_wol_get,
	.get_tunable	= &vsc85xx_get_tunable,
	.set_tunable	= &vsc85xx_set_tunable,
},
{
	.phy_id		= PHY_ID_VSC8540,
	.name		= "Microsemi FE VSC8540 SyncE",
	.phy_id_mask	= 0xfffffff0,
	.features	= PHY_BASIC_FEATURES,
	.flags		= PHY_HAS_INTERRUPT,
	.soft_reset	= &genphy_soft_reset,
	.config_init	= &vsc85xx_config_init,
	.config_aneg	= &vsc85xx_config_aneg,
	.aneg_done	= &genphy_aneg_done,
	.read_status	= &vsc85xx_read_status,
	.ack_interrupt	= &vsc85xx_ack_interrupt,
	.config_intr	= &vsc85xx_config_intr,
	.suspend	= &genphy_suspend,
	.resume		= &genphy_resume,
	.probe		= &vsc85xx_probe,
	.set_wol	= &vsc85xx_wol_set,
	.get_wol	= &vsc85xx_wol_get,
	.get_tunable	= &vsc85xx_get_tunable,
	.set_tunable	= &vsc85xx_set_tunable,
>>>>>>> 405182c2
},
{
	.phy_id		= PHY_ID_VSC8541,
	.name		= "Microsemi VSC8541 SyncE",
	.phy_id_mask    = 0xfffffff0,
	.features	= PHY_GBIT_FEATURES,
	.flags		= PHY_HAS_INTERRUPT,
	.soft_reset	= &genphy_soft_reset,
	.config_init    = &vsc85xx_config_init,
	.config_aneg    = &vsc85xx_config_aneg,
	.aneg_done	= &genphy_aneg_done,
	.read_status	= &vsc85xx_read_status,
	.ack_interrupt  = &vsc85xx_ack_interrupt,
	.config_intr    = &vsc85xx_config_intr,
	.suspend	= &genphy_suspend,
	.resume		= &genphy_resume,
<<<<<<< HEAD
	.probe          = &vsc85xx_probe,
	.set_wol        = &vsc85xx_wol_set,
	.get_wol        = &vsc85xx_wol_get,
=======
	.probe		= &vsc85xx_probe,
	.set_wol	= &vsc85xx_wol_set,
	.get_wol	= &vsc85xx_wol_get,
	.get_tunable	= &vsc85xx_get_tunable,
	.set_tunable	= &vsc85xx_set_tunable,
>>>>>>> 405182c2
}

};

module_phy_driver(vsc85xx_driver);

static struct mdio_device_id __maybe_unused vsc85xx_tbl[] = {
	{ PHY_ID_VSC8530, 0xfffffff0, },
	{ PHY_ID_VSC8531, 0xfffffff0, },
	{ PHY_ID_VSC8540, 0xfffffff0, },
	{ PHY_ID_VSC8541, 0xfffffff0, },
	{ }
};

MODULE_DEVICE_TABLE(mdio, vsc85xx_tbl);

MODULE_DESCRIPTION("Microsemi VSC85xx PHY driver");
MODULE_AUTHOR("Nagaraju Lakkaraju");
MODULE_LICENSE("Dual MIT/GPL");<|MERGE_RESOLUTION|>--- conflicted
+++ resolved
@@ -12,10 +12,6 @@
 #include <linux/mii.h>
 #include <linux/phy.h>
 #include <linux/of.h>
-<<<<<<< HEAD
-#include <dt-bindings/net/mscc-phy-vsc8531.h>
-=======
->>>>>>> 405182c2
 #include <linux/netdevice.h>
 
 enum rgmii_rx_clock_delay {
@@ -127,123 +123,7 @@
 	return rc;
 }
 
-<<<<<<< HEAD
-static int vsc85xx_wol_set(struct phy_device *phydev,
-			   struct ethtool_wolinfo *wol)
-{
-	int rc;
-	u16 reg_val;
-	u8  i;
-	u16 pwd[3] = {0, 0, 0};
-	struct ethtool_wolinfo *wol_conf = wol;
-	u8 *mac_addr = phydev->attached_dev->dev_addr;
-
-	mutex_lock(&phydev->lock);
-	rc = vsc85xx_phy_page_set(phydev, MSCC_PHY_PAGE_EXTENDED_2);
-	if (rc != 0)
-		goto out_unlock;
-
-	if (wol->wolopts & WAKE_MAGIC) {
-		/* Store the device address for the magic packet */
-		for (i = 0; i < ARRAY_SIZE(pwd); i++)
-			pwd[i] = mac_addr[5 - (i * 2 + 1)] << 8 |
-				 mac_addr[5 - i * 2];
-		phy_write(phydev, MSCC_PHY_WOL_LOWER_MAC_ADDR, pwd[0]);
-		phy_write(phydev, MSCC_PHY_WOL_MID_MAC_ADDR, pwd[1]);
-		phy_write(phydev, MSCC_PHY_WOL_UPPER_MAC_ADDR, pwd[2]);
-	} else {
-		phy_write(phydev, MSCC_PHY_WOL_LOWER_MAC_ADDR, 0);
-		phy_write(phydev, MSCC_PHY_WOL_MID_MAC_ADDR, 0);
-		phy_write(phydev, MSCC_PHY_WOL_UPPER_MAC_ADDR, 0);
-	}
-
-	if (wol_conf->wolopts & WAKE_MAGICSECURE) {
-		for (i = 0; i < ARRAY_SIZE(pwd); i++)
-			pwd[i] = wol_conf->sopass[5 - (i * 2 + 1)] << 8 |
-				 wol_conf->sopass[5 - i * 2];
-		phy_write(phydev, MSCC_PHY_WOL_LOWER_PASSWD, pwd[0]);
-		phy_write(phydev, MSCC_PHY_WOL_MID_PASSWD, pwd[1]);
-		phy_write(phydev, MSCC_PHY_WOL_UPPER_PASSWD, pwd[2]);
-	} else {
-		phy_write(phydev, MSCC_PHY_WOL_LOWER_PASSWD, 0);
-		phy_write(phydev, MSCC_PHY_WOL_MID_PASSWD, 0);
-		phy_write(phydev, MSCC_PHY_WOL_UPPER_PASSWD, 0);
-	}
-
-	reg_val = phy_read(phydev, MSCC_PHY_WOL_MAC_CONTROL);
-	if (wol_conf->wolopts & WAKE_MAGICSECURE)
-		reg_val |= SECURE_ON_ENABLE;
-	else
-		reg_val &= ~SECURE_ON_ENABLE;
-	phy_write(phydev, MSCC_PHY_WOL_MAC_CONTROL, reg_val);
-
-	rc = vsc85xx_phy_page_set(phydev, MSCC_PHY_PAGE_STANDARD);
-	if (rc != 0)
-		goto out_unlock;
-
-	if (wol->wolopts & WAKE_MAGIC) {
-		/* Enable the WOL interrupt */
-		reg_val = phy_read(phydev, MII_VSC85XX_INT_MASK);
-		reg_val |= MII_VSC85XX_INT_MASK_WOL;
-		rc = phy_write(phydev, MII_VSC85XX_INT_MASK, reg_val);
-		if (rc != 0)
-			goto out_unlock;
-	} else {
-		/* Disable the WOL interrupt */
-		reg_val = phy_read(phydev, MII_VSC85XX_INT_MASK);
-		reg_val &= (~MII_VSC85XX_INT_MASK_WOL);
-		rc = phy_write(phydev, MII_VSC85XX_INT_MASK, reg_val);
-		if (rc != 0)
-			goto out_unlock;
-	}
-	/* Clear WOL iterrupt status */
-	reg_val = phy_read(phydev, MII_VSC85XX_INT_STATUS);
-
-out_unlock:
-	mutex_unlock(&phydev->lock);
-
-	return rc;
-}
-
-static void vsc85xx_wol_get(struct phy_device *phydev,
-			    struct ethtool_wolinfo *wol)
-{
-	int rc;
-	u16 reg_val;
-	u8  i;
-	u16 pwd[3] = {0, 0, 0};
-	struct ethtool_wolinfo *wol_conf = wol;
-
-	mutex_lock(&phydev->lock);
-	rc = vsc85xx_phy_page_set(phydev, MSCC_PHY_PAGE_EXTENDED_2);
-	if (rc != 0)
-		goto out_unlock;
-
-	reg_val = phy_read(phydev, MSCC_PHY_WOL_MAC_CONTROL);
-	if (reg_val & SECURE_ON_ENABLE)
-		wol_conf->wolopts |= WAKE_MAGICSECURE;
-	if (wol_conf->wolopts & WAKE_MAGICSECURE) {
-		pwd[0] = phy_read(phydev, MSCC_PHY_WOL_LOWER_PASSWD);
-		pwd[1] = phy_read(phydev, MSCC_PHY_WOL_MID_PASSWD);
-		pwd[2] = phy_read(phydev, MSCC_PHY_WOL_UPPER_PASSWD);
-		for (i = 0; i < ARRAY_SIZE(pwd); i++) {
-			wol_conf->sopass[5 - i * 2] = pwd[i] & 0x00ff;
-			wol_conf->sopass[5 - (i * 2 + 1)] = (pwd[i] & 0xff00)
-							    >> 8;
-		}
-	}
-
-	rc = vsc85xx_phy_page_set(phydev, MSCC_PHY_PAGE_STANDARD);
-
-out_unlock:
-	mutex_unlock(&phydev->lock);
-}
-
-static u8 edge_rate_magic_get(u16 vddmac,
-			      int slowdown)
-=======
 static int vsc85xx_mdix_get(struct phy_device *phydev, u8 *mdix)
->>>>>>> 405182c2
 {
 	u16 reg_val;
 
@@ -731,11 +611,6 @@
 	.config_intr    = &vsc85xx_config_intr,
 	.suspend	= &genphy_suspend,
 	.resume		= &genphy_resume,
-<<<<<<< HEAD
-	.probe          = &vsc85xx_probe,
-	.set_wol        = &vsc85xx_wol_set,
-	.get_wol        = &vsc85xx_wol_get,
-=======
 	.probe		= &vsc85xx_probe,
 	.set_wol	= &vsc85xx_wol_set,
 	.get_wol	= &vsc85xx_wol_get,
@@ -762,7 +637,6 @@
 	.get_wol	= &vsc85xx_wol_get,
 	.get_tunable	= &vsc85xx_get_tunable,
 	.set_tunable	= &vsc85xx_set_tunable,
->>>>>>> 405182c2
 },
 {
 	.phy_id		= PHY_ID_VSC8541,
@@ -779,17 +653,11 @@
 	.config_intr    = &vsc85xx_config_intr,
 	.suspend	= &genphy_suspend,
 	.resume		= &genphy_resume,
-<<<<<<< HEAD
-	.probe          = &vsc85xx_probe,
-	.set_wol        = &vsc85xx_wol_set,
-	.get_wol        = &vsc85xx_wol_get,
-=======
 	.probe		= &vsc85xx_probe,
 	.set_wol	= &vsc85xx_wol_set,
 	.get_wol	= &vsc85xx_wol_get,
 	.get_tunable	= &vsc85xx_get_tunable,
 	.set_tunable	= &vsc85xx_set_tunable,
->>>>>>> 405182c2
 }
 
 };
