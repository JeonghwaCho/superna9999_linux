/*
 * Universal Flash Storage Host controller driver Core
 *
 * This code is based on drivers/scsi/ufs/ufshcd.c
 * Copyright (C) 2011-2013 Samsung India Software Operations
 * Copyright (c) 2013-2016, The Linux Foundation. All rights reserved.
 *
 * Authors:
 *	Santosh Yaraganavi <santosh.sy@samsung.com>
 *	Vinayak Holikatti <h.vinayak@samsung.com>
 *
 * This program is free software; you can redistribute it and/or
 * modify it under the terms of the GNU General Public License
 * as published by the Free Software Foundation; either version 2
 * of the License, or (at your option) any later version.
 * See the COPYING file in the top-level directory or visit
 * <http://www.gnu.org/licenses/gpl-2.0.html>
 *
 * This program is distributed in the hope that it will be useful,
 * but WITHOUT ANY WARRANTY; without even the implied warranty of
 * MERCHANTABILITY or FITNESS FOR A PARTICULAR PURPOSE.  See the
 * GNU General Public License for more details.
 *
 * This program is provided "AS IS" and "WITH ALL FAULTS" and
 * without warranty of any kind. You are solely responsible for
 * determining the appropriateness of using and distributing
 * the program and assume all risks associated with your exercise
 * of rights with respect to the program, including but not limited
 * to infringement of third party rights, the risks and costs of
 * program errors, damage to or loss of data, programs or equipment,
 * and unavailability or interruption of operations. Under no
 * circumstances will the contributor of this Program be liable for
 * any damages of any kind arising from your use or distribution of
 * this program.
 *
 * The Linux Foundation chooses to take subject only to the GPLv2
 * license terms, and distributes only under these terms.
 */

#include <linux/async.h>
#include <linux/devfreq.h>
#include <linux/nls.h>
#include <linux/of.h>
#include "ufshcd.h"
#include "ufs_quirks.h"
#include "unipro.h"

#define UFSHCD_REQ_SENSE_SIZE	18

#define UFSHCD_ENABLE_INTRS	(UTP_TRANSFER_REQ_COMPL |\
				 UTP_TASK_REQ_COMPL |\
				 UFSHCD_ERROR_MASK)
/* UIC command timeout, unit: ms */
#define UIC_CMD_TIMEOUT	500

/* NOP OUT retries waiting for NOP IN response */
#define NOP_OUT_RETRIES    10
/* Timeout after 30 msecs if NOP OUT hangs without response */
#define NOP_OUT_TIMEOUT    30 /* msecs */

/* Query request retries */
#define QUERY_REQ_RETRIES 10
/* Query request timeout */
#define QUERY_REQ_TIMEOUT 30 /* msec */
/*
 * Query request timeout for fDeviceInit flag
 * fDeviceInit query response time for some devices is too large that default
 * QUERY_REQ_TIMEOUT may not be enough for such devices.
 */
#define QUERY_FDEVICEINIT_REQ_TIMEOUT 600 /* msec */

/* Task management command timeout */
#define TM_CMD_TIMEOUT	100 /* msecs */

/* maximum number of retries for a general UIC command  */
#define UFS_UIC_COMMAND_RETRIES 3

/* maximum number of link-startup retries */
#define DME_LINKSTARTUP_RETRIES 3

/* Maximum retries for Hibern8 enter */
#define UIC_HIBERN8_ENTER_RETRIES 3

/* maximum number of reset retries before giving up */
#define MAX_HOST_RESET_RETRIES 5

/* Expose the flag value from utp_upiu_query.value */
#define MASK_QUERY_UPIU_FLAG_LOC 0xFF

/* Interrupt aggregation default timeout, unit: 40us */
#define INT_AGGR_DEF_TO	0x02

#define ufshcd_toggle_vreg(_dev, _vreg, _on)				\
	({                                                              \
		int _ret;                                               \
		if (_on)                                                \
			_ret = ufshcd_enable_vreg(_dev, _vreg);         \
		else                                                    \
			_ret = ufshcd_disable_vreg(_dev, _vreg);        \
		_ret;                                                   \
	})

static u32 ufs_query_desc_max_size[] = {
	QUERY_DESC_DEVICE_MAX_SIZE,
	QUERY_DESC_CONFIGURAION_MAX_SIZE,
	QUERY_DESC_UNIT_MAX_SIZE,
	QUERY_DESC_RFU_MAX_SIZE,
	QUERY_DESC_INTERCONNECT_MAX_SIZE,
	QUERY_DESC_STRING_MAX_SIZE,
	QUERY_DESC_RFU_MAX_SIZE,
	QUERY_DESC_GEOMETRY_MAX_SIZE,
	QUERY_DESC_POWER_MAX_SIZE,
	QUERY_DESC_RFU_MAX_SIZE,
};

enum {
	UFSHCD_MAX_CHANNEL	= 0,
	UFSHCD_MAX_ID		= 1,
	UFSHCD_CMD_PER_LUN	= 32,
	UFSHCD_CAN_QUEUE	= 32,
};

/* UFSHCD states */
enum {
	UFSHCD_STATE_RESET,
	UFSHCD_STATE_ERROR,
	UFSHCD_STATE_OPERATIONAL,
};

/* UFSHCD error handling flags */
enum {
	UFSHCD_EH_IN_PROGRESS = (1 << 0),
};

/* UFSHCD UIC layer error flags */
enum {
	UFSHCD_UIC_DL_PA_INIT_ERROR = (1 << 0), /* Data link layer error */
	UFSHCD_UIC_DL_NAC_RECEIVED_ERROR = (1 << 1), /* Data link layer error */
	UFSHCD_UIC_DL_TCx_REPLAY_ERROR = (1 << 2), /* Data link layer error */
	UFSHCD_UIC_NL_ERROR = (1 << 3), /* Network layer error */
	UFSHCD_UIC_TL_ERROR = (1 << 4), /* Transport Layer error */
	UFSHCD_UIC_DME_ERROR = (1 << 5), /* DME error */
};

/* Interrupt configuration options */
enum {
	UFSHCD_INT_DISABLE,
	UFSHCD_INT_ENABLE,
	UFSHCD_INT_CLEAR,
};

#define ufshcd_set_eh_in_progress(h) \
	(h->eh_flags |= UFSHCD_EH_IN_PROGRESS)
#define ufshcd_eh_in_progress(h) \
	(h->eh_flags & UFSHCD_EH_IN_PROGRESS)
#define ufshcd_clear_eh_in_progress(h) \
	(h->eh_flags &= ~UFSHCD_EH_IN_PROGRESS)

#define ufshcd_set_ufs_dev_active(h) \
	((h)->curr_dev_pwr_mode = UFS_ACTIVE_PWR_MODE)
#define ufshcd_set_ufs_dev_sleep(h) \
	((h)->curr_dev_pwr_mode = UFS_SLEEP_PWR_MODE)
#define ufshcd_set_ufs_dev_poweroff(h) \
	((h)->curr_dev_pwr_mode = UFS_POWERDOWN_PWR_MODE)
#define ufshcd_is_ufs_dev_active(h) \
	((h)->curr_dev_pwr_mode == UFS_ACTIVE_PWR_MODE)
#define ufshcd_is_ufs_dev_sleep(h) \
	((h)->curr_dev_pwr_mode == UFS_SLEEP_PWR_MODE)
#define ufshcd_is_ufs_dev_poweroff(h) \
	((h)->curr_dev_pwr_mode == UFS_POWERDOWN_PWR_MODE)

static struct ufs_pm_lvl_states ufs_pm_lvl_states[] = {
	{UFS_ACTIVE_PWR_MODE, UIC_LINK_ACTIVE_STATE},
	{UFS_ACTIVE_PWR_MODE, UIC_LINK_HIBERN8_STATE},
	{UFS_SLEEP_PWR_MODE, UIC_LINK_ACTIVE_STATE},
	{UFS_SLEEP_PWR_MODE, UIC_LINK_HIBERN8_STATE},
	{UFS_POWERDOWN_PWR_MODE, UIC_LINK_HIBERN8_STATE},
	{UFS_POWERDOWN_PWR_MODE, UIC_LINK_OFF_STATE},
};

static inline enum ufs_dev_pwr_mode
ufs_get_pm_lvl_to_dev_pwr_mode(enum ufs_pm_level lvl)
{
	return ufs_pm_lvl_states[lvl].dev_state;
}

static inline enum uic_link_state
ufs_get_pm_lvl_to_link_pwr_state(enum ufs_pm_level lvl)
{
	return ufs_pm_lvl_states[lvl].link_state;
}

static void ufshcd_tmc_handler(struct ufs_hba *hba);
static void ufshcd_async_scan(void *data, async_cookie_t cookie);
static int ufshcd_reset_and_restore(struct ufs_hba *hba);
static int ufshcd_clear_tm_cmd(struct ufs_hba *hba, int tag);
static void ufshcd_hba_exit(struct ufs_hba *hba);
static int ufshcd_probe_hba(struct ufs_hba *hba);
static int __ufshcd_setup_clocks(struct ufs_hba *hba, bool on,
				 bool skip_ref_clk);
static int ufshcd_setup_clocks(struct ufs_hba *hba, bool on);
static int ufshcd_set_vccq_rail_unused(struct ufs_hba *hba, bool unused);
static int ufshcd_uic_hibern8_exit(struct ufs_hba *hba);
static int ufshcd_uic_hibern8_enter(struct ufs_hba *hba);
static inline void ufshcd_add_delay_before_dme_cmd(struct ufs_hba *hba);
static int ufshcd_host_reset_and_restore(struct ufs_hba *hba);
static irqreturn_t ufshcd_intr(int irq, void *__hba);
static int ufshcd_config_pwr_mode(struct ufs_hba *hba,
		struct ufs_pa_layer_attr *desired_pwr_mode);
static int ufshcd_change_power_mode(struct ufs_hba *hba,
			     struct ufs_pa_layer_attr *pwr_mode);
static inline bool ufshcd_valid_tag(struct ufs_hba *hba, int tag)
{
	return tag >= 0 && tag < hba->nutrs;
}

static inline int ufshcd_enable_irq(struct ufs_hba *hba)
{
	int ret = 0;

	if (!hba->is_irq_enabled) {
		ret = request_irq(hba->irq, ufshcd_intr, IRQF_SHARED, UFSHCD,
				hba);
		if (ret)
			dev_err(hba->dev, "%s: request_irq failed, ret=%d\n",
				__func__, ret);
		hba->is_irq_enabled = true;
	}

	return ret;
}

static inline void ufshcd_disable_irq(struct ufs_hba *hba)
{
	if (hba->is_irq_enabled) {
		free_irq(hba->irq, hba);
		hba->is_irq_enabled = false;
	}
}

/* replace non-printable or non-ASCII characters with spaces */
static inline void ufshcd_remove_non_printable(char *val)
{
	if (!val)
		return;

	if (*val < 0x20 || *val > 0x7e)
		*val = ' ';
}

/*
 * ufshcd_wait_for_register - wait for register value to change
 * @hba - per-adapter interface
 * @reg - mmio register offset
 * @mask - mask to apply to read register value
 * @val - wait condition
 * @interval_us - polling interval in microsecs
 * @timeout_ms - timeout in millisecs
 * @can_sleep - perform sleep or just spin
 *
 * Returns -ETIMEDOUT on error, zero on success
 */
int ufshcd_wait_for_register(struct ufs_hba *hba, u32 reg, u32 mask,
				u32 val, unsigned long interval_us,
				unsigned long timeout_ms, bool can_sleep)
{
	int err = 0;
	unsigned long timeout = jiffies + msecs_to_jiffies(timeout_ms);

	/* ignore bits that we don't intend to wait on */
	val = val & mask;

	while ((ufshcd_readl(hba, reg) & mask) != val) {
		if (can_sleep)
			usleep_range(interval_us, interval_us + 50);
		else
			udelay(interval_us);
		if (time_after(jiffies, timeout)) {
			if ((ufshcd_readl(hba, reg) & mask) != val)
				err = -ETIMEDOUT;
			break;
		}
	}

	return err;
}

/**
 * ufshcd_get_intr_mask - Get the interrupt bit mask
 * @hba - Pointer to adapter instance
 *
 * Returns interrupt bit mask per version
 */
static inline u32 ufshcd_get_intr_mask(struct ufs_hba *hba)
{
	if (hba->ufs_version == UFSHCI_VERSION_10)
		return INTERRUPT_MASK_ALL_VER_10;
	else
		return INTERRUPT_MASK_ALL_VER_11;
}

/**
 * ufshcd_get_ufs_version - Get the UFS version supported by the HBA
 * @hba - Pointer to adapter instance
 *
 * Returns UFSHCI version supported by the controller
 */
static inline u32 ufshcd_get_ufs_version(struct ufs_hba *hba)
{
	if (hba->quirks & UFSHCD_QUIRK_BROKEN_UFS_HCI_VERSION)
		return ufshcd_vops_get_ufs_hci_version(hba);

	return ufshcd_readl(hba, REG_UFS_VERSION);
}

/**
 * ufshcd_is_device_present - Check if any device connected to
 *			      the host controller
 * @hba: pointer to adapter instance
 *
 * Returns 1 if device present, 0 if no device detected
 */
static inline int ufshcd_is_device_present(struct ufs_hba *hba)
{
	return (ufshcd_readl(hba, REG_CONTROLLER_STATUS) &
						DEVICE_PRESENT) ? 1 : 0;
}

/**
 * ufshcd_get_tr_ocs - Get the UTRD Overall Command Status
 * @lrb: pointer to local command reference block
 *
 * This function is used to get the OCS field from UTRD
 * Returns the OCS field in the UTRD
 */
static inline int ufshcd_get_tr_ocs(struct ufshcd_lrb *lrbp)
{
	return le32_to_cpu(lrbp->utr_descriptor_ptr->header.dword_2) & MASK_OCS;
}

/**
 * ufshcd_get_tmr_ocs - Get the UTMRD Overall Command Status
 * @task_req_descp: pointer to utp_task_req_desc structure
 *
 * This function is used to get the OCS field from UTMRD
 * Returns the OCS field in the UTMRD
 */
static inline int
ufshcd_get_tmr_ocs(struct utp_task_req_desc *task_req_descp)
{
	return le32_to_cpu(task_req_descp->header.dword_2) & MASK_OCS;
}

/**
 * ufshcd_get_tm_free_slot - get a free slot for task management request
 * @hba: per adapter instance
 * @free_slot: pointer to variable with available slot value
 *
 * Get a free tag and lock it until ufshcd_put_tm_slot() is called.
 * Returns 0 if free slot is not available, else return 1 with tag value
 * in @free_slot.
 */
static bool ufshcd_get_tm_free_slot(struct ufs_hba *hba, int *free_slot)
{
	int tag;
	bool ret = false;

	if (!free_slot)
		goto out;

	do {
		tag = find_first_zero_bit(&hba->tm_slots_in_use, hba->nutmrs);
		if (tag >= hba->nutmrs)
			goto out;
	} while (test_and_set_bit_lock(tag, &hba->tm_slots_in_use));

	*free_slot = tag;
	ret = true;
out:
	return ret;
}

static inline void ufshcd_put_tm_slot(struct ufs_hba *hba, int slot)
{
	clear_bit_unlock(slot, &hba->tm_slots_in_use);
}

/**
 * ufshcd_utrl_clear - Clear a bit in UTRLCLR register
 * @hba: per adapter instance
 * @pos: position of the bit to be cleared
 */
static inline void ufshcd_utrl_clear(struct ufs_hba *hba, u32 pos)
{
	ufshcd_writel(hba, ~(1 << pos), REG_UTP_TRANSFER_REQ_LIST_CLEAR);
}

/**
 * ufshcd_outstanding_req_clear - Clear a bit in outstanding request field
 * @hba: per adapter instance
 * @tag: position of the bit to be cleared
 */
static inline void ufshcd_outstanding_req_clear(struct ufs_hba *hba, int tag)
{
	__clear_bit(tag, &hba->outstanding_reqs);
}

/**
 * ufshcd_get_lists_status - Check UCRDY, UTRLRDY and UTMRLRDY
 * @reg: Register value of host controller status
 *
 * Returns integer, 0 on Success and positive value if failed
 */
static inline int ufshcd_get_lists_status(u32 reg)
{
	/*
	 * The mask 0xFF is for the following HCS register bits
	 * Bit		Description
	 *  0		Device Present
	 *  1		UTRLRDY
	 *  2		UTMRLRDY
	 *  3		UCRDY
	 * 4-7		reserved
	 */
	return ((reg & 0xFF) >> 1) ^ 0x07;
}

/**
 * ufshcd_get_uic_cmd_result - Get the UIC command result
 * @hba: Pointer to adapter instance
 *
 * This function gets the result of UIC command completion
 * Returns 0 on success, non zero value on error
 */
static inline int ufshcd_get_uic_cmd_result(struct ufs_hba *hba)
{
	return ufshcd_readl(hba, REG_UIC_COMMAND_ARG_2) &
	       MASK_UIC_COMMAND_RESULT;
}

/**
 * ufshcd_get_dme_attr_val - Get the value of attribute returned by UIC command
 * @hba: Pointer to adapter instance
 *
 * This function gets UIC command argument3
 * Returns 0 on success, non zero value on error
 */
static inline u32 ufshcd_get_dme_attr_val(struct ufs_hba *hba)
{
	return ufshcd_readl(hba, REG_UIC_COMMAND_ARG_3);
}

/**
 * ufshcd_get_req_rsp - returns the TR response transaction type
 * @ucd_rsp_ptr: pointer to response UPIU
 */
static inline int
ufshcd_get_req_rsp(struct utp_upiu_rsp *ucd_rsp_ptr)
{
	return be32_to_cpu(ucd_rsp_ptr->header.dword_0) >> 24;
}

/**
 * ufshcd_get_rsp_upiu_result - Get the result from response UPIU
 * @ucd_rsp_ptr: pointer to response UPIU
 *
 * This function gets the response status and scsi_status from response UPIU
 * Returns the response result code.
 */
static inline int
ufshcd_get_rsp_upiu_result(struct utp_upiu_rsp *ucd_rsp_ptr)
{
	return be32_to_cpu(ucd_rsp_ptr->header.dword_1) & MASK_RSP_UPIU_RESULT;
}

/*
 * ufshcd_get_rsp_upiu_data_seg_len - Get the data segment length
 *				from response UPIU
 * @ucd_rsp_ptr: pointer to response UPIU
 *
 * Return the data segment length.
 */
static inline unsigned int
ufshcd_get_rsp_upiu_data_seg_len(struct utp_upiu_rsp *ucd_rsp_ptr)
{
	return be32_to_cpu(ucd_rsp_ptr->header.dword_2) &
		MASK_RSP_UPIU_DATA_SEG_LEN;
}

/**
 * ufshcd_is_exception_event - Check if the device raised an exception event
 * @ucd_rsp_ptr: pointer to response UPIU
 *
 * The function checks if the device raised an exception event indicated in
 * the Device Information field of response UPIU.
 *
 * Returns true if exception is raised, false otherwise.
 */
static inline bool ufshcd_is_exception_event(struct utp_upiu_rsp *ucd_rsp_ptr)
{
	return be32_to_cpu(ucd_rsp_ptr->header.dword_2) &
			MASK_RSP_EXCEPTION_EVENT ? true : false;
}

/**
 * ufshcd_reset_intr_aggr - Reset interrupt aggregation values.
 * @hba: per adapter instance
 */
static inline void
ufshcd_reset_intr_aggr(struct ufs_hba *hba)
{
	ufshcd_writel(hba, INT_AGGR_ENABLE |
		      INT_AGGR_COUNTER_AND_TIMER_RESET,
		      REG_UTP_TRANSFER_REQ_INT_AGG_CONTROL);
}

/**
 * ufshcd_config_intr_aggr - Configure interrupt aggregation values.
 * @hba: per adapter instance
 * @cnt: Interrupt aggregation counter threshold
 * @tmout: Interrupt aggregation timeout value
 */
static inline void
ufshcd_config_intr_aggr(struct ufs_hba *hba, u8 cnt, u8 tmout)
{
	ufshcd_writel(hba, INT_AGGR_ENABLE | INT_AGGR_PARAM_WRITE |
		      INT_AGGR_COUNTER_THLD_VAL(cnt) |
		      INT_AGGR_TIMEOUT_VAL(tmout),
		      REG_UTP_TRANSFER_REQ_INT_AGG_CONTROL);
}

/**
 * ufshcd_disable_intr_aggr - Disables interrupt aggregation.
 * @hba: per adapter instance
 */
static inline void ufshcd_disable_intr_aggr(struct ufs_hba *hba)
{
	ufshcd_writel(hba, 0, REG_UTP_TRANSFER_REQ_INT_AGG_CONTROL);
}

/**
 * ufshcd_enable_run_stop_reg - Enable run-stop registers,
 *			When run-stop registers are set to 1, it indicates the
 *			host controller that it can process the requests
 * @hba: per adapter instance
 */
static void ufshcd_enable_run_stop_reg(struct ufs_hba *hba)
{
	ufshcd_writel(hba, UTP_TASK_REQ_LIST_RUN_STOP_BIT,
		      REG_UTP_TASK_REQ_LIST_RUN_STOP);
	ufshcd_writel(hba, UTP_TRANSFER_REQ_LIST_RUN_STOP_BIT,
		      REG_UTP_TRANSFER_REQ_LIST_RUN_STOP);
}

/**
 * ufshcd_hba_start - Start controller initialization sequence
 * @hba: per adapter instance
 */
static inline void ufshcd_hba_start(struct ufs_hba *hba)
{
	ufshcd_writel(hba, CONTROLLER_ENABLE, REG_CONTROLLER_ENABLE);
}

/**
 * ufshcd_is_hba_active - Get controller state
 * @hba: per adapter instance
 *
 * Returns zero if controller is active, 1 otherwise
 */
static inline int ufshcd_is_hba_active(struct ufs_hba *hba)
{
	return (ufshcd_readl(hba, REG_CONTROLLER_ENABLE) & 0x1) ? 0 : 1;
}

u32 ufshcd_get_local_unipro_ver(struct ufs_hba *hba)
{
	/* HCI version 1.0 and 1.1 supports UniPro 1.41 */
	if ((hba->ufs_version == UFSHCI_VERSION_10) ||
	    (hba->ufs_version == UFSHCI_VERSION_11))
		return UFS_UNIPRO_VER_1_41;
	else
		return UFS_UNIPRO_VER_1_6;
}
EXPORT_SYMBOL(ufshcd_get_local_unipro_ver);

static bool ufshcd_is_unipro_pa_params_tuning_req(struct ufs_hba *hba)
{
	/*
	 * If both host and device support UniPro ver1.6 or later, PA layer
	 * parameters tuning happens during link startup itself.
	 *
	 * We can manually tune PA layer parameters if either host or device
	 * doesn't support UniPro ver 1.6 or later. But to keep manual tuning
	 * logic simple, we will only do manual tuning if local unipro version
	 * doesn't support ver1.6 or later.
	 */
	if (ufshcd_get_local_unipro_ver(hba) < UFS_UNIPRO_VER_1_6)
		return true;
	else
		return false;
}

static void ufshcd_suspend_clkscaling(struct ufs_hba *hba)
{
	if (ufshcd_is_clkscaling_enabled(hba)) {
		devfreq_suspend_device(hba->devfreq);
		hba->clk_scaling.window_start_t = 0;
	}
}

static void ufshcd_resume_clkscaling(struct ufs_hba *hba)
{
	if (ufshcd_is_clkscaling_enabled(hba))
		devfreq_resume_device(hba->devfreq);
}

static void ufshcd_ungate_work(struct work_struct *work)
{
	int ret;
	unsigned long flags;
	struct ufs_hba *hba = container_of(work, struct ufs_hba,
			clk_gating.ungate_work);

	cancel_delayed_work_sync(&hba->clk_gating.gate_work);

	spin_lock_irqsave(hba->host->host_lock, flags);
	if (hba->clk_gating.state == CLKS_ON) {
		spin_unlock_irqrestore(hba->host->host_lock, flags);
		goto unblock_reqs;
	}

	spin_unlock_irqrestore(hba->host->host_lock, flags);
	ufshcd_setup_clocks(hba, true);

	/* Exit from hibern8 */
	if (ufshcd_can_hibern8_during_gating(hba)) {
		/* Prevent gating in this path */
		hba->clk_gating.is_suspended = true;
		if (ufshcd_is_link_hibern8(hba)) {
			ret = ufshcd_uic_hibern8_exit(hba);
			if (ret)
				dev_err(hba->dev, "%s: hibern8 exit failed %d\n",
					__func__, ret);
			else
				ufshcd_set_link_active(hba);
		}
		hba->clk_gating.is_suspended = false;
	}
unblock_reqs:
	ufshcd_resume_clkscaling(hba);
	scsi_unblock_requests(hba->host);
}

/**
 * ufshcd_hold - Enable clocks that were gated earlier due to ufshcd_release.
 * Also, exit from hibern8 mode and set the link as active.
 * @hba: per adapter instance
 * @async: This indicates whether caller should ungate clocks asynchronously.
 */
int ufshcd_hold(struct ufs_hba *hba, bool async)
{
	int rc = 0;
	unsigned long flags;

	if (!ufshcd_is_clkgating_allowed(hba))
		goto out;
	spin_lock_irqsave(hba->host->host_lock, flags);
	hba->clk_gating.active_reqs++;

	if (ufshcd_eh_in_progress(hba)) {
		spin_unlock_irqrestore(hba->host->host_lock, flags);
		return 0;
	}

start:
	switch (hba->clk_gating.state) {
	case CLKS_ON:
		/*
		 * Wait for the ungate work to complete if in progress.
		 * Though the clocks may be in ON state, the link could
		 * still be in hibner8 state if hibern8 is allowed
		 * during clock gating.
		 * Make sure we exit hibern8 state also in addition to
		 * clocks being ON.
		 */
		if (ufshcd_can_hibern8_during_gating(hba) &&
		    ufshcd_is_link_hibern8(hba)) {
			spin_unlock_irqrestore(hba->host->host_lock, flags);
			flush_work(&hba->clk_gating.ungate_work);
			spin_lock_irqsave(hba->host->host_lock, flags);
			goto start;
		}
		break;
	case REQ_CLKS_OFF:
		if (cancel_delayed_work(&hba->clk_gating.gate_work)) {
			hba->clk_gating.state = CLKS_ON;
			break;
		}
		/*
		 * If we here, it means gating work is either done or
		 * currently running. Hence, fall through to cancel gating
		 * work and to enable clocks.
		 */
	case CLKS_OFF:
		scsi_block_requests(hba->host);
		hba->clk_gating.state = REQ_CLKS_ON;
		schedule_work(&hba->clk_gating.ungate_work);
		/*
		 * fall through to check if we should wait for this
		 * work to be done or not.
		 */
	case REQ_CLKS_ON:
		if (async) {
			rc = -EAGAIN;
			hba->clk_gating.active_reqs--;
			break;
		}

		spin_unlock_irqrestore(hba->host->host_lock, flags);
		flush_work(&hba->clk_gating.ungate_work);
		/* Make sure state is CLKS_ON before returning */
		spin_lock_irqsave(hba->host->host_lock, flags);
		goto start;
	default:
		dev_err(hba->dev, "%s: clk gating is in invalid state %d\n",
				__func__, hba->clk_gating.state);
		break;
	}
	spin_unlock_irqrestore(hba->host->host_lock, flags);
out:
	return rc;
}
EXPORT_SYMBOL_GPL(ufshcd_hold);

static void ufshcd_gate_work(struct work_struct *work)
{
	struct ufs_hba *hba = container_of(work, struct ufs_hba,
			clk_gating.gate_work.work);
	unsigned long flags;

	spin_lock_irqsave(hba->host->host_lock, flags);
	/*
	 * In case you are here to cancel this work the gating state
	 * would be marked as REQ_CLKS_ON. In this case save time by
	 * skipping the gating work and exit after changing the clock
	 * state to CLKS_ON.
	 */
	if (hba->clk_gating.is_suspended ||
		(hba->clk_gating.state == REQ_CLKS_ON)) {
		hba->clk_gating.state = CLKS_ON;
		goto rel_lock;
	}

	if (hba->clk_gating.active_reqs
		|| hba->ufshcd_state != UFSHCD_STATE_OPERATIONAL
		|| hba->lrb_in_use || hba->outstanding_tasks
		|| hba->active_uic_cmd || hba->uic_async_done)
		goto rel_lock;

	spin_unlock_irqrestore(hba->host->host_lock, flags);

	/* put the link into hibern8 mode before turning off clocks */
	if (ufshcd_can_hibern8_during_gating(hba)) {
		if (ufshcd_uic_hibern8_enter(hba)) {
			hba->clk_gating.state = CLKS_ON;
			goto out;
		}
		ufshcd_set_link_hibern8(hba);
	}

	ufshcd_suspend_clkscaling(hba);

	if (!ufshcd_is_link_active(hba))
		ufshcd_setup_clocks(hba, false);
	else
		/* If link is active, device ref_clk can't be switched off */
		__ufshcd_setup_clocks(hba, false, true);

	/*
	 * In case you are here to cancel this work the gating state
	 * would be marked as REQ_CLKS_ON. In this case keep the state
	 * as REQ_CLKS_ON which would anyway imply that clocks are off
	 * and a request to turn them on is pending. By doing this way,
	 * we keep the state machine in tact and this would ultimately
	 * prevent from doing cancel work multiple times when there are
	 * new requests arriving before the current cancel work is done.
	 */
	spin_lock_irqsave(hba->host->host_lock, flags);
	if (hba->clk_gating.state == REQ_CLKS_OFF)
		hba->clk_gating.state = CLKS_OFF;

rel_lock:
	spin_unlock_irqrestore(hba->host->host_lock, flags);
out:
	return;
}

/* host lock must be held before calling this variant */
static void __ufshcd_release(struct ufs_hba *hba)
{
	if (!ufshcd_is_clkgating_allowed(hba))
		return;

	hba->clk_gating.active_reqs--;

	if (hba->clk_gating.active_reqs || hba->clk_gating.is_suspended
		|| hba->ufshcd_state != UFSHCD_STATE_OPERATIONAL
		|| hba->lrb_in_use || hba->outstanding_tasks
		|| hba->active_uic_cmd || hba->uic_async_done
		|| ufshcd_eh_in_progress(hba))
		return;

	hba->clk_gating.state = REQ_CLKS_OFF;
	schedule_delayed_work(&hba->clk_gating.gate_work,
			msecs_to_jiffies(hba->clk_gating.delay_ms));
}

void ufshcd_release(struct ufs_hba *hba)
{
	unsigned long flags;

	spin_lock_irqsave(hba->host->host_lock, flags);
	__ufshcd_release(hba);
	spin_unlock_irqrestore(hba->host->host_lock, flags);
}
EXPORT_SYMBOL_GPL(ufshcd_release);

static ssize_t ufshcd_clkgate_delay_show(struct device *dev,
		struct device_attribute *attr, char *buf)
{
	struct ufs_hba *hba = dev_get_drvdata(dev);

	return snprintf(buf, PAGE_SIZE, "%lu\n", hba->clk_gating.delay_ms);
}

static ssize_t ufshcd_clkgate_delay_store(struct device *dev,
		struct device_attribute *attr, const char *buf, size_t count)
{
	struct ufs_hba *hba = dev_get_drvdata(dev);
	unsigned long flags, value;

	if (kstrtoul(buf, 0, &value))
		return -EINVAL;

	spin_lock_irqsave(hba->host->host_lock, flags);
	hba->clk_gating.delay_ms = value;
	spin_unlock_irqrestore(hba->host->host_lock, flags);
	return count;
}

static void ufshcd_init_clk_gating(struct ufs_hba *hba)
{
	if (!ufshcd_is_clkgating_allowed(hba))
		return;

	hba->clk_gating.delay_ms = 150;
	INIT_DELAYED_WORK(&hba->clk_gating.gate_work, ufshcd_gate_work);
	INIT_WORK(&hba->clk_gating.ungate_work, ufshcd_ungate_work);

	hba->clk_gating.delay_attr.show = ufshcd_clkgate_delay_show;
	hba->clk_gating.delay_attr.store = ufshcd_clkgate_delay_store;
	sysfs_attr_init(&hba->clk_gating.delay_attr.attr);
	hba->clk_gating.delay_attr.attr.name = "clkgate_delay_ms";
	hba->clk_gating.delay_attr.attr.mode = S_IRUGO | S_IWUSR;
	if (device_create_file(hba->dev, &hba->clk_gating.delay_attr))
		dev_err(hba->dev, "Failed to create sysfs for clkgate_delay\n");
}

static void ufshcd_exit_clk_gating(struct ufs_hba *hba)
{
	if (!ufshcd_is_clkgating_allowed(hba))
		return;
	device_remove_file(hba->dev, &hba->clk_gating.delay_attr);
	cancel_work_sync(&hba->clk_gating.ungate_work);
	cancel_delayed_work_sync(&hba->clk_gating.gate_work);
}

/* Must be called with host lock acquired */
static void ufshcd_clk_scaling_start_busy(struct ufs_hba *hba)
{
	if (!ufshcd_is_clkscaling_enabled(hba))
		return;

	if (!hba->clk_scaling.is_busy_started) {
		hba->clk_scaling.busy_start_t = ktime_get();
		hba->clk_scaling.is_busy_started = true;
	}
}

static void ufshcd_clk_scaling_update_busy(struct ufs_hba *hba)
{
	struct ufs_clk_scaling *scaling = &hba->clk_scaling;

	if (!ufshcd_is_clkscaling_enabled(hba))
		return;

	if (!hba->outstanding_reqs && scaling->is_busy_started) {
		scaling->tot_busy_t += ktime_to_us(ktime_sub(ktime_get(),
					scaling->busy_start_t));
		scaling->busy_start_t = ktime_set(0, 0);
		scaling->is_busy_started = false;
	}
}
/**
 * ufshcd_send_command - Send SCSI or device management commands
 * @hba: per adapter instance
 * @task_tag: Task tag of the command
 */
static inline
void ufshcd_send_command(struct ufs_hba *hba, unsigned int task_tag)
{
	ufshcd_clk_scaling_start_busy(hba);
	__set_bit(task_tag, &hba->outstanding_reqs);
	ufshcd_writel(hba, 1 << task_tag, REG_UTP_TRANSFER_REQ_DOOR_BELL);
	/* Make sure that doorbell is committed immediately */
	wmb();
}

/**
 * ufshcd_copy_sense_data - Copy sense data in case of check condition
 * @lrb - pointer to local reference block
 */
static inline void ufshcd_copy_sense_data(struct ufshcd_lrb *lrbp)
{
	int len;
	if (lrbp->sense_buffer &&
	    ufshcd_get_rsp_upiu_data_seg_len(lrbp->ucd_rsp_ptr)) {
		int len_to_copy;

		len = be16_to_cpu(lrbp->ucd_rsp_ptr->sr.sense_data_len);
		len_to_copy = min_t(int, RESPONSE_UPIU_SENSE_DATA_LENGTH, len);

		memcpy(lrbp->sense_buffer,
			lrbp->ucd_rsp_ptr->sr.sense_data,
			min_t(int, len_to_copy, UFSHCD_REQ_SENSE_SIZE));
	}
}

/**
 * ufshcd_copy_query_response() - Copy the Query Response and the data
 * descriptor
 * @hba: per adapter instance
 * @lrb - pointer to local reference block
 */
static
int ufshcd_copy_query_response(struct ufs_hba *hba, struct ufshcd_lrb *lrbp)
{
	struct ufs_query_res *query_res = &hba->dev_cmd.query.response;

	memcpy(&query_res->upiu_res, &lrbp->ucd_rsp_ptr->qr, QUERY_OSF_SIZE);

	/* Get the descriptor */
	if (lrbp->ucd_rsp_ptr->qr.opcode == UPIU_QUERY_OPCODE_READ_DESC) {
		u8 *descp = (u8 *)lrbp->ucd_rsp_ptr +
				GENERAL_UPIU_REQUEST_SIZE;
		u16 resp_len;
		u16 buf_len;

		/* data segment length */
		resp_len = be32_to_cpu(lrbp->ucd_rsp_ptr->header.dword_2) &
						MASK_QUERY_DATA_SEG_LEN;
		buf_len = be16_to_cpu(
				hba->dev_cmd.query.request.upiu_req.length);
		if (likely(buf_len >= resp_len)) {
			memcpy(hba->dev_cmd.query.descriptor, descp, resp_len);
		} else {
			dev_warn(hba->dev,
				"%s: Response size is bigger than buffer",
				__func__);
			return -EINVAL;
		}
	}

	return 0;
}

/**
 * ufshcd_hba_capabilities - Read controller capabilities
 * @hba: per adapter instance
 */
static inline void ufshcd_hba_capabilities(struct ufs_hba *hba)
{
	hba->capabilities = ufshcd_readl(hba, REG_CONTROLLER_CAPABILITIES);

	/* nutrs and nutmrs are 0 based values */
	hba->nutrs = (hba->capabilities & MASK_TRANSFER_REQUESTS_SLOTS) + 1;
	hba->nutmrs =
	((hba->capabilities & MASK_TASK_MANAGEMENT_REQUEST_SLOTS) >> 16) + 1;
}

/**
 * ufshcd_ready_for_uic_cmd - Check if controller is ready
 *                            to accept UIC commands
 * @hba: per adapter instance
 * Return true on success, else false
 */
static inline bool ufshcd_ready_for_uic_cmd(struct ufs_hba *hba)
{
	if (ufshcd_readl(hba, REG_CONTROLLER_STATUS) & UIC_COMMAND_READY)
		return true;
	else
		return false;
}

/**
 * ufshcd_get_upmcrs - Get the power mode change request status
 * @hba: Pointer to adapter instance
 *
 * This function gets the UPMCRS field of HCS register
 * Returns value of UPMCRS field
 */
static inline u8 ufshcd_get_upmcrs(struct ufs_hba *hba)
{
	return (ufshcd_readl(hba, REG_CONTROLLER_STATUS) >> 8) & 0x7;
}

/**
 * ufshcd_dispatch_uic_cmd - Dispatch UIC commands to unipro layers
 * @hba: per adapter instance
 * @uic_cmd: UIC command
 *
 * Mutex must be held.
 */
static inline void
ufshcd_dispatch_uic_cmd(struct ufs_hba *hba, struct uic_command *uic_cmd)
{
	WARN_ON(hba->active_uic_cmd);

	hba->active_uic_cmd = uic_cmd;

	/* Write Args */
	ufshcd_writel(hba, uic_cmd->argument1, REG_UIC_COMMAND_ARG_1);
	ufshcd_writel(hba, uic_cmd->argument2, REG_UIC_COMMAND_ARG_2);
	ufshcd_writel(hba, uic_cmd->argument3, REG_UIC_COMMAND_ARG_3);

	/* Write UIC Cmd */
	ufshcd_writel(hba, uic_cmd->command & COMMAND_OPCODE_MASK,
		      REG_UIC_COMMAND);
}

/**
 * ufshcd_wait_for_uic_cmd - Wait complectioin of UIC command
 * @hba: per adapter instance
 * @uic_command: UIC command
 *
 * Must be called with mutex held.
 * Returns 0 only if success.
 */
static int
ufshcd_wait_for_uic_cmd(struct ufs_hba *hba, struct uic_command *uic_cmd)
{
	int ret;
	unsigned long flags;

	if (wait_for_completion_timeout(&uic_cmd->done,
					msecs_to_jiffies(UIC_CMD_TIMEOUT)))
		ret = uic_cmd->argument2 & MASK_UIC_COMMAND_RESULT;
	else
		ret = -ETIMEDOUT;

	spin_lock_irqsave(hba->host->host_lock, flags);
	hba->active_uic_cmd = NULL;
	spin_unlock_irqrestore(hba->host->host_lock, flags);

	return ret;
}

/**
 * __ufshcd_send_uic_cmd - Send UIC commands and retrieve the result
 * @hba: per adapter instance
 * @uic_cmd: UIC command
 * @completion: initialize the completion only if this is set to true
 *
 * Identical to ufshcd_send_uic_cmd() expect mutex. Must be called
 * with mutex held and host_lock locked.
 * Returns 0 only if success.
 */
static int
__ufshcd_send_uic_cmd(struct ufs_hba *hba, struct uic_command *uic_cmd,
		      bool completion)
{
	if (!ufshcd_ready_for_uic_cmd(hba)) {
		dev_err(hba->dev,
			"Controller not ready to accept UIC commands\n");
		return -EIO;
	}

	if (completion)
		init_completion(&uic_cmd->done);

	ufshcd_dispatch_uic_cmd(hba, uic_cmd);

	return 0;
}

/**
 * ufshcd_send_uic_cmd - Send UIC commands and retrieve the result
 * @hba: per adapter instance
 * @uic_cmd: UIC command
 *
 * Returns 0 only if success.
 */
static int
ufshcd_send_uic_cmd(struct ufs_hba *hba, struct uic_command *uic_cmd)
{
	int ret;
	unsigned long flags;

	ufshcd_hold(hba, false);
	mutex_lock(&hba->uic_cmd_mutex);
	ufshcd_add_delay_before_dme_cmd(hba);

	spin_lock_irqsave(hba->host->host_lock, flags);
	ret = __ufshcd_send_uic_cmd(hba, uic_cmd, true);
	spin_unlock_irqrestore(hba->host->host_lock, flags);
	if (!ret)
		ret = ufshcd_wait_for_uic_cmd(hba, uic_cmd);

	mutex_unlock(&hba->uic_cmd_mutex);

	ufshcd_release(hba);
	return ret;
}

/**
 * ufshcd_map_sg - Map scatter-gather list to prdt
 * @lrbp - pointer to local reference block
 *
 * Returns 0 in case of success, non-zero value in case of failure
 */
static int ufshcd_map_sg(struct ufshcd_lrb *lrbp)
{
	struct ufshcd_sg_entry *prd_table;
	struct scatterlist *sg;
	struct scsi_cmnd *cmd;
	int sg_segments;
	int i;

	cmd = lrbp->cmd;
	sg_segments = scsi_dma_map(cmd);
	if (sg_segments < 0)
		return sg_segments;

	if (sg_segments) {
		lrbp->utr_descriptor_ptr->prd_table_length =
					cpu_to_le16((u16) (sg_segments));

		prd_table = (struct ufshcd_sg_entry *)lrbp->ucd_prdt_ptr;

		scsi_for_each_sg(cmd, sg, sg_segments, i) {
			prd_table[i].size  =
				cpu_to_le32(((u32) sg_dma_len(sg))-1);
			prd_table[i].base_addr =
				cpu_to_le32(lower_32_bits(sg->dma_address));
			prd_table[i].upper_addr =
				cpu_to_le32(upper_32_bits(sg->dma_address));
			prd_table[i].reserved = 0;
		}
	} else {
		lrbp->utr_descriptor_ptr->prd_table_length = 0;
	}

	return 0;
}

/**
 * ufshcd_enable_intr - enable interrupts
 * @hba: per adapter instance
 * @intrs: interrupt bits
 */
static void ufshcd_enable_intr(struct ufs_hba *hba, u32 intrs)
{
	u32 set = ufshcd_readl(hba, REG_INTERRUPT_ENABLE);

	if (hba->ufs_version == UFSHCI_VERSION_10) {
		u32 rw;
		rw = set & INTERRUPT_MASK_RW_VER_10;
		set = rw | ((set ^ intrs) & intrs);
	} else {
		set |= intrs;
	}

	ufshcd_writel(hba, set, REG_INTERRUPT_ENABLE);
}

/**
 * ufshcd_disable_intr - disable interrupts
 * @hba: per adapter instance
 * @intrs: interrupt bits
 */
static void ufshcd_disable_intr(struct ufs_hba *hba, u32 intrs)
{
	u32 set = ufshcd_readl(hba, REG_INTERRUPT_ENABLE);

	if (hba->ufs_version == UFSHCI_VERSION_10) {
		u32 rw;
		rw = (set & INTERRUPT_MASK_RW_VER_10) &
			~(intrs & INTERRUPT_MASK_RW_VER_10);
		set = rw | ((set & intrs) & ~INTERRUPT_MASK_RW_VER_10);

	} else {
		set &= ~intrs;
	}

	ufshcd_writel(hba, set, REG_INTERRUPT_ENABLE);
}

/**
 * ufshcd_prepare_req_desc_hdr() - Fills the requests header
 * descriptor according to request
 * @lrbp: pointer to local reference block
 * @upiu_flags: flags required in the header
 * @cmd_dir: requests data direction
 */
static void ufshcd_prepare_req_desc_hdr(struct ufshcd_lrb *lrbp,
			u32 *upiu_flags, enum dma_data_direction cmd_dir)
{
	struct utp_transfer_req_desc *req_desc = lrbp->utr_descriptor_ptr;
	u32 data_direction;
	u32 dword_0;

	if (cmd_dir == DMA_FROM_DEVICE) {
		data_direction = UTP_DEVICE_TO_HOST;
		*upiu_flags = UPIU_CMD_FLAGS_READ;
	} else if (cmd_dir == DMA_TO_DEVICE) {
		data_direction = UTP_HOST_TO_DEVICE;
		*upiu_flags = UPIU_CMD_FLAGS_WRITE;
	} else {
		data_direction = UTP_NO_DATA_TRANSFER;
		*upiu_flags = UPIU_CMD_FLAGS_NONE;
	}

	dword_0 = data_direction | (lrbp->command_type
				<< UPIU_COMMAND_TYPE_OFFSET);
	if (lrbp->intr_cmd)
		dword_0 |= UTP_REQ_DESC_INT_CMD;

	/* Transfer request descriptor header fields */
	req_desc->header.dword_0 = cpu_to_le32(dword_0);
	/* dword_1 is reserved, hence it is set to 0 */
	req_desc->header.dword_1 = 0;
	/*
	 * assigning invalid value for command status. Controller
	 * updates OCS on command completion, with the command
	 * status
	 */
	req_desc->header.dword_2 =
		cpu_to_le32(OCS_INVALID_COMMAND_STATUS);
	/* dword_3 is reserved, hence it is set to 0 */
	req_desc->header.dword_3 = 0;

	req_desc->prd_table_length = 0;
}

/**
 * ufshcd_prepare_utp_scsi_cmd_upiu() - fills the utp_transfer_req_desc,
 * for scsi commands
 * @lrbp - local reference block pointer
 * @upiu_flags - flags
 */
static
void ufshcd_prepare_utp_scsi_cmd_upiu(struct ufshcd_lrb *lrbp, u32 upiu_flags)
{
	struct utp_upiu_req *ucd_req_ptr = lrbp->ucd_req_ptr;
	unsigned short cdb_len;

	/* command descriptor fields */
	ucd_req_ptr->header.dword_0 = UPIU_HEADER_DWORD(
				UPIU_TRANSACTION_COMMAND, upiu_flags,
				lrbp->lun, lrbp->task_tag);
	ucd_req_ptr->header.dword_1 = UPIU_HEADER_DWORD(
				UPIU_COMMAND_SET_TYPE_SCSI, 0, 0, 0);

	/* Total EHS length and Data segment length will be zero */
	ucd_req_ptr->header.dword_2 = 0;

	ucd_req_ptr->sc.exp_data_transfer_len =
		cpu_to_be32(lrbp->cmd->sdb.length);

	cdb_len = min_t(unsigned short, lrbp->cmd->cmd_len, MAX_CDB_SIZE);
	memset(ucd_req_ptr->sc.cdb, 0, MAX_CDB_SIZE);
	memcpy(ucd_req_ptr->sc.cdb, lrbp->cmd->cmnd, cdb_len);

	memset(lrbp->ucd_rsp_ptr, 0, sizeof(struct utp_upiu_rsp));
}

/**
 * ufshcd_prepare_utp_query_req_upiu() - fills the utp_transfer_req_desc,
 * for query requsts
 * @hba: UFS hba
 * @lrbp: local reference block pointer
 * @upiu_flags: flags
 */
static void ufshcd_prepare_utp_query_req_upiu(struct ufs_hba *hba,
				struct ufshcd_lrb *lrbp, u32 upiu_flags)
{
	struct utp_upiu_req *ucd_req_ptr = lrbp->ucd_req_ptr;
	struct ufs_query *query = &hba->dev_cmd.query;
	u16 len = be16_to_cpu(query->request.upiu_req.length);
	u8 *descp = (u8 *)lrbp->ucd_req_ptr + GENERAL_UPIU_REQUEST_SIZE;

	/* Query request header */
	ucd_req_ptr->header.dword_0 = UPIU_HEADER_DWORD(
			UPIU_TRANSACTION_QUERY_REQ, upiu_flags,
			lrbp->lun, lrbp->task_tag);
	ucd_req_ptr->header.dword_1 = UPIU_HEADER_DWORD(
			0, query->request.query_func, 0, 0);

	/* Data segment length only need for WRITE_DESC */
	if (query->request.upiu_req.opcode == UPIU_QUERY_OPCODE_WRITE_DESC)
		ucd_req_ptr->header.dword_2 =
			UPIU_HEADER_DWORD(0, 0, (len >> 8), (u8)len);
	else
		ucd_req_ptr->header.dword_2 = 0;

	/* Copy the Query Request buffer as is */
	memcpy(&ucd_req_ptr->qr, &query->request.upiu_req,
			QUERY_OSF_SIZE);

	/* Copy the Descriptor */
	if (query->request.upiu_req.opcode == UPIU_QUERY_OPCODE_WRITE_DESC)
		memcpy(descp, query->descriptor, len);

	memset(lrbp->ucd_rsp_ptr, 0, sizeof(struct utp_upiu_rsp));
}

static inline void ufshcd_prepare_utp_nop_upiu(struct ufshcd_lrb *lrbp)
{
	struct utp_upiu_req *ucd_req_ptr = lrbp->ucd_req_ptr;

	memset(ucd_req_ptr, 0, sizeof(struct utp_upiu_req));

	/* command descriptor fields */
	ucd_req_ptr->header.dword_0 =
		UPIU_HEADER_DWORD(
			UPIU_TRANSACTION_NOP_OUT, 0, 0, lrbp->task_tag);
	/* clear rest of the fields of basic header */
	ucd_req_ptr->header.dword_1 = 0;
	ucd_req_ptr->header.dword_2 = 0;

	memset(lrbp->ucd_rsp_ptr, 0, sizeof(struct utp_upiu_rsp));
}

/**
 * ufshcd_comp_devman_upiu - UFS Protocol Information Unit(UPIU)
 *			     for Device Management Purposes
 * @hba - per adapter instance
 * @lrb - pointer to local reference block
 */
static int ufshcd_comp_devman_upiu(struct ufs_hba *hba, struct ufshcd_lrb *lrbp)
{
	u32 upiu_flags;
	int ret = 0;

	if (hba->ufs_version == UFSHCI_VERSION_20)
		lrbp->command_type = UTP_CMD_TYPE_UFS_STORAGE;
	else
		lrbp->command_type = UTP_CMD_TYPE_DEV_MANAGE;

	ufshcd_prepare_req_desc_hdr(lrbp, &upiu_flags, DMA_NONE);
	if (hba->dev_cmd.type == DEV_CMD_TYPE_QUERY)
		ufshcd_prepare_utp_query_req_upiu(hba, lrbp, upiu_flags);
	else if (hba->dev_cmd.type == DEV_CMD_TYPE_NOP)
		ufshcd_prepare_utp_nop_upiu(lrbp);
	else
		ret = -EINVAL;

	return ret;
}

/**
 * ufshcd_comp_scsi_upiu - UFS Protocol Information Unit(UPIU)
 *			   for SCSI Purposes
 * @hba - per adapter instance
 * @lrb - pointer to local reference block
 */
static int ufshcd_comp_scsi_upiu(struct ufs_hba *hba, struct ufshcd_lrb *lrbp)
{
	u32 upiu_flags;
	int ret = 0;

	if (hba->ufs_version == UFSHCI_VERSION_20)
		lrbp->command_type = UTP_CMD_TYPE_UFS_STORAGE;
	else
		lrbp->command_type = UTP_CMD_TYPE_SCSI;

	if (likely(lrbp->cmd)) {
		ufshcd_prepare_req_desc_hdr(lrbp, &upiu_flags,
						lrbp->cmd->sc_data_direction);
		ufshcd_prepare_utp_scsi_cmd_upiu(lrbp, upiu_flags);
	} else {
		ret = -EINVAL;
	}

	return ret;
}

/*
 * ufshcd_scsi_to_upiu_lun - maps scsi LUN to UPIU LUN
 * @scsi_lun: scsi LUN id
 *
 * Returns UPIU LUN id
 */
static inline u8 ufshcd_scsi_to_upiu_lun(unsigned int scsi_lun)
{
	if (scsi_is_wlun(scsi_lun))
		return (scsi_lun & UFS_UPIU_MAX_UNIT_NUM_ID)
			| UFS_UPIU_WLUN_ID;
	else
		return scsi_lun & UFS_UPIU_MAX_UNIT_NUM_ID;
}

/**
 * ufshcd_upiu_wlun_to_scsi_wlun - maps UPIU W-LUN id to SCSI W-LUN ID
 * @scsi_lun: UPIU W-LUN id
 *
 * Returns SCSI W-LUN id
 */
static inline u16 ufshcd_upiu_wlun_to_scsi_wlun(u8 upiu_wlun_id)
{
	return (upiu_wlun_id & ~UFS_UPIU_WLUN_ID) | SCSI_W_LUN_BASE;
}

/**
 * ufshcd_queuecommand - main entry point for SCSI requests
 * @cmd: command from SCSI Midlayer
 * @done: call back function
 *
 * Returns 0 for success, non-zero in case of failure
 */
static int ufshcd_queuecommand(struct Scsi_Host *host, struct scsi_cmnd *cmd)
{
	struct ufshcd_lrb *lrbp;
	struct ufs_hba *hba;
	unsigned long flags;
	int tag;
	int err = 0;

	hba = shost_priv(host);

	tag = cmd->request->tag;
	if (!ufshcd_valid_tag(hba, tag)) {
		dev_err(hba->dev,
			"%s: invalid command tag %d: cmd=0x%p, cmd->request=0x%p",
			__func__, tag, cmd, cmd->request);
		BUG();
	}

	spin_lock_irqsave(hba->host->host_lock, flags);
	switch (hba->ufshcd_state) {
	case UFSHCD_STATE_OPERATIONAL:
		break;
	case UFSHCD_STATE_RESET:
		err = SCSI_MLQUEUE_HOST_BUSY;
		goto out_unlock;
	case UFSHCD_STATE_ERROR:
		set_host_byte(cmd, DID_ERROR);
		cmd->scsi_done(cmd);
		goto out_unlock;
	default:
		dev_WARN_ONCE(hba->dev, 1, "%s: invalid state %d\n",
				__func__, hba->ufshcd_state);
		set_host_byte(cmd, DID_BAD_TARGET);
		cmd->scsi_done(cmd);
		goto out_unlock;
	}

	/* if error handling is in progress, don't issue commands */
	if (ufshcd_eh_in_progress(hba)) {
		set_host_byte(cmd, DID_ERROR);
		cmd->scsi_done(cmd);
		goto out_unlock;
	}
	spin_unlock_irqrestore(hba->host->host_lock, flags);

	/* acquire the tag to make sure device cmds don't use it */
	if (test_and_set_bit_lock(tag, &hba->lrb_in_use)) {
		/*
		 * Dev manage command in progress, requeue the command.
		 * Requeuing the command helps in cases where the request *may*
		 * find different tag instead of waiting for dev manage command
		 * completion.
		 */
		err = SCSI_MLQUEUE_HOST_BUSY;
		goto out;
	}

	err = ufshcd_hold(hba, true);
	if (err) {
		err = SCSI_MLQUEUE_HOST_BUSY;
		clear_bit_unlock(tag, &hba->lrb_in_use);
		goto out;
	}
	WARN_ON(hba->clk_gating.state != CLKS_ON);

	lrbp = &hba->lrb[tag];

	WARN_ON(lrbp->cmd);
	lrbp->cmd = cmd;
	lrbp->sense_bufflen = UFSHCD_REQ_SENSE_SIZE;
	lrbp->sense_buffer = cmd->sense_buffer;
	lrbp->task_tag = tag;
	lrbp->lun = ufshcd_scsi_to_upiu_lun(cmd->device->lun);
	lrbp->intr_cmd = !ufshcd_is_intr_aggr_allowed(hba) ? true : false;

	ufshcd_comp_scsi_upiu(hba, lrbp);

	err = ufshcd_map_sg(lrbp);
	if (err) {
		lrbp->cmd = NULL;
		clear_bit_unlock(tag, &hba->lrb_in_use);
		goto out;
	}
	/* Make sure descriptors are ready before ringing the doorbell */
	wmb();

	/* issue command to the controller */
	spin_lock_irqsave(hba->host->host_lock, flags);
	ufshcd_send_command(hba, tag);
out_unlock:
	spin_unlock_irqrestore(hba->host->host_lock, flags);
out:
	return err;
}

static int ufshcd_compose_dev_cmd(struct ufs_hba *hba,
		struct ufshcd_lrb *lrbp, enum dev_cmd_type cmd_type, int tag)
{
	lrbp->cmd = NULL;
	lrbp->sense_bufflen = 0;
	lrbp->sense_buffer = NULL;
	lrbp->task_tag = tag;
	lrbp->lun = 0; /* device management cmd is not specific to any LUN */
	lrbp->intr_cmd = true; /* No interrupt aggregation */
	hba->dev_cmd.type = cmd_type;

	return ufshcd_comp_devman_upiu(hba, lrbp);
}

static int
ufshcd_clear_cmd(struct ufs_hba *hba, int tag)
{
	int err = 0;
	unsigned long flags;
	u32 mask = 1 << tag;

	/* clear outstanding transaction before retry */
	spin_lock_irqsave(hba->host->host_lock, flags);
	ufshcd_utrl_clear(hba, tag);
	spin_unlock_irqrestore(hba->host->host_lock, flags);

	/*
	 * wait for for h/w to clear corresponding bit in door-bell.
	 * max. wait is 1 sec.
	 */
	err = ufshcd_wait_for_register(hba,
			REG_UTP_TRANSFER_REQ_DOOR_BELL,
			mask, ~mask, 1000, 1000, true);

	return err;
}

static int
ufshcd_check_query_response(struct ufs_hba *hba, struct ufshcd_lrb *lrbp)
{
	struct ufs_query_res *query_res = &hba->dev_cmd.query.response;

	/* Get the UPIU response */
	query_res->response = ufshcd_get_rsp_upiu_result(lrbp->ucd_rsp_ptr) >>
				UPIU_RSP_CODE_OFFSET;
	return query_res->response;
}

/**
 * ufshcd_dev_cmd_completion() - handles device management command responses
 * @hba: per adapter instance
 * @lrbp: pointer to local reference block
 */
static int
ufshcd_dev_cmd_completion(struct ufs_hba *hba, struct ufshcd_lrb *lrbp)
{
	int resp;
	int err = 0;

	resp = ufshcd_get_req_rsp(lrbp->ucd_rsp_ptr);

	switch (resp) {
	case UPIU_TRANSACTION_NOP_IN:
		if (hba->dev_cmd.type != DEV_CMD_TYPE_NOP) {
			err = -EINVAL;
			dev_err(hba->dev, "%s: unexpected response %x\n",
					__func__, resp);
		}
		break;
	case UPIU_TRANSACTION_QUERY_RSP:
		err = ufshcd_check_query_response(hba, lrbp);
		if (!err)
			err = ufshcd_copy_query_response(hba, lrbp);
		break;
	case UPIU_TRANSACTION_REJECT_UPIU:
		/* TODO: handle Reject UPIU Response */
		err = -EPERM;
		dev_err(hba->dev, "%s: Reject UPIU not fully implemented\n",
				__func__);
		break;
	default:
		err = -EINVAL;
		dev_err(hba->dev, "%s: Invalid device management cmd response: %x\n",
				__func__, resp);
		break;
	}

	return err;
}

static int ufshcd_wait_for_dev_cmd(struct ufs_hba *hba,
		struct ufshcd_lrb *lrbp, int max_timeout)
{
	int err = 0;
	unsigned long time_left;
	unsigned long flags;

	time_left = wait_for_completion_timeout(hba->dev_cmd.complete,
			msecs_to_jiffies(max_timeout));

	/* Make sure descriptors are ready before ringing the doorbell */
	wmb();
	spin_lock_irqsave(hba->host->host_lock, flags);
	hba->dev_cmd.complete = NULL;
	if (likely(time_left)) {
		err = ufshcd_get_tr_ocs(lrbp);
		if (!err)
			err = ufshcd_dev_cmd_completion(hba, lrbp);
	}
	spin_unlock_irqrestore(hba->host->host_lock, flags);

	if (!time_left) {
		err = -ETIMEDOUT;
		dev_dbg(hba->dev, "%s: dev_cmd request timedout, tag %d\n",
			__func__, lrbp->task_tag);
		if (!ufshcd_clear_cmd(hba, lrbp->task_tag))
			/* successfully cleared the command, retry if needed */
			err = -EAGAIN;
		/*
		 * in case of an error, after clearing the doorbell,
		 * we also need to clear the outstanding_request
		 * field in hba
		 */
		ufshcd_outstanding_req_clear(hba, lrbp->task_tag);
	}

	return err;
}

/**
 * ufshcd_get_dev_cmd_tag - Get device management command tag
 * @hba: per-adapter instance
 * @tag: pointer to variable with available slot value
 *
 * Get a free slot and lock it until device management command
 * completes.
 *
 * Returns false if free slot is unavailable for locking, else
 * return true with tag value in @tag.
 */
static bool ufshcd_get_dev_cmd_tag(struct ufs_hba *hba, int *tag_out)
{
	int tag;
	bool ret = false;
	unsigned long tmp;

	if (!tag_out)
		goto out;

	do {
		tmp = ~hba->lrb_in_use;
		tag = find_last_bit(&tmp, hba->nutrs);
		if (tag >= hba->nutrs)
			goto out;
	} while (test_and_set_bit_lock(tag, &hba->lrb_in_use));

	*tag_out = tag;
	ret = true;
out:
	return ret;
}

static inline void ufshcd_put_dev_cmd_tag(struct ufs_hba *hba, int tag)
{
	clear_bit_unlock(tag, &hba->lrb_in_use);
}

/**
 * ufshcd_exec_dev_cmd - API for sending device management requests
 * @hba - UFS hba
 * @cmd_type - specifies the type (NOP, Query...)
 * @timeout - time in seconds
 *
 * NOTE: Since there is only one available tag for device management commands,
 * it is expected you hold the hba->dev_cmd.lock mutex.
 */
static int ufshcd_exec_dev_cmd(struct ufs_hba *hba,
		enum dev_cmd_type cmd_type, int timeout)
{
	struct ufshcd_lrb *lrbp;
	int err;
	int tag;
	struct completion wait;
	unsigned long flags;

	/*
	 * Get free slot, sleep if slots are unavailable.
	 * Even though we use wait_event() which sleeps indefinitely,
	 * the maximum wait time is bounded by SCSI request timeout.
	 */
	wait_event(hba->dev_cmd.tag_wq, ufshcd_get_dev_cmd_tag(hba, &tag));

	init_completion(&wait);
	lrbp = &hba->lrb[tag];
	WARN_ON(lrbp->cmd);
	err = ufshcd_compose_dev_cmd(hba, lrbp, cmd_type, tag);
	if (unlikely(err))
		goto out_put_tag;

	hba->dev_cmd.complete = &wait;

	/* Make sure descriptors are ready before ringing the doorbell */
	wmb();
	spin_lock_irqsave(hba->host->host_lock, flags);
	ufshcd_send_command(hba, tag);
	spin_unlock_irqrestore(hba->host->host_lock, flags);

	err = ufshcd_wait_for_dev_cmd(hba, lrbp, timeout);

out_put_tag:
	ufshcd_put_dev_cmd_tag(hba, tag);
	wake_up(&hba->dev_cmd.tag_wq);
	return err;
}

/**
 * ufshcd_init_query() - init the query response and request parameters
 * @hba: per-adapter instance
 * @request: address of the request pointer to be initialized
 * @response: address of the response pointer to be initialized
 * @opcode: operation to perform
 * @idn: flag idn to access
 * @index: LU number to access
 * @selector: query/flag/descriptor further identification
 */
static inline void ufshcd_init_query(struct ufs_hba *hba,
		struct ufs_query_req **request, struct ufs_query_res **response,
		enum query_opcode opcode, u8 idn, u8 index, u8 selector)
{
	*request = &hba->dev_cmd.query.request;
	*response = &hba->dev_cmd.query.response;
	memset(*request, 0, sizeof(struct ufs_query_req));
	memset(*response, 0, sizeof(struct ufs_query_res));
	(*request)->upiu_req.opcode = opcode;
	(*request)->upiu_req.idn = idn;
	(*request)->upiu_req.index = index;
	(*request)->upiu_req.selector = selector;
}

static int ufshcd_query_flag_retry(struct ufs_hba *hba,
	enum query_opcode opcode, enum flag_idn idn, bool *flag_res)
{
	int ret;
	int retries;

	for (retries = 0; retries < QUERY_REQ_RETRIES; retries++) {
		ret = ufshcd_query_flag(hba, opcode, idn, flag_res);
		if (ret)
			dev_dbg(hba->dev,
				"%s: failed with error %d, retries %d\n",
				__func__, ret, retries);
		else
			break;
	}

	if (ret)
		dev_err(hba->dev,
			"%s: query attribute, opcode %d, idn %d, failed with error %d after %d retires\n",
			__func__, opcode, idn, ret, retries);
	return ret;
}

/**
 * ufshcd_query_flag() - API function for sending flag query requests
 * hba: per-adapter instance
 * query_opcode: flag query to perform
 * idn: flag idn to access
 * flag_res: the flag value after the query request completes
 *
 * Returns 0 for success, non-zero in case of failure
 */
int ufshcd_query_flag(struct ufs_hba *hba, enum query_opcode opcode,
			enum flag_idn idn, bool *flag_res)
{
	struct ufs_query_req *request = NULL;
	struct ufs_query_res *response = NULL;
	int err, index = 0, selector = 0;
	int timeout = QUERY_REQ_TIMEOUT;

	BUG_ON(!hba);

	ufshcd_hold(hba, false);
	mutex_lock(&hba->dev_cmd.lock);
	ufshcd_init_query(hba, &request, &response, opcode, idn, index,
			selector);

	switch (opcode) {
	case UPIU_QUERY_OPCODE_SET_FLAG:
	case UPIU_QUERY_OPCODE_CLEAR_FLAG:
	case UPIU_QUERY_OPCODE_TOGGLE_FLAG:
		request->query_func = UPIU_QUERY_FUNC_STANDARD_WRITE_REQUEST;
		break;
	case UPIU_QUERY_OPCODE_READ_FLAG:
		request->query_func = UPIU_QUERY_FUNC_STANDARD_READ_REQUEST;
		if (!flag_res) {
			/* No dummy reads */
			dev_err(hba->dev, "%s: Invalid argument for read request\n",
					__func__);
			err = -EINVAL;
			goto out_unlock;
		}
		break;
	default:
		dev_err(hba->dev,
			"%s: Expected query flag opcode but got = %d\n",
			__func__, opcode);
		err = -EINVAL;
		goto out_unlock;
	}

	if (idn == QUERY_FLAG_IDN_FDEVICEINIT)
		timeout = QUERY_FDEVICEINIT_REQ_TIMEOUT;

	err = ufshcd_exec_dev_cmd(hba, DEV_CMD_TYPE_QUERY, timeout);

	if (err) {
		dev_err(hba->dev,
			"%s: Sending flag query for idn %d failed, err = %d\n",
			__func__, idn, err);
		goto out_unlock;
	}

	if (flag_res)
		*flag_res = (be32_to_cpu(response->upiu_res.value) &
				MASK_QUERY_UPIU_FLAG_LOC) & 0x1;

out_unlock:
	mutex_unlock(&hba->dev_cmd.lock);
	ufshcd_release(hba);
	return err;
}

/**
 * ufshcd_query_attr - API function for sending attribute requests
 * hba: per-adapter instance
 * opcode: attribute opcode
 * idn: attribute idn to access
 * index: index field
 * selector: selector field
 * attr_val: the attribute value after the query request completes
 *
 * Returns 0 for success, non-zero in case of failure
*/
static int ufshcd_query_attr(struct ufs_hba *hba, enum query_opcode opcode,
			enum attr_idn idn, u8 index, u8 selector, u32 *attr_val)
{
	struct ufs_query_req *request = NULL;
	struct ufs_query_res *response = NULL;
	int err;

	BUG_ON(!hba);

	ufshcd_hold(hba, false);
	if (!attr_val) {
		dev_err(hba->dev, "%s: attribute value required for opcode 0x%x\n",
				__func__, opcode);
		err = -EINVAL;
		goto out;
	}

	mutex_lock(&hba->dev_cmd.lock);
	ufshcd_init_query(hba, &request, &response, opcode, idn, index,
			selector);

	switch (opcode) {
	case UPIU_QUERY_OPCODE_WRITE_ATTR:
		request->query_func = UPIU_QUERY_FUNC_STANDARD_WRITE_REQUEST;
		request->upiu_req.value = cpu_to_be32(*attr_val);
		break;
	case UPIU_QUERY_OPCODE_READ_ATTR:
		request->query_func = UPIU_QUERY_FUNC_STANDARD_READ_REQUEST;
		break;
	default:
		dev_err(hba->dev, "%s: Expected query attr opcode but got = 0x%.2x\n",
				__func__, opcode);
		err = -EINVAL;
		goto out_unlock;
	}

	err = ufshcd_exec_dev_cmd(hba, DEV_CMD_TYPE_QUERY, QUERY_REQ_TIMEOUT);

	if (err) {
		dev_err(hba->dev, "%s: opcode 0x%.2x for idn %d failed, err = %d\n",
				__func__, opcode, idn, err);
		goto out_unlock;
	}

	*attr_val = be32_to_cpu(response->upiu_res.value);

out_unlock:
	mutex_unlock(&hba->dev_cmd.lock);
out:
	ufshcd_release(hba);
	return err;
}

/**
 * ufshcd_query_attr_retry() - API function for sending query
 * attribute with retries
 * @hba: per-adapter instance
 * @opcode: attribute opcode
 * @idn: attribute idn to access
 * @index: index field
 * @selector: selector field
 * @attr_val: the attribute value after the query request
 * completes
 *
 * Returns 0 for success, non-zero in case of failure
*/
static int ufshcd_query_attr_retry(struct ufs_hba *hba,
	enum query_opcode opcode, enum attr_idn idn, u8 index, u8 selector,
	u32 *attr_val)
{
	int ret = 0;
	u32 retries;

	 for (retries = QUERY_REQ_RETRIES; retries > 0; retries--) {
		ret = ufshcd_query_attr(hba, opcode, idn, index,
						selector, attr_val);
		if (ret)
			dev_dbg(hba->dev, "%s: failed with error %d, retries %d\n",
				__func__, ret, retries);
		else
			break;
	}

	if (ret)
		dev_err(hba->dev,
			"%s: query attribute, idn %d, failed with error %d after %d retires\n",
			__func__, idn, ret, QUERY_REQ_RETRIES);
	return ret;
}

static int __ufshcd_query_descriptor(struct ufs_hba *hba,
			enum query_opcode opcode, enum desc_idn idn, u8 index,
			u8 selector, u8 *desc_buf, int *buf_len)
{
	struct ufs_query_req *request = NULL;
	struct ufs_query_res *response = NULL;
	int err;

	BUG_ON(!hba);

	ufshcd_hold(hba, false);
	if (!desc_buf) {
		dev_err(hba->dev, "%s: descriptor buffer required for opcode 0x%x\n",
				__func__, opcode);
		err = -EINVAL;
		goto out;
	}

	if (*buf_len <= QUERY_DESC_MIN_SIZE || *buf_len > QUERY_DESC_MAX_SIZE) {
		dev_err(hba->dev, "%s: descriptor buffer size (%d) is out of range\n",
				__func__, *buf_len);
		err = -EINVAL;
		goto out;
	}

	mutex_lock(&hba->dev_cmd.lock);
	ufshcd_init_query(hba, &request, &response, opcode, idn, index,
			selector);
	hba->dev_cmd.query.descriptor = desc_buf;
	request->upiu_req.length = cpu_to_be16(*buf_len);

	switch (opcode) {
	case UPIU_QUERY_OPCODE_WRITE_DESC:
		request->query_func = UPIU_QUERY_FUNC_STANDARD_WRITE_REQUEST;
		break;
	case UPIU_QUERY_OPCODE_READ_DESC:
		request->query_func = UPIU_QUERY_FUNC_STANDARD_READ_REQUEST;
		break;
	default:
		dev_err(hba->dev,
				"%s: Expected query descriptor opcode but got = 0x%.2x\n",
				__func__, opcode);
		err = -EINVAL;
		goto out_unlock;
	}

	err = ufshcd_exec_dev_cmd(hba, DEV_CMD_TYPE_QUERY, QUERY_REQ_TIMEOUT);

	if (err) {
		dev_err(hba->dev, "%s: opcode 0x%.2x for idn %d failed, err = %d\n",
				__func__, opcode, idn, err);
		goto out_unlock;
	}

	hba->dev_cmd.query.descriptor = NULL;
	*buf_len = be16_to_cpu(response->upiu_res.length);

out_unlock:
	mutex_unlock(&hba->dev_cmd.lock);
out:
	ufshcd_release(hba);
	return err;
}

/**
 * ufshcd_query_descriptor_retry - API function for sending descriptor
 * requests
 * hba: per-adapter instance
 * opcode: attribute opcode
 * idn: attribute idn to access
 * index: index field
 * selector: selector field
 * desc_buf: the buffer that contains the descriptor
 * buf_len: length parameter passed to the device
 *
 * Returns 0 for success, non-zero in case of failure.
 * The buf_len parameter will contain, on return, the length parameter
 * received on the response.
 */
int ufshcd_query_descriptor_retry(struct ufs_hba *hba,
			enum query_opcode opcode, enum desc_idn idn, u8 index,
			u8 selector, u8 *desc_buf, int *buf_len)
{
	int err;
	int retries;

	for (retries = QUERY_REQ_RETRIES; retries > 0; retries--) {
		err = __ufshcd_query_descriptor(hba, opcode, idn, index,
						selector, desc_buf, buf_len);
		if (!err || err == -EINVAL)
			break;
	}

	return err;
}
EXPORT_SYMBOL(ufshcd_query_descriptor_retry);

/**
 * ufshcd_read_desc_param - read the specified descriptor parameter
 * @hba: Pointer to adapter instance
 * @desc_id: descriptor idn value
 * @desc_index: descriptor index
 * @param_offset: offset of the parameter to read
 * @param_read_buf: pointer to buffer where parameter would be read
 * @param_size: sizeof(param_read_buf)
 *
 * Return 0 in case of success, non-zero otherwise
 */
static int ufshcd_read_desc_param(struct ufs_hba *hba,
				  enum desc_idn desc_id,
				  int desc_index,
				  u32 param_offset,
				  u8 *param_read_buf,
				  u32 param_size)
{
	int ret;
	u8 *desc_buf;
	u32 buff_len;
	bool is_kmalloc = true;

	/* safety checks */
	if (desc_id >= QUERY_DESC_IDN_MAX)
		return -EINVAL;

	buff_len = ufs_query_desc_max_size[desc_id];
	if ((param_offset + param_size) > buff_len)
		return -EINVAL;

	if (!param_offset && (param_size == buff_len)) {
		/* memory space already available to hold full descriptor */
		desc_buf = param_read_buf;
		is_kmalloc = false;
	} else {
		/* allocate memory to hold full descriptor */
		desc_buf = kmalloc(buff_len, GFP_KERNEL);
		if (!desc_buf)
			return -ENOMEM;
	}

	ret = ufshcd_query_descriptor_retry(hba, UPIU_QUERY_OPCODE_READ_DESC,
					desc_id, desc_index, 0, desc_buf,
					&buff_len);

	if (ret || (buff_len < ufs_query_desc_max_size[desc_id]) ||
	    (desc_buf[QUERY_DESC_LENGTH_OFFSET] !=
	     ufs_query_desc_max_size[desc_id])
	    || (desc_buf[QUERY_DESC_DESC_TYPE_OFFSET] != desc_id)) {
		dev_err(hba->dev, "%s: Failed reading descriptor. desc_id %d param_offset %d buff_len %d ret %d",
			__func__, desc_id, param_offset, buff_len, ret);
		if (!ret)
			ret = -EINVAL;

		goto out;
	}

	if (is_kmalloc)
		memcpy(param_read_buf, &desc_buf[param_offset], param_size);
out:
	if (is_kmalloc)
		kfree(desc_buf);
	return ret;
}

static inline int ufshcd_read_desc(struct ufs_hba *hba,
				   enum desc_idn desc_id,
				   int desc_index,
				   u8 *buf,
				   u32 size)
{
	return ufshcd_read_desc_param(hba, desc_id, desc_index, 0, buf, size);
}

static inline int ufshcd_read_power_desc(struct ufs_hba *hba,
					 u8 *buf,
					 u32 size)
{
	return ufshcd_read_desc(hba, QUERY_DESC_IDN_POWER, 0, buf, size);
}

int ufshcd_read_device_desc(struct ufs_hba *hba, u8 *buf, u32 size)
{
	return ufshcd_read_desc(hba, QUERY_DESC_IDN_DEVICE, 0, buf, size);
}
EXPORT_SYMBOL(ufshcd_read_device_desc);

/**
 * ufshcd_read_string_desc - read string descriptor
 * @hba: pointer to adapter instance
 * @desc_index: descriptor index
 * @buf: pointer to buffer where descriptor would be read
 * @size: size of buf
 * @ascii: if true convert from unicode to ascii characters
 *
 * Return 0 in case of success, non-zero otherwise
 */
int ufshcd_read_string_desc(struct ufs_hba *hba, int desc_index, u8 *buf,
				u32 size, bool ascii)
{
	int err = 0;

	err = ufshcd_read_desc(hba,
				QUERY_DESC_IDN_STRING, desc_index, buf, size);

	if (err) {
		dev_err(hba->dev, "%s: reading String Desc failed after %d retries. err = %d\n",
			__func__, QUERY_REQ_RETRIES, err);
		goto out;
	}

	if (ascii) {
		int desc_len;
		int ascii_len;
		int i;
		char *buff_ascii;

		desc_len = buf[0];
		/* remove header and divide by 2 to move from UTF16 to UTF8 */
		ascii_len = (desc_len - QUERY_DESC_HDR_SIZE) / 2 + 1;
		if (size < ascii_len + QUERY_DESC_HDR_SIZE) {
			dev_err(hba->dev, "%s: buffer allocated size is too small\n",
					__func__);
			err = -ENOMEM;
			goto out;
		}

		buff_ascii = kmalloc(ascii_len, GFP_KERNEL);
		if (!buff_ascii) {
			err = -ENOMEM;
			goto out;
		}

		/*
		 * the descriptor contains string in UTF16 format
		 * we need to convert to utf-8 so it can be displayed
		 */
		utf16s_to_utf8s((wchar_t *)&buf[QUERY_DESC_HDR_SIZE],
				desc_len - QUERY_DESC_HDR_SIZE,
				UTF16_BIG_ENDIAN, buff_ascii, ascii_len);

		/* replace non-printable or non-ASCII characters with spaces */
		for (i = 0; i < ascii_len; i++)
			ufshcd_remove_non_printable(&buff_ascii[i]);

		memset(buf + QUERY_DESC_HDR_SIZE, 0,
				size - QUERY_DESC_HDR_SIZE);
		memcpy(buf + QUERY_DESC_HDR_SIZE, buff_ascii, ascii_len);
		buf[QUERY_DESC_LENGTH_OFFSET] = ascii_len + QUERY_DESC_HDR_SIZE;
		kfree(buff_ascii);
	}
out:
	return err;
}
EXPORT_SYMBOL(ufshcd_read_string_desc);

/**
 * ufshcd_read_unit_desc_param - read the specified unit descriptor parameter
 * @hba: Pointer to adapter instance
 * @lun: lun id
 * @param_offset: offset of the parameter to read
 * @param_read_buf: pointer to buffer where parameter would be read
 * @param_size: sizeof(param_read_buf)
 *
 * Return 0 in case of success, non-zero otherwise
 */
static inline int ufshcd_read_unit_desc_param(struct ufs_hba *hba,
					      int lun,
					      enum unit_desc_param param_offset,
					      u8 *param_read_buf,
					      u32 param_size)
{
	/*
	 * Unit descriptors are only available for general purpose LUs (LUN id
	 * from 0 to 7) and RPMB Well known LU.
	 */
	if (lun != UFS_UPIU_RPMB_WLUN && (lun >= UFS_UPIU_MAX_GENERAL_LUN))
		return -EOPNOTSUPP;

	return ufshcd_read_desc_param(hba, QUERY_DESC_IDN_UNIT, lun,
				      param_offset, param_read_buf, param_size);
}

/**
 * ufshcd_memory_alloc - allocate memory for host memory space data structures
 * @hba: per adapter instance
 *
 * 1. Allocate DMA memory for Command Descriptor array
 *	Each command descriptor consist of Command UPIU, Response UPIU and PRDT
 * 2. Allocate DMA memory for UTP Transfer Request Descriptor List (UTRDL).
 * 3. Allocate DMA memory for UTP Task Management Request Descriptor List
 *	(UTMRDL)
 * 4. Allocate memory for local reference block(lrb).
 *
 * Returns 0 for success, non-zero in case of failure
 */
static int ufshcd_memory_alloc(struct ufs_hba *hba)
{
	size_t utmrdl_size, utrdl_size, ucdl_size;

	/* Allocate memory for UTP command descriptors */
	ucdl_size = (sizeof(struct utp_transfer_cmd_desc) * hba->nutrs);
	hba->ucdl_base_addr = dmam_alloc_coherent(hba->dev,
						  ucdl_size,
						  &hba->ucdl_dma_addr,
						  GFP_KERNEL);

	/*
	 * UFSHCI requires UTP command descriptor to be 128 byte aligned.
	 * make sure hba->ucdl_dma_addr is aligned to PAGE_SIZE
	 * if hba->ucdl_dma_addr is aligned to PAGE_SIZE, then it will
	 * be aligned to 128 bytes as well
	 */
	if (!hba->ucdl_base_addr ||
	    WARN_ON(hba->ucdl_dma_addr & (PAGE_SIZE - 1))) {
		dev_err(hba->dev,
			"Command Descriptor Memory allocation failed\n");
		goto out;
	}

	/*
	 * Allocate memory for UTP Transfer descriptors
	 * UFSHCI requires 1024 byte alignment of UTRD
	 */
	utrdl_size = (sizeof(struct utp_transfer_req_desc) * hba->nutrs);
	hba->utrdl_base_addr = dmam_alloc_coherent(hba->dev,
						   utrdl_size,
						   &hba->utrdl_dma_addr,
						   GFP_KERNEL);
	if (!hba->utrdl_base_addr ||
	    WARN_ON(hba->utrdl_dma_addr & (PAGE_SIZE - 1))) {
		dev_err(hba->dev,
			"Transfer Descriptor Memory allocation failed\n");
		goto out;
	}

	/*
	 * Allocate memory for UTP Task Management descriptors
	 * UFSHCI requires 1024 byte alignment of UTMRD
	 */
	utmrdl_size = sizeof(struct utp_task_req_desc) * hba->nutmrs;
	hba->utmrdl_base_addr = dmam_alloc_coherent(hba->dev,
						    utmrdl_size,
						    &hba->utmrdl_dma_addr,
						    GFP_KERNEL);
	if (!hba->utmrdl_base_addr ||
	    WARN_ON(hba->utmrdl_dma_addr & (PAGE_SIZE - 1))) {
		dev_err(hba->dev,
		"Task Management Descriptor Memory allocation failed\n");
		goto out;
	}

	/* Allocate memory for local reference block */
	hba->lrb = devm_kzalloc(hba->dev,
				hba->nutrs * sizeof(struct ufshcd_lrb),
				GFP_KERNEL);
	if (!hba->lrb) {
		dev_err(hba->dev, "LRB Memory allocation failed\n");
		goto out;
	}
	return 0;
out:
	return -ENOMEM;
}

/**
 * ufshcd_host_memory_configure - configure local reference block with
 *				memory offsets
 * @hba: per adapter instance
 *
 * Configure Host memory space
 * 1. Update Corresponding UTRD.UCDBA and UTRD.UCDBAU with UCD DMA
 * address.
 * 2. Update each UTRD with Response UPIU offset, Response UPIU length
 * and PRDT offset.
 * 3. Save the corresponding addresses of UTRD, UCD.CMD, UCD.RSP and UCD.PRDT
 * into local reference block.
 */
static void ufshcd_host_memory_configure(struct ufs_hba *hba)
{
	struct utp_transfer_cmd_desc *cmd_descp;
	struct utp_transfer_req_desc *utrdlp;
	dma_addr_t cmd_desc_dma_addr;
	dma_addr_t cmd_desc_element_addr;
	u16 response_offset;
	u16 prdt_offset;
	int cmd_desc_size;
	int i;

	utrdlp = hba->utrdl_base_addr;
	cmd_descp = hba->ucdl_base_addr;

	response_offset =
		offsetof(struct utp_transfer_cmd_desc, response_upiu);
	prdt_offset =
		offsetof(struct utp_transfer_cmd_desc, prd_table);

	cmd_desc_size = sizeof(struct utp_transfer_cmd_desc);
	cmd_desc_dma_addr = hba->ucdl_dma_addr;

	for (i = 0; i < hba->nutrs; i++) {
		/* Configure UTRD with command descriptor base address */
		cmd_desc_element_addr =
				(cmd_desc_dma_addr + (cmd_desc_size * i));
		utrdlp[i].command_desc_base_addr_lo =
				cpu_to_le32(lower_32_bits(cmd_desc_element_addr));
		utrdlp[i].command_desc_base_addr_hi =
				cpu_to_le32(upper_32_bits(cmd_desc_element_addr));

		/* Response upiu and prdt offset should be in double words */
		utrdlp[i].response_upiu_offset =
				cpu_to_le16((response_offset >> 2));
		utrdlp[i].prd_table_offset =
				cpu_to_le16((prdt_offset >> 2));
		utrdlp[i].response_upiu_length =
				cpu_to_le16(ALIGNED_UPIU_SIZE >> 2);

		hba->lrb[i].utr_descriptor_ptr = (utrdlp + i);
		hba->lrb[i].ucd_req_ptr =
			(struct utp_upiu_req *)(cmd_descp + i);
		hba->lrb[i].ucd_rsp_ptr =
			(struct utp_upiu_rsp *)cmd_descp[i].response_upiu;
		hba->lrb[i].ucd_prdt_ptr =
			(struct ufshcd_sg_entry *)cmd_descp[i].prd_table;
	}
}

/**
 * ufshcd_dme_link_startup - Notify Unipro to perform link startup
 * @hba: per adapter instance
 *
 * UIC_CMD_DME_LINK_STARTUP command must be issued to Unipro layer,
 * in order to initialize the Unipro link startup procedure.
 * Once the Unipro links are up, the device connected to the controller
 * is detected.
 *
 * Returns 0 on success, non-zero value on failure
 */
static int ufshcd_dme_link_startup(struct ufs_hba *hba)
{
	struct uic_command uic_cmd = {0};
	int ret;

	uic_cmd.command = UIC_CMD_DME_LINK_STARTUP;

	ret = ufshcd_send_uic_cmd(hba, &uic_cmd);
	if (ret)
		dev_err(hba->dev,
			"dme-link-startup: error code %d\n", ret);
	return ret;
}

static inline void ufshcd_add_delay_before_dme_cmd(struct ufs_hba *hba)
{
	#define MIN_DELAY_BEFORE_DME_CMDS_US	1000
	unsigned long min_sleep_time_us;

	if (!(hba->quirks & UFSHCD_QUIRK_DELAY_BEFORE_DME_CMDS))
		return;

	/*
	 * last_dme_cmd_tstamp will be 0 only for 1st call to
	 * this function
	 */
	if (unlikely(!ktime_to_us(hba->last_dme_cmd_tstamp))) {
		min_sleep_time_us = MIN_DELAY_BEFORE_DME_CMDS_US;
	} else {
		unsigned long delta =
			(unsigned long) ktime_to_us(
				ktime_sub(ktime_get(),
				hba->last_dme_cmd_tstamp));

		if (delta < MIN_DELAY_BEFORE_DME_CMDS_US)
			min_sleep_time_us =
				MIN_DELAY_BEFORE_DME_CMDS_US - delta;
		else
			return; /* no more delay required */
	}

	/* allow sleep for extra 50us if needed */
	usleep_range(min_sleep_time_us, min_sleep_time_us + 50);
}

/**
 * ufshcd_dme_set_attr - UIC command for DME_SET, DME_PEER_SET
 * @hba: per adapter instance
 * @attr_sel: uic command argument1
 * @attr_set: attribute set type as uic command argument2
 * @mib_val: setting value as uic command argument3
 * @peer: indicate whether peer or local
 *
 * Returns 0 on success, non-zero value on failure
 */
int ufshcd_dme_set_attr(struct ufs_hba *hba, u32 attr_sel,
			u8 attr_set, u32 mib_val, u8 peer)
{
	struct uic_command uic_cmd = {0};
	static const char *const action[] = {
		"dme-set",
		"dme-peer-set"
	};
	const char *set = action[!!peer];
	int ret;
	int retries = UFS_UIC_COMMAND_RETRIES;

	uic_cmd.command = peer ?
		UIC_CMD_DME_PEER_SET : UIC_CMD_DME_SET;
	uic_cmd.argument1 = attr_sel;
	uic_cmd.argument2 = UIC_ARG_ATTR_TYPE(attr_set);
	uic_cmd.argument3 = mib_val;

	do {
		/* for peer attributes we retry upon failure */
		ret = ufshcd_send_uic_cmd(hba, &uic_cmd);
		if (ret)
			dev_dbg(hba->dev, "%s: attr-id 0x%x val 0x%x error code %d\n",
				set, UIC_GET_ATTR_ID(attr_sel), mib_val, ret);
	} while (ret && peer && --retries);

	if (!retries)
		dev_err(hba->dev, "%s: attr-id 0x%x val 0x%x failed %d retries\n",
				set, UIC_GET_ATTR_ID(attr_sel), mib_val,
				retries);

	return ret;
}
EXPORT_SYMBOL_GPL(ufshcd_dme_set_attr);

/**
 * ufshcd_dme_get_attr - UIC command for DME_GET, DME_PEER_GET
 * @hba: per adapter instance
 * @attr_sel: uic command argument1
 * @mib_val: the value of the attribute as returned by the UIC command
 * @peer: indicate whether peer or local
 *
 * Returns 0 on success, non-zero value on failure
 */
int ufshcd_dme_get_attr(struct ufs_hba *hba, u32 attr_sel,
			u32 *mib_val, u8 peer)
{
	struct uic_command uic_cmd = {0};
	static const char *const action[] = {
		"dme-get",
		"dme-peer-get"
	};
	const char *get = action[!!peer];
	int ret;
	int retries = UFS_UIC_COMMAND_RETRIES;
	struct ufs_pa_layer_attr orig_pwr_info;
	struct ufs_pa_layer_attr temp_pwr_info;
	bool pwr_mode_change = false;

	if (peer && (hba->quirks & UFSHCD_QUIRK_DME_PEER_ACCESS_AUTO_MODE)) {
		orig_pwr_info = hba->pwr_info;
		temp_pwr_info = orig_pwr_info;

		if (orig_pwr_info.pwr_tx == FAST_MODE ||
		    orig_pwr_info.pwr_rx == FAST_MODE) {
			temp_pwr_info.pwr_tx = FASTAUTO_MODE;
			temp_pwr_info.pwr_rx = FASTAUTO_MODE;
			pwr_mode_change = true;
		} else if (orig_pwr_info.pwr_tx == SLOW_MODE ||
		    orig_pwr_info.pwr_rx == SLOW_MODE) {
			temp_pwr_info.pwr_tx = SLOWAUTO_MODE;
			temp_pwr_info.pwr_rx = SLOWAUTO_MODE;
			pwr_mode_change = true;
		}
		if (pwr_mode_change) {
			ret = ufshcd_change_power_mode(hba, &temp_pwr_info);
			if (ret)
				goto out;
		}
	}

	uic_cmd.command = peer ?
		UIC_CMD_DME_PEER_GET : UIC_CMD_DME_GET;
	uic_cmd.argument1 = attr_sel;

	do {
		/* for peer attributes we retry upon failure */
		ret = ufshcd_send_uic_cmd(hba, &uic_cmd);
		if (ret)
			dev_dbg(hba->dev, "%s: attr-id 0x%x error code %d\n",
				get, UIC_GET_ATTR_ID(attr_sel), ret);
	} while (ret && peer && --retries);

	if (!retries)
		dev_err(hba->dev, "%s: attr-id 0x%x failed %d retries\n",
				get, UIC_GET_ATTR_ID(attr_sel), retries);

	if (mib_val && !ret)
		*mib_val = uic_cmd.argument3;

	if (peer && (hba->quirks & UFSHCD_QUIRK_DME_PEER_ACCESS_AUTO_MODE)
	    && pwr_mode_change)
		ufshcd_change_power_mode(hba, &orig_pwr_info);
out:
	return ret;
}
EXPORT_SYMBOL_GPL(ufshcd_dme_get_attr);

/**
 * ufshcd_uic_pwr_ctrl - executes UIC commands (which affects the link power
 * state) and waits for it to take effect.
 *
 * @hba: per adapter instance
 * @cmd: UIC command to execute
 *
 * DME operations like DME_SET(PA_PWRMODE), DME_HIBERNATE_ENTER &
 * DME_HIBERNATE_EXIT commands take some time to take its effect on both host
 * and device UniPro link and hence it's final completion would be indicated by
 * dedicated status bits in Interrupt Status register (UPMS, UHES, UHXS) in
 * addition to normal UIC command completion Status (UCCS). This function only
 * returns after the relevant status bits indicate the completion.
 *
 * Returns 0 on success, non-zero value on failure
 */
static int ufshcd_uic_pwr_ctrl(struct ufs_hba *hba, struct uic_command *cmd)
{
	struct completion uic_async_done;
	unsigned long flags;
	u8 status;
	int ret;
	bool reenable_intr = false;

	mutex_lock(&hba->uic_cmd_mutex);
	init_completion(&uic_async_done);
	ufshcd_add_delay_before_dme_cmd(hba);

	spin_lock_irqsave(hba->host->host_lock, flags);
	hba->uic_async_done = &uic_async_done;
	if (ufshcd_readl(hba, REG_INTERRUPT_ENABLE) & UIC_COMMAND_COMPL) {
		ufshcd_disable_intr(hba, UIC_COMMAND_COMPL);
		/*
		 * Make sure UIC command completion interrupt is disabled before
		 * issuing UIC command.
		 */
		wmb();
		reenable_intr = true;
	}
	ret = __ufshcd_send_uic_cmd(hba, cmd, false);
	spin_unlock_irqrestore(hba->host->host_lock, flags);
	if (ret) {
		dev_err(hba->dev,
			"pwr ctrl cmd 0x%x with mode 0x%x uic error %d\n",
			cmd->command, cmd->argument3, ret);
		goto out;
	}

	if (!wait_for_completion_timeout(hba->uic_async_done,
					 msecs_to_jiffies(UIC_CMD_TIMEOUT))) {
		dev_err(hba->dev,
			"pwr ctrl cmd 0x%x with mode 0x%x completion timeout\n",
			cmd->command, cmd->argument3);
		ret = -ETIMEDOUT;
		goto out;
	}

	status = ufshcd_get_upmcrs(hba);
	if (status != PWR_LOCAL) {
		dev_err(hba->dev,
			"pwr ctrl cmd 0x%0x failed, host upmcrs:0x%x\n",
			cmd->command, status);
		ret = (status != PWR_OK) ? status : -1;
	}
out:
	spin_lock_irqsave(hba->host->host_lock, flags);
	hba->active_uic_cmd = NULL;
	hba->uic_async_done = NULL;
	if (reenable_intr)
		ufshcd_enable_intr(hba, UIC_COMMAND_COMPL);
	spin_unlock_irqrestore(hba->host->host_lock, flags);
	mutex_unlock(&hba->uic_cmd_mutex);

	return ret;
}

/**
 * ufshcd_uic_change_pwr_mode - Perform the UIC power mode chage
 *				using DME_SET primitives.
 * @hba: per adapter instance
 * @mode: powr mode value
 *
 * Returns 0 on success, non-zero value on failure
 */
static int ufshcd_uic_change_pwr_mode(struct ufs_hba *hba, u8 mode)
{
	struct uic_command uic_cmd = {0};
	int ret;

	if (hba->quirks & UFSHCD_QUIRK_BROKEN_PA_RXHSUNTERMCAP) {
		ret = ufshcd_dme_set(hba,
				UIC_ARG_MIB_SEL(PA_RXHSUNTERMCAP, 0), 1);
		if (ret) {
			dev_err(hba->dev, "%s: failed to enable PA_RXHSUNTERMCAP ret %d\n",
						__func__, ret);
			goto out;
		}
	}

	uic_cmd.command = UIC_CMD_DME_SET;
	uic_cmd.argument1 = UIC_ARG_MIB(PA_PWRMODE);
	uic_cmd.argument3 = mode;
	ufshcd_hold(hba, false);
	ret = ufshcd_uic_pwr_ctrl(hba, &uic_cmd);
	ufshcd_release(hba);

out:
	return ret;
}

static int ufshcd_link_recovery(struct ufs_hba *hba)
{
	int ret;
	unsigned long flags;

	spin_lock_irqsave(hba->host->host_lock, flags);
	hba->ufshcd_state = UFSHCD_STATE_RESET;
	ufshcd_set_eh_in_progress(hba);
	spin_unlock_irqrestore(hba->host->host_lock, flags);

	ret = ufshcd_host_reset_and_restore(hba);

	spin_lock_irqsave(hba->host->host_lock, flags);
	if (ret)
		hba->ufshcd_state = UFSHCD_STATE_ERROR;
	ufshcd_clear_eh_in_progress(hba);
	spin_unlock_irqrestore(hba->host->host_lock, flags);

	if (ret)
		dev_err(hba->dev, "%s: link recovery failed, err %d",
			__func__, ret);

	return ret;
}

static int __ufshcd_uic_hibern8_enter(struct ufs_hba *hba)
{
	int ret;
	struct uic_command uic_cmd = {0};

	uic_cmd.command = UIC_CMD_DME_HIBER_ENTER;
	ret = ufshcd_uic_pwr_ctrl(hba, &uic_cmd);

	if (ret) {
		dev_err(hba->dev, "%s: hibern8 enter failed. ret = %d\n",
			__func__, ret);

		/*
		 * If link recovery fails then return error so that caller
		 * don't retry the hibern8 enter again.
		 */
		if (ufshcd_link_recovery(hba))
			ret = -ENOLINK;
	}

	return ret;
}

static int ufshcd_uic_hibern8_enter(struct ufs_hba *hba)
{
	int ret = 0, retries;

	for (retries = UIC_HIBERN8_ENTER_RETRIES; retries > 0; retries--) {
		ret = __ufshcd_uic_hibern8_enter(hba);
		if (!ret || ret == -ENOLINK)
			goto out;
	}
out:
	return ret;
}

static int ufshcd_uic_hibern8_exit(struct ufs_hba *hba)
{
	struct uic_command uic_cmd = {0};
	int ret;

	uic_cmd.command = UIC_CMD_DME_HIBER_EXIT;
	ret = ufshcd_uic_pwr_ctrl(hba, &uic_cmd);
	if (ret) {
		dev_err(hba->dev, "%s: hibern8 exit failed. ret = %d\n",
			__func__, ret);
		ret = ufshcd_link_recovery(hba);
	}

	return ret;
}

 /**
 * ufshcd_init_pwr_info - setting the POR (power on reset)
 * values in hba power info
 * @hba: per-adapter instance
 */
static void ufshcd_init_pwr_info(struct ufs_hba *hba)
{
	hba->pwr_info.gear_rx = UFS_PWM_G1;
	hba->pwr_info.gear_tx = UFS_PWM_G1;
	hba->pwr_info.lane_rx = 1;
	hba->pwr_info.lane_tx = 1;
	hba->pwr_info.pwr_rx = SLOWAUTO_MODE;
	hba->pwr_info.pwr_tx = SLOWAUTO_MODE;
	hba->pwr_info.hs_rate = 0;
}

/**
 * ufshcd_get_max_pwr_mode - reads the max power mode negotiated with device
 * @hba: per-adapter instance
 */
static int ufshcd_get_max_pwr_mode(struct ufs_hba *hba)
{
	struct ufs_pa_layer_attr *pwr_info = &hba->max_pwr_info.info;

	if (hba->max_pwr_info.is_valid)
		return 0;

	pwr_info->pwr_tx = FASTAUTO_MODE;
	pwr_info->pwr_rx = FASTAUTO_MODE;
	pwr_info->hs_rate = PA_HS_MODE_B;

	/* Get the connected lane count */
	ufshcd_dme_get(hba, UIC_ARG_MIB(PA_CONNECTEDRXDATALANES),
			&pwr_info->lane_rx);
	ufshcd_dme_get(hba, UIC_ARG_MIB(PA_CONNECTEDTXDATALANES),
			&pwr_info->lane_tx);

	if (!pwr_info->lane_rx || !pwr_info->lane_tx) {
		dev_err(hba->dev, "%s: invalid connected lanes value. rx=%d, tx=%d\n",
				__func__,
				pwr_info->lane_rx,
				pwr_info->lane_tx);
		return -EINVAL;
	}

	/*
	 * First, get the maximum gears of HS speed.
	 * If a zero value, it means there is no HSGEAR capability.
	 * Then, get the maximum gears of PWM speed.
	 */
	ufshcd_dme_get(hba, UIC_ARG_MIB(PA_MAXRXHSGEAR), &pwr_info->gear_rx);
	if (!pwr_info->gear_rx) {
		ufshcd_dme_get(hba, UIC_ARG_MIB(PA_MAXRXPWMGEAR),
				&pwr_info->gear_rx);
		if (!pwr_info->gear_rx) {
			dev_err(hba->dev, "%s: invalid max pwm rx gear read = %d\n",
				__func__, pwr_info->gear_rx);
			return -EINVAL;
		}
		pwr_info->pwr_rx = SLOWAUTO_MODE;
	}

	ufshcd_dme_peer_get(hba, UIC_ARG_MIB(PA_MAXRXHSGEAR),
			&pwr_info->gear_tx);
	if (!pwr_info->gear_tx) {
		ufshcd_dme_peer_get(hba, UIC_ARG_MIB(PA_MAXRXPWMGEAR),
				&pwr_info->gear_tx);
		if (!pwr_info->gear_tx) {
			dev_err(hba->dev, "%s: invalid max pwm tx gear read = %d\n",
				__func__, pwr_info->gear_tx);
			return -EINVAL;
		}
		pwr_info->pwr_tx = SLOWAUTO_MODE;
	}

	hba->max_pwr_info.is_valid = true;
	return 0;
}

static int ufshcd_change_power_mode(struct ufs_hba *hba,
			     struct ufs_pa_layer_attr *pwr_mode)
{
	int ret;

	/* if already configured to the requested pwr_mode */
	if (pwr_mode->gear_rx == hba->pwr_info.gear_rx &&
	    pwr_mode->gear_tx == hba->pwr_info.gear_tx &&
	    pwr_mode->lane_rx == hba->pwr_info.lane_rx &&
	    pwr_mode->lane_tx == hba->pwr_info.lane_tx &&
	    pwr_mode->pwr_rx == hba->pwr_info.pwr_rx &&
	    pwr_mode->pwr_tx == hba->pwr_info.pwr_tx &&
	    pwr_mode->hs_rate == hba->pwr_info.hs_rate) {
		dev_dbg(hba->dev, "%s: power already configured\n", __func__);
		return 0;
	}

	/*
	 * Configure attributes for power mode change with below.
	 * - PA_RXGEAR, PA_ACTIVERXDATALANES, PA_RXTERMINATION,
	 * - PA_TXGEAR, PA_ACTIVETXDATALANES, PA_TXTERMINATION,
	 * - PA_HSSERIES
	 */
	ufshcd_dme_set(hba, UIC_ARG_MIB(PA_RXGEAR), pwr_mode->gear_rx);
	ufshcd_dme_set(hba, UIC_ARG_MIB(PA_ACTIVERXDATALANES),
			pwr_mode->lane_rx);
	if (pwr_mode->pwr_rx == FASTAUTO_MODE ||
			pwr_mode->pwr_rx == FAST_MODE)
		ufshcd_dme_set(hba, UIC_ARG_MIB(PA_RXTERMINATION), TRUE);
	else
		ufshcd_dme_set(hba, UIC_ARG_MIB(PA_RXTERMINATION), FALSE);

	ufshcd_dme_set(hba, UIC_ARG_MIB(PA_TXGEAR), pwr_mode->gear_tx);
	ufshcd_dme_set(hba, UIC_ARG_MIB(PA_ACTIVETXDATALANES),
			pwr_mode->lane_tx);
	if (pwr_mode->pwr_tx == FASTAUTO_MODE ||
			pwr_mode->pwr_tx == FAST_MODE)
		ufshcd_dme_set(hba, UIC_ARG_MIB(PA_TXTERMINATION), TRUE);
	else
		ufshcd_dme_set(hba, UIC_ARG_MIB(PA_TXTERMINATION), FALSE);

	if (pwr_mode->pwr_rx == FASTAUTO_MODE ||
	    pwr_mode->pwr_tx == FASTAUTO_MODE ||
	    pwr_mode->pwr_rx == FAST_MODE ||
	    pwr_mode->pwr_tx == FAST_MODE)
		ufshcd_dme_set(hba, UIC_ARG_MIB(PA_HSSERIES),
						pwr_mode->hs_rate);

	ret = ufshcd_uic_change_pwr_mode(hba, pwr_mode->pwr_rx << 4
			| pwr_mode->pwr_tx);

	if (ret) {
		dev_err(hba->dev,
			"%s: power mode change failed %d\n", __func__, ret);
	} else {
		ufshcd_vops_pwr_change_notify(hba, POST_CHANGE, NULL,
								pwr_mode);

		memcpy(&hba->pwr_info, pwr_mode,
			sizeof(struct ufs_pa_layer_attr));
	}

	return ret;
}

/**
 * ufshcd_config_pwr_mode - configure a new power mode
 * @hba: per-adapter instance
 * @desired_pwr_mode: desired power configuration
 */
static int ufshcd_config_pwr_mode(struct ufs_hba *hba,
		struct ufs_pa_layer_attr *desired_pwr_mode)
{
	struct ufs_pa_layer_attr final_params = { 0 };
	int ret;

	ret = ufshcd_vops_pwr_change_notify(hba, PRE_CHANGE,
					desired_pwr_mode, &final_params);

	if (ret)
		memcpy(&final_params, desired_pwr_mode, sizeof(final_params));

	ret = ufshcd_change_power_mode(hba, &final_params);

	return ret;
}

/**
 * ufshcd_complete_dev_init() - checks device readiness
 * hba: per-adapter instance
 *
 * Set fDeviceInit flag and poll until device toggles it.
 */
static int ufshcd_complete_dev_init(struct ufs_hba *hba)
{
	int i;
	int err;
	bool flag_res = 1;

	err = ufshcd_query_flag_retry(hba, UPIU_QUERY_OPCODE_SET_FLAG,
		QUERY_FLAG_IDN_FDEVICEINIT, NULL);
	if (err) {
		dev_err(hba->dev,
			"%s setting fDeviceInit flag failed with error %d\n",
			__func__, err);
		goto out;
	}

	/* poll for max. 1000 iterations for fDeviceInit flag to clear */
	for (i = 0; i < 1000 && !err && flag_res; i++)
		err = ufshcd_query_flag_retry(hba, UPIU_QUERY_OPCODE_READ_FLAG,
			QUERY_FLAG_IDN_FDEVICEINIT, &flag_res);

	if (err)
		dev_err(hba->dev,
			"%s reading fDeviceInit flag failed with error %d\n",
			__func__, err);
	else if (flag_res)
		dev_err(hba->dev,
			"%s fDeviceInit was not cleared by the device\n",
			__func__);

out:
	return err;
}

/**
 * ufshcd_make_hba_operational - Make UFS controller operational
 * @hba: per adapter instance
 *
 * To bring UFS host controller to operational state,
 * 1. Enable required interrupts
 * 2. Configure interrupt aggregation
 * 3. Program UTRL and UTMRL base address
 * 4. Configure run-stop-registers
 *
 * Returns 0 on success, non-zero value on failure
 */
static int ufshcd_make_hba_operational(struct ufs_hba *hba)
{
	int err = 0;
	u32 reg;

	/* Enable required interrupts */
	ufshcd_enable_intr(hba, UFSHCD_ENABLE_INTRS);

	/* Configure interrupt aggregation */
	if (ufshcd_is_intr_aggr_allowed(hba))
		ufshcd_config_intr_aggr(hba, hba->nutrs - 1, INT_AGGR_DEF_TO);
	else
		ufshcd_disable_intr_aggr(hba);

	/* Configure UTRL and UTMRL base address registers */
	ufshcd_writel(hba, lower_32_bits(hba->utrdl_dma_addr),
			REG_UTP_TRANSFER_REQ_LIST_BASE_L);
	ufshcd_writel(hba, upper_32_bits(hba->utrdl_dma_addr),
			REG_UTP_TRANSFER_REQ_LIST_BASE_H);
	ufshcd_writel(hba, lower_32_bits(hba->utmrdl_dma_addr),
			REG_UTP_TASK_REQ_LIST_BASE_L);
	ufshcd_writel(hba, upper_32_bits(hba->utmrdl_dma_addr),
			REG_UTP_TASK_REQ_LIST_BASE_H);

	/*
	 * Make sure base address and interrupt setup are updated before
	 * enabling the run/stop registers below.
	 */
	wmb();

	/*
	 * UCRDY, UTMRLDY and UTRLRDY bits must be 1
	 */
	reg = ufshcd_readl(hba, REG_CONTROLLER_STATUS);
	if (!(ufshcd_get_lists_status(reg))) {
		ufshcd_enable_run_stop_reg(hba);
	} else {
		dev_err(hba->dev,
			"Host controller not ready to process requests");
		err = -EIO;
		goto out;
	}

out:
	return err;
}

/**
 * ufshcd_hba_stop - Send controller to reset state
 * @hba: per adapter instance
 * @can_sleep: perform sleep or just spin
 */
static inline void ufshcd_hba_stop(struct ufs_hba *hba, bool can_sleep)
{
	int err;

	ufshcd_writel(hba, CONTROLLER_DISABLE,  REG_CONTROLLER_ENABLE);
	err = ufshcd_wait_for_register(hba, REG_CONTROLLER_ENABLE,
					CONTROLLER_ENABLE, CONTROLLER_DISABLE,
					10, 1, can_sleep);
	if (err)
		dev_err(hba->dev, "%s: Controller disable failed\n", __func__);
}

/**
 * ufshcd_hba_enable - initialize the controller
 * @hba: per adapter instance
 *
 * The controller resets itself and controller firmware initialization
 * sequence kicks off. When controller is ready it will set
 * the Host Controller Enable bit to 1.
 *
 * Returns 0 on success, non-zero value on failure
 */
static int ufshcd_hba_enable(struct ufs_hba *hba)
{
	int retry;

	/*
	 * msleep of 1 and 5 used in this function might result in msleep(20),
	 * but it was necessary to send the UFS FPGA to reset mode during
	 * development and testing of this driver. msleep can be changed to
	 * mdelay and retry count can be reduced based on the controller.
	 */
	if (!ufshcd_is_hba_active(hba))
		/* change controller state to "reset state" */
		ufshcd_hba_stop(hba, true);

	/* UniPro link is disabled at this point */
	ufshcd_set_link_off(hba);

	ufshcd_vops_hce_enable_notify(hba, PRE_CHANGE);

	/* start controller initialization sequence */
	ufshcd_hba_start(hba);

	/*
	 * To initialize a UFS host controller HCE bit must be set to 1.
	 * During initialization the HCE bit value changes from 1->0->1.
	 * When the host controller completes initialization sequence
	 * it sets the value of HCE bit to 1. The same HCE bit is read back
	 * to check if the controller has completed initialization sequence.
	 * So without this delay the value HCE = 1, set in the previous
	 * instruction might be read back.
	 * This delay can be changed based on the controller.
	 */
	msleep(1);

	/* wait for the host controller to complete initialization */
	retry = 10;
	while (ufshcd_is_hba_active(hba)) {
		if (retry) {
			retry--;
		} else {
			dev_err(hba->dev,
				"Controller enable failed\n");
			return -EIO;
		}
		msleep(5);
	}

	/* enable UIC related interrupts */
	ufshcd_enable_intr(hba, UFSHCD_UIC_MASK);

	ufshcd_vops_hce_enable_notify(hba, POST_CHANGE);

	return 0;
}

static int ufshcd_disable_tx_lcc(struct ufs_hba *hba, bool peer)
{
	int tx_lanes, i, err = 0;

	if (!peer)
		ufshcd_dme_get(hba, UIC_ARG_MIB(PA_CONNECTEDTXDATALANES),
			       &tx_lanes);
	else
		ufshcd_dme_peer_get(hba, UIC_ARG_MIB(PA_CONNECTEDTXDATALANES),
				    &tx_lanes);
	for (i = 0; i < tx_lanes; i++) {
		if (!peer)
			err = ufshcd_dme_set(hba,
				UIC_ARG_MIB_SEL(TX_LCC_ENABLE,
					UIC_ARG_MPHY_TX_GEN_SEL_INDEX(i)),
					0);
		else
			err = ufshcd_dme_peer_set(hba,
				UIC_ARG_MIB_SEL(TX_LCC_ENABLE,
					UIC_ARG_MPHY_TX_GEN_SEL_INDEX(i)),
					0);
		if (err) {
			dev_err(hba->dev, "%s: TX LCC Disable failed, peer = %d, lane = %d, err = %d",
				__func__, peer, i, err);
			break;
		}
	}

	return err;
}

static inline int ufshcd_disable_device_tx_lcc(struct ufs_hba *hba)
{
	return ufshcd_disable_tx_lcc(hba, true);
}

/**
 * ufshcd_link_startup - Initialize unipro link startup
 * @hba: per adapter instance
 *
 * Returns 0 for success, non-zero in case of failure
 */
static int ufshcd_link_startup(struct ufs_hba *hba)
{
	int ret;
	int retries = DME_LINKSTARTUP_RETRIES;

	do {
		ufshcd_vops_link_startup_notify(hba, PRE_CHANGE);

		ret = ufshcd_dme_link_startup(hba);

		/* check if device is detected by inter-connect layer */
		if (!ret && !ufshcd_is_device_present(hba)) {
			dev_err(hba->dev, "%s: Device not present\n", __func__);
			ret = -ENXIO;
			goto out;
		}

		/*
		 * DME link lost indication is only received when link is up,
		 * but we can't be sure if the link is up until link startup
		 * succeeds. So reset the local Uni-Pro and try again.
		 */
		if (ret && ufshcd_hba_enable(hba))
			goto out;
	} while (ret && retries--);

	if (ret)
		/* failed to get the link up... retire */
		goto out;

	if (hba->quirks & UFSHCD_QUIRK_BROKEN_LCC) {
		ret = ufshcd_disable_device_tx_lcc(hba);
		if (ret)
			goto out;
	}

	/* Include any host controller configuration via UIC commands */
	ret = ufshcd_vops_link_startup_notify(hba, POST_CHANGE);
	if (ret)
		goto out;

	ret = ufshcd_make_hba_operational(hba);
out:
	if (ret)
		dev_err(hba->dev, "link startup failed %d\n", ret);
	return ret;
}

/**
 * ufshcd_verify_dev_init() - Verify device initialization
 * @hba: per-adapter instance
 *
 * Send NOP OUT UPIU and wait for NOP IN response to check whether the
 * device Transport Protocol (UTP) layer is ready after a reset.
 * If the UTP layer at the device side is not initialized, it may
 * not respond with NOP IN UPIU within timeout of %NOP_OUT_TIMEOUT
 * and we retry sending NOP OUT for %NOP_OUT_RETRIES iterations.
 */
static int ufshcd_verify_dev_init(struct ufs_hba *hba)
{
	int err = 0;
	int retries;

	ufshcd_hold(hba, false);
	mutex_lock(&hba->dev_cmd.lock);
	for (retries = NOP_OUT_RETRIES; retries > 0; retries--) {
		err = ufshcd_exec_dev_cmd(hba, DEV_CMD_TYPE_NOP,
					       NOP_OUT_TIMEOUT);

		if (!err || err == -ETIMEDOUT)
			break;

		dev_dbg(hba->dev, "%s: error %d retrying\n", __func__, err);
	}
	mutex_unlock(&hba->dev_cmd.lock);
	ufshcd_release(hba);

	if (err)
		dev_err(hba->dev, "%s: NOP OUT failed %d\n", __func__, err);
	return err;
}

/**
 * ufshcd_set_queue_depth - set lun queue depth
 * @sdev: pointer to SCSI device
 *
 * Read bLUQueueDepth value and activate scsi tagged command
 * queueing. For WLUN, queue depth is set to 1. For best-effort
 * cases (bLUQueueDepth = 0) the queue depth is set to a maximum
 * value that host can queue.
 */
static void ufshcd_set_queue_depth(struct scsi_device *sdev)
{
	int ret = 0;
	u8 lun_qdepth;
	struct ufs_hba *hba;

	hba = shost_priv(sdev->host);

	lun_qdepth = hba->nutrs;
	ret = ufshcd_read_unit_desc_param(hba,
					  ufshcd_scsi_to_upiu_lun(sdev->lun),
					  UNIT_DESC_PARAM_LU_Q_DEPTH,
					  &lun_qdepth,
					  sizeof(lun_qdepth));

	/* Some WLUN doesn't support unit descriptor */
	if (ret == -EOPNOTSUPP)
		lun_qdepth = 1;
	else if (!lun_qdepth)
		/* eventually, we can figure out the real queue depth */
		lun_qdepth = hba->nutrs;
	else
		lun_qdepth = min_t(int, lun_qdepth, hba->nutrs);

	dev_dbg(hba->dev, "%s: activate tcq with queue depth %d\n",
			__func__, lun_qdepth);
	scsi_change_queue_depth(sdev, lun_qdepth);
}

/*
 * ufshcd_get_lu_wp - returns the "b_lu_write_protect" from UNIT DESCRIPTOR
 * @hba: per-adapter instance
 * @lun: UFS device lun id
 * @b_lu_write_protect: pointer to buffer to hold the LU's write protect info
 *
 * Returns 0 in case of success and b_lu_write_protect status would be returned
 * @b_lu_write_protect parameter.
 * Returns -ENOTSUPP if reading b_lu_write_protect is not supported.
 * Returns -EINVAL in case of invalid parameters passed to this function.
 */
static int ufshcd_get_lu_wp(struct ufs_hba *hba,
			    u8 lun,
			    u8 *b_lu_write_protect)
{
	int ret;

	if (!b_lu_write_protect)
		ret = -EINVAL;
	/*
	 * According to UFS device spec, RPMB LU can't be write
	 * protected so skip reading bLUWriteProtect parameter for
	 * it. For other W-LUs, UNIT DESCRIPTOR is not available.
	 */
	else if (lun >= UFS_UPIU_MAX_GENERAL_LUN)
		ret = -ENOTSUPP;
	else
		ret = ufshcd_read_unit_desc_param(hba,
					  lun,
					  UNIT_DESC_PARAM_LU_WR_PROTECT,
					  b_lu_write_protect,
					  sizeof(*b_lu_write_protect));
	return ret;
}

/**
 * ufshcd_get_lu_power_on_wp_status - get LU's power on write protect
 * status
 * @hba: per-adapter instance
 * @sdev: pointer to SCSI device
 *
 */
static inline void ufshcd_get_lu_power_on_wp_status(struct ufs_hba *hba,
						    struct scsi_device *sdev)
{
	if (hba->dev_info.f_power_on_wp_en &&
	    !hba->dev_info.is_lu_power_on_wp) {
		u8 b_lu_write_protect;

		if (!ufshcd_get_lu_wp(hba, ufshcd_scsi_to_upiu_lun(sdev->lun),
				      &b_lu_write_protect) &&
		    (b_lu_write_protect == UFS_LU_POWER_ON_WP))
			hba->dev_info.is_lu_power_on_wp = true;
	}
}

/**
 * ufshcd_slave_alloc - handle initial SCSI device configurations
 * @sdev: pointer to SCSI device
 *
 * Returns success
 */
static int ufshcd_slave_alloc(struct scsi_device *sdev)
{
	struct ufs_hba *hba;

	hba = shost_priv(sdev->host);

	/* Mode sense(6) is not supported by UFS, so use Mode sense(10) */
	sdev->use_10_for_ms = 1;

	/* allow SCSI layer to restart the device in case of errors */
	sdev->allow_restart = 1;

	/* REPORT SUPPORTED OPERATION CODES is not supported */
	sdev->no_report_opcodes = 1;


	ufshcd_set_queue_depth(sdev);

	ufshcd_get_lu_power_on_wp_status(hba, sdev);

	return 0;
}

/**
 * ufshcd_change_queue_depth - change queue depth
 * @sdev: pointer to SCSI device
 * @depth: required depth to set
 *
 * Change queue depth and make sure the max. limits are not crossed.
 */
static int ufshcd_change_queue_depth(struct scsi_device *sdev, int depth)
{
	struct ufs_hba *hba = shost_priv(sdev->host);

	if (depth > hba->nutrs)
		depth = hba->nutrs;
	return scsi_change_queue_depth(sdev, depth);
}

/**
 * ufshcd_slave_configure - adjust SCSI device configurations
 * @sdev: pointer to SCSI device
 */
static int ufshcd_slave_configure(struct scsi_device *sdev)
{
	struct request_queue *q = sdev->request_queue;

	blk_queue_update_dma_pad(q, PRDT_DATA_BYTE_COUNT_PAD - 1);
	blk_queue_max_segment_size(q, PRDT_DATA_BYTE_COUNT_MAX);

	return 0;
}

/**
 * ufshcd_slave_destroy - remove SCSI device configurations
 * @sdev: pointer to SCSI device
 */
static void ufshcd_slave_destroy(struct scsi_device *sdev)
{
	struct ufs_hba *hba;

	hba = shost_priv(sdev->host);
	/* Drop the reference as it won't be needed anymore */
	if (ufshcd_scsi_to_upiu_lun(sdev->lun) == UFS_UPIU_UFS_DEVICE_WLUN) {
		unsigned long flags;

		spin_lock_irqsave(hba->host->host_lock, flags);
		hba->sdev_ufs_device = NULL;
		spin_unlock_irqrestore(hba->host->host_lock, flags);
	}
}

/**
 * ufshcd_task_req_compl - handle task management request completion
 * @hba: per adapter instance
 * @index: index of the completed request
 * @resp: task management service response
 *
 * Returns non-zero value on error, zero on success
 */
static int ufshcd_task_req_compl(struct ufs_hba *hba, u32 index, u8 *resp)
{
	struct utp_task_req_desc *task_req_descp;
	struct utp_upiu_task_rsp *task_rsp_upiup;
	unsigned long flags;
	int ocs_value;
	int task_result;

	spin_lock_irqsave(hba->host->host_lock, flags);

	/* Clear completed tasks from outstanding_tasks */
	__clear_bit(index, &hba->outstanding_tasks);

	task_req_descp = hba->utmrdl_base_addr;
	ocs_value = ufshcd_get_tmr_ocs(&task_req_descp[index]);

	if (ocs_value == OCS_SUCCESS) {
		task_rsp_upiup = (struct utp_upiu_task_rsp *)
				task_req_descp[index].task_rsp_upiu;
		task_result = be32_to_cpu(task_rsp_upiup->output_param1);
		task_result = task_result & MASK_TM_SERVICE_RESP;
		if (resp)
			*resp = (u8)task_result;
	} else {
		dev_err(hba->dev, "%s: failed, ocs = 0x%x\n",
				__func__, ocs_value);
	}
	spin_unlock_irqrestore(hba->host->host_lock, flags);

	return ocs_value;
}

/**
 * ufshcd_scsi_cmd_status - Update SCSI command result based on SCSI status
 * @lrb: pointer to local reference block of completed command
 * @scsi_status: SCSI command status
 *
 * Returns value base on SCSI command status
 */
static inline int
ufshcd_scsi_cmd_status(struct ufshcd_lrb *lrbp, int scsi_status)
{
	int result = 0;

	switch (scsi_status) {
	case SAM_STAT_CHECK_CONDITION:
		ufshcd_copy_sense_data(lrbp);
	case SAM_STAT_GOOD:
		result |= DID_OK << 16 |
			  COMMAND_COMPLETE << 8 |
			  scsi_status;
		break;
	case SAM_STAT_TASK_SET_FULL:
	case SAM_STAT_BUSY:
	case SAM_STAT_TASK_ABORTED:
		ufshcd_copy_sense_data(lrbp);
		result |= scsi_status;
		break;
	default:
		result |= DID_ERROR << 16;
		break;
	} /* end of switch */

	return result;
}

/**
 * ufshcd_transfer_rsp_status - Get overall status of the response
 * @hba: per adapter instance
 * @lrb: pointer to local reference block of completed command
 *
 * Returns result of the command to notify SCSI midlayer
 */
static inline int
ufshcd_transfer_rsp_status(struct ufs_hba *hba, struct ufshcd_lrb *lrbp)
{
	int result = 0;
	int scsi_status;
	int ocs;

	/* overall command status of utrd */
	ocs = ufshcd_get_tr_ocs(lrbp);

	switch (ocs) {
	case OCS_SUCCESS:
		result = ufshcd_get_req_rsp(lrbp->ucd_rsp_ptr);

		switch (result) {
		case UPIU_TRANSACTION_RESPONSE:
			/*
			 * get the response UPIU result to extract
			 * the SCSI command status
			 */
			result = ufshcd_get_rsp_upiu_result(lrbp->ucd_rsp_ptr);

			/*
			 * get the result based on SCSI status response
			 * to notify the SCSI midlayer of the command status
			 */
			scsi_status = result & MASK_SCSI_STATUS;
			result = ufshcd_scsi_cmd_status(lrbp, scsi_status);

			/*
			 * Currently we are only supporting BKOPs exception
			 * events hence we can ignore BKOPs exception event
			 * during power management callbacks. BKOPs exception
			 * event is not expected to be raised in runtime suspend
			 * callback as it allows the urgent bkops.
			 * During system suspend, we are anyway forcefully
			 * disabling the bkops and if urgent bkops is needed
			 * it will be enabled on system resume. Long term
			 * solution could be to abort the system suspend if
			 * UFS device needs urgent BKOPs.
			 */
			if (!hba->pm_op_in_progress &&
			    ufshcd_is_exception_event(lrbp->ucd_rsp_ptr))
				schedule_work(&hba->eeh_work);
			break;
		case UPIU_TRANSACTION_REJECT_UPIU:
			/* TODO: handle Reject UPIU Response */
			result = DID_ERROR << 16;
			dev_err(hba->dev,
				"Reject UPIU not fully implemented\n");
			break;
		default:
			result = DID_ERROR << 16;
			dev_err(hba->dev,
				"Unexpected request response code = %x\n",
				result);
			break;
		}
		break;
	case OCS_ABORTED:
		result |= DID_ABORT << 16;
		break;
	case OCS_INVALID_COMMAND_STATUS:
		result |= DID_REQUEUE << 16;
		break;
	case OCS_INVALID_CMD_TABLE_ATTR:
	case OCS_INVALID_PRDT_ATTR:
	case OCS_MISMATCH_DATA_BUF_SIZE:
	case OCS_MISMATCH_RESP_UPIU_SIZE:
	case OCS_PEER_COMM_FAILURE:
	case OCS_FATAL_ERROR:
	default:
		result |= DID_ERROR << 16;
		dev_err(hba->dev,
		"OCS error from controller = %x\n", ocs);
		break;
	} /* end of switch */

	return result;
}

/**
 * ufshcd_uic_cmd_compl - handle completion of uic command
 * @hba: per adapter instance
 * @intr_status: interrupt status generated by the controller
 */
static void ufshcd_uic_cmd_compl(struct ufs_hba *hba, u32 intr_status)
{
	if ((intr_status & UIC_COMMAND_COMPL) && hba->active_uic_cmd) {
		hba->active_uic_cmd->argument2 |=
			ufshcd_get_uic_cmd_result(hba);
		hba->active_uic_cmd->argument3 =
			ufshcd_get_dme_attr_val(hba);
		complete(&hba->active_uic_cmd->done);
	}

	if ((intr_status & UFSHCD_UIC_PWR_MASK) && hba->uic_async_done)
		complete(hba->uic_async_done);
}

/**
 * __ufshcd_transfer_req_compl - handle SCSI and query command completion
 * @hba: per adapter instance
 * @completed_reqs: requests to complete
 */
static void __ufshcd_transfer_req_compl(struct ufs_hba *hba,
					unsigned long completed_reqs)
{
	struct ufshcd_lrb *lrbp;
	struct scsi_cmnd *cmd;
	int result;
	int index;

	for_each_set_bit(index, &completed_reqs, hba->nutrs) {
		lrbp = &hba->lrb[index];
		cmd = lrbp->cmd;
		if (cmd) {
			result = ufshcd_transfer_rsp_status(hba, lrbp);
			scsi_dma_unmap(cmd);
			cmd->result = result;
			/* Mark completed command as NULL in LRB */
			lrbp->cmd = NULL;
			clear_bit_unlock(index, &hba->lrb_in_use);
			/* Do not touch lrbp after scsi done */
			cmd->scsi_done(cmd);
			__ufshcd_release(hba);
		} else if (lrbp->command_type == UTP_CMD_TYPE_DEV_MANAGE ||
			lrbp->command_type == UTP_CMD_TYPE_UFS_STORAGE) {
			if (hba->dev_cmd.complete)
				complete(hba->dev_cmd.complete);
		}
	}

	/* clear corresponding bits of completed commands */
	hba->outstanding_reqs ^= completed_reqs;

	ufshcd_clk_scaling_update_busy(hba);

	/* we might have free'd some tags above */
	wake_up(&hba->dev_cmd.tag_wq);
}

/**
 * ufshcd_transfer_req_compl - handle SCSI and query command completion
 * @hba: per adapter instance
 */
static void ufshcd_transfer_req_compl(struct ufs_hba *hba)
{
	unsigned long completed_reqs;
	u32 tr_doorbell;

	/* Resetting interrupt aggregation counters first and reading the
	 * DOOR_BELL afterward allows us to handle all the completed requests.
	 * In order to prevent other interrupts starvation the DB is read once
	 * after reset. The down side of this solution is the possibility of
	 * false interrupt if device completes another request after resetting
	 * aggregation and before reading the DB.
	 */
	if (ufshcd_is_intr_aggr_allowed(hba))
		ufshcd_reset_intr_aggr(hba);

	tr_doorbell = ufshcd_readl(hba, REG_UTP_TRANSFER_REQ_DOOR_BELL);
	completed_reqs = tr_doorbell ^ hba->outstanding_reqs;

	__ufshcd_transfer_req_compl(hba, completed_reqs);
}

/**
 * ufshcd_disable_ee - disable exception event
 * @hba: per-adapter instance
 * @mask: exception event to disable
 *
 * Disables exception event in the device so that the EVENT_ALERT
 * bit is not set.
 *
 * Returns zero on success, non-zero error value on failure.
 */
static int ufshcd_disable_ee(struct ufs_hba *hba, u16 mask)
{
	int err = 0;
	u32 val;

	if (!(hba->ee_ctrl_mask & mask))
		goto out;

	val = hba->ee_ctrl_mask & ~mask;
	val &= 0xFFFF; /* 2 bytes */
	err = ufshcd_query_attr_retry(hba, UPIU_QUERY_OPCODE_WRITE_ATTR,
			QUERY_ATTR_IDN_EE_CONTROL, 0, 0, &val);
	if (!err)
		hba->ee_ctrl_mask &= ~mask;
out:
	return err;
}

/**
 * ufshcd_enable_ee - enable exception event
 * @hba: per-adapter instance
 * @mask: exception event to enable
 *
 * Enable corresponding exception event in the device to allow
 * device to alert host in critical scenarios.
 *
 * Returns zero on success, non-zero error value on failure.
 */
static int ufshcd_enable_ee(struct ufs_hba *hba, u16 mask)
{
	int err = 0;
	u32 val;

	if (hba->ee_ctrl_mask & mask)
		goto out;

	val = hba->ee_ctrl_mask | mask;
	val &= 0xFFFF; /* 2 bytes */
	err = ufshcd_query_attr_retry(hba, UPIU_QUERY_OPCODE_WRITE_ATTR,
			QUERY_ATTR_IDN_EE_CONTROL, 0, 0, &val);
	if (!err)
		hba->ee_ctrl_mask |= mask;
out:
	return err;
}

/**
 * ufshcd_enable_auto_bkops - Allow device managed BKOPS
 * @hba: per-adapter instance
 *
 * Allow device to manage background operations on its own. Enabling
 * this might lead to inconsistent latencies during normal data transfers
 * as the device is allowed to manage its own way of handling background
 * operations.
 *
 * Returns zero on success, non-zero on failure.
 */
static int ufshcd_enable_auto_bkops(struct ufs_hba *hba)
{
	int err = 0;

	if (hba->auto_bkops_enabled)
		goto out;

	err = ufshcd_query_flag_retry(hba, UPIU_QUERY_OPCODE_SET_FLAG,
			QUERY_FLAG_IDN_BKOPS_EN, NULL);
	if (err) {
		dev_err(hba->dev, "%s: failed to enable bkops %d\n",
				__func__, err);
		goto out;
	}

	hba->auto_bkops_enabled = true;

	/* No need of URGENT_BKOPS exception from the device */
	err = ufshcd_disable_ee(hba, MASK_EE_URGENT_BKOPS);
	if (err)
		dev_err(hba->dev, "%s: failed to disable exception event %d\n",
				__func__, err);
out:
	return err;
}

/**
 * ufshcd_disable_auto_bkops - block device in doing background operations
 * @hba: per-adapter instance
 *
 * Disabling background operations improves command response latency but
 * has drawback of device moving into critical state where the device is
 * not-operable. Make sure to call ufshcd_enable_auto_bkops() whenever the
 * host is idle so that BKOPS are managed effectively without any negative
 * impacts.
 *
 * Returns zero on success, non-zero on failure.
 */
static int ufshcd_disable_auto_bkops(struct ufs_hba *hba)
{
	int err = 0;

	if (!hba->auto_bkops_enabled)
		goto out;

	/*
	 * If host assisted BKOPs is to be enabled, make sure
	 * urgent bkops exception is allowed.
	 */
	err = ufshcd_enable_ee(hba, MASK_EE_URGENT_BKOPS);
	if (err) {
		dev_err(hba->dev, "%s: failed to enable exception event %d\n",
				__func__, err);
		goto out;
	}

	err = ufshcd_query_flag_retry(hba, UPIU_QUERY_OPCODE_CLEAR_FLAG,
			QUERY_FLAG_IDN_BKOPS_EN, NULL);
	if (err) {
		dev_err(hba->dev, "%s: failed to disable bkops %d\n",
				__func__, err);
		ufshcd_disable_ee(hba, MASK_EE_URGENT_BKOPS);
		goto out;
	}

	hba->auto_bkops_enabled = false;
out:
	return err;
}

/**
 * ufshcd_force_reset_auto_bkops - force enable of auto bkops
 * @hba: per adapter instance
 *
 * After a device reset the device may toggle the BKOPS_EN flag
 * to default value. The s/w tracking variables should be updated
 * as well. Do this by forcing enable of auto bkops.
 */
static void  ufshcd_force_reset_auto_bkops(struct ufs_hba *hba)
{
	hba->auto_bkops_enabled = false;
	hba->ee_ctrl_mask |= MASK_EE_URGENT_BKOPS;
	ufshcd_enable_auto_bkops(hba);
}

static inline int ufshcd_get_bkops_status(struct ufs_hba *hba, u32 *status)
{
	return ufshcd_query_attr_retry(hba, UPIU_QUERY_OPCODE_READ_ATTR,
			QUERY_ATTR_IDN_BKOPS_STATUS, 0, 0, status);
}

/**
 * ufshcd_bkops_ctrl - control the auto bkops based on current bkops status
 * @hba: per-adapter instance
 * @status: bkops_status value
 *
 * Read the bkops_status from the UFS device and Enable fBackgroundOpsEn
 * flag in the device to permit background operations if the device
 * bkops_status is greater than or equal to "status" argument passed to
 * this function, disable otherwise.
 *
 * Returns 0 for success, non-zero in case of failure.
 *
 * NOTE: Caller of this function can check the "hba->auto_bkops_enabled" flag
 * to know whether auto bkops is enabled or disabled after this function
 * returns control to it.
 */
static int ufshcd_bkops_ctrl(struct ufs_hba *hba,
			     enum bkops_status status)
{
	int err;
	u32 curr_status = 0;

	err = ufshcd_get_bkops_status(hba, &curr_status);
	if (err) {
		dev_err(hba->dev, "%s: failed to get BKOPS status %d\n",
				__func__, err);
		goto out;
	} else if (curr_status > BKOPS_STATUS_MAX) {
		dev_err(hba->dev, "%s: invalid BKOPS status %d\n",
				__func__, curr_status);
		err = -EINVAL;
		goto out;
	}

	if (curr_status >= status)
		err = ufshcd_enable_auto_bkops(hba);
	else
		err = ufshcd_disable_auto_bkops(hba);
out:
	return err;
}

/**
 * ufshcd_urgent_bkops - handle urgent bkops exception event
 * @hba: per-adapter instance
 *
 * Enable fBackgroundOpsEn flag in the device to permit background
 * operations.
 *
 * If BKOPs is enabled, this function returns 0, 1 if the bkops in not enabled
 * and negative error value for any other failure.
 */
static int ufshcd_urgent_bkops(struct ufs_hba *hba)
{
	return ufshcd_bkops_ctrl(hba, hba->urgent_bkops_lvl);
}

static inline int ufshcd_get_ee_status(struct ufs_hba *hba, u32 *status)
{
	return ufshcd_query_attr_retry(hba, UPIU_QUERY_OPCODE_READ_ATTR,
			QUERY_ATTR_IDN_EE_STATUS, 0, 0, status);
}

static void ufshcd_bkops_exception_event_handler(struct ufs_hba *hba)
{
	int err;
	u32 curr_status = 0;

	if (hba->is_urgent_bkops_lvl_checked)
		goto enable_auto_bkops;

	err = ufshcd_get_bkops_status(hba, &curr_status);
	if (err) {
		dev_err(hba->dev, "%s: failed to get BKOPS status %d\n",
				__func__, err);
		goto out;
	}

	/*
	 * We are seeing that some devices are raising the urgent bkops
	 * exception events even when BKOPS status doesn't indicate performace
	 * impacted or critical. Handle these device by determining their urgent
	 * bkops status at runtime.
	 */
	if (curr_status < BKOPS_STATUS_PERF_IMPACT) {
		dev_err(hba->dev, "%s: device raised urgent BKOPS exception for bkops status %d\n",
				__func__, curr_status);
		/* update the current status as the urgent bkops level */
		hba->urgent_bkops_lvl = curr_status;
		hba->is_urgent_bkops_lvl_checked = true;
	}

enable_auto_bkops:
	err = ufshcd_enable_auto_bkops(hba);
out:
	if (err < 0)
		dev_err(hba->dev, "%s: failed to handle urgent bkops %d\n",
				__func__, err);
}

/**
 * ufshcd_exception_event_handler - handle exceptions raised by device
 * @work: pointer to work data
 *
 * Read bExceptionEventStatus attribute from the device and handle the
 * exception event accordingly.
 */
static void ufshcd_exception_event_handler(struct work_struct *work)
{
	struct ufs_hba *hba;
	int err;
	u32 status = 0;
	hba = container_of(work, struct ufs_hba, eeh_work);

	pm_runtime_get_sync(hba->dev);
	err = ufshcd_get_ee_status(hba, &status);
	if (err) {
		dev_err(hba->dev, "%s: failed to get exception status %d\n",
				__func__, err);
		goto out;
	}

	status &= hba->ee_ctrl_mask;

	if (status & MASK_EE_URGENT_BKOPS)
		ufshcd_bkops_exception_event_handler(hba);

out:
	pm_runtime_put_sync(hba->dev);
	return;
}

/* Complete requests that have door-bell cleared */
static void ufshcd_complete_requests(struct ufs_hba *hba)
{
	ufshcd_transfer_req_compl(hba);
	ufshcd_tmc_handler(hba);
}

/**
 * ufshcd_quirk_dl_nac_errors - This function checks if error handling is
 *				to recover from the DL NAC errors or not.
 * @hba: per-adapter instance
 *
 * Returns true if error handling is required, false otherwise
 */
static bool ufshcd_quirk_dl_nac_errors(struct ufs_hba *hba)
{
	unsigned long flags;
	bool err_handling = true;

	spin_lock_irqsave(hba->host->host_lock, flags);
	/*
	 * UFS_DEVICE_QUIRK_RECOVERY_FROM_DL_NAC_ERRORS only workaround the
	 * device fatal error and/or DL NAC & REPLAY timeout errors.
	 */
	if (hba->saved_err & (CONTROLLER_FATAL_ERROR | SYSTEM_BUS_FATAL_ERROR))
		goto out;

	if ((hba->saved_err & DEVICE_FATAL_ERROR) ||
	    ((hba->saved_err & UIC_ERROR) &&
	     (hba->saved_uic_err & UFSHCD_UIC_DL_TCx_REPLAY_ERROR)))
		goto out;

	if ((hba->saved_err & UIC_ERROR) &&
	    (hba->saved_uic_err & UFSHCD_UIC_DL_NAC_RECEIVED_ERROR)) {
		int err;
		/*
		 * wait for 50ms to see if we can get any other errors or not.
		 */
		spin_unlock_irqrestore(hba->host->host_lock, flags);
		msleep(50);
		spin_lock_irqsave(hba->host->host_lock, flags);

		/*
		 * now check if we have got any other severe errors other than
		 * DL NAC error?
		 */
		if ((hba->saved_err & INT_FATAL_ERRORS) ||
		    ((hba->saved_err & UIC_ERROR) &&
		    (hba->saved_uic_err & ~UFSHCD_UIC_DL_NAC_RECEIVED_ERROR)))
			goto out;

		/*
		 * As DL NAC is the only error received so far, send out NOP
		 * command to confirm if link is still active or not.
		 *   - If we don't get any response then do error recovery.
		 *   - If we get response then clear the DL NAC error bit.
		 */

		spin_unlock_irqrestore(hba->host->host_lock, flags);
		err = ufshcd_verify_dev_init(hba);
		spin_lock_irqsave(hba->host->host_lock, flags);

		if (err)
			goto out;

		/* Link seems to be alive hence ignore the DL NAC errors */
		if (hba->saved_uic_err == UFSHCD_UIC_DL_NAC_RECEIVED_ERROR)
			hba->saved_err &= ~UIC_ERROR;
		/* clear NAC error */
		hba->saved_uic_err &= ~UFSHCD_UIC_DL_NAC_RECEIVED_ERROR;
		if (!hba->saved_uic_err) {
			err_handling = false;
			goto out;
		}
	}
out:
	spin_unlock_irqrestore(hba->host->host_lock, flags);
	return err_handling;
}

/**
 * ufshcd_err_handler - handle UFS errors that require s/w attention
 * @work: pointer to work structure
 */
static void ufshcd_err_handler(struct work_struct *work)
{
	struct ufs_hba *hba;
	unsigned long flags;
	u32 err_xfer = 0;
	u32 err_tm = 0;
	int err = 0;
	int tag;
	bool needs_reset = false;

	hba = container_of(work, struct ufs_hba, eh_work);

	pm_runtime_get_sync(hba->dev);
	ufshcd_hold(hba, false);

	spin_lock_irqsave(hba->host->host_lock, flags);
	if (hba->ufshcd_state == UFSHCD_STATE_RESET)
		goto out;

	hba->ufshcd_state = UFSHCD_STATE_RESET;
	ufshcd_set_eh_in_progress(hba);

	/* Complete requests that have door-bell cleared by h/w */
	ufshcd_complete_requests(hba);

	if (hba->dev_quirks & UFS_DEVICE_QUIRK_RECOVERY_FROM_DL_NAC_ERRORS) {
		bool ret;

		spin_unlock_irqrestore(hba->host->host_lock, flags);
		/* release the lock as ufshcd_quirk_dl_nac_errors() may sleep */
		ret = ufshcd_quirk_dl_nac_errors(hba);
		spin_lock_irqsave(hba->host->host_lock, flags);
		if (!ret)
			goto skip_err_handling;
	}
	if ((hba->saved_err & INT_FATAL_ERRORS) ||
	    ((hba->saved_err & UIC_ERROR) &&
	    (hba->saved_uic_err & (UFSHCD_UIC_DL_PA_INIT_ERROR |
				   UFSHCD_UIC_DL_NAC_RECEIVED_ERROR |
				   UFSHCD_UIC_DL_TCx_REPLAY_ERROR))))
		needs_reset = true;

	/*
	 * if host reset is required then skip clearing the pending
	 * transfers forcefully because they will automatically get
	 * cleared after link startup.
	 */
	if (needs_reset)
		goto skip_pending_xfer_clear;

	/* release lock as clear command might sleep */
	spin_unlock_irqrestore(hba->host->host_lock, flags);
	/* Clear pending transfer requests */
	for_each_set_bit(tag, &hba->outstanding_reqs, hba->nutrs) {
		if (ufshcd_clear_cmd(hba, tag)) {
			err_xfer = true;
			goto lock_skip_pending_xfer_clear;
		}
	}

	/* Clear pending task management requests */
	for_each_set_bit(tag, &hba->outstanding_tasks, hba->nutmrs) {
		if (ufshcd_clear_tm_cmd(hba, tag)) {
			err_tm = true;
			goto lock_skip_pending_xfer_clear;
		}
	}

lock_skip_pending_xfer_clear:
	spin_lock_irqsave(hba->host->host_lock, flags);

	/* Complete the requests that are cleared by s/w */
	ufshcd_complete_requests(hba);

	if (err_xfer || err_tm)
		needs_reset = true;

skip_pending_xfer_clear:
	/* Fatal errors need reset */
	if (needs_reset) {
		unsigned long max_doorbells = (1UL << hba->nutrs) - 1;

		/*
		 * ufshcd_reset_and_restore() does the link reinitialization
		 * which will need atleast one empty doorbell slot to send the
		 * device management commands (NOP and query commands).
		 * If there is no slot empty at this moment then free up last
		 * slot forcefully.
		 */
		if (hba->outstanding_reqs == max_doorbells)
			__ufshcd_transfer_req_compl(hba,
						    (1UL << (hba->nutrs - 1)));

		spin_unlock_irqrestore(hba->host->host_lock, flags);
		err = ufshcd_reset_and_restore(hba);
		spin_lock_irqsave(hba->host->host_lock, flags);
		if (err) {
			dev_err(hba->dev, "%s: reset and restore failed\n",
					__func__);
			hba->ufshcd_state = UFSHCD_STATE_ERROR;
		}
		/*
		 * Inform scsi mid-layer that we did reset and allow to handle
		 * Unit Attention properly.
		 */
		scsi_report_bus_reset(hba->host, 0);
		hba->saved_err = 0;
		hba->saved_uic_err = 0;
	}

skip_err_handling:
	if (!needs_reset) {
		hba->ufshcd_state = UFSHCD_STATE_OPERATIONAL;
		if (hba->saved_err || hba->saved_uic_err)
			dev_err_ratelimited(hba->dev, "%s: exit: saved_err 0x%x saved_uic_err 0x%x",
			    __func__, hba->saved_err, hba->saved_uic_err);
	}

	ufshcd_clear_eh_in_progress(hba);

out:
	spin_unlock_irqrestore(hba->host->host_lock, flags);
	scsi_unblock_requests(hba->host);
	ufshcd_release(hba);
	pm_runtime_put_sync(hba->dev);
}

/**
 * ufshcd_update_uic_error - check and set fatal UIC error flags.
 * @hba: per-adapter instance
 */
static void ufshcd_update_uic_error(struct ufs_hba *hba)
{
	u32 reg;

	/* PA_INIT_ERROR is fatal and needs UIC reset */
	reg = ufshcd_readl(hba, REG_UIC_ERROR_CODE_DATA_LINK_LAYER);
	if (reg & UIC_DATA_LINK_LAYER_ERROR_PA_INIT)
		hba->uic_error |= UFSHCD_UIC_DL_PA_INIT_ERROR;
	else if (hba->dev_quirks &
		   UFS_DEVICE_QUIRK_RECOVERY_FROM_DL_NAC_ERRORS) {
		if (reg & UIC_DATA_LINK_LAYER_ERROR_NAC_RECEIVED)
			hba->uic_error |=
				UFSHCD_UIC_DL_NAC_RECEIVED_ERROR;
		else if (reg & UIC_DATA_LINK_LAYER_ERROR_TCx_REPLAY_TIMEOUT)
			hba->uic_error |= UFSHCD_UIC_DL_TCx_REPLAY_ERROR;
	}

	/* UIC NL/TL/DME errors needs software retry */
	reg = ufshcd_readl(hba, REG_UIC_ERROR_CODE_NETWORK_LAYER);
	if (reg)
		hba->uic_error |= UFSHCD_UIC_NL_ERROR;

	reg = ufshcd_readl(hba, REG_UIC_ERROR_CODE_TRANSPORT_LAYER);
	if (reg)
		hba->uic_error |= UFSHCD_UIC_TL_ERROR;

	reg = ufshcd_readl(hba, REG_UIC_ERROR_CODE_DME);
	if (reg)
		hba->uic_error |= UFSHCD_UIC_DME_ERROR;

	dev_dbg(hba->dev, "%s: UIC error flags = 0x%08x\n",
			__func__, hba->uic_error);
}

/**
 * ufshcd_check_errors - Check for errors that need s/w attention
 * @hba: per-adapter instance
 */
static void ufshcd_check_errors(struct ufs_hba *hba)
{
	bool queue_eh_work = false;

	if (hba->errors & INT_FATAL_ERRORS)
		queue_eh_work = true;

	if (hba->errors & UIC_ERROR) {
		hba->uic_error = 0;
		ufshcd_update_uic_error(hba);
		if (hba->uic_error)
			queue_eh_work = true;
	}

	if (queue_eh_work) {
		/*
		 * update the transfer error masks to sticky bits, let's do this
		 * irrespective of current ufshcd_state.
		 */
		hba->saved_err |= hba->errors;
		hba->saved_uic_err |= hba->uic_error;

		/* handle fatal errors only when link is functional */
		if (hba->ufshcd_state == UFSHCD_STATE_OPERATIONAL) {
			/* block commands from scsi mid-layer */
			scsi_block_requests(hba->host);

			hba->ufshcd_state = UFSHCD_STATE_ERROR;
			schedule_work(&hba->eh_work);
		}
	}
	/*
	 * if (!queue_eh_work) -
	 * Other errors are either non-fatal where host recovers
	 * itself without s/w intervention or errors that will be
	 * handled by the SCSI core layer.
	 */
}

/**
 * ufshcd_tmc_handler - handle task management function completion
 * @hba: per adapter instance
 */
static void ufshcd_tmc_handler(struct ufs_hba *hba)
{
	u32 tm_doorbell;

	tm_doorbell = ufshcd_readl(hba, REG_UTP_TASK_REQ_DOOR_BELL);
	hba->tm_condition = tm_doorbell ^ hba->outstanding_tasks;
	wake_up(&hba->tm_wq);
}

/**
 * ufshcd_sl_intr - Interrupt service routine
 * @hba: per adapter instance
 * @intr_status: contains interrupts generated by the controller
 */
static void ufshcd_sl_intr(struct ufs_hba *hba, u32 intr_status)
{
	hba->errors = UFSHCD_ERROR_MASK & intr_status;
	if (hba->errors)
		ufshcd_check_errors(hba);

	if (intr_status & UFSHCD_UIC_MASK)
		ufshcd_uic_cmd_compl(hba, intr_status);

	if (intr_status & UTP_TASK_REQ_COMPL)
		ufshcd_tmc_handler(hba);

	if (intr_status & UTP_TRANSFER_REQ_COMPL)
		ufshcd_transfer_req_compl(hba);
}

/**
 * ufshcd_intr - Main interrupt service routine
 * @irq: irq number
 * @__hba: pointer to adapter instance
 *
 * Returns IRQ_HANDLED - If interrupt is valid
 *		IRQ_NONE - If invalid interrupt
 */
static irqreturn_t ufshcd_intr(int irq, void *__hba)
{
	u32 intr_status, enabled_intr_status;
	irqreturn_t retval = IRQ_NONE;
	struct ufs_hba *hba = __hba;

	spin_lock(hba->host->host_lock);
	intr_status = ufshcd_readl(hba, REG_INTERRUPT_STATUS);
	enabled_intr_status =
		intr_status & ufshcd_readl(hba, REG_INTERRUPT_ENABLE);

	if (intr_status)
		ufshcd_writel(hba, intr_status, REG_INTERRUPT_STATUS);

	if (enabled_intr_status) {
		ufshcd_sl_intr(hba, enabled_intr_status);
		retval = IRQ_HANDLED;
	}
	spin_unlock(hba->host->host_lock);
	return retval;
}

static int ufshcd_clear_tm_cmd(struct ufs_hba *hba, int tag)
{
	int err = 0;
	u32 mask = 1 << tag;
	unsigned long flags;

	if (!test_bit(tag, &hba->outstanding_tasks))
		goto out;

	spin_lock_irqsave(hba->host->host_lock, flags);
	ufshcd_writel(hba, ~(1 << tag), REG_UTP_TASK_REQ_LIST_CLEAR);
	spin_unlock_irqrestore(hba->host->host_lock, flags);

	/* poll for max. 1 sec to clear door bell register by h/w */
	err = ufshcd_wait_for_register(hba,
			REG_UTP_TASK_REQ_DOOR_BELL,
			mask, 0, 1000, 1000, true);
out:
	return err;
}

/**
 * ufshcd_issue_tm_cmd - issues task management commands to controller
 * @hba: per adapter instance
 * @lun_id: LUN ID to which TM command is sent
 * @task_id: task ID to which the TM command is applicable
 * @tm_function: task management function opcode
 * @tm_response: task management service response return value
 *
 * Returns non-zero value on error, zero on success.
 */
static int ufshcd_issue_tm_cmd(struct ufs_hba *hba, int lun_id, int task_id,
		u8 tm_function, u8 *tm_response)
{
	struct utp_task_req_desc *task_req_descp;
	struct utp_upiu_task_req *task_req_upiup;
	struct Scsi_Host *host;
	unsigned long flags;
	int free_slot;
	int err;
	int task_tag;

	host = hba->host;

	/*
	 * Get free slot, sleep if slots are unavailable.
	 * Even though we use wait_event() which sleeps indefinitely,
	 * the maximum wait time is bounded by %TM_CMD_TIMEOUT.
	 */
	wait_event(hba->tm_tag_wq, ufshcd_get_tm_free_slot(hba, &free_slot));
	ufshcd_hold(hba, false);

	spin_lock_irqsave(host->host_lock, flags);
	task_req_descp = hba->utmrdl_base_addr;
	task_req_descp += free_slot;

	/* Configure task request descriptor */
	task_req_descp->header.dword_0 = cpu_to_le32(UTP_REQ_DESC_INT_CMD);
	task_req_descp->header.dword_2 =
			cpu_to_le32(OCS_INVALID_COMMAND_STATUS);

	/* Configure task request UPIU */
	task_req_upiup =
		(struct utp_upiu_task_req *) task_req_descp->task_req_upiu;
	task_tag = hba->nutrs + free_slot;
	task_req_upiup->header.dword_0 =
		UPIU_HEADER_DWORD(UPIU_TRANSACTION_TASK_REQ, 0,
					      lun_id, task_tag);
	task_req_upiup->header.dword_1 =
		UPIU_HEADER_DWORD(0, tm_function, 0, 0);
	/*
	 * The host shall provide the same value for LUN field in the basic
	 * header and for Input Parameter.
	 */
	task_req_upiup->input_param1 = cpu_to_be32(lun_id);
	task_req_upiup->input_param2 = cpu_to_be32(task_id);

	/* send command to the controller */
	__set_bit(free_slot, &hba->outstanding_tasks);

	/* Make sure descriptors are ready before ringing the task doorbell */
	wmb();

	ufshcd_writel(hba, 1 << free_slot, REG_UTP_TASK_REQ_DOOR_BELL);
	/* Make sure that doorbell is committed immediately */
	wmb();

	spin_unlock_irqrestore(host->host_lock, flags);

	/* wait until the task management command is completed */
	err = wait_event_timeout(hba->tm_wq,
			test_bit(free_slot, &hba->tm_condition),
			msecs_to_jiffies(TM_CMD_TIMEOUT));
	if (!err) {
		dev_err(hba->dev, "%s: task management cmd 0x%.2x timed-out\n",
				__func__, tm_function);
		if (ufshcd_clear_tm_cmd(hba, free_slot))
			dev_WARN(hba->dev, "%s: unable clear tm cmd (slot %d) after timeout\n",
					__func__, free_slot);
		err = -ETIMEDOUT;
	} else {
		err = ufshcd_task_req_compl(hba, free_slot, tm_response);
	}

	clear_bit(free_slot, &hba->tm_condition);
	ufshcd_put_tm_slot(hba, free_slot);
	wake_up(&hba->tm_tag_wq);

	ufshcd_release(hba);
	return err;
}

/**
 * ufshcd_eh_device_reset_handler - device reset handler registered to
 *                                    scsi layer.
 * @cmd: SCSI command pointer
 *
 * Returns SUCCESS/FAILED
 */
static int ufshcd_eh_device_reset_handler(struct scsi_cmnd *cmd)
{
	struct Scsi_Host *host;
	struct ufs_hba *hba;
	unsigned int tag;
	u32 pos;
	int err;
	u8 resp = 0xF;
	struct ufshcd_lrb *lrbp;
	unsigned long flags;

	host = cmd->device->host;
	hba = shost_priv(host);
	tag = cmd->request->tag;

	lrbp = &hba->lrb[tag];
	err = ufshcd_issue_tm_cmd(hba, lrbp->lun, 0, UFS_LOGICAL_RESET, &resp);
	if (err || resp != UPIU_TASK_MANAGEMENT_FUNC_COMPL) {
		if (!err)
			err = resp;
		goto out;
	}

	/* clear the commands that were pending for corresponding LUN */
	for_each_set_bit(pos, &hba->outstanding_reqs, hba->nutrs) {
		if (hba->lrb[pos].lun == lrbp->lun) {
			err = ufshcd_clear_cmd(hba, pos);
			if (err)
				break;
		}
	}
	spin_lock_irqsave(host->host_lock, flags);
	ufshcd_transfer_req_compl(hba);
	spin_unlock_irqrestore(host->host_lock, flags);
out:
	if (!err) {
		err = SUCCESS;
	} else {
		dev_err(hba->dev, "%s: failed with err %d\n", __func__, err);
		err = FAILED;
	}
	return err;
}

/**
 * ufshcd_abort - abort a specific command
 * @cmd: SCSI command pointer
 *
 * Abort the pending command in device by sending UFS_ABORT_TASK task management
 * command, and in host controller by clearing the door-bell register. There can
 * be race between controller sending the command to the device while abort is
 * issued. To avoid that, first issue UFS_QUERY_TASK to check if the command is
 * really issued and then try to abort it.
 *
 * Returns SUCCESS/FAILED
 */
static int ufshcd_abort(struct scsi_cmnd *cmd)
{
	struct Scsi_Host *host;
	struct ufs_hba *hba;
	unsigned long flags;
	unsigned int tag;
	int err = 0;
	int poll_cnt;
	u8 resp = 0xF;
	struct ufshcd_lrb *lrbp;
	u32 reg;

	host = cmd->device->host;
	hba = shost_priv(host);
	tag = cmd->request->tag;
	if (!ufshcd_valid_tag(hba, tag)) {
		dev_err(hba->dev,
			"%s: invalid command tag %d: cmd=0x%p, cmd->request=0x%p",
			__func__, tag, cmd, cmd->request);
		BUG();
	}

	ufshcd_hold(hba, false);
	reg = ufshcd_readl(hba, REG_UTP_TRANSFER_REQ_DOOR_BELL);
	/* If command is already aborted/completed, return SUCCESS */
	if (!(test_bit(tag, &hba->outstanding_reqs))) {
		dev_err(hba->dev,
			"%s: cmd at tag %d already completed, outstanding=0x%lx, doorbell=0x%x\n",
			__func__, tag, hba->outstanding_reqs, reg);
		goto out;
	}

	if (!(reg & (1 << tag))) {
		dev_err(hba->dev,
		"%s: cmd was completed, but without a notifying intr, tag = %d",
		__func__, tag);
	}

	lrbp = &hba->lrb[tag];
	for (poll_cnt = 100; poll_cnt; poll_cnt--) {
		err = ufshcd_issue_tm_cmd(hba, lrbp->lun, lrbp->task_tag,
				UFS_QUERY_TASK, &resp);
		if (!err && resp == UPIU_TASK_MANAGEMENT_FUNC_SUCCEEDED) {
			/* cmd pending in the device */
			break;
		} else if (!err && resp == UPIU_TASK_MANAGEMENT_FUNC_COMPL) {
			/*
			 * cmd not pending in the device, check if it is
			 * in transition.
			 */
			reg = ufshcd_readl(hba, REG_UTP_TRANSFER_REQ_DOOR_BELL);
			if (reg & (1 << tag)) {
				/* sleep for max. 200us to stabilize */
				usleep_range(100, 200);
				continue;
			}
			/* command completed already */
			goto out;
		} else {
			if (!err)
				err = resp; /* service response error */
			goto out;
		}
	}

	if (!poll_cnt) {
		err = -EBUSY;
		goto out;
	}

	err = ufshcd_issue_tm_cmd(hba, lrbp->lun, lrbp->task_tag,
			UFS_ABORT_TASK, &resp);
	if (err || resp != UPIU_TASK_MANAGEMENT_FUNC_COMPL) {
		if (!err)
			err = resp; /* service response error */
		goto out;
	}

	err = ufshcd_clear_cmd(hba, tag);
	if (err)
		goto out;

	scsi_dma_unmap(cmd);

	spin_lock_irqsave(host->host_lock, flags);
	ufshcd_outstanding_req_clear(hba, tag);
	hba->lrb[tag].cmd = NULL;
	spin_unlock_irqrestore(host->host_lock, flags);

	clear_bit_unlock(tag, &hba->lrb_in_use);
	wake_up(&hba->dev_cmd.tag_wq);

out:
	if (!err) {
		err = SUCCESS;
	} else {
		dev_err(hba->dev, "%s: failed with err %d\n", __func__, err);
		err = FAILED;
	}

	/*
	 * This ufshcd_release() corresponds to the original scsi cmd that got
	 * aborted here (as we won't get any IRQ for it).
	 */
	ufshcd_release(hba);
	return err;
}

/**
 * ufshcd_host_reset_and_restore - reset and restore host controller
 * @hba: per-adapter instance
 *
 * Note that host controller reset may issue DME_RESET to
 * local and remote (device) Uni-Pro stack and the attributes
 * are reset to default state.
 *
 * Returns zero on success, non-zero on failure
 */
static int ufshcd_host_reset_and_restore(struct ufs_hba *hba)
{
	int err;
	unsigned long flags;

	/* Reset the host controller */
	spin_lock_irqsave(hba->host->host_lock, flags);
	ufshcd_hba_stop(hba, false);
	spin_unlock_irqrestore(hba->host->host_lock, flags);

	err = ufshcd_hba_enable(hba);
	if (err)
		goto out;

	/* Establish the link again and restore the device */
	err = ufshcd_probe_hba(hba);

	if (!err && (hba->ufshcd_state != UFSHCD_STATE_OPERATIONAL))
		err = -EIO;
out:
	if (err)
		dev_err(hba->dev, "%s: Host init failed %d\n", __func__, err);

	return err;
}

/**
 * ufshcd_reset_and_restore - reset and re-initialize host/device
 * @hba: per-adapter instance
 *
 * Reset and recover device, host and re-establish link. This
 * is helpful to recover the communication in fatal error conditions.
 *
 * Returns zero on success, non-zero on failure
 */
static int ufshcd_reset_and_restore(struct ufs_hba *hba)
{
	int err = 0;
	unsigned long flags;
	int retries = MAX_HOST_RESET_RETRIES;

	do {
		err = ufshcd_host_reset_and_restore(hba);
	} while (err && --retries);

	/*
	 * After reset the door-bell might be cleared, complete
	 * outstanding requests in s/w here.
	 */
	spin_lock_irqsave(hba->host->host_lock, flags);
	ufshcd_transfer_req_compl(hba);
	ufshcd_tmc_handler(hba);
	spin_unlock_irqrestore(hba->host->host_lock, flags);

	return err;
}

/**
 * ufshcd_eh_host_reset_handler - host reset handler registered to scsi layer
 * @cmd - SCSI command pointer
 *
 * Returns SUCCESS/FAILED
 */
static int ufshcd_eh_host_reset_handler(struct scsi_cmnd *cmd)
{
	int err;
	unsigned long flags;
	struct ufs_hba *hba;

	hba = shost_priv(cmd->device->host);

	ufshcd_hold(hba, false);
	/*
	 * Check if there is any race with fatal error handling.
	 * If so, wait for it to complete. Even though fatal error
	 * handling does reset and restore in some cases, don't assume
	 * anything out of it. We are just avoiding race here.
	 */
	do {
		spin_lock_irqsave(hba->host->host_lock, flags);
		if (!(work_pending(&hba->eh_work) ||
				hba->ufshcd_state == UFSHCD_STATE_RESET))
			break;
		spin_unlock_irqrestore(hba->host->host_lock, flags);
		dev_dbg(hba->dev, "%s: reset in progress\n", __func__);
		flush_work(&hba->eh_work);
	} while (1);

	hba->ufshcd_state = UFSHCD_STATE_RESET;
	ufshcd_set_eh_in_progress(hba);
	spin_unlock_irqrestore(hba->host->host_lock, flags);

	err = ufshcd_reset_and_restore(hba);

	spin_lock_irqsave(hba->host->host_lock, flags);
	if (!err) {
		err = SUCCESS;
		hba->ufshcd_state = UFSHCD_STATE_OPERATIONAL;
	} else {
		err = FAILED;
		hba->ufshcd_state = UFSHCD_STATE_ERROR;
	}
	ufshcd_clear_eh_in_progress(hba);
	spin_unlock_irqrestore(hba->host->host_lock, flags);

	ufshcd_release(hba);
	return err;
}

/**
 * ufshcd_get_max_icc_level - calculate the ICC level
 * @sup_curr_uA: max. current supported by the regulator
 * @start_scan: row at the desc table to start scan from
 * @buff: power descriptor buffer
 *
 * Returns calculated max ICC level for specific regulator
 */
static u32 ufshcd_get_max_icc_level(int sup_curr_uA, u32 start_scan, char *buff)
{
	int i;
	int curr_uA;
	u16 data;
	u16 unit;

	for (i = start_scan; i >= 0; i--) {
		data = be16_to_cpu(*((u16 *)(buff + 2*i)));
		unit = (data & ATTR_ICC_LVL_UNIT_MASK) >>
						ATTR_ICC_LVL_UNIT_OFFSET;
		curr_uA = data & ATTR_ICC_LVL_VALUE_MASK;
		switch (unit) {
		case UFSHCD_NANO_AMP:
			curr_uA = curr_uA / 1000;
			break;
		case UFSHCD_MILI_AMP:
			curr_uA = curr_uA * 1000;
			break;
		case UFSHCD_AMP:
			curr_uA = curr_uA * 1000 * 1000;
			break;
		case UFSHCD_MICRO_AMP:
		default:
			break;
		}
		if (sup_curr_uA >= curr_uA)
			break;
	}
	if (i < 0) {
		i = 0;
		pr_err("%s: Couldn't find valid icc_level = %d", __func__, i);
	}

	return (u32)i;
}

/**
 * ufshcd_calc_icc_level - calculate the max ICC level
 * In case regulators are not initialized we'll return 0
 * @hba: per-adapter instance
 * @desc_buf: power descriptor buffer to extract ICC levels from.
 * @len: length of desc_buff
 *
 * Returns calculated ICC level
 */
static u32 ufshcd_find_max_sup_active_icc_level(struct ufs_hba *hba,
							u8 *desc_buf, int len)
{
	u32 icc_level = 0;

	if (!hba->vreg_info.vcc || !hba->vreg_info.vccq ||
						!hba->vreg_info.vccq2) {
		dev_err(hba->dev,
			"%s: Regulator capability was not set, actvIccLevel=%d",
							__func__, icc_level);
		goto out;
	}

	if (hba->vreg_info.vcc)
		icc_level = ufshcd_get_max_icc_level(
				hba->vreg_info.vcc->max_uA,
				POWER_DESC_MAX_ACTV_ICC_LVLS - 1,
				&desc_buf[PWR_DESC_ACTIVE_LVLS_VCC_0]);

	if (hba->vreg_info.vccq)
		icc_level = ufshcd_get_max_icc_level(
				hba->vreg_info.vccq->max_uA,
				icc_level,
				&desc_buf[PWR_DESC_ACTIVE_LVLS_VCCQ_0]);

	if (hba->vreg_info.vccq2)
		icc_level = ufshcd_get_max_icc_level(
				hba->vreg_info.vccq2->max_uA,
				icc_level,
				&desc_buf[PWR_DESC_ACTIVE_LVLS_VCCQ2_0]);
out:
	return icc_level;
}

static void ufshcd_init_icc_levels(struct ufs_hba *hba)
{
	int ret;
	int buff_len = QUERY_DESC_POWER_MAX_SIZE;
	u8 desc_buf[QUERY_DESC_POWER_MAX_SIZE];

	ret = ufshcd_read_power_desc(hba, desc_buf, buff_len);
	if (ret) {
		dev_err(hba->dev,
			"%s: Failed reading power descriptor.len = %d ret = %d",
			__func__, buff_len, ret);
		return;
	}

	hba->init_prefetch_data.icc_level =
			ufshcd_find_max_sup_active_icc_level(hba,
			desc_buf, buff_len);
	dev_dbg(hba->dev, "%s: setting icc_level 0x%x",
			__func__, hba->init_prefetch_data.icc_level);

	ret = ufshcd_query_attr_retry(hba, UPIU_QUERY_OPCODE_WRITE_ATTR,
		QUERY_ATTR_IDN_ACTIVE_ICC_LVL, 0, 0,
		&hba->init_prefetch_data.icc_level);

	if (ret)
		dev_err(hba->dev,
			"%s: Failed configuring bActiveICCLevel = %d ret = %d",
			__func__, hba->init_prefetch_data.icc_level , ret);

}

/**
 * ufshcd_scsi_add_wlus - Adds required W-LUs
 * @hba: per-adapter instance
 *
 * UFS device specification requires the UFS devices to support 4 well known
 * logical units:
 *	"REPORT_LUNS" (address: 01h)
 *	"UFS Device" (address: 50h)
 *	"RPMB" (address: 44h)
 *	"BOOT" (address: 30h)
 * UFS device's power management needs to be controlled by "POWER CONDITION"
 * field of SSU (START STOP UNIT) command. But this "power condition" field
 * will take effect only when its sent to "UFS device" well known logical unit
 * hence we require the scsi_device instance to represent this logical unit in
 * order for the UFS host driver to send the SSU command for power management.

 * We also require the scsi_device instance for "RPMB" (Replay Protected Memory
 * Block) LU so user space process can control this LU. User space may also
 * want to have access to BOOT LU.

 * This function adds scsi device instances for each of all well known LUs
 * (except "REPORT LUNS" LU).
 *
 * Returns zero on success (all required W-LUs are added successfully),
 * non-zero error value on failure (if failed to add any of the required W-LU).
 */
static int ufshcd_scsi_add_wlus(struct ufs_hba *hba)
{
	int ret = 0;
	struct scsi_device *sdev_rpmb;
	struct scsi_device *sdev_boot;

	hba->sdev_ufs_device = __scsi_add_device(hba->host, 0, 0,
		ufshcd_upiu_wlun_to_scsi_wlun(UFS_UPIU_UFS_DEVICE_WLUN), NULL);
	if (IS_ERR(hba->sdev_ufs_device)) {
		ret = PTR_ERR(hba->sdev_ufs_device);
		hba->sdev_ufs_device = NULL;
		goto out;
	}
	scsi_device_put(hba->sdev_ufs_device);

	sdev_boot = __scsi_add_device(hba->host, 0, 0,
		ufshcd_upiu_wlun_to_scsi_wlun(UFS_UPIU_BOOT_WLUN), NULL);
	if (IS_ERR(sdev_boot)) {
		ret = PTR_ERR(sdev_boot);
		goto remove_sdev_ufs_device;
	}
	scsi_device_put(sdev_boot);

	sdev_rpmb = __scsi_add_device(hba->host, 0, 0,
		ufshcd_upiu_wlun_to_scsi_wlun(UFS_UPIU_RPMB_WLUN), NULL);
	if (IS_ERR(sdev_rpmb)) {
		ret = PTR_ERR(sdev_rpmb);
		goto remove_sdev_boot;
	}
	scsi_device_put(sdev_rpmb);
	goto out;

remove_sdev_boot:
	scsi_remove_device(sdev_boot);
remove_sdev_ufs_device:
	scsi_remove_device(hba->sdev_ufs_device);
out:
	return ret;
}

static int ufs_get_device_info(struct ufs_hba *hba,
				struct ufs_device_info *card_data)
{
	int err;
	u8 model_index;
	u8 str_desc_buf[QUERY_DESC_STRING_MAX_SIZE + 1] = {0};
	u8 desc_buf[QUERY_DESC_DEVICE_MAX_SIZE];

	err = ufshcd_read_device_desc(hba, desc_buf,
					QUERY_DESC_DEVICE_MAX_SIZE);
	if (err) {
		dev_err(hba->dev, "%s: Failed reading Device Desc. err = %d\n",
			__func__, err);
		goto out;
	}

	/*
	 * getting vendor (manufacturerID) and Bank Index in big endian
	 * format
	 */
	card_data->wmanufacturerid = desc_buf[DEVICE_DESC_PARAM_MANF_ID] << 8 |
				     desc_buf[DEVICE_DESC_PARAM_MANF_ID + 1];

	model_index = desc_buf[DEVICE_DESC_PARAM_PRDCT_NAME];

	err = ufshcd_read_string_desc(hba, model_index, str_desc_buf,
					QUERY_DESC_STRING_MAX_SIZE, ASCII_STD);
	if (err) {
		dev_err(hba->dev, "%s: Failed reading Product Name. err = %d\n",
			__func__, err);
		goto out;
	}

	str_desc_buf[QUERY_DESC_STRING_MAX_SIZE] = '\0';
	strlcpy(card_data->model, (str_desc_buf + QUERY_DESC_HDR_SIZE),
		min_t(u8, str_desc_buf[QUERY_DESC_LENGTH_OFFSET],
		      MAX_MODEL_LEN));

	/* Null terminate the model string */
	card_data->model[MAX_MODEL_LEN] = '\0';

out:
	return err;
}

void ufs_advertise_fixup_device(struct ufs_hba *hba)
{
	int err;
	struct ufs_dev_fix *f;
	struct ufs_device_info card_data;

	card_data.wmanufacturerid = 0;

	err = ufs_get_device_info(hba, &card_data);
	if (err) {
		dev_err(hba->dev, "%s: Failed getting device info. err = %d\n",
			__func__, err);
		return;
	}

	for (f = ufs_fixups; f->quirk; f++) {
		if (((f->card.wmanufacturerid == card_data.wmanufacturerid) ||
		    (f->card.wmanufacturerid == UFS_ANY_VENDOR)) &&
		    (STR_PRFX_EQUAL(f->card.model, card_data.model) ||
		     !strcmp(f->card.model, UFS_ANY_MODEL)))
			hba->dev_quirks |= f->quirk;
	}
}

/**
 * ufshcd_tune_pa_tactivate - Tunes PA_TActivate of local UniPro
 * @hba: per-adapter instance
 *
 * PA_TActivate parameter can be tuned manually if UniPro version is less than
 * 1.61. PA_TActivate needs to be greater than or equal to peerM-PHY's
 * RX_MIN_ACTIVATETIME_CAPABILITY attribute. This optimal value can help reduce
 * the hibern8 exit latency.
 *
 * Returns zero on success, non-zero error value on failure.
 */
static int ufshcd_tune_pa_tactivate(struct ufs_hba *hba)
{
	int ret = 0;
	u32 peer_rx_min_activatetime = 0, tuned_pa_tactivate;

	ret = ufshcd_dme_peer_get(hba,
				  UIC_ARG_MIB_SEL(
					RX_MIN_ACTIVATETIME_CAPABILITY,
					UIC_ARG_MPHY_RX_GEN_SEL_INDEX(0)),
				  &peer_rx_min_activatetime);
	if (ret)
		goto out;

	/* make sure proper unit conversion is applied */
	tuned_pa_tactivate =
		((peer_rx_min_activatetime * RX_MIN_ACTIVATETIME_UNIT_US)
		 / PA_TACTIVATE_TIME_UNIT_US);
	ret = ufshcd_dme_set(hba, UIC_ARG_MIB(PA_TACTIVATE),
			     tuned_pa_tactivate);

out:
	return ret;
}

/**
 * ufshcd_tune_pa_hibern8time - Tunes PA_Hibern8Time of local UniPro
 * @hba: per-adapter instance
 *
 * PA_Hibern8Time parameter can be tuned manually if UniPro version is less than
 * 1.61. PA_Hibern8Time needs to be maximum of local M-PHY's
 * TX_HIBERN8TIME_CAPABILITY & peer M-PHY's RX_HIBERN8TIME_CAPABILITY.
 * This optimal value can help reduce the hibern8 exit latency.
 *
 * Returns zero on success, non-zero error value on failure.
 */
static int ufshcd_tune_pa_hibern8time(struct ufs_hba *hba)
{
	int ret = 0;
	u32 local_tx_hibern8_time_cap = 0, peer_rx_hibern8_time_cap = 0;
	u32 max_hibern8_time, tuned_pa_hibern8time;

	ret = ufshcd_dme_get(hba,
			     UIC_ARG_MIB_SEL(TX_HIBERN8TIME_CAPABILITY,
					UIC_ARG_MPHY_TX_GEN_SEL_INDEX(0)),
				  &local_tx_hibern8_time_cap);
	if (ret)
		goto out;

	ret = ufshcd_dme_peer_get(hba,
				  UIC_ARG_MIB_SEL(RX_HIBERN8TIME_CAPABILITY,
					UIC_ARG_MPHY_RX_GEN_SEL_INDEX(0)),
				  &peer_rx_hibern8_time_cap);
	if (ret)
		goto out;

	max_hibern8_time = max(local_tx_hibern8_time_cap,
			       peer_rx_hibern8_time_cap);
	/* make sure proper unit conversion is applied */
	tuned_pa_hibern8time = ((max_hibern8_time * HIBERN8TIME_UNIT_US)
				/ PA_HIBERN8_TIME_UNIT_US);
	ret = ufshcd_dme_set(hba, UIC_ARG_MIB(PA_HIBERN8TIME),
			     tuned_pa_hibern8time);
out:
	return ret;
}

static void ufshcd_tune_unipro_params(struct ufs_hba *hba)
{
	if (ufshcd_is_unipro_pa_params_tuning_req(hba)) {
		ufshcd_tune_pa_tactivate(hba);
		ufshcd_tune_pa_hibern8time(hba);
	}

	if (hba->dev_quirks & UFS_DEVICE_QUIRK_PA_TACTIVATE)
		/* set 1ms timeout for PA_TACTIVATE */
		ufshcd_dme_set(hba, UIC_ARG_MIB(PA_TACTIVATE), 10);
}

/**
 * ufshcd_probe_hba - probe hba to detect device and initialize
 * @hba: per-adapter instance
 *
 * Execute link-startup and verify device initialization
 */
static int ufshcd_probe_hba(struct ufs_hba *hba)
{
	int ret;

	ret = ufshcd_link_startup(hba);
	if (ret)
		goto out;

	ufshcd_init_pwr_info(hba);

	/* set the default level for urgent bkops */
	hba->urgent_bkops_lvl = BKOPS_STATUS_PERF_IMPACT;
	hba->is_urgent_bkops_lvl_checked = false;

	/* UniPro link is active now */
	ufshcd_set_link_active(hba);

	ret = ufshcd_verify_dev_init(hba);
	if (ret)
		goto out;

	ret = ufshcd_complete_dev_init(hba);
	if (ret)
		goto out;

	ufs_advertise_fixup_device(hba);
	ufshcd_tune_unipro_params(hba);

	ret = ufshcd_set_vccq_rail_unused(hba,
		(hba->dev_quirks & UFS_DEVICE_NO_VCCQ) ? true : false);
	if (ret)
		goto out;

	/* UFS device is also active now */
	ufshcd_set_ufs_dev_active(hba);
	ufshcd_force_reset_auto_bkops(hba);
	hba->wlun_dev_clr_ua = true;

	if (ufshcd_get_max_pwr_mode(hba)) {
		dev_err(hba->dev,
			"%s: Failed getting max supported power mode\n",
			__func__);
	} else {
		ret = ufshcd_config_pwr_mode(hba, &hba->max_pwr_info.info);
		if (ret) {
			dev_err(hba->dev, "%s: Failed setting power mode, err = %d\n",
					__func__, ret);
			goto out;
		}
	}

	/* set the state as operational after switching to desired gear */
	hba->ufshcd_state = UFSHCD_STATE_OPERATIONAL;
	/*
	 * If we are in error handling context or in power management callbacks
	 * context, no need to scan the host
	 */
	if (!ufshcd_eh_in_progress(hba) && !hba->pm_op_in_progress) {
		bool flag;

		/* clear any previous UFS device information */
		memset(&hba->dev_info, 0, sizeof(hba->dev_info));
		if (!ufshcd_query_flag_retry(hba, UPIU_QUERY_OPCODE_READ_FLAG,
				QUERY_FLAG_IDN_PWR_ON_WPE, &flag))
			hba->dev_info.f_power_on_wp_en = flag;

		if (!hba->is_init_prefetch)
			ufshcd_init_icc_levels(hba);

		/* Add required well known logical units to scsi mid layer */
		if (ufshcd_scsi_add_wlus(hba))
			goto out;

		scsi_scan_host(hba->host);
		pm_runtime_put_sync(hba->dev);
	}

	if (!hba->is_init_prefetch)
		hba->is_init_prefetch = true;

	/* Resume devfreq after UFS device is detected */
	ufshcd_resume_clkscaling(hba);

out:
	/*
	 * If we failed to initialize the device or the device is not
	 * present, turn off the power/clocks etc.
	 */
	if (ret && !ufshcd_eh_in_progress(hba) && !hba->pm_op_in_progress) {
		pm_runtime_put_sync(hba->dev);
		ufshcd_hba_exit(hba);
	}

	return ret;
}

/**
 * ufshcd_async_scan - asynchronous execution for probing hba
 * @data: data pointer to pass to this function
 * @cookie: cookie data
 */
static void ufshcd_async_scan(void *data, async_cookie_t cookie)
{
	struct ufs_hba *hba = (struct ufs_hba *)data;

	ufshcd_probe_hba(hba);
}

static enum blk_eh_timer_return ufshcd_eh_timed_out(struct scsi_cmnd *scmd)
{
	unsigned long flags;
	struct Scsi_Host *host;
	struct ufs_hba *hba;
	int index;
	bool found = false;

	if (!scmd || !scmd->device || !scmd->device->host)
		return BLK_EH_NOT_HANDLED;

	host = scmd->device->host;
	hba = shost_priv(host);
	if (!hba)
		return BLK_EH_NOT_HANDLED;

	spin_lock_irqsave(host->host_lock, flags);

	for_each_set_bit(index, &hba->outstanding_reqs, hba->nutrs) {
		if (hba->lrb[index].cmd == scmd) {
			found = true;
			break;
		}
	}

	spin_unlock_irqrestore(host->host_lock, flags);

	/*
	 * Bypass SCSI error handling and reset the block layer timer if this
	 * SCSI command was not actually dispatched to UFS driver, otherwise
	 * let SCSI layer handle the error as usual.
	 */
	return found ? BLK_EH_NOT_HANDLED : BLK_EH_RESET_TIMER;
}

static struct scsi_host_template ufshcd_driver_template = {
	.module			= THIS_MODULE,
	.name			= UFSHCD,
	.proc_name		= UFSHCD,
	.queuecommand		= ufshcd_queuecommand,
	.slave_alloc		= ufshcd_slave_alloc,
	.slave_configure	= ufshcd_slave_configure,
	.slave_destroy		= ufshcd_slave_destroy,
	.change_queue_depth	= ufshcd_change_queue_depth,
	.eh_abort_handler	= ufshcd_abort,
	.eh_device_reset_handler = ufshcd_eh_device_reset_handler,
	.eh_host_reset_handler   = ufshcd_eh_host_reset_handler,
	.eh_timed_out		= ufshcd_eh_timed_out,
	.this_id		= -1,
	.sg_tablesize		= SG_ALL,
	.cmd_per_lun		= UFSHCD_CMD_PER_LUN,
	.can_queue		= UFSHCD_CAN_QUEUE,
	.max_host_blocked	= 1,
	.track_queue_depth	= 1,
};

static int ufshcd_config_vreg_load(struct device *dev, struct ufs_vreg *vreg,
				   int ua)
{
	int ret;

	if (!vreg)
		return 0;

	ret = regulator_set_load(vreg->reg, ua);
	if (ret < 0) {
		dev_err(dev, "%s: %s set load (ua=%d) failed, err=%d\n",
				__func__, vreg->name, ua, ret);
	}

	return ret;
}

static inline int ufshcd_config_vreg_lpm(struct ufs_hba *hba,
					 struct ufs_vreg *vreg)
{
	if (!vreg)
		return 0;
	else if (vreg->unused)
		return 0;
	else
		return ufshcd_config_vreg_load(hba->dev, vreg,
					       UFS_VREG_LPM_LOAD_UA);
}

static inline int ufshcd_config_vreg_hpm(struct ufs_hba *hba,
					 struct ufs_vreg *vreg)
{
	if (!vreg)
		return 0;
	else if (vreg->unused)
		return 0;
	else
		return ufshcd_config_vreg_load(hba->dev, vreg, vreg->max_uA);
}

static int ufshcd_config_vreg(struct device *dev,
		struct ufs_vreg *vreg, bool on)
{
	int ret = 0;
	struct regulator *reg = vreg->reg;
	const char *name = vreg->name;
	int min_uV, uA_load;

	BUG_ON(!vreg);

	if (regulator_count_voltages(reg) > 0) {
		min_uV = on ? vreg->min_uV : 0;
		ret = regulator_set_voltage(reg, min_uV, vreg->max_uV);
		if (ret) {
			dev_err(dev, "%s: %s set voltage failed, err=%d\n",
					__func__, name, ret);
			goto out;
		}

		uA_load = on ? vreg->max_uA : 0;
		ret = ufshcd_config_vreg_load(dev, vreg, uA_load);
		if (ret)
			goto out;
	}
out:
	return ret;
}

static int ufshcd_enable_vreg(struct device *dev, struct ufs_vreg *vreg)
{
	int ret = 0;

	if (!vreg)
		goto out;
	else if (vreg->enabled || vreg->unused)
		goto out;

	ret = ufshcd_config_vreg(dev, vreg, true);
	if (!ret)
		ret = regulator_enable(vreg->reg);

	if (!ret)
		vreg->enabled = true;
	else
		dev_err(dev, "%s: %s enable failed, err=%d\n",
				__func__, vreg->name, ret);
out:
	return ret;
}

static int ufshcd_disable_vreg(struct device *dev, struct ufs_vreg *vreg)
{
	int ret = 0;

	if (!vreg)
		goto out;
	else if (!vreg->enabled || vreg->unused)
		goto out;

	ret = regulator_disable(vreg->reg);

	if (!ret) {
		/* ignore errors on applying disable config */
		ufshcd_config_vreg(dev, vreg, false);
		vreg->enabled = false;
	} else {
		dev_err(dev, "%s: %s disable failed, err=%d\n",
				__func__, vreg->name, ret);
	}
out:
	return ret;
}

static int ufshcd_setup_vreg(struct ufs_hba *hba, bool on)
{
	int ret = 0;
	struct device *dev = hba->dev;
	struct ufs_vreg_info *info = &hba->vreg_info;

	if (!info)
		goto out;

	ret = ufshcd_toggle_vreg(dev, info->vcc, on);
	if (ret)
		goto out;

	ret = ufshcd_toggle_vreg(dev, info->vccq, on);
	if (ret)
		goto out;

	ret = ufshcd_toggle_vreg(dev, info->vccq2, on);
	if (ret)
		goto out;

out:
	if (ret) {
		ufshcd_toggle_vreg(dev, info->vccq2, false);
		ufshcd_toggle_vreg(dev, info->vccq, false);
		ufshcd_toggle_vreg(dev, info->vcc, false);
	}
	return ret;
}

static int ufshcd_setup_hba_vreg(struct ufs_hba *hba, bool on)
{
	struct ufs_vreg_info *info = &hba->vreg_info;

	if (info)
		return ufshcd_toggle_vreg(hba->dev, info->vdd_hba, on);

	return 0;
}

static int ufshcd_get_vreg(struct device *dev, struct ufs_vreg *vreg)
{
	int ret = 0;

	if (!vreg)
		goto out;

	vreg->reg = devm_regulator_get(dev, vreg->name);
	if (IS_ERR(vreg->reg)) {
		ret = PTR_ERR(vreg->reg);
		dev_err(dev, "%s: %s get failed, err=%d\n",
				__func__, vreg->name, ret);
	}
out:
	return ret;
}

static int ufshcd_init_vreg(struct ufs_hba *hba)
{
	int ret = 0;
	struct device *dev = hba->dev;
	struct ufs_vreg_info *info = &hba->vreg_info;

	if (!info)
		goto out;

	ret = ufshcd_get_vreg(dev, info->vcc);
	if (ret)
		goto out;

	ret = ufshcd_get_vreg(dev, info->vccq);
	if (ret)
		goto out;

	ret = ufshcd_get_vreg(dev, info->vccq2);
out:
	return ret;
}

static int ufshcd_init_hba_vreg(struct ufs_hba *hba)
{
	struct ufs_vreg_info *info = &hba->vreg_info;

	if (info)
		return ufshcd_get_vreg(hba->dev, info->vdd_hba);

	return 0;
}

static int ufshcd_set_vccq_rail_unused(struct ufs_hba *hba, bool unused)
{
	int ret = 0;
	struct ufs_vreg_info *info = &hba->vreg_info;

	if (!info)
		goto out;
	else if (!info->vccq)
		goto out;

	if (unused) {
		/* shut off the rail here */
		ret = ufshcd_toggle_vreg(hba->dev, info->vccq, false);
		/*
		 * Mark this rail as no longer used, so it doesn't get enabled
		 * later by mistake
		 */
		if (!ret)
			info->vccq->unused = true;
	} else {
		/*
		 * rail should have been already enabled hence just make sure
		 * that unused flag is cleared.
		 */
		info->vccq->unused = false;
	}
out:
	return ret;
}

static int __ufshcd_setup_clocks(struct ufs_hba *hba, bool on,
					bool skip_ref_clk)
{
	int ret = 0;
	struct ufs_clk_info *clki;
	struct list_head *head = &hba->clk_list_head;
	unsigned long flags;

	if (!head || list_empty(head))
		goto out;

	ret = ufshcd_vops_setup_clocks(hba, on, PRE_CHANGE);
	if (ret)
		return ret;

	list_for_each_entry(clki, head, list) {
		if (!IS_ERR_OR_NULL(clki->clk)) {
			if (skip_ref_clk && !strcmp(clki->name, "ref_clk"))
				continue;

			if (on && !clki->enabled) {
				ret = clk_prepare_enable(clki->clk);
				if (ret) {
					dev_err(hba->dev, "%s: %s prepare enable failed, %d\n",
						__func__, clki->name, ret);
					goto out;
				}
			} else if (!on && clki->enabled) {
				clk_disable_unprepare(clki->clk);
			}
			clki->enabled = on;
			dev_dbg(hba->dev, "%s: clk: %s %sabled\n", __func__,
					clki->name, on ? "en" : "dis");
		}
	}

	ret = ufshcd_vops_setup_clocks(hba, on, POST_CHANGE);
	if (ret)
		return ret;

out:
	if (ret) {
		list_for_each_entry(clki, head, list) {
			if (!IS_ERR_OR_NULL(clki->clk) && clki->enabled)
				clk_disable_unprepare(clki->clk);
		}
	} else if (on) {
		spin_lock_irqsave(hba->host->host_lock, flags);
		hba->clk_gating.state = CLKS_ON;
		spin_unlock_irqrestore(hba->host->host_lock, flags);
	}
	return ret;
}

static int ufshcd_setup_clocks(struct ufs_hba *hba, bool on)
{
	return  __ufshcd_setup_clocks(hba, on, false);
}

static int ufshcd_init_clocks(struct ufs_hba *hba)
{
	int ret = 0;
	struct ufs_clk_info *clki;
	struct device *dev = hba->dev;
	struct list_head *head = &hba->clk_list_head;

	if (!head || list_empty(head))
		goto out;

	list_for_each_entry(clki, head, list) {
		if (!clki->name)
			continue;

		clki->clk = devm_clk_get(dev, clki->name);
		if (IS_ERR(clki->clk)) {
			ret = PTR_ERR(clki->clk);
			dev_err(dev, "%s: %s clk get failed, %d\n",
					__func__, clki->name, ret);
			goto out;
		}

		if (clki->max_freq) {
			ret = clk_set_rate(clki->clk, clki->max_freq);
			if (ret) {
				dev_err(hba->dev, "%s: %s clk set rate(%dHz) failed, %d\n",
					__func__, clki->name,
					clki->max_freq, ret);
				goto out;
			}
			clki->curr_freq = clki->max_freq;
		}
		dev_dbg(dev, "%s: clk: %s, rate: %lu\n", __func__,
				clki->name, clk_get_rate(clki->clk));
	}
out:
	return ret;
}

static int ufshcd_variant_hba_init(struct ufs_hba *hba)
{
	int err = 0;

	if (!hba->vops)
		goto out;

	err = ufshcd_vops_init(hba);
	if (err)
		goto out;

	err = ufshcd_vops_setup_regulators(hba, true);
	if (err)
		goto out_exit;

	goto out;

out_exit:
	ufshcd_vops_exit(hba);
out:
	if (err)
		dev_err(hba->dev, "%s: variant %s init failed err %d\n",
			__func__, ufshcd_get_var_name(hba), err);
	return err;
}

static void ufshcd_variant_hba_exit(struct ufs_hba *hba)
{
	if (!hba->vops)
		return;

	ufshcd_vops_setup_regulators(hba, false);

	ufshcd_vops_exit(hba);
}

static int ufshcd_hba_init(struct ufs_hba *hba)
{
	int err;

	/*
	 * Handle host controller power separately from the UFS device power
	 * rails as it will help controlling the UFS host controller power
	 * collapse easily which is different than UFS device power collapse.
	 * Also, enable the host controller power before we go ahead with rest
	 * of the initialization here.
	 */
	err = ufshcd_init_hba_vreg(hba);
	if (err)
		goto out;

	err = ufshcd_setup_hba_vreg(hba, true);
	if (err)
		goto out;

	err = ufshcd_init_clocks(hba);
	if (err)
		goto out_disable_hba_vreg;

	err = ufshcd_setup_clocks(hba, true);
	if (err)
		goto out_disable_hba_vreg;

	err = ufshcd_init_vreg(hba);
	if (err)
		goto out_disable_clks;

	err = ufshcd_setup_vreg(hba, true);
	if (err)
		goto out_disable_clks;

	err = ufshcd_variant_hba_init(hba);
	if (err)
		goto out_disable_vreg;

	hba->is_powered = true;
	goto out;

out_disable_vreg:
	ufshcd_setup_vreg(hba, false);
out_disable_clks:
	ufshcd_setup_clocks(hba, false);
out_disable_hba_vreg:
	ufshcd_setup_hba_vreg(hba, false);
out:
	return err;
}

static void ufshcd_hba_exit(struct ufs_hba *hba)
{
	if (hba->is_powered) {
		ufshcd_variant_hba_exit(hba);
		ufshcd_setup_vreg(hba, false);
		ufshcd_suspend_clkscaling(hba);
		ufshcd_setup_clocks(hba, false);
		ufshcd_setup_hba_vreg(hba, false);
		hba->is_powered = false;
	}
}

static int
ufshcd_send_request_sense(struct ufs_hba *hba, struct scsi_device *sdp)
{
	unsigned char cmd[6] = {REQUEST_SENSE,
				0,
				0,
				0,
				UFSHCD_REQ_SENSE_SIZE,
				0};
	char *buffer;
	int ret;

	buffer = kzalloc(UFSHCD_REQ_SENSE_SIZE, GFP_KERNEL);
	if (!buffer) {
		ret = -ENOMEM;
		goto out;
	}

	ret = scsi_execute_req_flags(sdp, cmd, DMA_FROM_DEVICE, buffer,
				UFSHCD_REQ_SENSE_SIZE, NULL,
<<<<<<< HEAD
				msecs_to_jiffies(1000), 3, NULL, 0, RQF_PM);
=======
				msecs_to_jiffies(1000), 3, NULL, REQ_PM);
>>>>>>> 4861ee15
	if (ret)
		pr_err("%s: failed with err %d\n", __func__, ret);

	kfree(buffer);
out:
	return ret;
}

/**
 * ufshcd_set_dev_pwr_mode - sends START STOP UNIT command to set device
 *			     power mode
 * @hba: per adapter instance
 * @pwr_mode: device power mode to set
 *
 * Returns 0 if requested power mode is set successfully
 * Returns non-zero if failed to set the requested power mode
 */
static int ufshcd_set_dev_pwr_mode(struct ufs_hba *hba,
				     enum ufs_dev_pwr_mode pwr_mode)
{
	unsigned char cmd[6] = { START_STOP };
	struct scsi_sense_hdr sshdr;
	struct scsi_device *sdp;
	unsigned long flags;
	int ret;

	spin_lock_irqsave(hba->host->host_lock, flags);
	sdp = hba->sdev_ufs_device;
	if (sdp) {
		ret = scsi_device_get(sdp);
		if (!ret && !scsi_device_online(sdp)) {
			ret = -ENODEV;
			scsi_device_put(sdp);
		}
	} else {
		ret = -ENODEV;
	}
	spin_unlock_irqrestore(hba->host->host_lock, flags);

	if (ret)
		return ret;

	/*
	 * If scsi commands fail, the scsi mid-layer schedules scsi error-
	 * handling, which would wait for host to be resumed. Since we know
	 * we are functional while we are here, skip host resume in error
	 * handling context.
	 */
	hba->host->eh_noresume = 1;
	if (hba->wlun_dev_clr_ua) {
		ret = ufshcd_send_request_sense(hba, sdp);
		if (ret)
			goto out;
		/* Unit attention condition is cleared now */
		hba->wlun_dev_clr_ua = false;
	}

	cmd[4] = pwr_mode << 4;

	/*
	 * Current function would be generally called from the power management
	 * callbacks hence set the RQF_PM flag so that it doesn't resume the
	 * already suspended childs.
	 */
	ret = scsi_execute_req_flags(sdp, cmd, DMA_NONE, NULL, 0, &sshdr,
				     START_STOP_TIMEOUT, 0, NULL, 0, RQF_PM);
	if (ret) {
		sdev_printk(KERN_WARNING, sdp,
			    "START_STOP failed for power mode: %d, result %x\n",
			    pwr_mode, ret);
		if (driver_byte(ret) & DRIVER_SENSE)
			scsi_print_sense_hdr(sdp, NULL, &sshdr);
	}

	if (!ret)
		hba->curr_dev_pwr_mode = pwr_mode;
out:
	scsi_device_put(sdp);
	hba->host->eh_noresume = 0;
	return ret;
}

static int ufshcd_link_state_transition(struct ufs_hba *hba,
					enum uic_link_state req_link_state,
					int check_for_bkops)
{
	int ret = 0;

	if (req_link_state == hba->uic_link_state)
		return 0;

	if (req_link_state == UIC_LINK_HIBERN8_STATE) {
		ret = ufshcd_uic_hibern8_enter(hba);
		if (!ret)
			ufshcd_set_link_hibern8(hba);
		else
			goto out;
	}
	/*
	 * If autobkops is enabled, link can't be turned off because
	 * turning off the link would also turn off the device.
	 */
	else if ((req_link_state == UIC_LINK_OFF_STATE) &&
		   (!check_for_bkops || (check_for_bkops &&
		    !hba->auto_bkops_enabled))) {
		/*
		 * Let's make sure that link is in low power mode, we are doing
		 * this currently by putting the link in Hibern8. Otherway to
		 * put the link in low power mode is to send the DME end point
		 * to device and then send the DME reset command to local
		 * unipro. But putting the link in hibern8 is much faster.
		 */
		ret = ufshcd_uic_hibern8_enter(hba);
		if (ret)
			goto out;
		/*
		 * Change controller state to "reset state" which
		 * should also put the link in off/reset state
		 */
		ufshcd_hba_stop(hba, true);
		/*
		 * TODO: Check if we need any delay to make sure that
		 * controller is reset
		 */
		ufshcd_set_link_off(hba);
	}

out:
	return ret;
}

static void ufshcd_vreg_set_lpm(struct ufs_hba *hba)
{
	/*
	 * It seems some UFS devices may keep drawing more than sleep current
	 * (atleast for 500us) from UFS rails (especially from VCCQ rail).
	 * To avoid this situation, add 2ms delay before putting these UFS
	 * rails in LPM mode.
	 */
	if (!ufshcd_is_link_active(hba) &&
	    hba->dev_quirks & UFS_DEVICE_QUIRK_DELAY_BEFORE_LPM)
		usleep_range(2000, 2100);

	/*
	 * If UFS device is either in UFS_Sleep turn off VCC rail to save some
	 * power.
	 *
	 * If UFS device and link is in OFF state, all power supplies (VCC,
	 * VCCQ, VCCQ2) can be turned off if power on write protect is not
	 * required. If UFS link is inactive (Hibern8 or OFF state) and device
	 * is in sleep state, put VCCQ & VCCQ2 rails in LPM mode.
	 *
	 * Ignore the error returned by ufshcd_toggle_vreg() as device is anyway
	 * in low power state which would save some power.
	 */
	if (ufshcd_is_ufs_dev_poweroff(hba) && ufshcd_is_link_off(hba) &&
	    !hba->dev_info.is_lu_power_on_wp) {
		ufshcd_setup_vreg(hba, false);
	} else if (!ufshcd_is_ufs_dev_active(hba)) {
		ufshcd_toggle_vreg(hba->dev, hba->vreg_info.vcc, false);
		if (!ufshcd_is_link_active(hba)) {
			ufshcd_config_vreg_lpm(hba, hba->vreg_info.vccq);
			ufshcd_config_vreg_lpm(hba, hba->vreg_info.vccq2);
		}
	}
}

static int ufshcd_vreg_set_hpm(struct ufs_hba *hba)
{
	int ret = 0;

	if (ufshcd_is_ufs_dev_poweroff(hba) && ufshcd_is_link_off(hba) &&
	    !hba->dev_info.is_lu_power_on_wp) {
		ret = ufshcd_setup_vreg(hba, true);
	} else if (!ufshcd_is_ufs_dev_active(hba)) {
		if (!ret && !ufshcd_is_link_active(hba)) {
			ret = ufshcd_config_vreg_hpm(hba, hba->vreg_info.vccq);
			if (ret)
				goto vcc_disable;
			ret = ufshcd_config_vreg_hpm(hba, hba->vreg_info.vccq2);
			if (ret)
				goto vccq_lpm;
		}
		ret = ufshcd_toggle_vreg(hba->dev, hba->vreg_info.vcc, true);
	}
	goto out;

vccq_lpm:
	ufshcd_config_vreg_lpm(hba, hba->vreg_info.vccq);
vcc_disable:
	ufshcd_toggle_vreg(hba->dev, hba->vreg_info.vcc, false);
out:
	return ret;
}

static void ufshcd_hba_vreg_set_lpm(struct ufs_hba *hba)
{
	if (ufshcd_is_link_off(hba))
		ufshcd_setup_hba_vreg(hba, false);
}

static void ufshcd_hba_vreg_set_hpm(struct ufs_hba *hba)
{
	if (ufshcd_is_link_off(hba))
		ufshcd_setup_hba_vreg(hba, true);
}

/**
 * ufshcd_suspend - helper function for suspend operations
 * @hba: per adapter instance
 * @pm_op: desired low power operation type
 *
 * This function will try to put the UFS device and link into low power
 * mode based on the "rpm_lvl" (Runtime PM level) or "spm_lvl"
 * (System PM level).
 *
 * If this function is called during shutdown, it will make sure that
 * both UFS device and UFS link is powered off.
 *
 * NOTE: UFS device & link must be active before we enter in this function.
 *
 * Returns 0 for success and non-zero for failure
 */
static int ufshcd_suspend(struct ufs_hba *hba, enum ufs_pm_op pm_op)
{
	int ret = 0;
	enum ufs_pm_level pm_lvl;
	enum ufs_dev_pwr_mode req_dev_pwr_mode;
	enum uic_link_state req_link_state;

	hba->pm_op_in_progress = 1;
	if (!ufshcd_is_shutdown_pm(pm_op)) {
		pm_lvl = ufshcd_is_runtime_pm(pm_op) ?
			 hba->rpm_lvl : hba->spm_lvl;
		req_dev_pwr_mode = ufs_get_pm_lvl_to_dev_pwr_mode(pm_lvl);
		req_link_state = ufs_get_pm_lvl_to_link_pwr_state(pm_lvl);
	} else {
		req_dev_pwr_mode = UFS_POWERDOWN_PWR_MODE;
		req_link_state = UIC_LINK_OFF_STATE;
	}

	/*
	 * If we can't transition into any of the low power modes
	 * just gate the clocks.
	 */
	ufshcd_hold(hba, false);
	hba->clk_gating.is_suspended = true;

	ufshcd_suspend_clkscaling(hba);

	if (req_dev_pwr_mode == UFS_ACTIVE_PWR_MODE &&
			req_link_state == UIC_LINK_ACTIVE_STATE) {
		goto disable_clks;
	}

	if ((req_dev_pwr_mode == hba->curr_dev_pwr_mode) &&
	    (req_link_state == hba->uic_link_state))
		goto enable_gating;

	/* UFS device & link must be active before we enter in this function */
	if (!ufshcd_is_ufs_dev_active(hba) || !ufshcd_is_link_active(hba)) {
		ret = -EINVAL;
		goto enable_gating;
	}

	if (ufshcd_is_runtime_pm(pm_op)) {
		if (ufshcd_can_autobkops_during_suspend(hba)) {
			/*
			 * The device is idle with no requests in the queue,
			 * allow background operations if bkops status shows
			 * that performance might be impacted.
			 */
			ret = ufshcd_urgent_bkops(hba);
			if (ret)
				goto enable_gating;
		} else {
			/* make sure that auto bkops is disabled */
			ufshcd_disable_auto_bkops(hba);
		}
	}

	if ((req_dev_pwr_mode != hba->curr_dev_pwr_mode) &&
	     ((ufshcd_is_runtime_pm(pm_op) && !hba->auto_bkops_enabled) ||
	       !ufshcd_is_runtime_pm(pm_op))) {
		/* ensure that bkops is disabled */
		ufshcd_disable_auto_bkops(hba);
		ret = ufshcd_set_dev_pwr_mode(hba, req_dev_pwr_mode);
		if (ret)
			goto enable_gating;
	}

	ret = ufshcd_link_state_transition(hba, req_link_state, 1);
	if (ret)
		goto set_dev_active;

	ufshcd_vreg_set_lpm(hba);

disable_clks:
	/*
	 * Call vendor specific suspend callback. As these callbacks may access
	 * vendor specific host controller register space call them before the
	 * host clocks are ON.
	 */
	ret = ufshcd_vops_suspend(hba, pm_op);
	if (ret)
		goto set_link_active;

	if (!ufshcd_is_link_active(hba))
		ufshcd_setup_clocks(hba, false);
	else
		/* If link is active, device ref_clk can't be switched off */
		__ufshcd_setup_clocks(hba, false, true);

	hba->clk_gating.state = CLKS_OFF;
	/*
	 * Disable the host irq as host controller as there won't be any
	 * host controller transaction expected till resume.
	 */
	ufshcd_disable_irq(hba);
	/* Put the host controller in low power mode if possible */
	ufshcd_hba_vreg_set_lpm(hba);
	goto out;

set_link_active:
	ufshcd_resume_clkscaling(hba);
	ufshcd_vreg_set_hpm(hba);
	if (ufshcd_is_link_hibern8(hba) && !ufshcd_uic_hibern8_exit(hba))
		ufshcd_set_link_active(hba);
	else if (ufshcd_is_link_off(hba))
		ufshcd_host_reset_and_restore(hba);
set_dev_active:
	if (!ufshcd_set_dev_pwr_mode(hba, UFS_ACTIVE_PWR_MODE))
		ufshcd_disable_auto_bkops(hba);
enable_gating:
	ufshcd_resume_clkscaling(hba);
	hba->clk_gating.is_suspended = false;
	ufshcd_release(hba);
out:
	hba->pm_op_in_progress = 0;
	return ret;
}

/**
 * ufshcd_resume - helper function for resume operations
 * @hba: per adapter instance
 * @pm_op: runtime PM or system PM
 *
 * This function basically brings the UFS device, UniPro link and controller
 * to active state.
 *
 * Returns 0 for success and non-zero for failure
 */
static int ufshcd_resume(struct ufs_hba *hba, enum ufs_pm_op pm_op)
{
	int ret;
	enum uic_link_state old_link_state;

	hba->pm_op_in_progress = 1;
	old_link_state = hba->uic_link_state;

	ufshcd_hba_vreg_set_hpm(hba);
	/* Make sure clocks are enabled before accessing controller */
	ret = ufshcd_setup_clocks(hba, true);
	if (ret)
		goto out;

	/* enable the host irq as host controller would be active soon */
	ret = ufshcd_enable_irq(hba);
	if (ret)
		goto disable_irq_and_vops_clks;

	ret = ufshcd_vreg_set_hpm(hba);
	if (ret)
		goto disable_irq_and_vops_clks;

	/*
	 * Call vendor specific resume callback. As these callbacks may access
	 * vendor specific host controller register space call them when the
	 * host clocks are ON.
	 */
	ret = ufshcd_vops_resume(hba, pm_op);
	if (ret)
		goto disable_vreg;

	if (ufshcd_is_link_hibern8(hba)) {
		ret = ufshcd_uic_hibern8_exit(hba);
		if (!ret)
			ufshcd_set_link_active(hba);
		else
			goto vendor_suspend;
	} else if (ufshcd_is_link_off(hba)) {
		ret = ufshcd_host_reset_and_restore(hba);
		/*
		 * ufshcd_host_reset_and_restore() should have already
		 * set the link state as active
		 */
		if (ret || !ufshcd_is_link_active(hba))
			goto vendor_suspend;
	}

	if (!ufshcd_is_ufs_dev_active(hba)) {
		ret = ufshcd_set_dev_pwr_mode(hba, UFS_ACTIVE_PWR_MODE);
		if (ret)
			goto set_old_link_state;
	}

	/*
	 * If BKOPs operations are urgently needed at this moment then
	 * keep auto-bkops enabled or else disable it.
	 */
	ufshcd_urgent_bkops(hba);
	hba->clk_gating.is_suspended = false;

	ufshcd_resume_clkscaling(hba);

	/* Schedule clock gating in case of no access to UFS device yet */
	ufshcd_release(hba);
	goto out;

set_old_link_state:
	ufshcd_link_state_transition(hba, old_link_state, 0);
vendor_suspend:
	ufshcd_vops_suspend(hba, pm_op);
disable_vreg:
	ufshcd_vreg_set_lpm(hba);
disable_irq_and_vops_clks:
	ufshcd_disable_irq(hba);
	ufshcd_suspend_clkscaling(hba);
	ufshcd_setup_clocks(hba, false);
out:
	hba->pm_op_in_progress = 0;
	return ret;
}

/**
 * ufshcd_system_suspend - system suspend routine
 * @hba: per adapter instance
 * @pm_op: runtime PM or system PM
 *
 * Check the description of ufshcd_suspend() function for more details.
 *
 * Returns 0 for success and non-zero for failure
 */
int ufshcd_system_suspend(struct ufs_hba *hba)
{
	int ret = 0;

	if (!hba || !hba->is_powered)
		return 0;

	if (pm_runtime_suspended(hba->dev)) {
		if (hba->rpm_lvl == hba->spm_lvl)
			/*
			 * There is possibility that device may still be in
			 * active state during the runtime suspend.
			 */
			if ((ufs_get_pm_lvl_to_dev_pwr_mode(hba->spm_lvl) ==
			    hba->curr_dev_pwr_mode) && !hba->auto_bkops_enabled)
				goto out;

		/*
		 * UFS device and/or UFS link low power states during runtime
		 * suspend seems to be different than what is expected during
		 * system suspend. Hence runtime resume the devic & link and
		 * let the system suspend low power states to take effect.
		 * TODO: If resume takes longer time, we might have optimize
		 * it in future by not resuming everything if possible.
		 */
		ret = ufshcd_runtime_resume(hba);
		if (ret)
			goto out;
	}

	ret = ufshcd_suspend(hba, UFS_SYSTEM_PM);
out:
	if (!ret)
		hba->is_sys_suspended = true;
	return ret;
}
EXPORT_SYMBOL(ufshcd_system_suspend);

/**
 * ufshcd_system_resume - system resume routine
 * @hba: per adapter instance
 *
 * Returns 0 for success and non-zero for failure
 */

int ufshcd_system_resume(struct ufs_hba *hba)
{
	if (!hba)
		return -EINVAL;

	if (!hba->is_powered || pm_runtime_suspended(hba->dev))
		/*
		 * Let the runtime resume take care of resuming
		 * if runtime suspended.
		 */
		return 0;

	return ufshcd_resume(hba, UFS_SYSTEM_PM);
}
EXPORT_SYMBOL(ufshcd_system_resume);

/**
 * ufshcd_runtime_suspend - runtime suspend routine
 * @hba: per adapter instance
 *
 * Check the description of ufshcd_suspend() function for more details.
 *
 * Returns 0 for success and non-zero for failure
 */
int ufshcd_runtime_suspend(struct ufs_hba *hba)
{
	if (!hba)
		return -EINVAL;

	if (!hba->is_powered)
		return 0;

	return ufshcd_suspend(hba, UFS_RUNTIME_PM);
}
EXPORT_SYMBOL(ufshcd_runtime_suspend);

/**
 * ufshcd_runtime_resume - runtime resume routine
 * @hba: per adapter instance
 *
 * This function basically brings the UFS device, UniPro link and controller
 * to active state. Following operations are done in this function:
 *
 * 1. Turn on all the controller related clocks
 * 2. Bring the UniPro link out of Hibernate state
 * 3. If UFS device is in sleep state, turn ON VCC rail and bring the UFS device
 *    to active state.
 * 4. If auto-bkops is enabled on the device, disable it.
 *
 * So following would be the possible power state after this function return
 * successfully:
 *	S1: UFS device in Active state with VCC rail ON
 *	    UniPro link in Active state
 *	    All the UFS/UniPro controller clocks are ON
 *
 * Returns 0 for success and non-zero for failure
 */
int ufshcd_runtime_resume(struct ufs_hba *hba)
{
	if (!hba)
		return -EINVAL;

	if (!hba->is_powered)
		return 0;

	return ufshcd_resume(hba, UFS_RUNTIME_PM);
}
EXPORT_SYMBOL(ufshcd_runtime_resume);

int ufshcd_runtime_idle(struct ufs_hba *hba)
{
	return 0;
}
EXPORT_SYMBOL(ufshcd_runtime_idle);

/**
 * ufshcd_shutdown - shutdown routine
 * @hba: per adapter instance
 *
 * This function would power off both UFS device and UFS link.
 *
 * Returns 0 always to allow force shutdown even in case of errors.
 */
int ufshcd_shutdown(struct ufs_hba *hba)
{
	int ret = 0;

	if (ufshcd_is_ufs_dev_poweroff(hba) && ufshcd_is_link_off(hba))
		goto out;

	if (pm_runtime_suspended(hba->dev)) {
		ret = ufshcd_runtime_resume(hba);
		if (ret)
			goto out;
	}

	ret = ufshcd_suspend(hba, UFS_SHUTDOWN_PM);
out:
	if (ret)
		dev_err(hba->dev, "%s failed, err %d\n", __func__, ret);
	/* allow force shutdown even in case of errors */
	return 0;
}
EXPORT_SYMBOL(ufshcd_shutdown);

/**
 * ufshcd_remove - de-allocate SCSI host and host memory space
 *		data structure memory
 * @hba - per adapter instance
 */
void ufshcd_remove(struct ufs_hba *hba)
{
	scsi_remove_host(hba->host);
	/* disable interrupts */
	ufshcd_disable_intr(hba, hba->intr_mask);
	ufshcd_hba_stop(hba, true);

	ufshcd_exit_clk_gating(hba);
	ufshcd_hba_exit(hba);
}
EXPORT_SYMBOL_GPL(ufshcd_remove);

/**
 * ufshcd_dealloc_host - deallocate Host Bus Adapter (HBA)
 * @hba: pointer to Host Bus Adapter (HBA)
 */
void ufshcd_dealloc_host(struct ufs_hba *hba)
{
	scsi_host_put(hba->host);
}
EXPORT_SYMBOL_GPL(ufshcd_dealloc_host);

/**
 * ufshcd_set_dma_mask - Set dma mask based on the controller
 *			 addressing capability
 * @hba: per adapter instance
 *
 * Returns 0 for success, non-zero for failure
 */
static int ufshcd_set_dma_mask(struct ufs_hba *hba)
{
	if (hba->capabilities & MASK_64_ADDRESSING_SUPPORT) {
		if (!dma_set_mask_and_coherent(hba->dev, DMA_BIT_MASK(64)))
			return 0;
	}
	return dma_set_mask_and_coherent(hba->dev, DMA_BIT_MASK(32));
}

/**
 * ufshcd_alloc_host - allocate Host Bus Adapter (HBA)
 * @dev: pointer to device handle
 * @hba_handle: driver private handle
 * Returns 0 on success, non-zero value on failure
 */
int ufshcd_alloc_host(struct device *dev, struct ufs_hba **hba_handle)
{
	struct Scsi_Host *host;
	struct ufs_hba *hba;
	int err = 0;

	if (!dev) {
		dev_err(dev,
		"Invalid memory reference for dev is NULL\n");
		err = -ENODEV;
		goto out_error;
	}

	host = scsi_host_alloc(&ufshcd_driver_template,
				sizeof(struct ufs_hba));
	if (!host) {
		dev_err(dev, "scsi_host_alloc failed\n");
		err = -ENOMEM;
		goto out_error;
	}
	hba = shost_priv(host);
	hba->host = host;
	hba->dev = dev;
	*hba_handle = hba;

out_error:
	return err;
}
EXPORT_SYMBOL(ufshcd_alloc_host);

static int ufshcd_scale_clks(struct ufs_hba *hba, bool scale_up)
{
	int ret = 0;
	struct ufs_clk_info *clki;
	struct list_head *head = &hba->clk_list_head;

	if (!head || list_empty(head))
		goto out;

	ret = ufshcd_vops_clk_scale_notify(hba, scale_up, PRE_CHANGE);
	if (ret)
		return ret;

	list_for_each_entry(clki, head, list) {
		if (!IS_ERR_OR_NULL(clki->clk)) {
			if (scale_up && clki->max_freq) {
				if (clki->curr_freq == clki->max_freq)
					continue;
				ret = clk_set_rate(clki->clk, clki->max_freq);
				if (ret) {
					dev_err(hba->dev, "%s: %s clk set rate(%dHz) failed, %d\n",
						__func__, clki->name,
						clki->max_freq, ret);
					break;
				}
				clki->curr_freq = clki->max_freq;

			} else if (!scale_up && clki->min_freq) {
				if (clki->curr_freq == clki->min_freq)
					continue;
				ret = clk_set_rate(clki->clk, clki->min_freq);
				if (ret) {
					dev_err(hba->dev, "%s: %s clk set rate(%dHz) failed, %d\n",
						__func__, clki->name,
						clki->min_freq, ret);
					break;
				}
				clki->curr_freq = clki->min_freq;
			}
		}
		dev_dbg(hba->dev, "%s: clk: %s, rate: %lu\n", __func__,
				clki->name, clk_get_rate(clki->clk));
	}

	ret = ufshcd_vops_clk_scale_notify(hba, scale_up, POST_CHANGE);

out:
	return ret;
}

static int ufshcd_devfreq_target(struct device *dev,
				unsigned long *freq, u32 flags)
{
	int err = 0;
	struct ufs_hba *hba = dev_get_drvdata(dev);
	bool release_clk_hold = false;
	unsigned long irq_flags;

	if (!ufshcd_is_clkscaling_enabled(hba))
		return -EINVAL;

	spin_lock_irqsave(hba->host->host_lock, irq_flags);
	if (ufshcd_eh_in_progress(hba)) {
		spin_unlock_irqrestore(hba->host->host_lock, irq_flags);
		return 0;
	}

	if (ufshcd_is_clkgating_allowed(hba) &&
	    (hba->clk_gating.state != CLKS_ON)) {
		if (cancel_delayed_work(&hba->clk_gating.gate_work)) {
			/* hold the vote until the scaling work is completed */
			hba->clk_gating.active_reqs++;
			release_clk_hold = true;
			hba->clk_gating.state = CLKS_ON;
		} else {
			/*
			 * Clock gating work seems to be running in parallel
			 * hence skip scaling work to avoid deadlock between
			 * current scaling work and gating work.
			 */
			spin_unlock_irqrestore(hba->host->host_lock, irq_flags);
			return 0;
		}
	}
	spin_unlock_irqrestore(hba->host->host_lock, irq_flags);

	if (*freq == UINT_MAX)
		err = ufshcd_scale_clks(hba, true);
	else if (*freq == 0)
		err = ufshcd_scale_clks(hba, false);

	spin_lock_irqsave(hba->host->host_lock, irq_flags);
	if (release_clk_hold)
		__ufshcd_release(hba);
	spin_unlock_irqrestore(hba->host->host_lock, irq_flags);

	return err;
}

static int ufshcd_devfreq_get_dev_status(struct device *dev,
		struct devfreq_dev_status *stat)
{
	struct ufs_hba *hba = dev_get_drvdata(dev);
	struct ufs_clk_scaling *scaling = &hba->clk_scaling;
	unsigned long flags;

	if (!ufshcd_is_clkscaling_enabled(hba))
		return -EINVAL;

	memset(stat, 0, sizeof(*stat));

	spin_lock_irqsave(hba->host->host_lock, flags);
	if (!scaling->window_start_t)
		goto start_window;

	if (scaling->is_busy_started)
		scaling->tot_busy_t += ktime_to_us(ktime_sub(ktime_get(),
					scaling->busy_start_t));

	stat->total_time = jiffies_to_usecs((long)jiffies -
				(long)scaling->window_start_t);
	stat->busy_time = scaling->tot_busy_t;
start_window:
	scaling->window_start_t = jiffies;
	scaling->tot_busy_t = 0;

	if (hba->outstanding_reqs) {
		scaling->busy_start_t = ktime_get();
		scaling->is_busy_started = true;
	} else {
		scaling->busy_start_t = ktime_set(0, 0);
		scaling->is_busy_started = false;
	}
	spin_unlock_irqrestore(hba->host->host_lock, flags);
	return 0;
}

static struct devfreq_dev_profile ufs_devfreq_profile = {
	.polling_ms	= 100,
	.target		= ufshcd_devfreq_target,
	.get_dev_status	= ufshcd_devfreq_get_dev_status,
};

/**
 * ufshcd_init - Driver initialization routine
 * @hba: per-adapter instance
 * @mmio_base: base register address
 * @irq: Interrupt line of device
 * Returns 0 on success, non-zero value on failure
 */
int ufshcd_init(struct ufs_hba *hba, void __iomem *mmio_base, unsigned int irq)
{
	int err;
	struct Scsi_Host *host = hba->host;
	struct device *dev = hba->dev;

	if (!mmio_base) {
		dev_err(hba->dev,
		"Invalid memory reference for mmio_base is NULL\n");
		err = -ENODEV;
		goto out_error;
	}

	hba->mmio_base = mmio_base;
	hba->irq = irq;

	err = ufshcd_hba_init(hba);
	if (err)
		goto out_error;

	/* Read capabilities registers */
	ufshcd_hba_capabilities(hba);

	/* Get UFS version supported by the controller */
	hba->ufs_version = ufshcd_get_ufs_version(hba);

	/* Get Interrupt bit mask per version */
	hba->intr_mask = ufshcd_get_intr_mask(hba);

	err = ufshcd_set_dma_mask(hba);
	if (err) {
		dev_err(hba->dev, "set dma mask failed\n");
		goto out_disable;
	}

	/* Allocate memory for host memory space */
	err = ufshcd_memory_alloc(hba);
	if (err) {
		dev_err(hba->dev, "Memory allocation failed\n");
		goto out_disable;
	}

	/* Configure LRB */
	ufshcd_host_memory_configure(hba);

	host->can_queue = hba->nutrs;
	host->cmd_per_lun = hba->nutrs;
	host->max_id = UFSHCD_MAX_ID;
	host->max_lun = UFS_MAX_LUNS;
	host->max_channel = UFSHCD_MAX_CHANNEL;
	host->unique_id = host->host_no;
	host->max_cmd_len = MAX_CDB_SIZE;

	hba->max_pwr_info.is_valid = false;

	/* Initailize wait queue for task management */
	init_waitqueue_head(&hba->tm_wq);
	init_waitqueue_head(&hba->tm_tag_wq);

	/* Initialize work queues */
	INIT_WORK(&hba->eh_work, ufshcd_err_handler);
	INIT_WORK(&hba->eeh_work, ufshcd_exception_event_handler);

	/* Initialize UIC command mutex */
	mutex_init(&hba->uic_cmd_mutex);

	/* Initialize mutex for device management commands */
	mutex_init(&hba->dev_cmd.lock);

	/* Initialize device management tag acquire wait queue */
	init_waitqueue_head(&hba->dev_cmd.tag_wq);

	ufshcd_init_clk_gating(hba);

	/*
	 * In order to avoid any spurious interrupt immediately after
	 * registering UFS controller interrupt handler, clear any pending UFS
	 * interrupt status and disable all the UFS interrupts.
	 */
	ufshcd_writel(hba, ufshcd_readl(hba, REG_INTERRUPT_STATUS),
		      REG_INTERRUPT_STATUS);
	ufshcd_writel(hba, 0, REG_INTERRUPT_ENABLE);
	/*
	 * Make sure that UFS interrupts are disabled and any pending interrupt
	 * status is cleared before registering UFS interrupt handler.
	 */
	mb();

	/* IRQ registration */
	err = devm_request_irq(dev, irq, ufshcd_intr, IRQF_SHARED, UFSHCD, hba);
	if (err) {
		dev_err(hba->dev, "request irq failed\n");
		goto exit_gating;
	} else {
		hba->is_irq_enabled = true;
	}

	err = scsi_add_host(host, hba->dev);
	if (err) {
		dev_err(hba->dev, "scsi_add_host failed\n");
		goto exit_gating;
	}

	/* Host controller enable */
	err = ufshcd_hba_enable(hba);
	if (err) {
		dev_err(hba->dev, "Host controller enable failed\n");
		goto out_remove_scsi_host;
	}

	if (ufshcd_is_clkscaling_enabled(hba)) {
		hba->devfreq = devm_devfreq_add_device(dev, &ufs_devfreq_profile,
						   "simple_ondemand", NULL);
		if (IS_ERR(hba->devfreq)) {
			dev_err(hba->dev, "Unable to register with devfreq %ld\n",
					PTR_ERR(hba->devfreq));
			err = PTR_ERR(hba->devfreq);
			goto out_remove_scsi_host;
		}
		/* Suspend devfreq until the UFS device is detected */
		ufshcd_suspend_clkscaling(hba);
	}

	/* Hold auto suspend until async scan completes */
	pm_runtime_get_sync(dev);

	/*
	 * The device-initialize-sequence hasn't been invoked yet.
	 * Set the device to power-off state
	 */
	ufshcd_set_ufs_dev_poweroff(hba);

	async_schedule(ufshcd_async_scan, hba);

	return 0;

out_remove_scsi_host:
	scsi_remove_host(hba->host);
exit_gating:
	ufshcd_exit_clk_gating(hba);
out_disable:
	hba->is_irq_enabled = false;
	ufshcd_hba_exit(hba);
out_error:
	return err;
}
EXPORT_SYMBOL_GPL(ufshcd_init);

MODULE_AUTHOR("Santosh Yaragnavi <santosh.sy@samsung.com>");
MODULE_AUTHOR("Vinayak Holikatti <h.vinayak@samsung.com>");
MODULE_DESCRIPTION("Generic UFS host controller driver Core");
MODULE_LICENSE("GPL");
MODULE_VERSION(UFSHCD_DRIVER_VERSION);<|MERGE_RESOLUTION|>--- conflicted
+++ resolved
@@ -5643,11 +5643,7 @@
 
 	ret = scsi_execute_req_flags(sdp, cmd, DMA_FROM_DEVICE, buffer,
 				UFSHCD_REQ_SENSE_SIZE, NULL,
-<<<<<<< HEAD
 				msecs_to_jiffies(1000), 3, NULL, 0, RQF_PM);
-=======
-				msecs_to_jiffies(1000), 3, NULL, REQ_PM);
->>>>>>> 4861ee15
 	if (ret)
 		pr_err("%s: failed with err %d\n", __func__, ret);
 
