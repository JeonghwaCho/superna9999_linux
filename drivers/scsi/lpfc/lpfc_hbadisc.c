/*******************************************************************
 * This file is part of the Emulex Linux Device Driver for         *
 * Fibre Channel Host Bus Adapters.                                *
 * Copyright (C) 2017 Broadcom. All Rights Reserved. The term      *
 * “Broadcom” refers to Broadcom Limited and/or its subsidiaries.  *
 * Copyright (C) 2004-2016 Emulex.  All rights reserved.           *
 * EMULEX and SLI are trademarks of Emulex.                        *
 * www.broadcom.com                                                *
 * Portions Copyright (C) 2004-2005 Christoph Hellwig              *
 *                                                                 *
 * This program is free software; you can redistribute it and/or   *
 * modify it under the terms of version 2 of the GNU General       *
 * Public License as published by the Free Software Foundation.    *
 * This program is distributed in the hope that it will be useful. *
 * ALL EXPRESS OR IMPLIED CONDITIONS, REPRESENTATIONS AND          *
 * WARRANTIES, INCLUDING ANY IMPLIED WARRANTY OF MERCHANTABILITY,  *
 * FITNESS FOR A PARTICULAR PURPOSE, OR NON-INFRINGEMENT, ARE      *
 * DISCLAIMED, EXCEPT TO THE EXTENT THAT SUCH DISCLAIMERS ARE HELD *
 * TO BE LEGALLY INVALID.  See the GNU General Public License for  *
 * more details, a copy of which can be found in the file COPYING  *
 * included with this package.                                     *
 *******************************************************************/

#include <linux/blkdev.h>
#include <linux/delay.h>
#include <linux/slab.h>
#include <linux/pci.h>
#include <linux/kthread.h>
#include <linux/interrupt.h>
#include <linux/lockdep.h>

#include <scsi/scsi.h>
#include <scsi/scsi_device.h>
#include <scsi/scsi_host.h>
#include <scsi/scsi_transport_fc.h>
#include <scsi/fc/fc_fs.h>

#include <linux/nvme-fc-driver.h>

#include "lpfc_hw4.h"
#include "lpfc_hw.h"
#include "lpfc_nl.h"
#include "lpfc_disc.h"
#include "lpfc_sli.h"
#include "lpfc_sli4.h"
#include "lpfc.h"
#include "lpfc_scsi.h"
#include "lpfc_nvme.h"
#include "lpfc_logmsg.h"
#include "lpfc_crtn.h"
#include "lpfc_vport.h"
#include "lpfc_debugfs.h"

/* AlpaArray for assignment of scsid for scan-down and bind_method */
static uint8_t lpfcAlpaArray[] = {
	0xEF, 0xE8, 0xE4, 0xE2, 0xE1, 0xE0, 0xDC, 0xDA, 0xD9, 0xD6,
	0xD5, 0xD4, 0xD3, 0xD2, 0xD1, 0xCE, 0xCD, 0xCC, 0xCB, 0xCA,
	0xC9, 0xC7, 0xC6, 0xC5, 0xC3, 0xBC, 0xBA, 0xB9, 0xB6, 0xB5,
	0xB4, 0xB3, 0xB2, 0xB1, 0xAE, 0xAD, 0xAC, 0xAB, 0xAA, 0xA9,
	0xA7, 0xA6, 0xA5, 0xA3, 0x9F, 0x9E, 0x9D, 0x9B, 0x98, 0x97,
	0x90, 0x8F, 0x88, 0x84, 0x82, 0x81, 0x80, 0x7C, 0x7A, 0x79,
	0x76, 0x75, 0x74, 0x73, 0x72, 0x71, 0x6E, 0x6D, 0x6C, 0x6B,
	0x6A, 0x69, 0x67, 0x66, 0x65, 0x63, 0x5C, 0x5A, 0x59, 0x56,
	0x55, 0x54, 0x53, 0x52, 0x51, 0x4E, 0x4D, 0x4C, 0x4B, 0x4A,
	0x49, 0x47, 0x46, 0x45, 0x43, 0x3C, 0x3A, 0x39, 0x36, 0x35,
	0x34, 0x33, 0x32, 0x31, 0x2E, 0x2D, 0x2C, 0x2B, 0x2A, 0x29,
	0x27, 0x26, 0x25, 0x23, 0x1F, 0x1E, 0x1D, 0x1B, 0x18, 0x17,
	0x10, 0x0F, 0x08, 0x04, 0x02, 0x01
};

static void lpfc_disc_timeout_handler(struct lpfc_vport *);
static void lpfc_disc_flush_list(struct lpfc_vport *vport);
static void lpfc_unregister_fcfi_cmpl(struct lpfc_hba *, LPFC_MBOXQ_t *);
static int lpfc_fcf_inuse(struct lpfc_hba *);

void
lpfc_terminate_rport_io(struct fc_rport *rport)
{
	struct lpfc_rport_data *rdata;
	struct lpfc_nodelist * ndlp;
	struct lpfc_hba *phba;

	rdata = rport->dd_data;
	ndlp = rdata->pnode;

	if (!ndlp || !NLP_CHK_NODE_ACT(ndlp)) {
		if (rport->roles & FC_RPORT_ROLE_FCP_TARGET)
			printk(KERN_ERR "Cannot find remote node"
			" to terminate I/O Data x%x\n",
			rport->port_id);
		return;
	}

	phba  = ndlp->phba;

	lpfc_debugfs_disc_trc(ndlp->vport, LPFC_DISC_TRC_RPORT,
		"rport terminate: sid:x%x did:x%x flg:x%x",
		ndlp->nlp_sid, ndlp->nlp_DID, ndlp->nlp_flag);

	if (ndlp->nlp_sid != NLP_NO_SID) {
		lpfc_sli_abort_iocb(ndlp->vport,
			&phba->sli.sli3_ring[LPFC_FCP_RING],
			ndlp->nlp_sid, 0, LPFC_CTX_TGT);
	}
}

/*
 * This function will be called when dev_loss_tmo fire.
 */
void
lpfc_dev_loss_tmo_callbk(struct fc_rport *rport)
{
	struct lpfc_rport_data *rdata;
	struct lpfc_nodelist * ndlp;
	struct lpfc_vport *vport;
	struct Scsi_Host *shost;
	struct lpfc_hba   *phba;
	struct lpfc_work_evt *evtp;
	int  put_node;
	int  put_rport;

	rdata = rport->dd_data;
	ndlp = rdata->pnode;
	if (!ndlp || !NLP_CHK_NODE_ACT(ndlp))
		return;

	vport = ndlp->vport;
	phba  = vport->phba;

	lpfc_debugfs_disc_trc(vport, LPFC_DISC_TRC_RPORT,
		"rport devlosscb: sid:x%x did:x%x flg:x%x",
		ndlp->nlp_sid, ndlp->nlp_DID, ndlp->nlp_flag);

	lpfc_printf_vlog(ndlp->vport, KERN_INFO, LOG_NODE,
			 "3181 dev_loss_callbk x%06x, rport %p flg x%x\n",
			 ndlp->nlp_DID, ndlp->rport, ndlp->nlp_flag);

	/* Don't defer this if we are in the process of deleting the vport
	 * or unloading the driver. The unload will cleanup the node
	 * appropriately we just need to cleanup the ndlp rport info here.
	 */
	if (vport->load_flag & FC_UNLOADING) {
		put_node = rdata->pnode != NULL;
		put_rport = ndlp->rport != NULL;
		rdata->pnode = NULL;
		ndlp->rport = NULL;
		if (put_node)
			lpfc_nlp_put(ndlp);
		if (put_rport)
			put_device(&rport->dev);
		return;
	}

	if (ndlp->nlp_state == NLP_STE_MAPPED_NODE)
		return;

	if (rport->port_name != wwn_to_u64(ndlp->nlp_portname.u.wwn))
		lpfc_printf_vlog(vport, KERN_ERR, LOG_NODE,
				"6789 rport name %llx != node port name %llx",
				rport->port_name,
				wwn_to_u64(ndlp->nlp_portname.u.wwn));

	evtp = &ndlp->dev_loss_evt;

	if (!list_empty(&evtp->evt_listp)) {
		lpfc_printf_vlog(vport, KERN_ERR, LOG_NODE,
				"6790 rport name %llx dev_loss_evt pending",
				rport->port_name);
		return;
	}

	shost = lpfc_shost_from_vport(vport);
	spin_lock_irq(shost->host_lock);
	ndlp->nlp_flag |= NLP_IN_DEV_LOSS;
	spin_unlock_irq(shost->host_lock);

	/* We need to hold the node by incrementing the reference
	 * count until this queued work is done
	 */
	evtp->evt_arg1  = lpfc_nlp_get(ndlp);

	spin_lock_irq(&phba->hbalock);
	if (evtp->evt_arg1) {
		evtp->evt = LPFC_EVT_DEV_LOSS;
		list_add_tail(&evtp->evt_listp, &phba->work_list);
		lpfc_worker_wake_up(phba);
	}
	spin_unlock_irq(&phba->hbalock);

	return;
}

/**
 * lpfc_dev_loss_tmo_handler - Remote node devloss timeout handler
 * @ndlp: Pointer to remote node object.
 *
 * This function is called from the worker thread when devloss timeout timer
 * expires. For SLI4 host, this routine shall return 1 when at lease one
 * remote node, including this @ndlp, is still in use of FCF; otherwise, this
 * routine shall return 0 when there is no remote node is still in use of FCF
 * when devloss timeout happened to this @ndlp.
 **/
static int
lpfc_dev_loss_tmo_handler(struct lpfc_nodelist *ndlp)
{
	struct lpfc_rport_data *rdata;
	struct fc_rport   *rport;
	struct lpfc_vport *vport;
	struct lpfc_hba   *phba;
	struct Scsi_Host  *shost;
	uint8_t *name;
	int  put_node;
	int warn_on = 0;
	int fcf_inuse = 0;

	rport = ndlp->rport;
	vport = ndlp->vport;
	shost = lpfc_shost_from_vport(vport);

	spin_lock_irq(shost->host_lock);
	ndlp->nlp_flag &= ~NLP_IN_DEV_LOSS;
	spin_unlock_irq(shost->host_lock);

	if (!rport)
		return fcf_inuse;

	name = (uint8_t *) &ndlp->nlp_portname;
	phba  = vport->phba;

	if (phba->sli_rev == LPFC_SLI_REV4)
		fcf_inuse = lpfc_fcf_inuse(phba);

	lpfc_debugfs_disc_trc(vport, LPFC_DISC_TRC_RPORT,
		"rport devlosstmo:did:x%x type:x%x id:x%x",
		ndlp->nlp_DID, ndlp->nlp_type, rport->scsi_target_id);

	lpfc_printf_vlog(ndlp->vport, KERN_INFO, LOG_NODE,
			 "3182 dev_loss_tmo_handler x%06x, rport %p flg x%x\n",
			 ndlp->nlp_DID, ndlp->rport, ndlp->nlp_flag);

	/*
	 * lpfc_nlp_remove if reached with dangling rport drops the
	 * reference. To make sure that does not happen clear rport
	 * pointer in ndlp before lpfc_nlp_put.
	 */
	rdata = rport->dd_data;

	/* Don't defer this if we are in the process of deleting the vport
	 * or unloading the driver. The unload will cleanup the node
	 * appropriately we just need to cleanup the ndlp rport info here.
	 */
	if (vport->load_flag & FC_UNLOADING) {
		if (ndlp->nlp_sid != NLP_NO_SID) {
			/* flush the target */
			lpfc_sli_abort_iocb(vport,
					    &phba->sli.sli3_ring[LPFC_FCP_RING],
					    ndlp->nlp_sid, 0, LPFC_CTX_TGT);
		}
		put_node = rdata->pnode != NULL;
		rdata->pnode = NULL;
		ndlp->rport = NULL;
		if (put_node)
			lpfc_nlp_put(ndlp);
		put_device(&rport->dev);

		return fcf_inuse;
	}

	if (ndlp->nlp_state == NLP_STE_MAPPED_NODE) {
		lpfc_printf_vlog(vport, KERN_INFO, LOG_DISCOVERY,
				 "0284 Devloss timeout Ignored on "
				 "WWPN %x:%x:%x:%x:%x:%x:%x:%x "
				 "NPort x%x\n",
				 *name, *(name+1), *(name+2), *(name+3),
				 *(name+4), *(name+5), *(name+6), *(name+7),
				 ndlp->nlp_DID);
		return fcf_inuse;
	}

	put_node = rdata->pnode != NULL;
	rdata->pnode = NULL;
	ndlp->rport = NULL;
	if (put_node)
		lpfc_nlp_put(ndlp);
	put_device(&rport->dev);

	if (ndlp->nlp_type & NLP_FABRIC)
		return fcf_inuse;

	if (ndlp->nlp_sid != NLP_NO_SID) {
		warn_on = 1;
		lpfc_sli_abort_iocb(vport, &phba->sli.sli3_ring[LPFC_FCP_RING],
				    ndlp->nlp_sid, 0, LPFC_CTX_TGT);
	}

	if (warn_on) {
		lpfc_printf_vlog(vport, KERN_ERR, LOG_DISCOVERY,
				 "0203 Devloss timeout on "
				 "WWPN %02x:%02x:%02x:%02x:%02x:%02x:%02x:%02x "
				 "NPort x%06x Data: x%x x%x x%x\n",
				 *name, *(name+1), *(name+2), *(name+3),
				 *(name+4), *(name+5), *(name+6), *(name+7),
				 ndlp->nlp_DID, ndlp->nlp_flag,
				 ndlp->nlp_state, ndlp->nlp_rpi);
	} else {
		lpfc_printf_vlog(vport, KERN_INFO, LOG_DISCOVERY,
				 "0204 Devloss timeout on "
				 "WWPN %02x:%02x:%02x:%02x:%02x:%02x:%02x:%02x "
				 "NPort x%06x Data: x%x x%x x%x\n",
				 *name, *(name+1), *(name+2), *(name+3),
				 *(name+4), *(name+5), *(name+6), *(name+7),
				 ndlp->nlp_DID, ndlp->nlp_flag,
				 ndlp->nlp_state, ndlp->nlp_rpi);
	}

	if (!(ndlp->nlp_flag & NLP_DELAY_TMO) &&
	    !(ndlp->nlp_flag & NLP_NPR_2B_DISC) &&
	    (ndlp->nlp_state != NLP_STE_UNMAPPED_NODE) &&
	    (ndlp->nlp_state != NLP_STE_REG_LOGIN_ISSUE) &&
	    (ndlp->nlp_state != NLP_STE_PRLI_ISSUE))
		lpfc_disc_state_machine(vport, ndlp, NULL, NLP_EVT_DEVICE_RM);

	return fcf_inuse;
}

/**
 * lpfc_sli4_post_dev_loss_tmo_handler - SLI4 post devloss timeout handler
 * @phba: Pointer to hba context object.
 * @fcf_inuse: SLI4 FCF in-use state reported from devloss timeout handler.
 * @nlp_did: remote node identifer with devloss timeout.
 *
 * This function is called from the worker thread after invoking devloss
 * timeout handler and releasing the reference count for the ndlp with
 * which the devloss timeout was handled for SLI4 host. For the devloss
 * timeout of the last remote node which had been in use of FCF, when this
 * routine is invoked, it shall be guaranteed that none of the remote are
 * in-use of FCF. When devloss timeout to the last remote using the FCF,
 * if the FIP engine is neither in FCF table scan process nor roundrobin
 * failover process, the in-use FCF shall be unregistered. If the FIP
 * engine is in FCF discovery process, the devloss timeout state shall
 * be set for either the FCF table scan process or roundrobin failover
 * process to unregister the in-use FCF.
 **/
static void
lpfc_sli4_post_dev_loss_tmo_handler(struct lpfc_hba *phba, int fcf_inuse,
				    uint32_t nlp_did)
{
	/* If devloss timeout happened to a remote node when FCF had no
	 * longer been in-use, do nothing.
	 */
	if (!fcf_inuse)
		return;

	if ((phba->hba_flag & HBA_FIP_SUPPORT) && !lpfc_fcf_inuse(phba)) {
		spin_lock_irq(&phba->hbalock);
		if (phba->fcf.fcf_flag & FCF_DISCOVERY) {
			if (phba->hba_flag & HBA_DEVLOSS_TMO) {
				spin_unlock_irq(&phba->hbalock);
				return;
			}
			phba->hba_flag |= HBA_DEVLOSS_TMO;
			lpfc_printf_log(phba, KERN_INFO, LOG_FIP,
					"2847 Last remote node (x%x) using "
					"FCF devloss tmo\n", nlp_did);
		}
		if (phba->fcf.fcf_flag & FCF_REDISC_PROG) {
			spin_unlock_irq(&phba->hbalock);
			lpfc_printf_log(phba, KERN_INFO, LOG_FIP,
					"2868 Devloss tmo to FCF rediscovery "
					"in progress\n");
			return;
		}
		if (!(phba->hba_flag & (FCF_TS_INPROG | FCF_RR_INPROG))) {
			spin_unlock_irq(&phba->hbalock);
			lpfc_printf_log(phba, KERN_INFO, LOG_FIP,
					"2869 Devloss tmo to idle FIP engine, "
					"unreg in-use FCF and rescan.\n");
			/* Unregister in-use FCF and rescan */
			lpfc_unregister_fcf_rescan(phba);
			return;
		}
		spin_unlock_irq(&phba->hbalock);
		if (phba->hba_flag & FCF_TS_INPROG)
			lpfc_printf_log(phba, KERN_INFO, LOG_FIP,
					"2870 FCF table scan in progress\n");
		if (phba->hba_flag & FCF_RR_INPROG)
			lpfc_printf_log(phba, KERN_INFO, LOG_FIP,
					"2871 FLOGI roundrobin FCF failover "
					"in progress\n");
	}
	lpfc_unregister_unused_fcf(phba);
}

/**
 * lpfc_alloc_fast_evt - Allocates data structure for posting event
 * @phba: Pointer to hba context object.
 *
 * This function is called from the functions which need to post
 * events from interrupt context. This function allocates data
 * structure required for posting event. It also keeps track of
 * number of events pending and prevent event storm when there are
 * too many events.
 **/
struct lpfc_fast_path_event *
lpfc_alloc_fast_evt(struct lpfc_hba *phba) {
	struct lpfc_fast_path_event *ret;

	/* If there are lot of fast event do not exhaust memory due to this */
	if (atomic_read(&phba->fast_event_count) > LPFC_MAX_EVT_COUNT)
		return NULL;

	ret = kzalloc(sizeof(struct lpfc_fast_path_event),
			GFP_ATOMIC);
	if (ret) {
		atomic_inc(&phba->fast_event_count);
		INIT_LIST_HEAD(&ret->work_evt.evt_listp);
		ret->work_evt.evt = LPFC_EVT_FASTPATH_MGMT_EVT;
	}
	return ret;
}

/**
 * lpfc_free_fast_evt - Frees event data structure
 * @phba: Pointer to hba context object.
 * @evt:  Event object which need to be freed.
 *
 * This function frees the data structure required for posting
 * events.
 **/
void
lpfc_free_fast_evt(struct lpfc_hba *phba,
		struct lpfc_fast_path_event *evt) {

	atomic_dec(&phba->fast_event_count);
	kfree(evt);
}

/**
 * lpfc_send_fastpath_evt - Posts events generated from fast path
 * @phba: Pointer to hba context object.
 * @evtp: Event data structure.
 *
 * This function is called from worker thread, when the interrupt
 * context need to post an event. This function posts the event
 * to fc transport netlink interface.
 **/
static void
lpfc_send_fastpath_evt(struct lpfc_hba *phba,
		struct lpfc_work_evt *evtp)
{
	unsigned long evt_category, evt_sub_category;
	struct lpfc_fast_path_event *fast_evt_data;
	char *evt_data;
	uint32_t evt_data_size;
	struct Scsi_Host *shost;

	fast_evt_data = container_of(evtp, struct lpfc_fast_path_event,
		work_evt);

	evt_category = (unsigned long) fast_evt_data->un.fabric_evt.event_type;
	evt_sub_category = (unsigned long) fast_evt_data->un.
			fabric_evt.subcategory;
	shost = lpfc_shost_from_vport(fast_evt_data->vport);
	if (evt_category == FC_REG_FABRIC_EVENT) {
		if (evt_sub_category == LPFC_EVENT_FCPRDCHKERR) {
			evt_data = (char *) &fast_evt_data->un.read_check_error;
			evt_data_size = sizeof(fast_evt_data->un.
				read_check_error);
		} else if ((evt_sub_category == LPFC_EVENT_FABRIC_BUSY) ||
			(evt_sub_category == LPFC_EVENT_PORT_BUSY)) {
			evt_data = (char *) &fast_evt_data->un.fabric_evt;
			evt_data_size = sizeof(fast_evt_data->un.fabric_evt);
		} else {
			lpfc_free_fast_evt(phba, fast_evt_data);
			return;
		}
	} else if (evt_category == FC_REG_SCSI_EVENT) {
		switch (evt_sub_category) {
		case LPFC_EVENT_QFULL:
		case LPFC_EVENT_DEVBSY:
			evt_data = (char *) &fast_evt_data->un.scsi_evt;
			evt_data_size = sizeof(fast_evt_data->un.scsi_evt);
			break;
		case LPFC_EVENT_CHECK_COND:
			evt_data = (char *) &fast_evt_data->un.check_cond_evt;
			evt_data_size =  sizeof(fast_evt_data->un.
				check_cond_evt);
			break;
		case LPFC_EVENT_VARQUEDEPTH:
			evt_data = (char *) &fast_evt_data->un.queue_depth_evt;
			evt_data_size = sizeof(fast_evt_data->un.
				queue_depth_evt);
			break;
		default:
			lpfc_free_fast_evt(phba, fast_evt_data);
			return;
		}
	} else {
		lpfc_free_fast_evt(phba, fast_evt_data);
		return;
	}

	if (phba->cfg_enable_fc4_type != LPFC_ENABLE_NVME)
		fc_host_post_vendor_event(shost,
			fc_get_event_number(),
			evt_data_size,
			evt_data,
			LPFC_NL_VENDOR_ID);

	lpfc_free_fast_evt(phba, fast_evt_data);
	return;
}

static void
lpfc_work_list_done(struct lpfc_hba *phba)
{
	struct lpfc_work_evt  *evtp = NULL;
	struct lpfc_nodelist  *ndlp;
	int free_evt;
	int fcf_inuse;
	uint32_t nlp_did;

	spin_lock_irq(&phba->hbalock);
	while (!list_empty(&phba->work_list)) {
		list_remove_head((&phba->work_list), evtp, typeof(*evtp),
				 evt_listp);
		spin_unlock_irq(&phba->hbalock);
		free_evt = 1;
		switch (evtp->evt) {
		case LPFC_EVT_ELS_RETRY:
			ndlp = (struct lpfc_nodelist *) (evtp->evt_arg1);
			lpfc_els_retry_delay_handler(ndlp);
			free_evt = 0; /* evt is part of ndlp */
			/* decrement the node reference count held
			 * for this queued work
			 */
			lpfc_nlp_put(ndlp);
			break;
		case LPFC_EVT_DEV_LOSS:
			ndlp = (struct lpfc_nodelist *)(evtp->evt_arg1);
			fcf_inuse = lpfc_dev_loss_tmo_handler(ndlp);
			free_evt = 0;
			/* decrement the node reference count held for
			 * this queued work
			 */
			nlp_did = ndlp->nlp_DID;
			lpfc_nlp_put(ndlp);
			if (phba->sli_rev == LPFC_SLI_REV4)
				lpfc_sli4_post_dev_loss_tmo_handler(phba,
								    fcf_inuse,
								    nlp_did);
			break;
		case LPFC_EVT_ONLINE:
			if (phba->link_state < LPFC_LINK_DOWN)
				*(int *) (evtp->evt_arg1) = lpfc_online(phba);
			else
				*(int *) (evtp->evt_arg1) = 0;
			complete((struct completion *)(evtp->evt_arg2));
			break;
		case LPFC_EVT_OFFLINE_PREP:
			if (phba->link_state >= LPFC_LINK_DOWN)
				lpfc_offline_prep(phba, LPFC_MBX_WAIT);
			*(int *)(evtp->evt_arg1) = 0;
			complete((struct completion *)(evtp->evt_arg2));
			break;
		case LPFC_EVT_OFFLINE:
			lpfc_offline(phba);
			lpfc_sli_brdrestart(phba);
			*(int *)(evtp->evt_arg1) =
				lpfc_sli_brdready(phba, HS_FFRDY | HS_MBRDY);
			lpfc_unblock_mgmt_io(phba);
			complete((struct completion *)(evtp->evt_arg2));
			break;
		case LPFC_EVT_WARM_START:
			lpfc_offline(phba);
			lpfc_reset_barrier(phba);
			lpfc_sli_brdreset(phba);
			lpfc_hba_down_post(phba);
			*(int *)(evtp->evt_arg1) =
				lpfc_sli_brdready(phba, HS_MBRDY);
			lpfc_unblock_mgmt_io(phba);
			complete((struct completion *)(evtp->evt_arg2));
			break;
		case LPFC_EVT_KILL:
			lpfc_offline(phba);
			*(int *)(evtp->evt_arg1)
				= (phba->pport->stopped)
				        ? 0 : lpfc_sli_brdkill(phba);
			lpfc_unblock_mgmt_io(phba);
			complete((struct completion *)(evtp->evt_arg2));
			break;
		case LPFC_EVT_FASTPATH_MGMT_EVT:
			lpfc_send_fastpath_evt(phba, evtp);
			free_evt = 0;
			break;
		case LPFC_EVT_RESET_HBA:
			if (!(phba->pport->load_flag & FC_UNLOADING))
				lpfc_reset_hba(phba);
			break;
		}
		if (free_evt)
			kfree(evtp);
		spin_lock_irq(&phba->hbalock);
	}
	spin_unlock_irq(&phba->hbalock);

}

static void
lpfc_work_done(struct lpfc_hba *phba)
{
	struct lpfc_sli_ring *pring;
	uint32_t ha_copy, status, control, work_port_events;
	struct lpfc_vport **vports;
	struct lpfc_vport *vport;
	int i;

	spin_lock_irq(&phba->hbalock);
	ha_copy = phba->work_ha;
	phba->work_ha = 0;
	spin_unlock_irq(&phba->hbalock);

	/* First, try to post the next mailbox command to SLI4 device */
	if (phba->pci_dev_grp == LPFC_PCI_DEV_OC)
		lpfc_sli4_post_async_mbox(phba);

	if (ha_copy & HA_ERATT)
		/* Handle the error attention event */
		lpfc_handle_eratt(phba);

	if (ha_copy & HA_MBATT)
		lpfc_sli_handle_mb_event(phba);

	if (ha_copy & HA_LATT)
		lpfc_handle_latt(phba);

	/* Process SLI4 events */
	if (phba->pci_dev_grp == LPFC_PCI_DEV_OC) {
		if (phba->hba_flag & HBA_RRQ_ACTIVE)
			lpfc_handle_rrq_active(phba);
		if (phba->hba_flag & FCP_XRI_ABORT_EVENT)
			lpfc_sli4_fcp_xri_abort_event_proc(phba);
		if (phba->hba_flag & NVME_XRI_ABORT_EVENT)
			lpfc_sli4_nvme_xri_abort_event_proc(phba);
		if (phba->hba_flag & ELS_XRI_ABORT_EVENT)
			lpfc_sli4_els_xri_abort_event_proc(phba);
		if (phba->hba_flag & ASYNC_EVENT)
			lpfc_sli4_async_event_proc(phba);
		if (phba->hba_flag & HBA_POST_RECEIVE_BUFFER) {
			spin_lock_irq(&phba->hbalock);
			phba->hba_flag &= ~HBA_POST_RECEIVE_BUFFER;
			spin_unlock_irq(&phba->hbalock);
			lpfc_sli_hbqbuf_add_hbqs(phba, LPFC_ELS_HBQ);
		}
		if (phba->fcf.fcf_flag & FCF_REDISC_EVT)
			lpfc_sli4_fcf_redisc_event_proc(phba);
	}

	vports = lpfc_create_vport_work_array(phba);
	if (vports != NULL)
		for (i = 0; i <= phba->max_vports; i++) {
			/*
			 * We could have no vports in array if unloading, so if
			 * this happens then just use the pport
			 */
			if (vports[i] == NULL && i == 0)
				vport = phba->pport;
			else
				vport = vports[i];
			if (vport == NULL)
				break;
			spin_lock_irq(&vport->work_port_lock);
			work_port_events = vport->work_port_events;
			vport->work_port_events &= ~work_port_events;
			spin_unlock_irq(&vport->work_port_lock);
			if (work_port_events & WORKER_DISC_TMO)
				lpfc_disc_timeout_handler(vport);
			if (work_port_events & WORKER_ELS_TMO)
				lpfc_els_timeout_handler(vport);
			if (work_port_events & WORKER_HB_TMO)
				lpfc_hb_timeout_handler(phba);
			if (work_port_events & WORKER_MBOX_TMO)
				lpfc_mbox_timeout_handler(phba);
			if (work_port_events & WORKER_FABRIC_BLOCK_TMO)
				lpfc_unblock_fabric_iocbs(phba);
			if (work_port_events & WORKER_RAMP_DOWN_QUEUE)
				lpfc_ramp_down_queue_handler(phba);
			if (work_port_events & WORKER_DELAYED_DISC_TMO)
				lpfc_delayed_disc_timeout_handler(vport);
		}
	lpfc_destroy_vport_work_array(phba, vports);

	pring = lpfc_phba_elsring(phba);
	status = (ha_copy & (HA_RXMASK  << (4*LPFC_ELS_RING)));
	status >>= (4*LPFC_ELS_RING);
	if ((status & HA_RXMASK) ||
	    (pring->flag & LPFC_DEFERRED_RING_EVENT) ||
	    (phba->hba_flag & HBA_SP_QUEUE_EVT)) {
		if (pring->flag & LPFC_STOP_IOCB_EVENT) {
			pring->flag |= LPFC_DEFERRED_RING_EVENT;
			/* Set the lpfc data pending flag */
			set_bit(LPFC_DATA_READY, &phba->data_flags);
		} else {
			if (phba->link_state >= LPFC_LINK_UP) {
				pring->flag &= ~LPFC_DEFERRED_RING_EVENT;
				lpfc_sli_handle_slow_ring_event(phba, pring,
								(status &
								HA_RXMASK));
			}
		}
		if ((phba->sli_rev == LPFC_SLI_REV4) &&
				 (!list_empty(&pring->txq)))
			lpfc_drain_txq(phba);
		/*
		 * Turn on Ring interrupts
		 */
		if (phba->sli_rev <= LPFC_SLI_REV3) {
			spin_lock_irq(&phba->hbalock);
			control = readl(phba->HCregaddr);
			if (!(control & (HC_R0INT_ENA << LPFC_ELS_RING))) {
				lpfc_debugfs_slow_ring_trc(phba,
					"WRK Enable ring: cntl:x%x hacopy:x%x",
					control, ha_copy, 0);

				control |= (HC_R0INT_ENA << LPFC_ELS_RING);
				writel(control, phba->HCregaddr);
				readl(phba->HCregaddr); /* flush */
			} else {
				lpfc_debugfs_slow_ring_trc(phba,
					"WRK Ring ok:     cntl:x%x hacopy:x%x",
					control, ha_copy, 0);
			}
			spin_unlock_irq(&phba->hbalock);
		}
	}
	lpfc_work_list_done(phba);
}

int
lpfc_do_work(void *p)
{
	struct lpfc_hba *phba = p;
	int rc;

	set_user_nice(current, MIN_NICE);
	current->flags |= PF_NOFREEZE;
	phba->data_flags = 0;

	while (!kthread_should_stop()) {
		/* wait and check worker queue activities */
		rc = wait_event_interruptible(phba->work_waitq,
					(test_and_clear_bit(LPFC_DATA_READY,
							    &phba->data_flags)
					 || kthread_should_stop()));
		/* Signal wakeup shall terminate the worker thread */
		if (rc) {
			lpfc_printf_log(phba, KERN_ERR, LOG_ELS,
					"0433 Wakeup on signal: rc=x%x\n", rc);
			break;
		}

		/* Attend pending lpfc data processing */
		lpfc_work_done(phba);
	}
	phba->worker_thread = NULL;
	lpfc_printf_log(phba, KERN_INFO, LOG_ELS,
			"0432 Worker thread stopped.\n");
	return 0;
}

/*
 * This is only called to handle FC worker events. Since this a rare
 * occurrence, we allocate a struct lpfc_work_evt structure here instead of
 * embedding it in the IOCB.
 */
int
lpfc_workq_post_event(struct lpfc_hba *phba, void *arg1, void *arg2,
		      uint32_t evt)
{
	struct lpfc_work_evt  *evtp;
	unsigned long flags;

	/*
	 * All Mailbox completions and LPFC_ELS_RING rcv ring IOCB events will
	 * be queued to worker thread for processing
	 */
	evtp = kmalloc(sizeof(struct lpfc_work_evt), GFP_ATOMIC);
	if (!evtp)
		return 0;

	evtp->evt_arg1  = arg1;
	evtp->evt_arg2  = arg2;
	evtp->evt       = evt;

	spin_lock_irqsave(&phba->hbalock, flags);
	list_add_tail(&evtp->evt_listp, &phba->work_list);
	spin_unlock_irqrestore(&phba->hbalock, flags);

	lpfc_worker_wake_up(phba);

	return 1;
}

void
lpfc_cleanup_rpis(struct lpfc_vport *vport, int remove)
{
	struct Scsi_Host *shost = lpfc_shost_from_vport(vport);
	struct lpfc_hba  *phba = vport->phba;
	struct lpfc_nodelist *ndlp, *next_ndlp;

	list_for_each_entry_safe(ndlp, next_ndlp, &vport->fc_nodes, nlp_listp) {
		if (!NLP_CHK_NODE_ACT(ndlp))
			continue;
		if (ndlp->nlp_state == NLP_STE_UNUSED_NODE)
			continue;
		if ((phba->sli3_options & LPFC_SLI3_VPORT_TEARDOWN) ||
			((vport->port_type == LPFC_NPIV_PORT) &&
			(ndlp->nlp_DID == NameServer_DID)))
			lpfc_unreg_rpi(vport, ndlp);

		/* Leave Fabric nodes alone on link down */
		if ((phba->sli_rev < LPFC_SLI_REV4) &&
		    (!remove && ndlp->nlp_type & NLP_FABRIC))
			continue;
		lpfc_disc_state_machine(vport, ndlp, NULL,
					remove
					? NLP_EVT_DEVICE_RM
					: NLP_EVT_DEVICE_RECOVERY);
	}
	if (phba->sli3_options & LPFC_SLI3_VPORT_TEARDOWN) {
		if (phba->sli_rev == LPFC_SLI_REV4)
			lpfc_sli4_unreg_all_rpis(vport);
		lpfc_mbx_unreg_vpi(vport);
		spin_lock_irq(shost->host_lock);
		vport->fc_flag |= FC_VPORT_NEEDS_REG_VPI;
		spin_unlock_irq(shost->host_lock);
	}
}

void
lpfc_port_link_failure(struct lpfc_vport *vport)
{
	lpfc_vport_set_state(vport, FC_VPORT_LINKDOWN);

	/* Cleanup any outstanding received buffers */
	lpfc_cleanup_rcv_buffers(vport);

	/* Cleanup any outstanding RSCN activity */
	lpfc_els_flush_rscn(vport);

	/* Cleanup any outstanding ELS commands */
	lpfc_els_flush_cmd(vport);

	lpfc_cleanup_rpis(vport, 0);

	/* Turn off discovery timer if its running */
	lpfc_can_disctmo(vport);
}

void
lpfc_linkdown_port(struct lpfc_vport *vport)
{
	struct lpfc_hba  *phba = vport->phba;
	struct Scsi_Host  *shost = lpfc_shost_from_vport(vport);

	if (phba->cfg_enable_fc4_type != LPFC_ENABLE_NVME)
		fc_host_post_event(shost, fc_get_event_number(),
				   FCH_EVT_LINKDOWN, 0);

	lpfc_debugfs_disc_trc(vport, LPFC_DISC_TRC_ELS_CMD,
		"Link Down:       state:x%x rtry:x%x flg:x%x",
		vport->port_state, vport->fc_ns_retry, vport->fc_flag);

	lpfc_port_link_failure(vport);

	/* Stop delayed Nport discovery */
	spin_lock_irq(shost->host_lock);
	vport->fc_flag &= ~FC_DISC_DELAYED;
	spin_unlock_irq(shost->host_lock);
	del_timer_sync(&vport->delayed_disc_tmo);
}

int
lpfc_linkdown(struct lpfc_hba *phba)
{
	struct lpfc_vport *vport = phba->pport;
	struct Scsi_Host  *shost = lpfc_shost_from_vport(vport);
	struct lpfc_vport **vports;
	LPFC_MBOXQ_t          *mb;
	int i;

	if (phba->link_state == LPFC_LINK_DOWN)
		return 0;

	/* Block all SCSI stack I/Os */
	lpfc_scsi_dev_block(phba);

	spin_lock_irq(&phba->hbalock);
	phba->fcf.fcf_flag &= ~(FCF_AVAILABLE | FCF_SCAN_DONE);
	spin_unlock_irq(&phba->hbalock);
	if (phba->link_state > LPFC_LINK_DOWN) {
		phba->link_state = LPFC_LINK_DOWN;
		spin_lock_irq(shost->host_lock);
		phba->pport->fc_flag &= ~FC_LBIT;
		spin_unlock_irq(shost->host_lock);
	}
	vports = lpfc_create_vport_work_array(phba);
	if (vports != NULL) {
		for (i = 0; i <= phba->max_vports && vports[i] != NULL; i++) {
			/* Issue a LINK DOWN event to all nodes */
			lpfc_linkdown_port(vports[i]);

			vports[i]->fc_myDID = 0;

			if ((phba->cfg_enable_fc4_type == LPFC_ENABLE_BOTH) ||
			    (phba->cfg_enable_fc4_type == LPFC_ENABLE_NVME)) {
				if (phba->nvmet_support)
					lpfc_nvmet_update_targetport(phba);
				else
					lpfc_nvme_update_localport(vports[i]);
			}
		}
	}
	lpfc_destroy_vport_work_array(phba, vports);
	/* Clean up any firmware default rpi's */
	mb = mempool_alloc(phba->mbox_mem_pool, GFP_KERNEL);
	if (mb) {
		lpfc_unreg_did(phba, 0xffff, LPFC_UNREG_ALL_DFLT_RPIS, mb);
		mb->vport = vport;
		mb->mbox_cmpl = lpfc_sli_def_mbox_cmpl;
		if (lpfc_sli_issue_mbox(phba, mb, MBX_NOWAIT)
		    == MBX_NOT_FINISHED) {
			mempool_free(mb, phba->mbox_mem_pool);
		}
	}

	/* Setup myDID for link up if we are in pt2pt mode */
	if (phba->pport->fc_flag & FC_PT2PT) {
		mb = mempool_alloc(phba->mbox_mem_pool, GFP_KERNEL);
		if (mb) {
			lpfc_config_link(phba, mb);
			mb->mbox_cmpl = lpfc_sli_def_mbox_cmpl;
			mb->vport = vport;
			if (lpfc_sli_issue_mbox(phba, mb, MBX_NOWAIT)
			    == MBX_NOT_FINISHED) {
				mempool_free(mb, phba->mbox_mem_pool);
			}
		}
		spin_lock_irq(shost->host_lock);
		phba->pport->fc_flag &= ~(FC_PT2PT | FC_PT2PT_PLOGI);
		spin_unlock_irq(shost->host_lock);
	}
	return 0;
}

static void
lpfc_linkup_cleanup_nodes(struct lpfc_vport *vport)
{
	struct lpfc_nodelist *ndlp;

	list_for_each_entry(ndlp, &vport->fc_nodes, nlp_listp) {
		if (!NLP_CHK_NODE_ACT(ndlp))
			continue;
		if (ndlp->nlp_state == NLP_STE_UNUSED_NODE)
			continue;
		if (ndlp->nlp_type & NLP_FABRIC) {
			/* On Linkup its safe to clean up the ndlp
			 * from Fabric connections.
			 */
			if (ndlp->nlp_DID != Fabric_DID)
				lpfc_unreg_rpi(vport, ndlp);
			lpfc_nlp_set_state(vport, ndlp, NLP_STE_NPR_NODE);
		} else if (!(ndlp->nlp_flag & NLP_NPR_ADISC)) {
			/* Fail outstanding IO now since device is
			 * marked for PLOGI.
			 */
			lpfc_unreg_rpi(vport, ndlp);
		}
	}
}

static void
lpfc_linkup_port(struct lpfc_vport *vport)
{
	struct Scsi_Host *shost = lpfc_shost_from_vport(vport);
	struct lpfc_hba  *phba = vport->phba;

	if ((vport->load_flag & FC_UNLOADING) != 0)
		return;

	lpfc_debugfs_disc_trc(vport, LPFC_DISC_TRC_ELS_CMD,
		"Link Up:         top:x%x speed:x%x flg:x%x",
		phba->fc_topology, phba->fc_linkspeed, phba->link_flag);

	/* If NPIV is not enabled, only bring the physical port up */
	if (!(phba->sli3_options & LPFC_SLI3_NPIV_ENABLED) &&
		(vport != phba->pport))
		return;

	if (phba->cfg_enable_fc4_type != LPFC_ENABLE_NVME)
		fc_host_post_event(shost, fc_get_event_number(),
				   FCH_EVT_LINKUP, 0);

	spin_lock_irq(shost->host_lock);
	vport->fc_flag &= ~(FC_PT2PT | FC_PT2PT_PLOGI | FC_ABORT_DISCOVERY |
			    FC_RSCN_MODE | FC_NLP_MORE | FC_RSCN_DISCOVERY);
	vport->fc_flag |= FC_NDISC_ACTIVE;
	vport->fc_ns_retry = 0;
	spin_unlock_irq(shost->host_lock);

	if (vport->fc_flag & FC_LBIT)
		lpfc_linkup_cleanup_nodes(vport);

}

static int
lpfc_linkup(struct lpfc_hba *phba)
{
	struct lpfc_vport **vports;
	int i;

	phba->link_state = LPFC_LINK_UP;

	/* Unblock fabric iocbs if they are blocked */
	clear_bit(FABRIC_COMANDS_BLOCKED, &phba->bit_flags);
	del_timer_sync(&phba->fabric_block_timer);

	vports = lpfc_create_vport_work_array(phba);
	if (vports != NULL)
		for (i = 0; i <= phba->max_vports && vports[i] != NULL; i++)
			lpfc_linkup_port(vports[i]);
	lpfc_destroy_vport_work_array(phba, vports);

	return 0;
}

/*
 * This routine handles processing a CLEAR_LA mailbox
 * command upon completion. It is setup in the LPFC_MBOXQ
 * as the completion routine when the command is
 * handed off to the SLI layer. SLI3 only.
 */
static void
lpfc_mbx_cmpl_clear_la(struct lpfc_hba *phba, LPFC_MBOXQ_t *pmb)
{
	struct lpfc_vport *vport = pmb->vport;
	struct Scsi_Host  *shost = lpfc_shost_from_vport(vport);
	struct lpfc_sli   *psli = &phba->sli;
	MAILBOX_t *mb = &pmb->u.mb;
	uint32_t control;

	/* Since we don't do discovery right now, turn these off here */
	psli->sli3_ring[LPFC_EXTRA_RING].flag &= ~LPFC_STOP_IOCB_EVENT;
	psli->sli3_ring[LPFC_FCP_RING].flag &= ~LPFC_STOP_IOCB_EVENT;

	/* Check for error */
	if ((mb->mbxStatus) && (mb->mbxStatus != 0x1601)) {
		/* CLEAR_LA mbox error <mbxStatus> state <hba_state> */
		lpfc_printf_vlog(vport, KERN_ERR, LOG_MBOX,
				 "0320 CLEAR_LA mbxStatus error x%x hba "
				 "state x%x\n",
				 mb->mbxStatus, vport->port_state);
		phba->link_state = LPFC_HBA_ERROR;
		goto out;
	}

	if (vport->port_type == LPFC_PHYSICAL_PORT)
		phba->link_state = LPFC_HBA_READY;

	spin_lock_irq(&phba->hbalock);
	psli->sli_flag |= LPFC_PROCESS_LA;
	control = readl(phba->HCregaddr);
	control |= HC_LAINT_ENA;
	writel(control, phba->HCregaddr);
	readl(phba->HCregaddr); /* flush */
	spin_unlock_irq(&phba->hbalock);
	mempool_free(pmb, phba->mbox_mem_pool);
	return;

out:
	/* Device Discovery completes */
	lpfc_printf_vlog(vport, KERN_INFO, LOG_DISCOVERY,
			 "0225 Device Discovery completes\n");
	mempool_free(pmb, phba->mbox_mem_pool);

	spin_lock_irq(shost->host_lock);
	vport->fc_flag &= ~FC_ABORT_DISCOVERY;
	spin_unlock_irq(shost->host_lock);

	lpfc_can_disctmo(vport);

	/* turn on Link Attention interrupts */

	spin_lock_irq(&phba->hbalock);
	psli->sli_flag |= LPFC_PROCESS_LA;
	control = readl(phba->HCregaddr);
	control |= HC_LAINT_ENA;
	writel(control, phba->HCregaddr);
	readl(phba->HCregaddr); /* flush */
	spin_unlock_irq(&phba->hbalock);

	return;
}


void
lpfc_mbx_cmpl_local_config_link(struct lpfc_hba *phba, LPFC_MBOXQ_t *pmb)
{
	struct lpfc_vport *vport = pmb->vport;

	if (pmb->u.mb.mbxStatus)
		goto out;

	mempool_free(pmb, phba->mbox_mem_pool);

	/* don't perform discovery for SLI4 loopback diagnostic test */
	if ((phba->sli_rev == LPFC_SLI_REV4) &&
	    !(phba->hba_flag & HBA_FCOE_MODE) &&
	    (phba->link_flag & LS_LOOPBACK_MODE))
		return;

	if (phba->fc_topology == LPFC_TOPOLOGY_LOOP &&
	    vport->fc_flag & FC_PUBLIC_LOOP &&
	    !(vport->fc_flag & FC_LBIT)) {
			/* Need to wait for FAN - use discovery timer
			 * for timeout.  port_state is identically
			 * LPFC_LOCAL_CFG_LINK while waiting for FAN
			 */
			lpfc_set_disctmo(vport);
			return;
	}

	/* Start discovery by sending a FLOGI. port_state is identically
	 * LPFC_FLOGI while waiting for FLOGI cmpl
	 */
	if (vport->port_state != LPFC_FLOGI)
		lpfc_initial_flogi(vport);
	else if (vport->fc_flag & FC_PT2PT)
		lpfc_disc_start(vport);
	return;

out:
	lpfc_printf_vlog(vport, KERN_ERR, LOG_MBOX,
			 "0306 CONFIG_LINK mbxStatus error x%x "
			 "HBA state x%x\n",
			 pmb->u.mb.mbxStatus, vport->port_state);
	mempool_free(pmb, phba->mbox_mem_pool);

	lpfc_linkdown(phba);

	lpfc_printf_vlog(vport, KERN_ERR, LOG_DISCOVERY,
			 "0200 CONFIG_LINK bad hba state x%x\n",
			 vport->port_state);

	lpfc_issue_clear_la(phba, vport);
	return;
}

/**
 * lpfc_sli4_clear_fcf_rr_bmask
 * @phba pointer to the struct lpfc_hba for this port.
 * This fucnction resets the round robin bit mask and clears the
 * fcf priority list. The list deletions are done while holding the
 * hbalock. The ON_LIST flag and the FLOGI_FAILED flags are cleared
 * from the lpfc_fcf_pri record.
 **/
void
lpfc_sli4_clear_fcf_rr_bmask(struct lpfc_hba *phba)
{
	struct lpfc_fcf_pri *fcf_pri;
	struct lpfc_fcf_pri *next_fcf_pri;
	memset(phba->fcf.fcf_rr_bmask, 0, sizeof(*phba->fcf.fcf_rr_bmask));
	spin_lock_irq(&phba->hbalock);
	list_for_each_entry_safe(fcf_pri, next_fcf_pri,
				&phba->fcf.fcf_pri_list, list) {
		list_del_init(&fcf_pri->list);
		fcf_pri->fcf_rec.flag = 0;
	}
	spin_unlock_irq(&phba->hbalock);
}
static void
lpfc_mbx_cmpl_reg_fcfi(struct lpfc_hba *phba, LPFC_MBOXQ_t *mboxq)
{
	struct lpfc_vport *vport = mboxq->vport;

	if (mboxq->u.mb.mbxStatus) {
		lpfc_printf_vlog(vport, KERN_ERR, LOG_MBOX,
			 "2017 REG_FCFI mbxStatus error x%x "
			 "HBA state x%x\n",
			 mboxq->u.mb.mbxStatus, vport->port_state);
		goto fail_out;
	}

	/* Start FCoE discovery by sending a FLOGI. */
	phba->fcf.fcfi = bf_get(lpfc_reg_fcfi_fcfi, &mboxq->u.mqe.un.reg_fcfi);
	/* Set the FCFI registered flag */
	spin_lock_irq(&phba->hbalock);
	phba->fcf.fcf_flag |= FCF_REGISTERED;
	spin_unlock_irq(&phba->hbalock);

	/* If there is a pending FCoE event, restart FCF table scan. */
	if ((!(phba->hba_flag & FCF_RR_INPROG)) &&
		lpfc_check_pending_fcoe_event(phba, LPFC_UNREG_FCF))
		goto fail_out;

	/* Mark successful completion of FCF table scan */
	spin_lock_irq(&phba->hbalock);
	phba->fcf.fcf_flag |= (FCF_SCAN_DONE | FCF_IN_USE);
	phba->hba_flag &= ~FCF_TS_INPROG;
	if (vport->port_state != LPFC_FLOGI) {
		phba->hba_flag |= FCF_RR_INPROG;
		spin_unlock_irq(&phba->hbalock);
		lpfc_issue_init_vfi(vport);
		goto out;
	}
	spin_unlock_irq(&phba->hbalock);
	goto out;

fail_out:
	spin_lock_irq(&phba->hbalock);
	phba->hba_flag &= ~FCF_RR_INPROG;
	spin_unlock_irq(&phba->hbalock);
out:
	mempool_free(mboxq, phba->mbox_mem_pool);
}

/**
 * lpfc_fab_name_match - Check if the fcf fabric name match.
 * @fab_name: pointer to fabric name.
 * @new_fcf_record: pointer to fcf record.
 *
 * This routine compare the fcf record's fabric name with provided
 * fabric name. If the fabric name are identical this function
 * returns 1 else return 0.
 **/
static uint32_t
lpfc_fab_name_match(uint8_t *fab_name, struct fcf_record *new_fcf_record)
{
	if (fab_name[0] != bf_get(lpfc_fcf_record_fab_name_0, new_fcf_record))
		return 0;
	if (fab_name[1] != bf_get(lpfc_fcf_record_fab_name_1, new_fcf_record))
		return 0;
	if (fab_name[2] != bf_get(lpfc_fcf_record_fab_name_2, new_fcf_record))
		return 0;
	if (fab_name[3] != bf_get(lpfc_fcf_record_fab_name_3, new_fcf_record))
		return 0;
	if (fab_name[4] != bf_get(lpfc_fcf_record_fab_name_4, new_fcf_record))
		return 0;
	if (fab_name[5] != bf_get(lpfc_fcf_record_fab_name_5, new_fcf_record))
		return 0;
	if (fab_name[6] != bf_get(lpfc_fcf_record_fab_name_6, new_fcf_record))
		return 0;
	if (fab_name[7] != bf_get(lpfc_fcf_record_fab_name_7, new_fcf_record))
		return 0;
	return 1;
}

/**
 * lpfc_sw_name_match - Check if the fcf switch name match.
 * @fab_name: pointer to fabric name.
 * @new_fcf_record: pointer to fcf record.
 *
 * This routine compare the fcf record's switch name with provided
 * switch name. If the switch name are identical this function
 * returns 1 else return 0.
 **/
static uint32_t
lpfc_sw_name_match(uint8_t *sw_name, struct fcf_record *new_fcf_record)
{
	if (sw_name[0] != bf_get(lpfc_fcf_record_switch_name_0, new_fcf_record))
		return 0;
	if (sw_name[1] != bf_get(lpfc_fcf_record_switch_name_1, new_fcf_record))
		return 0;
	if (sw_name[2] != bf_get(lpfc_fcf_record_switch_name_2, new_fcf_record))
		return 0;
	if (sw_name[3] != bf_get(lpfc_fcf_record_switch_name_3, new_fcf_record))
		return 0;
	if (sw_name[4] != bf_get(lpfc_fcf_record_switch_name_4, new_fcf_record))
		return 0;
	if (sw_name[5] != bf_get(lpfc_fcf_record_switch_name_5, new_fcf_record))
		return 0;
	if (sw_name[6] != bf_get(lpfc_fcf_record_switch_name_6, new_fcf_record))
		return 0;
	if (sw_name[7] != bf_get(lpfc_fcf_record_switch_name_7, new_fcf_record))
		return 0;
	return 1;
}

/**
 * lpfc_mac_addr_match - Check if the fcf mac address match.
 * @mac_addr: pointer to mac address.
 * @new_fcf_record: pointer to fcf record.
 *
 * This routine compare the fcf record's mac address with HBA's
 * FCF mac address. If the mac addresses are identical this function
 * returns 1 else return 0.
 **/
static uint32_t
lpfc_mac_addr_match(uint8_t *mac_addr, struct fcf_record *new_fcf_record)
{
	if (mac_addr[0] != bf_get(lpfc_fcf_record_mac_0, new_fcf_record))
		return 0;
	if (mac_addr[1] != bf_get(lpfc_fcf_record_mac_1, new_fcf_record))
		return 0;
	if (mac_addr[2] != bf_get(lpfc_fcf_record_mac_2, new_fcf_record))
		return 0;
	if (mac_addr[3] != bf_get(lpfc_fcf_record_mac_3, new_fcf_record))
		return 0;
	if (mac_addr[4] != bf_get(lpfc_fcf_record_mac_4, new_fcf_record))
		return 0;
	if (mac_addr[5] != bf_get(lpfc_fcf_record_mac_5, new_fcf_record))
		return 0;
	return 1;
}

static bool
lpfc_vlan_id_match(uint16_t curr_vlan_id, uint16_t new_vlan_id)
{
	return (curr_vlan_id == new_vlan_id);
}

/**
 * lpfc_update_fcf_record - Update driver fcf record
 * __lpfc_update_fcf_record_pri - update the lpfc_fcf_pri record.
 * @phba: pointer to lpfc hba data structure.
 * @fcf_index: Index for the lpfc_fcf_record.
 * @new_fcf_record: pointer to hba fcf record.
 *
 * This routine updates the driver FCF priority record from the new HBA FCF
 * record. This routine is called with the host lock held.
 **/
static void
__lpfc_update_fcf_record_pri(struct lpfc_hba *phba, uint16_t fcf_index,
				 struct fcf_record *new_fcf_record
				 )
{
	struct lpfc_fcf_pri *fcf_pri;

	lockdep_assert_held(&phba->hbalock);

	fcf_pri = &phba->fcf.fcf_pri[fcf_index];
	fcf_pri->fcf_rec.fcf_index = fcf_index;
	/* FCF record priority */
	fcf_pri->fcf_rec.priority = new_fcf_record->fip_priority;

}

/**
 * lpfc_copy_fcf_record - Copy fcf information to lpfc_hba.
 * @fcf: pointer to driver fcf record.
 * @new_fcf_record: pointer to fcf record.
 *
 * This routine copies the FCF information from the FCF
 * record to lpfc_hba data structure.
 **/
static void
lpfc_copy_fcf_record(struct lpfc_fcf_rec *fcf_rec,
		     struct fcf_record *new_fcf_record)
{
	/* Fabric name */
	fcf_rec->fabric_name[0] =
		bf_get(lpfc_fcf_record_fab_name_0, new_fcf_record);
	fcf_rec->fabric_name[1] =
		bf_get(lpfc_fcf_record_fab_name_1, new_fcf_record);
	fcf_rec->fabric_name[2] =
		bf_get(lpfc_fcf_record_fab_name_2, new_fcf_record);
	fcf_rec->fabric_name[3] =
		bf_get(lpfc_fcf_record_fab_name_3, new_fcf_record);
	fcf_rec->fabric_name[4] =
		bf_get(lpfc_fcf_record_fab_name_4, new_fcf_record);
	fcf_rec->fabric_name[5] =
		bf_get(lpfc_fcf_record_fab_name_5, new_fcf_record);
	fcf_rec->fabric_name[6] =
		bf_get(lpfc_fcf_record_fab_name_6, new_fcf_record);
	fcf_rec->fabric_name[7] =
		bf_get(lpfc_fcf_record_fab_name_7, new_fcf_record);
	/* Mac address */
	fcf_rec->mac_addr[0] = bf_get(lpfc_fcf_record_mac_0, new_fcf_record);
	fcf_rec->mac_addr[1] = bf_get(lpfc_fcf_record_mac_1, new_fcf_record);
	fcf_rec->mac_addr[2] = bf_get(lpfc_fcf_record_mac_2, new_fcf_record);
	fcf_rec->mac_addr[3] = bf_get(lpfc_fcf_record_mac_3, new_fcf_record);
	fcf_rec->mac_addr[4] = bf_get(lpfc_fcf_record_mac_4, new_fcf_record);
	fcf_rec->mac_addr[5] = bf_get(lpfc_fcf_record_mac_5, new_fcf_record);
	/* FCF record index */
	fcf_rec->fcf_indx = bf_get(lpfc_fcf_record_fcf_index, new_fcf_record);
	/* FCF record priority */
	fcf_rec->priority = new_fcf_record->fip_priority;
	/* Switch name */
	fcf_rec->switch_name[0] =
		bf_get(lpfc_fcf_record_switch_name_0, new_fcf_record);
	fcf_rec->switch_name[1] =
		bf_get(lpfc_fcf_record_switch_name_1, new_fcf_record);
	fcf_rec->switch_name[2] =
		bf_get(lpfc_fcf_record_switch_name_2, new_fcf_record);
	fcf_rec->switch_name[3] =
		bf_get(lpfc_fcf_record_switch_name_3, new_fcf_record);
	fcf_rec->switch_name[4] =
		bf_get(lpfc_fcf_record_switch_name_4, new_fcf_record);
	fcf_rec->switch_name[5] =
		bf_get(lpfc_fcf_record_switch_name_5, new_fcf_record);
	fcf_rec->switch_name[6] =
		bf_get(lpfc_fcf_record_switch_name_6, new_fcf_record);
	fcf_rec->switch_name[7] =
		bf_get(lpfc_fcf_record_switch_name_7, new_fcf_record);
}

/**
 * lpfc_update_fcf_record - Update driver fcf record
 * @phba: pointer to lpfc hba data structure.
 * @fcf_rec: pointer to driver fcf record.
 * @new_fcf_record: pointer to hba fcf record.
 * @addr_mode: address mode to be set to the driver fcf record.
 * @vlan_id: vlan tag to be set to the driver fcf record.
 * @flag: flag bits to be set to the driver fcf record.
 *
 * This routine updates the driver FCF record from the new HBA FCF record
 * together with the address mode, vlan_id, and other informations. This
 * routine is called with the host lock held.
 **/
static void
__lpfc_update_fcf_record(struct lpfc_hba *phba, struct lpfc_fcf_rec *fcf_rec,
		       struct fcf_record *new_fcf_record, uint32_t addr_mode,
		       uint16_t vlan_id, uint32_t flag)
{
	lockdep_assert_held(&phba->hbalock);

	/* Copy the fields from the HBA's FCF record */
	lpfc_copy_fcf_record(fcf_rec, new_fcf_record);
	/* Update other fields of driver FCF record */
	fcf_rec->addr_mode = addr_mode;
	fcf_rec->vlan_id = vlan_id;
	fcf_rec->flag |= (flag | RECORD_VALID);
	__lpfc_update_fcf_record_pri(phba,
		bf_get(lpfc_fcf_record_fcf_index, new_fcf_record),
				 new_fcf_record);
}

/**
 * lpfc_register_fcf - Register the FCF with hba.
 * @phba: pointer to lpfc hba data structure.
 *
 * This routine issues a register fcfi mailbox command to register
 * the fcf with HBA.
 **/
static void
lpfc_register_fcf(struct lpfc_hba *phba)
{
	LPFC_MBOXQ_t *fcf_mbxq;
	int rc;

	spin_lock_irq(&phba->hbalock);
	/* If the FCF is not available do nothing. */
	if (!(phba->fcf.fcf_flag & FCF_AVAILABLE)) {
		phba->hba_flag &= ~(FCF_TS_INPROG | FCF_RR_INPROG);
		spin_unlock_irq(&phba->hbalock);
		return;
	}

	/* The FCF is already registered, start discovery */
	if (phba->fcf.fcf_flag & FCF_REGISTERED) {
		phba->fcf.fcf_flag |= (FCF_SCAN_DONE | FCF_IN_USE);
		phba->hba_flag &= ~FCF_TS_INPROG;
		if (phba->pport->port_state != LPFC_FLOGI &&
		    phba->pport->fc_flag & FC_FABRIC) {
			phba->hba_flag |= FCF_RR_INPROG;
			spin_unlock_irq(&phba->hbalock);
			lpfc_initial_flogi(phba->pport);
			return;
		}
		spin_unlock_irq(&phba->hbalock);
		return;
	}
	spin_unlock_irq(&phba->hbalock);

	fcf_mbxq = mempool_alloc(phba->mbox_mem_pool, GFP_KERNEL);
	if (!fcf_mbxq) {
		spin_lock_irq(&phba->hbalock);
		phba->hba_flag &= ~(FCF_TS_INPROG | FCF_RR_INPROG);
		spin_unlock_irq(&phba->hbalock);
		return;
	}

	lpfc_reg_fcfi(phba, fcf_mbxq);
	fcf_mbxq->vport = phba->pport;
	fcf_mbxq->mbox_cmpl = lpfc_mbx_cmpl_reg_fcfi;
	rc = lpfc_sli_issue_mbox(phba, fcf_mbxq, MBX_NOWAIT);
	if (rc == MBX_NOT_FINISHED) {
		spin_lock_irq(&phba->hbalock);
		phba->hba_flag &= ~(FCF_TS_INPROG | FCF_RR_INPROG);
		spin_unlock_irq(&phba->hbalock);
		mempool_free(fcf_mbxq, phba->mbox_mem_pool);
	}

	return;
}

/**
 * lpfc_match_fcf_conn_list - Check if the FCF record can be used for discovery.
 * @phba: pointer to lpfc hba data structure.
 * @new_fcf_record: pointer to fcf record.
 * @boot_flag: Indicates if this record used by boot bios.
 * @addr_mode: The address mode to be used by this FCF
 * @vlan_id: The vlan id to be used as vlan tagging by this FCF.
 *
 * This routine compare the fcf record with connect list obtained from the
 * config region to decide if this FCF can be used for SAN discovery. It returns
 * 1 if this record can be used for SAN discovery else return zero. If this FCF
 * record can be used for SAN discovery, the boot_flag will indicate if this FCF
 * is used by boot bios and addr_mode will indicate the addressing mode to be
 * used for this FCF when the function returns.
 * If the FCF record need to be used with a particular vlan id, the vlan is
 * set in the vlan_id on return of the function. If not VLAN tagging need to
 * be used with the FCF vlan_id will be set to LPFC_FCOE_NULL_VID;
 **/
static int
lpfc_match_fcf_conn_list(struct lpfc_hba *phba,
			struct fcf_record *new_fcf_record,
			uint32_t *boot_flag, uint32_t *addr_mode,
			uint16_t *vlan_id)
{
	struct lpfc_fcf_conn_entry *conn_entry;
	int i, j, fcf_vlan_id = 0;

	/* Find the lowest VLAN id in the FCF record */
	for (i = 0; i < 512; i++) {
		if (new_fcf_record->vlan_bitmap[i]) {
			fcf_vlan_id = i * 8;
			j = 0;
			while (!((new_fcf_record->vlan_bitmap[i] >> j) & 1)) {
				j++;
				fcf_vlan_id++;
			}
			break;
		}
	}

	/* FCF not valid/available or solicitation in progress */
	if (!bf_get(lpfc_fcf_record_fcf_avail, new_fcf_record) ||
	    !bf_get(lpfc_fcf_record_fcf_valid, new_fcf_record) ||
	    bf_get(lpfc_fcf_record_fcf_sol, new_fcf_record))
		return 0;

	if (!(phba->hba_flag & HBA_FIP_SUPPORT)) {
		*boot_flag = 0;
		*addr_mode = bf_get(lpfc_fcf_record_mac_addr_prov,
				new_fcf_record);
		if (phba->valid_vlan)
			*vlan_id = phba->vlan_id;
		else
			*vlan_id = LPFC_FCOE_NULL_VID;
		return 1;
	}

	/*
	 * If there are no FCF connection table entry, driver connect to all
	 * FCFs.
	 */
	if (list_empty(&phba->fcf_conn_rec_list)) {
		*boot_flag = 0;
		*addr_mode = bf_get(lpfc_fcf_record_mac_addr_prov,
			new_fcf_record);

		/*
		 * When there are no FCF connect entries, use driver's default
		 * addressing mode - FPMA.
		 */
		if (*addr_mode & LPFC_FCF_FPMA)
			*addr_mode = LPFC_FCF_FPMA;

		/* If FCF record report a vlan id use that vlan id */
		if (fcf_vlan_id)
			*vlan_id = fcf_vlan_id;
		else
			*vlan_id = LPFC_FCOE_NULL_VID;
		return 1;
	}

	list_for_each_entry(conn_entry,
			    &phba->fcf_conn_rec_list, list) {
		if (!(conn_entry->conn_rec.flags & FCFCNCT_VALID))
			continue;

		if ((conn_entry->conn_rec.flags & FCFCNCT_FBNM_VALID) &&
			!lpfc_fab_name_match(conn_entry->conn_rec.fabric_name,
					     new_fcf_record))
			continue;
		if ((conn_entry->conn_rec.flags & FCFCNCT_SWNM_VALID) &&
			!lpfc_sw_name_match(conn_entry->conn_rec.switch_name,
					    new_fcf_record))
			continue;
		if (conn_entry->conn_rec.flags & FCFCNCT_VLAN_VALID) {
			/*
			 * If the vlan bit map does not have the bit set for the
			 * vlan id to be used, then it is not a match.
			 */
			if (!(new_fcf_record->vlan_bitmap
				[conn_entry->conn_rec.vlan_tag / 8] &
				(1 << (conn_entry->conn_rec.vlan_tag % 8))))
				continue;
		}

		/*
		 * If connection record does not support any addressing mode,
		 * skip the FCF record.
		 */
		if (!(bf_get(lpfc_fcf_record_mac_addr_prov, new_fcf_record)
			& (LPFC_FCF_FPMA | LPFC_FCF_SPMA)))
			continue;

		/*
		 * Check if the connection record specifies a required
		 * addressing mode.
		 */
		if ((conn_entry->conn_rec.flags & FCFCNCT_AM_VALID) &&
			!(conn_entry->conn_rec.flags & FCFCNCT_AM_PREFERRED)) {

			/*
			 * If SPMA required but FCF not support this continue.
			 */
			if ((conn_entry->conn_rec.flags & FCFCNCT_AM_SPMA) &&
				!(bf_get(lpfc_fcf_record_mac_addr_prov,
					new_fcf_record) & LPFC_FCF_SPMA))
				continue;

			/*
			 * If FPMA required but FCF not support this continue.
			 */
			if (!(conn_entry->conn_rec.flags & FCFCNCT_AM_SPMA) &&
				!(bf_get(lpfc_fcf_record_mac_addr_prov,
				new_fcf_record) & LPFC_FCF_FPMA))
				continue;
		}

		/*
		 * This fcf record matches filtering criteria.
		 */
		if (conn_entry->conn_rec.flags & FCFCNCT_BOOT)
			*boot_flag = 1;
		else
			*boot_flag = 0;

		/*
		 * If user did not specify any addressing mode, or if the
		 * preferred addressing mode specified by user is not supported
		 * by FCF, allow fabric to pick the addressing mode.
		 */
		*addr_mode = bf_get(lpfc_fcf_record_mac_addr_prov,
				new_fcf_record);
		/*
		 * If the user specified a required address mode, assign that
		 * address mode
		 */
		if ((conn_entry->conn_rec.flags & FCFCNCT_AM_VALID) &&
			(!(conn_entry->conn_rec.flags & FCFCNCT_AM_PREFERRED)))
			*addr_mode = (conn_entry->conn_rec.flags &
				FCFCNCT_AM_SPMA) ?
				LPFC_FCF_SPMA : LPFC_FCF_FPMA;
		/*
		 * If the user specified a preferred address mode, use the
		 * addr mode only if FCF support the addr_mode.
		 */
		else if ((conn_entry->conn_rec.flags & FCFCNCT_AM_VALID) &&
			(conn_entry->conn_rec.flags & FCFCNCT_AM_PREFERRED) &&
			(conn_entry->conn_rec.flags & FCFCNCT_AM_SPMA) &&
			(*addr_mode & LPFC_FCF_SPMA))
				*addr_mode = LPFC_FCF_SPMA;
		else if ((conn_entry->conn_rec.flags & FCFCNCT_AM_VALID) &&
			(conn_entry->conn_rec.flags & FCFCNCT_AM_PREFERRED) &&
			!(conn_entry->conn_rec.flags & FCFCNCT_AM_SPMA) &&
			(*addr_mode & LPFC_FCF_FPMA))
				*addr_mode = LPFC_FCF_FPMA;

		/* If matching connect list has a vlan id, use it */
		if (conn_entry->conn_rec.flags & FCFCNCT_VLAN_VALID)
			*vlan_id = conn_entry->conn_rec.vlan_tag;
		/*
		 * If no vlan id is specified in connect list, use the vlan id
		 * in the FCF record
		 */
		else if (fcf_vlan_id)
			*vlan_id = fcf_vlan_id;
		else
			*vlan_id = LPFC_FCOE_NULL_VID;

		return 1;
	}

	return 0;
}

/**
 * lpfc_check_pending_fcoe_event - Check if there is pending fcoe event.
 * @phba: pointer to lpfc hba data structure.
 * @unreg_fcf: Unregister FCF if FCF table need to be re-scaned.
 *
 * This function check if there is any fcoe event pending while driver
 * scan FCF entries. If there is any pending event, it will restart the
 * FCF saning and return 1 else return 0.
 */
int
lpfc_check_pending_fcoe_event(struct lpfc_hba *phba, uint8_t unreg_fcf)
{
	/*
	 * If the Link is up and no FCoE events while in the
	 * FCF discovery, no need to restart FCF discovery.
	 */
	if ((phba->link_state  >= LPFC_LINK_UP) &&
	    (phba->fcoe_eventtag == phba->fcoe_eventtag_at_fcf_scan))
		return 0;

	lpfc_printf_log(phba, KERN_INFO, LOG_FIP,
			"2768 Pending link or FCF event during current "
			"handling of the previous event: link_state:x%x, "
			"evt_tag_at_scan:x%x, evt_tag_current:x%x\n",
			phba->link_state, phba->fcoe_eventtag_at_fcf_scan,
			phba->fcoe_eventtag);

	spin_lock_irq(&phba->hbalock);
	phba->fcf.fcf_flag &= ~FCF_AVAILABLE;
	spin_unlock_irq(&phba->hbalock);

	if (phba->link_state >= LPFC_LINK_UP) {
		lpfc_printf_log(phba, KERN_INFO, LOG_FIP | LOG_DISCOVERY,
				"2780 Restart FCF table scan due to "
				"pending FCF event:evt_tag_at_scan:x%x, "
				"evt_tag_current:x%x\n",
				phba->fcoe_eventtag_at_fcf_scan,
				phba->fcoe_eventtag);
		lpfc_sli4_fcf_scan_read_fcf_rec(phba, LPFC_FCOE_FCF_GET_FIRST);
	} else {
		/*
		 * Do not continue FCF discovery and clear FCF_TS_INPROG
		 * flag
		 */
		lpfc_printf_log(phba, KERN_INFO, LOG_FIP | LOG_DISCOVERY,
				"2833 Stop FCF discovery process due to link "
				"state change (x%x)\n", phba->link_state);
		spin_lock_irq(&phba->hbalock);
		phba->hba_flag &= ~(FCF_TS_INPROG | FCF_RR_INPROG);
		phba->fcf.fcf_flag &= ~(FCF_REDISC_FOV | FCF_DISCOVERY);
		spin_unlock_irq(&phba->hbalock);
	}

	/* Unregister the currently registered FCF if required */
	if (unreg_fcf) {
		spin_lock_irq(&phba->hbalock);
		phba->fcf.fcf_flag &= ~FCF_REGISTERED;
		spin_unlock_irq(&phba->hbalock);
		lpfc_sli4_unregister_fcf(phba);
	}
	return 1;
}

/**
 * lpfc_sli4_new_fcf_random_select - Randomly select an eligible new fcf record
 * @phba: pointer to lpfc hba data structure.
 * @fcf_cnt: number of eligible fcf record seen so far.
 *
 * This function makes an running random selection decision on FCF record to
 * use through a sequence of @fcf_cnt eligible FCF records with equal
 * probability. To perform integer manunipulation of random numbers with
 * size unit32_t, the lower 16 bits of the 32-bit random number returned
 * from prandom_u32() are taken as the random random number generated.
 *
 * Returns true when outcome is for the newly read FCF record should be
 * chosen; otherwise, return false when outcome is for keeping the previously
 * chosen FCF record.
 **/
static bool
lpfc_sli4_new_fcf_random_select(struct lpfc_hba *phba, uint32_t fcf_cnt)
{
	uint32_t rand_num;

	/* Get 16-bit uniform random number */
	rand_num = 0xFFFF & prandom_u32();

	/* Decision with probability 1/fcf_cnt */
	if ((fcf_cnt * rand_num) < 0xFFFF)
		return true;
	else
		return false;
}

/**
 * lpfc_sli4_fcf_rec_mbox_parse - Parse read_fcf mbox command.
 * @phba: pointer to lpfc hba data structure.
 * @mboxq: pointer to mailbox object.
 * @next_fcf_index: pointer to holder of next fcf index.
 *
 * This routine parses the non-embedded fcf mailbox command by performing the
 * necessarily error checking, non-embedded read FCF record mailbox command
 * SGE parsing, and endianness swapping.
 *
 * Returns the pointer to the new FCF record in the non-embedded mailbox
 * command DMA memory if successfully, other NULL.
 */
static struct fcf_record *
lpfc_sli4_fcf_rec_mbox_parse(struct lpfc_hba *phba, LPFC_MBOXQ_t *mboxq,
			     uint16_t *next_fcf_index)
{
	void *virt_addr;
	struct lpfc_mbx_sge sge;
	struct lpfc_mbx_read_fcf_tbl *read_fcf;
	uint32_t shdr_status, shdr_add_status, if_type;
	union lpfc_sli4_cfg_shdr *shdr;
	struct fcf_record *new_fcf_record;

	/* Get the first SGE entry from the non-embedded DMA memory. This
	 * routine only uses a single SGE.
	 */
	lpfc_sli4_mbx_sge_get(mboxq, 0, &sge);
	if (unlikely(!mboxq->sge_array)) {
		lpfc_printf_log(phba, KERN_ERR, LOG_MBOX,
				"2524 Failed to get the non-embedded SGE "
				"virtual address\n");
		return NULL;
	}
	virt_addr = mboxq->sge_array->addr[0];

	shdr = (union lpfc_sli4_cfg_shdr *)virt_addr;
	lpfc_sli_pcimem_bcopy(shdr, shdr,
			      sizeof(union lpfc_sli4_cfg_shdr));
	shdr_status = bf_get(lpfc_mbox_hdr_status, &shdr->response);
	if_type = bf_get(lpfc_sli_intf_if_type, &phba->sli4_hba.sli_intf);
	shdr_add_status = bf_get(lpfc_mbox_hdr_add_status, &shdr->response);
	if (shdr_status || shdr_add_status) {
		if (shdr_status == STATUS_FCF_TABLE_EMPTY ||
					if_type == LPFC_SLI_INTF_IF_TYPE_2)
			lpfc_printf_log(phba, KERN_ERR, LOG_FIP,
					"2726 READ_FCF_RECORD Indicates empty "
					"FCF table.\n");
		else
			lpfc_printf_log(phba, KERN_ERR, LOG_FIP,
					"2521 READ_FCF_RECORD mailbox failed "
					"with status x%x add_status x%x, "
					"mbx\n", shdr_status, shdr_add_status);
		return NULL;
	}

	/* Interpreting the returned information of the FCF record */
	read_fcf = (struct lpfc_mbx_read_fcf_tbl *)virt_addr;
	lpfc_sli_pcimem_bcopy(read_fcf, read_fcf,
			      sizeof(struct lpfc_mbx_read_fcf_tbl));
	*next_fcf_index = bf_get(lpfc_mbx_read_fcf_tbl_nxt_vindx, read_fcf);
	new_fcf_record = (struct fcf_record *)(virt_addr +
			  sizeof(struct lpfc_mbx_read_fcf_tbl));
	lpfc_sli_pcimem_bcopy(new_fcf_record, new_fcf_record,
				offsetof(struct fcf_record, vlan_bitmap));
	new_fcf_record->word137 = le32_to_cpu(new_fcf_record->word137);
	new_fcf_record->word138 = le32_to_cpu(new_fcf_record->word138);

	return new_fcf_record;
}

/**
 * lpfc_sli4_log_fcf_record_info - Log the information of a fcf record
 * @phba: pointer to lpfc hba data structure.
 * @fcf_record: pointer to the fcf record.
 * @vlan_id: the lowest vlan identifier associated to this fcf record.
 * @next_fcf_index: the index to the next fcf record in hba's fcf table.
 *
 * This routine logs the detailed FCF record if the LOG_FIP loggin is
 * enabled.
 **/
static void
lpfc_sli4_log_fcf_record_info(struct lpfc_hba *phba,
			      struct fcf_record *fcf_record,
			      uint16_t vlan_id,
			      uint16_t next_fcf_index)
{
	lpfc_printf_log(phba, KERN_INFO, LOG_FIP,
			"2764 READ_FCF_RECORD:\n"
			"\tFCF_Index     : x%x\n"
			"\tFCF_Avail     : x%x\n"
			"\tFCF_Valid     : x%x\n"
			"\tFCF_SOL       : x%x\n"
			"\tFIP_Priority  : x%x\n"
			"\tMAC_Provider  : x%x\n"
			"\tLowest VLANID : x%x\n"
			"\tFCF_MAC Addr  : x%x:%x:%x:%x:%x:%x\n"
			"\tFabric_Name   : x%x:%x:%x:%x:%x:%x:%x:%x\n"
			"\tSwitch_Name   : x%x:%x:%x:%x:%x:%x:%x:%x\n"
			"\tNext_FCF_Index: x%x\n",
			bf_get(lpfc_fcf_record_fcf_index, fcf_record),
			bf_get(lpfc_fcf_record_fcf_avail, fcf_record),
			bf_get(lpfc_fcf_record_fcf_valid, fcf_record),
			bf_get(lpfc_fcf_record_fcf_sol, fcf_record),
			fcf_record->fip_priority,
			bf_get(lpfc_fcf_record_mac_addr_prov, fcf_record),
			vlan_id,
			bf_get(lpfc_fcf_record_mac_0, fcf_record),
			bf_get(lpfc_fcf_record_mac_1, fcf_record),
			bf_get(lpfc_fcf_record_mac_2, fcf_record),
			bf_get(lpfc_fcf_record_mac_3, fcf_record),
			bf_get(lpfc_fcf_record_mac_4, fcf_record),
			bf_get(lpfc_fcf_record_mac_5, fcf_record),
			bf_get(lpfc_fcf_record_fab_name_0, fcf_record),
			bf_get(lpfc_fcf_record_fab_name_1, fcf_record),
			bf_get(lpfc_fcf_record_fab_name_2, fcf_record),
			bf_get(lpfc_fcf_record_fab_name_3, fcf_record),
			bf_get(lpfc_fcf_record_fab_name_4, fcf_record),
			bf_get(lpfc_fcf_record_fab_name_5, fcf_record),
			bf_get(lpfc_fcf_record_fab_name_6, fcf_record),
			bf_get(lpfc_fcf_record_fab_name_7, fcf_record),
			bf_get(lpfc_fcf_record_switch_name_0, fcf_record),
			bf_get(lpfc_fcf_record_switch_name_1, fcf_record),
			bf_get(lpfc_fcf_record_switch_name_2, fcf_record),
			bf_get(lpfc_fcf_record_switch_name_3, fcf_record),
			bf_get(lpfc_fcf_record_switch_name_4, fcf_record),
			bf_get(lpfc_fcf_record_switch_name_5, fcf_record),
			bf_get(lpfc_fcf_record_switch_name_6, fcf_record),
			bf_get(lpfc_fcf_record_switch_name_7, fcf_record),
			next_fcf_index);
}

/**
 lpfc_sli4_fcf_record_match - testing new FCF record for matching existing FCF
 * @phba: pointer to lpfc hba data structure.
 * @fcf_rec: pointer to an existing FCF record.
 * @new_fcf_record: pointer to a new FCF record.
 * @new_vlan_id: vlan id from the new FCF record.
 *
 * This function performs matching test of a new FCF record against an existing
 * FCF record. If the new_vlan_id passed in is LPFC_FCOE_IGNORE_VID, vlan id
 * will not be used as part of the FCF record matching criteria.
 *
 * Returns true if all the fields matching, otherwise returns false.
 */
static bool
lpfc_sli4_fcf_record_match(struct lpfc_hba *phba,
			   struct lpfc_fcf_rec *fcf_rec,
			   struct fcf_record *new_fcf_record,
			   uint16_t new_vlan_id)
{
	if (new_vlan_id != LPFC_FCOE_IGNORE_VID)
		if (!lpfc_vlan_id_match(fcf_rec->vlan_id, new_vlan_id))
			return false;
	if (!lpfc_mac_addr_match(fcf_rec->mac_addr, new_fcf_record))
		return false;
	if (!lpfc_sw_name_match(fcf_rec->switch_name, new_fcf_record))
		return false;
	if (!lpfc_fab_name_match(fcf_rec->fabric_name, new_fcf_record))
		return false;
	if (fcf_rec->priority != new_fcf_record->fip_priority)
		return false;
	return true;
}

/**
 * lpfc_sli4_fcf_rr_next_proc - processing next roundrobin fcf
 * @vport: Pointer to vport object.
 * @fcf_index: index to next fcf.
 *
 * This function processing the roundrobin fcf failover to next fcf index.
 * When this function is invoked, there will be a current fcf registered
 * for flogi.
 * Return: 0 for continue retrying flogi on currently registered fcf;
 *         1 for stop flogi on currently registered fcf;
 */
int lpfc_sli4_fcf_rr_next_proc(struct lpfc_vport *vport, uint16_t fcf_index)
{
	struct lpfc_hba *phba = vport->phba;
	int rc;

	if (fcf_index == LPFC_FCOE_FCF_NEXT_NONE) {
		spin_lock_irq(&phba->hbalock);
		if (phba->hba_flag & HBA_DEVLOSS_TMO) {
			spin_unlock_irq(&phba->hbalock);
			lpfc_printf_log(phba, KERN_INFO, LOG_FIP,
					"2872 Devloss tmo with no eligible "
					"FCF, unregister in-use FCF (x%x) "
					"and rescan FCF table\n",
					phba->fcf.current_rec.fcf_indx);
			lpfc_unregister_fcf_rescan(phba);
			goto stop_flogi_current_fcf;
		}
		/* Mark the end to FLOGI roundrobin failover */
		phba->hba_flag &= ~FCF_RR_INPROG;
		/* Allow action to new fcf asynchronous event */
		phba->fcf.fcf_flag &= ~(FCF_AVAILABLE | FCF_SCAN_DONE);
		spin_unlock_irq(&phba->hbalock);
		lpfc_printf_log(phba, KERN_INFO, LOG_FIP,
				"2865 No FCF available, stop roundrobin FCF "
				"failover and change port state:x%x/x%x\n",
				phba->pport->port_state, LPFC_VPORT_UNKNOWN);
		phba->pport->port_state = LPFC_VPORT_UNKNOWN;
		goto stop_flogi_current_fcf;
	} else {
		lpfc_printf_log(phba, KERN_INFO, LOG_FIP | LOG_ELS,
				"2794 Try FLOGI roundrobin FCF failover to "
				"(x%x)\n", fcf_index);
		rc = lpfc_sli4_fcf_rr_read_fcf_rec(phba, fcf_index);
		if (rc)
			lpfc_printf_log(phba, KERN_WARNING, LOG_FIP | LOG_ELS,
					"2761 FLOGI roundrobin FCF failover "
					"failed (rc:x%x) to read FCF (x%x)\n",
					rc, phba->fcf.current_rec.fcf_indx);
		else
			goto stop_flogi_current_fcf;
	}
	return 0;

stop_flogi_current_fcf:
	lpfc_can_disctmo(vport);
	return 1;
}

/**
 * lpfc_sli4_fcf_pri_list_del
 * @phba: pointer to lpfc hba data structure.
 * @fcf_index the index of the fcf record to delete
 * This routine checks the on list flag of the fcf_index to be deleted.
 * If it is one the list then it is removed from the list, and the flag
 * is cleared. This routine grab the hbalock before removing the fcf
 * record from the list.
 **/
static void lpfc_sli4_fcf_pri_list_del(struct lpfc_hba *phba,
			uint16_t fcf_index)
{
	struct lpfc_fcf_pri *new_fcf_pri;

	new_fcf_pri = &phba->fcf.fcf_pri[fcf_index];
	lpfc_printf_log(phba, KERN_INFO, LOG_FIP,
		"3058 deleting idx x%x pri x%x flg x%x\n",
		fcf_index, new_fcf_pri->fcf_rec.priority,
		 new_fcf_pri->fcf_rec.flag);
	spin_lock_irq(&phba->hbalock);
	if (new_fcf_pri->fcf_rec.flag & LPFC_FCF_ON_PRI_LIST) {
		if (phba->fcf.current_rec.priority ==
				new_fcf_pri->fcf_rec.priority)
			phba->fcf.eligible_fcf_cnt--;
		list_del_init(&new_fcf_pri->list);
		new_fcf_pri->fcf_rec.flag &= ~LPFC_FCF_ON_PRI_LIST;
	}
	spin_unlock_irq(&phba->hbalock);
}

/**
 * lpfc_sli4_set_fcf_flogi_fail
 * @phba: pointer to lpfc hba data structure.
 * @fcf_index the index of the fcf record to update
 * This routine acquires the hbalock and then set the LPFC_FCF_FLOGI_FAILED
 * flag so the the round robin slection for the particular priority level
 * will try a different fcf record that does not have this bit set.
 * If the fcf record is re-read for any reason this flag is cleared brfore
 * adding it to the priority list.
 **/
void
lpfc_sli4_set_fcf_flogi_fail(struct lpfc_hba *phba, uint16_t fcf_index)
{
	struct lpfc_fcf_pri *new_fcf_pri;
	new_fcf_pri = &phba->fcf.fcf_pri[fcf_index];
	spin_lock_irq(&phba->hbalock);
	new_fcf_pri->fcf_rec.flag |= LPFC_FCF_FLOGI_FAILED;
	spin_unlock_irq(&phba->hbalock);
}

/**
 * lpfc_sli4_fcf_pri_list_add
 * @phba: pointer to lpfc hba data structure.
 * @fcf_index the index of the fcf record to add
 * This routine checks the priority of the fcf_index to be added.
 * If it is a lower priority than the current head of the fcf_pri list
 * then it is added to the list in the right order.
 * If it is the same priority as the current head of the list then it
 * is added to the head of the list and its bit in the rr_bmask is set.
 * If the fcf_index to be added is of a higher priority than the current
 * head of the list then the rr_bmask is cleared, its bit is set in the
 * rr_bmask and it is added to the head of the list.
 * returns:
 * 0=success 1=failure
 **/
static int lpfc_sli4_fcf_pri_list_add(struct lpfc_hba *phba,
	uint16_t fcf_index,
	struct fcf_record *new_fcf_record)
{
	uint16_t current_fcf_pri;
	uint16_t last_index;
	struct lpfc_fcf_pri *fcf_pri;
	struct lpfc_fcf_pri *next_fcf_pri;
	struct lpfc_fcf_pri *new_fcf_pri;
	int ret;

	new_fcf_pri = &phba->fcf.fcf_pri[fcf_index];
	lpfc_printf_log(phba, KERN_INFO, LOG_FIP,
		"3059 adding idx x%x pri x%x flg x%x\n",
		fcf_index, new_fcf_record->fip_priority,
		 new_fcf_pri->fcf_rec.flag);
	spin_lock_irq(&phba->hbalock);
	if (new_fcf_pri->fcf_rec.flag & LPFC_FCF_ON_PRI_LIST)
		list_del_init(&new_fcf_pri->list);
	new_fcf_pri->fcf_rec.fcf_index = fcf_index;
	new_fcf_pri->fcf_rec.priority = new_fcf_record->fip_priority;
	if (list_empty(&phba->fcf.fcf_pri_list)) {
		list_add(&new_fcf_pri->list, &phba->fcf.fcf_pri_list);
		ret = lpfc_sli4_fcf_rr_index_set(phba,
				new_fcf_pri->fcf_rec.fcf_index);
		goto out;
	}

	last_index = find_first_bit(phba->fcf.fcf_rr_bmask,
				LPFC_SLI4_FCF_TBL_INDX_MAX);
	if (last_index >= LPFC_SLI4_FCF_TBL_INDX_MAX) {
		ret = 0; /* Empty rr list */
		goto out;
	}
	current_fcf_pri = phba->fcf.fcf_pri[last_index].fcf_rec.priority;
	if (new_fcf_pri->fcf_rec.priority <=  current_fcf_pri) {
		list_add(&new_fcf_pri->list, &phba->fcf.fcf_pri_list);
		if (new_fcf_pri->fcf_rec.priority <  current_fcf_pri) {
			memset(phba->fcf.fcf_rr_bmask, 0,
				sizeof(*phba->fcf.fcf_rr_bmask));
			/* fcfs_at_this_priority_level = 1; */
			phba->fcf.eligible_fcf_cnt = 1;
		} else
			/* fcfs_at_this_priority_level++; */
			phba->fcf.eligible_fcf_cnt++;
		ret = lpfc_sli4_fcf_rr_index_set(phba,
				new_fcf_pri->fcf_rec.fcf_index);
		goto out;
	}

	list_for_each_entry_safe(fcf_pri, next_fcf_pri,
				&phba->fcf.fcf_pri_list, list) {
		if (new_fcf_pri->fcf_rec.priority <=
				fcf_pri->fcf_rec.priority) {
			if (fcf_pri->list.prev == &phba->fcf.fcf_pri_list)
				list_add(&new_fcf_pri->list,
						&phba->fcf.fcf_pri_list);
			else
				list_add(&new_fcf_pri->list,
					 &((struct lpfc_fcf_pri *)
					fcf_pri->list.prev)->list);
			ret = 0;
			goto out;
		} else if (fcf_pri->list.next == &phba->fcf.fcf_pri_list
			|| new_fcf_pri->fcf_rec.priority <
				next_fcf_pri->fcf_rec.priority) {
			list_add(&new_fcf_pri->list, &fcf_pri->list);
			ret = 0;
			goto out;
		}
		if (new_fcf_pri->fcf_rec.priority > fcf_pri->fcf_rec.priority)
			continue;

	}
	ret = 1;
out:
	/* we use = instead of |= to clear the FLOGI_FAILED flag. */
	new_fcf_pri->fcf_rec.flag = LPFC_FCF_ON_PRI_LIST;
	spin_unlock_irq(&phba->hbalock);
	return ret;
}

/**
 * lpfc_mbx_cmpl_fcf_scan_read_fcf_rec - fcf scan read_fcf mbox cmpl handler.
 * @phba: pointer to lpfc hba data structure.
 * @mboxq: pointer to mailbox object.
 *
 * This function iterates through all the fcf records available in
 * HBA and chooses the optimal FCF record for discovery. After finding
 * the FCF for discovery it registers the FCF record and kicks start
 * discovery.
 * If FCF_IN_USE flag is set in currently used FCF, the routine tries to
 * use an FCF record which matches fabric name and mac address of the
 * currently used FCF record.
 * If the driver supports only one FCF, it will try to use the FCF record
 * used by BOOT_BIOS.
 */
void
lpfc_mbx_cmpl_fcf_scan_read_fcf_rec(struct lpfc_hba *phba, LPFC_MBOXQ_t *mboxq)
{
	struct fcf_record *new_fcf_record;
	uint32_t boot_flag, addr_mode;
	uint16_t fcf_index, next_fcf_index;
	struct lpfc_fcf_rec *fcf_rec = NULL;
	uint16_t vlan_id = LPFC_FCOE_NULL_VID;
	bool select_new_fcf;
	int rc;

	/* If there is pending FCoE event restart FCF table scan */
	if (lpfc_check_pending_fcoe_event(phba, LPFC_SKIP_UNREG_FCF)) {
		lpfc_sli4_mbox_cmd_free(phba, mboxq);
		return;
	}

	/* Parse the FCF record from the non-embedded mailbox command */
	new_fcf_record = lpfc_sli4_fcf_rec_mbox_parse(phba, mboxq,
						      &next_fcf_index);
	if (!new_fcf_record) {
		lpfc_printf_log(phba, KERN_ERR, LOG_FIP,
				"2765 Mailbox command READ_FCF_RECORD "
				"failed to retrieve a FCF record.\n");
		/* Let next new FCF event trigger fast failover */
		spin_lock_irq(&phba->hbalock);
		phba->hba_flag &= ~FCF_TS_INPROG;
		spin_unlock_irq(&phba->hbalock);
		lpfc_sli4_mbox_cmd_free(phba, mboxq);
		return;
	}

	/* Check the FCF record against the connection list */
	rc = lpfc_match_fcf_conn_list(phba, new_fcf_record, &boot_flag,
				      &addr_mode, &vlan_id);

	/* Log the FCF record information if turned on */
	lpfc_sli4_log_fcf_record_info(phba, new_fcf_record, vlan_id,
				      next_fcf_index);

	/*
	 * If the fcf record does not match with connect list entries
	 * read the next entry; otherwise, this is an eligible FCF
	 * record for roundrobin FCF failover.
	 */
	if (!rc) {
		lpfc_sli4_fcf_pri_list_del(phba,
					bf_get(lpfc_fcf_record_fcf_index,
					       new_fcf_record));
		lpfc_printf_log(phba, KERN_WARNING, LOG_FIP,
				"2781 FCF (x%x) failed connection "
				"list check: (x%x/x%x/%x)\n",
				bf_get(lpfc_fcf_record_fcf_index,
				       new_fcf_record),
				bf_get(lpfc_fcf_record_fcf_avail,
				       new_fcf_record),
				bf_get(lpfc_fcf_record_fcf_valid,
				       new_fcf_record),
				bf_get(lpfc_fcf_record_fcf_sol,
				       new_fcf_record));
		if ((phba->fcf.fcf_flag & FCF_IN_USE) &&
		    lpfc_sli4_fcf_record_match(phba, &phba->fcf.current_rec,
		    new_fcf_record, LPFC_FCOE_IGNORE_VID)) {
			if (bf_get(lpfc_fcf_record_fcf_index, new_fcf_record) !=
			    phba->fcf.current_rec.fcf_indx) {
				lpfc_printf_log(phba, KERN_ERR, LOG_FIP,
					"2862 FCF (x%x) matches property "
					"of in-use FCF (x%x)\n",
					bf_get(lpfc_fcf_record_fcf_index,
					       new_fcf_record),
					phba->fcf.current_rec.fcf_indx);
				goto read_next_fcf;
			}
			/*
			 * In case the current in-use FCF record becomes
			 * invalid/unavailable during FCF discovery that
			 * was not triggered by fast FCF failover process,
			 * treat it as fast FCF failover.
			 */
			if (!(phba->fcf.fcf_flag & FCF_REDISC_PEND) &&
			    !(phba->fcf.fcf_flag & FCF_REDISC_FOV)) {
				lpfc_printf_log(phba, KERN_WARNING, LOG_FIP,
						"2835 Invalid in-use FCF "
						"(x%x), enter FCF failover "
						"table scan.\n",
						phba->fcf.current_rec.fcf_indx);
				spin_lock_irq(&phba->hbalock);
				phba->fcf.fcf_flag |= FCF_REDISC_FOV;
				spin_unlock_irq(&phba->hbalock);
				lpfc_sli4_mbox_cmd_free(phba, mboxq);
				lpfc_sli4_fcf_scan_read_fcf_rec(phba,
						LPFC_FCOE_FCF_GET_FIRST);
				return;
			}
		}
		goto read_next_fcf;
	} else {
		fcf_index = bf_get(lpfc_fcf_record_fcf_index, new_fcf_record);
		rc = lpfc_sli4_fcf_pri_list_add(phba, fcf_index,
							new_fcf_record);
		if (rc)
			goto read_next_fcf;
	}

	/*
	 * If this is not the first FCF discovery of the HBA, use last
	 * FCF record for the discovery. The condition that a rescan
	 * matches the in-use FCF record: fabric name, switch name, mac
	 * address, and vlan_id.
	 */
	spin_lock_irq(&phba->hbalock);
	if (phba->fcf.fcf_flag & FCF_IN_USE) {
		if (phba->cfg_fcf_failover_policy == LPFC_FCF_FOV &&
			lpfc_sli4_fcf_record_match(phba, &phba->fcf.current_rec,
		    new_fcf_record, vlan_id)) {
			if (bf_get(lpfc_fcf_record_fcf_index, new_fcf_record) ==
			    phba->fcf.current_rec.fcf_indx) {
				phba->fcf.fcf_flag |= FCF_AVAILABLE;
				if (phba->fcf.fcf_flag & FCF_REDISC_PEND)
					/* Stop FCF redisc wait timer */
					__lpfc_sli4_stop_fcf_redisc_wait_timer(
									phba);
				else if (phba->fcf.fcf_flag & FCF_REDISC_FOV)
					/* Fast failover, mark completed */
					phba->fcf.fcf_flag &= ~FCF_REDISC_FOV;
				spin_unlock_irq(&phba->hbalock);
				lpfc_printf_log(phba, KERN_INFO, LOG_FIP,
						"2836 New FCF matches in-use "
						"FCF (x%x), port_state:x%x, "
						"fc_flag:x%x\n",
						phba->fcf.current_rec.fcf_indx,
						phba->pport->port_state,
						phba->pport->fc_flag);
				goto out;
			} else
				lpfc_printf_log(phba, KERN_ERR, LOG_FIP,
					"2863 New FCF (x%x) matches "
					"property of in-use FCF (x%x)\n",
					bf_get(lpfc_fcf_record_fcf_index,
					       new_fcf_record),
					phba->fcf.current_rec.fcf_indx);
		}
		/*
		 * Read next FCF record from HBA searching for the matching
		 * with in-use record only if not during the fast failover
		 * period. In case of fast failover period, it shall try to
		 * determine whether the FCF record just read should be the
		 * next candidate.
		 */
		if (!(phba->fcf.fcf_flag & FCF_REDISC_FOV)) {
			spin_unlock_irq(&phba->hbalock);
			goto read_next_fcf;
		}
	}
	/*
	 * Update on failover FCF record only if it's in FCF fast-failover
	 * period; otherwise, update on current FCF record.
	 */
	if (phba->fcf.fcf_flag & FCF_REDISC_FOV)
		fcf_rec = &phba->fcf.failover_rec;
	else
		fcf_rec = &phba->fcf.current_rec;

	if (phba->fcf.fcf_flag & FCF_AVAILABLE) {
		/*
		 * If the driver FCF record does not have boot flag
		 * set and new hba fcf record has boot flag set, use
		 * the new hba fcf record.
		 */
		if (boot_flag && !(fcf_rec->flag & BOOT_ENABLE)) {
			/* Choose this FCF record */
			lpfc_printf_log(phba, KERN_INFO, LOG_FIP,
					"2837 Update current FCF record "
					"(x%x) with new FCF record (x%x)\n",
					fcf_rec->fcf_indx,
					bf_get(lpfc_fcf_record_fcf_index,
					new_fcf_record));
			__lpfc_update_fcf_record(phba, fcf_rec, new_fcf_record,
					addr_mode, vlan_id, BOOT_ENABLE);
			spin_unlock_irq(&phba->hbalock);
			goto read_next_fcf;
		}
		/*
		 * If the driver FCF record has boot flag set and the
		 * new hba FCF record does not have boot flag, read
		 * the next FCF record.
		 */
		if (!boot_flag && (fcf_rec->flag & BOOT_ENABLE)) {
			spin_unlock_irq(&phba->hbalock);
			goto read_next_fcf;
		}
		/*
		 * If the new hba FCF record has lower priority value
		 * than the driver FCF record, use the new record.
		 */
		if (new_fcf_record->fip_priority < fcf_rec->priority) {
			/* Choose the new FCF record with lower priority */
			lpfc_printf_log(phba, KERN_INFO, LOG_FIP,
					"2838 Update current FCF record "
					"(x%x) with new FCF record (x%x)\n",
					fcf_rec->fcf_indx,
					bf_get(lpfc_fcf_record_fcf_index,
					       new_fcf_record));
			__lpfc_update_fcf_record(phba, fcf_rec, new_fcf_record,
					addr_mode, vlan_id, 0);
			/* Reset running random FCF selection count */
			phba->fcf.eligible_fcf_cnt = 1;
		} else if (new_fcf_record->fip_priority == fcf_rec->priority) {
			/* Update running random FCF selection count */
			phba->fcf.eligible_fcf_cnt++;
			select_new_fcf = lpfc_sli4_new_fcf_random_select(phba,
						phba->fcf.eligible_fcf_cnt);
			if (select_new_fcf) {
				lpfc_printf_log(phba, KERN_INFO, LOG_FIP,
					"2839 Update current FCF record "
					"(x%x) with new FCF record (x%x)\n",
					fcf_rec->fcf_indx,
					bf_get(lpfc_fcf_record_fcf_index,
					       new_fcf_record));
				/* Choose the new FCF by random selection */
				__lpfc_update_fcf_record(phba, fcf_rec,
							 new_fcf_record,
							 addr_mode, vlan_id, 0);
			}
		}
		spin_unlock_irq(&phba->hbalock);
		goto read_next_fcf;
	}
	/*
	 * This is the first suitable FCF record, choose this record for
	 * initial best-fit FCF.
	 */
	if (fcf_rec) {
		lpfc_printf_log(phba, KERN_INFO, LOG_FIP,
				"2840 Update initial FCF candidate "
				"with FCF (x%x)\n",
				bf_get(lpfc_fcf_record_fcf_index,
				       new_fcf_record));
		__lpfc_update_fcf_record(phba, fcf_rec, new_fcf_record,
					 addr_mode, vlan_id, (boot_flag ?
					 BOOT_ENABLE : 0));
		phba->fcf.fcf_flag |= FCF_AVAILABLE;
		/* Setup initial running random FCF selection count */
		phba->fcf.eligible_fcf_cnt = 1;
	}
	spin_unlock_irq(&phba->hbalock);
	goto read_next_fcf;

read_next_fcf:
	lpfc_sli4_mbox_cmd_free(phba, mboxq);
	if (next_fcf_index == LPFC_FCOE_FCF_NEXT_NONE || next_fcf_index == 0) {
		if (phba->fcf.fcf_flag & FCF_REDISC_FOV) {
			/*
			 * Case of FCF fast failover scan
			 */

			/*
			 * It has not found any suitable FCF record, cancel
			 * FCF scan inprogress, and do nothing
			 */
			if (!(phba->fcf.failover_rec.flag & RECORD_VALID)) {
				lpfc_printf_log(phba, KERN_WARNING, LOG_FIP,
					       "2782 No suitable FCF found: "
					       "(x%x/x%x)\n",
					       phba->fcoe_eventtag_at_fcf_scan,
					       bf_get(lpfc_fcf_record_fcf_index,
						      new_fcf_record));
				spin_lock_irq(&phba->hbalock);
				if (phba->hba_flag & HBA_DEVLOSS_TMO) {
					phba->hba_flag &= ~FCF_TS_INPROG;
					spin_unlock_irq(&phba->hbalock);
					/* Unregister in-use FCF and rescan */
					lpfc_printf_log(phba, KERN_INFO,
							LOG_FIP,
							"2864 On devloss tmo "
							"unreg in-use FCF and "
							"rescan FCF table\n");
					lpfc_unregister_fcf_rescan(phba);
					return;
				}
				/*
				 * Let next new FCF event trigger fast failover
				 */
				phba->hba_flag &= ~FCF_TS_INPROG;
				spin_unlock_irq(&phba->hbalock);
				return;
			}
			/*
			 * It has found a suitable FCF record that is not
			 * the same as in-use FCF record, unregister the
			 * in-use FCF record, replace the in-use FCF record
			 * with the new FCF record, mark FCF fast failover
			 * completed, and then start register the new FCF
			 * record.
			 */

			/* Unregister the current in-use FCF record */
			lpfc_unregister_fcf(phba);

			/* Replace in-use record with the new record */
			lpfc_printf_log(phba, KERN_INFO, LOG_FIP,
					"2842 Replace in-use FCF (x%x) "
					"with failover FCF (x%x)\n",
					phba->fcf.current_rec.fcf_indx,
					phba->fcf.failover_rec.fcf_indx);
			memcpy(&phba->fcf.current_rec,
			       &phba->fcf.failover_rec,
			       sizeof(struct lpfc_fcf_rec));
			/*
			 * Mark the fast FCF failover rediscovery completed
			 * and the start of the first round of the roundrobin
			 * FCF failover.
			 */
			spin_lock_irq(&phba->hbalock);
			phba->fcf.fcf_flag &= ~FCF_REDISC_FOV;
			spin_unlock_irq(&phba->hbalock);
			/* Register to the new FCF record */
			lpfc_register_fcf(phba);
		} else {
			/*
			 * In case of transaction period to fast FCF failover,
			 * do nothing when search to the end of the FCF table.
			 */
			if ((phba->fcf.fcf_flag & FCF_REDISC_EVT) ||
			    (phba->fcf.fcf_flag & FCF_REDISC_PEND))
				return;

			if (phba->cfg_fcf_failover_policy == LPFC_FCF_FOV &&
				phba->fcf.fcf_flag & FCF_IN_USE) {
				/*
				 * In case the current in-use FCF record no
				 * longer existed during FCF discovery that
				 * was not triggered by fast FCF failover
				 * process, treat it as fast FCF failover.
				 */
				lpfc_printf_log(phba, KERN_INFO, LOG_FIP,
						"2841 In-use FCF record (x%x) "
						"not reported, entering fast "
						"FCF failover mode scanning.\n",
						phba->fcf.current_rec.fcf_indx);
				spin_lock_irq(&phba->hbalock);
				phba->fcf.fcf_flag |= FCF_REDISC_FOV;
				spin_unlock_irq(&phba->hbalock);
				lpfc_sli4_fcf_scan_read_fcf_rec(phba,
						LPFC_FCOE_FCF_GET_FIRST);
				return;
			}
			/* Register to the new FCF record */
			lpfc_register_fcf(phba);
		}
	} else
		lpfc_sli4_fcf_scan_read_fcf_rec(phba, next_fcf_index);
	return;

out:
	lpfc_sli4_mbox_cmd_free(phba, mboxq);
	lpfc_register_fcf(phba);

	return;
}

/**
 * lpfc_mbx_cmpl_fcf_rr_read_fcf_rec - fcf roundrobin read_fcf mbox cmpl hdler
 * @phba: pointer to lpfc hba data structure.
 * @mboxq: pointer to mailbox object.
 *
 * This is the callback function for FLOGI failure roundrobin FCF failover
 * read FCF record mailbox command from the eligible FCF record bmask for
 * performing the failover. If the FCF read back is not valid/available, it
 * fails through to retrying FLOGI to the currently registered FCF again.
 * Otherwise, if the FCF read back is valid and available, it will set the
 * newly read FCF record to the failover FCF record, unregister currently
 * registered FCF record, copy the failover FCF record to the current
 * FCF record, and then register the current FCF record before proceeding
 * to trying FLOGI on the new failover FCF.
 */
void
lpfc_mbx_cmpl_fcf_rr_read_fcf_rec(struct lpfc_hba *phba, LPFC_MBOXQ_t *mboxq)
{
	struct fcf_record *new_fcf_record;
	uint32_t boot_flag, addr_mode;
	uint16_t next_fcf_index, fcf_index;
	uint16_t current_fcf_index;
	uint16_t vlan_id;
	int rc;

	/* If link state is not up, stop the roundrobin failover process */
	if (phba->link_state < LPFC_LINK_UP) {
		spin_lock_irq(&phba->hbalock);
		phba->fcf.fcf_flag &= ~FCF_DISCOVERY;
		phba->hba_flag &= ~FCF_RR_INPROG;
		spin_unlock_irq(&phba->hbalock);
		goto out;
	}

	/* Parse the FCF record from the non-embedded mailbox command */
	new_fcf_record = lpfc_sli4_fcf_rec_mbox_parse(phba, mboxq,
						      &next_fcf_index);
	if (!new_fcf_record) {
		lpfc_printf_log(phba, KERN_WARNING, LOG_FIP,
				"2766 Mailbox command READ_FCF_RECORD "
				"failed to retrieve a FCF record. "
				"hba_flg x%x fcf_flg x%x\n", phba->hba_flag,
				phba->fcf.fcf_flag);
		lpfc_unregister_fcf_rescan(phba);
		goto out;
	}

	/* Get the needed parameters from FCF record */
	rc = lpfc_match_fcf_conn_list(phba, new_fcf_record, &boot_flag,
				      &addr_mode, &vlan_id);

	/* Log the FCF record information if turned on */
	lpfc_sli4_log_fcf_record_info(phba, new_fcf_record, vlan_id,
				      next_fcf_index);

	fcf_index = bf_get(lpfc_fcf_record_fcf_index, new_fcf_record);
	if (!rc) {
		lpfc_printf_log(phba, KERN_INFO, LOG_FIP,
				"2848 Remove ineligible FCF (x%x) from "
				"from roundrobin bmask\n", fcf_index);
		/* Clear roundrobin bmask bit for ineligible FCF */
		lpfc_sli4_fcf_rr_index_clear(phba, fcf_index);
		/* Perform next round of roundrobin FCF failover */
		fcf_index = lpfc_sli4_fcf_rr_next_index_get(phba);
		rc = lpfc_sli4_fcf_rr_next_proc(phba->pport, fcf_index);
		if (rc)
			goto out;
		goto error_out;
	}

	if (fcf_index == phba->fcf.current_rec.fcf_indx) {
		lpfc_printf_log(phba, KERN_INFO, LOG_FIP,
				"2760 Perform FLOGI roundrobin FCF failover: "
				"FCF (x%x) back to FCF (x%x)\n",
				phba->fcf.current_rec.fcf_indx, fcf_index);
		/* Wait 500 ms before retrying FLOGI to current FCF */
		msleep(500);
		lpfc_issue_init_vfi(phba->pport);
		goto out;
	}

	/* Upload new FCF record to the failover FCF record */
	lpfc_printf_log(phba, KERN_INFO, LOG_FIP,
			"2834 Update current FCF (x%x) with new FCF (x%x)\n",
			phba->fcf.failover_rec.fcf_indx, fcf_index);
	spin_lock_irq(&phba->hbalock);
	__lpfc_update_fcf_record(phba, &phba->fcf.failover_rec,
				 new_fcf_record, addr_mode, vlan_id,
				 (boot_flag ? BOOT_ENABLE : 0));
	spin_unlock_irq(&phba->hbalock);

	current_fcf_index = phba->fcf.current_rec.fcf_indx;

	/* Unregister the current in-use FCF record */
	lpfc_unregister_fcf(phba);

	/* Replace in-use record with the new record */
	memcpy(&phba->fcf.current_rec, &phba->fcf.failover_rec,
	       sizeof(struct lpfc_fcf_rec));

	lpfc_printf_log(phba, KERN_INFO, LOG_FIP,
			"2783 Perform FLOGI roundrobin FCF failover: FCF "
			"(x%x) to FCF (x%x)\n", current_fcf_index, fcf_index);

error_out:
	lpfc_register_fcf(phba);
out:
	lpfc_sli4_mbox_cmd_free(phba, mboxq);
}

/**
 * lpfc_mbx_cmpl_read_fcf_rec - read fcf completion handler.
 * @phba: pointer to lpfc hba data structure.
 * @mboxq: pointer to mailbox object.
 *
 * This is the callback function of read FCF record mailbox command for
 * updating the eligible FCF bmask for FLOGI failure roundrobin FCF
 * failover when a new FCF event happened. If the FCF read back is
 * valid/available and it passes the connection list check, it updates
 * the bmask for the eligible FCF record for roundrobin failover.
 */
void
lpfc_mbx_cmpl_read_fcf_rec(struct lpfc_hba *phba, LPFC_MBOXQ_t *mboxq)
{
	struct fcf_record *new_fcf_record;
	uint32_t boot_flag, addr_mode;
	uint16_t fcf_index, next_fcf_index;
	uint16_t vlan_id;
	int rc;

	/* If link state is not up, no need to proceed */
	if (phba->link_state < LPFC_LINK_UP)
		goto out;

	/* If FCF discovery period is over, no need to proceed */
	if (!(phba->fcf.fcf_flag & FCF_DISCOVERY))
		goto out;

	/* Parse the FCF record from the non-embedded mailbox command */
	new_fcf_record = lpfc_sli4_fcf_rec_mbox_parse(phba, mboxq,
						      &next_fcf_index);
	if (!new_fcf_record) {
		lpfc_printf_log(phba, KERN_INFO, LOG_FIP,
				"2767 Mailbox command READ_FCF_RECORD "
				"failed to retrieve a FCF record.\n");
		goto out;
	}

	/* Check the connection list for eligibility */
	rc = lpfc_match_fcf_conn_list(phba, new_fcf_record, &boot_flag,
				      &addr_mode, &vlan_id);

	/* Log the FCF record information if turned on */
	lpfc_sli4_log_fcf_record_info(phba, new_fcf_record, vlan_id,
				      next_fcf_index);

	if (!rc)
		goto out;

	/* Update the eligible FCF record index bmask */
	fcf_index = bf_get(lpfc_fcf_record_fcf_index, new_fcf_record);

	rc = lpfc_sli4_fcf_pri_list_add(phba, fcf_index, new_fcf_record);

out:
	lpfc_sli4_mbox_cmd_free(phba, mboxq);
}

/**
 * lpfc_init_vfi_cmpl - Completion handler for init_vfi mbox command.
 * @phba: pointer to lpfc hba data structure.
 * @mboxq: pointer to mailbox data structure.
 *
 * This function handles completion of init vfi mailbox command.
 */
static void
lpfc_init_vfi_cmpl(struct lpfc_hba *phba, LPFC_MBOXQ_t *mboxq)
{
	struct lpfc_vport *vport = mboxq->vport;

	/*
	 * VFI not supported on interface type 0, just do the flogi
	 * Also continue if the VFI is in use - just use the same one.
	 */
	if (mboxq->u.mb.mbxStatus &&
	    (bf_get(lpfc_sli_intf_if_type, &phba->sli4_hba.sli_intf) !=
			LPFC_SLI_INTF_IF_TYPE_0) &&
	    mboxq->u.mb.mbxStatus != MBX_VFI_IN_USE) {
		lpfc_printf_vlog(vport, KERN_ERR,
				LOG_MBOX,
				"2891 Init VFI mailbox failed 0x%x\n",
				mboxq->u.mb.mbxStatus);
		mempool_free(mboxq, phba->mbox_mem_pool);
		lpfc_vport_set_state(vport, FC_VPORT_FAILED);
		return;
	}

	lpfc_initial_flogi(vport);
	mempool_free(mboxq, phba->mbox_mem_pool);
	return;
}

/**
 * lpfc_issue_init_vfi - Issue init_vfi mailbox command.
 * @vport: pointer to lpfc_vport data structure.
 *
 * This function issue a init_vfi mailbox command to initialize the VFI and
 * VPI for the physical port.
 */
void
lpfc_issue_init_vfi(struct lpfc_vport *vport)
{
	LPFC_MBOXQ_t *mboxq;
	int rc;
	struct lpfc_hba *phba = vport->phba;

	mboxq = mempool_alloc(phba->mbox_mem_pool, GFP_KERNEL);
	if (!mboxq) {
		lpfc_printf_vlog(vport, KERN_ERR,
			LOG_MBOX, "2892 Failed to allocate "
			"init_vfi mailbox\n");
		return;
	}
	lpfc_init_vfi(mboxq, vport);
	mboxq->mbox_cmpl = lpfc_init_vfi_cmpl;
	rc = lpfc_sli_issue_mbox(phba, mboxq, MBX_NOWAIT);
	if (rc == MBX_NOT_FINISHED) {
		lpfc_printf_vlog(vport, KERN_ERR,
			LOG_MBOX, "2893 Failed to issue init_vfi mailbox\n");
		mempool_free(mboxq, vport->phba->mbox_mem_pool);
	}
}

/**
 * lpfc_init_vpi_cmpl - Completion handler for init_vpi mbox command.
 * @phba: pointer to lpfc hba data structure.
 * @mboxq: pointer to mailbox data structure.
 *
 * This function handles completion of init vpi mailbox command.
 */
void
lpfc_init_vpi_cmpl(struct lpfc_hba *phba, LPFC_MBOXQ_t *mboxq)
{
	struct lpfc_vport *vport = mboxq->vport;
	struct lpfc_nodelist *ndlp;
	struct Scsi_Host *shost = lpfc_shost_from_vport(vport);

	if (mboxq->u.mb.mbxStatus) {
		lpfc_printf_vlog(vport, KERN_ERR,
				LOG_MBOX,
				"2609 Init VPI mailbox failed 0x%x\n",
				mboxq->u.mb.mbxStatus);
		mempool_free(mboxq, phba->mbox_mem_pool);
		lpfc_vport_set_state(vport, FC_VPORT_FAILED);
		return;
	}
	spin_lock_irq(shost->host_lock);
	vport->fc_flag &= ~FC_VPORT_NEEDS_INIT_VPI;
	spin_unlock_irq(shost->host_lock);

	/* If this port is physical port or FDISC is done, do reg_vpi */
	if ((phba->pport == vport) || (vport->port_state == LPFC_FDISC)) {
			ndlp = lpfc_findnode_did(vport, Fabric_DID);
			if (!ndlp)
				lpfc_printf_vlog(vport, KERN_ERR,
					LOG_DISCOVERY,
					"2731 Cannot find fabric "
					"controller node\n");
			else
				lpfc_register_new_vport(phba, vport, ndlp);
			mempool_free(mboxq, phba->mbox_mem_pool);
			return;
	}

	if (phba->link_flag & LS_NPIV_FAB_SUPPORTED)
		lpfc_initial_fdisc(vport);
	else {
		lpfc_vport_set_state(vport, FC_VPORT_NO_FABRIC_SUPP);
		lpfc_printf_vlog(vport, KERN_ERR, LOG_ELS,
				 "2606 No NPIV Fabric support\n");
	}
	mempool_free(mboxq, phba->mbox_mem_pool);
	return;
}

/**
 * lpfc_issue_init_vpi - Issue init_vpi mailbox command.
 * @vport: pointer to lpfc_vport data structure.
 *
 * This function issue a init_vpi mailbox command to initialize
 * VPI for the vport.
 */
void
lpfc_issue_init_vpi(struct lpfc_vport *vport)
{
	LPFC_MBOXQ_t *mboxq;
	int rc, vpi;

	if ((vport->port_type != LPFC_PHYSICAL_PORT) && (!vport->vpi)) {
		vpi = lpfc_alloc_vpi(vport->phba);
		if (!vpi) {
			lpfc_printf_vlog(vport, KERN_ERR,
					 LOG_MBOX,
					 "3303 Failed to obtain vport vpi\n");
			lpfc_vport_set_state(vport, FC_VPORT_FAILED);
			return;
		}
		vport->vpi = vpi;
	}

	mboxq = mempool_alloc(vport->phba->mbox_mem_pool, GFP_KERNEL);
	if (!mboxq) {
		lpfc_printf_vlog(vport, KERN_ERR,
			LOG_MBOX, "2607 Failed to allocate "
			"init_vpi mailbox\n");
		return;
	}
	lpfc_init_vpi(vport->phba, mboxq, vport->vpi);
	mboxq->vport = vport;
	mboxq->mbox_cmpl = lpfc_init_vpi_cmpl;
	rc = lpfc_sli_issue_mbox(vport->phba, mboxq, MBX_NOWAIT);
	if (rc == MBX_NOT_FINISHED) {
		lpfc_printf_vlog(vport, KERN_ERR,
			LOG_MBOX, "2608 Failed to issue init_vpi mailbox\n");
		mempool_free(mboxq, vport->phba->mbox_mem_pool);
	}
}

/**
 * lpfc_start_fdiscs - send fdiscs for each vports on this port.
 * @phba: pointer to lpfc hba data structure.
 *
 * This function loops through the list of vports on the @phba and issues an
 * FDISC if possible.
 */
void
lpfc_start_fdiscs(struct lpfc_hba *phba)
{
	struct lpfc_vport **vports;
	int i;

	vports = lpfc_create_vport_work_array(phba);
	if (vports != NULL) {
		for (i = 0; i <= phba->max_vports && vports[i] != NULL; i++) {
			if (vports[i]->port_type == LPFC_PHYSICAL_PORT)
				continue;
			/* There are no vpi for this vport */
			if (vports[i]->vpi > phba->max_vpi) {
				lpfc_vport_set_state(vports[i],
						     FC_VPORT_FAILED);
				continue;
			}
			if (phba->fc_topology == LPFC_TOPOLOGY_LOOP) {
				lpfc_vport_set_state(vports[i],
						     FC_VPORT_LINKDOWN);
				continue;
			}
			if (vports[i]->fc_flag & FC_VPORT_NEEDS_INIT_VPI) {
				lpfc_issue_init_vpi(vports[i]);
				continue;
			}
			if (phba->link_flag & LS_NPIV_FAB_SUPPORTED)
				lpfc_initial_fdisc(vports[i]);
			else {
				lpfc_vport_set_state(vports[i],
						     FC_VPORT_NO_FABRIC_SUPP);
				lpfc_printf_vlog(vports[i], KERN_ERR,
						 LOG_ELS,
						 "0259 No NPIV "
						 "Fabric support\n");
			}
		}
	}
	lpfc_destroy_vport_work_array(phba, vports);
}

void
lpfc_mbx_cmpl_reg_vfi(struct lpfc_hba *phba, LPFC_MBOXQ_t *mboxq)
{
	struct lpfc_dmabuf *dmabuf = mboxq->context1;
	struct lpfc_vport *vport = mboxq->vport;
	struct Scsi_Host *shost = lpfc_shost_from_vport(vport);

	/*
	 * VFI not supported for interface type 0, so ignore any mailbox
	 * error (except VFI in use) and continue with the discovery.
	 */
	if (mboxq->u.mb.mbxStatus &&
	    (bf_get(lpfc_sli_intf_if_type, &phba->sli4_hba.sli_intf) !=
			LPFC_SLI_INTF_IF_TYPE_0) &&
	    mboxq->u.mb.mbxStatus != MBX_VFI_IN_USE) {
		lpfc_printf_vlog(vport, KERN_ERR, LOG_MBOX,
			 "2018 REG_VFI mbxStatus error x%x "
			 "HBA state x%x\n",
			 mboxq->u.mb.mbxStatus, vport->port_state);
		if (phba->fc_topology == LPFC_TOPOLOGY_LOOP) {
			/* FLOGI failed, use loop map to make discovery list */
			lpfc_disc_list_loopmap(vport);
			/* Start discovery */
			lpfc_disc_start(vport);
			goto out_free_mem;
		}
		lpfc_vport_set_state(vport, FC_VPORT_FAILED);
		goto out_free_mem;
	}

	/* If the VFI is already registered, there is nothing else to do
	 * Unless this was a VFI update and we are in PT2PT mode, then
	 * we should drop through to set the port state to ready.
	 */
	if (vport->fc_flag & FC_VFI_REGISTERED)
		if (!(phba->sli_rev == LPFC_SLI_REV4 &&
		      vport->fc_flag & FC_PT2PT))
			goto out_free_mem;

	/* The VPI is implicitly registered when the VFI is registered */
	spin_lock_irq(shost->host_lock);
	vport->vpi_state |= LPFC_VPI_REGISTERED;
	vport->fc_flag |= FC_VFI_REGISTERED;
	vport->fc_flag &= ~FC_VPORT_NEEDS_REG_VPI;
	vport->fc_flag &= ~FC_VPORT_NEEDS_INIT_VPI;
	spin_unlock_irq(shost->host_lock);

	/* In case SLI4 FC loopback test, we are ready */
	if ((phba->sli_rev == LPFC_SLI_REV4) &&
	    (phba->link_flag & LS_LOOPBACK_MODE)) {
		phba->link_state = LPFC_HBA_READY;
		goto out_free_mem;
	}

	lpfc_printf_vlog(vport, KERN_INFO, LOG_SLI,
			 "3313 cmpl reg vfi  port_state:%x fc_flag:%x myDid:%x "
			 "alpacnt:%d LinkState:%x topology:%x\n",
			 vport->port_state, vport->fc_flag, vport->fc_myDID,
			 vport->phba->alpa_map[0],
			 phba->link_state, phba->fc_topology);

	if (vport->port_state == LPFC_FABRIC_CFG_LINK) {
		/*
		 * For private loop or for NPort pt2pt,
		 * just start discovery and we are done.
		 */
		if ((vport->fc_flag & FC_PT2PT) ||
		    ((phba->fc_topology == LPFC_TOPOLOGY_LOOP) &&
		    !(vport->fc_flag & FC_PUBLIC_LOOP))) {

			/* Use loop map to make discovery list */
			lpfc_disc_list_loopmap(vport);
			/* Start discovery */
			if (vport->fc_flag & FC_PT2PT)
				vport->port_state = LPFC_VPORT_READY;
			else
				lpfc_disc_start(vport);
		} else {
			lpfc_start_fdiscs(phba);
			lpfc_do_scr_ns_plogi(phba, vport);
		}
	}

out_free_mem:
	mempool_free(mboxq, phba->mbox_mem_pool);
	if (dmabuf) {
		lpfc_mbuf_free(phba, dmabuf->virt, dmabuf->phys);
		kfree(dmabuf);
	}
	return;
}

static void
lpfc_mbx_cmpl_read_sparam(struct lpfc_hba *phba, LPFC_MBOXQ_t *pmb)
{
	MAILBOX_t *mb = &pmb->u.mb;
	struct lpfc_dmabuf *mp = (struct lpfc_dmabuf *) pmb->context1;
	struct lpfc_vport  *vport = pmb->vport;
	struct Scsi_Host *shost = lpfc_shost_from_vport(vport);
	struct serv_parm *sp = &vport->fc_sparam;
	uint32_t ed_tov;

	/* Check for error */
	if (mb->mbxStatus) {
		/* READ_SPARAM mbox error <mbxStatus> state <hba_state> */
		lpfc_printf_vlog(vport, KERN_ERR, LOG_MBOX,
				 "0319 READ_SPARAM mbxStatus error x%x "
				 "hba state x%x>\n",
				 mb->mbxStatus, vport->port_state);
		lpfc_linkdown(phba);
		goto out;
	}

	memcpy((uint8_t *) &vport->fc_sparam, (uint8_t *) mp->virt,
	       sizeof (struct serv_parm));

	ed_tov = be32_to_cpu(sp->cmn.e_d_tov);
	if (sp->cmn.edtovResolution)	/* E_D_TOV ticks are in nanoseconds */
		ed_tov = (ed_tov + 999999) / 1000000;

	phba->fc_edtov = ed_tov;
	phba->fc_ratov = (2 * ed_tov) / 1000;
	if (phba->fc_ratov < FF_DEF_RATOV) {
		/* RA_TOV should be atleast 10sec for initial flogi */
		phba->fc_ratov = FF_DEF_RATOV;
	}

	lpfc_update_vport_wwn(vport);
	fc_host_port_name(shost) = wwn_to_u64(vport->fc_portname.u.wwn);
	if (vport->port_type == LPFC_PHYSICAL_PORT) {
		memcpy(&phba->wwnn, &vport->fc_nodename, sizeof(phba->wwnn));
		memcpy(&phba->wwpn, &vport->fc_portname, sizeof(phba->wwnn));
	}

	lpfc_mbuf_free(phba, mp->virt, mp->phys);
	kfree(mp);
	mempool_free(pmb, phba->mbox_mem_pool);
	return;

out:
	pmb->context1 = NULL;
	lpfc_mbuf_free(phba, mp->virt, mp->phys);
	kfree(mp);
	lpfc_issue_clear_la(phba, vport);
	mempool_free(pmb, phba->mbox_mem_pool);
	return;
}

static void
lpfc_mbx_process_link_up(struct lpfc_hba *phba, struct lpfc_mbx_read_top *la)
{
	struct lpfc_vport *vport = phba->pport;
	LPFC_MBOXQ_t *sparam_mbox, *cfglink_mbox = NULL;
	struct Scsi_Host *shost;
	int i;
	struct lpfc_dmabuf *mp;
	int rc;
	struct fcf_record *fcf_record;
	uint32_t fc_flags = 0;

	spin_lock_irq(&phba->hbalock);
	phba->fc_linkspeed = bf_get(lpfc_mbx_read_top_link_spd, la);

	if (!(phba->hba_flag & HBA_FCOE_MODE)) {
		switch (bf_get(lpfc_mbx_read_top_link_spd, la)) {
		case LPFC_LINK_SPEED_1GHZ:
		case LPFC_LINK_SPEED_2GHZ:
		case LPFC_LINK_SPEED_4GHZ:
		case LPFC_LINK_SPEED_8GHZ:
		case LPFC_LINK_SPEED_10GHZ:
		case LPFC_LINK_SPEED_16GHZ:
		case LPFC_LINK_SPEED_32GHZ:
			break;
		default:
			phba->fc_linkspeed = LPFC_LINK_SPEED_UNKNOWN;
			break;
		}
	}

	if (phba->fc_topology &&
	    phba->fc_topology != bf_get(lpfc_mbx_read_top_topology, la)) {
		lpfc_printf_log(phba, KERN_WARNING, LOG_SLI,
				"3314 Toplogy changed was 0x%x is 0x%x\n",
				phba->fc_topology,
				bf_get(lpfc_mbx_read_top_topology, la));
		phba->fc_topology_changed = 1;
	}

	phba->fc_topology = bf_get(lpfc_mbx_read_top_topology, la);
	phba->link_flag &= ~LS_NPIV_FAB_SUPPORTED;

	shost = lpfc_shost_from_vport(vport);
	if (phba->fc_topology == LPFC_TOPOLOGY_LOOP) {
		phba->sli3_options &= ~LPFC_SLI3_NPIV_ENABLED;

		/* if npiv is enabled and this adapter supports npiv log
		 * a message that npiv is not supported in this topology
		 */
		if (phba->cfg_enable_npiv && phba->max_vpi)
			lpfc_printf_log(phba, KERN_ERR, LOG_LINK_EVENT,
				"1309 Link Up Event npiv not supported in loop "
				"topology\n");
				/* Get Loop Map information */
		if (bf_get(lpfc_mbx_read_top_il, la))
			fc_flags |= FC_LBIT;

		vport->fc_myDID = bf_get(lpfc_mbx_read_top_alpa_granted, la);
		i = la->lilpBde64.tus.f.bdeSize;

		if (i == 0) {
			phba->alpa_map[0] = 0;
		} else {
			if (vport->cfg_log_verbose & LOG_LINK_EVENT) {
				int numalpa, j, k;
				union {
					uint8_t pamap[16];
					struct {
						uint32_t wd1;
						uint32_t wd2;
						uint32_t wd3;
						uint32_t wd4;
					} pa;
				} un;
				numalpa = phba->alpa_map[0];
				j = 0;
				while (j < numalpa) {
					memset(un.pamap, 0, 16);
					for (k = 1; j < numalpa; k++) {
						un.pamap[k - 1] =
							phba->alpa_map[j + 1];
						j++;
						if (k == 16)
							break;
					}
					/* Link Up Event ALPA map */
					lpfc_printf_log(phba,
							KERN_WARNING,
							LOG_LINK_EVENT,
							"1304 Link Up Event "
							"ALPA map Data: x%x "
							"x%x x%x x%x\n",
							un.pa.wd1, un.pa.wd2,
							un.pa.wd3, un.pa.wd4);
				}
			}
		}
	} else {
		if (!(phba->sli3_options & LPFC_SLI3_NPIV_ENABLED)) {
			if (phba->max_vpi && phba->cfg_enable_npiv &&
			   (phba->sli_rev >= LPFC_SLI_REV3))
				phba->sli3_options |= LPFC_SLI3_NPIV_ENABLED;
		}
		vport->fc_myDID = phba->fc_pref_DID;
		fc_flags |= FC_LBIT;
	}
	spin_unlock_irq(&phba->hbalock);

	if (fc_flags) {
		spin_lock_irq(shost->host_lock);
		vport->fc_flag |= fc_flags;
		spin_unlock_irq(shost->host_lock);
	}

	lpfc_linkup(phba);
	sparam_mbox = mempool_alloc(phba->mbox_mem_pool, GFP_KERNEL);
	if (!sparam_mbox)
		goto out;

	rc = lpfc_read_sparam(phba, sparam_mbox, 0);
	if (rc) {
		mempool_free(sparam_mbox, phba->mbox_mem_pool);
		goto out;
	}
	sparam_mbox->vport = vport;
	sparam_mbox->mbox_cmpl = lpfc_mbx_cmpl_read_sparam;
	rc = lpfc_sli_issue_mbox(phba, sparam_mbox, MBX_NOWAIT);
	if (rc == MBX_NOT_FINISHED) {
		mp = (struct lpfc_dmabuf *) sparam_mbox->context1;
		lpfc_mbuf_free(phba, mp->virt, mp->phys);
		kfree(mp);
		mempool_free(sparam_mbox, phba->mbox_mem_pool);
		goto out;
	}

	if (!(phba->hba_flag & HBA_FCOE_MODE)) {
		cfglink_mbox = mempool_alloc(phba->mbox_mem_pool, GFP_KERNEL);
		if (!cfglink_mbox)
			goto out;
		vport->port_state = LPFC_LOCAL_CFG_LINK;
		lpfc_config_link(phba, cfglink_mbox);
		cfglink_mbox->vport = vport;
		cfglink_mbox->mbox_cmpl = lpfc_mbx_cmpl_local_config_link;
		rc = lpfc_sli_issue_mbox(phba, cfglink_mbox, MBX_NOWAIT);
		if (rc == MBX_NOT_FINISHED) {
			mempool_free(cfglink_mbox, phba->mbox_mem_pool);
			goto out;
		}
	} else {
		vport->port_state = LPFC_VPORT_UNKNOWN;
		/*
		 * Add the driver's default FCF record at FCF index 0 now. This
		 * is phase 1 implementation that support FCF index 0 and driver
		 * defaults.
		 */
		if (!(phba->hba_flag & HBA_FIP_SUPPORT)) {
			fcf_record = kzalloc(sizeof(struct fcf_record),
					GFP_KERNEL);
			if (unlikely(!fcf_record)) {
				lpfc_printf_log(phba, KERN_ERR,
					LOG_MBOX | LOG_SLI,
					"2554 Could not allocate memory for "
					"fcf record\n");
				rc = -ENODEV;
				goto out;
			}

			lpfc_sli4_build_dflt_fcf_record(phba, fcf_record,
						LPFC_FCOE_FCF_DEF_INDEX);
			rc = lpfc_sli4_add_fcf_record(phba, fcf_record);
			if (unlikely(rc)) {
				lpfc_printf_log(phba, KERN_ERR,
					LOG_MBOX | LOG_SLI,
					"2013 Could not manually add FCF "
					"record 0, status %d\n", rc);
				rc = -ENODEV;
				kfree(fcf_record);
				goto out;
			}
			kfree(fcf_record);
		}
		/*
		 * The driver is expected to do FIP/FCF. Call the port
		 * and get the FCF Table.
		 */
		spin_lock_irq(&phba->hbalock);
		if (phba->hba_flag & FCF_TS_INPROG) {
			spin_unlock_irq(&phba->hbalock);
			return;
		}
		/* This is the initial FCF discovery scan */
		phba->fcf.fcf_flag |= FCF_INIT_DISC;
		spin_unlock_irq(&phba->hbalock);
		lpfc_printf_log(phba, KERN_INFO, LOG_FIP | LOG_DISCOVERY,
				"2778 Start FCF table scan at linkup\n");
		rc = lpfc_sli4_fcf_scan_read_fcf_rec(phba,
						     LPFC_FCOE_FCF_GET_FIRST);
		if (rc) {
			spin_lock_irq(&phba->hbalock);
			phba->fcf.fcf_flag &= ~FCF_INIT_DISC;
			spin_unlock_irq(&phba->hbalock);
			goto out;
		}
		/* Reset FCF roundrobin bmask for new discovery */
		lpfc_sli4_clear_fcf_rr_bmask(phba);
	}

	return;
out:
	lpfc_vport_set_state(vport, FC_VPORT_FAILED);
	lpfc_printf_vlog(vport, KERN_ERR, LOG_MBOX,
			 "0263 Discovery Mailbox error: state: 0x%x : %p %p\n",
			 vport->port_state, sparam_mbox, cfglink_mbox);
	lpfc_issue_clear_la(phba, vport);
	return;
}

static void
lpfc_enable_la(struct lpfc_hba *phba)
{
	uint32_t control;
	struct lpfc_sli *psli = &phba->sli;
	spin_lock_irq(&phba->hbalock);
	psli->sli_flag |= LPFC_PROCESS_LA;
	if (phba->sli_rev <= LPFC_SLI_REV3) {
		control = readl(phba->HCregaddr);
		control |= HC_LAINT_ENA;
		writel(control, phba->HCregaddr);
		readl(phba->HCregaddr); /* flush */
	}
	spin_unlock_irq(&phba->hbalock);
}

static void
lpfc_mbx_issue_link_down(struct lpfc_hba *phba)
{
	lpfc_linkdown(phba);
	lpfc_enable_la(phba);
	lpfc_unregister_unused_fcf(phba);
	/* turn on Link Attention interrupts - no CLEAR_LA needed */
}


/*
 * This routine handles processing a READ_TOPOLOGY mailbox
 * command upon completion. It is setup in the LPFC_MBOXQ
 * as the completion routine when the command is
 * handed off to the SLI layer. SLI4 only.
 */
void
lpfc_mbx_cmpl_read_topology(struct lpfc_hba *phba, LPFC_MBOXQ_t *pmb)
{
	struct lpfc_vport *vport = pmb->vport;
	struct Scsi_Host  *shost = lpfc_shost_from_vport(vport);
	struct lpfc_mbx_read_top *la;
	struct lpfc_sli_ring *pring;
	MAILBOX_t *mb = &pmb->u.mb;
	struct lpfc_dmabuf *mp = (struct lpfc_dmabuf *) (pmb->context1);
	uint8_t attn_type;

	/* Unblock ELS traffic */
	pring = lpfc_phba_elsring(phba);
	pring->flag &= ~LPFC_STOP_IOCB_EVENT;

	/* Check for error */
	if (mb->mbxStatus) {
		lpfc_printf_log(phba, KERN_INFO, LOG_LINK_EVENT,
				"1307 READ_LA mbox error x%x state x%x\n",
				mb->mbxStatus, vport->port_state);
		lpfc_mbx_issue_link_down(phba);
		phba->link_state = LPFC_HBA_ERROR;
		goto lpfc_mbx_cmpl_read_topology_free_mbuf;
	}

	la = (struct lpfc_mbx_read_top *) &pmb->u.mb.un.varReadTop;
	attn_type = bf_get(lpfc_mbx_read_top_att_type, la);

	memcpy(&phba->alpa_map[0], mp->virt, 128);

	spin_lock_irq(shost->host_lock);
	if (bf_get(lpfc_mbx_read_top_pb, la))
		vport->fc_flag |= FC_BYPASSED_MODE;
	else
		vport->fc_flag &= ~FC_BYPASSED_MODE;
	spin_unlock_irq(shost->host_lock);

	if (phba->fc_eventTag <= la->eventTag) {
		phba->fc_stat.LinkMultiEvent++;
		if (attn_type == LPFC_ATT_LINK_UP)
			if (phba->fc_eventTag != 0)
				lpfc_linkdown(phba);
	}

	phba->fc_eventTag = la->eventTag;
	if (phba->sli_rev < LPFC_SLI_REV4) {
		spin_lock_irq(&phba->hbalock);
		if (bf_get(lpfc_mbx_read_top_mm, la))
			phba->sli.sli_flag |= LPFC_MENLO_MAINT;
		else
			phba->sli.sli_flag &= ~LPFC_MENLO_MAINT;
		spin_unlock_irq(&phba->hbalock);
	}

	phba->link_events++;
	if ((attn_type == LPFC_ATT_LINK_UP) &&
	    !(phba->sli.sli_flag & LPFC_MENLO_MAINT)) {
		phba->fc_stat.LinkUp++;
		if (phba->link_flag & LS_LOOPBACK_MODE) {
			lpfc_printf_log(phba, KERN_ERR, LOG_LINK_EVENT,
					"1306 Link Up Event in loop back mode "
					"x%x received Data: x%x x%x x%x x%x\n",
					la->eventTag, phba->fc_eventTag,
					bf_get(lpfc_mbx_read_top_alpa_granted,
					       la),
					bf_get(lpfc_mbx_read_top_link_spd, la),
					phba->alpa_map[0]);
		} else {
			lpfc_printf_log(phba, KERN_ERR, LOG_LINK_EVENT,
					"1303 Link Up Event x%x received "
					"Data: x%x x%x x%x x%x x%x x%x %d\n",
					la->eventTag, phba->fc_eventTag,
					bf_get(lpfc_mbx_read_top_alpa_granted,
					       la),
					bf_get(lpfc_mbx_read_top_link_spd, la),
					phba->alpa_map[0],
					bf_get(lpfc_mbx_read_top_mm, la),
					bf_get(lpfc_mbx_read_top_fa, la),
					phba->wait_4_mlo_maint_flg);
		}
		lpfc_mbx_process_link_up(phba, la);
	} else if (attn_type == LPFC_ATT_LINK_DOWN ||
		   attn_type == LPFC_ATT_UNEXP_WWPN) {
		phba->fc_stat.LinkDown++;
		if (phba->link_flag & LS_LOOPBACK_MODE)
			lpfc_printf_log(phba, KERN_ERR, LOG_LINK_EVENT,
				"1308 Link Down Event in loop back mode "
				"x%x received "
				"Data: x%x x%x x%x\n",
				la->eventTag, phba->fc_eventTag,
				phba->pport->port_state, vport->fc_flag);
		else if (attn_type == LPFC_ATT_UNEXP_WWPN)
			lpfc_printf_log(phba, KERN_ERR, LOG_LINK_EVENT,
				"1313 Link Down UNEXP WWPN Event x%x received "
				"Data: x%x x%x x%x x%x x%x\n",
				la->eventTag, phba->fc_eventTag,
				phba->pport->port_state, vport->fc_flag,
				bf_get(lpfc_mbx_read_top_mm, la),
				bf_get(lpfc_mbx_read_top_fa, la));
		else
			lpfc_printf_log(phba, KERN_ERR, LOG_LINK_EVENT,
				"1305 Link Down Event x%x received "
				"Data: x%x x%x x%x x%x x%x\n",
				la->eventTag, phba->fc_eventTag,
				phba->pport->port_state, vport->fc_flag,
				bf_get(lpfc_mbx_read_top_mm, la),
				bf_get(lpfc_mbx_read_top_fa, la));
		lpfc_mbx_issue_link_down(phba);
	}
	if (phba->sli.sli_flag & LPFC_MENLO_MAINT &&
	    attn_type == LPFC_ATT_LINK_UP) {
		if (phba->link_state != LPFC_LINK_DOWN) {
			phba->fc_stat.LinkDown++;
			lpfc_printf_log(phba, KERN_ERR, LOG_LINK_EVENT,
				"1312 Link Down Event x%x received "
				"Data: x%x x%x x%x\n",
				la->eventTag, phba->fc_eventTag,
				phba->pport->port_state, vport->fc_flag);
			lpfc_mbx_issue_link_down(phba);
		} else
			lpfc_enable_la(phba);

		lpfc_printf_log(phba, KERN_ERR, LOG_LINK_EVENT,
				"1310 Menlo Maint Mode Link up Event x%x rcvd "
				"Data: x%x x%x x%x\n",
				la->eventTag, phba->fc_eventTag,
				phba->pport->port_state, vport->fc_flag);
		/*
		 * The cmnd that triggered this will be waiting for this
		 * signal.
		 */
		/* WAKEUP for MENLO_SET_MODE or MENLO_RESET command. */
		if (phba->wait_4_mlo_maint_flg) {
			phba->wait_4_mlo_maint_flg = 0;
			wake_up_interruptible(&phba->wait_4_mlo_m_q);
		}
	}

	if ((phba->sli_rev < LPFC_SLI_REV4) &&
	    bf_get(lpfc_mbx_read_top_fa, la)) {
		if (phba->sli.sli_flag & LPFC_MENLO_MAINT)
			lpfc_issue_clear_la(phba, vport);
		lpfc_printf_log(phba, KERN_INFO, LOG_LINK_EVENT,
				"1311 fa %d\n",
				bf_get(lpfc_mbx_read_top_fa, la));
	}

lpfc_mbx_cmpl_read_topology_free_mbuf:
	lpfc_mbuf_free(phba, mp->virt, mp->phys);
	kfree(mp);
	mempool_free(pmb, phba->mbox_mem_pool);
	return;
}

/*
 * This routine handles processing a REG_LOGIN mailbox
 * command upon completion. It is setup in the LPFC_MBOXQ
 * as the completion routine when the command is
 * handed off to the SLI layer.
 */
void
lpfc_mbx_cmpl_reg_login(struct lpfc_hba *phba, LPFC_MBOXQ_t *pmb)
{
	struct lpfc_vport  *vport = pmb->vport;
	struct lpfc_dmabuf *mp = (struct lpfc_dmabuf *) (pmb->context1);
	struct lpfc_nodelist *ndlp = (struct lpfc_nodelist *) pmb->context2;
	struct Scsi_Host  *shost = lpfc_shost_from_vport(vport);

	pmb->context1 = NULL;
	pmb->context2 = NULL;

	lpfc_printf_vlog(vport, KERN_INFO, LOG_SLI,
			 "0002 rpi:%x DID:%x flg:%x %d map:%x %p\n",
			 ndlp->nlp_rpi, ndlp->nlp_DID, ndlp->nlp_flag,
			 kref_read(&ndlp->kref),
			 ndlp->nlp_usg_map, ndlp);
	if (ndlp->nlp_flag & NLP_REG_LOGIN_SEND)
		ndlp->nlp_flag &= ~NLP_REG_LOGIN_SEND;

	if (ndlp->nlp_flag & NLP_IGNR_REG_CMPL ||
	    ndlp->nlp_state != NLP_STE_REG_LOGIN_ISSUE) {
		/* We rcvd a rscn after issuing this
		 * mbox reg login, we may have cycled
		 * back through the state and be
		 * back at reg login state so this
		 * mbox needs to be ignored becase
		 * there is another reg login in
		 * process.
		 */
		spin_lock_irq(shost->host_lock);
		ndlp->nlp_flag &= ~NLP_IGNR_REG_CMPL;
		spin_unlock_irq(shost->host_lock);

		/*
		 * We cannot leave the RPI registered because
		 * if we go thru discovery again for this ndlp
		 * a subsequent REG_RPI will fail.
		 */
		ndlp->nlp_flag |= NLP_RPI_REGISTERED;
		lpfc_unreg_rpi(vport, ndlp);
	}

	/* Call state machine */
	lpfc_disc_state_machine(vport, ndlp, pmb, NLP_EVT_CMPL_REG_LOGIN);

	lpfc_mbuf_free(phba, mp->virt, mp->phys);
	kfree(mp);
	mempool_free(pmb, phba->mbox_mem_pool);
	/* decrement the node reference count held for this callback
	 * function.
	 */
	lpfc_nlp_put(ndlp);

	return;
}

static void
lpfc_mbx_cmpl_unreg_vpi(struct lpfc_hba *phba, LPFC_MBOXQ_t *pmb)
{
	MAILBOX_t *mb = &pmb->u.mb;
	struct lpfc_vport *vport = pmb->vport;
	struct Scsi_Host  *shost = lpfc_shost_from_vport(vport);

	switch (mb->mbxStatus) {
	case 0x0011:
	case 0x0020:
		lpfc_printf_vlog(vport, KERN_INFO, LOG_NODE,
				 "0911 cmpl_unreg_vpi, mb status = 0x%x\n",
				 mb->mbxStatus);
		break;
	/* If VPI is busy, reset the HBA */
	case 0x9700:
		lpfc_printf_vlog(vport, KERN_ERR, LOG_NODE,
			"2798 Unreg_vpi failed vpi 0x%x, mb status = 0x%x\n",
			vport->vpi, mb->mbxStatus);
		if (!(phba->pport->load_flag & FC_UNLOADING))
			lpfc_workq_post_event(phba, NULL, NULL,
				LPFC_EVT_RESET_HBA);
	}
	spin_lock_irq(shost->host_lock);
	vport->vpi_state &= ~LPFC_VPI_REGISTERED;
	vport->fc_flag |= FC_VPORT_NEEDS_REG_VPI;
	spin_unlock_irq(shost->host_lock);
	vport->unreg_vpi_cmpl = VPORT_OK;
	mempool_free(pmb, phba->mbox_mem_pool);
	lpfc_cleanup_vports_rrqs(vport, NULL);
	/*
	 * This shost reference might have been taken at the beginning of
	 * lpfc_vport_delete()
	 */
	if ((vport->load_flag & FC_UNLOADING) && (vport != phba->pport))
		scsi_host_put(shost);
}

int
lpfc_mbx_unreg_vpi(struct lpfc_vport *vport)
{
	struct lpfc_hba  *phba = vport->phba;
	LPFC_MBOXQ_t *mbox;
	int rc;

	mbox = mempool_alloc(phba->mbox_mem_pool, GFP_KERNEL);
	if (!mbox)
		return 1;

	lpfc_unreg_vpi(phba, vport->vpi, mbox);
	mbox->vport = vport;
	mbox->mbox_cmpl = lpfc_mbx_cmpl_unreg_vpi;
	rc = lpfc_sli_issue_mbox(phba, mbox, MBX_NOWAIT);
	if (rc == MBX_NOT_FINISHED) {
		lpfc_printf_vlog(vport, KERN_ERR, LOG_MBOX | LOG_VPORT,
				 "1800 Could not issue unreg_vpi\n");
		mempool_free(mbox, phba->mbox_mem_pool);
		vport->unreg_vpi_cmpl = VPORT_ERROR;
		return rc;
	}
	return 0;
}

static void
lpfc_mbx_cmpl_reg_vpi(struct lpfc_hba *phba, LPFC_MBOXQ_t *pmb)
{
	struct lpfc_vport *vport = pmb->vport;
	struct Scsi_Host  *shost = lpfc_shost_from_vport(vport);
	MAILBOX_t *mb = &pmb->u.mb;

	switch (mb->mbxStatus) {
	case 0x0011:
	case 0x9601:
	case 0x9602:
		lpfc_printf_vlog(vport, KERN_INFO, LOG_NODE,
				 "0912 cmpl_reg_vpi, mb status = 0x%x\n",
				 mb->mbxStatus);
		lpfc_vport_set_state(vport, FC_VPORT_FAILED);
		spin_lock_irq(shost->host_lock);
		vport->fc_flag &= ~(FC_FABRIC | FC_PUBLIC_LOOP);
		spin_unlock_irq(shost->host_lock);
		vport->fc_myDID = 0;

		if ((phba->cfg_enable_fc4_type == LPFC_ENABLE_BOTH) ||
		    (phba->cfg_enable_fc4_type == LPFC_ENABLE_NVME)) {
			if (phba->nvmet_support)
				lpfc_nvmet_update_targetport(phba);
			else
				lpfc_nvme_update_localport(vport);
		}
		goto out;
	}

	spin_lock_irq(shost->host_lock);
	vport->vpi_state |= LPFC_VPI_REGISTERED;
	vport->fc_flag &= ~FC_VPORT_NEEDS_REG_VPI;
	spin_unlock_irq(shost->host_lock);
	vport->num_disc_nodes = 0;
	/* go thru NPR list and issue ELS PLOGIs */
	if (vport->fc_npr_cnt)
		lpfc_els_disc_plogi(vport);

	if (!vport->num_disc_nodes) {
		spin_lock_irq(shost->host_lock);
		vport->fc_flag &= ~FC_NDISC_ACTIVE;
		spin_unlock_irq(shost->host_lock);
		lpfc_can_disctmo(vport);
	}
	vport->port_state = LPFC_VPORT_READY;

out:
	mempool_free(pmb, phba->mbox_mem_pool);
	return;
}

/**
 * lpfc_create_static_vport - Read HBA config region to create static vports.
 * @phba: pointer to lpfc hba data structure.
 *
 * This routine issue a DUMP mailbox command for config region 22 to get
 * the list of static vports to be created. The function create vports
 * based on the information returned from the HBA.
 **/
void
lpfc_create_static_vport(struct lpfc_hba *phba)
{
	LPFC_MBOXQ_t *pmb = NULL;
	MAILBOX_t *mb;
	struct static_vport_info *vport_info;
	int mbx_wait_rc = 0, i;
	struct fc_vport_identifiers vport_id;
	struct fc_vport *new_fc_vport;
	struct Scsi_Host *shost;
	struct lpfc_vport *vport;
	uint16_t offset = 0;
	uint8_t *vport_buff;
	struct lpfc_dmabuf *mp;
	uint32_t byte_count = 0;

	pmb = mempool_alloc(phba->mbox_mem_pool, GFP_KERNEL);
	if (!pmb) {
		lpfc_printf_log(phba, KERN_ERR, LOG_INIT,
				"0542 lpfc_create_static_vport failed to"
				" allocate mailbox memory\n");
		return;
	}
	memset(pmb, 0, sizeof(LPFC_MBOXQ_t));
	mb = &pmb->u.mb;

	vport_info = kzalloc(sizeof(struct static_vport_info), GFP_KERNEL);
	if (!vport_info) {
		lpfc_printf_log(phba, KERN_ERR, LOG_INIT,
				"0543 lpfc_create_static_vport failed to"
				" allocate vport_info\n");
		mempool_free(pmb, phba->mbox_mem_pool);
		return;
	}

	vport_buff = (uint8_t *) vport_info;
	do {
		/* free dma buffer from previous round */
		if (pmb->context1) {
			mp = (struct lpfc_dmabuf *)pmb->context1;
			lpfc_mbuf_free(phba, mp->virt, mp->phys);
			kfree(mp);
		}
		if (lpfc_dump_static_vport(phba, pmb, offset))
			goto out;

		pmb->vport = phba->pport;
		mbx_wait_rc = lpfc_sli_issue_mbox_wait(phba, pmb,
							LPFC_MBOX_TMO);

		if ((mbx_wait_rc != MBX_SUCCESS) || mb->mbxStatus) {
			lpfc_printf_log(phba, KERN_WARNING, LOG_INIT,
				"0544 lpfc_create_static_vport failed to"
				" issue dump mailbox command ret 0x%x "
				"status 0x%x\n",
				mbx_wait_rc, mb->mbxStatus);
			goto out;
		}

		if (phba->sli_rev == LPFC_SLI_REV4) {
			byte_count = pmb->u.mqe.un.mb_words[5];
			mp = (struct lpfc_dmabuf *)pmb->context1;
			if (byte_count > sizeof(struct static_vport_info) -
					offset)
				byte_count = sizeof(struct static_vport_info)
					- offset;
			memcpy(vport_buff + offset, mp->virt, byte_count);
			offset += byte_count;
		} else {
			if (mb->un.varDmp.word_cnt >
				sizeof(struct static_vport_info) - offset)
				mb->un.varDmp.word_cnt =
					sizeof(struct static_vport_info)
						- offset;
			byte_count = mb->un.varDmp.word_cnt;
			lpfc_sli_pcimem_bcopy(((uint8_t *)mb) + DMP_RSP_OFFSET,
				vport_buff + offset,
				byte_count);

			offset += byte_count;
		}

	} while (byte_count &&
		offset < sizeof(struct static_vport_info));


	if ((le32_to_cpu(vport_info->signature) != VPORT_INFO_SIG) ||
		((le32_to_cpu(vport_info->rev) & VPORT_INFO_REV_MASK)
			!= VPORT_INFO_REV)) {
		lpfc_printf_log(phba, KERN_ERR, LOG_INIT,
			"0545 lpfc_create_static_vport bad"
			" information header 0x%x 0x%x\n",
			le32_to_cpu(vport_info->signature),
			le32_to_cpu(vport_info->rev) & VPORT_INFO_REV_MASK);

		goto out;
	}

	shost = lpfc_shost_from_vport(phba->pport);

	for (i = 0; i < MAX_STATIC_VPORT_COUNT; i++) {
		memset(&vport_id, 0, sizeof(vport_id));
		vport_id.port_name = wwn_to_u64(vport_info->vport_list[i].wwpn);
		vport_id.node_name = wwn_to_u64(vport_info->vport_list[i].wwnn);
		if (!vport_id.port_name || !vport_id.node_name)
			continue;

		vport_id.roles = FC_PORT_ROLE_FCP_INITIATOR;
		vport_id.vport_type = FC_PORTTYPE_NPIV;
		vport_id.disable = false;
		new_fc_vport = fc_vport_create(shost, 0, &vport_id);

		if (!new_fc_vport) {
			lpfc_printf_log(phba, KERN_WARNING, LOG_INIT,
				"0546 lpfc_create_static_vport failed to"
				" create vport\n");
			continue;
		}

		vport = *(struct lpfc_vport **)new_fc_vport->dd_data;
		vport->vport_flag |= STATIC_VPORT;
	}

out:
	kfree(vport_info);
	if (mbx_wait_rc != MBX_TIMEOUT) {
		if (pmb->context1) {
			mp = (struct lpfc_dmabuf *)pmb->context1;
			lpfc_mbuf_free(phba, mp->virt, mp->phys);
			kfree(mp);
		}
		mempool_free(pmb, phba->mbox_mem_pool);
	}

	return;
}

/*
 * This routine handles processing a Fabric REG_LOGIN mailbox
 * command upon completion. It is setup in the LPFC_MBOXQ
 * as the completion routine when the command is
 * handed off to the SLI layer.
 */
void
lpfc_mbx_cmpl_fabric_reg_login(struct lpfc_hba *phba, LPFC_MBOXQ_t *pmb)
{
	struct lpfc_vport *vport = pmb->vport;
	MAILBOX_t *mb = &pmb->u.mb;
	struct lpfc_dmabuf *mp = (struct lpfc_dmabuf *) (pmb->context1);
	struct lpfc_nodelist *ndlp;
	struct Scsi_Host *shost;

	ndlp = (struct lpfc_nodelist *) pmb->context2;
	pmb->context1 = NULL;
	pmb->context2 = NULL;

	if (mb->mbxStatus) {
		lpfc_printf_vlog(vport, KERN_ERR, LOG_MBOX,
				 "0258 Register Fabric login error: 0x%x\n",
				 mb->mbxStatus);
		lpfc_mbuf_free(phba, mp->virt, mp->phys);
		kfree(mp);
		mempool_free(pmb, phba->mbox_mem_pool);

		if (phba->fc_topology == LPFC_TOPOLOGY_LOOP) {
			/* FLOGI failed, use loop map to make discovery list */
			lpfc_disc_list_loopmap(vport);

			/* Start discovery */
			lpfc_disc_start(vport);
			/* Decrement the reference count to ndlp after the
			 * reference to the ndlp are done.
			 */
			lpfc_nlp_put(ndlp);
			return;
		}

		lpfc_vport_set_state(vport, FC_VPORT_FAILED);
		/* Decrement the reference count to ndlp after the reference
		 * to the ndlp are done.
		 */
		lpfc_nlp_put(ndlp);
		return;
	}

	if (phba->sli_rev < LPFC_SLI_REV4)
		ndlp->nlp_rpi = mb->un.varWords[0];
	ndlp->nlp_flag |= NLP_RPI_REGISTERED;
	ndlp->nlp_type |= NLP_FABRIC;
	lpfc_nlp_set_state(vport, ndlp, NLP_STE_UNMAPPED_NODE);

	if (vport->port_state == LPFC_FABRIC_CFG_LINK) {
		/* when physical port receive logo donot start
		 * vport discovery */
		if (!(vport->fc_flag & FC_LOGO_RCVD_DID_CHNG))
			lpfc_start_fdiscs(phba);
		else {
			shost = lpfc_shost_from_vport(vport);
			spin_lock_irq(shost->host_lock);
			vport->fc_flag &= ~FC_LOGO_RCVD_DID_CHNG ;
			spin_unlock_irq(shost->host_lock);
		}
		lpfc_do_scr_ns_plogi(phba, vport);
	}

	lpfc_mbuf_free(phba, mp->virt, mp->phys);
	kfree(mp);
	mempool_free(pmb, phba->mbox_mem_pool);

	/* Drop the reference count from the mbox at the end after
	 * all the current reference to the ndlp have been done.
	 */
	lpfc_nlp_put(ndlp);
	return;
}

 /*
  * This routine will issue a GID_FT for each FC4 Type supported
  * by the driver. ALL GID_FTs must complete before discovery is started.
  */
int
lpfc_issue_gidft(struct lpfc_vport *vport)
{
	struct lpfc_hba *phba = vport->phba;

	/* Good status, issue CT Request to NameServer */
	if ((phba->cfg_enable_fc4_type == LPFC_ENABLE_BOTH) ||
	    (phba->cfg_enable_fc4_type == LPFC_ENABLE_FCP)) {
		if (lpfc_ns_cmd(vport, SLI_CTNS_GID_FT, 0, SLI_CTPT_FCP)) {
			/* Cannot issue NameServer FCP Query, so finish up
			 * discovery
			 */
			lpfc_printf_vlog(vport, KERN_ERR, LOG_SLI,
					 "0604 %s FC TYPE %x %s\n",
					 "Failed to issue GID_FT to ",
					 FC_TYPE_FCP,
					 "Finishing discovery.");
			return 0;
		}
		vport->gidft_inp++;
	}

	if ((phba->cfg_enable_fc4_type == LPFC_ENABLE_BOTH) ||
	    (phba->cfg_enable_fc4_type == LPFC_ENABLE_NVME)) {
		if (lpfc_ns_cmd(vport, SLI_CTNS_GID_FT, 0, SLI_CTPT_NVME)) {
			/* Cannot issue NameServer NVME Query, so finish up
			 * discovery
			 */
			lpfc_printf_vlog(vport, KERN_ERR, LOG_SLI,
					 "0605 %s FC_TYPE %x %s %d\n",
					 "Failed to issue GID_FT to ",
					 FC_TYPE_NVME,
					 "Finishing discovery: gidftinp ",
					 vport->gidft_inp);
			if (vport->gidft_inp == 0)
				return 0;
		} else
			vport->gidft_inp++;
	}
	return vport->gidft_inp;
}

/*
 * This routine handles processing a NameServer REG_LOGIN mailbox
 * command upon completion. It is setup in the LPFC_MBOXQ
 * as the completion routine when the command is
 * handed off to the SLI layer.
 */
void
lpfc_mbx_cmpl_ns_reg_login(struct lpfc_hba *phba, LPFC_MBOXQ_t *pmb)
{
	MAILBOX_t *mb = &pmb->u.mb;
	struct lpfc_dmabuf *mp = (struct lpfc_dmabuf *) (pmb->context1);
	struct lpfc_nodelist *ndlp = (struct lpfc_nodelist *) pmb->context2;
	struct lpfc_vport *vport = pmb->vport;

	pmb->context1 = NULL;
	pmb->context2 = NULL;
	vport->gidft_inp = 0;

	if (mb->mbxStatus) {
		lpfc_printf_vlog(vport, KERN_ERR, LOG_ELS,
				 "0260 Register NameServer error: 0x%x\n",
				 mb->mbxStatus);

out:
		/* decrement the node reference count held for this
		 * callback function.
		 */
		lpfc_nlp_put(ndlp);
		lpfc_mbuf_free(phba, mp->virt, mp->phys);
		kfree(mp);
		mempool_free(pmb, phba->mbox_mem_pool);

		/* If no other thread is using the ndlp, free it */
		lpfc_nlp_not_used(ndlp);

		if (phba->fc_topology == LPFC_TOPOLOGY_LOOP) {
			/*
			 * RegLogin failed, use loop map to make discovery
			 * list
			 */
			lpfc_disc_list_loopmap(vport);

			/* Start discovery */
			lpfc_disc_start(vport);
			return;
		}
		lpfc_vport_set_state(vport, FC_VPORT_FAILED);
		return;
	}

	if (phba->sli_rev < LPFC_SLI_REV4)
		ndlp->nlp_rpi = mb->un.varWords[0];
	ndlp->nlp_flag |= NLP_RPI_REGISTERED;
	ndlp->nlp_type |= NLP_FABRIC;
	lpfc_nlp_set_state(vport, ndlp, NLP_STE_UNMAPPED_NODE);
	lpfc_printf_vlog(vport, KERN_INFO, LOG_SLI,
			 "0003 rpi:%x DID:%x flg:%x %d map%x %p\n",
			 ndlp->nlp_rpi, ndlp->nlp_DID, ndlp->nlp_flag,
			 kref_read(&ndlp->kref),
			 ndlp->nlp_usg_map, ndlp);

	if (vport->port_state < LPFC_VPORT_READY) {
		/* Link up discovery requires Fabric registration. */
		lpfc_ns_cmd(vport, SLI_CTNS_RNN_ID, 0, 0);
		lpfc_ns_cmd(vport, SLI_CTNS_RSNN_NN, 0, 0);
		lpfc_ns_cmd(vport, SLI_CTNS_RSPN_ID, 0, 0);
		lpfc_ns_cmd(vport, SLI_CTNS_RFT_ID, 0, 0);

		if ((phba->cfg_enable_fc4_type == LPFC_ENABLE_BOTH) ||
		    (phba->cfg_enable_fc4_type == LPFC_ENABLE_FCP))
			lpfc_ns_cmd(vport, SLI_CTNS_RFF_ID, 0, FC_TYPE_FCP);

		if ((phba->cfg_enable_fc4_type == LPFC_ENABLE_BOTH) ||
		    (phba->cfg_enable_fc4_type == LPFC_ENABLE_NVME))
			lpfc_ns_cmd(vport, SLI_CTNS_RFF_ID, 0,
				    FC_TYPE_NVME);

		/* Issue SCR just before NameServer GID_FT Query */
		lpfc_issue_els_scr(vport, SCR_DID, 0);
	}

	vport->fc_ns_retry = 0;
	if (lpfc_issue_gidft(vport) == 0)
		goto out;

	/*
	 * At this point in time we may need to wait for multiple
	 * SLI_CTNS_GID_FT CT commands to complete before we start discovery.
	 *
	 * decrement the node reference count held for this
	 * callback function.
	 */
	lpfc_nlp_put(ndlp);
	lpfc_mbuf_free(phba, mp->virt, mp->phys);
	kfree(mp);
	mempool_free(pmb, phba->mbox_mem_pool);

	return;
}

static void
lpfc_register_remote_port(struct lpfc_vport *vport, struct lpfc_nodelist *ndlp)
{
	struct Scsi_Host *shost = lpfc_shost_from_vport(vport);
	struct fc_rport  *rport;
	struct lpfc_rport_data *rdata;
	struct fc_rport_identifiers rport_ids;
	struct lpfc_hba  *phba = vport->phba;

	if (phba->cfg_enable_fc4_type == LPFC_ENABLE_NVME)
		return;

	/* Remote port has reappeared. Re-register w/ FC transport */
	rport_ids.node_name = wwn_to_u64(ndlp->nlp_nodename.u.wwn);
	rport_ids.port_name = wwn_to_u64(ndlp->nlp_portname.u.wwn);
	rport_ids.port_id = ndlp->nlp_DID;
	rport_ids.roles = FC_RPORT_ROLE_UNKNOWN;

	/*
	 * We leave our node pointer in rport->dd_data when we unregister a
	 * FCP target port.  But fc_remote_port_add zeros the space to which
	 * rport->dd_data points.  So, if we're reusing a previously
	 * registered port, drop the reference that we took the last time we
	 * registered the port.
	 */
	rport = ndlp->rport;
	if (rport) {
		rdata = rport->dd_data;
		/* break the link before dropping the ref */
		ndlp->rport = NULL;
		if (rdata) {
			if (rdata->pnode == ndlp)
				lpfc_nlp_put(ndlp);
			rdata->pnode = NULL;
		}
		/* drop reference for earlier registeration */
		put_device(&rport->dev);
	}

	lpfc_debugfs_disc_trc(vport, LPFC_DISC_TRC_RPORT,
		"rport add:       did:x%x flg:x%x type x%x",
		ndlp->nlp_DID, ndlp->nlp_flag, ndlp->nlp_type);

	/* Don't add the remote port if unloading. */
	if (vport->load_flag & FC_UNLOADING)
		return;

	ndlp->rport = rport = fc_remote_port_add(shost, 0, &rport_ids);
	if (!rport || !get_device(&rport->dev)) {
		dev_printk(KERN_WARNING, &phba->pcidev->dev,
			   "Warning: fc_remote_port_add failed\n");
		return;
	}

	/* initialize static port data */
	rport->maxframe_size = ndlp->nlp_maxframe;
	rport->supported_classes = ndlp->nlp_class_sup;
	rdata = rport->dd_data;
	rdata->pnode = lpfc_nlp_get(ndlp);

	if (ndlp->nlp_type & NLP_FCP_TARGET)
		rport_ids.roles |= FC_RPORT_ROLE_FCP_TARGET;
	if (ndlp->nlp_type & NLP_FCP_INITIATOR)
		rport_ids.roles |= FC_RPORT_ROLE_FCP_INITIATOR;

	if (rport_ids.roles !=  FC_RPORT_ROLE_UNKNOWN)
		fc_remote_port_rolechg(rport, rport_ids.roles);

	lpfc_printf_vlog(ndlp->vport, KERN_INFO, LOG_NODE,
			 "3183 rport register x%06x, rport %p role x%x\n",
			 ndlp->nlp_DID, rport, rport_ids.roles);

	if ((rport->scsi_target_id != -1) &&
	    (rport->scsi_target_id < LPFC_MAX_TARGET)) {
		ndlp->nlp_sid = rport->scsi_target_id;
	}
	return;
}

static void
lpfc_unregister_remote_port(struct lpfc_nodelist *ndlp)
{
	struct fc_rport *rport = ndlp->rport;
	struct lpfc_vport *vport = ndlp->vport;
	struct lpfc_hba  *phba = vport->phba;

	if (phba->cfg_enable_fc4_type == LPFC_ENABLE_NVME)
		return;

	lpfc_debugfs_disc_trc(vport, LPFC_DISC_TRC_RPORT,
		"rport delete:    did:x%x flg:x%x type x%x",
		ndlp->nlp_DID, ndlp->nlp_flag, ndlp->nlp_type);

	lpfc_printf_vlog(vport, KERN_INFO, LOG_NODE,
			 "3184 rport unregister x%06x, rport %p\n",
			 ndlp->nlp_DID, rport);

	fc_remote_port_delete(rport);

	return;
}

static void
lpfc_nlp_counters(struct lpfc_vport *vport, int state, int count)
{
	struct Scsi_Host *shost = lpfc_shost_from_vport(vport);

	spin_lock_irq(shost->host_lock);
	switch (state) {
	case NLP_STE_UNUSED_NODE:
		vport->fc_unused_cnt += count;
		break;
	case NLP_STE_PLOGI_ISSUE:
		vport->fc_plogi_cnt += count;
		break;
	case NLP_STE_ADISC_ISSUE:
		vport->fc_adisc_cnt += count;
		break;
	case NLP_STE_REG_LOGIN_ISSUE:
		vport->fc_reglogin_cnt += count;
		break;
	case NLP_STE_PRLI_ISSUE:
		vport->fc_prli_cnt += count;
		break;
	case NLP_STE_UNMAPPED_NODE:
		vport->fc_unmap_cnt += count;
		break;
	case NLP_STE_MAPPED_NODE:
		vport->fc_map_cnt += count;
		break;
	case NLP_STE_NPR_NODE:
		if (vport->fc_npr_cnt == 0 && count == -1)
			vport->fc_npr_cnt = 0;
		else
			vport->fc_npr_cnt += count;
		break;
	}
	spin_unlock_irq(shost->host_lock);
}

static void
lpfc_nlp_state_cleanup(struct lpfc_vport *vport, struct lpfc_nodelist *ndlp,
		       int old_state, int new_state)
{
	struct Scsi_Host *shost = lpfc_shost_from_vport(vport);
	struct lpfc_hba *phba = vport->phba;

	if (new_state == NLP_STE_UNMAPPED_NODE) {
		ndlp->nlp_flag &= ~NLP_NODEV_REMOVE;
		ndlp->nlp_type |= NLP_FC_NODE;
	}
	if (new_state == NLP_STE_MAPPED_NODE)
		ndlp->nlp_flag &= ~NLP_NODEV_REMOVE;
	if (new_state == NLP_STE_NPR_NODE)
		ndlp->nlp_flag &= ~NLP_RCV_PLOGI;

	/* FCP and NVME Transport interface */
	if ((old_state == NLP_STE_MAPPED_NODE ||
	     old_state == NLP_STE_UNMAPPED_NODE)) {
		if (ndlp->rport) {
			vport->phba->nport_event_cnt++;
			lpfc_unregister_remote_port(ndlp);
		}

<<<<<<< HEAD
		/* Notify the NVME transport of this rport's loss */
		if (((phba->cfg_enable_fc4_type == LPFC_ENABLE_BOTH) ||
		     (phba->cfg_enable_fc4_type == LPFC_ENABLE_NVME)) &&
		    (vport->phba->nvmet_support == 0) &&
		    ((ndlp->nlp_fc4_type & NLP_FC4_NVME) ||
		    (ndlp->nlp_DID == Fabric_DID))) {
			vport->phba->nport_event_cnt++;
			lpfc_nvme_unregister_port(vport, ndlp);
=======
		/* Notify the NVME transport of this rport's loss on the
		 * Initiator.  For NVME Target, should upcall transport
		 * in the else clause when API available.
		 */
		if (ndlp->nlp_fc4_type & NLP_FC4_NVME) {
			vport->phba->nport_event_cnt++;
			if (vport->phba->nvmet_support == 0)
				lpfc_nvme_unregister_port(vport, ndlp);
>>>>>>> 2ac97f0f
		}
	}

	/* FCP and NVME Transport interfaces */

	if (new_state ==  NLP_STE_MAPPED_NODE ||
	    new_state == NLP_STE_UNMAPPED_NODE) {
		if ((ndlp->nlp_fc4_type & NLP_FC4_FCP) ||
		    (ndlp->nlp_DID == Fabric_DID)) {
			vport->phba->nport_event_cnt++;
			/*
			 * Tell the fc transport about the port, if we haven't
			 * already. If we have, and it's a scsi entity, be
			 */
			lpfc_register_remote_port(vport, ndlp);
		}
		/* Notify the NVME transport of this new rport. */
		if (ndlp->nlp_fc4_type & NLP_FC4_NVME) {
			if (vport->phba->nvmet_support == 0) {
				/* Register this rport with the transport.
				 * Initiators take the NDLP ref count in
				 * the register.
				 */
				vport->phba->nport_event_cnt++;
				lpfc_nvme_register_port(vport, ndlp);
			} else {
				/* Just take an NDLP ref count since the
				 * target does not register rports.
				 */
				lpfc_nlp_get(ndlp);
			}
		}
	}

	if ((new_state ==  NLP_STE_MAPPED_NODE) &&
		(vport->stat_data_enabled)) {
		/*
		 * A new target is discovered, if there is no buffer for
		 * statistical data collection allocate buffer.
		 */
		ndlp->lat_data = kcalloc(LPFC_MAX_BUCKET_COUNT,
					 sizeof(struct lpfc_scsicmd_bkt),
					 GFP_KERNEL);

		if (!ndlp->lat_data)
			lpfc_printf_vlog(vport, KERN_ERR, LOG_NODE,
				"0286 lpfc_nlp_state_cleanup failed to "
				"allocate statistical data buffer DID "
				"0x%x\n", ndlp->nlp_DID);
	}
	/*
	 * If the node just added to Mapped list was an FCP target,
	 * but the remote port registration failed or assigned a target
	 * id outside the presentable range - move the node to the
	 * Unmapped List.
	 */
	if ((new_state == NLP_STE_MAPPED_NODE) &&
	    (ndlp->nlp_type & NLP_FCP_TARGET) &&
	    (!ndlp->rport ||
	     ndlp->rport->scsi_target_id == -1 ||
	     ndlp->rport->scsi_target_id >= LPFC_MAX_TARGET)) {
		spin_lock_irq(shost->host_lock);
		ndlp->nlp_flag |= NLP_TGT_NO_SCSIID;
		spin_unlock_irq(shost->host_lock);
		lpfc_nlp_set_state(vport, ndlp, NLP_STE_UNMAPPED_NODE);
	}
}

static char *
lpfc_nlp_state_name(char *buffer, size_t size, int state)
{
	static char *states[] = {
		[NLP_STE_UNUSED_NODE] = "UNUSED",
		[NLP_STE_PLOGI_ISSUE] = "PLOGI",
		[NLP_STE_ADISC_ISSUE] = "ADISC",
		[NLP_STE_REG_LOGIN_ISSUE] = "REGLOGIN",
		[NLP_STE_PRLI_ISSUE] = "PRLI",
		[NLP_STE_LOGO_ISSUE] = "LOGO",
		[NLP_STE_UNMAPPED_NODE] = "UNMAPPED",
		[NLP_STE_MAPPED_NODE] = "MAPPED",
		[NLP_STE_NPR_NODE] = "NPR",
	};

	if (state < NLP_STE_MAX_STATE && states[state])
		strlcpy(buffer, states[state], size);
	else
		snprintf(buffer, size, "unknown (%d)", state);
	return buffer;
}

void
lpfc_nlp_set_state(struct lpfc_vport *vport, struct lpfc_nodelist *ndlp,
		   int state)
{
	struct Scsi_Host *shost = lpfc_shost_from_vport(vport);
	int  old_state = ndlp->nlp_state;
	char name1[16], name2[16];

	lpfc_printf_vlog(vport, KERN_INFO, LOG_NODE,
			 "0904 NPort state transition x%06x, %s -> %s\n",
			 ndlp->nlp_DID,
			 lpfc_nlp_state_name(name1, sizeof(name1), old_state),
			 lpfc_nlp_state_name(name2, sizeof(name2), state));

	lpfc_debugfs_disc_trc(vport, LPFC_DISC_TRC_NODE,
		"node statechg    did:x%x old:%d ste:%d",
		ndlp->nlp_DID, old_state, state);

	if (old_state == NLP_STE_NPR_NODE &&
	    state != NLP_STE_NPR_NODE)
		lpfc_cancel_retry_delay_tmo(vport, ndlp);
	if (old_state == NLP_STE_UNMAPPED_NODE) {
		ndlp->nlp_flag &= ~NLP_TGT_NO_SCSIID;
		ndlp->nlp_type &= ~NLP_FC_NODE;
	}

	if (list_empty(&ndlp->nlp_listp)) {
		spin_lock_irq(shost->host_lock);
		list_add_tail(&ndlp->nlp_listp, &vport->fc_nodes);
		spin_unlock_irq(shost->host_lock);
	} else if (old_state)
		lpfc_nlp_counters(vport, old_state, -1);

	ndlp->nlp_state = state;
	lpfc_nlp_counters(vport, state, 1);
	lpfc_nlp_state_cleanup(vport, ndlp, old_state, state);
}

void
lpfc_enqueue_node(struct lpfc_vport *vport, struct lpfc_nodelist *ndlp)
{
	struct Scsi_Host *shost = lpfc_shost_from_vport(vport);

	if (list_empty(&ndlp->nlp_listp)) {
		spin_lock_irq(shost->host_lock);
		list_add_tail(&ndlp->nlp_listp, &vport->fc_nodes);
		spin_unlock_irq(shost->host_lock);
	}
}

void
lpfc_dequeue_node(struct lpfc_vport *vport, struct lpfc_nodelist *ndlp)
{
	struct Scsi_Host *shost = lpfc_shost_from_vport(vport);

	lpfc_cancel_retry_delay_tmo(vport, ndlp);
	if (ndlp->nlp_state && !list_empty(&ndlp->nlp_listp))
		lpfc_nlp_counters(vport, ndlp->nlp_state, -1);
	spin_lock_irq(shost->host_lock);
	list_del_init(&ndlp->nlp_listp);
	spin_unlock_irq(shost->host_lock);
	lpfc_nlp_state_cleanup(vport, ndlp, ndlp->nlp_state,
				NLP_STE_UNUSED_NODE);
}

static void
lpfc_disable_node(struct lpfc_vport *vport, struct lpfc_nodelist *ndlp)
{
	lpfc_cancel_retry_delay_tmo(vport, ndlp);
	if (ndlp->nlp_state && !list_empty(&ndlp->nlp_listp))
		lpfc_nlp_counters(vport, ndlp->nlp_state, -1);
	lpfc_nlp_state_cleanup(vport, ndlp, ndlp->nlp_state,
				NLP_STE_UNUSED_NODE);
}
/**
 * lpfc_initialize_node - Initialize all fields of node object
 * @vport: Pointer to Virtual Port object.
 * @ndlp: Pointer to FC node object.
 * @did: FC_ID of the node.
 *
 * This function is always called when node object need to be initialized.
 * It initializes all the fields of the node object. Although the reference
 * to phba from @ndlp can be obtained indirectly through it's reference to
 * @vport, a direct reference to phba is taken here by @ndlp. This is due
 * to the life-span of the @ndlp might go beyond the existence of @vport as
 * the final release of ndlp is determined by its reference count. And, the
 * operation on @ndlp needs the reference to phba.
 **/
static inline void
lpfc_initialize_node(struct lpfc_vport *vport, struct lpfc_nodelist *ndlp,
	uint32_t did)
{
	INIT_LIST_HEAD(&ndlp->els_retry_evt.evt_listp);
	INIT_LIST_HEAD(&ndlp->dev_loss_evt.evt_listp);
	setup_timer(&ndlp->nlp_delayfunc, lpfc_els_retry_delay,
			(unsigned long)ndlp);
	ndlp->nlp_DID = did;
	ndlp->vport = vport;
	ndlp->phba = vport->phba;
	ndlp->nlp_sid = NLP_NO_SID;
	ndlp->nlp_fc4_type = NLP_FC4_NONE;
	kref_init(&ndlp->kref);
	NLP_INT_NODE_ACT(ndlp);
	atomic_set(&ndlp->cmd_pending, 0);
	ndlp->cmd_qdepth = vport->cfg_tgt_queue_depth;
}

struct lpfc_nodelist *
lpfc_enable_node(struct lpfc_vport *vport, struct lpfc_nodelist *ndlp,
		 int state)
{
	struct lpfc_hba *phba = vport->phba;
	uint32_t did;
	unsigned long flags;
	unsigned long *active_rrqs_xri_bitmap = NULL;
	int rpi = LPFC_RPI_ALLOC_ERROR;

	if (!ndlp)
		return NULL;

	if (phba->sli_rev == LPFC_SLI_REV4) {
		rpi = lpfc_sli4_alloc_rpi(vport->phba);
		if (rpi == LPFC_RPI_ALLOC_ERROR)
			return NULL;
	}

	spin_lock_irqsave(&phba->ndlp_lock, flags);
	/* The ndlp should not be in memory free mode */
	if (NLP_CHK_FREE_REQ(ndlp)) {
		spin_unlock_irqrestore(&phba->ndlp_lock, flags);
		lpfc_printf_vlog(vport, KERN_WARNING, LOG_NODE,
				"0277 lpfc_enable_node: ndlp:x%p "
				"usgmap:x%x refcnt:%d\n",
				(void *)ndlp, ndlp->nlp_usg_map,
				kref_read(&ndlp->kref));
		goto free_rpi;
	}
	/* The ndlp should not already be in active mode */
	if (NLP_CHK_NODE_ACT(ndlp)) {
		spin_unlock_irqrestore(&phba->ndlp_lock, flags);
		lpfc_printf_vlog(vport, KERN_WARNING, LOG_NODE,
				"0278 lpfc_enable_node: ndlp:x%p "
				"usgmap:x%x refcnt:%d\n",
				(void *)ndlp, ndlp->nlp_usg_map,
				kref_read(&ndlp->kref));
		goto free_rpi;
	}

	/* Keep the original DID */
	did = ndlp->nlp_DID;
	if (phba->sli_rev == LPFC_SLI_REV4)
		active_rrqs_xri_bitmap = ndlp->active_rrqs_xri_bitmap;

	/* re-initialize ndlp except of ndlp linked list pointer */
	memset((((char *)ndlp) + sizeof (struct list_head)), 0,
		sizeof (struct lpfc_nodelist) - sizeof (struct list_head));
	lpfc_initialize_node(vport, ndlp, did);

	if (phba->sli_rev == LPFC_SLI_REV4)
		ndlp->active_rrqs_xri_bitmap = active_rrqs_xri_bitmap;

	spin_unlock_irqrestore(&phba->ndlp_lock, flags);
	if (vport->phba->sli_rev == LPFC_SLI_REV4) {
		ndlp->nlp_rpi = rpi;
		lpfc_printf_vlog(vport, KERN_INFO, LOG_NODE,
				 "0008 rpi:%x DID:%x flg:%x refcnt:%d "
				 "map:%x %p\n", ndlp->nlp_rpi, ndlp->nlp_DID,
				 ndlp->nlp_flag,
				 kref_read(&ndlp->kref),
				 ndlp->nlp_usg_map, ndlp);
	}


	if (state != NLP_STE_UNUSED_NODE)
		lpfc_nlp_set_state(vport, ndlp, state);

	lpfc_debugfs_disc_trc(vport, LPFC_DISC_TRC_NODE,
		"node enable:       did:x%x",
		ndlp->nlp_DID, 0, 0);
	return ndlp;

free_rpi:
	if (phba->sli_rev == LPFC_SLI_REV4)
		lpfc_sli4_free_rpi(vport->phba, rpi);
	return NULL;
}

void
lpfc_drop_node(struct lpfc_vport *vport, struct lpfc_nodelist *ndlp)
{
	/*
	 * Use of lpfc_drop_node and UNUSED list: lpfc_drop_node should
	 * be used if we wish to issue the "last" lpfc_nlp_put() to remove
	 * the ndlp from the vport. The ndlp marked as UNUSED on the list
	 * until ALL other outstanding threads have completed. We check
	 * that the ndlp not already in the UNUSED state before we proceed.
	 */
	if (ndlp->nlp_state == NLP_STE_UNUSED_NODE)
		return;
	lpfc_nlp_set_state(vport, ndlp, NLP_STE_UNUSED_NODE);
	if (vport->phba->sli_rev == LPFC_SLI_REV4) {
		lpfc_cleanup_vports_rrqs(vport, ndlp);
		lpfc_unreg_rpi(vport, ndlp);
	}

	lpfc_nlp_put(ndlp);
	return;
}

/*
 * Start / ReStart rescue timer for Discovery / RSCN handling
 */
void
lpfc_set_disctmo(struct lpfc_vport *vport)
{
	struct Scsi_Host *shost = lpfc_shost_from_vport(vport);
	struct lpfc_hba  *phba = vport->phba;
	uint32_t tmo;

	if (vport->port_state == LPFC_LOCAL_CFG_LINK) {
		/* For FAN, timeout should be greater than edtov */
		tmo = (((phba->fc_edtov + 999) / 1000) + 1);
	} else {
		/* Normal discovery timeout should be > than ELS/CT timeout
		 * FC spec states we need 3 * ratov for CT requests
		 */
		tmo = ((phba->fc_ratov * 3) + 3);
	}


	if (!timer_pending(&vport->fc_disctmo)) {
		lpfc_debugfs_disc_trc(vport, LPFC_DISC_TRC_ELS_CMD,
			"set disc timer:  tmo:x%x state:x%x flg:x%x",
			tmo, vport->port_state, vport->fc_flag);
	}

	mod_timer(&vport->fc_disctmo, jiffies + msecs_to_jiffies(1000 * tmo));
	spin_lock_irq(shost->host_lock);
	vport->fc_flag |= FC_DISC_TMO;
	spin_unlock_irq(shost->host_lock);

	/* Start Discovery Timer state <hba_state> */
	lpfc_printf_vlog(vport, KERN_INFO, LOG_DISCOVERY,
			 "0247 Start Discovery Timer state x%x "
			 "Data: x%x x%lx x%x x%x\n",
			 vport->port_state, tmo,
			 (unsigned long)&vport->fc_disctmo, vport->fc_plogi_cnt,
			 vport->fc_adisc_cnt);

	return;
}

/*
 * Cancel rescue timer for Discovery / RSCN handling
 */
int
lpfc_can_disctmo(struct lpfc_vport *vport)
{
	struct Scsi_Host *shost = lpfc_shost_from_vport(vport);
	unsigned long iflags;

	lpfc_debugfs_disc_trc(vport, LPFC_DISC_TRC_ELS_CMD,
		"can disc timer:  state:x%x rtry:x%x flg:x%x",
		vport->port_state, vport->fc_ns_retry, vport->fc_flag);

	/* Turn off discovery timer if its running */
	if (vport->fc_flag & FC_DISC_TMO) {
		spin_lock_irqsave(shost->host_lock, iflags);
		vport->fc_flag &= ~FC_DISC_TMO;
		spin_unlock_irqrestore(shost->host_lock, iflags);
		del_timer_sync(&vport->fc_disctmo);
		spin_lock_irqsave(&vport->work_port_lock, iflags);
		vport->work_port_events &= ~WORKER_DISC_TMO;
		spin_unlock_irqrestore(&vport->work_port_lock, iflags);
	}

	/* Cancel Discovery Timer state <hba_state> */
	lpfc_printf_vlog(vport, KERN_INFO, LOG_DISCOVERY,
			 "0248 Cancel Discovery Timer state x%x "
			 "Data: x%x x%x x%x\n",
			 vport->port_state, vport->fc_flag,
			 vport->fc_plogi_cnt, vport->fc_adisc_cnt);
	return 0;
}

/*
 * Check specified ring for outstanding IOCB on the SLI queue
 * Return true if iocb matches the specified nport
 */
int
lpfc_check_sli_ndlp(struct lpfc_hba *phba,
		    struct lpfc_sli_ring *pring,
		    struct lpfc_iocbq *iocb,
		    struct lpfc_nodelist *ndlp)
{
	IOCB_t *icmd = &iocb->iocb;
	struct lpfc_vport    *vport = ndlp->vport;

	if (iocb->vport != vport)
		return 0;

	if (pring->ringno == LPFC_ELS_RING) {
		switch (icmd->ulpCommand) {
		case CMD_GEN_REQUEST64_CR:
			if (iocb->context_un.ndlp == ndlp)
				return 1;
		case CMD_ELS_REQUEST64_CR:
			if (icmd->un.elsreq64.remoteID == ndlp->nlp_DID)
				return 1;
		case CMD_XMIT_ELS_RSP64_CX:
			if (iocb->context1 == (uint8_t *) ndlp)
				return 1;
		}
	} else if (pring->ringno == LPFC_FCP_RING) {
		/* Skip match check if waiting to relogin to FCP target */
		if ((ndlp->nlp_type & NLP_FCP_TARGET) &&
		    (ndlp->nlp_flag & NLP_DELAY_TMO)) {
			return 0;
		}
		if (icmd->ulpContext == (volatile ushort)ndlp->nlp_rpi) {
			return 1;
		}
	}
	return 0;
}

static void
__lpfc_dequeue_nport_iocbs(struct lpfc_hba *phba,
		struct lpfc_nodelist *ndlp, struct lpfc_sli_ring *pring,
		struct list_head *dequeue_list)
{
	struct lpfc_iocbq *iocb, *next_iocb;

	list_for_each_entry_safe(iocb, next_iocb, &pring->txq, list) {
		/* Check to see if iocb matches the nport */
		if (lpfc_check_sli_ndlp(phba, pring, iocb, ndlp))
			/* match, dequeue */
			list_move_tail(&iocb->list, dequeue_list);
	}
}

static void
lpfc_sli3_dequeue_nport_iocbs(struct lpfc_hba *phba,
		struct lpfc_nodelist *ndlp, struct list_head *dequeue_list)
{
	struct lpfc_sli *psli = &phba->sli;
	uint32_t i;

	spin_lock_irq(&phba->hbalock);
	for (i = 0; i < psli->num_rings; i++)
		__lpfc_dequeue_nport_iocbs(phba, ndlp, &psli->sli3_ring[i],
						dequeue_list);
	spin_unlock_irq(&phba->hbalock);
}

static void
lpfc_sli4_dequeue_nport_iocbs(struct lpfc_hba *phba,
		struct lpfc_nodelist *ndlp, struct list_head *dequeue_list)
{
	struct lpfc_sli_ring *pring;
	struct lpfc_queue *qp = NULL;

	spin_lock_irq(&phba->hbalock);
	list_for_each_entry(qp, &phba->sli4_hba.lpfc_wq_list, wq_list) {
		pring = qp->pring;
		if (!pring)
			continue;
		spin_lock(&pring->ring_lock);
		__lpfc_dequeue_nport_iocbs(phba, ndlp, pring, dequeue_list);
		spin_unlock(&pring->ring_lock);
	}
	spin_unlock_irq(&phba->hbalock);
}

/*
 * Free resources / clean up outstanding I/Os
 * associated with nlp_rpi in the LPFC_NODELIST entry.
 */
static int
lpfc_no_rpi(struct lpfc_hba *phba, struct lpfc_nodelist *ndlp)
{
	LIST_HEAD(completions);

	lpfc_fabric_abort_nport(ndlp);

	/*
	 * Everything that matches on txcmplq will be returned
	 * by firmware with a no rpi error.
	 */
	if (ndlp->nlp_flag & NLP_RPI_REGISTERED) {
		if (phba->sli_rev != LPFC_SLI_REV4)
			lpfc_sli3_dequeue_nport_iocbs(phba, ndlp, &completions);
		else
			lpfc_sli4_dequeue_nport_iocbs(phba, ndlp, &completions);
	}

	/* Cancel all the IOCBs from the completions list */
	lpfc_sli_cancel_iocbs(phba, &completions, IOSTAT_LOCAL_REJECT,
			      IOERR_SLI_ABORTED);

	return 0;
}

/**
 * lpfc_nlp_logo_unreg - Unreg mailbox completion handler before LOGO
 * @phba: Pointer to HBA context object.
 * @pmb: Pointer to mailbox object.
 *
 * This function will issue an ELS LOGO command after completing
 * the UNREG_RPI.
 **/
static void
lpfc_nlp_logo_unreg(struct lpfc_hba *phba, LPFC_MBOXQ_t *pmb)
{
	struct lpfc_vport  *vport = pmb->vport;
	struct lpfc_nodelist *ndlp;

	ndlp = (struct lpfc_nodelist *)(pmb->context1);
	if (!ndlp)
		return;
	lpfc_issue_els_logo(vport, ndlp, 0);
	mempool_free(pmb, phba->mbox_mem_pool);
}

/*
 * Free rpi associated with LPFC_NODELIST entry.
 * This routine is called from lpfc_freenode(), when we are removing
 * a LPFC_NODELIST entry. It is also called if the driver initiates a
 * LOGO that completes successfully, and we are waiting to PLOGI back
 * to the remote NPort. In addition, it is called after we receive
 * and unsolicated ELS cmd, send back a rsp, the rsp completes and
 * we are waiting to PLOGI back to the remote NPort.
 */
int
lpfc_unreg_rpi(struct lpfc_vport *vport, struct lpfc_nodelist *ndlp)
{
	struct lpfc_hba *phba = vport->phba;
	LPFC_MBOXQ_t    *mbox;
	int rc, acc_plogi = 1;
	uint16_t rpi;

	if (ndlp->nlp_flag & NLP_RPI_REGISTERED ||
	    ndlp->nlp_flag & NLP_REG_LOGIN_SEND) {
		if (ndlp->nlp_flag & NLP_REG_LOGIN_SEND)
			lpfc_printf_vlog(vport, KERN_INFO, LOG_SLI,
					 "3366 RPI x%x needs to be "
					 "unregistered nlp_flag x%x "
					 "did x%x\n",
					 ndlp->nlp_rpi, ndlp->nlp_flag,
					 ndlp->nlp_DID);
		mbox = mempool_alloc(phba->mbox_mem_pool, GFP_KERNEL);
		if (mbox) {
			/* SLI4 ports require the physical rpi value. */
			rpi = ndlp->nlp_rpi;
			if (phba->sli_rev == LPFC_SLI_REV4)
				rpi = phba->sli4_hba.rpi_ids[ndlp->nlp_rpi];

			lpfc_unreg_login(phba, vport->vpi, rpi, mbox);
			mbox->vport = vport;
			if (ndlp->nlp_flag & NLP_ISSUE_LOGO) {
				mbox->context1 = ndlp;
				mbox->mbox_cmpl = lpfc_nlp_logo_unreg;
			} else {
				if (phba->sli_rev == LPFC_SLI_REV4 &&
				    (!(vport->load_flag & FC_UNLOADING)) &&
				    (bf_get(lpfc_sli_intf_if_type,
				     &phba->sli4_hba.sli_intf) ==
				      LPFC_SLI_INTF_IF_TYPE_2) &&
				    (kref_read(&ndlp->kref) > 0)) {
					mbox->context1 = lpfc_nlp_get(ndlp);
					mbox->mbox_cmpl =
						lpfc_sli4_unreg_rpi_cmpl_clr;
					/*
					 * accept PLOGIs after unreg_rpi_cmpl
					 */
					acc_plogi = 0;
				} else
					mbox->mbox_cmpl =
						lpfc_sli_def_mbox_cmpl;
			}

			rc = lpfc_sli_issue_mbox(phba, mbox, MBX_NOWAIT);
			if (rc == MBX_NOT_FINISHED) {
				mempool_free(mbox, phba->mbox_mem_pool);
				acc_plogi = 1;
			}
		}
		lpfc_no_rpi(phba, ndlp);

		if (phba->sli_rev != LPFC_SLI_REV4)
			ndlp->nlp_rpi = 0;
		ndlp->nlp_flag &= ~NLP_RPI_REGISTERED;
		ndlp->nlp_flag &= ~NLP_NPR_ADISC;
		if (acc_plogi)
			ndlp->nlp_flag &= ~NLP_LOGO_ACC;
		return 1;
	}
	ndlp->nlp_flag &= ~NLP_LOGO_ACC;
	return 0;
}

/**
 * lpfc_unreg_hba_rpis - Unregister rpis registered to the hba.
 * @phba: pointer to lpfc hba data structure.
 *
 * This routine is invoked to unregister all the currently registered RPIs
 * to the HBA.
 **/
void
lpfc_unreg_hba_rpis(struct lpfc_hba *phba)
{
	struct lpfc_vport **vports;
	struct lpfc_nodelist *ndlp;
	struct Scsi_Host *shost;
	int i;

	vports = lpfc_create_vport_work_array(phba);
	if (!vports) {
		lpfc_printf_log(phba, KERN_ERR, LOG_DISCOVERY,
			"2884 Vport array allocation failed \n");
		return;
	}
	for (i = 0; i <= phba->max_vports && vports[i] != NULL; i++) {
		shost = lpfc_shost_from_vport(vports[i]);
		spin_lock_irq(shost->host_lock);
		list_for_each_entry(ndlp, &vports[i]->fc_nodes, nlp_listp) {
			if (ndlp->nlp_flag & NLP_RPI_REGISTERED) {
				/* The mempool_alloc might sleep */
				spin_unlock_irq(shost->host_lock);
				lpfc_unreg_rpi(vports[i], ndlp);
				spin_lock_irq(shost->host_lock);
			}
		}
		spin_unlock_irq(shost->host_lock);
	}
	lpfc_destroy_vport_work_array(phba, vports);
}

void
lpfc_unreg_all_rpis(struct lpfc_vport *vport)
{
	struct lpfc_hba  *phba  = vport->phba;
	LPFC_MBOXQ_t     *mbox;
	int rc;

	if (phba->sli_rev == LPFC_SLI_REV4) {
		lpfc_sli4_unreg_all_rpis(vport);
		return;
	}

	mbox = mempool_alloc(phba->mbox_mem_pool, GFP_KERNEL);
	if (mbox) {
		lpfc_unreg_login(phba, vport->vpi, LPFC_UNREG_ALL_RPIS_VPORT,
				 mbox);
		mbox->vport = vport;
		mbox->mbox_cmpl = lpfc_sli_def_mbox_cmpl;
		mbox->context1 = NULL;
		rc = lpfc_sli_issue_mbox_wait(phba, mbox, LPFC_MBOX_TMO);
		if (rc != MBX_TIMEOUT)
			mempool_free(mbox, phba->mbox_mem_pool);

		if ((rc == MBX_TIMEOUT) || (rc == MBX_NOT_FINISHED))
			lpfc_printf_vlog(vport, KERN_ERR, LOG_MBOX | LOG_VPORT,
				"1836 Could not issue "
				"unreg_login(all_rpis) status %d\n", rc);
	}
}

void
lpfc_unreg_default_rpis(struct lpfc_vport *vport)
{
	struct lpfc_hba  *phba  = vport->phba;
	LPFC_MBOXQ_t     *mbox;
	int rc;

	mbox = mempool_alloc(phba->mbox_mem_pool, GFP_KERNEL);
	if (mbox) {
		lpfc_unreg_did(phba, vport->vpi, LPFC_UNREG_ALL_DFLT_RPIS,
			       mbox);
		mbox->vport = vport;
		mbox->mbox_cmpl = lpfc_sli_def_mbox_cmpl;
		mbox->context1 = NULL;
		rc = lpfc_sli_issue_mbox_wait(phba, mbox, LPFC_MBOX_TMO);
		if (rc != MBX_TIMEOUT)
			mempool_free(mbox, phba->mbox_mem_pool);

		if ((rc == MBX_TIMEOUT) || (rc == MBX_NOT_FINISHED))
			lpfc_printf_vlog(vport, KERN_ERR, LOG_MBOX | LOG_VPORT,
					 "1815 Could not issue "
					 "unreg_did (default rpis) status %d\n",
					 rc);
	}
}

/*
 * Free resources associated with LPFC_NODELIST entry
 * so it can be freed.
 */
static int
lpfc_cleanup_node(struct lpfc_vport *vport, struct lpfc_nodelist *ndlp)
{
	struct Scsi_Host *shost = lpfc_shost_from_vport(vport);
	struct lpfc_hba  *phba = vport->phba;
	LPFC_MBOXQ_t *mb, *nextmb;
	struct lpfc_dmabuf *mp;

	/* Cleanup node for NPort <nlp_DID> */
	lpfc_printf_vlog(vport, KERN_INFO, LOG_NODE,
			 "0900 Cleanup node for NPort x%x "
			 "Data: x%x x%x x%x\n",
			 ndlp->nlp_DID, ndlp->nlp_flag,
			 ndlp->nlp_state, ndlp->nlp_rpi);
	if (NLP_CHK_FREE_REQ(ndlp)) {
		lpfc_printf_vlog(vport, KERN_WARNING, LOG_NODE,
				"0280 lpfc_cleanup_node: ndlp:x%p "
				"usgmap:x%x refcnt:%d\n",
				(void *)ndlp, ndlp->nlp_usg_map,
				kref_read(&ndlp->kref));
		lpfc_dequeue_node(vport, ndlp);
	} else {
		lpfc_printf_vlog(vport, KERN_WARNING, LOG_NODE,
				"0281 lpfc_cleanup_node: ndlp:x%p "
				"usgmap:x%x refcnt:%d\n",
				(void *)ndlp, ndlp->nlp_usg_map,
				kref_read(&ndlp->kref));
		lpfc_disable_node(vport, ndlp);
	}


	/* Don't need to clean up REG_LOGIN64 cmds for Default RPI cleanup */

	/* cleanup any ndlp on mbox q waiting for reglogin cmpl */
	if ((mb = phba->sli.mbox_active)) {
		if ((mb->u.mb.mbxCommand == MBX_REG_LOGIN64) &&
		   !(mb->mbox_flag & LPFC_MBX_IMED_UNREG) &&
		   (ndlp == (struct lpfc_nodelist *) mb->context2)) {
			mb->context2 = NULL;
			mb->mbox_cmpl = lpfc_sli_def_mbox_cmpl;
		}
	}

	spin_lock_irq(&phba->hbalock);
	/* Cleanup REG_LOGIN completions which are not yet processed */
	list_for_each_entry(mb, &phba->sli.mboxq_cmpl, list) {
		if ((mb->u.mb.mbxCommand != MBX_REG_LOGIN64) ||
			(mb->mbox_flag & LPFC_MBX_IMED_UNREG) ||
			(ndlp != (struct lpfc_nodelist *) mb->context2))
			continue;

		mb->context2 = NULL;
		mb->mbox_cmpl = lpfc_sli_def_mbox_cmpl;
	}

	list_for_each_entry_safe(mb, nextmb, &phba->sli.mboxq, list) {
		if ((mb->u.mb.mbxCommand == MBX_REG_LOGIN64) &&
		   !(mb->mbox_flag & LPFC_MBX_IMED_UNREG) &&
		    (ndlp == (struct lpfc_nodelist *) mb->context2)) {
			mp = (struct lpfc_dmabuf *) (mb->context1);
			if (mp) {
				__lpfc_mbuf_free(phba, mp->virt, mp->phys);
				kfree(mp);
			}
			list_del(&mb->list);
			mempool_free(mb, phba->mbox_mem_pool);
			/* We shall not invoke the lpfc_nlp_put to decrement
			 * the ndlp reference count as we are in the process
			 * of lpfc_nlp_release.
			 */
		}
	}
	spin_unlock_irq(&phba->hbalock);

	lpfc_els_abort(phba, ndlp);

	spin_lock_irq(shost->host_lock);
	ndlp->nlp_flag &= ~NLP_DELAY_TMO;
	spin_unlock_irq(shost->host_lock);

	ndlp->nlp_last_elscmd = 0;
	del_timer_sync(&ndlp->nlp_delayfunc);

	list_del_init(&ndlp->els_retry_evt.evt_listp);
	list_del_init(&ndlp->dev_loss_evt.evt_listp);
	lpfc_cleanup_vports_rrqs(vport, ndlp);
	lpfc_unreg_rpi(vport, ndlp);

	return 0;
}

/*
 * Check to see if we can free the nlp back to the freelist.
 * If we are in the middle of using the nlp in the discovery state
 * machine, defer the free till we reach the end of the state machine.
 */
static void
lpfc_nlp_remove(struct lpfc_vport *vport, struct lpfc_nodelist *ndlp)
{
	struct lpfc_hba  *phba = vport->phba;
	struct lpfc_rport_data *rdata;
	struct fc_rport *rport;
	LPFC_MBOXQ_t *mbox;
	int rc;

	lpfc_cancel_retry_delay_tmo(vport, ndlp);
	if ((ndlp->nlp_flag & NLP_DEFER_RM) &&
	    !(ndlp->nlp_flag & NLP_REG_LOGIN_SEND) &&
	    !(ndlp->nlp_flag & NLP_RPI_REGISTERED)) {
		/* For this case we need to cleanup the default rpi
		 * allocated by the firmware.
		 */
		lpfc_printf_vlog(vport, KERN_INFO, LOG_NODE,
				 "0005 rpi:%x DID:%x flg:%x %d map:%x %p\n",
				 ndlp->nlp_rpi, ndlp->nlp_DID, ndlp->nlp_flag,
				 kref_read(&ndlp->kref),
				 ndlp->nlp_usg_map, ndlp);
		if ((mbox = mempool_alloc(phba->mbox_mem_pool, GFP_KERNEL))
			!= NULL) {
			rc = lpfc_reg_rpi(phba, vport->vpi, ndlp->nlp_DID,
			    (uint8_t *) &vport->fc_sparam, mbox, ndlp->nlp_rpi);
			if (rc) {
				mempool_free(mbox, phba->mbox_mem_pool);
			}
			else {
				mbox->mbox_flag |= LPFC_MBX_IMED_UNREG;
				mbox->mbox_cmpl = lpfc_mbx_cmpl_dflt_rpi;
				mbox->vport = vport;
				mbox->context2 = ndlp;
				rc =lpfc_sli_issue_mbox(phba, mbox, MBX_NOWAIT);
				if (rc == MBX_NOT_FINISHED) {
					mempool_free(mbox, phba->mbox_mem_pool);
				}
			}
		}
	}
	lpfc_cleanup_node(vport, ndlp);

	/*
	 * ndlp->rport must be set to NULL before it reaches here
	 * i.e. break rport/node link before doing lpfc_nlp_put for
	 * registered rport and then drop the reference of rport.
	 */
	if (ndlp->rport) {
		/*
		 * extra lpfc_nlp_put dropped the reference of ndlp
		 * for registered rport so need to cleanup rport
		 */
		lpfc_printf_vlog(vport, KERN_WARNING, LOG_NODE,
				"0940 removed node x%p DID x%x "
				" rport not null %p\n",
				ndlp, ndlp->nlp_DID, ndlp->rport);
		rport = ndlp->rport;
		rdata = rport->dd_data;
		rdata->pnode = NULL;
		ndlp->rport = NULL;
		put_device(&rport->dev);
	}
}

static int
lpfc_matchdid(struct lpfc_vport *vport, struct lpfc_nodelist *ndlp,
	      uint32_t did)
{
	D_ID mydid, ndlpdid, matchdid;

	if (did == Bcast_DID)
		return 0;

	/* First check for Direct match */
	if (ndlp->nlp_DID == did)
		return 1;

	/* Next check for area/domain identically equals 0 match */
	mydid.un.word = vport->fc_myDID;
	if ((mydid.un.b.domain == 0) && (mydid.un.b.area == 0)) {
		return 0;
	}

	matchdid.un.word = did;
	ndlpdid.un.word = ndlp->nlp_DID;
	if (matchdid.un.b.id == ndlpdid.un.b.id) {
		if ((mydid.un.b.domain == matchdid.un.b.domain) &&
		    (mydid.un.b.area == matchdid.un.b.area)) {
			/* This code is supposed to match the ID
			 * for a private loop device that is
			 * connect to fl_port. But we need to
			 * check that the port did not just go
			 * from pt2pt to fabric or we could end
			 * up matching ndlp->nlp_DID 000001 to
			 * fabric DID 0x20101
			 */
			if ((ndlpdid.un.b.domain == 0) &&
			    (ndlpdid.un.b.area == 0)) {
				if (ndlpdid.un.b.id &&
				    vport->phba->fc_topology ==
				    LPFC_TOPOLOGY_LOOP)
					return 1;
			}
			return 0;
		}

		matchdid.un.word = ndlp->nlp_DID;
		if ((mydid.un.b.domain == ndlpdid.un.b.domain) &&
		    (mydid.un.b.area == ndlpdid.un.b.area)) {
			if ((matchdid.un.b.domain == 0) &&
			    (matchdid.un.b.area == 0)) {
				if (matchdid.un.b.id)
					return 1;
			}
		}
	}
	return 0;
}

/* Search for a nodelist entry */
static struct lpfc_nodelist *
__lpfc_findnode_did(struct lpfc_vport *vport, uint32_t did)
{
	struct lpfc_nodelist *ndlp;
	uint32_t data1;

	list_for_each_entry(ndlp, &vport->fc_nodes, nlp_listp) {
		if (lpfc_matchdid(vport, ndlp, did)) {
			data1 = (((uint32_t) ndlp->nlp_state << 24) |
				 ((uint32_t) ndlp->nlp_xri << 16) |
				 ((uint32_t) ndlp->nlp_type << 8) |
				 ((uint32_t) ndlp->nlp_rpi & 0xff));
			lpfc_printf_vlog(vport, KERN_INFO, LOG_NODE,
					 "0929 FIND node DID "
					 "Data: x%p x%x x%x x%x %p\n",
					 ndlp, ndlp->nlp_DID,
					 ndlp->nlp_flag, data1,
					 ndlp->active_rrqs_xri_bitmap);
			return ndlp;
		}
	}

	/* FIND node did <did> NOT FOUND */
	lpfc_printf_vlog(vport, KERN_INFO, LOG_NODE,
			 "0932 FIND node did x%x NOT FOUND.\n", did);
	return NULL;
}

struct lpfc_nodelist *
lpfc_findnode_did(struct lpfc_vport *vport, uint32_t did)
{
	struct Scsi_Host *shost = lpfc_shost_from_vport(vport);
	struct lpfc_nodelist *ndlp;
	unsigned long iflags;

	spin_lock_irqsave(shost->host_lock, iflags);
	ndlp = __lpfc_findnode_did(vport, did);
	spin_unlock_irqrestore(shost->host_lock, iflags);
	return ndlp;
}

struct lpfc_nodelist *
lpfc_setup_disc_node(struct lpfc_vport *vport, uint32_t did)
{
	struct Scsi_Host *shost = lpfc_shost_from_vport(vport);
	struct lpfc_nodelist *ndlp;

	ndlp = lpfc_findnode_did(vport, did);
	if (!ndlp) {
		if (vport->phba->nvmet_support)
			return NULL;
		if ((vport->fc_flag & FC_RSCN_MODE) != 0 &&
		    lpfc_rscn_payload_check(vport, did) == 0)
			return NULL;
		ndlp = lpfc_nlp_init(vport, did);
		if (!ndlp)
			return NULL;
		lpfc_nlp_set_state(vport, ndlp, NLP_STE_NPR_NODE);
		if (vport->phba->nvmet_support)
			return ndlp;
		spin_lock_irq(shost->host_lock);
		ndlp->nlp_flag |= NLP_NPR_2B_DISC;
		spin_unlock_irq(shost->host_lock);
		return ndlp;
	} else if (!NLP_CHK_NODE_ACT(ndlp)) {
		if (vport->phba->nvmet_support)
			return NULL;
		ndlp = lpfc_enable_node(vport, ndlp, NLP_STE_NPR_NODE);
		if (!ndlp)
			return NULL;
		if (vport->phba->nvmet_support)
			return ndlp;
		spin_lock_irq(shost->host_lock);
		ndlp->nlp_flag |= NLP_NPR_2B_DISC;
		spin_unlock_irq(shost->host_lock);
		return ndlp;
	}

	/* The NVME Target does not want to actively manage an rport.
	 * The goal is to allow the target to reset its state and clear
	 * pending IO in preparation for the initiator to recover.
	 */
	if ((vport->fc_flag & FC_RSCN_MODE) &&
	    !(vport->fc_flag & FC_NDISC_ACTIVE)) {
		if (lpfc_rscn_payload_check(vport, did)) {

			/* Since this node is marked for discovery,
			 * delay timeout is not needed.
			 */
			lpfc_cancel_retry_delay_tmo(vport, ndlp);

			/* NVME Target mode waits until rport is known to be
			 * impacted by the RSCN before it transitions.  No
			 * active management - just go to NPR provided the
			 * node had a valid login.
			 */
			if (vport->phba->nvmet_support)
				return ndlp;

			/* If we've already received a PLOGI from this NPort
			 * we don't need to try to discover it again.
			 */
			if (ndlp->nlp_flag & NLP_RCV_PLOGI)
				return NULL;

<<<<<<< HEAD
			/* Since this node is marked for discovery,
			 * delay timeout is not needed.
			 */
			lpfc_cancel_retry_delay_tmo(vport, ndlp);
			if (vport->phba->nvmet_support)
				return ndlp;
=======
>>>>>>> 2ac97f0f
			spin_lock_irq(shost->host_lock);
			ndlp->nlp_flag |= NLP_NPR_2B_DISC;
			spin_unlock_irq(shost->host_lock);
		} else
			ndlp = NULL;
	} else {
		/* If the initiator received a PLOGI from this NPort or if the
		 * initiator is already in the process of discovery on it,
		 * there's no need to try to discover it again.
		 */
		if (ndlp->nlp_state == NLP_STE_ADISC_ISSUE ||
		    ndlp->nlp_state == NLP_STE_PLOGI_ISSUE ||
		    (!vport->phba->nvmet_support &&
		     ndlp->nlp_flag & NLP_RCV_PLOGI))
			return NULL;

		if (vport->phba->nvmet_support)
			return ndlp;

		/* Moving to NPR state clears unsolicited flags and
		 * allows for rediscovery
		 */
		lpfc_nlp_set_state(vport, ndlp, NLP_STE_NPR_NODE);
<<<<<<< HEAD
		if (vport->phba->nvmet_support)
			return ndlp;
=======

>>>>>>> 2ac97f0f
		spin_lock_irq(shost->host_lock);
		ndlp->nlp_flag |= NLP_NPR_2B_DISC;
		spin_unlock_irq(shost->host_lock);
	}
	return ndlp;
}

/* Build a list of nodes to discover based on the loopmap */
void
lpfc_disc_list_loopmap(struct lpfc_vport *vport)
{
	struct lpfc_hba  *phba = vport->phba;
	int j;
	uint32_t alpa, index;

	if (!lpfc_is_link_up(phba))
		return;

	if (phba->fc_topology != LPFC_TOPOLOGY_LOOP)
		return;

	/* Check for loop map present or not */
	if (phba->alpa_map[0]) {
		for (j = 1; j <= phba->alpa_map[0]; j++) {
			alpa = phba->alpa_map[j];
			if (((vport->fc_myDID & 0xff) == alpa) || (alpa == 0))
				continue;
			lpfc_setup_disc_node(vport, alpa);
		}
	} else {
		/* No alpamap, so try all alpa's */
		for (j = 0; j < FC_MAXLOOP; j++) {
			/* If cfg_scan_down is set, start from highest
			 * ALPA (0xef) to lowest (0x1).
			 */
			if (vport->cfg_scan_down)
				index = j;
			else
				index = FC_MAXLOOP - j - 1;
			alpa = lpfcAlpaArray[index];
			if ((vport->fc_myDID & 0xff) == alpa)
				continue;
			lpfc_setup_disc_node(vport, alpa);
		}
	}
	return;
}

/* SLI3 only */
void
lpfc_issue_clear_la(struct lpfc_hba *phba, struct lpfc_vport *vport)
{
	LPFC_MBOXQ_t *mbox;
	struct lpfc_sli *psli = &phba->sli;
	struct lpfc_sli_ring *extra_ring = &psli->sli3_ring[LPFC_EXTRA_RING];
	struct lpfc_sli_ring *fcp_ring   = &psli->sli3_ring[LPFC_FCP_RING];
	int  rc;

	/*
	 * if it's not a physical port or if we already send
	 * clear_la then don't send it.
	 */
	if ((phba->link_state >= LPFC_CLEAR_LA) ||
	    (vport->port_type != LPFC_PHYSICAL_PORT) ||
		(phba->sli_rev == LPFC_SLI_REV4))
		return;

			/* Link up discovery */
	if ((mbox = mempool_alloc(phba->mbox_mem_pool, GFP_KERNEL)) != NULL) {
		phba->link_state = LPFC_CLEAR_LA;
		lpfc_clear_la(phba, mbox);
		mbox->mbox_cmpl = lpfc_mbx_cmpl_clear_la;
		mbox->vport = vport;
		rc = lpfc_sli_issue_mbox(phba, mbox, MBX_NOWAIT);
		if (rc == MBX_NOT_FINISHED) {
			mempool_free(mbox, phba->mbox_mem_pool);
			lpfc_disc_flush_list(vport);
			extra_ring->flag &= ~LPFC_STOP_IOCB_EVENT;
			fcp_ring->flag &= ~LPFC_STOP_IOCB_EVENT;
			phba->link_state = LPFC_HBA_ERROR;
		}
	}
}

/* Reg_vpi to tell firmware to resume normal operations */
void
lpfc_issue_reg_vpi(struct lpfc_hba *phba, struct lpfc_vport *vport)
{
	LPFC_MBOXQ_t *regvpimbox;

	regvpimbox = mempool_alloc(phba->mbox_mem_pool, GFP_KERNEL);
	if (regvpimbox) {
		lpfc_reg_vpi(vport, regvpimbox);
		regvpimbox->mbox_cmpl = lpfc_mbx_cmpl_reg_vpi;
		regvpimbox->vport = vport;
		if (lpfc_sli_issue_mbox(phba, regvpimbox, MBX_NOWAIT)
					== MBX_NOT_FINISHED) {
			mempool_free(regvpimbox, phba->mbox_mem_pool);
		}
	}
}

/* Start Link up / RSCN discovery on NPR nodes */
void
lpfc_disc_start(struct lpfc_vport *vport)
{
	struct Scsi_Host *shost = lpfc_shost_from_vport(vport);
	struct lpfc_hba  *phba = vport->phba;
	uint32_t num_sent;
	uint32_t clear_la_pending;

	if (!lpfc_is_link_up(phba)) {
		lpfc_printf_vlog(vport, KERN_INFO, LOG_SLI,
				 "3315 Link is not up %x\n",
				 phba->link_state);
		return;
	}

	if (phba->link_state == LPFC_CLEAR_LA)
		clear_la_pending = 1;
	else
		clear_la_pending = 0;

	if (vport->port_state < LPFC_VPORT_READY)
		vport->port_state = LPFC_DISC_AUTH;

	lpfc_set_disctmo(vport);

	vport->fc_prevDID = vport->fc_myDID;
	vport->num_disc_nodes = 0;

	/* Start Discovery state <hba_state> */
	lpfc_printf_vlog(vport, KERN_INFO, LOG_DISCOVERY,
			 "0202 Start Discovery hba state x%x "
			 "Data: x%x x%x x%x\n",
			 vport->port_state, vport->fc_flag, vport->fc_plogi_cnt,
			 vport->fc_adisc_cnt);

	/* First do ADISCs - if any */
	num_sent = lpfc_els_disc_adisc(vport);

	if (num_sent)
		return;

	/* Register the VPI for SLI3, NPIV only. */
	if ((phba->sli3_options & LPFC_SLI3_NPIV_ENABLED) &&
	    !(vport->fc_flag & FC_PT2PT) &&
	    !(vport->fc_flag & FC_RSCN_MODE) &&
	    (phba->sli_rev < LPFC_SLI_REV4)) {
		lpfc_issue_clear_la(phba, vport);
		lpfc_issue_reg_vpi(phba, vport);
		return;
	}

	/*
	 * For SLI2, we need to set port_state to READY and continue
	 * discovery.
	 */
	if (vport->port_state < LPFC_VPORT_READY && !clear_la_pending) {
		/* If we get here, there is nothing to ADISC */
		lpfc_issue_clear_la(phba, vport);

		if (!(vport->fc_flag & FC_ABORT_DISCOVERY)) {
			vport->num_disc_nodes = 0;
			/* go thru NPR nodes and issue ELS PLOGIs */
			if (vport->fc_npr_cnt)
				lpfc_els_disc_plogi(vport);

			if (!vport->num_disc_nodes) {
				spin_lock_irq(shost->host_lock);
				vport->fc_flag &= ~FC_NDISC_ACTIVE;
				spin_unlock_irq(shost->host_lock);
				lpfc_can_disctmo(vport);
			}
		}
		vport->port_state = LPFC_VPORT_READY;
	} else {
		/* Next do PLOGIs - if any */
		num_sent = lpfc_els_disc_plogi(vport);

		if (num_sent)
			return;

		if (vport->fc_flag & FC_RSCN_MODE) {
			/* Check to see if more RSCNs came in while we
			 * were processing this one.
			 */
			if ((vport->fc_rscn_id_cnt == 0) &&
			    (!(vport->fc_flag & FC_RSCN_DISCOVERY))) {
				spin_lock_irq(shost->host_lock);
				vport->fc_flag &= ~FC_RSCN_MODE;
				spin_unlock_irq(shost->host_lock);
				lpfc_can_disctmo(vport);
			} else
				lpfc_els_handle_rscn(vport);
		}
	}
	return;
}

/*
 *  Ignore completion for all IOCBs on tx and txcmpl queue for ELS
 *  ring the match the sppecified nodelist.
 */
static void
lpfc_free_tx(struct lpfc_hba *phba, struct lpfc_nodelist *ndlp)
{
	LIST_HEAD(completions);
	struct lpfc_sli *psli;
	IOCB_t     *icmd;
	struct lpfc_iocbq    *iocb, *next_iocb;
	struct lpfc_sli_ring *pring;

	psli = &phba->sli;
	pring = lpfc_phba_elsring(phba);

	/* Error matching iocb on txq or txcmplq
	 * First check the txq.
	 */
	spin_lock_irq(&phba->hbalock);
	list_for_each_entry_safe(iocb, next_iocb, &pring->txq, list) {
		if (iocb->context1 != ndlp) {
			continue;
		}
		icmd = &iocb->iocb;
		if ((icmd->ulpCommand == CMD_ELS_REQUEST64_CR) ||
		    (icmd->ulpCommand == CMD_XMIT_ELS_RSP64_CX)) {

			list_move_tail(&iocb->list, &completions);
		}
	}

	/* Next check the txcmplq */
	list_for_each_entry_safe(iocb, next_iocb, &pring->txcmplq, list) {
		if (iocb->context1 != ndlp) {
			continue;
		}
		icmd = &iocb->iocb;
		if (icmd->ulpCommand == CMD_ELS_REQUEST64_CR ||
		    icmd->ulpCommand == CMD_XMIT_ELS_RSP64_CX) {
			lpfc_sli_issue_abort_iotag(phba, pring, iocb);
		}
	}
	spin_unlock_irq(&phba->hbalock);

	/* Cancel all the IOCBs from the completions list */
	lpfc_sli_cancel_iocbs(phba, &completions, IOSTAT_LOCAL_REJECT,
			      IOERR_SLI_ABORTED);
}

static void
lpfc_disc_flush_list(struct lpfc_vport *vport)
{
	struct lpfc_nodelist *ndlp, *next_ndlp;
	struct lpfc_hba *phba = vport->phba;

	if (vport->fc_plogi_cnt || vport->fc_adisc_cnt) {
		list_for_each_entry_safe(ndlp, next_ndlp, &vport->fc_nodes,
					 nlp_listp) {
			if (!NLP_CHK_NODE_ACT(ndlp))
				continue;
			if (ndlp->nlp_state == NLP_STE_PLOGI_ISSUE ||
			    ndlp->nlp_state == NLP_STE_ADISC_ISSUE) {
				lpfc_free_tx(phba, ndlp);
			}
		}
	}
}

void
lpfc_cleanup_discovery_resources(struct lpfc_vport *vport)
{
	lpfc_els_flush_rscn(vport);
	lpfc_els_flush_cmd(vport);
	lpfc_disc_flush_list(vport);
}

/*****************************************************************************/
/*
 * NAME:     lpfc_disc_timeout
 *
 * FUNCTION: Fibre Channel driver discovery timeout routine.
 *
 * EXECUTION ENVIRONMENT: interrupt only
 *
 * CALLED FROM:
 *      Timer function
 *
 * RETURNS:
 *      none
 */
/*****************************************************************************/
void
lpfc_disc_timeout(unsigned long ptr)
{
	struct lpfc_vport *vport = (struct lpfc_vport *) ptr;
	struct lpfc_hba   *phba = vport->phba;
	uint32_t tmo_posted;
	unsigned long flags = 0;

	if (unlikely(!phba))
		return;

	spin_lock_irqsave(&vport->work_port_lock, flags);
	tmo_posted = vport->work_port_events & WORKER_DISC_TMO;
	if (!tmo_posted)
		vport->work_port_events |= WORKER_DISC_TMO;
	spin_unlock_irqrestore(&vport->work_port_lock, flags);

	if (!tmo_posted)
		lpfc_worker_wake_up(phba);
	return;
}

static void
lpfc_disc_timeout_handler(struct lpfc_vport *vport)
{
	struct Scsi_Host *shost = lpfc_shost_from_vport(vport);
	struct lpfc_hba  *phba = vport->phba;
	struct lpfc_sli  *psli = &phba->sli;
	struct lpfc_nodelist *ndlp, *next_ndlp;
	LPFC_MBOXQ_t *initlinkmbox;
	int rc, clrlaerr = 0;

	if (!(vport->fc_flag & FC_DISC_TMO))
		return;

	spin_lock_irq(shost->host_lock);
	vport->fc_flag &= ~FC_DISC_TMO;
	spin_unlock_irq(shost->host_lock);

	lpfc_debugfs_disc_trc(vport, LPFC_DISC_TRC_ELS_CMD,
		"disc timeout:    state:x%x rtry:x%x flg:x%x",
		vport->port_state, vport->fc_ns_retry, vport->fc_flag);

	switch (vport->port_state) {

	case LPFC_LOCAL_CFG_LINK:
		/*
		 * port_state is identically  LPFC_LOCAL_CFG_LINK while
		 * waiting for FAN timeout
		 */
		lpfc_printf_vlog(vport, KERN_WARNING, LOG_DISCOVERY,
				 "0221 FAN timeout\n");

		/* Start discovery by sending FLOGI, clean up old rpis */
		list_for_each_entry_safe(ndlp, next_ndlp, &vport->fc_nodes,
					 nlp_listp) {
			if (!NLP_CHK_NODE_ACT(ndlp))
				continue;
			if (ndlp->nlp_state != NLP_STE_NPR_NODE)
				continue;
			if (ndlp->nlp_type & NLP_FABRIC) {
				/* Clean up the ndlp on Fabric connections */
				lpfc_drop_node(vport, ndlp);

			} else if (!(ndlp->nlp_flag & NLP_NPR_ADISC)) {
				/* Fail outstanding IO now since device
				 * is marked for PLOGI.
				 */
				lpfc_unreg_rpi(vport, ndlp);
			}
		}
		if (vport->port_state != LPFC_FLOGI) {
			if (phba->sli_rev <= LPFC_SLI_REV3)
				lpfc_initial_flogi(vport);
			else
				lpfc_issue_init_vfi(vport);
			return;
		}
		break;

	case LPFC_FDISC:
	case LPFC_FLOGI:
	/* port_state is identically LPFC_FLOGI while waiting for FLOGI cmpl */
		/* Initial FLOGI timeout */
		lpfc_printf_vlog(vport, KERN_ERR, LOG_DISCOVERY,
				 "0222 Initial %s timeout\n",
				 vport->vpi ? "FDISC" : "FLOGI");

		/* Assume no Fabric and go on with discovery.
		 * Check for outstanding ELS FLOGI to abort.
		 */

		/* FLOGI failed, so just use loop map to make discovery list */
		lpfc_disc_list_loopmap(vport);

		/* Start discovery */
		lpfc_disc_start(vport);
		break;

	case LPFC_FABRIC_CFG_LINK:
	/* hba_state is identically LPFC_FABRIC_CFG_LINK while waiting for
	   NameServer login */
		lpfc_printf_vlog(vport, KERN_ERR, LOG_DISCOVERY,
				 "0223 Timeout while waiting for "
				 "NameServer login\n");
		/* Next look for NameServer ndlp */
		ndlp = lpfc_findnode_did(vport, NameServer_DID);
		if (ndlp && NLP_CHK_NODE_ACT(ndlp))
			lpfc_els_abort(phba, ndlp);

		/* ReStart discovery */
		goto restart_disc;

	case LPFC_NS_QRY:
	/* Check for wait for NameServer Rsp timeout */
		lpfc_printf_vlog(vport, KERN_ERR, LOG_DISCOVERY,
				 "0224 NameServer Query timeout "
				 "Data: x%x x%x\n",
				 vport->fc_ns_retry, LPFC_MAX_NS_RETRY);

		if (vport->fc_ns_retry < LPFC_MAX_NS_RETRY) {
			/* Try it one more time */
			vport->fc_ns_retry++;
			vport->gidft_inp = 0;
			rc = lpfc_issue_gidft(vport);
			if (rc == 0)
				break;
		}
		vport->fc_ns_retry = 0;

restart_disc:
		/*
		 * Discovery is over.
		 * set port_state to PORT_READY if SLI2.
		 * cmpl_reg_vpi will set port_state to READY for SLI3.
		 */
		if (phba->sli_rev < LPFC_SLI_REV4) {
			if (phba->sli3_options & LPFC_SLI3_NPIV_ENABLED)
				lpfc_issue_reg_vpi(phba, vport);
			else  {
				lpfc_issue_clear_la(phba, vport);
				vport->port_state = LPFC_VPORT_READY;
			}
		}

		/* Setup and issue mailbox INITIALIZE LINK command */
		initlinkmbox = mempool_alloc(phba->mbox_mem_pool, GFP_KERNEL);
		if (!initlinkmbox) {
			lpfc_printf_vlog(vport, KERN_ERR, LOG_DISCOVERY,
					 "0206 Device Discovery "
					 "completion error\n");
			phba->link_state = LPFC_HBA_ERROR;
			break;
		}

		lpfc_linkdown(phba);
		lpfc_init_link(phba, initlinkmbox, phba->cfg_topology,
			       phba->cfg_link_speed);
		initlinkmbox->u.mb.un.varInitLnk.lipsr_AL_PA = 0;
		initlinkmbox->vport = vport;
		initlinkmbox->mbox_cmpl = lpfc_sli_def_mbox_cmpl;
		rc = lpfc_sli_issue_mbox(phba, initlinkmbox, MBX_NOWAIT);
		lpfc_set_loopback_flag(phba);
		if (rc == MBX_NOT_FINISHED)
			mempool_free(initlinkmbox, phba->mbox_mem_pool);

		break;

	case LPFC_DISC_AUTH:
	/* Node Authentication timeout */
		lpfc_printf_vlog(vport, KERN_ERR, LOG_DISCOVERY,
				 "0227 Node Authentication timeout\n");
		lpfc_disc_flush_list(vport);

		/*
		 * set port_state to PORT_READY if SLI2.
		 * cmpl_reg_vpi will set port_state to READY for SLI3.
		 */
		if (phba->sli_rev < LPFC_SLI_REV4) {
			if (phba->sli3_options & LPFC_SLI3_NPIV_ENABLED)
				lpfc_issue_reg_vpi(phba, vport);
			else  {	/* NPIV Not enabled */
				lpfc_issue_clear_la(phba, vport);
				vport->port_state = LPFC_VPORT_READY;
			}
		}
		break;

	case LPFC_VPORT_READY:
		if (vport->fc_flag & FC_RSCN_MODE) {
			lpfc_printf_vlog(vport, KERN_ERR, LOG_DISCOVERY,
					 "0231 RSCN timeout Data: x%x "
					 "x%x\n",
					 vport->fc_ns_retry, LPFC_MAX_NS_RETRY);

			/* Cleanup any outstanding ELS commands */
			lpfc_els_flush_cmd(vport);

			lpfc_els_flush_rscn(vport);
			lpfc_disc_flush_list(vport);
		}
		break;

	default:
		lpfc_printf_vlog(vport, KERN_ERR, LOG_DISCOVERY,
				 "0273 Unexpected discovery timeout, "
				 "vport State x%x\n", vport->port_state);
		break;
	}

	switch (phba->link_state) {
	case LPFC_CLEAR_LA:
				/* CLEAR LA timeout */
		lpfc_printf_vlog(vport, KERN_ERR, LOG_DISCOVERY,
				 "0228 CLEAR LA timeout\n");
		clrlaerr = 1;
		break;

	case LPFC_LINK_UP:
		lpfc_issue_clear_la(phba, vport);
		/* Drop thru */
	case LPFC_LINK_UNKNOWN:
	case LPFC_WARM_START:
	case LPFC_INIT_START:
	case LPFC_INIT_MBX_CMDS:
	case LPFC_LINK_DOWN:
	case LPFC_HBA_ERROR:
		lpfc_printf_vlog(vport, KERN_ERR, LOG_DISCOVERY,
				 "0230 Unexpected timeout, hba link "
				 "state x%x\n", phba->link_state);
		clrlaerr = 1;
		break;

	case LPFC_HBA_READY:
		break;
	}

	if (clrlaerr) {
		lpfc_disc_flush_list(vport);
		if (phba->sli_rev != LPFC_SLI_REV4) {
			psli->sli3_ring[(LPFC_EXTRA_RING)].flag &=
				~LPFC_STOP_IOCB_EVENT;
			psli->sli3_ring[LPFC_FCP_RING].flag &=
				~LPFC_STOP_IOCB_EVENT;
		}
		vport->port_state = LPFC_VPORT_READY;
	}
	return;
}

/*
 * This routine handles processing a NameServer REG_LOGIN mailbox
 * command upon completion. It is setup in the LPFC_MBOXQ
 * as the completion routine when the command is
 * handed off to the SLI layer.
 */
void
lpfc_mbx_cmpl_fdmi_reg_login(struct lpfc_hba *phba, LPFC_MBOXQ_t *pmb)
{
	MAILBOX_t *mb = &pmb->u.mb;
	struct lpfc_dmabuf   *mp = (struct lpfc_dmabuf *) (pmb->context1);
	struct lpfc_nodelist *ndlp = (struct lpfc_nodelist *) pmb->context2;
	struct lpfc_vport    *vport = pmb->vport;

	pmb->context1 = NULL;
	pmb->context2 = NULL;

	if (phba->sli_rev < LPFC_SLI_REV4)
		ndlp->nlp_rpi = mb->un.varWords[0];
	ndlp->nlp_flag |= NLP_RPI_REGISTERED;
	ndlp->nlp_type |= NLP_FABRIC;
	lpfc_nlp_set_state(vport, ndlp, NLP_STE_UNMAPPED_NODE);
	lpfc_printf_vlog(vport, KERN_INFO, LOG_SLI,
			 "0004 rpi:%x DID:%x flg:%x %d map:%x %p\n",
			 ndlp->nlp_rpi, ndlp->nlp_DID, ndlp->nlp_flag,
			 kref_read(&ndlp->kref),
			 ndlp->nlp_usg_map, ndlp);
	/*
	 * Start issuing Fabric-Device Management Interface (FDMI) command to
	 * 0xfffffa (FDMI well known port).
	 * DHBA -> DPRT -> RHBA -> RPA  (physical port)
	 * DPRT -> RPRT (vports)
	 */
	if (vport->port_type == LPFC_PHYSICAL_PORT)
		lpfc_fdmi_cmd(vport, ndlp, SLI_MGMT_DHBA, 0);
	else
		lpfc_fdmi_cmd(vport, ndlp, SLI_MGMT_DPRT, 0);


	/* decrement the node reference count held for this callback
	 * function.
	 */
	lpfc_nlp_put(ndlp);
	lpfc_mbuf_free(phba, mp->virt, mp->phys);
	kfree(mp);
	mempool_free(pmb, phba->mbox_mem_pool);

	return;
}

static int
lpfc_filter_by_rpi(struct lpfc_nodelist *ndlp, void *param)
{
	uint16_t *rpi = param;

	/* check for active node */
	if (!NLP_CHK_NODE_ACT(ndlp))
		return 0;

	return ndlp->nlp_rpi == *rpi;
}

static int
lpfc_filter_by_wwpn(struct lpfc_nodelist *ndlp, void *param)
{
	return memcmp(&ndlp->nlp_portname, param,
		      sizeof(ndlp->nlp_portname)) == 0;
}

static struct lpfc_nodelist *
__lpfc_find_node(struct lpfc_vport *vport, node_filter filter, void *param)
{
	struct lpfc_nodelist *ndlp;

	list_for_each_entry(ndlp, &vport->fc_nodes, nlp_listp) {
		if (filter(ndlp, param)) {
			lpfc_printf_vlog(vport, KERN_INFO, LOG_NODE,
					 "3185 FIND node filter %p DID "
					 "Data: x%p x%x x%x\n",
					 filter, ndlp, ndlp->nlp_DID,
					 ndlp->nlp_flag);
			return ndlp;
		}
	}
	lpfc_printf_vlog(vport, KERN_INFO, LOG_NODE,
			 "3186 FIND node filter %p NOT FOUND.\n", filter);
	return NULL;
}

/*
 * This routine looks up the ndlp lists for the given RPI. If rpi found it
 * returns the node list element pointer else return NULL.
 */
struct lpfc_nodelist *
__lpfc_findnode_rpi(struct lpfc_vport *vport, uint16_t rpi)
{
	return __lpfc_find_node(vport, lpfc_filter_by_rpi, &rpi);
}

/*
 * This routine looks up the ndlp lists for the given WWPN. If WWPN found it
 * returns the node element list pointer else return NULL.
 */
struct lpfc_nodelist *
lpfc_findnode_wwpn(struct lpfc_vport *vport, struct lpfc_name *wwpn)
{
	struct Scsi_Host *shost = lpfc_shost_from_vport(vport);
	struct lpfc_nodelist *ndlp;

	spin_lock_irq(shost->host_lock);
	ndlp = __lpfc_find_node(vport, lpfc_filter_by_wwpn, wwpn);
	spin_unlock_irq(shost->host_lock);
	return ndlp;
}

/*
 * This routine looks up the ndlp lists for the given RPI. If the rpi
 * is found, the routine returns the node element list pointer else
 * return NULL.
 */
struct lpfc_nodelist *
lpfc_findnode_rpi(struct lpfc_vport *vport, uint16_t rpi)
{
	struct Scsi_Host *shost = lpfc_shost_from_vport(vport);
	struct lpfc_nodelist *ndlp;

	spin_lock_irq(shost->host_lock);
	ndlp = __lpfc_findnode_rpi(vport, rpi);
	spin_unlock_irq(shost->host_lock);
	return ndlp;
}

/**
 * lpfc_find_vport_by_vpid - Find a vport on a HBA through vport identifier
 * @phba: pointer to lpfc hba data structure.
 * @vpi: the physical host virtual N_Port identifier.
 *
 * This routine finds a vport on a HBA (referred by @phba) through a
 * @vpi. The function walks the HBA's vport list and returns the address
 * of the vport with the matching @vpi.
 *
 * Return code
 *    NULL - No vport with the matching @vpi found
 *    Otherwise - Address to the vport with the matching @vpi.
 **/
struct lpfc_vport *
lpfc_find_vport_by_vpid(struct lpfc_hba *phba, uint16_t vpi)
{
	struct lpfc_vport *vport;
	unsigned long flags;
	int i = 0;

	/* The physical ports are always vpi 0 - translate is unnecessary. */
	if (vpi > 0) {
		/*
		 * Translate the physical vpi to the logical vpi.  The
		 * vport stores the logical vpi.
		 */
		for (i = 0; i < phba->max_vpi; i++) {
			if (vpi == phba->vpi_ids[i])
				break;
		}

		if (i >= phba->max_vpi) {
			lpfc_printf_log(phba, KERN_ERR, LOG_ELS,
					 "2936 Could not find Vport mapped "
					 "to vpi %d\n", vpi);
			return NULL;
		}
	}

	spin_lock_irqsave(&phba->hbalock, flags);
	list_for_each_entry(vport, &phba->port_list, listentry) {
		if (vport->vpi == i) {
			spin_unlock_irqrestore(&phba->hbalock, flags);
			return vport;
		}
	}
	spin_unlock_irqrestore(&phba->hbalock, flags);
	return NULL;
}

struct lpfc_nodelist *
lpfc_nlp_init(struct lpfc_vport *vport, uint32_t did)
{
	struct lpfc_nodelist *ndlp;
	int rpi = LPFC_RPI_ALLOC_ERROR;

	if (vport->phba->sli_rev == LPFC_SLI_REV4) {
		rpi = lpfc_sli4_alloc_rpi(vport->phba);
		if (rpi == LPFC_RPI_ALLOC_ERROR)
			return NULL;
	}

	ndlp = mempool_alloc(vport->phba->nlp_mem_pool, GFP_KERNEL);
	if (!ndlp) {
		if (vport->phba->sli_rev == LPFC_SLI_REV4)
			lpfc_sli4_free_rpi(vport->phba, rpi);
		return NULL;
	}

	memset(ndlp, 0, sizeof (struct lpfc_nodelist));

	lpfc_initialize_node(vport, ndlp, did);
	INIT_LIST_HEAD(&ndlp->nlp_listp);
	if (vport->phba->sli_rev == LPFC_SLI_REV4) {
		ndlp->nlp_rpi = rpi;
		lpfc_printf_vlog(vport, KERN_INFO, LOG_NODE,
				 "0007 rpi:%x DID:%x flg:%x refcnt:%d "
				 "map:%x %p\n", ndlp->nlp_rpi, ndlp->nlp_DID,
				 ndlp->nlp_flag,
				 kref_read(&ndlp->kref),
				 ndlp->nlp_usg_map, ndlp);

		ndlp->active_rrqs_xri_bitmap =
				mempool_alloc(vport->phba->active_rrq_pool,
					      GFP_KERNEL);
		if (ndlp->active_rrqs_xri_bitmap)
			memset(ndlp->active_rrqs_xri_bitmap, 0,
			       ndlp->phba->cfg_rrq_xri_bitmap_sz);
	}



	lpfc_debugfs_disc_trc(vport, LPFC_DISC_TRC_NODE,
		"node init:       did:x%x",
		ndlp->nlp_DID, 0, 0);

	return ndlp;
}

/* This routine releases all resources associated with a specifc NPort's ndlp
 * and mempool_free's the nodelist.
 */
static void
lpfc_nlp_release(struct kref *kref)
{
	struct lpfc_hba *phba;
	unsigned long flags;
	struct lpfc_nodelist *ndlp = container_of(kref, struct lpfc_nodelist,
						  kref);

	lpfc_debugfs_disc_trc(ndlp->vport, LPFC_DISC_TRC_NODE,
		"node release:    did:x%x flg:x%x type:x%x",
		ndlp->nlp_DID, ndlp->nlp_flag, ndlp->nlp_type);

	lpfc_printf_vlog(ndlp->vport, KERN_INFO, LOG_NODE,
			"0279 lpfc_nlp_release: ndlp:x%p did %x "
			"usgmap:x%x refcnt:%d rpi:%x\n",
			(void *)ndlp, ndlp->nlp_DID, ndlp->nlp_usg_map,
			kref_read(&ndlp->kref), ndlp->nlp_rpi);

	/* remove ndlp from action. */
	lpfc_nlp_remove(ndlp->vport, ndlp);

	/* clear the ndlp active flag for all release cases */
	phba = ndlp->phba;
	spin_lock_irqsave(&phba->ndlp_lock, flags);
	NLP_CLR_NODE_ACT(ndlp);
	spin_unlock_irqrestore(&phba->ndlp_lock, flags);
	if (phba->sli_rev == LPFC_SLI_REV4)
		lpfc_sli4_free_rpi(phba, ndlp->nlp_rpi);

	/* free ndlp memory for final ndlp release */
	if (NLP_CHK_FREE_REQ(ndlp)) {
		kfree(ndlp->lat_data);
		if (phba->sli_rev == LPFC_SLI_REV4)
			mempool_free(ndlp->active_rrqs_xri_bitmap,
				     ndlp->phba->active_rrq_pool);
		mempool_free(ndlp, ndlp->phba->nlp_mem_pool);
	}
}

/* This routine bumps the reference count for a ndlp structure to ensure
 * that one discovery thread won't free a ndlp while another discovery thread
 * is using it.
 */
struct lpfc_nodelist *
lpfc_nlp_get(struct lpfc_nodelist *ndlp)
{
	struct lpfc_hba *phba;
	unsigned long flags;

	if (ndlp) {
		lpfc_debugfs_disc_trc(ndlp->vport, LPFC_DISC_TRC_NODE,
			"node get:        did:x%x flg:x%x refcnt:x%x",
			ndlp->nlp_DID, ndlp->nlp_flag,
			kref_read(&ndlp->kref));
		/* The check of ndlp usage to prevent incrementing the
		 * ndlp reference count that is in the process of being
		 * released.
		 */
		phba = ndlp->phba;
		spin_lock_irqsave(&phba->ndlp_lock, flags);
		if (!NLP_CHK_NODE_ACT(ndlp) || NLP_CHK_FREE_ACK(ndlp)) {
			spin_unlock_irqrestore(&phba->ndlp_lock, flags);
			lpfc_printf_vlog(ndlp->vport, KERN_WARNING, LOG_NODE,
				"0276 lpfc_nlp_get: ndlp:x%p "
				"usgmap:x%x refcnt:%d\n",
				(void *)ndlp, ndlp->nlp_usg_map,
				kref_read(&ndlp->kref));
			return NULL;
		} else
			kref_get(&ndlp->kref);
		spin_unlock_irqrestore(&phba->ndlp_lock, flags);
	}
	return ndlp;
}

/* This routine decrements the reference count for a ndlp structure. If the
 * count goes to 0, this indicates the the associated nodelist should be
 * freed. Returning 1 indicates the ndlp resource has been released; on the
 * other hand, returning 0 indicates the ndlp resource has not been released
 * yet.
 */
int
lpfc_nlp_put(struct lpfc_nodelist *ndlp)
{
	struct lpfc_hba *phba;
	unsigned long flags;

	if (!ndlp)
		return 1;

	lpfc_debugfs_disc_trc(ndlp->vport, LPFC_DISC_TRC_NODE,
	"node put:        did:x%x flg:x%x refcnt:x%x",
		ndlp->nlp_DID, ndlp->nlp_flag,
		kref_read(&ndlp->kref));
	phba = ndlp->phba;
	spin_lock_irqsave(&phba->ndlp_lock, flags);
	/* Check the ndlp memory free acknowledge flag to avoid the
	 * possible race condition that kref_put got invoked again
	 * after previous one has done ndlp memory free.
	 */
	if (NLP_CHK_FREE_ACK(ndlp)) {
		spin_unlock_irqrestore(&phba->ndlp_lock, flags);
		lpfc_printf_vlog(ndlp->vport, KERN_WARNING, LOG_NODE,
				"0274 lpfc_nlp_put: ndlp:x%p "
				"usgmap:x%x refcnt:%d\n",
				(void *)ndlp, ndlp->nlp_usg_map,
				kref_read(&ndlp->kref));
		return 1;
	}
	/* Check the ndlp inactivate log flag to avoid the possible
	 * race condition that kref_put got invoked again after ndlp
	 * is already in inactivating state.
	 */
	if (NLP_CHK_IACT_REQ(ndlp)) {
		spin_unlock_irqrestore(&phba->ndlp_lock, flags);
		lpfc_printf_vlog(ndlp->vport, KERN_WARNING, LOG_NODE,
				"0275 lpfc_nlp_put: ndlp:x%p "
				"usgmap:x%x refcnt:%d\n",
				(void *)ndlp, ndlp->nlp_usg_map,
				kref_read(&ndlp->kref));
		return 1;
	}
	/* For last put, mark the ndlp usage flags to make sure no
	 * other kref_get and kref_put on the same ndlp shall get
	 * in between the process when the final kref_put has been
	 * invoked on this ndlp.
	 */
	if (kref_read(&ndlp->kref) == 1) {
		/* Indicate ndlp is put to inactive state. */
		NLP_SET_IACT_REQ(ndlp);
		/* Acknowledge ndlp memory free has been seen. */
		if (NLP_CHK_FREE_REQ(ndlp))
			NLP_SET_FREE_ACK(ndlp);
	}
	spin_unlock_irqrestore(&phba->ndlp_lock, flags);
	/* Note, the kref_put returns 1 when decrementing a reference
	 * count that was 1, it invokes the release callback function,
	 * but it still left the reference count as 1 (not actually
	 * performs the last decrementation). Otherwise, it actually
	 * decrements the reference count and returns 0.
	 */
	return kref_put(&ndlp->kref, lpfc_nlp_release);
}

/* This routine free's the specified nodelist if it is not in use
 * by any other discovery thread. This routine returns 1 if the
 * ndlp has been freed. A return value of 0 indicates the ndlp is
 * not yet been released.
 */
int
lpfc_nlp_not_used(struct lpfc_nodelist *ndlp)
{
	lpfc_debugfs_disc_trc(ndlp->vport, LPFC_DISC_TRC_NODE,
		"node not used:   did:x%x flg:x%x refcnt:x%x",
		ndlp->nlp_DID, ndlp->nlp_flag,
		kref_read(&ndlp->kref));
	if (kref_read(&ndlp->kref) == 1)
		if (lpfc_nlp_put(ndlp))
			return 1;
	return 0;
}

/**
 * lpfc_fcf_inuse - Check if FCF can be unregistered.
 * @phba: Pointer to hba context object.
 *
 * This function iterate through all FC nodes associated
 * will all vports to check if there is any node with
 * fc_rports associated with it. If there is an fc_rport
 * associated with the node, then the node is either in
 * discovered state or its devloss_timer is pending.
 */
static int
lpfc_fcf_inuse(struct lpfc_hba *phba)
{
	struct lpfc_vport **vports;
	int i, ret = 0;
	struct lpfc_nodelist *ndlp;
	struct Scsi_Host  *shost;

	vports = lpfc_create_vport_work_array(phba);

	/* If driver cannot allocate memory, indicate fcf is in use */
	if (!vports)
		return 1;

	for (i = 0; i <= phba->max_vports && vports[i] != NULL; i++) {
		shost = lpfc_shost_from_vport(vports[i]);
		spin_lock_irq(shost->host_lock);
		/*
		 * IF the CVL_RCVD bit is not set then we have sent the
		 * flogi.
		 * If dev_loss fires while we are waiting we do not want to
		 * unreg the fcf.
		 */
		if (!(vports[i]->fc_flag & FC_VPORT_CVL_RCVD)) {
			spin_unlock_irq(shost->host_lock);
			ret =  1;
			goto out;
		}
		list_for_each_entry(ndlp, &vports[i]->fc_nodes, nlp_listp) {
			if (NLP_CHK_NODE_ACT(ndlp) && ndlp->rport &&
			  (ndlp->rport->roles & FC_RPORT_ROLE_FCP_TARGET)) {
				ret = 1;
				spin_unlock_irq(shost->host_lock);
				goto out;
			} else if (ndlp->nlp_flag & NLP_RPI_REGISTERED) {
				ret = 1;
				lpfc_printf_log(phba, KERN_INFO, LOG_ELS,
						"2624 RPI %x DID %x flag %x "
						"still logged in\n",
						ndlp->nlp_rpi, ndlp->nlp_DID,
						ndlp->nlp_flag);
			}
		}
		spin_unlock_irq(shost->host_lock);
	}
out:
	lpfc_destroy_vport_work_array(phba, vports);
	return ret;
}

/**
 * lpfc_unregister_vfi_cmpl - Completion handler for unreg vfi.
 * @phba: Pointer to hba context object.
 * @mboxq: Pointer to mailbox object.
 *
 * This function frees memory associated with the mailbox command.
 */
void
lpfc_unregister_vfi_cmpl(struct lpfc_hba *phba, LPFC_MBOXQ_t *mboxq)
{
	struct lpfc_vport *vport = mboxq->vport;
	struct Scsi_Host *shost = lpfc_shost_from_vport(vport);

	if (mboxq->u.mb.mbxStatus) {
		lpfc_printf_log(phba, KERN_ERR, LOG_DISCOVERY|LOG_MBOX,
			"2555 UNREG_VFI mbxStatus error x%x "
			"HBA state x%x\n",
			mboxq->u.mb.mbxStatus, vport->port_state);
	}
	spin_lock_irq(shost->host_lock);
	phba->pport->fc_flag &= ~FC_VFI_REGISTERED;
	spin_unlock_irq(shost->host_lock);
	mempool_free(mboxq, phba->mbox_mem_pool);
	return;
}

/**
 * lpfc_unregister_fcfi_cmpl - Completion handler for unreg fcfi.
 * @phba: Pointer to hba context object.
 * @mboxq: Pointer to mailbox object.
 *
 * This function frees memory associated with the mailbox command.
 */
static void
lpfc_unregister_fcfi_cmpl(struct lpfc_hba *phba, LPFC_MBOXQ_t *mboxq)
{
	struct lpfc_vport *vport = mboxq->vport;

	if (mboxq->u.mb.mbxStatus) {
		lpfc_printf_log(phba, KERN_ERR, LOG_DISCOVERY|LOG_MBOX,
			"2550 UNREG_FCFI mbxStatus error x%x "
			"HBA state x%x\n",
			mboxq->u.mb.mbxStatus, vport->port_state);
	}
	mempool_free(mboxq, phba->mbox_mem_pool);
	return;
}

/**
 * lpfc_unregister_fcf_prep - Unregister fcf record preparation
 * @phba: Pointer to hba context object.
 *
 * This function prepare the HBA for unregistering the currently registered
 * FCF from the HBA. It performs unregistering, in order, RPIs, VPIs, and
 * VFIs.
 */
int
lpfc_unregister_fcf_prep(struct lpfc_hba *phba)
{
	struct lpfc_vport **vports;
	struct lpfc_nodelist *ndlp;
	struct Scsi_Host *shost;
	int i = 0, rc;

	/* Unregister RPIs */
	if (lpfc_fcf_inuse(phba))
		lpfc_unreg_hba_rpis(phba);

	/* At this point, all discovery is aborted */
	phba->pport->port_state = LPFC_VPORT_UNKNOWN;

	/* Unregister VPIs */
	vports = lpfc_create_vport_work_array(phba);
	if (vports && (phba->sli3_options & LPFC_SLI3_NPIV_ENABLED))
		for (i = 0; i <= phba->max_vports && vports[i] != NULL; i++) {
			/* Stop FLOGI/FDISC retries */
			ndlp = lpfc_findnode_did(vports[i], Fabric_DID);
			if (ndlp)
				lpfc_cancel_retry_delay_tmo(vports[i], ndlp);
			lpfc_cleanup_pending_mbox(vports[i]);
			if (phba->sli_rev == LPFC_SLI_REV4)
				lpfc_sli4_unreg_all_rpis(vports[i]);
			lpfc_mbx_unreg_vpi(vports[i]);
			shost = lpfc_shost_from_vport(vports[i]);
			spin_lock_irq(shost->host_lock);
			vports[i]->fc_flag |= FC_VPORT_NEEDS_INIT_VPI;
			vports[i]->vpi_state &= ~LPFC_VPI_REGISTERED;
			spin_unlock_irq(shost->host_lock);
		}
	lpfc_destroy_vport_work_array(phba, vports);
	if (i == 0 && (!(phba->sli3_options & LPFC_SLI3_NPIV_ENABLED))) {
		ndlp = lpfc_findnode_did(phba->pport, Fabric_DID);
		if (ndlp)
			lpfc_cancel_retry_delay_tmo(phba->pport, ndlp);
		lpfc_cleanup_pending_mbox(phba->pport);
		if (phba->sli_rev == LPFC_SLI_REV4)
			lpfc_sli4_unreg_all_rpis(phba->pport);
		lpfc_mbx_unreg_vpi(phba->pport);
		shost = lpfc_shost_from_vport(phba->pport);
		spin_lock_irq(shost->host_lock);
		phba->pport->fc_flag |= FC_VPORT_NEEDS_INIT_VPI;
		phba->pport->vpi_state &= ~LPFC_VPI_REGISTERED;
		spin_unlock_irq(shost->host_lock);
	}

	/* Cleanup any outstanding ELS commands */
	lpfc_els_flush_all_cmd(phba);

	/* Unregister the physical port VFI */
	rc = lpfc_issue_unreg_vfi(phba->pport);
	return rc;
}

/**
 * lpfc_sli4_unregister_fcf - Unregister currently registered FCF record
 * @phba: Pointer to hba context object.
 *
 * This function issues synchronous unregister FCF mailbox command to HBA to
 * unregister the currently registered FCF record. The driver does not reset
 * the driver FCF usage state flags.
 *
 * Return 0 if successfully issued, none-zero otherwise.
 */
int
lpfc_sli4_unregister_fcf(struct lpfc_hba *phba)
{
	LPFC_MBOXQ_t *mbox;
	int rc;

	mbox = mempool_alloc(phba->mbox_mem_pool, GFP_KERNEL);
	if (!mbox) {
		lpfc_printf_log(phba, KERN_ERR, LOG_DISCOVERY|LOG_MBOX,
				"2551 UNREG_FCFI mbox allocation failed"
				"HBA state x%x\n", phba->pport->port_state);
		return -ENOMEM;
	}
	lpfc_unreg_fcfi(mbox, phba->fcf.fcfi);
	mbox->vport = phba->pport;
	mbox->mbox_cmpl = lpfc_unregister_fcfi_cmpl;
	rc = lpfc_sli_issue_mbox(phba, mbox, MBX_NOWAIT);

	if (rc == MBX_NOT_FINISHED) {
		lpfc_printf_log(phba, KERN_ERR, LOG_SLI,
				"2552 Unregister FCFI command failed rc x%x "
				"HBA state x%x\n",
				rc, phba->pport->port_state);
		return -EINVAL;
	}
	return 0;
}

/**
 * lpfc_unregister_fcf_rescan - Unregister currently registered fcf and rescan
 * @phba: Pointer to hba context object.
 *
 * This function unregisters the currently reigstered FCF. This function
 * also tries to find another FCF for discovery by rescan the HBA FCF table.
 */
void
lpfc_unregister_fcf_rescan(struct lpfc_hba *phba)
{
	int rc;

	/* Preparation for unregistering fcf */
	rc = lpfc_unregister_fcf_prep(phba);
	if (rc) {
		lpfc_printf_log(phba, KERN_ERR, LOG_DISCOVERY,
				"2748 Failed to prepare for unregistering "
				"HBA's FCF record: rc=%d\n", rc);
		return;
	}

	/* Now, unregister FCF record and reset HBA FCF state */
	rc = lpfc_sli4_unregister_fcf(phba);
	if (rc)
		return;
	/* Reset HBA FCF states after successful unregister FCF */
	phba->fcf.fcf_flag = 0;
	phba->fcf.current_rec.flag = 0;

	/*
	 * If driver is not unloading, check if there is any other
	 * FCF record that can be used for discovery.
	 */
	if ((phba->pport->load_flag & FC_UNLOADING) ||
	    (phba->link_state < LPFC_LINK_UP))
		return;

	/* This is considered as the initial FCF discovery scan */
	spin_lock_irq(&phba->hbalock);
	phba->fcf.fcf_flag |= FCF_INIT_DISC;
	spin_unlock_irq(&phba->hbalock);

	/* Reset FCF roundrobin bmask for new discovery */
	lpfc_sli4_clear_fcf_rr_bmask(phba);

	rc = lpfc_sli4_fcf_scan_read_fcf_rec(phba, LPFC_FCOE_FCF_GET_FIRST);

	if (rc) {
		spin_lock_irq(&phba->hbalock);
		phba->fcf.fcf_flag &= ~FCF_INIT_DISC;
		spin_unlock_irq(&phba->hbalock);
		lpfc_printf_log(phba, KERN_ERR, LOG_DISCOVERY|LOG_MBOX,
				"2553 lpfc_unregister_unused_fcf failed "
				"to read FCF record HBA state x%x\n",
				phba->pport->port_state);
	}
}

/**
 * lpfc_unregister_fcf - Unregister the currently registered fcf record
 * @phba: Pointer to hba context object.
 *
 * This function just unregisters the currently reigstered FCF. It does not
 * try to find another FCF for discovery.
 */
void
lpfc_unregister_fcf(struct lpfc_hba *phba)
{
	int rc;

	/* Preparation for unregistering fcf */
	rc = lpfc_unregister_fcf_prep(phba);
	if (rc) {
		lpfc_printf_log(phba, KERN_ERR, LOG_DISCOVERY,
				"2749 Failed to prepare for unregistering "
				"HBA's FCF record: rc=%d\n", rc);
		return;
	}

	/* Now, unregister FCF record and reset HBA FCF state */
	rc = lpfc_sli4_unregister_fcf(phba);
	if (rc)
		return;
	/* Set proper HBA FCF states after successful unregister FCF */
	spin_lock_irq(&phba->hbalock);
	phba->fcf.fcf_flag &= ~FCF_REGISTERED;
	spin_unlock_irq(&phba->hbalock);
}

/**
 * lpfc_unregister_unused_fcf - Unregister FCF if all devices are disconnected.
 * @phba: Pointer to hba context object.
 *
 * This function check if there are any connected remote port for the FCF and
 * if all the devices are disconnected, this function unregister FCFI.
 * This function also tries to use another FCF for discovery.
 */
void
lpfc_unregister_unused_fcf(struct lpfc_hba *phba)
{
	/*
	 * If HBA is not running in FIP mode, if HBA does not support
	 * FCoE, if FCF discovery is ongoing, or if FCF has not been
	 * registered, do nothing.
	 */
	spin_lock_irq(&phba->hbalock);
	if (!(phba->hba_flag & HBA_FCOE_MODE) ||
	    !(phba->fcf.fcf_flag & FCF_REGISTERED) ||
	    !(phba->hba_flag & HBA_FIP_SUPPORT) ||
	    (phba->fcf.fcf_flag & FCF_DISCOVERY) ||
	    (phba->pport->port_state == LPFC_FLOGI)) {
		spin_unlock_irq(&phba->hbalock);
		return;
	}
	spin_unlock_irq(&phba->hbalock);

	if (lpfc_fcf_inuse(phba))
		return;

	lpfc_unregister_fcf_rescan(phba);
}

/**
 * lpfc_read_fcf_conn_tbl - Create driver FCF connection table.
 * @phba: Pointer to hba context object.
 * @buff: Buffer containing the FCF connection table as in the config
 *         region.
 * This function create driver data structure for the FCF connection
 * record table read from config region 23.
 */
static void
lpfc_read_fcf_conn_tbl(struct lpfc_hba *phba,
	uint8_t *buff)
{
	struct lpfc_fcf_conn_entry *conn_entry, *next_conn_entry;
	struct lpfc_fcf_conn_hdr *conn_hdr;
	struct lpfc_fcf_conn_rec *conn_rec;
	uint32_t record_count;
	int i;

	/* Free the current connect table */
	list_for_each_entry_safe(conn_entry, next_conn_entry,
		&phba->fcf_conn_rec_list, list) {
		list_del_init(&conn_entry->list);
		kfree(conn_entry);
	}

	conn_hdr = (struct lpfc_fcf_conn_hdr *) buff;
	record_count = conn_hdr->length * sizeof(uint32_t)/
		sizeof(struct lpfc_fcf_conn_rec);

	conn_rec = (struct lpfc_fcf_conn_rec *)
		(buff + sizeof(struct lpfc_fcf_conn_hdr));

	for (i = 0; i < record_count; i++) {
		if (!(conn_rec[i].flags & FCFCNCT_VALID))
			continue;
		conn_entry = kzalloc(sizeof(struct lpfc_fcf_conn_entry),
			GFP_KERNEL);
		if (!conn_entry) {
			lpfc_printf_log(phba, KERN_ERR, LOG_INIT,
				"2566 Failed to allocate connection"
				" table entry\n");
			return;
		}

		memcpy(&conn_entry->conn_rec, &conn_rec[i],
			sizeof(struct lpfc_fcf_conn_rec));
		list_add_tail(&conn_entry->list,
			&phba->fcf_conn_rec_list);
	}

	if (!list_empty(&phba->fcf_conn_rec_list)) {
		i = 0;
		list_for_each_entry(conn_entry, &phba->fcf_conn_rec_list,
				    list) {
			conn_rec = &conn_entry->conn_rec;
			lpfc_printf_log(phba, KERN_INFO, LOG_INIT,
					"3345 FCF connection list rec[%02d]: "
					"flags:x%04x, vtag:x%04x, "
					"fabric_name:x%02x:%02x:%02x:%02x:"
					"%02x:%02x:%02x:%02x, "
					"switch_name:x%02x:%02x:%02x:%02x:"
					"%02x:%02x:%02x:%02x\n", i++,
					conn_rec->flags, conn_rec->vlan_tag,
					conn_rec->fabric_name[0],
					conn_rec->fabric_name[1],
					conn_rec->fabric_name[2],
					conn_rec->fabric_name[3],
					conn_rec->fabric_name[4],
					conn_rec->fabric_name[5],
					conn_rec->fabric_name[6],
					conn_rec->fabric_name[7],
					conn_rec->switch_name[0],
					conn_rec->switch_name[1],
					conn_rec->switch_name[2],
					conn_rec->switch_name[3],
					conn_rec->switch_name[4],
					conn_rec->switch_name[5],
					conn_rec->switch_name[6],
					conn_rec->switch_name[7]);
		}
	}
}

/**
 * lpfc_read_fcoe_param - Read FCoe parameters from conf region..
 * @phba: Pointer to hba context object.
 * @buff: Buffer containing the FCoE parameter data structure.
 *
 *  This function update driver data structure with config
 *  parameters read from config region 23.
 */
static void
lpfc_read_fcoe_param(struct lpfc_hba *phba,
			uint8_t *buff)
{
	struct lpfc_fip_param_hdr *fcoe_param_hdr;
	struct lpfc_fcoe_params *fcoe_param;

	fcoe_param_hdr = (struct lpfc_fip_param_hdr *)
		buff;
	fcoe_param = (struct lpfc_fcoe_params *)
		(buff + sizeof(struct lpfc_fip_param_hdr));

	if ((fcoe_param_hdr->parm_version != FIPP_VERSION) ||
		(fcoe_param_hdr->length != FCOE_PARAM_LENGTH))
		return;

	if (fcoe_param_hdr->parm_flags & FIPP_VLAN_VALID) {
		phba->valid_vlan = 1;
		phba->vlan_id = le16_to_cpu(fcoe_param->vlan_tag) &
			0xFFF;
	}

	phba->fc_map[0] = fcoe_param->fc_map[0];
	phba->fc_map[1] = fcoe_param->fc_map[1];
	phba->fc_map[2] = fcoe_param->fc_map[2];
	return;
}

/**
 * lpfc_get_rec_conf23 - Get a record type in config region data.
 * @buff: Buffer containing config region 23 data.
 * @size: Size of the data buffer.
 * @rec_type: Record type to be searched.
 *
 * This function searches config region data to find the beginning
 * of the record specified by record_type. If record found, this
 * function return pointer to the record else return NULL.
 */
static uint8_t *
lpfc_get_rec_conf23(uint8_t *buff, uint32_t size, uint8_t rec_type)
{
	uint32_t offset = 0, rec_length;

	if ((buff[0] == LPFC_REGION23_LAST_REC) ||
		(size < sizeof(uint32_t)))
		return NULL;

	rec_length = buff[offset + 1];

	/*
	 * One TLV record has one word header and number of data words
	 * specified in the rec_length field of the record header.
	 */
	while ((offset + rec_length * sizeof(uint32_t) + sizeof(uint32_t))
		<= size) {
		if (buff[offset] == rec_type)
			return &buff[offset];

		if (buff[offset] == LPFC_REGION23_LAST_REC)
			return NULL;

		offset += rec_length * sizeof(uint32_t) + sizeof(uint32_t);
		rec_length = buff[offset + 1];
	}
	return NULL;
}

/**
 * lpfc_parse_fcoe_conf - Parse FCoE config data read from config region 23.
 * @phba: Pointer to lpfc_hba data structure.
 * @buff: Buffer containing config region 23 data.
 * @size: Size of the data buffer.
 *
 * This function parses the FCoE config parameters in config region 23 and
 * populate driver data structure with the parameters.
 */
void
lpfc_parse_fcoe_conf(struct lpfc_hba *phba,
		uint8_t *buff,
		uint32_t size)
{
	uint32_t offset = 0;
	uint8_t *rec_ptr;

	/*
	 * If data size is less than 2 words signature and version cannot be
	 * verified.
	 */
	if (size < 2*sizeof(uint32_t))
		return;

	/* Check the region signature first */
	if (memcmp(buff, LPFC_REGION23_SIGNATURE, 4)) {
		lpfc_printf_log(phba, KERN_ERR, LOG_INIT,
			"2567 Config region 23 has bad signature\n");
		return;
	}

	offset += 4;

	/* Check the data structure version */
	if (buff[offset] != LPFC_REGION23_VERSION) {
		lpfc_printf_log(phba, KERN_ERR, LOG_INIT,
			"2568 Config region 23 has bad version\n");
		return;
	}
	offset += 4;

	/* Read FCoE param record */
	rec_ptr = lpfc_get_rec_conf23(&buff[offset],
			size - offset, FCOE_PARAM_TYPE);
	if (rec_ptr)
		lpfc_read_fcoe_param(phba, rec_ptr);

	/* Read FCF connection table */
	rec_ptr = lpfc_get_rec_conf23(&buff[offset],
		size - offset, FCOE_CONN_TBL_TYPE);
	if (rec_ptr)
		lpfc_read_fcf_conn_tbl(phba, rec_ptr);

}<|MERGE_RESOLUTION|>--- conflicted
+++ resolved
@@ -4148,7 +4148,6 @@
 		       int old_state, int new_state)
 {
 	struct Scsi_Host *shost = lpfc_shost_from_vport(vport);
-	struct lpfc_hba *phba = vport->phba;
 
 	if (new_state == NLP_STE_UNMAPPED_NODE) {
 		ndlp->nlp_flag &= ~NLP_NODEV_REMOVE;
@@ -4167,16 +4166,6 @@
 			lpfc_unregister_remote_port(ndlp);
 		}
 
-<<<<<<< HEAD
-		/* Notify the NVME transport of this rport's loss */
-		if (((phba->cfg_enable_fc4_type == LPFC_ENABLE_BOTH) ||
-		     (phba->cfg_enable_fc4_type == LPFC_ENABLE_NVME)) &&
-		    (vport->phba->nvmet_support == 0) &&
-		    ((ndlp->nlp_fc4_type & NLP_FC4_NVME) ||
-		    (ndlp->nlp_DID == Fabric_DID))) {
-			vport->phba->nport_event_cnt++;
-			lpfc_nvme_unregister_port(vport, ndlp);
-=======
 		/* Notify the NVME transport of this rport's loss on the
 		 * Initiator.  For NVME Target, should upcall transport
 		 * in the else clause when API available.
@@ -4185,7 +4174,6 @@
 			vport->phba->nport_event_cnt++;
 			if (vport->phba->nvmet_support == 0)
 				lpfc_nvme_unregister_port(vport, ndlp);
->>>>>>> 2ac97f0f
 		}
 	}
 
@@ -5148,8 +5136,6 @@
 		if (!ndlp)
 			return NULL;
 		lpfc_nlp_set_state(vport, ndlp, NLP_STE_NPR_NODE);
-		if (vport->phba->nvmet_support)
-			return ndlp;
 		spin_lock_irq(shost->host_lock);
 		ndlp->nlp_flag |= NLP_NPR_2B_DISC;
 		spin_unlock_irq(shost->host_lock);
@@ -5160,8 +5146,6 @@
 		ndlp = lpfc_enable_node(vport, ndlp, NLP_STE_NPR_NODE);
 		if (!ndlp)
 			return NULL;
-		if (vport->phba->nvmet_support)
-			return ndlp;
 		spin_lock_irq(shost->host_lock);
 		ndlp->nlp_flag |= NLP_NPR_2B_DISC;
 		spin_unlock_irq(shost->host_lock);
@@ -5195,15 +5179,6 @@
 			if (ndlp->nlp_flag & NLP_RCV_PLOGI)
 				return NULL;
 
-<<<<<<< HEAD
-			/* Since this node is marked for discovery,
-			 * delay timeout is not needed.
-			 */
-			lpfc_cancel_retry_delay_tmo(vport, ndlp);
-			if (vport->phba->nvmet_support)
-				return ndlp;
-=======
->>>>>>> 2ac97f0f
 			spin_lock_irq(shost->host_lock);
 			ndlp->nlp_flag |= NLP_NPR_2B_DISC;
 			spin_unlock_irq(shost->host_lock);
@@ -5227,12 +5202,7 @@
 		 * allows for rediscovery
 		 */
 		lpfc_nlp_set_state(vport, ndlp, NLP_STE_NPR_NODE);
-<<<<<<< HEAD
-		if (vport->phba->nvmet_support)
-			return ndlp;
-=======
-
->>>>>>> 2ac97f0f
+
 		spin_lock_irq(shost->host_lock);
 		ndlp->nlp_flag |= NLP_NPR_2B_DISC;
 		spin_unlock_irq(shost->host_lock);
