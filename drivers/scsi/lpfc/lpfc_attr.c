--- conflicted
+++ resolved
@@ -1987,6 +1987,7 @@
 static DEVICE_ATTR(lpfc_xlane_supported, S_IRUGO, lpfc_oas_supported_show,
 		   NULL);
 
+static char *lpfc_soft_wwn_key = "C99G71SL8032A";
 #define WWN_SZ 8
 /**
  * lpfc_wwn_set - Convert string to the 8 byte WWN value.
@@ -2030,8 +2031,6 @@
 	}
 	return 0;
 }
-<<<<<<< HEAD
-=======
 /**
  * lpfc_soft_wwn_enable_store - Allows setting of the wwn if the key is valid
  * @dev: class device that is converted into a Scsi_host.
@@ -2249,7 +2248,6 @@
 }
 static DEVICE_ATTR(lpfc_soft_wwnn, S_IRUGO | S_IWUSR,
 		   lpfc_soft_wwnn_show, lpfc_soft_wwnn_store);
->>>>>>> 352e5fd1
 
 /**
  * lpfc_oas_tgt_show - Return wwpn of target whose luns maybe enabled for
@@ -4758,6 +4756,9 @@
 	&dev_attr_lpfc_fcp_cpu_map,
 	&dev_attr_lpfc_fcp_io_channel,
 	&dev_attr_lpfc_enable_bg,
+	&dev_attr_lpfc_soft_wwnn,
+	&dev_attr_lpfc_soft_wwpn,
+	&dev_attr_lpfc_soft_wwn_enable,
 	&dev_attr_lpfc_enable_hba_reset,
 	&dev_attr_lpfc_enable_hba_heartbeat,
 	&dev_attr_lpfc_EnableXLane,
@@ -5786,6 +5787,8 @@
 	else
 		phba->cfg_poll = lpfc_poll;
 
+	phba->cfg_soft_wwnn = 0L;
+	phba->cfg_soft_wwpn = 0L;
 	lpfc_sg_seg_cnt_init(phba, lpfc_sg_seg_cnt);
 	lpfc_hba_queue_depth_init(phba, lpfc_hba_queue_depth);
 	lpfc_hba_log_verbose_init(phba, lpfc_log_verbose);
