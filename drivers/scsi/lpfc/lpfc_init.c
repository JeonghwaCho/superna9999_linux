--- conflicted
+++ resolved
@@ -10332,11 +10332,7 @@
 	    ftype != LPFC_FILE_TYPE_GROUP || fsize != fw->size) {
 		lpfc_printf_log(phba, KERN_ERR, LOG_INIT,
 				"3022 Invalid FW image found. "
-<<<<<<< HEAD
-				"Magic:%x Type:%x ID:%x Size %d %ld\n",
-=======
 				"Magic:%x Type:%x ID:%x Size %d %zd\n",
->>>>>>> e193bb68
 				magic_number, ftype, fid, fsize, fw->size);
 		rc = -EINVAL;
 		goto release_out;
