--- conflicted
+++ resolved
@@ -751,35 +751,6 @@
 	return count;
 }
 
-<<<<<<< HEAD
-static bool sg_is_valid_dxfer(sg_io_hdr_t *hp)
-{
-	switch (hp->dxfer_direction) {
-	case SG_DXFER_NONE:
-		if (hp->dxferp || hp->dxfer_len > 0)
-			return false;
-		return true;
-	case SG_DXFER_FROM_DEV:
-		if (hp->dxfer_len < 0)
-			return false;
-		return true;
-	case SG_DXFER_TO_DEV:
-	case SG_DXFER_TO_FROM_DEV:
-		if (!hp->dxferp || hp->dxfer_len == 0)
-			return false;
-		return true;
-	case SG_DXFER_UNKNOWN:
-		if ((!hp->dxferp && hp->dxfer_len) ||
-		    (hp->dxferp && hp->dxfer_len == 0))
-			return false;
-		return true;
-	default:
-		return false;
-	}
-}
-
-=======
->>>>>>> 69ad0e7f
 static int
 sg_common_write(Sg_fd * sfp, Sg_request * srp,
 		unsigned char *cmnd, int timeout, int blocking)
