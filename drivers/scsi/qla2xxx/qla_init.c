/*
 * QLogic Fibre Channel HBA Driver
 * Copyright (c)  2003-2014 QLogic Corporation
 *
 * See LICENSE.qla2xxx for copyright and licensing details.
 */
#include "qla_def.h"
#include "qla_gbl.h"

#include <linux/delay.h>
#include <linux/slab.h>
#include <linux/vmalloc.h>

#include "qla_devtbl.h"

#ifdef CONFIG_SPARC
#include <asm/prom.h>
#endif

#include <target/target_core_base.h>
#include "qla_target.h"

/*
*  QLogic ISP2x00 Hardware Support Function Prototypes.
*/
static int qla2x00_isp_firmware(scsi_qla_host_t *);
static int qla2x00_setup_chip(scsi_qla_host_t *);
static int qla2x00_fw_ready(scsi_qla_host_t *);
static int qla2x00_configure_hba(scsi_qla_host_t *);
static int qla2x00_configure_loop(scsi_qla_host_t *);
static int qla2x00_configure_local_loop(scsi_qla_host_t *);
static int qla2x00_configure_fabric(scsi_qla_host_t *);
static int qla2x00_find_all_fabric_devs(scsi_qla_host_t *);
static int qla2x00_restart_isp(scsi_qla_host_t *);

static struct qla_chip_state_84xx *qla84xx_get_chip(struct scsi_qla_host *);
static int qla84xx_init_chip(scsi_qla_host_t *);
static int qla25xx_init_queues(struct qla_hw_data *);
static int qla24xx_post_gpdb_work(struct scsi_qla_host *, fc_port_t *, u8);
static void qla24xx_handle_plogi_done_event(struct scsi_qla_host *,
    struct event_arg *);

/* SRB Extensions ---------------------------------------------------------- */

void
qla2x00_sp_timeout(unsigned long __data)
{
	srb_t *sp = (srb_t *)__data;
	struct srb_iocb *iocb;
	scsi_qla_host_t *vha = sp->vha;
	struct req_que *req;
	unsigned long flags;

	spin_lock_irqsave(&vha->hw->hardware_lock, flags);
	req = vha->hw->req_q_map[0];
	req->outstanding_cmds[sp->handle] = NULL;
	iocb = &sp->u.iocb_cmd;
	iocb->timeout(sp);
	sp->free(sp);
	spin_unlock_irqrestore(&vha->hw->hardware_lock, flags);
}

void
qla2x00_sp_free(void *ptr)
{
	srb_t *sp = ptr;
	struct srb_iocb *iocb = &sp->u.iocb_cmd;

	del_timer(&iocb->timer);
	qla2x00_rel_sp(sp);
}

/* Asynchronous Login/Logout Routines -------------------------------------- */

unsigned long
qla2x00_get_async_timeout(struct scsi_qla_host *vha)
{
	unsigned long tmo;
	struct qla_hw_data *ha = vha->hw;

	/* Firmware should use switch negotiated r_a_tov for timeout. */
	tmo = ha->r_a_tov / 10 * 2;
	if (IS_QLAFX00(ha)) {
		tmo = FX00_DEF_RATOV * 2;
	} else if (!IS_FWI2_CAPABLE(ha)) {
		/*
		 * Except for earlier ISPs where the timeout is seeded from the
		 * initialization control block.
		 */
		tmo = ha->login_timeout;
	}
	return tmo;
}

void
qla2x00_async_iocb_timeout(void *data)
{
	srb_t *sp = data;
	fc_port_t *fcport = sp->fcport;
	struct srb_iocb *lio = &sp->u.iocb_cmd;
	struct event_arg ea;

	ql_dbg(ql_dbg_disc, fcport->vha, 0x2071,
	    "Async-%s timeout - hdl=%x portid=%06x %8phC.\n",
	    sp->name, sp->handle, fcport->d_id.b24, fcport->port_name);

	fcport->flags &= ~FCF_ASYNC_SENT;

	switch (sp->type) {
	case SRB_LOGIN_CMD:
		/* Retry as needed. */
		lio->u.logio.data[0] = MBS_COMMAND_ERROR;
		lio->u.logio.data[1] = lio->u.logio.flags & SRB_LOGIN_RETRIED ?
			QLA_LOGIO_LOGIN_RETRIED : 0;
		memset(&ea, 0, sizeof(ea));
		ea.event = FCME_PLOGI_DONE;
		ea.fcport = sp->fcport;
		ea.data[0] = lio->u.logio.data[0];
		ea.data[1] = lio->u.logio.data[1];
		ea.sp = sp;
		qla24xx_handle_plogi_done_event(fcport->vha, &ea);
		break;
	case SRB_LOGOUT_CMD:
		qlt_logo_completion_handler(fcport, QLA_FUNCTION_TIMEOUT);
		break;
	case SRB_CT_PTHRU_CMD:
	case SRB_MB_IOCB:
	case SRB_NACK_PLOGI:
	case SRB_NACK_PRLI:
	case SRB_NACK_LOGO:
		sp->done(sp, QLA_FUNCTION_TIMEOUT);
		break;
	}
}

static void
qla2x00_async_login_sp_done(void *ptr, int res)
{
	srb_t *sp = ptr;
	struct scsi_qla_host *vha = sp->vha;
	struct srb_iocb *lio = &sp->u.iocb_cmd;
	struct event_arg ea;

	ql_dbg(ql_dbg_disc, vha, 0x20dd,
	    "%s %8phC res %d \n", __func__, sp->fcport->port_name, res);

	sp->fcport->flags &= ~FCF_ASYNC_SENT;
	if (!test_bit(UNLOADING, &vha->dpc_flags)) {
		memset(&ea, 0, sizeof(ea));
		ea.event = FCME_PLOGI_DONE;
		ea.fcport = sp->fcport;
		ea.data[0] = lio->u.logio.data[0];
		ea.data[1] = lio->u.logio.data[1];
		ea.iop[0] = lio->u.logio.iop[0];
		ea.iop[1] = lio->u.logio.iop[1];
		ea.sp = sp;
		qla2x00_fcport_event_handler(vha, &ea);
	}

	sp->free(sp);
}

int
qla2x00_async_login(struct scsi_qla_host *vha, fc_port_t *fcport,
    uint16_t *data)
{
	srb_t *sp;
	struct srb_iocb *lio;
	int rval = QLA_FUNCTION_FAILED;

	if (!vha->flags.online)
		goto done;

	if ((fcport->fw_login_state == DSC_LS_PLOGI_PEND) ||
	    (fcport->fw_login_state == DSC_LS_PLOGI_COMP) ||
	    (fcport->fw_login_state == DSC_LS_PRLI_PEND))
		goto done;

	sp = qla2x00_get_sp(vha, fcport, GFP_KERNEL);
	if (!sp)
		goto done;

	fcport->flags |= FCF_ASYNC_SENT;
	fcport->logout_completed = 0;

	sp->type = SRB_LOGIN_CMD;
	sp->name = "login";
	qla2x00_init_timer(sp, qla2x00_get_async_timeout(vha) + 2);

	lio = &sp->u.iocb_cmd;
	lio->timeout = qla2x00_async_iocb_timeout;
	sp->done = qla2x00_async_login_sp_done;
	lio->u.logio.flags |= SRB_LOGIN_COND_PLOGI;
	if (data[1] & QLA_LOGIO_LOGIN_RETRIED)
		lio->u.logio.flags |= SRB_LOGIN_RETRIED;
	rval = qla2x00_start_sp(sp);
	if (rval != QLA_SUCCESS) {
		fcport->flags &= ~FCF_ASYNC_SENT;
		fcport->flags |= FCF_LOGIN_NEEDED;
		set_bit(RELOGIN_NEEDED, &vha->dpc_flags);
		goto done_free_sp;
	}

	ql_dbg(ql_dbg_disc, vha, 0x2072,
	    "Async-login - %8phC hdl=%x, loopid=%x portid=%02x%02x%02x "
		"retries=%d.\n", fcport->port_name, sp->handle, fcport->loop_id,
	    fcport->d_id.b.domain, fcport->d_id.b.area, fcport->d_id.b.al_pa,
	    fcport->login_retry);
	return rval;

done_free_sp:
	sp->free(sp);
done:
	fcport->flags &= ~FCF_ASYNC_SENT;
	return rval;
}

static void
qla2x00_async_logout_sp_done(void *ptr, int res)
{
	srb_t *sp = ptr;
	struct srb_iocb *lio = &sp->u.iocb_cmd;

	sp->fcport->flags &= ~FCF_ASYNC_SENT;
	if (!test_bit(UNLOADING, &sp->vha->dpc_flags))
		qla2x00_post_async_logout_done_work(sp->vha, sp->fcport,
		    lio->u.logio.data);
	sp->free(sp);
}

int
qla2x00_async_logout(struct scsi_qla_host *vha, fc_port_t *fcport)
{
	srb_t *sp;
	struct srb_iocb *lio;
	int rval;

	rval = QLA_FUNCTION_FAILED;
	fcport->flags |= FCF_ASYNC_SENT;
	sp = qla2x00_get_sp(vha, fcport, GFP_KERNEL);
	if (!sp)
		goto done;

	sp->type = SRB_LOGOUT_CMD;
	sp->name = "logout";
	qla2x00_init_timer(sp, qla2x00_get_async_timeout(vha) + 2);

	lio = &sp->u.iocb_cmd;
	lio->timeout = qla2x00_async_iocb_timeout;
	sp->done = qla2x00_async_logout_sp_done;
	rval = qla2x00_start_sp(sp);
	if (rval != QLA_SUCCESS)
		goto done_free_sp;

	ql_dbg(ql_dbg_disc, vha, 0x2070,
	    "Async-logout - hdl=%x loop-id=%x portid=%02x%02x%02x %8phC.\n",
	    sp->handle, fcport->loop_id, fcport->d_id.b.domain,
		fcport->d_id.b.area, fcport->d_id.b.al_pa,
		fcport->port_name);
	return rval;

done_free_sp:
	sp->free(sp);
done:
	fcport->flags &= ~FCF_ASYNC_SENT;
	return rval;
}

static void
qla2x00_async_adisc_sp_done(void *ptr, int res)
{
	srb_t *sp = ptr;
	struct scsi_qla_host *vha = sp->vha;
	struct srb_iocb *lio = &sp->u.iocb_cmd;

	if (!test_bit(UNLOADING, &vha->dpc_flags))
		qla2x00_post_async_adisc_done_work(sp->vha, sp->fcport,
		    lio->u.logio.data);
	sp->free(sp);
}

int
qla2x00_async_adisc(struct scsi_qla_host *vha, fc_port_t *fcport,
    uint16_t *data)
{
	srb_t *sp;
	struct srb_iocb *lio;
	int rval;

	rval = QLA_FUNCTION_FAILED;
	fcport->flags |= FCF_ASYNC_SENT;
	sp = qla2x00_get_sp(vha, fcport, GFP_KERNEL);
	if (!sp)
		goto done;

	sp->type = SRB_ADISC_CMD;
	sp->name = "adisc";
	qla2x00_init_timer(sp, qla2x00_get_async_timeout(vha) + 2);

	lio = &sp->u.iocb_cmd;
	lio->timeout = qla2x00_async_iocb_timeout;
	sp->done = qla2x00_async_adisc_sp_done;
	if (data[1] & QLA_LOGIO_LOGIN_RETRIED)
		lio->u.logio.flags |= SRB_LOGIN_RETRIED;
	rval = qla2x00_start_sp(sp);
	if (rval != QLA_SUCCESS)
		goto done_free_sp;

	ql_dbg(ql_dbg_disc, vha, 0x206f,
	    "Async-adisc - hdl=%x loopid=%x portid=%02x%02x%02x.\n",
	    sp->handle, fcport->loop_id, fcport->d_id.b.domain,
	    fcport->d_id.b.area, fcport->d_id.b.al_pa);
	return rval;

done_free_sp:
	sp->free(sp);
done:
	fcport->flags &= ~FCF_ASYNC_SENT;
	return rval;
}

static void qla24xx_handle_gnl_done_event(scsi_qla_host_t *vha,
	struct event_arg *ea)
{
	fc_port_t *fcport, *conflict_fcport;
	struct get_name_list_extended *e;
	u16 i, n, found = 0, loop_id;
	port_id_t id;
	u64 wwn;
	u8 opt = 0;

	fcport = ea->fcport;

	if (ea->rc) { /* rval */
		if (fcport->login_retry == 0) {
			fcport->login_retry = vha->hw->login_retry_count;
			ql_dbg(ql_dbg_disc, vha, 0x20de,
			    "GNL failed Port login retry %8phN, retry cnt=%d.\n",
			    fcport->port_name, fcport->login_retry);
		}
		return;
	}

	if (fcport->last_rscn_gen != fcport->rscn_gen) {
		ql_dbg(ql_dbg_disc, vha, 0x20df,
		    "%s %8phC rscn gen changed rscn %d|%d \n",
		    __func__, fcport->port_name,
		    fcport->last_rscn_gen, fcport->rscn_gen);
		qla24xx_post_gidpn_work(vha, fcport);
		return;
	} else if (fcport->last_login_gen != fcport->login_gen) {
		ql_dbg(ql_dbg_disc, vha, 0x20e0,
		    "%s %8phC login gen changed login %d|%d\n",
		    __func__, fcport->port_name,
		    fcport->last_login_gen, fcport->login_gen);
		return;
	}

	n = ea->data[0] / sizeof(struct get_name_list_extended);

	ql_dbg(ql_dbg_disc, vha, 0x20e1,
	    "%s %d %8phC n %d %02x%02x%02x lid %d \n",
	    __func__, __LINE__, fcport->port_name, n,
	    fcport->d_id.b.domain, fcport->d_id.b.area,
	    fcport->d_id.b.al_pa, fcport->loop_id);

	for (i = 0; i < n; i++) {
		e = &vha->gnl.l[i];
		wwn = wwn_to_u64(e->port_name);

		if (memcmp((u8 *)&wwn, fcport->port_name, WWN_SIZE))
			continue;

		found = 1;
		id.b.domain = e->port_id[2];
		id.b.area = e->port_id[1];
		id.b.al_pa = e->port_id[0];
		id.b.rsvd_1 = 0;

		loop_id = le16_to_cpu(e->nport_handle);
		loop_id = (loop_id & 0x7fff);

		ql_dbg(ql_dbg_disc, vha, 0x20e2,
		    "%s found %8phC CLS [%d|%d] ID[%02x%02x%02x|%02x%02x%02x] lid[%d|%d]\n",
		    __func__, fcport->port_name,
		    e->current_login_state, fcport->fw_login_state,
		    id.b.domain, id.b.area, id.b.al_pa,
		    fcport->d_id.b.domain, fcport->d_id.b.area,
		    fcport->d_id.b.al_pa, loop_id, fcport->loop_id);

		if ((id.b24 != fcport->d_id.b24) ||
		    ((fcport->loop_id != FC_NO_LOOP_ID) &&
			(fcport->loop_id != loop_id))) {
			ql_dbg(ql_dbg_disc, vha, 0x20e3,
			    "%s %d %8phC post del sess\n",
			    __func__, __LINE__, fcport->port_name);
			qlt_schedule_sess_for_deletion(fcport, 1);
			return;
		}

		fcport->loop_id = loop_id;

		wwn = wwn_to_u64(fcport->port_name);
		qlt_find_sess_invalidate_other(vha, wwn,
			id, loop_id, &conflict_fcport);

		if (conflict_fcport) {
			/*
			 * Another share fcport share the same loop_id &
			 * nport id. Conflict fcport needs to finish
			 * cleanup before this fcport can proceed to login.
			 */
			conflict_fcport->conflict = fcport;
			fcport->login_pause = 1;
		}

		switch (e->current_login_state) {
		case DSC_LS_PRLI_COMP:
			ql_dbg(ql_dbg_disc, vha, 0x20e4,
			    "%s %d %8phC post gpdb\n",
			    __func__, __LINE__, fcport->port_name);
			opt = PDO_FORCE_ADISC;
			qla24xx_post_gpdb_work(vha, fcport, opt);
			break;

		case DSC_LS_PORT_UNAVAIL:
		default:
			if (fcport->loop_id == FC_NO_LOOP_ID) {
				qla2x00_find_new_loop_id(vha, fcport);
				fcport->fw_login_state = DSC_LS_PORT_UNAVAIL;
			}
			ql_dbg(ql_dbg_disc, vha, 0x20e5,
			    "%s %d %8phC\n",
			    __func__, __LINE__, fcport->port_name);
			qla24xx_fcport_handle_login(vha, fcport);
			break;
		}
	}

	if (!found) {
		/* fw has no record of this port */
		if (fcport->loop_id == FC_NO_LOOP_ID) {
			qla2x00_find_new_loop_id(vha, fcport);
			fcport->fw_login_state = DSC_LS_PORT_UNAVAIL;
		} else {
			for (i = 0; i < n; i++) {
				e = &vha->gnl.l[i];
				id.b.domain = e->port_id[0];
				id.b.area = e->port_id[1];
				id.b.al_pa = e->port_id[2];
				id.b.rsvd_1 = 0;
				loop_id = le16_to_cpu(e->nport_handle);

				if (fcport->d_id.b24 == id.b24) {
					conflict_fcport =
					    qla2x00_find_fcport_by_wwpn(vha,
						e->port_name, 0);

					ql_dbg(ql_dbg_disc, vha, 0x20e6,
					    "%s %d %8phC post del sess\n",
					    __func__, __LINE__,
					    conflict_fcport->port_name);
					qlt_schedule_sess_for_deletion
						(conflict_fcport, 1);
				}

				if (fcport->loop_id == loop_id) {
					/* FW already picked this loop id for another fcport */
					qla2x00_find_new_loop_id(vha, fcport);
				}
			}
		}
		qla24xx_fcport_handle_login(vha, fcport);
	}
} /* gnl_event */

static void
qla24xx_async_gnl_sp_done(void *s, int res)
{
	struct srb *sp = s;
	struct scsi_qla_host *vha = sp->vha;
	unsigned long flags;
	struct fc_port *fcport = NULL, *tf;
	u16 i, n = 0, loop_id;
	struct event_arg ea;
	struct get_name_list_extended *e;
	u64 wwn;
	struct list_head h;

	ql_dbg(ql_dbg_disc, vha, 0x20e7,
	    "Async done-%s res %x mb[1]=%x mb[2]=%x \n",
	    sp->name, res, sp->u.iocb_cmd.u.mbx.in_mb[1],
	    sp->u.iocb_cmd.u.mbx.in_mb[2]);

	memset(&ea, 0, sizeof(ea));
	ea.sp = sp;
	ea.rc = res;
	ea.event = FCME_GNL_DONE;

	if (sp->u.iocb_cmd.u.mbx.in_mb[1] >=
	    sizeof(struct get_name_list_extended)) {
		n = sp->u.iocb_cmd.u.mbx.in_mb[1] /
		    sizeof(struct get_name_list_extended);
		ea.data[0] = sp->u.iocb_cmd.u.mbx.in_mb[1]; /* amnt xfered */
	}

	for (i = 0; i < n; i++) {
		e = &vha->gnl.l[i];
		loop_id = le16_to_cpu(e->nport_handle);
		/* mask out reserve bit */
		loop_id = (loop_id & 0x7fff);
		set_bit(loop_id, vha->hw->loop_id_map);
		wwn = wwn_to_u64(e->port_name);

		ql_dbg(ql_dbg_disc + ql_dbg_verbose, vha, 0x20e8,
		    "%s %8phC %02x:%02x:%02x state %d/%d lid %x \n",
		    __func__, (void *)&wwn, e->port_id[2], e->port_id[1],
		    e->port_id[0], e->current_login_state, e->last_login_state,
		    (loop_id & 0x7fff));
	}

	spin_lock_irqsave(&vha->hw->tgt.sess_lock, flags);
	vha->gnl.sent = 0;

	INIT_LIST_HEAD(&h);
	fcport = tf = NULL;
	if (!list_empty(&vha->gnl.fcports))
		list_splice_init(&vha->gnl.fcports, &h);

	list_for_each_entry_safe(fcport, tf, &h, gnl_entry) {
		list_del_init(&fcport->gnl_entry);
		fcport->flags &= ~FCF_ASYNC_SENT;
		ea.fcport = fcport;

		qla2x00_fcport_event_handler(vha, &ea);
	}

	spin_unlock_irqrestore(&vha->hw->tgt.sess_lock, flags);

	sp->free(sp);
}

int qla24xx_async_gnl(struct scsi_qla_host *vha, fc_port_t *fcport)
{
	srb_t *sp;
	struct srb_iocb *mbx;
	int rval = QLA_FUNCTION_FAILED;
	unsigned long flags;
	u16 *mb;

	if (!vha->flags.online)
		goto done;

	ql_dbg(ql_dbg_disc, vha, 0x20d9,
	    "Async-gnlist WWPN %8phC \n", fcport->port_name);

	spin_lock_irqsave(&vha->hw->tgt.sess_lock, flags);
	fcport->flags |= FCF_ASYNC_SENT;
	fcport->disc_state = DSC_GNL;
	fcport->last_rscn_gen = fcport->rscn_gen;
	fcport->last_login_gen = fcport->login_gen;

	list_add_tail(&fcport->gnl_entry, &vha->gnl.fcports);
	if (vha->gnl.sent) {
		spin_unlock_irqrestore(&vha->hw->tgt.sess_lock, flags);
		rval = QLA_SUCCESS;
		goto done;
	}
	vha->gnl.sent = 1;
	spin_unlock_irqrestore(&vha->hw->tgt.sess_lock, flags);

	sp = qla2x00_get_sp(vha, fcport, GFP_KERNEL);
	if (!sp)
		goto done;
	sp->type = SRB_MB_IOCB;
	sp->name = "gnlist";
	sp->gen1 = fcport->rscn_gen;
	sp->gen2 = fcport->login_gen;

	qla2x00_init_timer(sp, qla2x00_get_async_timeout(vha)+2);

	mb = sp->u.iocb_cmd.u.mbx.out_mb;
	mb[0] = MBC_PORT_NODE_NAME_LIST;
	mb[1] = BIT_2 | BIT_3;
	mb[2] = MSW(vha->gnl.ldma);
	mb[3] = LSW(vha->gnl.ldma);
	mb[6] = MSW(MSD(vha->gnl.ldma));
	mb[7] = LSW(MSD(vha->gnl.ldma));
	mb[8] = vha->gnl.size;
	mb[9] = vha->vp_idx;

	mbx = &sp->u.iocb_cmd;
	mbx->timeout = qla2x00_async_iocb_timeout;

	sp->done = qla24xx_async_gnl_sp_done;

	rval = qla2x00_start_sp(sp);
	if (rval != QLA_SUCCESS)
		goto done_free_sp;

	ql_dbg(ql_dbg_disc, vha, 0x20da,
	    "Async-%s - OUT WWPN %8phC hndl %x\n",
	    sp->name, fcport->port_name, sp->handle);

	return rval;

done_free_sp:
	sp->free(sp);
done:
	fcport->flags &= ~FCF_ASYNC_SENT;
	return rval;
}

int qla24xx_post_gnl_work(struct scsi_qla_host *vha, fc_port_t *fcport)
{
	struct qla_work_evt *e;

	e = qla2x00_alloc_work(vha, QLA_EVT_GNL);
	if (!e)
		return QLA_FUNCTION_FAILED;

	e->u.fcport.fcport = fcport;
	return qla2x00_post_work(vha, e);
}

static
void qla24xx_async_gpdb_sp_done(void *s, int res)
{
	struct srb *sp = s;
	struct scsi_qla_host *vha = sp->vha;
	struct qla_hw_data *ha = vha->hw;
	struct port_database_24xx *pd;
	fc_port_t *fcport = sp->fcport;
	u16 *mb = sp->u.iocb_cmd.u.mbx.in_mb;
	int rval = QLA_SUCCESS;
	struct event_arg ea;

	ql_dbg(ql_dbg_disc, vha, 0x20db,
	    "Async done-%s res %x, WWPN %8phC mb[1]=%x mb[2]=%x \n",
	    sp->name, res, fcport->port_name, mb[1], mb[2]);

	fcport->flags &= ~FCF_ASYNC_SENT;

	if (res) {
		rval = res;
		goto gpd_error_out;
	}

	pd = (struct port_database_24xx *)sp->u.iocb_cmd.u.mbx.in;

	rval = __qla24xx_parse_gpdb(vha, fcport, pd);

gpd_error_out:
	memset(&ea, 0, sizeof(ea));
	ea.event = FCME_GPDB_DONE;
	ea.rc = rval;
	ea.fcport = fcport;
	ea.sp = sp;

	qla2x00_fcport_event_handler(vha, &ea);

	dma_pool_free(ha->s_dma_pool, sp->u.iocb_cmd.u.mbx.in,
		sp->u.iocb_cmd.u.mbx.in_dma);

	sp->free(sp);
}

static int qla24xx_post_gpdb_work(struct scsi_qla_host *vha, fc_port_t *fcport,
    u8 opt)
{
	struct qla_work_evt *e;

	e = qla2x00_alloc_work(vha, QLA_EVT_GPDB);
	if (!e)
		return QLA_FUNCTION_FAILED;

	e->u.fcport.fcport = fcport;
	e->u.fcport.opt = opt;
	return qla2x00_post_work(vha, e);
}

int qla24xx_async_gpdb(struct scsi_qla_host *vha, fc_port_t *fcport, u8 opt)
{
	srb_t *sp;
	struct srb_iocb *mbx;
	int rval = QLA_FUNCTION_FAILED;
	u16 *mb;
	dma_addr_t pd_dma;
	struct port_database_24xx *pd;
	struct qla_hw_data *ha = vha->hw;

	if (!vha->flags.online)
		goto done;

	fcport->flags |= FCF_ASYNC_SENT;
	fcport->disc_state = DSC_GPDB;

	sp = qla2x00_get_sp(vha, fcport, GFP_KERNEL);
	if (!sp)
		goto done;

	pd = dma_pool_alloc(ha->s_dma_pool, GFP_KERNEL, &pd_dma);
	if (pd == NULL) {
		ql_log(ql_log_warn, vha, 0xd043,
		    "Failed to allocate port database structure.\n");
		goto done_free_sp;
	}
	memset(pd, 0, max(PORT_DATABASE_SIZE, PORT_DATABASE_24XX_SIZE));

	sp->type = SRB_MB_IOCB;
	sp->name = "gpdb";
	sp->gen1 = fcport->rscn_gen;
	sp->gen2 = fcport->login_gen;
	qla2x00_init_timer(sp, qla2x00_get_async_timeout(vha) + 2);

	mb = sp->u.iocb_cmd.u.mbx.out_mb;
	mb[0] = MBC_GET_PORT_DATABASE;
	mb[1] = fcport->loop_id;
	mb[2] = MSW(pd_dma);
	mb[3] = LSW(pd_dma);
	mb[6] = MSW(MSD(pd_dma));
	mb[7] = LSW(MSD(pd_dma));
	mb[9] = vha->vp_idx;
	mb[10] = opt;

	mbx = &sp->u.iocb_cmd;
	mbx->timeout = qla2x00_async_iocb_timeout;
	mbx->u.mbx.in = (void *)pd;
	mbx->u.mbx.in_dma = pd_dma;

	sp->done = qla24xx_async_gpdb_sp_done;

	rval = qla2x00_start_sp(sp);
	if (rval != QLA_SUCCESS)
		goto done_free_sp;

	ql_dbg(ql_dbg_disc, vha, 0x20dc,
	    "Async-%s %8phC hndl %x opt %x\n",
	    sp->name, fcport->port_name, sp->handle, opt);

	return rval;

done_free_sp:
	if (pd)
		dma_pool_free(ha->s_dma_pool, pd, pd_dma);

	sp->free(sp);
done:
	fcport->flags &= ~FCF_ASYNC_SENT;
	qla24xx_post_gpdb_work(vha, fcport, opt);
	return rval;
}

static
void qla24xx_handle_gpdb_event(scsi_qla_host_t *vha, struct event_arg *ea)
{
	int rval = ea->rc;
	fc_port_t *fcport = ea->fcport;
	unsigned long flags;

	fcport->flags &= ~FCF_ASYNC_SENT;

	ql_dbg(ql_dbg_disc, vha, 0x20d2,
	    "%s %8phC DS %d LS %d rval %d\n", __func__, fcport->port_name,
	    fcport->disc_state, fcport->fw_login_state, rval);

	if (ea->sp->gen2 != fcport->login_gen) {
		/* target side must have changed it. */
		ql_dbg(ql_dbg_disc, vha, 0x20d3,
		    "%s %8phC generation changed rscn %d|%d login %d|%d \n",
		    __func__, fcport->port_name, fcport->last_rscn_gen,
		    fcport->rscn_gen, fcport->last_login_gen,
		    fcport->login_gen);
		return;
	} else if (ea->sp->gen1 != fcport->rscn_gen) {
		ql_dbg(ql_dbg_disc, vha, 0x20d4, "%s %d %8phC post gidpn\n",
		    __func__, __LINE__, fcport->port_name);
		qla24xx_post_gidpn_work(vha, fcport);
		return;
	}

	if (rval != QLA_SUCCESS) {
		ql_dbg(ql_dbg_disc, vha, 0x20d5, "%s %d %8phC post del sess\n",
		    __func__, __LINE__, fcport->port_name);
		qlt_schedule_sess_for_deletion_lock(fcport);
		return;
	}

	spin_lock_irqsave(&vha->hw->tgt.sess_lock, flags);
	ea->fcport->login_gen++;
	ea->fcport->deleted = 0;
	ea->fcport->logout_on_delete = 1;

	if (!ea->fcport->login_succ && !IS_SW_RESV_ADDR(ea->fcport->d_id)) {
		vha->fcport_count++;
		ea->fcport->login_succ = 1;

		if (!IS_IIDMA_CAPABLE(vha->hw) ||
		    !vha->hw->flags.gpsc_supported) {
			ql_dbg(ql_dbg_disc, vha, 0x20d6,
			    "%s %d %8phC post upd_fcport fcp_cnt %d\n",
			    __func__, __LINE__, fcport->port_name,
			    vha->fcport_count);

			qla24xx_post_upd_fcport_work(vha, fcport);
		} else {
			ql_dbg(ql_dbg_disc, vha, 0x20d7,
			    "%s %d %8phC post gpsc fcp_cnt %d\n",
			    __func__, __LINE__, fcport->port_name,
			    vha->fcport_count);

			qla24xx_post_gpsc_work(vha, fcport);
		}
	}
	spin_unlock_irqrestore(&vha->hw->tgt.sess_lock, flags);
} /* gpdb event */

int qla24xx_fcport_handle_login(struct scsi_qla_host *vha, fc_port_t *fcport)
{
	if (fcport->login_retry == 0)
		return 0;

	if (fcport->scan_state != QLA_FCPORT_FOUND)
		return 0;

	ql_dbg(ql_dbg_disc, vha, 0x20d8,
	    "%s %8phC DS %d LS %d P %d fl %x confl %p rscn %d|%d login %d|%d retry %d lid %d\n",
	    __func__, fcport->port_name, fcport->disc_state,
	    fcport->fw_login_state, fcport->login_pause, fcport->flags,
	    fcport->conflict, fcport->last_rscn_gen, fcport->rscn_gen,
	    fcport->last_login_gen, fcport->login_gen, fcport->login_retry,
	    fcport->loop_id);

	fcport->login_retry--;

	if ((fcport->fw_login_state == DSC_LS_PLOGI_PEND) ||
	    (fcport->fw_login_state == DSC_LS_PRLI_PEND))
		return 0;

	if (fcport->fw_login_state == DSC_LS_PLOGI_COMP) {
		if (time_before_eq(jiffies, fcport->plogi_nack_done_deadline))
			return 0;
	}

	/* for pure Target Mode. Login will not be initiated */
	if (vha->host->active_mode == MODE_TARGET)
		return 0;

	if (fcport->flags & FCF_ASYNC_SENT) {
		set_bit(RELOGIN_NEEDED, &vha->dpc_flags);
		return 0;
	}

	switch (fcport->disc_state) {
	case DSC_DELETED:
		if (fcport->loop_id == FC_NO_LOOP_ID) {
			ql_dbg(ql_dbg_disc, vha, 0x20bd,
			    "%s %d %8phC post gnl\n",
			    __func__, __LINE__, fcport->port_name);
			qla24xx_async_gnl(vha, fcport);
		} else {
			ql_dbg(ql_dbg_disc, vha, 0x20bf,
			    "%s %d %8phC post login\n",
			    __func__, __LINE__, fcport->port_name);
			fcport->disc_state = DSC_LOGIN_PEND;
			qla2x00_post_async_login_work(vha, fcport, NULL);
		}
		break;

	case DSC_GNL:
		if (fcport->login_pause) {
			fcport->last_rscn_gen = fcport->rscn_gen;
			fcport->last_login_gen = fcport->login_gen;
			set_bit(RELOGIN_NEEDED, &vha->dpc_flags);
			break;
		}

		if (fcport->flags & FCF_FCP2_DEVICE) {
			u8 opt = PDO_FORCE_ADISC;

			ql_dbg(ql_dbg_disc, vha, 0x20c9,
			    "%s %d %8phC post gpdb\n",
			    __func__, __LINE__, fcport->port_name);

			fcport->disc_state = DSC_GPDB;
			qla24xx_post_gpdb_work(vha, fcport, opt);
		} else {
			ql_dbg(ql_dbg_disc, vha, 0x20cf,
			    "%s %d %8phC post login\n",
			    __func__, __LINE__, fcport->port_name);
			fcport->disc_state = DSC_LOGIN_PEND;
			qla2x00_post_async_login_work(vha, fcport, NULL);
		}

		break;

	case DSC_LOGIN_FAILED:
		ql_dbg(ql_dbg_disc, vha, 0x20d0,
		    "%s %d %8phC post gidpn\n",
		    __func__, __LINE__, fcport->port_name);

		qla24xx_post_gidpn_work(vha, fcport);
		break;

	case DSC_LOGIN_COMPLETE:
		/* recheck login state */
		ql_dbg(ql_dbg_disc, vha, 0x20d1,
		    "%s %d %8phC post gpdb\n",
		    __func__, __LINE__, fcport->port_name);

		qla24xx_post_gpdb_work(vha, fcport, PDO_FORCE_ADISC);
		break;

	default:
		break;
	}

	return 0;
}

static
void qla24xx_handle_rscn_event(fc_port_t *fcport, struct event_arg *ea)
{
	fcport->rscn_gen++;

	ql_dbg(ql_dbg_disc, fcport->vha, 0x210c,
	    "%s %8phC DS %d LS %d\n",
	    __func__, fcport->port_name, fcport->disc_state,
	    fcport->fw_login_state);

	if (fcport->flags & FCF_ASYNC_SENT)
		return;

	switch (fcport->disc_state) {
	case DSC_DELETED:
	case DSC_LOGIN_COMPLETE:
		qla24xx_post_gidpn_work(fcport->vha, fcport);
		break;

	default:
		break;
	}
}

int qla24xx_post_newsess_work(struct scsi_qla_host *vha, port_id_t *id,
	u8 *port_name, void *pla)
{
	struct qla_work_evt *e;
	e = qla2x00_alloc_work(vha, QLA_EVT_NEW_SESS);
	if (!e)
		return QLA_FUNCTION_FAILED;

	e->u.new_sess.id = *id;
	e->u.new_sess.pla = pla;
	memcpy(e->u.new_sess.port_name, port_name, WWN_SIZE);

	return qla2x00_post_work(vha, e);
}

static
int qla24xx_handle_delete_done_event(scsi_qla_host_t *vha,
	struct event_arg *ea)
{
	fc_port_t *fcport = ea->fcport;

	if (test_bit(UNLOADING, &vha->dpc_flags))
		return 0;

	switch (vha->host->active_mode) {
	case MODE_INITIATOR:
	case MODE_DUAL:
		if (fcport->scan_state == QLA_FCPORT_FOUND)
			qla24xx_fcport_handle_login(vha, fcport);
		break;

	case MODE_TARGET:
	default:
		/* no-op */
		break;
	}

	return 0;
}

static
void qla24xx_handle_relogin_event(scsi_qla_host_t *vha,
	struct event_arg *ea)
{
	fc_port_t *fcport = ea->fcport;

	if (fcport->scan_state != QLA_FCPORT_FOUND) {
		fcport->login_retry++;
		return;
	}

	ql_dbg(ql_dbg_disc, vha, 0x2102,
	    "%s %8phC DS %d LS %d P %d del %d cnfl %p rscn %d|%d login %d|%d fl %x\n",
	    __func__, fcport->port_name, fcport->disc_state,
	    fcport->fw_login_state, fcport->login_pause,
	    fcport->deleted, fcport->conflict,
	    fcport->last_rscn_gen, fcport->rscn_gen,
	    fcport->last_login_gen, fcport->login_gen,
	    fcport->flags);

	if ((fcport->fw_login_state == DSC_LS_PLOGI_PEND) ||
	    (fcport->fw_login_state == DSC_LS_PRLI_PEND))
		return;

	if (fcport->fw_login_state == DSC_LS_PLOGI_COMP) {
		if (time_before_eq(jiffies, fcport->plogi_nack_done_deadline))
			return;
	}

	if (fcport->flags & FCF_ASYNC_SENT) {
		fcport->login_retry++;
		set_bit(RELOGIN_NEEDED, &vha->dpc_flags);
		return;
	}

	if (fcport->disc_state == DSC_DELETE_PEND) {
		fcport->login_retry++;
		return;
	}

	if (fcport->last_rscn_gen != fcport->rscn_gen) {
		ql_dbg(ql_dbg_disc, vha, 0x20e9, "%s %d %8phC post gidpn\n",
		    __func__, __LINE__, fcport->port_name);

		qla24xx_async_gidpn(vha, fcport);
		return;
	}

	qla24xx_fcport_handle_login(vha, fcport);
}

void qla2x00_fcport_event_handler(scsi_qla_host_t *vha, struct event_arg *ea)
{
	fc_port_t *fcport, *f, *tf;
	uint32_t id = 0, mask, rid;
	int rc;

	switch (ea->event) {
	case FCME_RELOGIN:
	case FCME_RSCN:
	case FCME_GIDPN_DONE:
	case FCME_GPSC_DONE:
	case FCME_GPNID_DONE:
		if (test_bit(LOOP_RESYNC_NEEDED, &vha->dpc_flags) ||
		    test_bit(LOOP_RESYNC_ACTIVE, &vha->dpc_flags))
			return;
		break;
	default:
		break;
	}

	switch (ea->event) {
	case FCME_RELOGIN:
		if (test_bit(UNLOADING, &vha->dpc_flags))
			return;

		qla24xx_handle_relogin_event(vha, ea);
		break;
	case FCME_RSCN:
		if (test_bit(UNLOADING, &vha->dpc_flags))
			return;
		switch (ea->id.b.rsvd_1) {
		case RSCN_PORT_ADDR:
			fcport = qla2x00_find_fcport_by_nportid(vha, &ea->id, 1);
			if (!fcport) {
				/* cable moved */
				rc = qla24xx_post_gpnid_work(vha, &ea->id);
				if (rc) {
					ql_log(ql_log_warn, vha, 0xd044,
					    "RSCN GPNID work failed %02x%02x%02x\n",
					    ea->id.b.domain, ea->id.b.area,
					    ea->id.b.al_pa);
				}
			} else {
				ea->fcport = fcport;
				qla24xx_handle_rscn_event(fcport, ea);
			}
			break;
		case RSCN_AREA_ADDR:
		case RSCN_DOM_ADDR:
			if (ea->id.b.rsvd_1 == RSCN_AREA_ADDR) {
				mask = 0xffff00;
				ql_dbg(ql_dbg_async, vha, 0x5044,
				    "RSCN: Area 0x%06x was affected\n",
				    ea->id.b24);
			} else {
				mask = 0xff0000;
				ql_dbg(ql_dbg_async, vha, 0x507a,
				    "RSCN: Domain 0x%06x was affected\n",
				    ea->id.b24);
			}

			rid = ea->id.b24 & mask;
			list_for_each_entry_safe(f, tf, &vha->vp_fcports,
			    list) {
				id = f->d_id.b24 & mask;
				if (rid == id) {
					ea->fcport = f;
					qla24xx_handle_rscn_event(f, ea);
				}
			}
			break;
		case RSCN_FAB_ADDR:
		default:
			ql_log(ql_log_warn, vha, 0xd045,
			    "RSCN: Fabric was affected. Addr format %d\n",
			    ea->id.b.rsvd_1);
			qla2x00_mark_all_devices_lost(vha, 1);
			set_bit(LOOP_RESYNC_NEEDED, &vha->dpc_flags);
			set_bit(LOCAL_LOOP_UPDATE, &vha->dpc_flags);
		}
		break;
	case FCME_GIDPN_DONE:
		qla24xx_handle_gidpn_event(vha, ea);
		break;
	case FCME_GNL_DONE:
		qla24xx_handle_gnl_done_event(vha, ea);
		break;
	case FCME_GPSC_DONE:
		qla24xx_post_upd_fcport_work(vha, ea->fcport);
		break;
	case FCME_PLOGI_DONE:	/* Initiator side sent LLIOCB */
		qla24xx_handle_plogi_done_event(vha, ea);
		break;
	case FCME_GPDB_DONE:
		qla24xx_handle_gpdb_event(vha, ea);
		break;
	case FCME_GPNID_DONE:
		qla24xx_handle_gpnid_event(vha, ea);
		break;
	case FCME_DELETE_DONE:
		qla24xx_handle_delete_done_event(vha, ea);
		break;
	default:
		BUG_ON(1);
		break;
	}
}

static void
qla2x00_tmf_iocb_timeout(void *data)
{
	srb_t *sp = data;
	struct srb_iocb *tmf = &sp->u.iocb_cmd;

	tmf->u.tmf.comp_status = CS_TIMEOUT;
	complete(&tmf->u.tmf.comp);
}

static void
qla2x00_tmf_sp_done(void *ptr, int res)
{
	srb_t *sp = ptr;
	struct srb_iocb *tmf = &sp->u.iocb_cmd;

	complete(&tmf->u.tmf.comp);
}

int
qla2x00_async_tm_cmd(fc_port_t *fcport, uint32_t flags, uint32_t lun,
	uint32_t tag)
{
	struct scsi_qla_host *vha = fcport->vha;
	struct srb_iocb *tm_iocb;
	srb_t *sp;
	int rval = QLA_FUNCTION_FAILED;

	sp = qla2x00_get_sp(vha, fcport, GFP_KERNEL);
	if (!sp)
		goto done;

	tm_iocb = &sp->u.iocb_cmd;
	sp->type = SRB_TM_CMD;
	sp->name = "tmf";
	qla2x00_init_timer(sp, qla2x00_get_async_timeout(vha));
	tm_iocb->u.tmf.flags = flags;
	tm_iocb->u.tmf.lun = lun;
	tm_iocb->u.tmf.data = tag;
	sp->done = qla2x00_tmf_sp_done;
	tm_iocb->timeout = qla2x00_tmf_iocb_timeout;
	init_completion(&tm_iocb->u.tmf.comp);

	rval = qla2x00_start_sp(sp);
	if (rval != QLA_SUCCESS)
		goto done_free_sp;

	ql_dbg(ql_dbg_taskm, vha, 0x802f,
	    "Async-tmf hdl=%x loop-id=%x portid=%02x%02x%02x.\n",
	    sp->handle, fcport->loop_id, fcport->d_id.b.domain,
	    fcport->d_id.b.area, fcport->d_id.b.al_pa);

	wait_for_completion(&tm_iocb->u.tmf.comp);

	rval = tm_iocb->u.tmf.comp_status == CS_COMPLETE ?
	    QLA_SUCCESS : QLA_FUNCTION_FAILED;

	if ((rval != QLA_SUCCESS) || tm_iocb->u.tmf.data) {
		ql_dbg(ql_dbg_taskm, vha, 0x8030,
		    "TM IOCB failed (%x).\n", rval);
	}

	if (!test_bit(UNLOADING, &vha->dpc_flags) && !IS_QLAFX00(vha->hw)) {
		flags = tm_iocb->u.tmf.flags;
		lun = (uint16_t)tm_iocb->u.tmf.lun;

		/* Issue Marker IOCB */
		qla2x00_marker(vha, vha->hw->req_q_map[0],
		    vha->hw->rsp_q_map[0], sp->fcport->loop_id, lun,
		    flags == TCF_LUN_RESET ? MK_SYNC_ID_LUN : MK_SYNC_ID);
	}

done_free_sp:
	sp->free(sp);
done:
	return rval;
}

static void
qla24xx_abort_iocb_timeout(void *data)
{
	srb_t *sp = data;
	struct srb_iocb *abt = &sp->u.iocb_cmd;

	abt->u.abt.comp_status = CS_TIMEOUT;
	complete(&abt->u.abt.comp);
}

static void
qla24xx_abort_sp_done(void *ptr, int res)
{
	srb_t *sp = ptr;
	struct srb_iocb *abt = &sp->u.iocb_cmd;

	complete(&abt->u.abt.comp);
}

int
qla24xx_async_abort_cmd(srb_t *cmd_sp)
{
	scsi_qla_host_t *vha = cmd_sp->vha;
	fc_port_t *fcport = cmd_sp->fcport;
	struct srb_iocb *abt_iocb;
	srb_t *sp;
	int rval = QLA_FUNCTION_FAILED;

	sp = qla2x00_get_sp(vha, fcport, GFP_KERNEL);
	if (!sp)
		goto done;

	abt_iocb = &sp->u.iocb_cmd;
	sp->type = SRB_ABT_CMD;
	sp->name = "abort";
	qla2x00_init_timer(sp, qla2x00_get_async_timeout(vha));
	abt_iocb->u.abt.cmd_hndl = cmd_sp->handle;
	sp->done = qla24xx_abort_sp_done;
	abt_iocb->timeout = qla24xx_abort_iocb_timeout;
	init_completion(&abt_iocb->u.abt.comp);

	rval = qla2x00_start_sp(sp);
	if (rval != QLA_SUCCESS)
		goto done_free_sp;

	ql_dbg(ql_dbg_async, vha, 0x507c,
	    "Abort command issued - hdl=%x, target_id=%x\n",
	    cmd_sp->handle, fcport->tgt_id);

	wait_for_completion(&abt_iocb->u.abt.comp);

	rval = abt_iocb->u.abt.comp_status == CS_COMPLETE ?
	    QLA_SUCCESS : QLA_FUNCTION_FAILED;

done_free_sp:
	sp->free(sp);
done:
	return rval;
}

int
qla24xx_async_abort_command(srb_t *sp)
{
	unsigned long   flags = 0;

	uint32_t	handle;
	fc_port_t	*fcport = sp->fcport;
	struct scsi_qla_host *vha = fcport->vha;
	struct qla_hw_data *ha = vha->hw;
	struct req_que *req = vha->req;

	spin_lock_irqsave(&ha->hardware_lock, flags);
	for (handle = 1; handle < req->num_outstanding_cmds; handle++) {
		if (req->outstanding_cmds[handle] == sp)
			break;
	}
	spin_unlock_irqrestore(&ha->hardware_lock, flags);
	if (handle == req->num_outstanding_cmds) {
		/* Command not found. */
		return QLA_FUNCTION_FAILED;
	}
	if (sp->type == SRB_FXIOCB_DCMD)
		return qlafx00_fx_disc(vha, &vha->hw->mr.fcport,
		    FXDISC_ABORT_IOCTL);

	return qla24xx_async_abort_cmd(sp);
}

static void
qla24xx_handle_plogi_done_event(struct scsi_qla_host *vha, struct event_arg *ea)
{
	port_id_t cid;	/* conflict Nport id */

	switch (ea->data[0]) {
	case MBS_COMMAND_COMPLETE:
		/*
		 * Driver must validate login state - If PRLI not complete,
		 * force a relogin attempt via implicit LOGO, PLOGI, and PRLI
		 * requests.
		 */
		ql_dbg(ql_dbg_disc, vha, 0x20ea,
		    "%s %d %8phC post gpdb\n",
		    __func__, __LINE__, ea->fcport->port_name);
		ea->fcport->chip_reset = vha->hw->chip_reset;
		ea->fcport->logout_on_delete = 1;
		qla24xx_post_gpdb_work(vha, ea->fcport, 0);
		break;
	case MBS_COMMAND_ERROR:
		ql_dbg(ql_dbg_disc, vha, 0x20eb, "%s %d %8phC cmd error %x\n",
		    __func__, __LINE__, ea->fcport->port_name, ea->data[1]);

		ea->fcport->flags &= ~FCF_ASYNC_SENT;
		ea->fcport->disc_state = DSC_LOGIN_FAILED;
		if (ea->data[1] & QLA_LOGIO_LOGIN_RETRIED)
			set_bit(RELOGIN_NEEDED, &vha->dpc_flags);
		else
			qla2x00_mark_device_lost(vha, ea->fcport, 1, 0);
		break;
	case MBS_LOOP_ID_USED:
		/* data[1] = IO PARAM 1 = nport ID  */
		cid.b.domain = (ea->iop[1] >> 16) & 0xff;
		cid.b.area   = (ea->iop[1] >>  8) & 0xff;
		cid.b.al_pa  = ea->iop[1] & 0xff;
		cid.b.rsvd_1 = 0;

		ql_dbg(ql_dbg_disc, vha, 0x20ec,
		    "%s %d %8phC LoopID 0x%x in use post gnl\n",
		    __func__, __LINE__, ea->fcport->port_name,
		    ea->fcport->loop_id);

		if (IS_SW_RESV_ADDR(cid)) {
			set_bit(ea->fcport->loop_id, vha->hw->loop_id_map);
			ea->fcport->loop_id = FC_NO_LOOP_ID;
		} else {
			qla2x00_clear_loop_id(ea->fcport);
		}
		qla24xx_post_gnl_work(vha, ea->fcport);
		break;
	case MBS_PORT_ID_USED:
		ql_dbg(ql_dbg_disc, vha, 0x20ed,
		    "%s %d %8phC NPortId %02x%02x%02x inuse post gidpn\n",
		    __func__, __LINE__, ea->fcport->port_name,
		    ea->fcport->d_id.b.domain, ea->fcport->d_id.b.area,
		    ea->fcport->d_id.b.al_pa);

		qla2x00_clear_loop_id(ea->fcport);
		qla24xx_post_gidpn_work(vha, ea->fcport);
		break;
	}
	return;
}

void
qla2x00_async_logout_done(struct scsi_qla_host *vha, fc_port_t *fcport,
    uint16_t *data)
{
	qla2x00_mark_device_lost(vha, fcport, 1, 0);
	qlt_logo_completion_handler(fcport, data[0]);
	fcport->login_gen++;
	return;
}

void
qla2x00_async_adisc_done(struct scsi_qla_host *vha, fc_port_t *fcport,
    uint16_t *data)
{
	if (data[0] == MBS_COMMAND_COMPLETE) {
		qla2x00_update_fcport(vha, fcport);

		return;
	}

	/* Retry login. */
	fcport->flags &= ~FCF_ASYNC_SENT;
	if (data[1] & QLA_LOGIO_LOGIN_RETRIED)
		set_bit(RELOGIN_NEEDED, &vha->dpc_flags);
	else
		qla2x00_mark_device_lost(vha, fcport, 1, 0);

	return;
}

/****************************************************************************/
/*                QLogic ISP2x00 Hardware Support Functions.                */
/****************************************************************************/

static int
qla83xx_nic_core_fw_load(scsi_qla_host_t *vha)
{
	int rval = QLA_SUCCESS;
	struct qla_hw_data *ha = vha->hw;
	uint32_t idc_major_ver, idc_minor_ver;
	uint16_t config[4];

	qla83xx_idc_lock(vha, 0);

	/* SV: TODO: Assign initialization timeout from
	 * flash-info / other param
	 */
	ha->fcoe_dev_init_timeout = QLA83XX_IDC_INITIALIZATION_TIMEOUT;
	ha->fcoe_reset_timeout = QLA83XX_IDC_RESET_ACK_TIMEOUT;

	/* Set our fcoe function presence */
	if (__qla83xx_set_drv_presence(vha) != QLA_SUCCESS) {
		ql_dbg(ql_dbg_p3p, vha, 0xb077,
		    "Error while setting DRV-Presence.\n");
		rval = QLA_FUNCTION_FAILED;
		goto exit;
	}

	/* Decide the reset ownership */
	qla83xx_reset_ownership(vha);

	/*
	 * On first protocol driver load:
	 * Init-Owner: Set IDC-Major-Version and Clear IDC-Lock-Recovery
	 * register.
	 * Others: Check compatibility with current IDC Major version.
	 */
	qla83xx_rd_reg(vha, QLA83XX_IDC_MAJOR_VERSION, &idc_major_ver);
	if (ha->flags.nic_core_reset_owner) {
		/* Set IDC Major version */
		idc_major_ver = QLA83XX_SUPP_IDC_MAJOR_VERSION;
		qla83xx_wr_reg(vha, QLA83XX_IDC_MAJOR_VERSION, idc_major_ver);

		/* Clearing IDC-Lock-Recovery register */
		qla83xx_wr_reg(vha, QLA83XX_IDC_LOCK_RECOVERY, 0);
	} else if (idc_major_ver != QLA83XX_SUPP_IDC_MAJOR_VERSION) {
		/*
		 * Clear further IDC participation if we are not compatible with
		 * the current IDC Major Version.
		 */
		ql_log(ql_log_warn, vha, 0xb07d,
		    "Failing load, idc_major_ver=%d, expected_major_ver=%d.\n",
		    idc_major_ver, QLA83XX_SUPP_IDC_MAJOR_VERSION);
		__qla83xx_clear_drv_presence(vha);
		rval = QLA_FUNCTION_FAILED;
		goto exit;
	}
	/* Each function sets its supported Minor version. */
	qla83xx_rd_reg(vha, QLA83XX_IDC_MINOR_VERSION, &idc_minor_ver);
	idc_minor_ver |= (QLA83XX_SUPP_IDC_MINOR_VERSION << (ha->portnum * 2));
	qla83xx_wr_reg(vha, QLA83XX_IDC_MINOR_VERSION, idc_minor_ver);

	if (ha->flags.nic_core_reset_owner) {
		memset(config, 0, sizeof(config));
		if (!qla81xx_get_port_config(vha, config))
			qla83xx_wr_reg(vha, QLA83XX_IDC_DEV_STATE,
			    QLA8XXX_DEV_READY);
	}

	rval = qla83xx_idc_state_handler(vha);

exit:
	qla83xx_idc_unlock(vha, 0);

	return rval;
}

/*
* qla2x00_initialize_adapter
*      Initialize board.
*
* Input:
*      ha = adapter block pointer.
*
* Returns:
*      0 = success
*/
int
qla2x00_initialize_adapter(scsi_qla_host_t *vha)
{
	int	rval;
	struct qla_hw_data *ha = vha->hw;
	struct req_que *req = ha->req_q_map[0];

	memset(&vha->qla_stats, 0, sizeof(vha->qla_stats));
	memset(&vha->fc_host_stat, 0, sizeof(vha->fc_host_stat));

	/* Clear adapter flags. */
	vha->flags.online = 0;
	ha->flags.chip_reset_done = 0;
	vha->flags.reset_active = 0;
	ha->flags.pci_channel_io_perm_failure = 0;
	ha->flags.eeh_busy = 0;
	vha->qla_stats.jiffies_at_last_reset = get_jiffies_64();
	atomic_set(&vha->loop_down_timer, LOOP_DOWN_TIME);
	atomic_set(&vha->loop_state, LOOP_DOWN);
	vha->device_flags = DFLG_NO_CABLE;
	vha->dpc_flags = 0;
	vha->flags.management_server_logged_in = 0;
	vha->marker_needed = 0;
	ha->isp_abort_cnt = 0;
	ha->beacon_blink_led = 0;

	set_bit(0, ha->req_qid_map);
	set_bit(0, ha->rsp_qid_map);

	ql_dbg(ql_dbg_init, vha, 0x0040,
	    "Configuring PCI space...\n");
	rval = ha->isp_ops->pci_config(vha);
	if (rval) {
		ql_log(ql_log_warn, vha, 0x0044,
		    "Unable to configure PCI space.\n");
		return (rval);
	}

	ha->isp_ops->reset_chip(vha);

	rval = qla2xxx_get_flash_info(vha);
	if (rval) {
		ql_log(ql_log_fatal, vha, 0x004f,
		    "Unable to validate FLASH data.\n");
		return rval;
	}

	if (IS_QLA8044(ha)) {
		qla8044_read_reset_template(vha);

		/* NOTE: If ql2xdontresethba==1, set IDC_CTRL DONTRESET_BIT0.
		 * If DONRESET_BIT0 is set, drivers should not set dev_state
		 * to NEED_RESET. But if NEED_RESET is set, drivers should
		 * should honor the reset. */
		if (ql2xdontresethba == 1)
			qla8044_set_idc_dontreset(vha);
	}

	ha->isp_ops->get_flash_version(vha, req->ring);
	ql_dbg(ql_dbg_init, vha, 0x0061,
	    "Configure NVRAM parameters...\n");

	ha->isp_ops->nvram_config(vha);

	if (ha->flags.disable_serdes) {
		/* Mask HBA via NVRAM settings? */
		ql_log(ql_log_info, vha, 0x0077,
		    "Masking HBA WWPN %8phN (via NVRAM).\n", vha->port_name);
		return QLA_FUNCTION_FAILED;
	}

	ql_dbg(ql_dbg_init, vha, 0x0078,
	    "Verifying loaded RISC code...\n");

	if (qla2x00_isp_firmware(vha) != QLA_SUCCESS) {
		rval = ha->isp_ops->chip_diag(vha);
		if (rval)
			return (rval);
		rval = qla2x00_setup_chip(vha);
		if (rval)
			return (rval);
	}

	if (IS_QLA84XX(ha)) {
		ha->cs84xx = qla84xx_get_chip(vha);
		if (!ha->cs84xx) {
			ql_log(ql_log_warn, vha, 0x00d0,
			    "Unable to configure ISP84XX.\n");
			return QLA_FUNCTION_FAILED;
		}
	}

	if (qla_ini_mode_enabled(vha) || qla_dual_mode_enabled(vha))
		rval = qla2x00_init_rings(vha);

	ha->flags.chip_reset_done = 1;

	if (rval == QLA_SUCCESS && IS_QLA84XX(ha)) {
		/* Issue verify 84xx FW IOCB to complete 84xx initialization */
		rval = qla84xx_init_chip(vha);
		if (rval != QLA_SUCCESS) {
			ql_log(ql_log_warn, vha, 0x00d4,
			    "Unable to initialize ISP84XX.\n");
			qla84xx_put_chip(vha);
		}
	}

	/* Load the NIC Core f/w if we are the first protocol driver. */
	if (IS_QLA8031(ha)) {
		rval = qla83xx_nic_core_fw_load(vha);
		if (rval)
			ql_log(ql_log_warn, vha, 0x0124,
			    "Error in initializing NIC Core f/w.\n");
	}

	if (IS_QLA24XX_TYPE(ha) || IS_QLA25XX(ha))
		qla24xx_read_fcp_prio_cfg(vha);

	if (IS_P3P_TYPE(ha))
		qla82xx_set_driver_version(vha, QLA2XXX_VERSION);
	else
		qla25xx_set_driver_version(vha, QLA2XXX_VERSION);

	return (rval);
}

/**
 * qla2100_pci_config() - Setup ISP21xx PCI configuration registers.
 * @ha: HA context
 *
 * Returns 0 on success.
 */
int
qla2100_pci_config(scsi_qla_host_t *vha)
{
	uint16_t w;
	unsigned long flags;
	struct qla_hw_data *ha = vha->hw;
	struct device_reg_2xxx __iomem *reg = &ha->iobase->isp;

	pci_set_master(ha->pdev);
	pci_try_set_mwi(ha->pdev);

	pci_read_config_word(ha->pdev, PCI_COMMAND, &w);
	w |= (PCI_COMMAND_PARITY | PCI_COMMAND_SERR);
	pci_write_config_word(ha->pdev, PCI_COMMAND, w);

	pci_disable_rom(ha->pdev);

	/* Get PCI bus information. */
	spin_lock_irqsave(&ha->hardware_lock, flags);
	ha->pci_attr = RD_REG_WORD(&reg->ctrl_status);
	spin_unlock_irqrestore(&ha->hardware_lock, flags);

	return QLA_SUCCESS;
}

/**
 * qla2300_pci_config() - Setup ISP23xx PCI configuration registers.
 * @ha: HA context
 *
 * Returns 0 on success.
 */
int
qla2300_pci_config(scsi_qla_host_t *vha)
{
	uint16_t	w;
	unsigned long   flags = 0;
	uint32_t	cnt;
	struct qla_hw_data *ha = vha->hw;
	struct device_reg_2xxx __iomem *reg = &ha->iobase->isp;

	pci_set_master(ha->pdev);
	pci_try_set_mwi(ha->pdev);

	pci_read_config_word(ha->pdev, PCI_COMMAND, &w);
	w |= (PCI_COMMAND_PARITY | PCI_COMMAND_SERR);

	if (IS_QLA2322(ha) || IS_QLA6322(ha))
		w &= ~PCI_COMMAND_INTX_DISABLE;
	pci_write_config_word(ha->pdev, PCI_COMMAND, w);

	/*
	 * If this is a 2300 card and not 2312, reset the
	 * COMMAND_INVALIDATE due to a bug in the 2300. Unfortunately,
	 * the 2310 also reports itself as a 2300 so we need to get the
	 * fb revision level -- a 6 indicates it really is a 2300 and
	 * not a 2310.
	 */
	if (IS_QLA2300(ha)) {
		spin_lock_irqsave(&ha->hardware_lock, flags);

		/* Pause RISC. */
		WRT_REG_WORD(&reg->hccr, HCCR_PAUSE_RISC);
		for (cnt = 0; cnt < 30000; cnt++) {
			if ((RD_REG_WORD(&reg->hccr) & HCCR_RISC_PAUSE) != 0)
				break;

			udelay(10);
		}

		/* Select FPM registers. */
		WRT_REG_WORD(&reg->ctrl_status, 0x20);
		RD_REG_WORD(&reg->ctrl_status);

		/* Get the fb rev level */
		ha->fb_rev = RD_FB_CMD_REG(ha, reg);

		if (ha->fb_rev == FPM_2300)
			pci_clear_mwi(ha->pdev);

		/* Deselect FPM registers. */
		WRT_REG_WORD(&reg->ctrl_status, 0x0);
		RD_REG_WORD(&reg->ctrl_status);

		/* Release RISC module. */
		WRT_REG_WORD(&reg->hccr, HCCR_RELEASE_RISC);
		for (cnt = 0; cnt < 30000; cnt++) {
			if ((RD_REG_WORD(&reg->hccr) & HCCR_RISC_PAUSE) == 0)
				break;

			udelay(10);
		}

		spin_unlock_irqrestore(&ha->hardware_lock, flags);
	}

	pci_write_config_byte(ha->pdev, PCI_LATENCY_TIMER, 0x80);

	pci_disable_rom(ha->pdev);

	/* Get PCI bus information. */
	spin_lock_irqsave(&ha->hardware_lock, flags);
	ha->pci_attr = RD_REG_WORD(&reg->ctrl_status);
	spin_unlock_irqrestore(&ha->hardware_lock, flags);

	return QLA_SUCCESS;
}

/**
 * qla24xx_pci_config() - Setup ISP24xx PCI configuration registers.
 * @ha: HA context
 *
 * Returns 0 on success.
 */
int
qla24xx_pci_config(scsi_qla_host_t *vha)
{
	uint16_t w;
	unsigned long flags = 0;
	struct qla_hw_data *ha = vha->hw;
	struct device_reg_24xx __iomem *reg = &ha->iobase->isp24;

	pci_set_master(ha->pdev);
	pci_try_set_mwi(ha->pdev);

	pci_read_config_word(ha->pdev, PCI_COMMAND, &w);
	w |= (PCI_COMMAND_PARITY | PCI_COMMAND_SERR);
	w &= ~PCI_COMMAND_INTX_DISABLE;
	pci_write_config_word(ha->pdev, PCI_COMMAND, w);

	pci_write_config_byte(ha->pdev, PCI_LATENCY_TIMER, 0x80);

	/* PCI-X -- adjust Maximum Memory Read Byte Count (2048). */
	if (pci_find_capability(ha->pdev, PCI_CAP_ID_PCIX))
		pcix_set_mmrbc(ha->pdev, 2048);

	/* PCIe -- adjust Maximum Read Request Size (2048). */
	if (pci_is_pcie(ha->pdev))
		pcie_set_readrq(ha->pdev, 4096);

	pci_disable_rom(ha->pdev);

	ha->chip_revision = ha->pdev->revision;

	/* Get PCI bus information. */
	spin_lock_irqsave(&ha->hardware_lock, flags);
	ha->pci_attr = RD_REG_DWORD(&reg->ctrl_status);
	spin_unlock_irqrestore(&ha->hardware_lock, flags);

	return QLA_SUCCESS;
}

/**
 * qla25xx_pci_config() - Setup ISP25xx PCI configuration registers.
 * @ha: HA context
 *
 * Returns 0 on success.
 */
int
qla25xx_pci_config(scsi_qla_host_t *vha)
{
	uint16_t w;
	struct qla_hw_data *ha = vha->hw;

	pci_set_master(ha->pdev);
	pci_try_set_mwi(ha->pdev);

	pci_read_config_word(ha->pdev, PCI_COMMAND, &w);
	w |= (PCI_COMMAND_PARITY | PCI_COMMAND_SERR);
	w &= ~PCI_COMMAND_INTX_DISABLE;
	pci_write_config_word(ha->pdev, PCI_COMMAND, w);

	/* PCIe -- adjust Maximum Read Request Size (2048). */
	if (pci_is_pcie(ha->pdev))
		pcie_set_readrq(ha->pdev, 4096);

	pci_disable_rom(ha->pdev);

	ha->chip_revision = ha->pdev->revision;

	return QLA_SUCCESS;
}

/**
 * qla2x00_isp_firmware() - Choose firmware image.
 * @ha: HA context
 *
 * Returns 0 on success.
 */
static int
qla2x00_isp_firmware(scsi_qla_host_t *vha)
{
	int  rval;
	uint16_t loop_id, topo, sw_cap;
	uint8_t domain, area, al_pa;
	struct qla_hw_data *ha = vha->hw;

	/* Assume loading risc code */
	rval = QLA_FUNCTION_FAILED;

	if (ha->flags.disable_risc_code_load) {
		ql_log(ql_log_info, vha, 0x0079, "RISC CODE NOT loaded.\n");

		/* Verify checksum of loaded RISC code. */
		rval = qla2x00_verify_checksum(vha, ha->fw_srisc_address);
		if (rval == QLA_SUCCESS) {
			/* And, verify we are not in ROM code. */
			rval = qla2x00_get_adapter_id(vha, &loop_id, &al_pa,
			    &area, &domain, &topo, &sw_cap);
		}
	}

	if (rval)
		ql_dbg(ql_dbg_init, vha, 0x007a,
		    "**** Load RISC code ****.\n");

	return (rval);
}

/**
 * qla2x00_reset_chip() - Reset ISP chip.
 * @ha: HA context
 *
 * Returns 0 on success.
 */
void
qla2x00_reset_chip(scsi_qla_host_t *vha)
{
	unsigned long   flags = 0;
	struct qla_hw_data *ha = vha->hw;
	struct device_reg_2xxx __iomem *reg = &ha->iobase->isp;
	uint32_t	cnt;
	uint16_t	cmd;

	if (unlikely(pci_channel_offline(ha->pdev)))
		return;

	ha->isp_ops->disable_intrs(ha);

	spin_lock_irqsave(&ha->hardware_lock, flags);

	/* Turn off master enable */
	cmd = 0;
	pci_read_config_word(ha->pdev, PCI_COMMAND, &cmd);
	cmd &= ~PCI_COMMAND_MASTER;
	pci_write_config_word(ha->pdev, PCI_COMMAND, cmd);

	if (!IS_QLA2100(ha)) {
		/* Pause RISC. */
		WRT_REG_WORD(&reg->hccr, HCCR_PAUSE_RISC);
		if (IS_QLA2200(ha) || IS_QLA2300(ha)) {
			for (cnt = 0; cnt < 30000; cnt++) {
				if ((RD_REG_WORD(&reg->hccr) &
				    HCCR_RISC_PAUSE) != 0)
					break;
				udelay(100);
			}
		} else {
			RD_REG_WORD(&reg->hccr);	/* PCI Posting. */
			udelay(10);
		}

		/* Select FPM registers. */
		WRT_REG_WORD(&reg->ctrl_status, 0x20);
		RD_REG_WORD(&reg->ctrl_status);		/* PCI Posting. */

		/* FPM Soft Reset. */
		WRT_REG_WORD(&reg->fpm_diag_config, 0x100);
		RD_REG_WORD(&reg->fpm_diag_config);	/* PCI Posting. */

		/* Toggle Fpm Reset. */
		if (!IS_QLA2200(ha)) {
			WRT_REG_WORD(&reg->fpm_diag_config, 0x0);
			RD_REG_WORD(&reg->fpm_diag_config); /* PCI Posting. */
		}

		/* Select frame buffer registers. */
		WRT_REG_WORD(&reg->ctrl_status, 0x10);
		RD_REG_WORD(&reg->ctrl_status);		/* PCI Posting. */

		/* Reset frame buffer FIFOs. */
		if (IS_QLA2200(ha)) {
			WRT_FB_CMD_REG(ha, reg, 0xa000);
			RD_FB_CMD_REG(ha, reg);		/* PCI Posting. */
		} else {
			WRT_FB_CMD_REG(ha, reg, 0x00fc);

			/* Read back fb_cmd until zero or 3 seconds max */
			for (cnt = 0; cnt < 3000; cnt++) {
				if ((RD_FB_CMD_REG(ha, reg) & 0xff) == 0)
					break;
				udelay(100);
			}
		}

		/* Select RISC module registers. */
		WRT_REG_WORD(&reg->ctrl_status, 0);
		RD_REG_WORD(&reg->ctrl_status);		/* PCI Posting. */

		/* Reset RISC processor. */
		WRT_REG_WORD(&reg->hccr, HCCR_RESET_RISC);
		RD_REG_WORD(&reg->hccr);		/* PCI Posting. */

		/* Release RISC processor. */
		WRT_REG_WORD(&reg->hccr, HCCR_RELEASE_RISC);
		RD_REG_WORD(&reg->hccr);		/* PCI Posting. */
	}

	WRT_REG_WORD(&reg->hccr, HCCR_CLR_RISC_INT);
	WRT_REG_WORD(&reg->hccr, HCCR_CLR_HOST_INT);

	/* Reset ISP chip. */
	WRT_REG_WORD(&reg->ctrl_status, CSR_ISP_SOFT_RESET);

	/* Wait for RISC to recover from reset. */
	if (IS_QLA2100(ha) || IS_QLA2200(ha) || IS_QLA2300(ha)) {
		/*
		 * It is necessary to for a delay here since the card doesn't
		 * respond to PCI reads during a reset. On some architectures
		 * this will result in an MCA.
		 */
		udelay(20);
		for (cnt = 30000; cnt; cnt--) {
			if ((RD_REG_WORD(&reg->ctrl_status) &
			    CSR_ISP_SOFT_RESET) == 0)
				break;
			udelay(100);
		}
	} else
		udelay(10);

	/* Reset RISC processor. */
	WRT_REG_WORD(&reg->hccr, HCCR_RESET_RISC);

	WRT_REG_WORD(&reg->semaphore, 0);

	/* Release RISC processor. */
	WRT_REG_WORD(&reg->hccr, HCCR_RELEASE_RISC);
	RD_REG_WORD(&reg->hccr);			/* PCI Posting. */

	if (IS_QLA2100(ha) || IS_QLA2200(ha) || IS_QLA2300(ha)) {
		for (cnt = 0; cnt < 30000; cnt++) {
			if (RD_MAILBOX_REG(ha, reg, 0) != MBS_BUSY)
				break;

			udelay(100);
		}
	} else
		udelay(100);

	/* Turn on master enable */
	cmd |= PCI_COMMAND_MASTER;
	pci_write_config_word(ha->pdev, PCI_COMMAND, cmd);

	/* Disable RISC pause on FPM parity error. */
	if (!IS_QLA2100(ha)) {
		WRT_REG_WORD(&reg->hccr, HCCR_DISABLE_PARITY_PAUSE);
		RD_REG_WORD(&reg->hccr);		/* PCI Posting. */
	}

	spin_unlock_irqrestore(&ha->hardware_lock, flags);
}

/**
 * qla81xx_reset_mpi() - Reset's MPI FW via Write MPI Register MBC.
 *
 * Returns 0 on success.
 */
static int
qla81xx_reset_mpi(scsi_qla_host_t *vha)
{
	uint16_t mb[4] = {0x1010, 0, 1, 0};

	if (!IS_QLA81XX(vha->hw))
		return QLA_SUCCESS;

	return qla81xx_write_mpi_register(vha, mb);
}

/**
 * qla24xx_reset_risc() - Perform full reset of ISP24xx RISC.
 * @ha: HA context
 *
 * Returns 0 on success.
 */
static inline int
qla24xx_reset_risc(scsi_qla_host_t *vha)
{
	unsigned long flags = 0;
	struct qla_hw_data *ha = vha->hw;
	struct device_reg_24xx __iomem *reg = &ha->iobase->isp24;
	uint32_t cnt;
	uint16_t wd;
	static int abts_cnt; /* ISP abort retry counts */
	int rval = QLA_SUCCESS;

	spin_lock_irqsave(&ha->hardware_lock, flags);

	/* Reset RISC. */
	WRT_REG_DWORD(&reg->ctrl_status, CSRX_DMA_SHUTDOWN|MWB_4096_BYTES);
	for (cnt = 0; cnt < 30000; cnt++) {
		if ((RD_REG_DWORD(&reg->ctrl_status) & CSRX_DMA_ACTIVE) == 0)
			break;

		udelay(10);
	}

	if (!(RD_REG_DWORD(&reg->ctrl_status) & CSRX_DMA_ACTIVE))
		set_bit(DMA_SHUTDOWN_CMPL, &ha->fw_dump_cap_flags);

	ql_dbg(ql_dbg_init + ql_dbg_verbose, vha, 0x017e,
	    "HCCR: 0x%x, Control Status %x, DMA active status:0x%x\n",
	    RD_REG_DWORD(&reg->hccr),
	    RD_REG_DWORD(&reg->ctrl_status),
	    (RD_REG_DWORD(&reg->ctrl_status) & CSRX_DMA_ACTIVE));

	WRT_REG_DWORD(&reg->ctrl_status,
	    CSRX_ISP_SOFT_RESET|CSRX_DMA_SHUTDOWN|MWB_4096_BYTES);
	pci_read_config_word(ha->pdev, PCI_COMMAND, &wd);

	udelay(100);

	/* Wait for firmware to complete NVRAM accesses. */
	RD_REG_WORD(&reg->mailbox0);
	for (cnt = 10000; RD_REG_WORD(&reg->mailbox0) != 0 &&
	    rval == QLA_SUCCESS; cnt--) {
		barrier();
		if (cnt)
			udelay(5);
		else
			rval = QLA_FUNCTION_TIMEOUT;
	}

	if (rval == QLA_SUCCESS)
		set_bit(ISP_MBX_RDY, &ha->fw_dump_cap_flags);

	ql_dbg(ql_dbg_init + ql_dbg_verbose, vha, 0x017f,
	    "HCCR: 0x%x, MailBox0 Status 0x%x\n",
	    RD_REG_DWORD(&reg->hccr),
	    RD_REG_DWORD(&reg->mailbox0));

	/* Wait for soft-reset to complete. */
	RD_REG_DWORD(&reg->ctrl_status);
	for (cnt = 0; cnt < 60; cnt++) {
		barrier();
		if ((RD_REG_DWORD(&reg->ctrl_status) &
		    CSRX_ISP_SOFT_RESET) == 0)
			break;

		udelay(5);
	}
	if (!(RD_REG_DWORD(&reg->ctrl_status) & CSRX_ISP_SOFT_RESET))
		set_bit(ISP_SOFT_RESET_CMPL, &ha->fw_dump_cap_flags);

	ql_dbg(ql_dbg_init + ql_dbg_verbose, vha, 0x015d,
	    "HCCR: 0x%x, Soft Reset status: 0x%x\n",
	    RD_REG_DWORD(&reg->hccr),
	    RD_REG_DWORD(&reg->ctrl_status));

	/* If required, do an MPI FW reset now */
	if (test_and_clear_bit(MPI_RESET_NEEDED, &vha->dpc_flags)) {
		if (qla81xx_reset_mpi(vha) != QLA_SUCCESS) {
			if (++abts_cnt < 5) {
				set_bit(ISP_ABORT_NEEDED, &vha->dpc_flags);
				set_bit(MPI_RESET_NEEDED, &vha->dpc_flags);
			} else {
				/*
				 * We exhausted the ISP abort retries. We have to
				 * set the board offline.
				 */
				abts_cnt = 0;
				vha->flags.online = 0;
			}
		}
	}

	WRT_REG_DWORD(&reg->hccr, HCCRX_SET_RISC_RESET);
	RD_REG_DWORD(&reg->hccr);

	WRT_REG_DWORD(&reg->hccr, HCCRX_REL_RISC_PAUSE);
	RD_REG_DWORD(&reg->hccr);

	WRT_REG_DWORD(&reg->hccr, HCCRX_CLR_RISC_RESET);
	RD_REG_DWORD(&reg->hccr);

	RD_REG_WORD(&reg->mailbox0);
	for (cnt = 60; RD_REG_WORD(&reg->mailbox0) != 0 &&
	    rval == QLA_SUCCESS; cnt--) {
		barrier();
		if (cnt)
			udelay(5);
		else
			rval = QLA_FUNCTION_TIMEOUT;
	}
	if (rval == QLA_SUCCESS)
		set_bit(RISC_RDY_AFT_RESET, &ha->fw_dump_cap_flags);

	ql_dbg(ql_dbg_init + ql_dbg_verbose, vha, 0x015e,
	    "Host Risc 0x%x, mailbox0 0x%x\n",
	    RD_REG_DWORD(&reg->hccr),
	     RD_REG_WORD(&reg->mailbox0));

	spin_unlock_irqrestore(&ha->hardware_lock, flags);

	ql_dbg(ql_dbg_init + ql_dbg_verbose, vha, 0x015f,
	    "Driver in %s mode\n",
	    IS_NOPOLLING_TYPE(ha) ? "Interrupt" : "Polling");

	if (IS_NOPOLLING_TYPE(ha))
		ha->isp_ops->enable_intrs(ha);

	return rval;
}

static void
qla25xx_read_risc_sema_reg(scsi_qla_host_t *vha, uint32_t *data)
{
	struct device_reg_24xx __iomem *reg = &vha->hw->iobase->isp24;

	WRT_REG_DWORD(&reg->iobase_addr, RISC_REGISTER_BASE_OFFSET);
	*data = RD_REG_DWORD(&reg->iobase_window + RISC_REGISTER_WINDOW_OFFET);

}

static void
qla25xx_write_risc_sema_reg(scsi_qla_host_t *vha, uint32_t data)
{
	struct device_reg_24xx __iomem *reg = &vha->hw->iobase->isp24;

	WRT_REG_DWORD(&reg->iobase_addr, RISC_REGISTER_BASE_OFFSET);
	WRT_REG_DWORD(&reg->iobase_window + RISC_REGISTER_WINDOW_OFFET, data);
}

static void
qla25xx_manipulate_risc_semaphore(scsi_qla_host_t *vha)
{
	uint32_t wd32 = 0;
	uint delta_msec = 100;
	uint elapsed_msec = 0;
	uint timeout_msec;
	ulong n;

	if (vha->hw->pdev->subsystem_device != 0x0175 &&
	    vha->hw->pdev->subsystem_device != 0x0240)
		return;

	WRT_REG_DWORD(&vha->hw->iobase->isp24.hccr, HCCRX_SET_RISC_PAUSE);
	udelay(100);

attempt:
	timeout_msec = TIMEOUT_SEMAPHORE;
	n = timeout_msec / delta_msec;
	while (n--) {
		qla25xx_write_risc_sema_reg(vha, RISC_SEMAPHORE_SET);
		qla25xx_read_risc_sema_reg(vha, &wd32);
		if (wd32 & RISC_SEMAPHORE)
			break;
		msleep(delta_msec);
		elapsed_msec += delta_msec;
		if (elapsed_msec > TIMEOUT_TOTAL_ELAPSED)
			goto force;
	}

	if (!(wd32 & RISC_SEMAPHORE))
		goto force;

	if (!(wd32 & RISC_SEMAPHORE_FORCE))
		goto acquired;

	qla25xx_write_risc_sema_reg(vha, RISC_SEMAPHORE_CLR);
	timeout_msec = TIMEOUT_SEMAPHORE_FORCE;
	n = timeout_msec / delta_msec;
	while (n--) {
		qla25xx_read_risc_sema_reg(vha, &wd32);
		if (!(wd32 & RISC_SEMAPHORE_FORCE))
			break;
		msleep(delta_msec);
		elapsed_msec += delta_msec;
		if (elapsed_msec > TIMEOUT_TOTAL_ELAPSED)
			goto force;
	}

	if (wd32 & RISC_SEMAPHORE_FORCE)
		qla25xx_write_risc_sema_reg(vha, RISC_SEMAPHORE_FORCE_CLR);

	goto attempt;

force:
	qla25xx_write_risc_sema_reg(vha, RISC_SEMAPHORE_FORCE_SET);

acquired:
	return;
}

/**
 * qla24xx_reset_chip() - Reset ISP24xx chip.
 * @ha: HA context
 *
 * Returns 0 on success.
 */
void
qla24xx_reset_chip(scsi_qla_host_t *vha)
{
	struct qla_hw_data *ha = vha->hw;

	if (pci_channel_offline(ha->pdev) &&
	    ha->flags.pci_channel_io_perm_failure) {
		return;
	}

	ha->isp_ops->disable_intrs(ha);

	qla25xx_manipulate_risc_semaphore(vha);

	/* Perform RISC reset. */
	qla24xx_reset_risc(vha);
}

/**
 * qla2x00_chip_diag() - Test chip for proper operation.
 * @ha: HA context
 *
 * Returns 0 on success.
 */
int
qla2x00_chip_diag(scsi_qla_host_t *vha)
{
	int		rval;
	struct qla_hw_data *ha = vha->hw;
	struct device_reg_2xxx __iomem *reg = &ha->iobase->isp;
	unsigned long	flags = 0;
	uint16_t	data;
	uint32_t	cnt;
	uint16_t	mb[5];
	struct req_que *req = ha->req_q_map[0];

	/* Assume a failed state */
	rval = QLA_FUNCTION_FAILED;

	ql_dbg(ql_dbg_init, vha, 0x007b,
	    "Testing device at %lx.\n", (u_long)&reg->flash_address);

	spin_lock_irqsave(&ha->hardware_lock, flags);

	/* Reset ISP chip. */
	WRT_REG_WORD(&reg->ctrl_status, CSR_ISP_SOFT_RESET);

	/*
	 * We need to have a delay here since the card will not respond while
	 * in reset causing an MCA on some architectures.
	 */
	udelay(20);
	data = qla2x00_debounce_register(&reg->ctrl_status);
	for (cnt = 6000000 ; cnt && (data & CSR_ISP_SOFT_RESET); cnt--) {
		udelay(5);
		data = RD_REG_WORD(&reg->ctrl_status);
		barrier();
	}

	if (!cnt)
		goto chip_diag_failed;

	ql_dbg(ql_dbg_init, vha, 0x007c,
	    "Reset register cleared by chip reset.\n");

	/* Reset RISC processor. */
	WRT_REG_WORD(&reg->hccr, HCCR_RESET_RISC);
	WRT_REG_WORD(&reg->hccr, HCCR_RELEASE_RISC);

	/* Workaround for QLA2312 PCI parity error */
	if (IS_QLA2100(ha) || IS_QLA2200(ha) || IS_QLA2300(ha)) {
		data = qla2x00_debounce_register(MAILBOX_REG(ha, reg, 0));
		for (cnt = 6000000; cnt && (data == MBS_BUSY); cnt--) {
			udelay(5);
			data = RD_MAILBOX_REG(ha, reg, 0);
			barrier();
		}
	} else
		udelay(10);

	if (!cnt)
		goto chip_diag_failed;

	/* Check product ID of chip */
	ql_dbg(ql_dbg_init, vha, 0x007d, "Checking product ID of chip.\n");

	mb[1] = RD_MAILBOX_REG(ha, reg, 1);
	mb[2] = RD_MAILBOX_REG(ha, reg, 2);
	mb[3] = RD_MAILBOX_REG(ha, reg, 3);
	mb[4] = qla2x00_debounce_register(MAILBOX_REG(ha, reg, 4));
	if (mb[1] != PROD_ID_1 || (mb[2] != PROD_ID_2 && mb[2] != PROD_ID_2a) ||
	    mb[3] != PROD_ID_3) {
		ql_log(ql_log_warn, vha, 0x0062,
		    "Wrong product ID = 0x%x,0x%x,0x%x.\n",
		    mb[1], mb[2], mb[3]);

		goto chip_diag_failed;
	}
	ha->product_id[0] = mb[1];
	ha->product_id[1] = mb[2];
	ha->product_id[2] = mb[3];
	ha->product_id[3] = mb[4];

	/* Adjust fw RISC transfer size */
	if (req->length > 1024)
		ha->fw_transfer_size = REQUEST_ENTRY_SIZE * 1024;
	else
		ha->fw_transfer_size = REQUEST_ENTRY_SIZE *
		    req->length;

	if (IS_QLA2200(ha) &&
	    RD_MAILBOX_REG(ha, reg, 7) == QLA2200A_RISC_ROM_VER) {
		/* Limit firmware transfer size with a 2200A */
		ql_dbg(ql_dbg_init, vha, 0x007e, "Found QLA2200A Chip.\n");

		ha->device_type |= DT_ISP2200A;
		ha->fw_transfer_size = 128;
	}

	/* Wrap Incoming Mailboxes Test. */
	spin_unlock_irqrestore(&ha->hardware_lock, flags);

	ql_dbg(ql_dbg_init, vha, 0x007f, "Checking mailboxes.\n");
	rval = qla2x00_mbx_reg_test(vha);
	if (rval)
		ql_log(ql_log_warn, vha, 0x0080,
		    "Failed mailbox send register test.\n");
	else
		/* Flag a successful rval */
		rval = QLA_SUCCESS;
	spin_lock_irqsave(&ha->hardware_lock, flags);

chip_diag_failed:
	if (rval)
		ql_log(ql_log_info, vha, 0x0081,
		    "Chip diagnostics **** FAILED ****.\n");

	spin_unlock_irqrestore(&ha->hardware_lock, flags);

	return (rval);
}

/**
 * qla24xx_chip_diag() - Test ISP24xx for proper operation.
 * @ha: HA context
 *
 * Returns 0 on success.
 */
int
qla24xx_chip_diag(scsi_qla_host_t *vha)
{
	int rval;
	struct qla_hw_data *ha = vha->hw;
	struct req_que *req = ha->req_q_map[0];

	if (IS_P3P_TYPE(ha))
		return QLA_SUCCESS;

	ha->fw_transfer_size = REQUEST_ENTRY_SIZE * req->length;

	rval = qla2x00_mbx_reg_test(vha);
	if (rval) {
		ql_log(ql_log_warn, vha, 0x0082,
		    "Failed mailbox send register test.\n");
	} else {
		/* Flag a successful rval */
		rval = QLA_SUCCESS;
	}

	return rval;
}

void
qla2x00_alloc_fw_dump(scsi_qla_host_t *vha)
{
	int rval;
	uint32_t dump_size, fixed_size, mem_size, req_q_size, rsp_q_size,
	    eft_size, fce_size, mq_size;
	dma_addr_t tc_dma;
	void *tc;
	struct qla_hw_data *ha = vha->hw;
	struct req_que *req = ha->req_q_map[0];
	struct rsp_que *rsp = ha->rsp_q_map[0];

	if (ha->fw_dump) {
		ql_dbg(ql_dbg_init, vha, 0x00bd,
		    "Firmware dump already allocated.\n");
		return;
	}

	ha->fw_dumped = 0;
	ha->fw_dump_cap_flags = 0;
	dump_size = fixed_size = mem_size = eft_size = fce_size = mq_size = 0;
	req_q_size = rsp_q_size = 0;

	if (IS_QLA27XX(ha))
		goto try_fce;

	if (IS_QLA2100(ha) || IS_QLA2200(ha)) {
		fixed_size = sizeof(struct qla2100_fw_dump);
	} else if (IS_QLA23XX(ha)) {
		fixed_size = offsetof(struct qla2300_fw_dump, data_ram);
		mem_size = (ha->fw_memory_size - 0x11000 + 1) *
		    sizeof(uint16_t);
	} else if (IS_FWI2_CAPABLE(ha)) {
		if (IS_QLA83XX(ha) || IS_QLA27XX(ha))
			fixed_size = offsetof(struct qla83xx_fw_dump, ext_mem);
		else if (IS_QLA81XX(ha))
			fixed_size = offsetof(struct qla81xx_fw_dump, ext_mem);
		else if (IS_QLA25XX(ha))
			fixed_size = offsetof(struct qla25xx_fw_dump, ext_mem);
		else
			fixed_size = offsetof(struct qla24xx_fw_dump, ext_mem);

		mem_size = (ha->fw_memory_size - 0x100000 + 1) *
		    sizeof(uint32_t);
		if (ha->mqenable) {
			if (!IS_QLA83XX(ha) && !IS_QLA27XX(ha))
				mq_size = sizeof(struct qla2xxx_mq_chain);
			/*
			 * Allocate maximum buffer size for all queues.
			 * Resizing must be done at end-of-dump processing.
			 */
			mq_size += ha->max_req_queues *
			    (req->length * sizeof(request_t));
			mq_size += ha->max_rsp_queues *
			    (rsp->length * sizeof(response_t));
		}
		if (ha->tgt.atio_ring)
			mq_size += ha->tgt.atio_q_length * sizeof(request_t);
		/* Allocate memory for Fibre Channel Event Buffer. */
		if (!IS_QLA25XX(ha) && !IS_QLA81XX(ha) && !IS_QLA83XX(ha) &&
		    !IS_QLA27XX(ha))
			goto try_eft;

try_fce:
		if (ha->fce)
			dma_free_coherent(&ha->pdev->dev,
			    FCE_SIZE, ha->fce, ha->fce_dma);

		/* Allocate memory for Fibre Channel Event Buffer. */
		tc = dma_zalloc_coherent(&ha->pdev->dev, FCE_SIZE, &tc_dma,
					 GFP_KERNEL);
		if (!tc) {
			ql_log(ql_log_warn, vha, 0x00be,
			    "Unable to allocate (%d KB) for FCE.\n",
			    FCE_SIZE / 1024);
			goto try_eft;
		}

		rval = qla2x00_enable_fce_trace(vha, tc_dma, FCE_NUM_BUFFERS,
		    ha->fce_mb, &ha->fce_bufs);
		if (rval) {
			ql_log(ql_log_warn, vha, 0x00bf,
			    "Unable to initialize FCE (%d).\n", rval);
			dma_free_coherent(&ha->pdev->dev, FCE_SIZE, tc,
			    tc_dma);
			ha->flags.fce_enabled = 0;
			goto try_eft;
		}
		ql_dbg(ql_dbg_init, vha, 0x00c0,
		    "Allocate (%d KB) for FCE...\n", FCE_SIZE / 1024);

		fce_size = sizeof(struct qla2xxx_fce_chain) + FCE_SIZE;
		ha->flags.fce_enabled = 1;
		ha->fce_dma = tc_dma;
		ha->fce = tc;

try_eft:
		if (ha->eft)
			dma_free_coherent(&ha->pdev->dev,
			    EFT_SIZE, ha->eft, ha->eft_dma);

		/* Allocate memory for Extended Trace Buffer. */
		tc = dma_zalloc_coherent(&ha->pdev->dev, EFT_SIZE, &tc_dma,
					 GFP_KERNEL);
		if (!tc) {
			ql_log(ql_log_warn, vha, 0x00c1,
			    "Unable to allocate (%d KB) for EFT.\n",
			    EFT_SIZE / 1024);
			goto cont_alloc;
		}

		rval = qla2x00_enable_eft_trace(vha, tc_dma, EFT_NUM_BUFFERS);
		if (rval) {
			ql_log(ql_log_warn, vha, 0x00c2,
			    "Unable to initialize EFT (%d).\n", rval);
			dma_free_coherent(&ha->pdev->dev, EFT_SIZE, tc,
			    tc_dma);
			goto cont_alloc;
		}
		ql_dbg(ql_dbg_init, vha, 0x00c3,
		    "Allocated (%d KB) EFT ...\n", EFT_SIZE / 1024);

		eft_size = EFT_SIZE;
		ha->eft_dma = tc_dma;
		ha->eft = tc;
	}

cont_alloc:
	if (IS_QLA27XX(ha)) {
		if (!ha->fw_dump_template) {
			ql_log(ql_log_warn, vha, 0x00ba,
			    "Failed missing fwdump template\n");
			return;
		}
		dump_size = qla27xx_fwdt_calculate_dump_size(vha);
		ql_dbg(ql_dbg_init, vha, 0x00fa,
		    "-> allocating fwdump (%x bytes)...\n", dump_size);
		goto allocate;
	}

	req_q_size = req->length * sizeof(request_t);
	rsp_q_size = rsp->length * sizeof(response_t);
	dump_size = offsetof(struct qla2xxx_fw_dump, isp);
	dump_size += fixed_size + mem_size + req_q_size + rsp_q_size + eft_size;
	ha->chain_offset = dump_size;
	dump_size += mq_size + fce_size;

allocate:
	ha->fw_dump = vmalloc(dump_size);
	if (!ha->fw_dump) {
		ql_log(ql_log_warn, vha, 0x00c4,
		    "Unable to allocate (%d KB) for firmware dump.\n",
		    dump_size / 1024);

		if (ha->fce) {
			dma_free_coherent(&ha->pdev->dev, FCE_SIZE, ha->fce,
			    ha->fce_dma);
			ha->fce = NULL;
			ha->fce_dma = 0;
		}

		if (ha->eft) {
			dma_free_coherent(&ha->pdev->dev, eft_size, ha->eft,
			    ha->eft_dma);
			ha->eft = NULL;
			ha->eft_dma = 0;
		}
		return;
	}
	ha->fw_dump_len = dump_size;
	ql_dbg(ql_dbg_init, vha, 0x00c5,
	    "Allocated (%d KB) for firmware dump.\n", dump_size / 1024);

	if (IS_QLA27XX(ha))
		return;

	ha->fw_dump->signature[0] = 'Q';
	ha->fw_dump->signature[1] = 'L';
	ha->fw_dump->signature[2] = 'G';
	ha->fw_dump->signature[3] = 'C';
	ha->fw_dump->version = htonl(1);

	ha->fw_dump->fixed_size = htonl(fixed_size);
	ha->fw_dump->mem_size = htonl(mem_size);
	ha->fw_dump->req_q_size = htonl(req_q_size);
	ha->fw_dump->rsp_q_size = htonl(rsp_q_size);

	ha->fw_dump->eft_size = htonl(eft_size);
	ha->fw_dump->eft_addr_l = htonl(LSD(ha->eft_dma));
	ha->fw_dump->eft_addr_h = htonl(MSD(ha->eft_dma));

	ha->fw_dump->header_size =
	    htonl(offsetof(struct qla2xxx_fw_dump, isp));
}

static int
qla81xx_mpi_sync(scsi_qla_host_t *vha)
{
#define MPS_MASK	0xe0
	int rval;
	uint16_t dc;
	uint32_t dw;

	if (!IS_QLA81XX(vha->hw))
		return QLA_SUCCESS;

	rval = qla2x00_write_ram_word(vha, 0x7c00, 1);
	if (rval != QLA_SUCCESS) {
		ql_log(ql_log_warn, vha, 0x0105,
		    "Unable to acquire semaphore.\n");
		goto done;
	}

	pci_read_config_word(vha->hw->pdev, 0x54, &dc);
	rval = qla2x00_read_ram_word(vha, 0x7a15, &dw);
	if (rval != QLA_SUCCESS) {
		ql_log(ql_log_warn, vha, 0x0067, "Unable to read sync.\n");
		goto done_release;
	}

	dc &= MPS_MASK;
	if (dc == (dw & MPS_MASK))
		goto done_release;

	dw &= ~MPS_MASK;
	dw |= dc;
	rval = qla2x00_write_ram_word(vha, 0x7a15, dw);
	if (rval != QLA_SUCCESS) {
		ql_log(ql_log_warn, vha, 0x0114, "Unable to gain sync.\n");
	}

done_release:
	rval = qla2x00_write_ram_word(vha, 0x7c00, 0);
	if (rval != QLA_SUCCESS) {
		ql_log(ql_log_warn, vha, 0x006d,
		    "Unable to release semaphore.\n");
	}

done:
	return rval;
}

int
qla2x00_alloc_outstanding_cmds(struct qla_hw_data *ha, struct req_que *req)
{
	/* Don't try to reallocate the array */
	if (req->outstanding_cmds)
		return QLA_SUCCESS;

	if (!IS_FWI2_CAPABLE(ha))
		req->num_outstanding_cmds = DEFAULT_OUTSTANDING_COMMANDS;
	else {
		if (ha->cur_fw_xcb_count <= ha->cur_fw_iocb_count)
			req->num_outstanding_cmds = ha->cur_fw_xcb_count;
		else
			req->num_outstanding_cmds = ha->cur_fw_iocb_count;
	}

	req->outstanding_cmds = kzalloc(sizeof(srb_t *) *
	    req->num_outstanding_cmds, GFP_KERNEL);

	if (!req->outstanding_cmds) {
		/*
		 * Try to allocate a minimal size just so we can get through
		 * initialization.
		 */
		req->num_outstanding_cmds = MIN_OUTSTANDING_COMMANDS;
		req->outstanding_cmds = kzalloc(sizeof(srb_t *) *
		    req->num_outstanding_cmds, GFP_KERNEL);

		if (!req->outstanding_cmds) {
			ql_log(ql_log_fatal, NULL, 0x0126,
			    "Failed to allocate memory for "
			    "outstanding_cmds for req_que %p.\n", req);
			req->num_outstanding_cmds = 0;
			return QLA_FUNCTION_FAILED;
		}
	}

	return QLA_SUCCESS;
}

/**
 * qla2x00_setup_chip() - Load and start RISC firmware.
 * @ha: HA context
 *
 * Returns 0 on success.
 */
static int
qla2x00_setup_chip(scsi_qla_host_t *vha)
{
	int rval;
	uint32_t srisc_address = 0;
	struct qla_hw_data *ha = vha->hw;
	struct device_reg_2xxx __iomem *reg = &ha->iobase->isp;
	unsigned long flags;
	uint16_t fw_major_version;

	if (IS_P3P_TYPE(ha)) {
		rval = ha->isp_ops->load_risc(vha, &srisc_address);
		if (rval == QLA_SUCCESS) {
			qla2x00_stop_firmware(vha);
			goto enable_82xx_npiv;
		} else
			goto failed;
	}

	if (!IS_FWI2_CAPABLE(ha) && !IS_QLA2100(ha) && !IS_QLA2200(ha)) {
		/* Disable SRAM, Instruction RAM and GP RAM parity.  */
		spin_lock_irqsave(&ha->hardware_lock, flags);
		WRT_REG_WORD(&reg->hccr, (HCCR_ENABLE_PARITY + 0x0));
		RD_REG_WORD(&reg->hccr);
		spin_unlock_irqrestore(&ha->hardware_lock, flags);
	}

	qla81xx_mpi_sync(vha);

	/* Load firmware sequences */
	rval = ha->isp_ops->load_risc(vha, &srisc_address);
	if (rval == QLA_SUCCESS) {
		ql_dbg(ql_dbg_init, vha, 0x00c9,
		    "Verifying Checksum of loaded RISC code.\n");

		rval = qla2x00_verify_checksum(vha, srisc_address);
		if (rval == QLA_SUCCESS) {
			/* Start firmware execution. */
			ql_dbg(ql_dbg_init, vha, 0x00ca,
			    "Starting firmware.\n");

			if (ql2xexlogins)
				ha->flags.exlogins_enabled = 1;

			if (qla_is_exch_offld_enabled(vha))
				ha->flags.exchoffld_enabled = 1;

			rval = qla2x00_execute_fw(vha, srisc_address);
			/* Retrieve firmware information. */
			if (rval == QLA_SUCCESS) {
				rval = qla2x00_set_exlogins_buffer(vha);
				if (rval != QLA_SUCCESS)
					goto failed;

				rval = qla2x00_set_exchoffld_buffer(vha);
				if (rval != QLA_SUCCESS)
					goto failed;

enable_82xx_npiv:
				fw_major_version = ha->fw_major_version;
				if (IS_P3P_TYPE(ha))
					qla82xx_check_md_needed(vha);
				else
					rval = qla2x00_get_fw_version(vha);
				if (rval != QLA_SUCCESS)
					goto failed;
				ha->flags.npiv_supported = 0;
				if (IS_QLA2XXX_MIDTYPE(ha) &&
					 (ha->fw_attributes & BIT_2)) {
					ha->flags.npiv_supported = 1;
					if ((!ha->max_npiv_vports) ||
					    ((ha->max_npiv_vports + 1) %
					    MIN_MULTI_ID_FABRIC))
						ha->max_npiv_vports =
						    MIN_MULTI_ID_FABRIC - 1;
				}
				qla2x00_get_resource_cnts(vha);

				/*
				 * Allocate the array of outstanding commands
				 * now that we know the firmware resources.
				 */
				rval = qla2x00_alloc_outstanding_cmds(ha,
				    vha->req);
				if (rval != QLA_SUCCESS)
					goto failed;

				if (!fw_major_version && ql2xallocfwdump
				    && !(IS_P3P_TYPE(ha)))
					qla2x00_alloc_fw_dump(vha);
			} else {
				goto failed;
			}
		} else {
			ql_log(ql_log_fatal, vha, 0x00cd,
			    "ISP Firmware failed checksum.\n");
			goto failed;
		}
	} else
		goto failed;

	if (!IS_FWI2_CAPABLE(ha) && !IS_QLA2100(ha) && !IS_QLA2200(ha)) {
		/* Enable proper parity. */
		spin_lock_irqsave(&ha->hardware_lock, flags);
		if (IS_QLA2300(ha))
			/* SRAM parity */
			WRT_REG_WORD(&reg->hccr, HCCR_ENABLE_PARITY + 0x1);
		else
			/* SRAM, Instruction RAM and GP RAM parity */
			WRT_REG_WORD(&reg->hccr, HCCR_ENABLE_PARITY + 0x7);
		RD_REG_WORD(&reg->hccr);
		spin_unlock_irqrestore(&ha->hardware_lock, flags);
	}

	if (IS_QLA27XX(ha))
		ha->flags.fac_supported = 1;
	else if (rval == QLA_SUCCESS && IS_FAC_REQUIRED(ha)) {
		uint32_t size;

		rval = qla81xx_fac_get_sector_size(vha, &size);
		if (rval == QLA_SUCCESS) {
			ha->flags.fac_supported = 1;
			ha->fdt_block_size = size << 2;
		} else {
			ql_log(ql_log_warn, vha, 0x00ce,
			    "Unsupported FAC firmware (%d.%02d.%02d).\n",
			    ha->fw_major_version, ha->fw_minor_version,
			    ha->fw_subminor_version);

			if (IS_QLA83XX(ha) || IS_QLA27XX(ha)) {
				ha->flags.fac_supported = 0;
				rval = QLA_SUCCESS;
			}
		}
	}
failed:
	if (rval) {
		ql_log(ql_log_fatal, vha, 0x00cf,
		    "Setup chip ****FAILED****.\n");
	}

	return (rval);
}

/**
 * qla2x00_init_response_q_entries() - Initializes response queue entries.
 * @ha: HA context
 *
 * Beginning of request ring has initialization control block already built
 * by nvram config routine.
 *
 * Returns 0 on success.
 */
void
qla2x00_init_response_q_entries(struct rsp_que *rsp)
{
	uint16_t cnt;
	response_t *pkt;

	rsp->ring_ptr = rsp->ring;
	rsp->ring_index    = 0;
	rsp->status_srb = NULL;
	pkt = rsp->ring_ptr;
	for (cnt = 0; cnt < rsp->length; cnt++) {
		pkt->signature = RESPONSE_PROCESSED;
		pkt++;
	}
}

/**
 * qla2x00_update_fw_options() - Read and process firmware options.
 * @ha: HA context
 *
 * Returns 0 on success.
 */
void
qla2x00_update_fw_options(scsi_qla_host_t *vha)
{
	uint16_t swing, emphasis, tx_sens, rx_sens;
	struct qla_hw_data *ha = vha->hw;

	memset(ha->fw_options, 0, sizeof(ha->fw_options));
	qla2x00_get_fw_options(vha, ha->fw_options);

	if (IS_QLA2100(ha) || IS_QLA2200(ha))
		return;

	/* Serial Link options. */
	ql_dbg(ql_dbg_init + ql_dbg_buffer, vha, 0x0115,
	    "Serial link options.\n");
	ql_dump_buffer(ql_dbg_init + ql_dbg_buffer, vha, 0x0109,
	    (uint8_t *)&ha->fw_seriallink_options,
	    sizeof(ha->fw_seriallink_options));

	ha->fw_options[1] &= ~FO1_SET_EMPHASIS_SWING;
	if (ha->fw_seriallink_options[3] & BIT_2) {
		ha->fw_options[1] |= FO1_SET_EMPHASIS_SWING;

		/*  1G settings */
		swing = ha->fw_seriallink_options[2] & (BIT_2 | BIT_1 | BIT_0);
		emphasis = (ha->fw_seriallink_options[2] &
		    (BIT_4 | BIT_3)) >> 3;
		tx_sens = ha->fw_seriallink_options[0] &
		    (BIT_3 | BIT_2 | BIT_1 | BIT_0);
		rx_sens = (ha->fw_seriallink_options[0] &
		    (BIT_7 | BIT_6 | BIT_5 | BIT_4)) >> 4;
		ha->fw_options[10] = (emphasis << 14) | (swing << 8);
		if (IS_QLA2300(ha) || IS_QLA2312(ha) || IS_QLA6312(ha)) {
			if (rx_sens == 0x0)
				rx_sens = 0x3;
			ha->fw_options[10] |= (tx_sens << 4) | rx_sens;
		} else if (IS_QLA2322(ha) || IS_QLA6322(ha))
			ha->fw_options[10] |= BIT_5 |
			    ((rx_sens & (BIT_1 | BIT_0)) << 2) |
			    (tx_sens & (BIT_1 | BIT_0));

		/*  2G settings */
		swing = (ha->fw_seriallink_options[2] &
		    (BIT_7 | BIT_6 | BIT_5)) >> 5;
		emphasis = ha->fw_seriallink_options[3] & (BIT_1 | BIT_0);
		tx_sens = ha->fw_seriallink_options[1] &
		    (BIT_3 | BIT_2 | BIT_1 | BIT_0);
		rx_sens = (ha->fw_seriallink_options[1] &
		    (BIT_7 | BIT_6 | BIT_5 | BIT_4)) >> 4;
		ha->fw_options[11] = (emphasis << 14) | (swing << 8);
		if (IS_QLA2300(ha) || IS_QLA2312(ha) || IS_QLA6312(ha)) {
			if (rx_sens == 0x0)
				rx_sens = 0x3;
			ha->fw_options[11] |= (tx_sens << 4) | rx_sens;
		} else if (IS_QLA2322(ha) || IS_QLA6322(ha))
			ha->fw_options[11] |= BIT_5 |
			    ((rx_sens & (BIT_1 | BIT_0)) << 2) |
			    (tx_sens & (BIT_1 | BIT_0));
	}

	/* FCP2 options. */
	/*  Return command IOCBs without waiting for an ABTS to complete. */
	ha->fw_options[3] |= BIT_13;

	/* LED scheme. */
	if (ha->flags.enable_led_scheme)
		ha->fw_options[2] |= BIT_12;

	/* Detect ISP6312. */
	if (IS_QLA6312(ha))
		ha->fw_options[2] |= BIT_13;

	/* Set Retry FLOGI in case of P2P connection */
	if (ha->operating_mode == P2P) {
		ha->fw_options[2] |= BIT_3;
		ql_dbg(ql_dbg_disc, vha, 0x2100,
		    "(%s): Setting FLOGI retry BIT in fw_options[2]: 0x%x\n",
			__func__, ha->fw_options[2]);
	}

	/* Update firmware options. */
	qla2x00_set_fw_options(vha, ha->fw_options);
}

void
qla24xx_update_fw_options(scsi_qla_host_t *vha)
{
	int rval;
	struct qla_hw_data *ha = vha->hw;

	if (IS_P3P_TYPE(ha))
		return;

	/*  Hold status IOCBs until ABTS response received. */
	if (ql2xfwholdabts)
		ha->fw_options[3] |= BIT_12;

	/* Set Retry FLOGI in case of P2P connection */
	if (ha->operating_mode == P2P) {
		ha->fw_options[2] |= BIT_3;
		ql_dbg(ql_dbg_disc, vha, 0x2101,
		    "(%s): Setting FLOGI retry BIT in fw_options[2]: 0x%x\n",
			__func__, ha->fw_options[2]);
	}

	/* Move PUREX, ABTS RX & RIDA to ATIOQ */
	if (ql2xmvasynctoatio &&
	    (IS_QLA83XX(ha) || IS_QLA27XX(ha))) {
		if (qla_tgt_mode_enabled(vha) ||
		    qla_dual_mode_enabled(vha))
			ha->fw_options[2] |= BIT_11;
		else
			ha->fw_options[2] &= ~BIT_11;
	}

	if (IS_QLA25XX(ha) || IS_QLA83XX(ha) || IS_QLA27XX(ha)) {
		/*
		 * Tell FW to track each exchange to prevent
		 * driver from using stale exchange.
		 */
		if (qla_tgt_mode_enabled(vha) ||
		    qla_dual_mode_enabled(vha))
			ha->fw_options[2] |= BIT_4;
		else
			ha->fw_options[2] &= ~BIT_4;
	}

	ql_dbg(ql_dbg_init, vha, 0x00e8,
	    "%s, add FW options 1-3 = 0x%04x 0x%04x 0x%04x mode %x\n",
	    __func__, ha->fw_options[1], ha->fw_options[2],
	    ha->fw_options[3], vha->host->active_mode);

	if (ha->fw_options[1] || ha->fw_options[2] || ha->fw_options[3])
		qla2x00_set_fw_options(vha, ha->fw_options);

	/* Update Serial Link options. */
	if ((le16_to_cpu(ha->fw_seriallink_options24[0]) & BIT_0) == 0)
		return;

	rval = qla2x00_set_serdes_params(vha,
	    le16_to_cpu(ha->fw_seriallink_options24[1]),
	    le16_to_cpu(ha->fw_seriallink_options24[2]),
	    le16_to_cpu(ha->fw_seriallink_options24[3]));
	if (rval != QLA_SUCCESS) {
		ql_log(ql_log_warn, vha, 0x0104,
		    "Unable to update Serial Link options (%x).\n", rval);
	}
}

void
qla2x00_config_rings(struct scsi_qla_host *vha)
{
	struct qla_hw_data *ha = vha->hw;
	struct device_reg_2xxx __iomem *reg = &ha->iobase->isp;
	struct req_que *req = ha->req_q_map[0];
	struct rsp_que *rsp = ha->rsp_q_map[0];

	/* Setup ring parameters in initialization control block. */
	ha->init_cb->request_q_outpointer = cpu_to_le16(0);
	ha->init_cb->response_q_inpointer = cpu_to_le16(0);
	ha->init_cb->request_q_length = cpu_to_le16(req->length);
	ha->init_cb->response_q_length = cpu_to_le16(rsp->length);
	ha->init_cb->request_q_address[0] = cpu_to_le32(LSD(req->dma));
	ha->init_cb->request_q_address[1] = cpu_to_le32(MSD(req->dma));
	ha->init_cb->response_q_address[0] = cpu_to_le32(LSD(rsp->dma));
	ha->init_cb->response_q_address[1] = cpu_to_le32(MSD(rsp->dma));

	WRT_REG_WORD(ISP_REQ_Q_IN(ha, reg), 0);
	WRT_REG_WORD(ISP_REQ_Q_OUT(ha, reg), 0);
	WRT_REG_WORD(ISP_RSP_Q_IN(ha, reg), 0);
	WRT_REG_WORD(ISP_RSP_Q_OUT(ha, reg), 0);
	RD_REG_WORD(ISP_RSP_Q_OUT(ha, reg));		/* PCI Posting. */
}

void
qla24xx_config_rings(struct scsi_qla_host *vha)
{
	struct qla_hw_data *ha = vha->hw;
	device_reg_t *reg = ISP_QUE_REG(ha, 0);
	struct device_reg_2xxx __iomem *ioreg = &ha->iobase->isp;
	struct qla_msix_entry *msix;
	struct init_cb_24xx *icb;
	uint16_t rid = 0;
	struct req_que *req = ha->req_q_map[0];
	struct rsp_que *rsp = ha->rsp_q_map[0];

	/* Setup ring parameters in initialization control block. */
	icb = (struct init_cb_24xx *)ha->init_cb;
	icb->request_q_outpointer = cpu_to_le16(0);
	icb->response_q_inpointer = cpu_to_le16(0);
	icb->request_q_length = cpu_to_le16(req->length);
	icb->response_q_length = cpu_to_le16(rsp->length);
	icb->request_q_address[0] = cpu_to_le32(LSD(req->dma));
	icb->request_q_address[1] = cpu_to_le32(MSD(req->dma));
	icb->response_q_address[0] = cpu_to_le32(LSD(rsp->dma));
	icb->response_q_address[1] = cpu_to_le32(MSD(rsp->dma));

	/* Setup ATIO queue dma pointers for target mode */
	icb->atio_q_inpointer = cpu_to_le16(0);
	icb->atio_q_length = cpu_to_le16(ha->tgt.atio_q_length);
	icb->atio_q_address[0] = cpu_to_le32(LSD(ha->tgt.atio_dma));
	icb->atio_q_address[1] = cpu_to_le32(MSD(ha->tgt.atio_dma));

	if (IS_SHADOW_REG_CAPABLE(ha))
		icb->firmware_options_2 |= cpu_to_le32(BIT_30|BIT_29);

	if (ha->mqenable || IS_QLA83XX(ha) || IS_QLA27XX(ha)) {
		icb->qos = cpu_to_le16(QLA_DEFAULT_QUE_QOS);
		icb->rid = cpu_to_le16(rid);
		if (ha->flags.msix_enabled) {
			msix = &ha->msix_entries[1];
			ql_dbg(ql_dbg_init, vha, 0x0019,
			    "Registering vector 0x%x for base que.\n",
			    msix->entry);
			icb->msix = cpu_to_le16(msix->entry);
		}
		/* Use alternate PCI bus number */
		if (MSB(rid))
			icb->firmware_options_2 |= cpu_to_le32(BIT_19);
		/* Use alternate PCI devfn */
		if (LSB(rid))
			icb->firmware_options_2 |= cpu_to_le32(BIT_18);

		/* Use Disable MSIX Handshake mode for capable adapters */
		if ((ha->fw_attributes & BIT_6) && (IS_MSIX_NACK_CAPABLE(ha)) &&
		    (ha->flags.msix_enabled)) {
			icb->firmware_options_2 &= cpu_to_le32(~BIT_22);
			ha->flags.disable_msix_handshake = 1;
			ql_dbg(ql_dbg_init, vha, 0x00fe,
			    "MSIX Handshake Disable Mode turned on.\n");
		} else {
			icb->firmware_options_2 |= cpu_to_le32(BIT_22);
		}
		icb->firmware_options_2 |= cpu_to_le32(BIT_23);

		WRT_REG_DWORD(&reg->isp25mq.req_q_in, 0);
		WRT_REG_DWORD(&reg->isp25mq.req_q_out, 0);
		WRT_REG_DWORD(&reg->isp25mq.rsp_q_in, 0);
		WRT_REG_DWORD(&reg->isp25mq.rsp_q_out, 0);
	} else {
		WRT_REG_DWORD(&reg->isp24.req_q_in, 0);
		WRT_REG_DWORD(&reg->isp24.req_q_out, 0);
		WRT_REG_DWORD(&reg->isp24.rsp_q_in, 0);
		WRT_REG_DWORD(&reg->isp24.rsp_q_out, 0);
	}
	qlt_24xx_config_rings(vha);

	/* PCI posting */
	RD_REG_DWORD(&ioreg->hccr);
}

/**
 * qla2x00_init_rings() - Initializes firmware.
 * @ha: HA context
 *
 * Beginning of request ring has initialization control block already built
 * by nvram config routine.
 *
 * Returns 0 on success.
 */
int
qla2x00_init_rings(scsi_qla_host_t *vha)
{
	int	rval;
	unsigned long flags = 0;
	int cnt, que;
	struct qla_hw_data *ha = vha->hw;
	struct req_que *req;
	struct rsp_que *rsp;
	struct mid_init_cb_24xx *mid_init_cb =
	    (struct mid_init_cb_24xx *) ha->init_cb;

	spin_lock_irqsave(&ha->hardware_lock, flags);

	/* Clear outstanding commands array. */
	for (que = 0; que < ha->max_req_queues; que++) {
		req = ha->req_q_map[que];
		if (!req || !test_bit(que, ha->req_qid_map))
			continue;
		req->out_ptr = (void *)(req->ring + req->length);
		*req->out_ptr = 0;
		for (cnt = 1; cnt < req->num_outstanding_cmds; cnt++)
			req->outstanding_cmds[cnt] = NULL;

		req->current_outstanding_cmd = 1;

		/* Initialize firmware. */
		req->ring_ptr  = req->ring;
		req->ring_index    = 0;
		req->cnt      = req->length;
	}

	for (que = 0; que < ha->max_rsp_queues; que++) {
		rsp = ha->rsp_q_map[que];
		if (!rsp || !test_bit(que, ha->rsp_qid_map))
			continue;
		rsp->in_ptr = (void *)(rsp->ring + rsp->length);
		*rsp->in_ptr = 0;
		/* Initialize response queue entries */
		if (IS_QLAFX00(ha))
			qlafx00_init_response_q_entries(rsp);
		else
			qla2x00_init_response_q_entries(rsp);
	}

	ha->tgt.atio_ring_ptr = ha->tgt.atio_ring;
	ha->tgt.atio_ring_index = 0;
	/* Initialize ATIO queue entries */
	qlt_init_atio_q_entries(vha);

	ha->isp_ops->config_rings(vha);

	spin_unlock_irqrestore(&ha->hardware_lock, flags);

	ql_dbg(ql_dbg_init, vha, 0x00d1, "Issue init firmware.\n");

	if (IS_QLAFX00(ha)) {
		rval = qlafx00_init_firmware(vha, ha->init_cb_size);
		goto next_check;
	}

	/* Update any ISP specific firmware options before initialization. */
	ha->isp_ops->update_fw_options(vha);

	if (ha->flags.npiv_supported) {
		if (ha->operating_mode == LOOP && !IS_CNA_CAPABLE(ha))
			ha->max_npiv_vports = MIN_MULTI_ID_FABRIC - 1;
		mid_init_cb->count = cpu_to_le16(ha->max_npiv_vports);
	}

	if (IS_FWI2_CAPABLE(ha)) {
		mid_init_cb->options = cpu_to_le16(BIT_1);
		mid_init_cb->init_cb.execution_throttle =
		    cpu_to_le16(ha->cur_fw_xcb_count);
		ha->flags.dport_enabled =
		    (mid_init_cb->init_cb.firmware_options_1 & BIT_7) != 0;
		ql_dbg(ql_dbg_init, vha, 0x0191, "DPORT Support: %s.\n",
		    (ha->flags.dport_enabled) ? "enabled" : "disabled");
		/* FA-WWPN Status */
		ha->flags.fawwpn_enabled =
		    (mid_init_cb->init_cb.firmware_options_1 & BIT_6) != 0;
		ql_dbg(ql_dbg_init, vha, 0x00bc, "FA-WWPN Support: %s.\n",
		    (ha->flags.fawwpn_enabled) ? "enabled" : "disabled");
	}

	rval = qla2x00_init_firmware(vha, ha->init_cb_size);
next_check:
	if (rval) {
		ql_log(ql_log_fatal, vha, 0x00d2,
		    "Init Firmware **** FAILED ****.\n");
	} else {
		ql_dbg(ql_dbg_init, vha, 0x00d3,
		    "Init Firmware -- success.\n");
		ha->flags.fw_started = 1;
	}

	return (rval);
}

/**
 * qla2x00_fw_ready() - Waits for firmware ready.
 * @ha: HA context
 *
 * Returns 0 on success.
 */
static int
qla2x00_fw_ready(scsi_qla_host_t *vha)
{
	int		rval;
	unsigned long	wtime, mtime, cs84xx_time;
	uint16_t	min_wait;	/* Minimum wait time if loop is down */
	uint16_t	wait_time;	/* Wait time if loop is coming ready */
	uint16_t	state[6];
	struct qla_hw_data *ha = vha->hw;

	if (IS_QLAFX00(vha->hw))
		return qlafx00_fw_ready(vha);

	rval = QLA_SUCCESS;

	/* Time to wait for loop down */
	if (IS_P3P_TYPE(ha))
		min_wait = 30;
	else
		min_wait = 20;

	/*
	 * Firmware should take at most one RATOV to login, plus 5 seconds for
	 * our own processing.
	 */
	if ((wait_time = (ha->retry_count*ha->login_timeout) + 5) < min_wait) {
		wait_time = min_wait;
	}

	/* Min wait time if loop down */
	mtime = jiffies + (min_wait * HZ);

	/* wait time before firmware ready */
	wtime = jiffies + (wait_time * HZ);

	/* Wait for ISP to finish LIP */
	if (!vha->flags.init_done)
		ql_log(ql_log_info, vha, 0x801e,
		    "Waiting for LIP to complete.\n");

	do {
		memset(state, -1, sizeof(state));
		rval = qla2x00_get_firmware_state(vha, state);
		if (rval == QLA_SUCCESS) {
			if (state[0] < FSTATE_LOSS_OF_SYNC) {
				vha->device_flags &= ~DFLG_NO_CABLE;
			}
			if (IS_QLA84XX(ha) && state[0] != FSTATE_READY) {
				ql_dbg(ql_dbg_taskm, vha, 0x801f,
				    "fw_state=%x 84xx=%x.\n", state[0],
				    state[2]);
				if ((state[2] & FSTATE_LOGGED_IN) &&
				     (state[2] & FSTATE_WAITING_FOR_VERIFY)) {
					ql_dbg(ql_dbg_taskm, vha, 0x8028,
					    "Sending verify iocb.\n");

					cs84xx_time = jiffies;
					rval = qla84xx_init_chip(vha);
					if (rval != QLA_SUCCESS) {
						ql_log(ql_log_warn,
						    vha, 0x8007,
						    "Init chip failed.\n");
						break;
					}

					/* Add time taken to initialize. */
					cs84xx_time = jiffies - cs84xx_time;
					wtime += cs84xx_time;
					mtime += cs84xx_time;
					ql_dbg(ql_dbg_taskm, vha, 0x8008,
					    "Increasing wait time by %ld. "
					    "New time %ld.\n", cs84xx_time,
					    wtime);
				}
			} else if (state[0] == FSTATE_READY) {
				ql_dbg(ql_dbg_taskm, vha, 0x8037,
				    "F/W Ready - OK.\n");

				qla2x00_get_retry_cnt(vha, &ha->retry_count,
				    &ha->login_timeout, &ha->r_a_tov);

				rval = QLA_SUCCESS;
				break;
			}

			rval = QLA_FUNCTION_FAILED;

			if (atomic_read(&vha->loop_down_timer) &&
			    state[0] != FSTATE_READY) {
				/* Loop down. Timeout on min_wait for states
				 * other than Wait for Login.
				 */
				if (time_after_eq(jiffies, mtime)) {
					ql_log(ql_log_info, vha, 0x8038,
					    "Cable is unplugged...\n");

					vha->device_flags |= DFLG_NO_CABLE;
					break;
				}
			}
		} else {
			/* Mailbox cmd failed. Timeout on min_wait. */
			if (time_after_eq(jiffies, mtime) ||
				ha->flags.isp82xx_fw_hung)
				break;
		}

		if (time_after_eq(jiffies, wtime))
			break;

		/* Delay for a while */
		msleep(500);
	} while (1);

	ql_dbg(ql_dbg_taskm, vha, 0x803a,
	    "fw_state=%x (%x, %x, %x, %x %x) curr time=%lx.\n", state[0],
	    state[1], state[2], state[3], state[4], state[5], jiffies);

	if (rval && !(vha->device_flags & DFLG_NO_CABLE)) {
		ql_log(ql_log_warn, vha, 0x803b,
		    "Firmware ready **** FAILED ****.\n");
	}

	return (rval);
}

/*
*  qla2x00_configure_hba
*      Setup adapter context.
*
* Input:
*      ha = adapter state pointer.
*
* Returns:
*      0 = success
*
* Context:
*      Kernel context.
*/
static int
qla2x00_configure_hba(scsi_qla_host_t *vha)
{
	int       rval;
	uint16_t      loop_id;
	uint16_t      topo;
	uint16_t      sw_cap;
	uint8_t       al_pa;
	uint8_t       area;
	uint8_t       domain;
	char		connect_type[22];
	struct qla_hw_data *ha = vha->hw;
	scsi_qla_host_t *base_vha = pci_get_drvdata(ha->pdev);
	port_id_t id;

	/* Get host addresses. */
	rval = qla2x00_get_adapter_id(vha,
	    &loop_id, &al_pa, &area, &domain, &topo, &sw_cap);
	if (rval != QLA_SUCCESS) {
		if (LOOP_TRANSITION(vha) || atomic_read(&ha->loop_down_timer) ||
		    IS_CNA_CAPABLE(ha) ||
		    (rval == QLA_COMMAND_ERROR && loop_id == 0x7)) {
			ql_dbg(ql_dbg_disc, vha, 0x2008,
			    "Loop is in a transition state.\n");
		} else {
			ql_log(ql_log_warn, vha, 0x2009,
			    "Unable to get host loop ID.\n");
			if (IS_FWI2_CAPABLE(ha) && (vha == base_vha) &&
			    (rval == QLA_COMMAND_ERROR && loop_id == 0x1b)) {
				ql_log(ql_log_warn, vha, 0x1151,
				    "Doing link init.\n");
				if (qla24xx_link_initialize(vha) == QLA_SUCCESS)
					return rval;
			}
			set_bit(ISP_ABORT_NEEDED, &vha->dpc_flags);
		}
		return (rval);
	}

	if (topo == 4) {
		ql_log(ql_log_info, vha, 0x200a,
		    "Cannot get topology - retrying.\n");
		return (QLA_FUNCTION_FAILED);
	}

	vha->loop_id = loop_id;

	/* initialize */
	ha->min_external_loopid = SNS_FIRST_LOOP_ID;
	ha->operating_mode = LOOP;
	ha->switch_cap = 0;

	switch (topo) {
	case 0:
		ql_dbg(ql_dbg_disc, vha, 0x200b, "HBA in NL topology.\n");
		ha->current_topology = ISP_CFG_NL;
		strcpy(connect_type, "(Loop)");
		break;

	case 1:
		ql_dbg(ql_dbg_disc, vha, 0x200c, "HBA in FL topology.\n");
		ha->switch_cap = sw_cap;
		ha->current_topology = ISP_CFG_FL;
		strcpy(connect_type, "(FL_Port)");
		break;

	case 2:
		ql_dbg(ql_dbg_disc, vha, 0x200d, "HBA in N P2P topology.\n");
		ha->operating_mode = P2P;
		ha->current_topology = ISP_CFG_N;
		strcpy(connect_type, "(N_Port-to-N_Port)");
		break;

	case 3:
		ql_dbg(ql_dbg_disc, vha, 0x200e, "HBA in F P2P topology.\n");
		ha->switch_cap = sw_cap;
		ha->operating_mode = P2P;
		ha->current_topology = ISP_CFG_F;
		strcpy(connect_type, "(F_Port)");
		break;

	default:
		ql_dbg(ql_dbg_disc, vha, 0x200f,
		    "HBA in unknown topology %x, using NL.\n", topo);
		ha->current_topology = ISP_CFG_NL;
		strcpy(connect_type, "(Loop)");
		break;
	}

	/* Save Host port and loop ID. */
	/* byte order - Big Endian */
	id.b.domain = domain;
	id.b.area = area;
	id.b.al_pa = al_pa;
	id.b.rsvd_1 = 0;
	qlt_update_host_map(vha, id);

	if (!vha->flags.init_done)
		ql_log(ql_log_info, vha, 0x2010,
		    "Topology - %s, Host Loop address 0x%x.\n",
		    connect_type, vha->loop_id);

	return(rval);
}

inline void
qla2x00_set_model_info(scsi_qla_host_t *vha, uint8_t *model, size_t len,
	char *def)
{
	char *st, *en;
	uint16_t index;
	struct qla_hw_data *ha = vha->hw;
	int use_tbl = !IS_QLA24XX_TYPE(ha) && !IS_QLA25XX(ha) &&
	    !IS_CNA_CAPABLE(ha) && !IS_QLA2031(ha);

	if (memcmp(model, BINZERO, len) != 0) {
		strncpy(ha->model_number, model, len);
		st = en = ha->model_number;
		en += len - 1;
		while (en > st) {
			if (*en != 0x20 && *en != 0x00)
				break;
			*en-- = '\0';
		}

		index = (ha->pdev->subsystem_device & 0xff);
		if (use_tbl &&
		    ha->pdev->subsystem_vendor == PCI_VENDOR_ID_QLOGIC &&
		    index < QLA_MODEL_NAMES)
			strncpy(ha->model_desc,
			    qla2x00_model_name[index * 2 + 1],
			    sizeof(ha->model_desc) - 1);
	} else {
		index = (ha->pdev->subsystem_device & 0xff);
		if (use_tbl &&
		    ha->pdev->subsystem_vendor == PCI_VENDOR_ID_QLOGIC &&
		    index < QLA_MODEL_NAMES) {
			strcpy(ha->model_number,
			    qla2x00_model_name[index * 2]);
			strncpy(ha->model_desc,
			    qla2x00_model_name[index * 2 + 1],
			    sizeof(ha->model_desc) - 1);
		} else {
			strcpy(ha->model_number, def);
		}
	}
	if (IS_FWI2_CAPABLE(ha))
		qla2xxx_get_vpd_field(vha, "\x82", ha->model_desc,
		    sizeof(ha->model_desc));
}

/* On sparc systems, obtain port and node WWN from firmware
 * properties.
 */
static void qla2xxx_nvram_wwn_from_ofw(scsi_qla_host_t *vha, nvram_t *nv)
{
#ifdef CONFIG_SPARC
	struct qla_hw_data *ha = vha->hw;
	struct pci_dev *pdev = ha->pdev;
	struct device_node *dp = pci_device_to_OF_node(pdev);
	const u8 *val;
	int len;

	val = of_get_property(dp, "port-wwn", &len);
	if (val && len >= WWN_SIZE)
		memcpy(nv->port_name, val, WWN_SIZE);

	val = of_get_property(dp, "node-wwn", &len);
	if (val && len >= WWN_SIZE)
		memcpy(nv->node_name, val, WWN_SIZE);
#endif
}

/*
* NVRAM configuration for ISP 2xxx
*
* Input:
*      ha                = adapter block pointer.
*
* Output:
*      initialization control block in response_ring
*      host adapters parameters in host adapter block
*
* Returns:
*      0 = success.
*/
int
qla2x00_nvram_config(scsi_qla_host_t *vha)
{
	int             rval;
	uint8_t         chksum = 0;
	uint16_t        cnt;
	uint8_t         *dptr1, *dptr2;
	struct qla_hw_data *ha = vha->hw;
	init_cb_t       *icb = ha->init_cb;
	nvram_t         *nv = ha->nvram;
	uint8_t         *ptr = ha->nvram;
	struct device_reg_2xxx __iomem *reg = &ha->iobase->isp;

	rval = QLA_SUCCESS;

	/* Determine NVRAM starting address. */
	ha->nvram_size = sizeof(nvram_t);
	ha->nvram_base = 0;
	if (!IS_QLA2100(ha) && !IS_QLA2200(ha) && !IS_QLA2300(ha))
		if ((RD_REG_WORD(&reg->ctrl_status) >> 14) == 1)
			ha->nvram_base = 0x80;

	/* Get NVRAM data and calculate checksum. */
	ha->isp_ops->read_nvram(vha, ptr, ha->nvram_base, ha->nvram_size);
	for (cnt = 0, chksum = 0; cnt < ha->nvram_size; cnt++)
		chksum += *ptr++;

	ql_dbg(ql_dbg_init + ql_dbg_buffer, vha, 0x010f,
	    "Contents of NVRAM.\n");
	ql_dump_buffer(ql_dbg_init + ql_dbg_buffer, vha, 0x0110,
	    (uint8_t *)nv, ha->nvram_size);

	/* Bad NVRAM data, set defaults parameters. */
	if (chksum || nv->id[0] != 'I' || nv->id[1] != 'S' ||
	    nv->id[2] != 'P' || nv->id[3] != ' ' || nv->nvram_version < 1) {
		/* Reset NVRAM data. */
		ql_log(ql_log_warn, vha, 0x0064,
		    "Inconsistent NVRAM "
		    "detected: checksum=0x%x id=%c version=0x%x.\n",
		    chksum, nv->id[0], nv->nvram_version);
		ql_log(ql_log_warn, vha, 0x0065,
		    "Falling back to "
		    "functioning (yet invalid -- WWPN) defaults.\n");

		/*
		 * Set default initialization control block.
		 */
		memset(nv, 0, ha->nvram_size);
		nv->parameter_block_version = ICB_VERSION;

		if (IS_QLA23XX(ha)) {
			nv->firmware_options[0] = BIT_2 | BIT_1;
			nv->firmware_options[1] = BIT_7 | BIT_5;
			nv->add_firmware_options[0] = BIT_5;
			nv->add_firmware_options[1] = BIT_5 | BIT_4;
			nv->frame_payload_size = 2048;
			nv->special_options[1] = BIT_7;
		} else if (IS_QLA2200(ha)) {
			nv->firmware_options[0] = BIT_2 | BIT_1;
			nv->firmware_options[1] = BIT_7 | BIT_5;
			nv->add_firmware_options[0] = BIT_5;
			nv->add_firmware_options[1] = BIT_5 | BIT_4;
			nv->frame_payload_size = 1024;
		} else if (IS_QLA2100(ha)) {
			nv->firmware_options[0] = BIT_3 | BIT_1;
			nv->firmware_options[1] = BIT_5;
			nv->frame_payload_size = 1024;
		}

		nv->max_iocb_allocation = cpu_to_le16(256);
		nv->execution_throttle = cpu_to_le16(16);
		nv->retry_count = 8;
		nv->retry_delay = 1;

		nv->port_name[0] = 33;
		nv->port_name[3] = 224;
		nv->port_name[4] = 139;

		qla2xxx_nvram_wwn_from_ofw(vha, nv);

		nv->login_timeout = 4;

		/*
		 * Set default host adapter parameters
		 */
		nv->host_p[1] = BIT_2;
		nv->reset_delay = 5;
		nv->port_down_retry_count = 8;
		nv->max_luns_per_target = cpu_to_le16(8);
		nv->link_down_timeout = 60;

		rval = 1;
	}

#if defined(CONFIG_IA64_GENERIC) || defined(CONFIG_IA64_SGI_SN2)
	/*
	 * The SN2 does not provide BIOS emulation which means you can't change
	 * potentially bogus BIOS settings. Force the use of default settings
	 * for link rate and frame size.  Hope that the rest of the settings
	 * are valid.
	 */
	if (ia64_platform_is("sn2")) {
		nv->frame_payload_size = 2048;
		if (IS_QLA23XX(ha))
			nv->special_options[1] = BIT_7;
	}
#endif

	/* Reset Initialization control block */
	memset(icb, 0, ha->init_cb_size);

	/*
	 * Setup driver NVRAM options.
	 */
	nv->firmware_options[0] |= (BIT_6 | BIT_1);
	nv->firmware_options[0] &= ~(BIT_5 | BIT_4);
	nv->firmware_options[1] |= (BIT_5 | BIT_0);
	nv->firmware_options[1] &= ~BIT_4;

	if (IS_QLA23XX(ha)) {
		nv->firmware_options[0] |= BIT_2;
		nv->firmware_options[0] &= ~BIT_3;
		nv->special_options[0] &= ~BIT_6;
		nv->add_firmware_options[1] |= BIT_5 | BIT_4;

		if (IS_QLA2300(ha)) {
			if (ha->fb_rev == FPM_2310) {
				strcpy(ha->model_number, "QLA2310");
			} else {
				strcpy(ha->model_number, "QLA2300");
			}
		} else {
			qla2x00_set_model_info(vha, nv->model_number,
			    sizeof(nv->model_number), "QLA23xx");
		}
	} else if (IS_QLA2200(ha)) {
		nv->firmware_options[0] |= BIT_2;
		/*
		 * 'Point-to-point preferred, else loop' is not a safe
		 * connection mode setting.
		 */
		if ((nv->add_firmware_options[0] & (BIT_6 | BIT_5 | BIT_4)) ==
		    (BIT_5 | BIT_4)) {
			/* Force 'loop preferred, else point-to-point'. */
			nv->add_firmware_options[0] &= ~(BIT_6 | BIT_5 | BIT_4);
			nv->add_firmware_options[0] |= BIT_5;
		}
		strcpy(ha->model_number, "QLA22xx");
	} else /*if (IS_QLA2100(ha))*/ {
		strcpy(ha->model_number, "QLA2100");
	}

	/*
	 * Copy over NVRAM RISC parameter block to initialization control block.
	 */
	dptr1 = (uint8_t *)icb;
	dptr2 = (uint8_t *)&nv->parameter_block_version;
	cnt = (uint8_t *)&icb->request_q_outpointer - (uint8_t *)&icb->version;
	while (cnt--)
		*dptr1++ = *dptr2++;

	/* Copy 2nd half. */
	dptr1 = (uint8_t *)icb->add_firmware_options;
	cnt = (uint8_t *)icb->reserved_3 - (uint8_t *)icb->add_firmware_options;
	while (cnt--)
		*dptr1++ = *dptr2++;

	/* Use alternate WWN? */
	if (nv->host_p[1] & BIT_7) {
		memcpy(icb->node_name, nv->alternate_node_name, WWN_SIZE);
		memcpy(icb->port_name, nv->alternate_port_name, WWN_SIZE);
	}

	/* Prepare nodename */
	if ((icb->firmware_options[1] & BIT_6) == 0) {
		/*
		 * Firmware will apply the following mask if the nodename was
		 * not provided.
		 */
		memcpy(icb->node_name, icb->port_name, WWN_SIZE);
		icb->node_name[0] &= 0xF0;
	}

	/*
	 * Set host adapter parameters.
	 */

	/*
	 * BIT_7 in the host-parameters section allows for modification to
	 * internal driver logging.
	 */
	if (nv->host_p[0] & BIT_7)
		ql2xextended_error_logging = QL_DBG_DEFAULT1_MASK;
	ha->flags.disable_risc_code_load = ((nv->host_p[0] & BIT_4) ? 1 : 0);
	/* Always load RISC code on non ISP2[12]00 chips. */
	if (!IS_QLA2100(ha) && !IS_QLA2200(ha))
		ha->flags.disable_risc_code_load = 0;
	ha->flags.enable_lip_reset = ((nv->host_p[1] & BIT_1) ? 1 : 0);
	ha->flags.enable_lip_full_login = ((nv->host_p[1] & BIT_2) ? 1 : 0);
	ha->flags.enable_target_reset = ((nv->host_p[1] & BIT_3) ? 1 : 0);
	ha->flags.enable_led_scheme = (nv->special_options[1] & BIT_4) ? 1 : 0;
	ha->flags.disable_serdes = 0;

	ha->operating_mode =
	    (icb->add_firmware_options[0] & (BIT_6 | BIT_5 | BIT_4)) >> 4;

	memcpy(ha->fw_seriallink_options, nv->seriallink_options,
	    sizeof(ha->fw_seriallink_options));

	/* save HBA serial number */
	ha->serial0 = icb->port_name[5];
	ha->serial1 = icb->port_name[6];
	ha->serial2 = icb->port_name[7];
	memcpy(vha->node_name, icb->node_name, WWN_SIZE);
	memcpy(vha->port_name, icb->port_name, WWN_SIZE);

	icb->execution_throttle = cpu_to_le16(0xFFFF);

	ha->retry_count = nv->retry_count;

	/* Set minimum login_timeout to 4 seconds. */
	if (nv->login_timeout != ql2xlogintimeout)
		nv->login_timeout = ql2xlogintimeout;
	if (nv->login_timeout < 4)
		nv->login_timeout = 4;
	ha->login_timeout = nv->login_timeout;

	/* Set minimum RATOV to 100 tenths of a second. */
	ha->r_a_tov = 100;

	ha->loop_reset_delay = nv->reset_delay;

	/* Link Down Timeout = 0:
	 *
	 * 	When Port Down timer expires we will start returning
	 *	I/O's to OS with "DID_NO_CONNECT".
	 *
	 * Link Down Timeout != 0:
	 *
	 *	 The driver waits for the link to come up after link down
	 *	 before returning I/Os to OS with "DID_NO_CONNECT".
	 */
	if (nv->link_down_timeout == 0) {
		ha->loop_down_abort_time =
		    (LOOP_DOWN_TIME - LOOP_DOWN_TIMEOUT);
	} else {
		ha->link_down_timeout =	 nv->link_down_timeout;
		ha->loop_down_abort_time =
		    (LOOP_DOWN_TIME - ha->link_down_timeout);
	}

	/*
	 * Need enough time to try and get the port back.
	 */
	ha->port_down_retry_count = nv->port_down_retry_count;
	if (qlport_down_retry)
		ha->port_down_retry_count = qlport_down_retry;
	/* Set login_retry_count */
	ha->login_retry_count  = nv->retry_count;
	if (ha->port_down_retry_count == nv->port_down_retry_count &&
	    ha->port_down_retry_count > 3)
		ha->login_retry_count = ha->port_down_retry_count;
	else if (ha->port_down_retry_count > (int)ha->login_retry_count)
		ha->login_retry_count = ha->port_down_retry_count;
	if (ql2xloginretrycount)
		ha->login_retry_count = ql2xloginretrycount;

	icb->lun_enables = cpu_to_le16(0);
	icb->command_resource_count = 0;
	icb->immediate_notify_resource_count = 0;
	icb->timeout = cpu_to_le16(0);

	if (IS_QLA2100(ha) || IS_QLA2200(ha)) {
		/* Enable RIO */
		icb->firmware_options[0] &= ~BIT_3;
		icb->add_firmware_options[0] &=
		    ~(BIT_3 | BIT_2 | BIT_1 | BIT_0);
		icb->add_firmware_options[0] |= BIT_2;
		icb->response_accumulation_timer = 3;
		icb->interrupt_delay_timer = 5;

		vha->flags.process_response_queue = 1;
	} else {
		/* Enable ZIO. */
		if (!vha->flags.init_done) {
			ha->zio_mode = icb->add_firmware_options[0] &
			    (BIT_3 | BIT_2 | BIT_1 | BIT_0);
			ha->zio_timer = icb->interrupt_delay_timer ?
			    icb->interrupt_delay_timer: 2;
		}
		icb->add_firmware_options[0] &=
		    ~(BIT_3 | BIT_2 | BIT_1 | BIT_0);
		vha->flags.process_response_queue = 0;
		if (ha->zio_mode != QLA_ZIO_DISABLED) {
			ha->zio_mode = QLA_ZIO_MODE_6;

			ql_log(ql_log_info, vha, 0x0068,
			    "ZIO mode %d enabled; timer delay (%d us).\n",
			    ha->zio_mode, ha->zio_timer * 100);

			icb->add_firmware_options[0] |= (uint8_t)ha->zio_mode;
			icb->interrupt_delay_timer = (uint8_t)ha->zio_timer;
			vha->flags.process_response_queue = 1;
		}
	}

	if (rval) {
		ql_log(ql_log_warn, vha, 0x0069,
		    "NVRAM configuration failed.\n");
	}
	return (rval);
}

static void
qla2x00_rport_del(void *data)
{
	fc_port_t *fcport = data;
	struct fc_rport *rport;
	unsigned long flags;

	spin_lock_irqsave(fcport->vha->host->host_lock, flags);
	rport = fcport->drport ? fcport->drport: fcport->rport;
	fcport->drport = NULL;
	spin_unlock_irqrestore(fcport->vha->host->host_lock, flags);
	if (rport) {
		ql_dbg(ql_dbg_disc, fcport->vha, 0x210b,
		    "%s %8phN. rport %p roles %x\n",
		    __func__, fcport->port_name, rport,
		    rport->roles);

		fc_remote_port_delete(rport);
	}
}

/**
 * qla2x00_alloc_fcport() - Allocate a generic fcport.
 * @ha: HA context
 * @flags: allocation flags
 *
 * Returns a pointer to the allocated fcport, or NULL, if none available.
 */
fc_port_t *
qla2x00_alloc_fcport(scsi_qla_host_t *vha, gfp_t flags)
{
	fc_port_t *fcport;

	fcport = kzalloc(sizeof(fc_port_t), flags);
	if (!fcport)
		return NULL;

	/* Setup fcport template structure. */
	fcport->vha = vha;
	fcport->port_type = FCT_UNKNOWN;
	fcport->loop_id = FC_NO_LOOP_ID;
	qla2x00_set_fcport_state(fcport, FCS_UNCONFIGURED);
	fcport->supported_classes = FC_COS_UNSPECIFIED;

	fcport->ct_desc.ct_sns = dma_alloc_coherent(&vha->hw->pdev->dev,
		sizeof(struct ct_sns_pkt), &fcport->ct_desc.ct_sns_dma,
		flags);
	fcport->disc_state = DSC_DELETED;
	fcport->fw_login_state = DSC_LS_PORT_UNAVAIL;
	fcport->deleted = QLA_SESS_DELETED;
	fcport->login_retry = vha->hw->login_retry_count;
	fcport->login_retry = 5;
	fcport->logout_on_delete = 1;

	if (!fcport->ct_desc.ct_sns) {
		ql_log(ql_log_warn, vha, 0xd049,
		    "Failed to allocate ct_sns request.\n");
		kfree(fcport);
		fcport = NULL;
	}
	INIT_WORK(&fcport->del_work, qla24xx_delete_sess_fn);
	INIT_LIST_HEAD(&fcport->gnl_entry);
	INIT_LIST_HEAD(&fcport->list);

	return fcport;
}

void
qla2x00_free_fcport(fc_port_t *fcport)
{
	if (fcport->ct_desc.ct_sns) {
		dma_free_coherent(&fcport->vha->hw->pdev->dev,
			sizeof(struct ct_sns_pkt), fcport->ct_desc.ct_sns,
			fcport->ct_desc.ct_sns_dma);

		fcport->ct_desc.ct_sns = NULL;
	}
	kfree(fcport);
}

/*
 * qla2x00_configure_loop
 *      Updates Fibre Channel Device Database with what is actually on loop.
 *
 * Input:
 *      ha                = adapter block pointer.
 *
 * Returns:
 *      0 = success.
 *      1 = error.
 *      2 = database was full and device was not configured.
 */
static int
qla2x00_configure_loop(scsi_qla_host_t *vha)
{
	int  rval;
	unsigned long flags, save_flags;
	struct qla_hw_data *ha = vha->hw;
	rval = QLA_SUCCESS;

	/* Get Initiator ID */
	if (test_bit(LOCAL_LOOP_UPDATE, &vha->dpc_flags)) {
		rval = qla2x00_configure_hba(vha);
		if (rval != QLA_SUCCESS) {
			ql_dbg(ql_dbg_disc, vha, 0x2013,
			    "Unable to configure HBA.\n");
			return (rval);
		}
	}

	save_flags = flags = vha->dpc_flags;
	ql_dbg(ql_dbg_disc, vha, 0x2014,
	    "Configure loop -- dpc flags = 0x%lx.\n", flags);

	/*
	 * If we have both an RSCN and PORT UPDATE pending then handle them
	 * both at the same time.
	 */
	clear_bit(LOCAL_LOOP_UPDATE, &vha->dpc_flags);
	clear_bit(RSCN_UPDATE, &vha->dpc_flags);

	qla2x00_get_data_rate(vha);

	/* Determine what we need to do */
	if (ha->current_topology == ISP_CFG_FL &&
	    (test_bit(LOCAL_LOOP_UPDATE, &flags))) {

		set_bit(RSCN_UPDATE, &flags);

	} else if (ha->current_topology == ISP_CFG_F &&
	    (test_bit(LOCAL_LOOP_UPDATE, &flags))) {

		set_bit(RSCN_UPDATE, &flags);
		clear_bit(LOCAL_LOOP_UPDATE, &flags);

	} else if (ha->current_topology == ISP_CFG_N) {
		clear_bit(RSCN_UPDATE, &flags);
	} else if (ha->current_topology == ISP_CFG_NL) {
		clear_bit(RSCN_UPDATE, &flags);
		set_bit(LOCAL_LOOP_UPDATE, &flags);
	} else if (!vha->flags.online ||
	    (test_bit(ABORT_ISP_ACTIVE, &flags))) {
		set_bit(RSCN_UPDATE, &flags);
		set_bit(LOCAL_LOOP_UPDATE, &flags);
	}

	if (test_bit(LOCAL_LOOP_UPDATE, &flags)) {
		if (test_bit(LOOP_RESYNC_NEEDED, &vha->dpc_flags)) {
			ql_dbg(ql_dbg_disc, vha, 0x2015,
			    "Loop resync needed, failing.\n");
			rval = QLA_FUNCTION_FAILED;
		} else
			rval = qla2x00_configure_local_loop(vha);
	}

	if (rval == QLA_SUCCESS && test_bit(RSCN_UPDATE, &flags)) {
		if (LOOP_TRANSITION(vha)) {
			ql_dbg(ql_dbg_disc, vha, 0x2099,
			    "Needs RSCN update and loop transition.\n");
			rval = QLA_FUNCTION_FAILED;
		}
		else
			rval = qla2x00_configure_fabric(vha);
	}

	if (rval == QLA_SUCCESS) {
		if (atomic_read(&vha->loop_down_timer) ||
		    test_bit(LOOP_RESYNC_NEEDED, &vha->dpc_flags)) {
			rval = QLA_FUNCTION_FAILED;
		} else {
			atomic_set(&vha->loop_state, LOOP_READY);
			ql_dbg(ql_dbg_disc, vha, 0x2069,
			    "LOOP READY.\n");
			ha->flags.fw_init_done = 1;

			/*
			 * Process any ATIO queue entries that came in
			 * while we weren't online.
			 */
			if (qla_tgt_mode_enabled(vha) ||
			    qla_dual_mode_enabled(vha)) {
				if (IS_QLA27XX(ha) || IS_QLA83XX(ha)) {
					spin_lock_irqsave(&ha->tgt.atio_lock,
					    flags);
					qlt_24xx_process_atio_queue(vha, 0);
					spin_unlock_irqrestore(
					    &ha->tgt.atio_lock, flags);
				} else {
					spin_lock_irqsave(&ha->hardware_lock,
					    flags);
					qlt_24xx_process_atio_queue(vha, 1);
					spin_unlock_irqrestore(
					    &ha->hardware_lock, flags);
				}
			}
		}
	}

	if (rval) {
		ql_dbg(ql_dbg_disc, vha, 0x206a,
		    "%s *** FAILED ***.\n", __func__);
	} else {
		ql_dbg(ql_dbg_disc, vha, 0x206b,
		    "%s: exiting normally.\n", __func__);
	}

	/* Restore state if a resync event occurred during processing */
	if (test_bit(LOOP_RESYNC_NEEDED, &vha->dpc_flags)) {
		if (test_bit(LOCAL_LOOP_UPDATE, &save_flags))
			set_bit(LOCAL_LOOP_UPDATE, &vha->dpc_flags);
		if (test_bit(RSCN_UPDATE, &save_flags)) {
			set_bit(RSCN_UPDATE, &vha->dpc_flags);
		}
	}

	return (rval);
}



/*
 * qla2x00_configure_local_loop
 *	Updates Fibre Channel Device Database with local loop devices.
 *
 * Input:
 *	ha = adapter block pointer.
 *
 * Returns:
 *	0 = success.
 */
static int
qla2x00_configure_local_loop(scsi_qla_host_t *vha)
{
	int		rval, rval2;
	int		found_devs;
	int		found;
	fc_port_t	*fcport, *new_fcport;

	uint16_t	index;
	uint16_t	entries;
	char		*id_iter;
	uint16_t	loop_id;
	uint8_t		domain, area, al_pa;
	struct qla_hw_data *ha = vha->hw;
	unsigned long flags;

	found_devs = 0;
	new_fcport = NULL;
	entries = MAX_FIBRE_DEVICES_LOOP;

	/* Get list of logged in devices. */
	memset(ha->gid_list, 0, qla2x00_gid_list_size(ha));
	rval = qla2x00_get_id_list(vha, ha->gid_list, ha->gid_list_dma,
	    &entries);
	if (rval != QLA_SUCCESS)
		goto cleanup_allocation;

	ql_dbg(ql_dbg_disc, vha, 0x2011,
	    "Entries in ID list (%d).\n", entries);
	ql_dump_buffer(ql_dbg_disc + ql_dbg_buffer, vha, 0x2075,
	    (uint8_t *)ha->gid_list,
	    entries * sizeof(struct gid_list_info));

	/* Allocate temporary fcport for any new fcports discovered. */
	new_fcport = qla2x00_alloc_fcport(vha, GFP_KERNEL);
	if (new_fcport == NULL) {
		ql_log(ql_log_warn, vha, 0x2012,
		    "Memory allocation failed for fcport.\n");
		rval = QLA_MEMORY_ALLOC_FAILED;
		goto cleanup_allocation;
	}
	new_fcport->flags &= ~FCF_FABRIC_DEVICE;

	/*
	 * Mark local devices that were present with FCF_DEVICE_LOST for now.
	 */
	list_for_each_entry(fcport, &vha->vp_fcports, list) {
		if (atomic_read(&fcport->state) == FCS_ONLINE &&
		    fcport->port_type != FCT_BROADCAST &&
		    (fcport->flags & FCF_FABRIC_DEVICE) == 0) {

			ql_dbg(ql_dbg_disc, vha, 0x2096,
			    "Marking port lost loop_id=0x%04x.\n",
			    fcport->loop_id);

			qla2x00_mark_device_lost(vha, fcport, 0, 0);
		}
	}

	/* Add devices to port list. */
	id_iter = (char *)ha->gid_list;
	for (index = 0; index < entries; index++) {
		domain = ((struct gid_list_info *)id_iter)->domain;
		area = ((struct gid_list_info *)id_iter)->area;
		al_pa = ((struct gid_list_info *)id_iter)->al_pa;
		if (IS_QLA2100(ha) || IS_QLA2200(ha))
			loop_id = (uint16_t)
			    ((struct gid_list_info *)id_iter)->loop_id_2100;
		else
			loop_id = le16_to_cpu(
			    ((struct gid_list_info *)id_iter)->loop_id);
		id_iter += ha->gid_list_info_size;

		/* Bypass reserved domain fields. */
		if ((domain & 0xf0) == 0xf0)
			continue;

		/* Bypass if not same domain and area of adapter. */
		if (area && domain &&
		    (area != vha->d_id.b.area || domain != vha->d_id.b.domain))
			continue;

		/* Bypass invalid local loop ID. */
		if (loop_id > LAST_LOCAL_LOOP_ID)
			continue;

		memset(new_fcport->port_name, 0, WWN_SIZE);

		/* Fill in member data. */
		new_fcport->d_id.b.domain = domain;
		new_fcport->d_id.b.area = area;
		new_fcport->d_id.b.al_pa = al_pa;
		new_fcport->loop_id = loop_id;

		rval2 = qla2x00_get_port_database(vha, new_fcport, 0);
		if (rval2 != QLA_SUCCESS) {
			ql_dbg(ql_dbg_disc, vha, 0x2097,
			    "Failed to retrieve fcport information "
			    "-- get_port_database=%x, loop_id=0x%04x.\n",
			    rval2, new_fcport->loop_id);
			ql_dbg(ql_dbg_disc, vha, 0x2105,
			    "Scheduling resync.\n");
			set_bit(LOOP_RESYNC_NEEDED, &vha->dpc_flags);
			continue;
		}

		spin_lock_irqsave(&vha->hw->tgt.sess_lock, flags);
		/* Check for matching device in port list. */
		found = 0;
		fcport = NULL;
		list_for_each_entry(fcport, &vha->vp_fcports, list) {
			if (memcmp(new_fcport->port_name, fcport->port_name,
			    WWN_SIZE))
				continue;

			fcport->flags &= ~FCF_FABRIC_DEVICE;
			fcport->loop_id = new_fcport->loop_id;
			fcport->port_type = new_fcport->port_type;
			fcport->d_id.b24 = new_fcport->d_id.b24;
			memcpy(fcport->node_name, new_fcport->node_name,
			    WWN_SIZE);

			if (!fcport->login_succ) {
				vha->fcport_count++;
				fcport->login_succ = 1;
				fcport->disc_state = DSC_LOGIN_COMPLETE;
			}

			found++;
			break;
		}

		if (!found) {
			/* New device, add to fcports list. */
			list_add_tail(&new_fcport->list, &vha->vp_fcports);

			/* Allocate a new replacement fcport. */
			fcport = new_fcport;
			if (!fcport->login_succ) {
				vha->fcport_count++;
				fcport->login_succ = 1;
				fcport->disc_state = DSC_LOGIN_COMPLETE;
			}

			spin_unlock_irqrestore(&vha->hw->tgt.sess_lock, flags);

			new_fcport = qla2x00_alloc_fcport(vha, GFP_KERNEL);

			if (new_fcport == NULL) {
				ql_log(ql_log_warn, vha, 0xd031,
				    "Failed to allocate memory for fcport.\n");
				rval = QLA_MEMORY_ALLOC_FAILED;
				goto cleanup_allocation;
			}
			spin_lock_irqsave(&vha->hw->tgt.sess_lock, flags);
			new_fcport->flags &= ~FCF_FABRIC_DEVICE;
		}

		spin_unlock_irqrestore(&vha->hw->tgt.sess_lock, flags);

		/* Base iIDMA settings on HBA port speed. */
		fcport->fp_speed = ha->link_data_rate;

		qla2x00_update_fcport(vha, fcport);

		found_devs++;
	}

cleanup_allocation:
	kfree(new_fcport);

	if (rval != QLA_SUCCESS) {
		ql_dbg(ql_dbg_disc, vha, 0x2098,
		    "Configure local loop error exit: rval=%x.\n", rval);
	}

	return (rval);
}

static void
qla2x00_iidma_fcport(scsi_qla_host_t *vha, fc_port_t *fcport)
{
	int rval;
	uint16_t mb[MAILBOX_REGISTER_COUNT];
	struct qla_hw_data *ha = vha->hw;

	if (!IS_IIDMA_CAPABLE(ha))
		return;

	if (atomic_read(&fcport->state) != FCS_ONLINE)
		return;

	if (fcport->fp_speed == PORT_SPEED_UNKNOWN ||
	    fcport->fp_speed > ha->link_data_rate)
		return;

	rval = qla2x00_set_idma_speed(vha, fcport->loop_id, fcport->fp_speed,
	    mb);
	if (rval != QLA_SUCCESS) {
		ql_dbg(ql_dbg_disc, vha, 0x2004,
		    "Unable to adjust iIDMA %8phN -- %04x %x %04x %04x.\n",
		    fcport->port_name, rval, fcport->fp_speed, mb[0], mb[1]);
	} else {
		ql_dbg(ql_dbg_disc, vha, 0x2005,
		    "iIDMA adjusted to %s GB/s on %8phN.\n",
		    qla2x00_get_link_speed_str(ha, fcport->fp_speed),
		    fcport->port_name);
	}
}

/* qla2x00_reg_remote_port is reserved for Initiator Mode only.*/
static void
qla2x00_reg_remote_port(scsi_qla_host_t *vha, fc_port_t *fcport)
{
	struct fc_rport_identifiers rport_ids;
	struct fc_rport *rport;
	unsigned long flags;

	rport_ids.node_name = wwn_to_u64(fcport->node_name);
	rport_ids.port_name = wwn_to_u64(fcport->port_name);
	rport_ids.port_id = fcport->d_id.b.domain << 16 |
	    fcport->d_id.b.area << 8 | fcport->d_id.b.al_pa;
	rport_ids.roles = FC_RPORT_ROLE_UNKNOWN;
	fcport->rport = rport = fc_remote_port_add(vha->host, 0, &rport_ids);
	if (!rport) {
		ql_log(ql_log_warn, vha, 0x2006,
		    "Unable to allocate fc remote port.\n");
		return;
	}

	spin_lock_irqsave(fcport->vha->host->host_lock, flags);
	*((fc_port_t **)rport->dd_data) = fcport;
	spin_unlock_irqrestore(fcport->vha->host->host_lock, flags);

	rport->supported_classes = fcport->supported_classes;

	rport_ids.roles = FC_RPORT_ROLE_UNKNOWN;
	if (fcport->port_type == FCT_INITIATOR)
		rport_ids.roles |= FC_RPORT_ROLE_FCP_INITIATOR;
	if (fcport->port_type == FCT_TARGET)
		rport_ids.roles |= FC_RPORT_ROLE_FCP_TARGET;

	ql_dbg(ql_dbg_disc, vha, 0x20ee,
	    "%s %8phN. rport %p is %s mode\n",
	    __func__, fcport->port_name, rport,
	    (fcport->port_type == FCT_TARGET) ? "tgt" : "ini");

	fc_remote_port_rolechg(rport, rport_ids.roles);
}

/*
 * qla2x00_update_fcport
 *	Updates device on list.
 *
 * Input:
 *	ha = adapter block pointer.
 *	fcport = port structure pointer.
 *
 * Return:
 *	0  - Success
 *  BIT_0 - error
 *
 * Context:
 *	Kernel context.
 */
void
qla2x00_update_fcport(scsi_qla_host_t *vha, fc_port_t *fcport)
{
	fcport->vha = vha;

	if (IS_SW_RESV_ADDR(fcport->d_id))
		return;

	ql_dbg(ql_dbg_disc, vha, 0x20ef, "%s %8phC\n",
	    __func__, fcport->port_name);

	if (IS_QLAFX00(vha->hw)) {
		qla2x00_set_fcport_state(fcport, FCS_ONLINE);
		goto reg_port;
	}
	fcport->login_retry = 0;
	fcport->flags &= ~(FCF_LOGIN_NEEDED | FCF_ASYNC_SENT);
	fcport->disc_state = DSC_LOGIN_COMPLETE;
	fcport->deleted = 0;
	fcport->logout_on_delete = 1;

	qla2x00_set_fcport_state(fcport, FCS_ONLINE);
	qla2x00_iidma_fcport(vha, fcport);
	qla24xx_update_fcport_fcp_prio(vha, fcport);

reg_port:
	switch (vha->host->active_mode) {
	case MODE_INITIATOR:
		qla2x00_reg_remote_port(vha, fcport);
		break;
	case MODE_TARGET:
		if (!vha->vha_tgt.qla_tgt->tgt_stop &&
			!vha->vha_tgt.qla_tgt->tgt_stopped)
			qlt_fc_port_added(vha, fcport);
		break;
	case MODE_DUAL:
		qla2x00_reg_remote_port(vha, fcport);
		if (!vha->vha_tgt.qla_tgt->tgt_stop &&
			!vha->vha_tgt.qla_tgt->tgt_stopped)
			qlt_fc_port_added(vha, fcport);
		break;
	default:
		break;
	}
}

/*
 * qla2x00_configure_fabric
 *      Setup SNS devices with loop ID's.
 *
 * Input:
 *      ha = adapter block pointer.
 *
 * Returns:
 *      0 = success.
 *      BIT_0 = error
 */
static int
qla2x00_configure_fabric(scsi_qla_host_t *vha)
{
	int	rval;
	fc_port_t	*fcport;
	uint16_t	mb[MAILBOX_REGISTER_COUNT];
	uint16_t	loop_id;
	LIST_HEAD(new_fcports);
	struct qla_hw_data *ha = vha->hw;
	int		discovery_gen;

	/* If FL port exists, then SNS is present */
	if (IS_FWI2_CAPABLE(ha))
		loop_id = NPH_F_PORT;
	else
		loop_id = SNS_FL_PORT;
	rval = qla2x00_get_port_name(vha, loop_id, vha->fabric_node_name, 1);
	if (rval != QLA_SUCCESS) {
		ql_dbg(ql_dbg_disc, vha, 0x20a0,
		    "MBX_GET_PORT_NAME failed, No FL Port.\n");

		vha->device_flags &= ~SWITCH_FOUND;
		return (QLA_SUCCESS);
	}
	vha->device_flags |= SWITCH_FOUND;


	if (qla_tgt_mode_enabled(vha) || qla_dual_mode_enabled(vha)) {
		rval = qla2x00_send_change_request(vha, 0x3, 0);
		if (rval != QLA_SUCCESS)
			ql_log(ql_log_warn, vha, 0x121,
				"Failed to enable receiving of RSCN requests: 0x%x.\n",
				rval);
	}


	do {
		qla2x00_mgmt_svr_login(vha);

		/* FDMI support. */
		if (ql2xfdmienable &&
		    test_and_clear_bit(REGISTER_FDMI_NEEDED, &vha->dpc_flags))
			qla2x00_fdmi_register(vha);

		/* Ensure we are logged into the SNS. */
		if (IS_FWI2_CAPABLE(ha))
			loop_id = NPH_SNS;
		else
			loop_id = SIMPLE_NAME_SERVER;
		rval = ha->isp_ops->fabric_login(vha, loop_id, 0xff, 0xff,
		    0xfc, mb, BIT_1|BIT_0);
		if (rval != QLA_SUCCESS) {
			set_bit(LOOP_RESYNC_NEEDED, &vha->dpc_flags);
			return rval;
		}
		if (mb[0] != MBS_COMMAND_COMPLETE) {
			ql_dbg(ql_dbg_disc, vha, 0x20a1,
			    "Failed SNS login: loop_id=%x mb[0]=%x mb[1]=%x mb[2]=%x "
			    "mb[6]=%x mb[7]=%x.\n", loop_id, mb[0], mb[1],
			    mb[2], mb[6], mb[7]);
			return (QLA_SUCCESS);
		}

		if (test_and_clear_bit(REGISTER_FC4_NEEDED, &vha->dpc_flags)) {
			if (qla2x00_rft_id(vha)) {
				/* EMPTY */
				ql_dbg(ql_dbg_disc, vha, 0x20a2,
				    "Register FC-4 TYPE failed.\n");
				if (test_bit(LOOP_RESYNC_NEEDED,
				    &vha->dpc_flags))
					break;
			}
			if (qla2x00_rff_id(vha)) {
				/* EMPTY */
				ql_dbg(ql_dbg_disc, vha, 0x209a,
				    "Register FC-4 Features failed.\n");
				if (test_bit(LOOP_RESYNC_NEEDED,
				    &vha->dpc_flags))
					break;
			}
			if (qla2x00_rnn_id(vha)) {
				/* EMPTY */
				ql_dbg(ql_dbg_disc, vha, 0x2104,
				    "Register Node Name failed.\n");
				if (test_bit(LOOP_RESYNC_NEEDED,
				    &vha->dpc_flags))
					break;
			} else if (qla2x00_rsnn_nn(vha)) {
				/* EMPTY */
				ql_dbg(ql_dbg_disc, vha, 0x209b,
				    "Register Symobilic Node Name failed.\n");
				if (test_bit(LOOP_RESYNC_NEEDED, &vha->dpc_flags))
					break;
			}
		}

		list_for_each_entry(fcport, &vha->vp_fcports, list) {
			fcport->scan_state = QLA_FCPORT_SCAN;
		}

		/* Mark the time right before querying FW for connected ports.
		 * This process is long, asynchronous and by the time it's done,
		 * collected information might not be accurate anymore. E.g.
		 * disconnected port might have re-connected and a brand new
		 * session has been created. In this case session's generation
		 * will be newer than discovery_gen. */
		qlt_do_generation_tick(vha, &discovery_gen);

		rval = qla2x00_find_all_fabric_devs(vha);
		if (rval != QLA_SUCCESS)
			break;
	} while (0);

	if (rval)
		ql_dbg(ql_dbg_disc, vha, 0x2068,
		    "Configure fabric error exit rval=%d.\n", rval);

	return (rval);
}

/*
 * qla2x00_find_all_fabric_devs
 *
 * Input:
 *	ha = adapter block pointer.
 *	dev = database device entry pointer.
 *
 * Returns:
 *	0 = success.
 *
 * Context:
 *	Kernel context.
 */
static int
qla2x00_find_all_fabric_devs(scsi_qla_host_t *vha)
{
	int		rval;
	uint16_t	loop_id;
	fc_port_t	*fcport, *new_fcport;
	int		found;

	sw_info_t	*swl;
	int		swl_idx;
	int		first_dev, last_dev;
	port_id_t	wrap = {}, nxt_d_id;
	struct qla_hw_data *ha = vha->hw;
	struct scsi_qla_host *base_vha = pci_get_drvdata(ha->pdev);
	unsigned long flags;

	rval = QLA_SUCCESS;

	/* Try GID_PT to get device list, else GAN. */
	if (!ha->swl)
		ha->swl = kcalloc(ha->max_fibre_devices, sizeof(sw_info_t),
		    GFP_KERNEL);
	swl = ha->swl;
	if (!swl) {
		/*EMPTY*/
		ql_dbg(ql_dbg_disc, vha, 0x209c,
		    "GID_PT allocations failed, fallback on GA_NXT.\n");
	} else {
		memset(swl, 0, ha->max_fibre_devices * sizeof(sw_info_t));
		if (qla2x00_gid_pt(vha, swl) != QLA_SUCCESS) {
			swl = NULL;
			if (test_bit(LOOP_RESYNC_NEEDED, &vha->dpc_flags))
				return rval;
		} else if (qla2x00_gpn_id(vha, swl) != QLA_SUCCESS) {
			swl = NULL;
			if (test_bit(LOOP_RESYNC_NEEDED, &vha->dpc_flags))
				return rval;
		} else if (qla2x00_gnn_id(vha, swl) != QLA_SUCCESS) {
			swl = NULL;
			if (test_bit(LOOP_RESYNC_NEEDED, &vha->dpc_flags))
				return rval;
		} else if (qla2x00_gfpn_id(vha, swl) != QLA_SUCCESS) {
			swl = NULL;
			if (test_bit(LOOP_RESYNC_NEEDED, &vha->dpc_flags))
				return rval;
		}

		/* If other queries succeeded probe for FC-4 type */
		if (swl) {
			qla2x00_gff_id(vha, swl);
			if (test_bit(LOOP_RESYNC_NEEDED, &vha->dpc_flags))
				return rval;
		}
	}
	swl_idx = 0;

	/* Allocate temporary fcport for any new fcports discovered. */
	new_fcport = qla2x00_alloc_fcport(vha, GFP_KERNEL);
	if (new_fcport == NULL) {
		ql_log(ql_log_warn, vha, 0x209d,
		    "Failed to allocate memory for fcport.\n");
		return (QLA_MEMORY_ALLOC_FAILED);
	}
	new_fcport->flags |= (FCF_FABRIC_DEVICE | FCF_LOGIN_NEEDED);
	/* Set start port ID scan at adapter ID. */
	first_dev = 1;
	last_dev = 0;

	/* Starting free loop ID. */
	loop_id = ha->min_external_loopid;
	for (; loop_id <= ha->max_loop_id; loop_id++) {
		if (qla2x00_is_reserved_id(vha, loop_id))
			continue;

		if (ha->current_topology == ISP_CFG_FL &&
		    (atomic_read(&vha->loop_down_timer) ||
		     LOOP_TRANSITION(vha))) {
			atomic_set(&vha->loop_down_timer, 0);
			set_bit(LOOP_RESYNC_NEEDED, &vha->dpc_flags);
			set_bit(LOCAL_LOOP_UPDATE, &vha->dpc_flags);
			break;
		}

		if (swl != NULL) {
			if (last_dev) {
				wrap.b24 = new_fcport->d_id.b24;
			} else {
				new_fcport->d_id.b24 = swl[swl_idx].d_id.b24;
				memcpy(new_fcport->node_name,
				    swl[swl_idx].node_name, WWN_SIZE);
				memcpy(new_fcport->port_name,
				    swl[swl_idx].port_name, WWN_SIZE);
				memcpy(new_fcport->fabric_port_name,
				    swl[swl_idx].fabric_port_name, WWN_SIZE);
				new_fcport->fp_speed = swl[swl_idx].fp_speed;
				new_fcport->fc4_type = swl[swl_idx].fc4_type;

				if (swl[swl_idx].d_id.b.rsvd_1 != 0) {
					last_dev = 1;
				}
				swl_idx++;
			}
		} else {
			/* Send GA_NXT to the switch */
			rval = qla2x00_ga_nxt(vha, new_fcport);
			if (rval != QLA_SUCCESS) {
				ql_log(ql_log_warn, vha, 0x209e,
				    "SNS scan failed -- assuming "
				    "zero-entry result.\n");
				rval = QLA_SUCCESS;
				break;
			}
		}

		/* If wrap on switch device list, exit. */
		if (first_dev) {
			wrap.b24 = new_fcport->d_id.b24;
			first_dev = 0;
		} else if (new_fcport->d_id.b24 == wrap.b24) {
			ql_dbg(ql_dbg_disc, vha, 0x209f,
			    "Device wrap (%02x%02x%02x).\n",
			    new_fcport->d_id.b.domain,
			    new_fcport->d_id.b.area,
			    new_fcport->d_id.b.al_pa);
			break;
		}

		/* Bypass if same physical adapter. */
		if (new_fcport->d_id.b24 == base_vha->d_id.b24)
			continue;

		/* Bypass virtual ports of the same host. */
		if (qla2x00_is_a_vp_did(vha, new_fcport->d_id.b24))
			continue;

		/* Bypass if same domain and area of adapter. */
		if (((new_fcport->d_id.b24 & 0xffff00) ==
		    (vha->d_id.b24 & 0xffff00)) && ha->current_topology ==
			ISP_CFG_FL)
			    continue;

		/* Bypass reserved domain fields. */
		if ((new_fcport->d_id.b.domain & 0xf0) == 0xf0)
			continue;

		/* Bypass ports whose FCP-4 type is not FCP_SCSI */
		if (ql2xgffidenable &&
		    (new_fcport->fc4_type != FC4_TYPE_FCP_SCSI &&
		    new_fcport->fc4_type != FC4_TYPE_UNKNOWN))
			continue;

		spin_lock_irqsave(&vha->hw->tgt.sess_lock, flags);

		/* Locate matching device in database. */
		found = 0;
		list_for_each_entry(fcport, &vha->vp_fcports, list) {
			if (memcmp(new_fcport->port_name, fcport->port_name,
			    WWN_SIZE))
				continue;

			fcport->scan_state = QLA_FCPORT_FOUND;

			found++;

			/* Update port state. */
			memcpy(fcport->fabric_port_name,
			    new_fcport->fabric_port_name, WWN_SIZE);
			fcport->fp_speed = new_fcport->fp_speed;

			/*
			 * If address the same and state FCS_ONLINE
			 * (or in target mode), nothing changed.
			 */
			if (fcport->d_id.b24 == new_fcport->d_id.b24 &&
			    (atomic_read(&fcport->state) == FCS_ONLINE ||
			     (vha->host->active_mode == MODE_TARGET))) {
				break;
			}

			/*
			 * If device was not a fabric device before.
			 */
			if ((fcport->flags & FCF_FABRIC_DEVICE) == 0) {
				fcport->d_id.b24 = new_fcport->d_id.b24;
				qla2x00_clear_loop_id(fcport);
				fcport->flags |= (FCF_FABRIC_DEVICE |
				    FCF_LOGIN_NEEDED);
				break;
			}

			/*
			 * Port ID changed or device was marked to be updated;
			 * Log it out if still logged in and mark it for
			 * relogin later.
			 */
			if (qla_tgt_mode_enabled(base_vha)) {
				ql_dbg(ql_dbg_tgt_mgt, vha, 0xf080,
					 "port changed FC ID, %8phC"
					 " old %x:%x:%x (loop_id 0x%04x)-> new %x:%x:%x\n",
					 fcport->port_name,
					 fcport->d_id.b.domain,
					 fcport->d_id.b.area,
					 fcport->d_id.b.al_pa,
					 fcport->loop_id,
					 new_fcport->d_id.b.domain,
					 new_fcport->d_id.b.area,
					 new_fcport->d_id.b.al_pa);
				fcport->d_id.b24 = new_fcport->d_id.b24;
				break;
			}

			fcport->d_id.b24 = new_fcport->d_id.b24;
			fcport->flags |= FCF_LOGIN_NEEDED;
			break;
		}

		if (found) {
			spin_unlock_irqrestore(&vha->hw->tgt.sess_lock, flags);
			continue;
		}
		/* If device was not in our fcports list, then add it. */
		new_fcport->scan_state = QLA_FCPORT_FOUND;
		list_add_tail(&new_fcport->list, &vha->vp_fcports);

		spin_unlock_irqrestore(&vha->hw->tgt.sess_lock, flags);


		/* Allocate a new replacement fcport. */
		nxt_d_id.b24 = new_fcport->d_id.b24;
		new_fcport = qla2x00_alloc_fcport(vha, GFP_KERNEL);
		if (new_fcport == NULL) {
			ql_log(ql_log_warn, vha, 0xd032,
			    "Memory allocation failed for fcport.\n");
			return (QLA_MEMORY_ALLOC_FAILED);
		}
		new_fcport->flags |= (FCF_FABRIC_DEVICE | FCF_LOGIN_NEEDED);
		new_fcport->d_id.b24 = nxt_d_id.b24;
	}

	qla2x00_free_fcport(new_fcport);

	/*
	 * Logout all previous fabric dev marked lost, except FCP2 devices.
	 */
	list_for_each_entry(fcport, &vha->vp_fcports, list) {
		if (test_bit(LOOP_RESYNC_NEEDED, &vha->dpc_flags))
			break;

		if ((fcport->flags & FCF_FABRIC_DEVICE) == 0 ||
		    (fcport->flags & FCF_LOGIN_NEEDED) == 0)
			continue;

		if (fcport->scan_state == QLA_FCPORT_SCAN) {
			if ((qla_dual_mode_enabled(vha) ||
			    qla_ini_mode_enabled(vha)) &&
			    atomic_read(&fcport->state) == FCS_ONLINE) {
				qla2x00_mark_device_lost(vha, fcport,
					ql2xplogiabsentdevice, 0);
				if (fcport->loop_id != FC_NO_LOOP_ID &&
				    (fcport->flags & FCF_FCP2_DEVICE) == 0 &&
				    fcport->port_type != FCT_INITIATOR &&
				    fcport->port_type != FCT_BROADCAST) {
					ql_dbg(ql_dbg_disc, vha, 0x20f0,
					    "%s %d %8phC post del sess\n",
					    __func__, __LINE__,
					    fcport->port_name);

					qlt_schedule_sess_for_deletion_lock
						(fcport);
					continue;
				}
			}
		}

		if (fcport->scan_state == QLA_FCPORT_FOUND)
			qla24xx_fcport_handle_login(vha, fcport);
	}
	return (rval);
}

/*
 * qla2x00_find_new_loop_id
 *	Scan through our port list and find a new usable loop ID.
 *
 * Input:
 *	ha:	adapter state pointer.
 *	dev:	port structure pointer.
 *
 * Returns:
 *	qla2x00 local function return status code.
 *
 * Context:
 *	Kernel context.
 */
int
qla2x00_find_new_loop_id(scsi_qla_host_t *vha, fc_port_t *dev)
{
	int	rval;
	struct qla_hw_data *ha = vha->hw;
	unsigned long flags = 0;

	rval = QLA_SUCCESS;

	spin_lock_irqsave(&ha->vport_slock, flags);

	dev->loop_id = find_first_zero_bit(ha->loop_id_map,
	    LOOPID_MAP_SIZE);
	if (dev->loop_id >= LOOPID_MAP_SIZE ||
	    qla2x00_is_reserved_id(vha, dev->loop_id)) {
		dev->loop_id = FC_NO_LOOP_ID;
		rval = QLA_FUNCTION_FAILED;
	} else
		set_bit(dev->loop_id, ha->loop_id_map);

	spin_unlock_irqrestore(&ha->vport_slock, flags);

	if (rval == QLA_SUCCESS)
		ql_dbg(ql_dbg_disc, dev->vha, 0x2086,
		    "Assigning new loopid=%x, portid=%x.\n",
		    dev->loop_id, dev->d_id.b24);
	else
		ql_log(ql_log_warn, dev->vha, 0x2087,
		    "No loop_id's available, portid=%x.\n",
		    dev->d_id.b24);

	return (rval);
}


/*
 * qla2x00_fabric_login
 *	Issue fabric login command.
 *
 * Input:
 *	ha = adapter block pointer.
 *	device = pointer to FC device type structure.
 *
 * Returns:
 *      0 - Login successfully
 *      1 - Login failed
 *      2 - Initiator device
 *      3 - Fatal error
 */
int
qla2x00_fabric_login(scsi_qla_host_t *vha, fc_port_t *fcport,
    uint16_t *next_loopid)
{
	int	rval;
	int	retry;
	uint16_t tmp_loopid;
	uint16_t mb[MAILBOX_REGISTER_COUNT];
	struct qla_hw_data *ha = vha->hw;

	retry = 0;
	tmp_loopid = 0;

	for (;;) {
		ql_dbg(ql_dbg_disc, vha, 0x2000,
		    "Trying Fabric Login w/loop id 0x%04x for port "
		    "%02x%02x%02x.\n",
		    fcport->loop_id, fcport->d_id.b.domain,
		    fcport->d_id.b.area, fcport->d_id.b.al_pa);

		/* Login fcport on switch. */
		rval = ha->isp_ops->fabric_login(vha, fcport->loop_id,
		    fcport->d_id.b.domain, fcport->d_id.b.area,
		    fcport->d_id.b.al_pa, mb, BIT_0);
		if (rval != QLA_SUCCESS) {
			return rval;
		}
		if (mb[0] == MBS_PORT_ID_USED) {
			/*
			 * Device has another loop ID.  The firmware team
			 * recommends the driver perform an implicit login with
			 * the specified ID again. The ID we just used is save
			 * here so we return with an ID that can be tried by
			 * the next login.
			 */
			retry++;
			tmp_loopid = fcport->loop_id;
			fcport->loop_id = mb[1];

			ql_dbg(ql_dbg_disc, vha, 0x2001,
			    "Fabric Login: port in use - next loop "
			    "id=0x%04x, port id= %02x%02x%02x.\n",
			    fcport->loop_id, fcport->d_id.b.domain,
			    fcport->d_id.b.area, fcport->d_id.b.al_pa);

		} else if (mb[0] == MBS_COMMAND_COMPLETE) {
			/*
			 * Login succeeded.
			 */
			if (retry) {
				/* A retry occurred before. */
				*next_loopid = tmp_loopid;
			} else {
				/*
				 * No retry occurred before. Just increment the
				 * ID value for next login.
				 */
				*next_loopid = (fcport->loop_id + 1);
			}

			if (mb[1] & BIT_0) {
				fcport->port_type = FCT_INITIATOR;
			} else {
				fcport->port_type = FCT_TARGET;
				if (mb[1] & BIT_1) {
					fcport->flags |= FCF_FCP2_DEVICE;
				}
			}

			if (mb[10] & BIT_0)
				fcport->supported_classes |= FC_COS_CLASS2;
			if (mb[10] & BIT_1)
				fcport->supported_classes |= FC_COS_CLASS3;

			if (IS_FWI2_CAPABLE(ha)) {
				if (mb[10] & BIT_7)
					fcport->flags |=
					    FCF_CONF_COMP_SUPPORTED;
			}

			rval = QLA_SUCCESS;
			break;
		} else if (mb[0] == MBS_LOOP_ID_USED) {
			/*
			 * Loop ID already used, try next loop ID.
			 */
			fcport->loop_id++;
			rval = qla2x00_find_new_loop_id(vha, fcport);
			if (rval != QLA_SUCCESS) {
				/* Ran out of loop IDs to use */
				break;
			}
		} else if (mb[0] == MBS_COMMAND_ERROR) {
			/*
			 * Firmware possibly timed out during login. If NO
			 * retries are left to do then the device is declared
			 * dead.
			 */
			*next_loopid = fcport->loop_id;
			ha->isp_ops->fabric_logout(vha, fcport->loop_id,
			    fcport->d_id.b.domain, fcport->d_id.b.area,
			    fcport->d_id.b.al_pa);
			qla2x00_mark_device_lost(vha, fcport, 1, 0);

			rval = 1;
			break;
		} else {
			/*
			 * unrecoverable / not handled error
			 */
			ql_dbg(ql_dbg_disc, vha, 0x2002,
			    "Failed=%x port_id=%02x%02x%02x loop_id=%x "
			    "jiffies=%lx.\n", mb[0], fcport->d_id.b.domain,
			    fcport->d_id.b.area, fcport->d_id.b.al_pa,
			    fcport->loop_id, jiffies);

			*next_loopid = fcport->loop_id;
			ha->isp_ops->fabric_logout(vha, fcport->loop_id,
			    fcport->d_id.b.domain, fcport->d_id.b.area,
			    fcport->d_id.b.al_pa);
			qla2x00_clear_loop_id(fcport);
			fcport->login_retry = 0;

			rval = 3;
			break;
		}
	}

	return (rval);
}

/*
 * qla2x00_local_device_login
 *	Issue local device login command.
 *
 * Input:
 *	ha = adapter block pointer.
 *	loop_id = loop id of device to login to.
 *
 * Returns (Where's the #define!!!!):
 *      0 - Login successfully
 *      1 - Login failed
 *      3 - Fatal error
 */
int
qla2x00_local_device_login(scsi_qla_host_t *vha, fc_port_t *fcport)
{
	int		rval;
	uint16_t	mb[MAILBOX_REGISTER_COUNT];

	memset(mb, 0, sizeof(mb));
	rval = qla2x00_login_local_device(vha, fcport, mb, BIT_0);
	if (rval == QLA_SUCCESS) {
		/* Interrogate mailbox registers for any errors */
		if (mb[0] == MBS_COMMAND_ERROR)
			rval = 1;
		else if (mb[0] == MBS_COMMAND_PARAMETER_ERROR)
			/* device not in PCB table */
			rval = 3;
	}

	return (rval);
}

/*
 *  qla2x00_loop_resync
 *      Resync with fibre channel devices.
 *
 * Input:
 *      ha = adapter block pointer.
 *
 * Returns:
 *      0 = success
 */
int
qla2x00_loop_resync(scsi_qla_host_t *vha)
{
	int rval = QLA_SUCCESS;
	uint32_t wait_time;
	struct req_que *req;
	struct rsp_que *rsp;

	req = vha->req;
	rsp = req->rsp;

	clear_bit(ISP_ABORT_RETRY, &vha->dpc_flags);
	if (vha->flags.online) {
		if (!(rval = qla2x00_fw_ready(vha))) {
			/* Wait at most MAX_TARGET RSCNs for a stable link. */
			wait_time = 256;
			do {
				if (!IS_QLAFX00(vha->hw)) {
					/*
					 * Issue a marker after FW becomes
					 * ready.
					 */
					qla2x00_marker(vha, req, rsp, 0, 0,
						MK_SYNC_ALL);
					vha->marker_needed = 0;
				}

				/* Remap devices on Loop. */
				clear_bit(LOOP_RESYNC_NEEDED, &vha->dpc_flags);

				if (IS_QLAFX00(vha->hw))
					qlafx00_configure_devices(vha);
				else
					qla2x00_configure_loop(vha);

				wait_time--;
			} while (!atomic_read(&vha->loop_down_timer) &&
				!(test_bit(ISP_ABORT_NEEDED, &vha->dpc_flags))
				&& wait_time && (test_bit(LOOP_RESYNC_NEEDED,
				&vha->dpc_flags)));
		}
	}

	if (test_bit(ISP_ABORT_NEEDED, &vha->dpc_flags))
		return (QLA_FUNCTION_FAILED);

	if (rval)
		ql_dbg(ql_dbg_disc, vha, 0x206c,
		    "%s *** FAILED ***.\n", __func__);

	return (rval);
}

/*
* qla2x00_perform_loop_resync
* Description: This function will set the appropriate flags and call
*              qla2x00_loop_resync. If successful loop will be resynced
* Arguments : scsi_qla_host_t pointer
* returm    : Success or Failure
*/

int qla2x00_perform_loop_resync(scsi_qla_host_t *ha)
{
	int32_t rval = 0;

	if (!test_and_set_bit(LOOP_RESYNC_ACTIVE, &ha->dpc_flags)) {
		/*Configure the flags so that resync happens properly*/
		atomic_set(&ha->loop_down_timer, 0);
		if (!(ha->device_flags & DFLG_NO_CABLE)) {
			atomic_set(&ha->loop_state, LOOP_UP);
			set_bit(LOCAL_LOOP_UPDATE, &ha->dpc_flags);
			set_bit(REGISTER_FC4_NEEDED, &ha->dpc_flags);
			set_bit(LOOP_RESYNC_NEEDED, &ha->dpc_flags);

			rval = qla2x00_loop_resync(ha);
		} else
			atomic_set(&ha->loop_state, LOOP_DEAD);

		clear_bit(LOOP_RESYNC_ACTIVE, &ha->dpc_flags);
	}

	return rval;
}

void
qla2x00_update_fcports(scsi_qla_host_t *base_vha)
{
	fc_port_t *fcport;
	struct scsi_qla_host *vha;
	struct qla_hw_data *ha = base_vha->hw;
	unsigned long flags;

	spin_lock_irqsave(&ha->vport_slock, flags);
	/* Go with deferred removal of rport references. */
	list_for_each_entry(vha, &base_vha->hw->vp_list, list) {
		atomic_inc(&vha->vref_count);
		list_for_each_entry(fcport, &vha->vp_fcports, list) {
			if (fcport->drport &&
			    atomic_read(&fcport->state) != FCS_UNCONFIGURED) {
				spin_unlock_irqrestore(&ha->vport_slock, flags);
				qla2x00_rport_del(fcport);

				spin_lock_irqsave(&ha->vport_slock, flags);
			}
		}
		atomic_dec(&vha->vref_count);
		wake_up(&vha->vref_waitq);
	}
	spin_unlock_irqrestore(&ha->vport_slock, flags);
}

/* Assumes idc_lock always held on entry */
void
qla83xx_reset_ownership(scsi_qla_host_t *vha)
{
	struct qla_hw_data *ha = vha->hw;
	uint32_t drv_presence, drv_presence_mask;
	uint32_t dev_part_info1, dev_part_info2, class_type;
	uint32_t class_type_mask = 0x3;
	uint16_t fcoe_other_function = 0xffff, i;

	if (IS_QLA8044(ha)) {
		drv_presence = qla8044_rd_direct(vha,
		    QLA8044_CRB_DRV_ACTIVE_INDEX);
		dev_part_info1 = qla8044_rd_direct(vha,
		    QLA8044_CRB_DEV_PART_INFO_INDEX);
		dev_part_info2 = qla8044_rd_direct(vha,
		    QLA8044_CRB_DEV_PART_INFO2);
	} else {
		qla83xx_rd_reg(vha, QLA83XX_IDC_DRV_PRESENCE, &drv_presence);
		qla83xx_rd_reg(vha, QLA83XX_DEV_PARTINFO1, &dev_part_info1);
		qla83xx_rd_reg(vha, QLA83XX_DEV_PARTINFO2, &dev_part_info2);
	}
	for (i = 0; i < 8; i++) {
		class_type = ((dev_part_info1 >> (i * 4)) & class_type_mask);
		if ((class_type == QLA83XX_CLASS_TYPE_FCOE) &&
		    (i != ha->portnum)) {
			fcoe_other_function = i;
			break;
		}
	}
	if (fcoe_other_function == 0xffff) {
		for (i = 0; i < 8; i++) {
			class_type = ((dev_part_info2 >> (i * 4)) &
			    class_type_mask);
			if ((class_type == QLA83XX_CLASS_TYPE_FCOE) &&
			    ((i + 8) != ha->portnum)) {
				fcoe_other_function = i + 8;
				break;
			}
		}
	}
	/*
	 * Prepare drv-presence mask based on fcoe functions present.
	 * However consider only valid physical fcoe function numbers (0-15).
	 */
	drv_presence_mask = ~((1 << (ha->portnum)) |
			((fcoe_other_function == 0xffff) ?
			 0 : (1 << (fcoe_other_function))));

	/* We are the reset owner iff:
	 *    - No other protocol drivers present.
	 *    - This is the lowest among fcoe functions. */
	if (!(drv_presence & drv_presence_mask) &&
			(ha->portnum < fcoe_other_function)) {
		ql_dbg(ql_dbg_p3p, vha, 0xb07f,
		    "This host is Reset owner.\n");
		ha->flags.nic_core_reset_owner = 1;
	}
}

static int
__qla83xx_set_drv_ack(scsi_qla_host_t *vha)
{
	int rval = QLA_SUCCESS;
	struct qla_hw_data *ha = vha->hw;
	uint32_t drv_ack;

	rval = qla83xx_rd_reg(vha, QLA83XX_IDC_DRIVER_ACK, &drv_ack);
	if (rval == QLA_SUCCESS) {
		drv_ack |= (1 << ha->portnum);
		rval = qla83xx_wr_reg(vha, QLA83XX_IDC_DRIVER_ACK, drv_ack);
	}

	return rval;
}

static int
__qla83xx_clear_drv_ack(scsi_qla_host_t *vha)
{
	int rval = QLA_SUCCESS;
	struct qla_hw_data *ha = vha->hw;
	uint32_t drv_ack;

	rval = qla83xx_rd_reg(vha, QLA83XX_IDC_DRIVER_ACK, &drv_ack);
	if (rval == QLA_SUCCESS) {
		drv_ack &= ~(1 << ha->portnum);
		rval = qla83xx_wr_reg(vha, QLA83XX_IDC_DRIVER_ACK, drv_ack);
	}

	return rval;
}

static const char *
qla83xx_dev_state_to_string(uint32_t dev_state)
{
	switch (dev_state) {
	case QLA8XXX_DEV_COLD:
		return "COLD/RE-INIT";
	case QLA8XXX_DEV_INITIALIZING:
		return "INITIALIZING";
	case QLA8XXX_DEV_READY:
		return "READY";
	case QLA8XXX_DEV_NEED_RESET:
		return "NEED RESET";
	case QLA8XXX_DEV_NEED_QUIESCENT:
		return "NEED QUIESCENT";
	case QLA8XXX_DEV_FAILED:
		return "FAILED";
	case QLA8XXX_DEV_QUIESCENT:
		return "QUIESCENT";
	default:
		return "Unknown";
	}
}

/* Assumes idc-lock always held on entry */
void
qla83xx_idc_audit(scsi_qla_host_t *vha, int audit_type)
{
	struct qla_hw_data *ha = vha->hw;
	uint32_t idc_audit_reg = 0, duration_secs = 0;

	switch (audit_type) {
	case IDC_AUDIT_TIMESTAMP:
		ha->idc_audit_ts = (jiffies_to_msecs(jiffies) / 1000);
		idc_audit_reg = (ha->portnum) |
		    (IDC_AUDIT_TIMESTAMP << 7) | (ha->idc_audit_ts << 8);
		qla83xx_wr_reg(vha, QLA83XX_IDC_AUDIT, idc_audit_reg);
		break;

	case IDC_AUDIT_COMPLETION:
		duration_secs = ((jiffies_to_msecs(jiffies) -
		    jiffies_to_msecs(ha->idc_audit_ts)) / 1000);
		idc_audit_reg = (ha->portnum) |
		    (IDC_AUDIT_COMPLETION << 7) | (duration_secs << 8);
		qla83xx_wr_reg(vha, QLA83XX_IDC_AUDIT, idc_audit_reg);
		break;

	default:
		ql_log(ql_log_warn, vha, 0xb078,
		    "Invalid audit type specified.\n");
		break;
	}
}

/* Assumes idc_lock always held on entry */
static int
qla83xx_initiating_reset(scsi_qla_host_t *vha)
{
	struct qla_hw_data *ha = vha->hw;
	uint32_t  idc_control, dev_state;

	__qla83xx_get_idc_control(vha, &idc_control);
	if ((idc_control & QLA83XX_IDC_RESET_DISABLED)) {
		ql_log(ql_log_info, vha, 0xb080,
		    "NIC Core reset has been disabled. idc-control=0x%x\n",
		    idc_control);
		return QLA_FUNCTION_FAILED;
	}

	/* Set NEED-RESET iff in READY state and we are the reset-owner */
	qla83xx_rd_reg(vha, QLA83XX_IDC_DEV_STATE, &dev_state);
	if (ha->flags.nic_core_reset_owner && dev_state == QLA8XXX_DEV_READY) {
		qla83xx_wr_reg(vha, QLA83XX_IDC_DEV_STATE,
		    QLA8XXX_DEV_NEED_RESET);
		ql_log(ql_log_info, vha, 0xb056, "HW State: NEED RESET.\n");
		qla83xx_idc_audit(vha, IDC_AUDIT_TIMESTAMP);
	} else {
		const char *state = qla83xx_dev_state_to_string(dev_state);
		ql_log(ql_log_info, vha, 0xb057, "HW State: %s.\n", state);

		/* SV: XXX: Is timeout required here? */
		/* Wait for IDC state change READY -> NEED_RESET */
		while (dev_state == QLA8XXX_DEV_READY) {
			qla83xx_idc_unlock(vha, 0);
			msleep(200);
			qla83xx_idc_lock(vha, 0);
			qla83xx_rd_reg(vha, QLA83XX_IDC_DEV_STATE, &dev_state);
		}
	}

	/* Send IDC ack by writing to drv-ack register */
	__qla83xx_set_drv_ack(vha);

	return QLA_SUCCESS;
}

int
__qla83xx_set_idc_control(scsi_qla_host_t *vha, uint32_t idc_control)
{
	return qla83xx_wr_reg(vha, QLA83XX_IDC_CONTROL, idc_control);
}

int
__qla83xx_get_idc_control(scsi_qla_host_t *vha, uint32_t *idc_control)
{
	return qla83xx_rd_reg(vha, QLA83XX_IDC_CONTROL, idc_control);
}

static int
qla83xx_check_driver_presence(scsi_qla_host_t *vha)
{
	uint32_t drv_presence = 0;
	struct qla_hw_data *ha = vha->hw;

	qla83xx_rd_reg(vha, QLA83XX_IDC_DRV_PRESENCE, &drv_presence);
	if (drv_presence & (1 << ha->portnum))
		return QLA_SUCCESS;
	else
		return QLA_TEST_FAILED;
}

int
qla83xx_nic_core_reset(scsi_qla_host_t *vha)
{
	int rval = QLA_SUCCESS;
	struct qla_hw_data *ha = vha->hw;

	ql_dbg(ql_dbg_p3p, vha, 0xb058,
	    "Entered  %s().\n", __func__);

	if (vha->device_flags & DFLG_DEV_FAILED) {
		ql_log(ql_log_warn, vha, 0xb059,
		    "Device in unrecoverable FAILED state.\n");
		return QLA_FUNCTION_FAILED;
	}

	qla83xx_idc_lock(vha, 0);

	if (qla83xx_check_driver_presence(vha) != QLA_SUCCESS) {
		ql_log(ql_log_warn, vha, 0xb05a,
		    "Function=0x%x has been removed from IDC participation.\n",
		    ha->portnum);
		rval = QLA_FUNCTION_FAILED;
		goto exit;
	}

	qla83xx_reset_ownership(vha);

	rval = qla83xx_initiating_reset(vha);

	/*
	 * Perform reset if we are the reset-owner,
	 * else wait till IDC state changes to READY/FAILED.
	 */
	if (rval == QLA_SUCCESS) {
		rval = qla83xx_idc_state_handler(vha);

		if (rval == QLA_SUCCESS)
			ha->flags.nic_core_hung = 0;
		__qla83xx_clear_drv_ack(vha);
	}

exit:
	qla83xx_idc_unlock(vha, 0);

	ql_dbg(ql_dbg_p3p, vha, 0xb05b, "Exiting %s.\n", __func__);

	return rval;
}

int
qla2xxx_mctp_dump(scsi_qla_host_t *vha)
{
	struct qla_hw_data *ha = vha->hw;
	int rval = QLA_FUNCTION_FAILED;

	if (!IS_MCTP_CAPABLE(ha)) {
		/* This message can be removed from the final version */
		ql_log(ql_log_info, vha, 0x506d,
		    "This board is not MCTP capable\n");
		return rval;
	}

	if (!ha->mctp_dump) {
		ha->mctp_dump = dma_alloc_coherent(&ha->pdev->dev,
		    MCTP_DUMP_SIZE, &ha->mctp_dump_dma, GFP_KERNEL);

		if (!ha->mctp_dump) {
			ql_log(ql_log_warn, vha, 0x506e,
			    "Failed to allocate memory for mctp dump\n");
			return rval;
		}
	}

#define MCTP_DUMP_STR_ADDR	0x00000000
	rval = qla2x00_dump_mctp_data(vha, ha->mctp_dump_dma,
	    MCTP_DUMP_STR_ADDR, MCTP_DUMP_SIZE/4);
	if (rval != QLA_SUCCESS) {
		ql_log(ql_log_warn, vha, 0x506f,
		    "Failed to capture mctp dump\n");
	} else {
		ql_log(ql_log_info, vha, 0x5070,
		    "Mctp dump capture for host (%ld/%p).\n",
		    vha->host_no, ha->mctp_dump);
		ha->mctp_dumped = 1;
	}

	if (!ha->flags.nic_core_reset_hdlr_active && !ha->portnum) {
		ha->flags.nic_core_reset_hdlr_active = 1;
		rval = qla83xx_restart_nic_firmware(vha);
		if (rval)
			/* NIC Core reset failed. */
			ql_log(ql_log_warn, vha, 0x5071,
			    "Failed to restart nic firmware\n");
		else
			ql_dbg(ql_dbg_p3p, vha, 0xb084,
			    "Restarted NIC firmware successfully.\n");
		ha->flags.nic_core_reset_hdlr_active = 0;
	}

	return rval;

}

/*
* qla2x00_quiesce_io
* Description: This function will block the new I/Os
*              Its not aborting any I/Os as context
*              is not destroyed during quiescence
* Arguments: scsi_qla_host_t
* return   : void
*/
void
qla2x00_quiesce_io(scsi_qla_host_t *vha)
{
	struct qla_hw_data *ha = vha->hw;
	struct scsi_qla_host *vp;

	ql_dbg(ql_dbg_dpc, vha, 0x401d,
	    "Quiescing I/O - ha=%p.\n", ha);

	atomic_set(&ha->loop_down_timer, LOOP_DOWN_TIME);
	if (atomic_read(&vha->loop_state) != LOOP_DOWN) {
		atomic_set(&vha->loop_state, LOOP_DOWN);
		qla2x00_mark_all_devices_lost(vha, 0);
		list_for_each_entry(vp, &ha->vp_list, list)
			qla2x00_mark_all_devices_lost(vp, 0);
	} else {
		if (!atomic_read(&vha->loop_down_timer))
			atomic_set(&vha->loop_down_timer,
					LOOP_DOWN_TIME);
	}
	/* Wait for pending cmds to complete */
	qla2x00_eh_wait_for_pending_commands(vha, 0, 0, WAIT_HOST);
}

void
qla2x00_abort_isp_cleanup(scsi_qla_host_t *vha)
{
	struct qla_hw_data *ha = vha->hw;
	struct scsi_qla_host *vp;
	unsigned long flags;
	fc_port_t *fcport;

	/* For ISP82XX, driver waits for completion of the commands.
	 * online flag should be set.
	 */
	if (!(IS_P3P_TYPE(ha)))
		vha->flags.online = 0;
	ha->flags.chip_reset_done = 0;
	clear_bit(ISP_ABORT_NEEDED, &vha->dpc_flags);
	vha->qla_stats.total_isp_aborts++;

	ql_log(ql_log_info, vha, 0x00af,
	    "Performing ISP error recovery - ha=%p.\n", ha);

	/* For ISP82XX, reset_chip is just disabling interrupts.
	 * Driver waits for the completion of the commands.
	 * the interrupts need to be enabled.
	 */
	if (!(IS_P3P_TYPE(ha)))
		ha->isp_ops->reset_chip(vha);

	ha->flags.n2n_ae = 0;
	ha->flags.lip_ae = 0;
	ha->current_topology = 0;
	ha->flags.fw_started = 0;
	ha->flags.fw_init_done = 0;
	ha->chip_reset++;

	atomic_set(&vha->loop_down_timer, LOOP_DOWN_TIME);
	if (atomic_read(&vha->loop_state) != LOOP_DOWN) {
		atomic_set(&vha->loop_state, LOOP_DOWN);
		qla2x00_mark_all_devices_lost(vha, 0);

		spin_lock_irqsave(&ha->vport_slock, flags);
		list_for_each_entry(vp, &ha->vp_list, list) {
			atomic_inc(&vp->vref_count);
			spin_unlock_irqrestore(&ha->vport_slock, flags);

			qla2x00_mark_all_devices_lost(vp, 0);

			spin_lock_irqsave(&ha->vport_slock, flags);
			atomic_dec(&vp->vref_count);
		}
		spin_unlock_irqrestore(&ha->vport_slock, flags);
	} else {
		if (!atomic_read(&vha->loop_down_timer))
			atomic_set(&vha->loop_down_timer,
			    LOOP_DOWN_TIME);
	}

	/* Clear all async request states across all VPs. */
	list_for_each_entry(fcport, &vha->vp_fcports, list)
		fcport->flags &= ~(FCF_LOGIN_NEEDED | FCF_ASYNC_SENT);
	spin_lock_irqsave(&ha->vport_slock, flags);
	list_for_each_entry(vp, &ha->vp_list, list) {
		atomic_inc(&vp->vref_count);
		spin_unlock_irqrestore(&ha->vport_slock, flags);

		list_for_each_entry(fcport, &vp->vp_fcports, list)
			fcport->flags &= ~(FCF_LOGIN_NEEDED | FCF_ASYNC_SENT);

		spin_lock_irqsave(&ha->vport_slock, flags);
		atomic_dec(&vp->vref_count);
	}
	spin_unlock_irqrestore(&ha->vport_slock, flags);

	if (!ha->flags.eeh_busy) {
		/* Make sure for ISP 82XX IO DMA is complete */
		if (IS_P3P_TYPE(ha)) {
			qla82xx_chip_reset_cleanup(vha);
			ql_log(ql_log_info, vha, 0x00b4,
			    "Done chip reset cleanup.\n");

			/* Done waiting for pending commands.
			 * Reset the online flag.
			 */
			vha->flags.online = 0;
		}

		/* Requeue all commands in outstanding command list. */
		qla2x00_abort_all_cmds(vha, DID_RESET << 16);
	}
	/* memory barrier */
	wmb();
}

/*
*  qla2x00_abort_isp
*      Resets ISP and aborts all outstanding commands.
*
* Input:
*      ha           = adapter block pointer.
*
* Returns:
*      0 = success
*/
int
qla2x00_abort_isp(scsi_qla_host_t *vha)
{
	int rval;
	uint8_t        status = 0;
	struct qla_hw_data *ha = vha->hw;
	struct scsi_qla_host *vp;
	struct req_que *req = ha->req_q_map[0];
	unsigned long flags;

	if (vha->flags.online) {
		qla2x00_abort_isp_cleanup(vha);

		if (IS_QLA8031(ha)) {
			ql_dbg(ql_dbg_p3p, vha, 0xb05c,
			    "Clearing fcoe driver presence.\n");
			if (qla83xx_clear_drv_presence(vha) != QLA_SUCCESS)
				ql_dbg(ql_dbg_p3p, vha, 0xb073,
				    "Error while clearing DRV-Presence.\n");
		}

		if (unlikely(pci_channel_offline(ha->pdev) &&
		    ha->flags.pci_channel_io_perm_failure)) {
			clear_bit(ISP_ABORT_RETRY, &vha->dpc_flags);
			status = 0;
			return status;
		}

		ha->isp_ops->get_flash_version(vha, req->ring);

		ha->isp_ops->nvram_config(vha);

		if (!qla2x00_restart_isp(vha)) {
			clear_bit(RESET_MARKER_NEEDED, &vha->dpc_flags);

			if (!atomic_read(&vha->loop_down_timer)) {
				/*
				 * Issue marker command only when we are going
				 * to start the I/O .
				 */
				vha->marker_needed = 1;
			}

			vha->flags.online = 1;

			ha->isp_ops->enable_intrs(ha);

			ha->isp_abort_cnt = 0;
			clear_bit(ISP_ABORT_RETRY, &vha->dpc_flags);

			if (IS_QLA81XX(ha) || IS_QLA8031(ha))
				qla2x00_get_fw_version(vha);
			if (ha->fce) {
				ha->flags.fce_enabled = 1;
				memset(ha->fce, 0,
				    fce_calc_size(ha->fce_bufs));
				rval = qla2x00_enable_fce_trace(vha,
				    ha->fce_dma, ha->fce_bufs, ha->fce_mb,
				    &ha->fce_bufs);
				if (rval) {
					ql_log(ql_log_warn, vha, 0x8033,
					    "Unable to reinitialize FCE "
					    "(%d).\n", rval);
					ha->flags.fce_enabled = 0;
				}
			}

			if (ha->eft) {
				memset(ha->eft, 0, EFT_SIZE);
				rval = qla2x00_enable_eft_trace(vha,
				    ha->eft_dma, EFT_NUM_BUFFERS);
				if (rval) {
					ql_log(ql_log_warn, vha, 0x8034,
					    "Unable to reinitialize EFT "
					    "(%d).\n", rval);
				}
			}
		} else {	/* failed the ISP abort */
			vha->flags.online = 1;
			if (test_bit(ISP_ABORT_RETRY, &vha->dpc_flags)) {
				if (ha->isp_abort_cnt == 0) {
					ql_log(ql_log_fatal, vha, 0x8035,
					    "ISP error recover failed - "
					    "board disabled.\n");
					/*
					 * The next call disables the board
					 * completely.
					 */
					ha->isp_ops->reset_adapter(vha);
					vha->flags.online = 0;
					clear_bit(ISP_ABORT_RETRY,
					    &vha->dpc_flags);
					status = 0;
				} else { /* schedule another ISP abort */
					ha->isp_abort_cnt--;
					ql_dbg(ql_dbg_taskm, vha, 0x8020,
					    "ISP abort - retry remaining %d.\n",
					    ha->isp_abort_cnt);
					status = 1;
				}
			} else {
				ha->isp_abort_cnt = MAX_RETRIES_OF_ISP_ABORT;
				ql_dbg(ql_dbg_taskm, vha, 0x8021,
				    "ISP error recovery - retrying (%d) "
				    "more times.\n", ha->isp_abort_cnt);
				set_bit(ISP_ABORT_RETRY, &vha->dpc_flags);
				status = 1;
			}
		}

	}

	if (!status) {
		ql_dbg(ql_dbg_taskm, vha, 0x8022, "%s succeeded.\n", __func__);

		spin_lock_irqsave(&ha->vport_slock, flags);
		list_for_each_entry(vp, &ha->vp_list, list) {
			if (vp->vp_idx) {
				atomic_inc(&vp->vref_count);
				spin_unlock_irqrestore(&ha->vport_slock, flags);

				qla2x00_vp_abort_isp(vp);

				spin_lock_irqsave(&ha->vport_slock, flags);
				atomic_dec(&vp->vref_count);
			}
		}
		spin_unlock_irqrestore(&ha->vport_slock, flags);

		if (IS_QLA8031(ha)) {
			ql_dbg(ql_dbg_p3p, vha, 0xb05d,
			    "Setting back fcoe driver presence.\n");
			if (qla83xx_set_drv_presence(vha) != QLA_SUCCESS)
				ql_dbg(ql_dbg_p3p, vha, 0xb074,
				    "Error while setting DRV-Presence.\n");
		}
	} else {
		ql_log(ql_log_warn, vha, 0x8023, "%s **** FAILED ****.\n",
		       __func__);
	}

	return(status);
}

/*
*  qla2x00_restart_isp
*      restarts the ISP after a reset
*
* Input:
*      ha = adapter block pointer.
*
* Returns:
*      0 = success
*/
static int
qla2x00_restart_isp(scsi_qla_host_t *vha)
{
	int status = 0;
	struct qla_hw_data *ha = vha->hw;
	struct req_que *req = ha->req_q_map[0];
	struct rsp_que *rsp = ha->rsp_q_map[0];

	/* If firmware needs to be loaded */
	if (qla2x00_isp_firmware(vha)) {
		vha->flags.online = 0;
		status = ha->isp_ops->chip_diag(vha);
		if (!status)
			status = qla2x00_setup_chip(vha);
	}

	if (!status && !(status = qla2x00_init_rings(vha))) {
		clear_bit(RESET_MARKER_NEEDED, &vha->dpc_flags);
		ha->flags.chip_reset_done = 1;

		/* Initialize the queues in use */
		qla25xx_init_queues(ha);

		status = qla2x00_fw_ready(vha);
		if (!status) {
			/* Issue a marker after FW becomes ready. */
			qla2x00_marker(vha, req, rsp, 0, 0, MK_SYNC_ALL);
			set_bit(LOOP_RESYNC_NEEDED, &vha->dpc_flags);
		}

		/* if no cable then assume it's good */
		if ((vha->device_flags & DFLG_NO_CABLE))
			status = 0;
	}
	return (status);
}

static int
qla25xx_init_queues(struct qla_hw_data *ha)
{
	struct rsp_que *rsp = NULL;
	struct req_que *req = NULL;
	struct scsi_qla_host *base_vha = pci_get_drvdata(ha->pdev);
	int ret = -1;
	int i;

	for (i = 1; i < ha->max_rsp_queues; i++) {
		rsp = ha->rsp_q_map[i];
		if (rsp && test_bit(i, ha->rsp_qid_map)) {
			rsp->options &= ~BIT_0;
			ret = qla25xx_init_rsp_que(base_vha, rsp);
			if (ret != QLA_SUCCESS)
				ql_dbg(ql_dbg_init, base_vha, 0x00ff,
				    "%s Rsp que: %d init failed.\n",
				    __func__, rsp->id);
			else
				ql_dbg(ql_dbg_init, base_vha, 0x0100,
				    "%s Rsp que: %d inited.\n",
				    __func__, rsp->id);
		}
	}
	for (i = 1; i < ha->max_req_queues; i++) {
		req = ha->req_q_map[i];
		if (req && test_bit(i, ha->req_qid_map)) {
			/* Clear outstanding commands array. */
			req->options &= ~BIT_0;
			ret = qla25xx_init_req_que(base_vha, req);
			if (ret != QLA_SUCCESS)
				ql_dbg(ql_dbg_init, base_vha, 0x0101,
				    "%s Req que: %d init failed.\n",
				    __func__, req->id);
			else
				ql_dbg(ql_dbg_init, base_vha, 0x0102,
				    "%s Req que: %d inited.\n",
				    __func__, req->id);
		}
	}
	return ret;
}

/*
* qla2x00_reset_adapter
*      Reset adapter.
*
* Input:
*      ha = adapter block pointer.
*/
void
qla2x00_reset_adapter(scsi_qla_host_t *vha)
{
	unsigned long flags = 0;
	struct qla_hw_data *ha = vha->hw;
	struct device_reg_2xxx __iomem *reg = &ha->iobase->isp;

	vha->flags.online = 0;
	ha->isp_ops->disable_intrs(ha);

	spin_lock_irqsave(&ha->hardware_lock, flags);
	WRT_REG_WORD(&reg->hccr, HCCR_RESET_RISC);
	RD_REG_WORD(&reg->hccr);			/* PCI Posting. */
	WRT_REG_WORD(&reg->hccr, HCCR_RELEASE_RISC);
	RD_REG_WORD(&reg->hccr);			/* PCI Posting. */
	spin_unlock_irqrestore(&ha->hardware_lock, flags);
}

void
qla24xx_reset_adapter(scsi_qla_host_t *vha)
{
	unsigned long flags = 0;
	struct qla_hw_data *ha = vha->hw;
	struct device_reg_24xx __iomem *reg = &ha->iobase->isp24;

	if (IS_P3P_TYPE(ha))
		return;

	vha->flags.online = 0;
	ha->isp_ops->disable_intrs(ha);

	spin_lock_irqsave(&ha->hardware_lock, flags);
	WRT_REG_DWORD(&reg->hccr, HCCRX_SET_RISC_RESET);
	RD_REG_DWORD(&reg->hccr);
	WRT_REG_DWORD(&reg->hccr, HCCRX_REL_RISC_PAUSE);
	RD_REG_DWORD(&reg->hccr);
	spin_unlock_irqrestore(&ha->hardware_lock, flags);

	if (IS_NOPOLLING_TYPE(ha))
		ha->isp_ops->enable_intrs(ha);
}

/* On sparc systems, obtain port and node WWN from firmware
 * properties.
 */
static void qla24xx_nvram_wwn_from_ofw(scsi_qla_host_t *vha,
	struct nvram_24xx *nv)
{
#ifdef CONFIG_SPARC
	struct qla_hw_data *ha = vha->hw;
	struct pci_dev *pdev = ha->pdev;
	struct device_node *dp = pci_device_to_OF_node(pdev);
	const u8 *val;
	int len;

	val = of_get_property(dp, "port-wwn", &len);
	if (val && len >= WWN_SIZE)
		memcpy(nv->port_name, val, WWN_SIZE);

	val = of_get_property(dp, "node-wwn", &len);
	if (val && len >= WWN_SIZE)
		memcpy(nv->node_name, val, WWN_SIZE);
#endif
}

int
qla24xx_nvram_config(scsi_qla_host_t *vha)
{
	int   rval;
	struct init_cb_24xx *icb;
	struct nvram_24xx *nv;
	uint32_t *dptr;
	uint8_t  *dptr1, *dptr2;
	uint32_t chksum;
	uint16_t cnt;
	struct qla_hw_data *ha = vha->hw;

	rval = QLA_SUCCESS;
	icb = (struct init_cb_24xx *)ha->init_cb;
	nv = ha->nvram;

	/* Determine NVRAM starting address. */
	if (ha->port_no == 0) {
		ha->nvram_base = FA_NVRAM_FUNC0_ADDR;
		ha->vpd_base = FA_NVRAM_VPD0_ADDR;
	} else {
		ha->nvram_base = FA_NVRAM_FUNC1_ADDR;
		ha->vpd_base = FA_NVRAM_VPD1_ADDR;
	}

	ha->nvram_size = sizeof(struct nvram_24xx);
	ha->vpd_size = FA_NVRAM_VPD_SIZE;

	/* Get VPD data into cache */
	ha->vpd = ha->nvram + VPD_OFFSET;
	ha->isp_ops->read_nvram(vha, (uint8_t *)ha->vpd,
	    ha->nvram_base - FA_NVRAM_FUNC0_ADDR, FA_NVRAM_VPD_SIZE * 4);

	/* Get NVRAM data into cache and calculate checksum. */
	dptr = (uint32_t *)nv;
	ha->isp_ops->read_nvram(vha, (uint8_t *)dptr, ha->nvram_base,
	    ha->nvram_size);
	for (cnt = 0, chksum = 0; cnt < ha->nvram_size >> 2; cnt++, dptr++)
		chksum += le32_to_cpu(*dptr);

	ql_dbg(ql_dbg_init + ql_dbg_buffer, vha, 0x006a,
	    "Contents of NVRAM\n");
	ql_dump_buffer(ql_dbg_init + ql_dbg_buffer, vha, 0x010d,
	    (uint8_t *)nv, ha->nvram_size);

	/* Bad NVRAM data, set defaults parameters. */
	if (chksum || nv->id[0] != 'I' || nv->id[1] != 'S' || nv->id[2] != 'P'
	    || nv->id[3] != ' ' ||
	    nv->nvram_version < cpu_to_le16(ICB_VERSION)) {
		/* Reset NVRAM data. */
		ql_log(ql_log_warn, vha, 0x006b,
		    "Inconsistent NVRAM detected: checksum=0x%x id=%c "
		    "version=0x%x.\n", chksum, nv->id[0], nv->nvram_version);
		ql_log(ql_log_warn, vha, 0x006c,
		    "Falling back to functioning (yet invalid -- WWPN) "
		    "defaults.\n");

		/*
		 * Set default initialization control block.
		 */
		memset(nv, 0, ha->nvram_size);
		nv->nvram_version = cpu_to_le16(ICB_VERSION);
		nv->version = cpu_to_le16(ICB_VERSION);
		nv->frame_payload_size = 2048;
		nv->execution_throttle = cpu_to_le16(0xFFFF);
		nv->exchange_count = cpu_to_le16(0);
		nv->hard_address = cpu_to_le16(124);
		nv->port_name[0] = 0x21;
		nv->port_name[1] = 0x00 + ha->port_no + 1;
		nv->port_name[2] = 0x00;
		nv->port_name[3] = 0xe0;
		nv->port_name[4] = 0x8b;
		nv->port_name[5] = 0x1c;
		nv->port_name[6] = 0x55;
		nv->port_name[7] = 0x86;
		nv->node_name[0] = 0x20;
		nv->node_name[1] = 0x00;
		nv->node_name[2] = 0x00;
		nv->node_name[3] = 0xe0;
		nv->node_name[4] = 0x8b;
		nv->node_name[5] = 0x1c;
		nv->node_name[6] = 0x55;
		nv->node_name[7] = 0x86;
		qla24xx_nvram_wwn_from_ofw(vha, nv);
		nv->login_retry_count = cpu_to_le16(8);
		nv->interrupt_delay_timer = cpu_to_le16(0);
		nv->login_timeout = cpu_to_le16(0);
		nv->firmware_options_1 =
		    cpu_to_le32(BIT_14|BIT_13|BIT_2|BIT_1);
		nv->firmware_options_2 = cpu_to_le32(2 << 4);
		nv->firmware_options_2 |= cpu_to_le32(BIT_12);
		nv->firmware_options_3 = cpu_to_le32(2 << 13);
		nv->host_p = cpu_to_le32(BIT_11|BIT_10);
		nv->efi_parameters = cpu_to_le32(0);
		nv->reset_delay = 5;
		nv->max_luns_per_target = cpu_to_le16(128);
		nv->port_down_retry_count = cpu_to_le16(30);
		nv->link_down_timeout = cpu_to_le16(30);

		rval = 1;
	}

	if (qla_tgt_mode_enabled(vha)) {
		/* Don't enable full login after initial LIP */
		nv->firmware_options_1 &= cpu_to_le32(~BIT_13);
		/* Don't enable LIP full login for initiator */
		nv->host_p &= cpu_to_le32(~BIT_10);
	}

	qlt_24xx_config_nvram_stage1(vha, nv);

	/* Reset Initialization control block */
	memset(icb, 0, ha->init_cb_size);

	/* Copy 1st segment. */
	dptr1 = (uint8_t *)icb;
	dptr2 = (uint8_t *)&nv->version;
	cnt = (uint8_t *)&icb->response_q_inpointer - (uint8_t *)&icb->version;
	while (cnt--)
		*dptr1++ = *dptr2++;

	icb->login_retry_count = nv->login_retry_count;
	icb->link_down_on_nos = nv->link_down_on_nos;

	/* Copy 2nd segment. */
	dptr1 = (uint8_t *)&icb->interrupt_delay_timer;
	dptr2 = (uint8_t *)&nv->interrupt_delay_timer;
	cnt = (uint8_t *)&icb->reserved_3 -
	    (uint8_t *)&icb->interrupt_delay_timer;
	while (cnt--)
		*dptr1++ = *dptr2++;

	/*
	 * Setup driver NVRAM options.
	 */
	qla2x00_set_model_info(vha, nv->model_name, sizeof(nv->model_name),
	    "QLA2462");

	qlt_24xx_config_nvram_stage2(vha, icb);

	if (nv->host_p & cpu_to_le32(BIT_15)) {
		/* Use alternate WWN? */
		memcpy(icb->node_name, nv->alternate_node_name, WWN_SIZE);
		memcpy(icb->port_name, nv->alternate_port_name, WWN_SIZE);
	}

	/* Prepare nodename */
	if ((icb->firmware_options_1 & cpu_to_le32(BIT_14)) == 0) {
		/*
		 * Firmware will apply the following mask if the nodename was
		 * not provided.
		 */
		memcpy(icb->node_name, icb->port_name, WWN_SIZE);
		icb->node_name[0] &= 0xF0;
	}

	/* Set host adapter parameters. */
	ha->flags.disable_risc_code_load = 0;
	ha->flags.enable_lip_reset = 0;
	ha->flags.enable_lip_full_login =
	    le32_to_cpu(nv->host_p) & BIT_10 ? 1: 0;
	ha->flags.enable_target_reset =
	    le32_to_cpu(nv->host_p) & BIT_11 ? 1: 0;
	ha->flags.enable_led_scheme = 0;
	ha->flags.disable_serdes = le32_to_cpu(nv->host_p) & BIT_5 ? 1: 0;

	ha->operating_mode = (le32_to_cpu(icb->firmware_options_2) &
	    (BIT_6 | BIT_5 | BIT_4)) >> 4;

	memcpy(ha->fw_seriallink_options24, nv->seriallink_options,
	    sizeof(ha->fw_seriallink_options24));

	/* save HBA serial number */
	ha->serial0 = icb->port_name[5];
	ha->serial1 = icb->port_name[6];
	ha->serial2 = icb->port_name[7];
	memcpy(vha->node_name, icb->node_name, WWN_SIZE);
	memcpy(vha->port_name, icb->port_name, WWN_SIZE);

	icb->execution_throttle = cpu_to_le16(0xFFFF);

	ha->retry_count = le16_to_cpu(nv->login_retry_count);

	/* Set minimum login_timeout to 4 seconds. */
	if (le16_to_cpu(nv->login_timeout) < ql2xlogintimeout)
		nv->login_timeout = cpu_to_le16(ql2xlogintimeout);
	if (le16_to_cpu(nv->login_timeout) < 4)
		nv->login_timeout = cpu_to_le16(4);
	ha->login_timeout = le16_to_cpu(nv->login_timeout);

	/* Set minimum RATOV to 100 tenths of a second. */
	ha->r_a_tov = 100;

	ha->loop_reset_delay = nv->reset_delay;

	/* Link Down Timeout = 0:
	 *
	 * 	When Port Down timer expires we will start returning
	 *	I/O's to OS with "DID_NO_CONNECT".
	 *
	 * Link Down Timeout != 0:
	 *
	 *	 The driver waits for the link to come up after link down
	 *	 before returning I/Os to OS with "DID_NO_CONNECT".
	 */
	if (le16_to_cpu(nv->link_down_timeout) == 0) {
		ha->loop_down_abort_time =
		    (LOOP_DOWN_TIME - LOOP_DOWN_TIMEOUT);
	} else {
		ha->link_down_timeout =	le16_to_cpu(nv->link_down_timeout);
		ha->loop_down_abort_time =
		    (LOOP_DOWN_TIME - ha->link_down_timeout);
	}

	/* Need enough time to try and get the port back. */
	ha->port_down_retry_count = le16_to_cpu(nv->port_down_retry_count);
	if (qlport_down_retry)
		ha->port_down_retry_count = qlport_down_retry;

	/* Set login_retry_count */
	ha->login_retry_count  = le16_to_cpu(nv->login_retry_count);
	if (ha->port_down_retry_count ==
	    le16_to_cpu(nv->port_down_retry_count) &&
	    ha->port_down_retry_count > 3)
		ha->login_retry_count = ha->port_down_retry_count;
	else if (ha->port_down_retry_count > (int)ha->login_retry_count)
		ha->login_retry_count = ha->port_down_retry_count;
	if (ql2xloginretrycount)
		ha->login_retry_count = ql2xloginretrycount;

	/* Enable ZIO. */
	if (!vha->flags.init_done) {
		ha->zio_mode = le32_to_cpu(icb->firmware_options_2) &
		    (BIT_3 | BIT_2 | BIT_1 | BIT_0);
		ha->zio_timer = le16_to_cpu(icb->interrupt_delay_timer) ?
		    le16_to_cpu(icb->interrupt_delay_timer): 2;
	}
	icb->firmware_options_2 &= cpu_to_le32(
	    ~(BIT_3 | BIT_2 | BIT_1 | BIT_0));
	vha->flags.process_response_queue = 0;
	if (ha->zio_mode != QLA_ZIO_DISABLED) {
		ha->zio_mode = QLA_ZIO_MODE_6;

		ql_log(ql_log_info, vha, 0x006f,
		    "ZIO mode %d enabled; timer delay (%d us).\n",
		    ha->zio_mode, ha->zio_timer * 100);

		icb->firmware_options_2 |= cpu_to_le32(
		    (uint32_t)ha->zio_mode);
		icb->interrupt_delay_timer = cpu_to_le16(ha->zio_timer);
		vha->flags.process_response_queue = 1;
	}

	if (rval) {
		ql_log(ql_log_warn, vha, 0x0070,
		    "NVRAM configuration failed.\n");
	}
	return (rval);
}

uint8_t qla27xx_find_valid_image(struct scsi_qla_host *vha)
{
	struct qla27xx_image_status pri_image_status, sec_image_status;
	uint8_t valid_pri_image, valid_sec_image;
	uint32_t *wptr;
	uint32_t cnt, chksum, size;
	struct qla_hw_data *ha = vha->hw;

	valid_pri_image = valid_sec_image = 1;
	ha->active_image = 0;
	size = sizeof(struct qla27xx_image_status) / sizeof(uint32_t);

	if (!ha->flt_region_img_status_pri) {
		valid_pri_image = 0;
		goto check_sec_image;
	}

	qla24xx_read_flash_data(vha, (uint32_t *)(&pri_image_status),
	    ha->flt_region_img_status_pri, size);

	if (pri_image_status.signature != QLA27XX_IMG_STATUS_SIGN) {
		ql_dbg(ql_dbg_init, vha, 0x018b,
		    "Primary image signature (0x%x) not valid\n",
		    pri_image_status.signature);
		valid_pri_image = 0;
		goto check_sec_image;
	}

	wptr = (uint32_t *)(&pri_image_status);
	cnt = size;

	for (chksum = 0; cnt--; wptr++)
		chksum += le32_to_cpu(*wptr);

	if (chksum) {
		ql_dbg(ql_dbg_init, vha, 0x018c,
		    "Checksum validation failed for primary image (0x%x)\n",
		    chksum);
		valid_pri_image = 0;
	}

check_sec_image:
	if (!ha->flt_region_img_status_sec) {
		valid_sec_image = 0;
		goto check_valid_image;
	}

	qla24xx_read_flash_data(vha, (uint32_t *)(&sec_image_status),
	    ha->flt_region_img_status_sec, size);

	if (sec_image_status.signature != QLA27XX_IMG_STATUS_SIGN) {
		ql_dbg(ql_dbg_init, vha, 0x018d,
		    "Secondary image signature(0x%x) not valid\n",
		    sec_image_status.signature);
		valid_sec_image = 0;
		goto check_valid_image;
	}

	wptr = (uint32_t *)(&sec_image_status);
	cnt = size;
	for (chksum = 0; cnt--; wptr++)
		chksum += le32_to_cpu(*wptr);
	if (chksum) {
		ql_dbg(ql_dbg_init, vha, 0x018e,
		    "Checksum validation failed for secondary image (0x%x)\n",
		    chksum);
		valid_sec_image = 0;
	}

check_valid_image:
	if (valid_pri_image && (pri_image_status.image_status_mask & 0x1))
		ha->active_image = QLA27XX_PRIMARY_IMAGE;
	if (valid_sec_image && (sec_image_status.image_status_mask & 0x1)) {
		if (!ha->active_image ||
		    pri_image_status.generation_number <
		    sec_image_status.generation_number)
			ha->active_image = QLA27XX_SECONDARY_IMAGE;
	}

	ql_dbg(ql_dbg_init, vha, 0x018f, "%s image\n",
	    ha->active_image == 0 ? "default bootld and fw" :
	    ha->active_image == 1 ? "primary" :
	    ha->active_image == 2 ? "secondary" :
	    "Invalid");

	return ha->active_image;
}

static int
qla24xx_load_risc_flash(scsi_qla_host_t *vha, uint32_t *srisc_addr,
    uint32_t faddr)
{
	int	rval = QLA_SUCCESS;
	int	segments, fragment;
	uint32_t *dcode, dlen;
	uint32_t risc_addr;
	uint32_t risc_size;
	uint32_t i;
	struct qla_hw_data *ha = vha->hw;
	struct req_que *req = ha->req_q_map[0];

	ql_dbg(ql_dbg_init, vha, 0x008b,
	    "FW: Loading firmware from flash (%x).\n", faddr);

	rval = QLA_SUCCESS;

	segments = FA_RISC_CODE_SEGMENTS;
	dcode = (uint32_t *)req->ring;
	*srisc_addr = 0;

	if (IS_QLA27XX(ha) &&
	    qla27xx_find_valid_image(vha) == QLA27XX_SECONDARY_IMAGE)
		faddr = ha->flt_region_fw_sec;

	/* Validate firmware image by checking version. */
	qla24xx_read_flash_data(vha, dcode, faddr + 4, 4);
	for (i = 0; i < 4; i++)
		dcode[i] = be32_to_cpu(dcode[i]);
	if ((dcode[0] == 0xffffffff && dcode[1] == 0xffffffff &&
	    dcode[2] == 0xffffffff && dcode[3] == 0xffffffff) ||
	    (dcode[0] == 0 && dcode[1] == 0 && dcode[2] == 0 &&
		dcode[3] == 0)) {
		ql_log(ql_log_fatal, vha, 0x008c,
		    "Unable to verify the integrity of flash firmware "
		    "image.\n");
		ql_log(ql_log_fatal, vha, 0x008d,
		    "Firmware data: %08x %08x %08x %08x.\n",
		    dcode[0], dcode[1], dcode[2], dcode[3]);

		return QLA_FUNCTION_FAILED;
	}

	while (segments && rval == QLA_SUCCESS) {
		/* Read segment's load information. */
		qla24xx_read_flash_data(vha, dcode, faddr, 4);

		risc_addr = be32_to_cpu(dcode[2]);
		*srisc_addr = *srisc_addr == 0 ? risc_addr : *srisc_addr;
		risc_size = be32_to_cpu(dcode[3]);

		fragment = 0;
		while (risc_size > 0 && rval == QLA_SUCCESS) {
			dlen = (uint32_t)(ha->fw_transfer_size >> 2);
			if (dlen > risc_size)
				dlen = risc_size;

			ql_dbg(ql_dbg_init, vha, 0x008e,
			    "Loading risc segment@ risc addr %x "
			    "number of dwords 0x%x offset 0x%x.\n",
			    risc_addr, dlen, faddr);

			qla24xx_read_flash_data(vha, dcode, faddr, dlen);
			for (i = 0; i < dlen; i++)
				dcode[i] = swab32(dcode[i]);

			rval = qla2x00_load_ram(vha, req->dma, risc_addr,
			    dlen);
			if (rval) {
				ql_log(ql_log_fatal, vha, 0x008f,
				    "Failed to load segment %d of firmware.\n",
				    fragment);
				return QLA_FUNCTION_FAILED;
			}

			faddr += dlen;
			risc_addr += dlen;
			risc_size -= dlen;
			fragment++;
		}

		/* Next segment. */
		segments--;
	}

	if (!IS_QLA27XX(ha))
		return rval;

	if (ha->fw_dump_template)
		vfree(ha->fw_dump_template);
	ha->fw_dump_template = NULL;
	ha->fw_dump_template_len = 0;

	ql_dbg(ql_dbg_init, vha, 0x0161,
	    "Loading fwdump template from %x\n", faddr);
	qla24xx_read_flash_data(vha, dcode, faddr, 7);
	risc_size = be32_to_cpu(dcode[2]);
	ql_dbg(ql_dbg_init, vha, 0x0162,
	    "-> array size %x dwords\n", risc_size);
	if (risc_size == 0 || risc_size == ~0)
		goto default_template;

	dlen = (risc_size - 8) * sizeof(*dcode);
	ql_dbg(ql_dbg_init, vha, 0x0163,
	    "-> template allocating %x bytes...\n", dlen);
	ha->fw_dump_template = vmalloc(dlen);
	if (!ha->fw_dump_template) {
		ql_log(ql_log_warn, vha, 0x0164,
		    "Failed fwdump template allocate %x bytes.\n", risc_size);
		goto default_template;
	}

	faddr += 7;
	risc_size -= 8;
	dcode = ha->fw_dump_template;
	qla24xx_read_flash_data(vha, dcode, faddr, risc_size);
	for (i = 0; i < risc_size; i++)
		dcode[i] = le32_to_cpu(dcode[i]);

	if (!qla27xx_fwdt_template_valid(dcode)) {
		ql_log(ql_log_warn, vha, 0x0165,
		    "Failed fwdump template validate\n");
		goto default_template;
	}

	dlen = qla27xx_fwdt_template_size(dcode);
	ql_dbg(ql_dbg_init, vha, 0x0166,
	    "-> template size %x bytes\n", dlen);
	if (dlen > risc_size * sizeof(*dcode)) {
		ql_log(ql_log_warn, vha, 0x0167,
<<<<<<< HEAD
		    "Failed fwdump template exceeds array by %lx bytes\n",
=======
		    "Failed fwdump template exceeds array by %zx bytes\n",
>>>>>>> 1080f7ec
		    (size_t)(dlen - risc_size * sizeof(*dcode)));
		goto default_template;
	}
	ha->fw_dump_template_len = dlen;
	return rval;

default_template:
	ql_log(ql_log_warn, vha, 0x0168, "Using default fwdump template\n");
	if (ha->fw_dump_template)
		vfree(ha->fw_dump_template);
	ha->fw_dump_template = NULL;
	ha->fw_dump_template_len = 0;

	dlen = qla27xx_fwdt_template_default_size();
	ql_dbg(ql_dbg_init, vha, 0x0169,
	    "-> template allocating %x bytes...\n", dlen);
	ha->fw_dump_template = vmalloc(dlen);
	if (!ha->fw_dump_template) {
		ql_log(ql_log_warn, vha, 0x016a,
		    "Failed fwdump template allocate %x bytes.\n", risc_size);
		goto failed_template;
	}

	dcode = ha->fw_dump_template;
	risc_size = dlen / sizeof(*dcode);
	memcpy(dcode, qla27xx_fwdt_template_default(), dlen);
	for (i = 0; i < risc_size; i++)
		dcode[i] = be32_to_cpu(dcode[i]);

	if (!qla27xx_fwdt_template_valid(ha->fw_dump_template)) {
		ql_log(ql_log_warn, vha, 0x016b,
		    "Failed fwdump template validate\n");
		goto failed_template;
	}

	dlen = qla27xx_fwdt_template_size(ha->fw_dump_template);
	ql_dbg(ql_dbg_init, vha, 0x016c,
	    "-> template size %x bytes\n", dlen);
	ha->fw_dump_template_len = dlen;
	return rval;

failed_template:
	ql_log(ql_log_warn, vha, 0x016d, "Failed default fwdump template\n");
	if (ha->fw_dump_template)
		vfree(ha->fw_dump_template);
	ha->fw_dump_template = NULL;
	ha->fw_dump_template_len = 0;
	return rval;
}

#define QLA_FW_URL "http://ldriver.qlogic.com/firmware/"

int
qla2x00_load_risc(scsi_qla_host_t *vha, uint32_t *srisc_addr)
{
	int	rval;
	int	i, fragment;
	uint16_t *wcode, *fwcode;
	uint32_t risc_addr, risc_size, fwclen, wlen, *seg;
	struct fw_blob *blob;
	struct qla_hw_data *ha = vha->hw;
	struct req_que *req = ha->req_q_map[0];

	/* Load firmware blob. */
	blob = qla2x00_request_firmware(vha);
	if (!blob) {
		ql_log(ql_log_info, vha, 0x0083,
		    "Firmware image unavailable.\n");
		ql_log(ql_log_info, vha, 0x0084,
		    "Firmware images can be retrieved from: "QLA_FW_URL ".\n");
		return QLA_FUNCTION_FAILED;
	}

	rval = QLA_SUCCESS;

	wcode = (uint16_t *)req->ring;
	*srisc_addr = 0;
	fwcode = (uint16_t *)blob->fw->data;
	fwclen = 0;

	/* Validate firmware image by checking version. */
	if (blob->fw->size < 8 * sizeof(uint16_t)) {
		ql_log(ql_log_fatal, vha, 0x0085,
		    "Unable to verify integrity of firmware image (%zd).\n",
		    blob->fw->size);
		goto fail_fw_integrity;
	}
	for (i = 0; i < 4; i++)
		wcode[i] = be16_to_cpu(fwcode[i + 4]);
	if ((wcode[0] == 0xffff && wcode[1] == 0xffff && wcode[2] == 0xffff &&
	    wcode[3] == 0xffff) || (wcode[0] == 0 && wcode[1] == 0 &&
		wcode[2] == 0 && wcode[3] == 0)) {
		ql_log(ql_log_fatal, vha, 0x0086,
		    "Unable to verify integrity of firmware image.\n");
		ql_log(ql_log_fatal, vha, 0x0087,
		    "Firmware data: %04x %04x %04x %04x.\n",
		    wcode[0], wcode[1], wcode[2], wcode[3]);
		goto fail_fw_integrity;
	}

	seg = blob->segs;
	while (*seg && rval == QLA_SUCCESS) {
		risc_addr = *seg;
		*srisc_addr = *srisc_addr == 0 ? *seg : *srisc_addr;
		risc_size = be16_to_cpu(fwcode[3]);

		/* Validate firmware image size. */
		fwclen += risc_size * sizeof(uint16_t);
		if (blob->fw->size < fwclen) {
			ql_log(ql_log_fatal, vha, 0x0088,
			    "Unable to verify integrity of firmware image "
			    "(%zd).\n", blob->fw->size);
			goto fail_fw_integrity;
		}

		fragment = 0;
		while (risc_size > 0 && rval == QLA_SUCCESS) {
			wlen = (uint16_t)(ha->fw_transfer_size >> 1);
			if (wlen > risc_size)
				wlen = risc_size;
			ql_dbg(ql_dbg_init, vha, 0x0089,
			    "Loading risc segment@ risc addr %x number of "
			    "words 0x%x.\n", risc_addr, wlen);

			for (i = 0; i < wlen; i++)
				wcode[i] = swab16(fwcode[i]);

			rval = qla2x00_load_ram(vha, req->dma, risc_addr,
			    wlen);
			if (rval) {
				ql_log(ql_log_fatal, vha, 0x008a,
				    "Failed to load segment %d of firmware.\n",
				    fragment);
				break;
			}

			fwcode += wlen;
			risc_addr += wlen;
			risc_size -= wlen;
			fragment++;
		}

		/* Next segment. */
		seg++;
	}
	return rval;

fail_fw_integrity:
	return QLA_FUNCTION_FAILED;
}

static int
qla24xx_load_risc_blob(scsi_qla_host_t *vha, uint32_t *srisc_addr)
{
	int	rval;
	int	segments, fragment;
	uint32_t *dcode, dlen;
	uint32_t risc_addr;
	uint32_t risc_size;
	uint32_t i;
	struct fw_blob *blob;
	const uint32_t *fwcode;
	uint32_t fwclen;
	struct qla_hw_data *ha = vha->hw;
	struct req_que *req = ha->req_q_map[0];

	/* Load firmware blob. */
	blob = qla2x00_request_firmware(vha);
	if (!blob) {
		ql_log(ql_log_warn, vha, 0x0090,
		    "Firmware image unavailable.\n");
		ql_log(ql_log_warn, vha, 0x0091,
		    "Firmware images can be retrieved from: "
		    QLA_FW_URL ".\n");

		return QLA_FUNCTION_FAILED;
	}

	ql_dbg(ql_dbg_init, vha, 0x0092,
	    "FW: Loading via request-firmware.\n");

	rval = QLA_SUCCESS;

	segments = FA_RISC_CODE_SEGMENTS;
	dcode = (uint32_t *)req->ring;
	*srisc_addr = 0;
	fwcode = (uint32_t *)blob->fw->data;
	fwclen = 0;

	/* Validate firmware image by checking version. */
	if (blob->fw->size < 8 * sizeof(uint32_t)) {
		ql_log(ql_log_fatal, vha, 0x0093,
		    "Unable to verify integrity of firmware image (%zd).\n",
		    blob->fw->size);
		return QLA_FUNCTION_FAILED;
	}
	for (i = 0; i < 4; i++)
		dcode[i] = be32_to_cpu(fwcode[i + 4]);
	if ((dcode[0] == 0xffffffff && dcode[1] == 0xffffffff &&
	    dcode[2] == 0xffffffff && dcode[3] == 0xffffffff) ||
	    (dcode[0] == 0 && dcode[1] == 0 && dcode[2] == 0 &&
		dcode[3] == 0)) {
		ql_log(ql_log_fatal, vha, 0x0094,
		    "Unable to verify integrity of firmware image (%zd).\n",
		    blob->fw->size);
		ql_log(ql_log_fatal, vha, 0x0095,
		    "Firmware data: %08x %08x %08x %08x.\n",
		    dcode[0], dcode[1], dcode[2], dcode[3]);
		return QLA_FUNCTION_FAILED;
	}

	while (segments && rval == QLA_SUCCESS) {
		risc_addr = be32_to_cpu(fwcode[2]);
		*srisc_addr = *srisc_addr == 0 ? risc_addr : *srisc_addr;
		risc_size = be32_to_cpu(fwcode[3]);

		/* Validate firmware image size. */
		fwclen += risc_size * sizeof(uint32_t);
		if (blob->fw->size < fwclen) {
			ql_log(ql_log_fatal, vha, 0x0096,
			    "Unable to verify integrity of firmware image "
			    "(%zd).\n", blob->fw->size);
			return QLA_FUNCTION_FAILED;
		}

		fragment = 0;
		while (risc_size > 0 && rval == QLA_SUCCESS) {
			dlen = (uint32_t)(ha->fw_transfer_size >> 2);
			if (dlen > risc_size)
				dlen = risc_size;

			ql_dbg(ql_dbg_init, vha, 0x0097,
			    "Loading risc segment@ risc addr %x "
			    "number of dwords 0x%x.\n", risc_addr, dlen);

			for (i = 0; i < dlen; i++)
				dcode[i] = swab32(fwcode[i]);

			rval = qla2x00_load_ram(vha, req->dma, risc_addr,
			    dlen);
			if (rval) {
				ql_log(ql_log_fatal, vha, 0x0098,
				    "Failed to load segment %d of firmware.\n",
				    fragment);
				return QLA_FUNCTION_FAILED;
			}

			fwcode += dlen;
			risc_addr += dlen;
			risc_size -= dlen;
			fragment++;
		}

		/* Next segment. */
		segments--;
	}

	if (!IS_QLA27XX(ha))
		return rval;

	if (ha->fw_dump_template)
		vfree(ha->fw_dump_template);
	ha->fw_dump_template = NULL;
	ha->fw_dump_template_len = 0;

	ql_dbg(ql_dbg_init, vha, 0x171,
	    "Loading fwdump template from %x\n",
	    (uint32_t)((void *)fwcode - (void *)blob->fw->data));
	risc_size = be32_to_cpu(fwcode[2]);
	ql_dbg(ql_dbg_init, vha, 0x172,
	    "-> array size %x dwords\n", risc_size);
	if (risc_size == 0 || risc_size == ~0)
		goto default_template;

	dlen = (risc_size - 8) * sizeof(*fwcode);
	ql_dbg(ql_dbg_init, vha, 0x0173,
	    "-> template allocating %x bytes...\n", dlen);
	ha->fw_dump_template = vmalloc(dlen);
	if (!ha->fw_dump_template) {
		ql_log(ql_log_warn, vha, 0x0174,
		    "Failed fwdump template allocate %x bytes.\n", risc_size);
		goto default_template;
	}

	fwcode += 7;
	risc_size -= 8;
	dcode = ha->fw_dump_template;
	for (i = 0; i < risc_size; i++)
		dcode[i] = le32_to_cpu(fwcode[i]);

	if (!qla27xx_fwdt_template_valid(dcode)) {
		ql_log(ql_log_warn, vha, 0x0175,
		    "Failed fwdump template validate\n");
		goto default_template;
	}

	dlen = qla27xx_fwdt_template_size(dcode);
	ql_dbg(ql_dbg_init, vha, 0x0176,
	    "-> template size %x bytes\n", dlen);
	if (dlen > risc_size * sizeof(*fwcode)) {
		ql_log(ql_log_warn, vha, 0x0177,
<<<<<<< HEAD
		    "Failed fwdump template exceeds array by %lx bytes\n",
=======
		    "Failed fwdump template exceeds array by %zx bytes\n",
>>>>>>> 1080f7ec
		    (size_t)(dlen - risc_size * sizeof(*fwcode)));
		goto default_template;
	}
	ha->fw_dump_template_len = dlen;
	return rval;

default_template:
	ql_log(ql_log_warn, vha, 0x0178, "Using default fwdump template\n");
	if (ha->fw_dump_template)
		vfree(ha->fw_dump_template);
	ha->fw_dump_template = NULL;
	ha->fw_dump_template_len = 0;

	dlen = qla27xx_fwdt_template_default_size();
	ql_dbg(ql_dbg_init, vha, 0x0179,
	    "-> template allocating %x bytes...\n", dlen);
	ha->fw_dump_template = vmalloc(dlen);
	if (!ha->fw_dump_template) {
		ql_log(ql_log_warn, vha, 0x017a,
		    "Failed fwdump template allocate %x bytes.\n", risc_size);
		goto failed_template;
	}

	dcode = ha->fw_dump_template;
	risc_size = dlen / sizeof(*fwcode);
	fwcode = qla27xx_fwdt_template_default();
	for (i = 0; i < risc_size; i++)
		dcode[i] = be32_to_cpu(fwcode[i]);

	if (!qla27xx_fwdt_template_valid(ha->fw_dump_template)) {
		ql_log(ql_log_warn, vha, 0x017b,
		    "Failed fwdump template validate\n");
		goto failed_template;
	}

	dlen = qla27xx_fwdt_template_size(ha->fw_dump_template);
	ql_dbg(ql_dbg_init, vha, 0x017c,
	    "-> template size %x bytes\n", dlen);
	ha->fw_dump_template_len = dlen;
	return rval;

failed_template:
	ql_log(ql_log_warn, vha, 0x017d, "Failed default fwdump template\n");
	if (ha->fw_dump_template)
		vfree(ha->fw_dump_template);
	ha->fw_dump_template = NULL;
	ha->fw_dump_template_len = 0;
	return rval;
}

int
qla24xx_load_risc(scsi_qla_host_t *vha, uint32_t *srisc_addr)
{
	int rval;

	if (ql2xfwloadbin == 1)
		return qla81xx_load_risc(vha, srisc_addr);

	/*
	 * FW Load priority:
	 * 1) Firmware via request-firmware interface (.bin file).
	 * 2) Firmware residing in flash.
	 */
	rval = qla24xx_load_risc_blob(vha, srisc_addr);
	if (rval == QLA_SUCCESS)
		return rval;

	return qla24xx_load_risc_flash(vha, srisc_addr,
	    vha->hw->flt_region_fw);
}

int
qla81xx_load_risc(scsi_qla_host_t *vha, uint32_t *srisc_addr)
{
	int rval;
	struct qla_hw_data *ha = vha->hw;

	if (ql2xfwloadbin == 2)
		goto try_blob_fw;

	/*
	 * FW Load priority:
	 * 1) Firmware residing in flash.
	 * 2) Firmware via request-firmware interface (.bin file).
	 * 3) Golden-Firmware residing in flash -- limited operation.
	 */
	rval = qla24xx_load_risc_flash(vha, srisc_addr, ha->flt_region_fw);
	if (rval == QLA_SUCCESS)
		return rval;

try_blob_fw:
	rval = qla24xx_load_risc_blob(vha, srisc_addr);
	if (rval == QLA_SUCCESS || !ha->flt_region_gold_fw)
		return rval;

	ql_log(ql_log_info, vha, 0x0099,
	    "Attempting to fallback to golden firmware.\n");
	rval = qla24xx_load_risc_flash(vha, srisc_addr, ha->flt_region_gold_fw);
	if (rval != QLA_SUCCESS)
		return rval;

	ql_log(ql_log_info, vha, 0x009a, "Update operational firmware.\n");
	ha->flags.running_gold_fw = 1;
	return rval;
}

void
qla2x00_try_to_stop_firmware(scsi_qla_host_t *vha)
{
	int ret, retries;
	struct qla_hw_data *ha = vha->hw;

	if (ha->flags.pci_channel_io_perm_failure)
		return;
	if (!IS_FWI2_CAPABLE(ha))
		return;
	if (!ha->fw_major_version)
		return;
	if (!ha->flags.fw_started)
		return;

	ret = qla2x00_stop_firmware(vha);
	for (retries = 5; ret != QLA_SUCCESS && ret != QLA_FUNCTION_TIMEOUT &&
	    ret != QLA_INVALID_COMMAND && retries ; retries--) {
		ha->isp_ops->reset_chip(vha);
		if (ha->isp_ops->chip_diag(vha) != QLA_SUCCESS)
			continue;
		if (qla2x00_setup_chip(vha) != QLA_SUCCESS)
			continue;
		ql_log(ql_log_info, vha, 0x8015,
		    "Attempting retry of stop-firmware command.\n");
		ret = qla2x00_stop_firmware(vha);
	}

	ha->flags.fw_started = 0;
	ha->flags.fw_init_done = 0;
}

int
qla24xx_configure_vhba(scsi_qla_host_t *vha)
{
	int rval = QLA_SUCCESS;
	int rval2;
	uint16_t mb[MAILBOX_REGISTER_COUNT];
	struct qla_hw_data *ha = vha->hw;
	struct scsi_qla_host *base_vha = pci_get_drvdata(ha->pdev);
	struct req_que *req;
	struct rsp_que *rsp;

	if (!vha->vp_idx)
		return -EINVAL;

	rval = qla2x00_fw_ready(base_vha);
	if (vha->qpair)
		req = vha->qpair->req;
	else
		req = ha->req_q_map[0];
	rsp = req->rsp;

	if (rval == QLA_SUCCESS) {
		clear_bit(RESET_MARKER_NEEDED, &vha->dpc_flags);
		qla2x00_marker(vha, req, rsp, 0, 0, MK_SYNC_ALL);
	}

	vha->flags.management_server_logged_in = 0;

	/* Login to SNS first */
	rval2 = ha->isp_ops->fabric_login(vha, NPH_SNS, 0xff, 0xff, 0xfc, mb,
	    BIT_1);
	if (rval2 != QLA_SUCCESS || mb[0] != MBS_COMMAND_COMPLETE) {
		if (rval2 == QLA_MEMORY_ALLOC_FAILED)
			ql_dbg(ql_dbg_init, vha, 0x0120,
			    "Failed SNS login: loop_id=%x, rval2=%d\n",
			    NPH_SNS, rval2);
		else
			ql_dbg(ql_dbg_init, vha, 0x0103,
			    "Failed SNS login: loop_id=%x mb[0]=%x mb[1]=%x "
			    "mb[2]=%x mb[6]=%x mb[7]=%x.\n",
			    NPH_SNS, mb[0], mb[1], mb[2], mb[6], mb[7]);
		return (QLA_FUNCTION_FAILED);
	}

	atomic_set(&vha->loop_down_timer, 0);
	atomic_set(&vha->loop_state, LOOP_UP);
	set_bit(LOOP_RESYNC_NEEDED, &vha->dpc_flags);
	set_bit(LOCAL_LOOP_UPDATE, &vha->dpc_flags);
	rval = qla2x00_loop_resync(base_vha);

	return rval;
}

/* 84XX Support **************************************************************/

static LIST_HEAD(qla_cs84xx_list);
static DEFINE_MUTEX(qla_cs84xx_mutex);

static struct qla_chip_state_84xx *
qla84xx_get_chip(struct scsi_qla_host *vha)
{
	struct qla_chip_state_84xx *cs84xx;
	struct qla_hw_data *ha = vha->hw;

	mutex_lock(&qla_cs84xx_mutex);

	/* Find any shared 84xx chip. */
	list_for_each_entry(cs84xx, &qla_cs84xx_list, list) {
		if (cs84xx->bus == ha->pdev->bus) {
			kref_get(&cs84xx->kref);
			goto done;
		}
	}

	cs84xx = kzalloc(sizeof(*cs84xx), GFP_KERNEL);
	if (!cs84xx)
		goto done;

	kref_init(&cs84xx->kref);
	spin_lock_init(&cs84xx->access_lock);
	mutex_init(&cs84xx->fw_update_mutex);
	cs84xx->bus = ha->pdev->bus;

	list_add_tail(&cs84xx->list, &qla_cs84xx_list);
done:
	mutex_unlock(&qla_cs84xx_mutex);
	return cs84xx;
}

static void
__qla84xx_chip_release(struct kref *kref)
{
	struct qla_chip_state_84xx *cs84xx =
	    container_of(kref, struct qla_chip_state_84xx, kref);

	mutex_lock(&qla_cs84xx_mutex);
	list_del(&cs84xx->list);
	mutex_unlock(&qla_cs84xx_mutex);
	kfree(cs84xx);
}

void
qla84xx_put_chip(struct scsi_qla_host *vha)
{
	struct qla_hw_data *ha = vha->hw;
	if (ha->cs84xx)
		kref_put(&ha->cs84xx->kref, __qla84xx_chip_release);
}

static int
qla84xx_init_chip(scsi_qla_host_t *vha)
{
	int rval;
	uint16_t status[2];
	struct qla_hw_data *ha = vha->hw;

	mutex_lock(&ha->cs84xx->fw_update_mutex);

	rval = qla84xx_verify_chip(vha, status);

	mutex_unlock(&ha->cs84xx->fw_update_mutex);

	return rval != QLA_SUCCESS || status[0] ? QLA_FUNCTION_FAILED:
	    QLA_SUCCESS;
}

/* 81XX Support **************************************************************/

int
qla81xx_nvram_config(scsi_qla_host_t *vha)
{
	int   rval;
	struct init_cb_81xx *icb;
	struct nvram_81xx *nv;
	uint32_t *dptr;
	uint8_t  *dptr1, *dptr2;
	uint32_t chksum;
	uint16_t cnt;
	struct qla_hw_data *ha = vha->hw;

	rval = QLA_SUCCESS;
	icb = (struct init_cb_81xx *)ha->init_cb;
	nv = ha->nvram;

	/* Determine NVRAM starting address. */
	ha->nvram_size = sizeof(struct nvram_81xx);
	ha->vpd_size = FA_NVRAM_VPD_SIZE;
	if (IS_P3P_TYPE(ha) || IS_QLA8031(ha))
		ha->vpd_size = FA_VPD_SIZE_82XX;

	/* Get VPD data into cache */
	ha->vpd = ha->nvram + VPD_OFFSET;
	ha->isp_ops->read_optrom(vha, ha->vpd, ha->flt_region_vpd << 2,
	    ha->vpd_size);

	/* Get NVRAM data into cache and calculate checksum. */
	ha->isp_ops->read_optrom(vha, ha->nvram, ha->flt_region_nvram << 2,
	    ha->nvram_size);
	dptr = (uint32_t *)nv;
	for (cnt = 0, chksum = 0; cnt < ha->nvram_size >> 2; cnt++, dptr++)
		chksum += le32_to_cpu(*dptr);

	ql_dbg(ql_dbg_init + ql_dbg_buffer, vha, 0x0111,
	    "Contents of NVRAM:\n");
	ql_dump_buffer(ql_dbg_init + ql_dbg_buffer, vha, 0x0112,
	    (uint8_t *)nv, ha->nvram_size);

	/* Bad NVRAM data, set defaults parameters. */
	if (chksum || nv->id[0] != 'I' || nv->id[1] != 'S' || nv->id[2] != 'P'
	    || nv->id[3] != ' ' ||
	    nv->nvram_version < cpu_to_le16(ICB_VERSION)) {
		/* Reset NVRAM data. */
		ql_log(ql_log_info, vha, 0x0073,
		    "Inconsistent NVRAM detected: checksum=0x%x id=%c "
		    "version=0x%x.\n", chksum, nv->id[0],
		    le16_to_cpu(nv->nvram_version));
		ql_log(ql_log_info, vha, 0x0074,
		    "Falling back to functioning (yet invalid -- WWPN) "
		    "defaults.\n");

		/*
		 * Set default initialization control block.
		 */
		memset(nv, 0, ha->nvram_size);
		nv->nvram_version = cpu_to_le16(ICB_VERSION);
		nv->version = cpu_to_le16(ICB_VERSION);
		nv->frame_payload_size = 2048;
		nv->execution_throttle = cpu_to_le16(0xFFFF);
		nv->exchange_count = cpu_to_le16(0);
		nv->port_name[0] = 0x21;
		nv->port_name[1] = 0x00 + ha->port_no + 1;
		nv->port_name[2] = 0x00;
		nv->port_name[3] = 0xe0;
		nv->port_name[4] = 0x8b;
		nv->port_name[5] = 0x1c;
		nv->port_name[6] = 0x55;
		nv->port_name[7] = 0x86;
		nv->node_name[0] = 0x20;
		nv->node_name[1] = 0x00;
		nv->node_name[2] = 0x00;
		nv->node_name[3] = 0xe0;
		nv->node_name[4] = 0x8b;
		nv->node_name[5] = 0x1c;
		nv->node_name[6] = 0x55;
		nv->node_name[7] = 0x86;
		nv->login_retry_count = cpu_to_le16(8);
		nv->interrupt_delay_timer = cpu_to_le16(0);
		nv->login_timeout = cpu_to_le16(0);
		nv->firmware_options_1 =
		    cpu_to_le32(BIT_14|BIT_13|BIT_2|BIT_1);
		nv->firmware_options_2 = cpu_to_le32(2 << 4);
		nv->firmware_options_2 |= cpu_to_le32(BIT_12);
		nv->firmware_options_3 = cpu_to_le32(2 << 13);
		nv->host_p = cpu_to_le32(BIT_11|BIT_10);
		nv->efi_parameters = cpu_to_le32(0);
		nv->reset_delay = 5;
		nv->max_luns_per_target = cpu_to_le16(128);
		nv->port_down_retry_count = cpu_to_le16(30);
		nv->link_down_timeout = cpu_to_le16(180);
		nv->enode_mac[0] = 0x00;
		nv->enode_mac[1] = 0xC0;
		nv->enode_mac[2] = 0xDD;
		nv->enode_mac[3] = 0x04;
		nv->enode_mac[4] = 0x05;
		nv->enode_mac[5] = 0x06 + ha->port_no + 1;

		rval = 1;
	}

	if (IS_T10_PI_CAPABLE(ha))
		nv->frame_payload_size &= ~7;

	qlt_81xx_config_nvram_stage1(vha, nv);

	/* Reset Initialization control block */
	memset(icb, 0, ha->init_cb_size);

	/* Copy 1st segment. */
	dptr1 = (uint8_t *)icb;
	dptr2 = (uint8_t *)&nv->version;
	cnt = (uint8_t *)&icb->response_q_inpointer - (uint8_t *)&icb->version;
	while (cnt--)
		*dptr1++ = *dptr2++;

	icb->login_retry_count = nv->login_retry_count;

	/* Copy 2nd segment. */
	dptr1 = (uint8_t *)&icb->interrupt_delay_timer;
	dptr2 = (uint8_t *)&nv->interrupt_delay_timer;
	cnt = (uint8_t *)&icb->reserved_5 -
	    (uint8_t *)&icb->interrupt_delay_timer;
	while (cnt--)
		*dptr1++ = *dptr2++;

	memcpy(icb->enode_mac, nv->enode_mac, sizeof(icb->enode_mac));
	/* Some boards (with valid NVRAMs) still have NULL enode_mac!! */
	if (!memcmp(icb->enode_mac, "\0\0\0\0\0\0", sizeof(icb->enode_mac))) {
		icb->enode_mac[0] = 0x00;
		icb->enode_mac[1] = 0xC0;
		icb->enode_mac[2] = 0xDD;
		icb->enode_mac[3] = 0x04;
		icb->enode_mac[4] = 0x05;
		icb->enode_mac[5] = 0x06 + ha->port_no + 1;
	}

	/* Use extended-initialization control block. */
	memcpy(ha->ex_init_cb, &nv->ex_version, sizeof(*ha->ex_init_cb));

	/*
	 * Setup driver NVRAM options.
	 */
	qla2x00_set_model_info(vha, nv->model_name, sizeof(nv->model_name),
	    "QLE8XXX");

	qlt_81xx_config_nvram_stage2(vha, icb);

	/* Use alternate WWN? */
	if (nv->host_p & cpu_to_le32(BIT_15)) {
		memcpy(icb->node_name, nv->alternate_node_name, WWN_SIZE);
		memcpy(icb->port_name, nv->alternate_port_name, WWN_SIZE);
	}

	/* Prepare nodename */
	if ((icb->firmware_options_1 & cpu_to_le32(BIT_14)) == 0) {
		/*
		 * Firmware will apply the following mask if the nodename was
		 * not provided.
		 */
		memcpy(icb->node_name, icb->port_name, WWN_SIZE);
		icb->node_name[0] &= 0xF0;
	}

	/* Set host adapter parameters. */
	ha->flags.disable_risc_code_load = 0;
	ha->flags.enable_lip_reset = 0;
	ha->flags.enable_lip_full_login =
	    le32_to_cpu(nv->host_p) & BIT_10 ? 1: 0;
	ha->flags.enable_target_reset =
	    le32_to_cpu(nv->host_p) & BIT_11 ? 1: 0;
	ha->flags.enable_led_scheme = 0;
	ha->flags.disable_serdes = le32_to_cpu(nv->host_p) & BIT_5 ? 1: 0;

	ha->operating_mode = (le32_to_cpu(icb->firmware_options_2) &
	    (BIT_6 | BIT_5 | BIT_4)) >> 4;

	/* save HBA serial number */
	ha->serial0 = icb->port_name[5];
	ha->serial1 = icb->port_name[6];
	ha->serial2 = icb->port_name[7];
	memcpy(vha->node_name, icb->node_name, WWN_SIZE);
	memcpy(vha->port_name, icb->port_name, WWN_SIZE);

	icb->execution_throttle = cpu_to_le16(0xFFFF);

	ha->retry_count = le16_to_cpu(nv->login_retry_count);

	/* Set minimum login_timeout to 4 seconds. */
	if (le16_to_cpu(nv->login_timeout) < ql2xlogintimeout)
		nv->login_timeout = cpu_to_le16(ql2xlogintimeout);
	if (le16_to_cpu(nv->login_timeout) < 4)
		nv->login_timeout = cpu_to_le16(4);
	ha->login_timeout = le16_to_cpu(nv->login_timeout);

	/* Set minimum RATOV to 100 tenths of a second. */
	ha->r_a_tov = 100;

	ha->loop_reset_delay = nv->reset_delay;

	/* Link Down Timeout = 0:
	 *
	 *	When Port Down timer expires we will start returning
	 *	I/O's to OS with "DID_NO_CONNECT".
	 *
	 * Link Down Timeout != 0:
	 *
	 *	 The driver waits for the link to come up after link down
	 *	 before returning I/Os to OS with "DID_NO_CONNECT".
	 */
	if (le16_to_cpu(nv->link_down_timeout) == 0) {
		ha->loop_down_abort_time =
		    (LOOP_DOWN_TIME - LOOP_DOWN_TIMEOUT);
	} else {
		ha->link_down_timeout =	le16_to_cpu(nv->link_down_timeout);
		ha->loop_down_abort_time =
		    (LOOP_DOWN_TIME - ha->link_down_timeout);
	}

	/* Need enough time to try and get the port back. */
	ha->port_down_retry_count = le16_to_cpu(nv->port_down_retry_count);
	if (qlport_down_retry)
		ha->port_down_retry_count = qlport_down_retry;

	/* Set login_retry_count */
	ha->login_retry_count  = le16_to_cpu(nv->login_retry_count);
	if (ha->port_down_retry_count ==
	    le16_to_cpu(nv->port_down_retry_count) &&
	    ha->port_down_retry_count > 3)
		ha->login_retry_count = ha->port_down_retry_count;
	else if (ha->port_down_retry_count > (int)ha->login_retry_count)
		ha->login_retry_count = ha->port_down_retry_count;
	if (ql2xloginretrycount)
		ha->login_retry_count = ql2xloginretrycount;

	/* if not running MSI-X we need handshaking on interrupts */
	if (!vha->hw->flags.msix_enabled && (IS_QLA83XX(ha) || IS_QLA27XX(ha)))
		icb->firmware_options_2 |= cpu_to_le32(BIT_22);

	/* Enable ZIO. */
	if (!vha->flags.init_done) {
		ha->zio_mode = le32_to_cpu(icb->firmware_options_2) &
		    (BIT_3 | BIT_2 | BIT_1 | BIT_0);
		ha->zio_timer = le16_to_cpu(icb->interrupt_delay_timer) ?
		    le16_to_cpu(icb->interrupt_delay_timer): 2;
	}
	icb->firmware_options_2 &= cpu_to_le32(
	    ~(BIT_3 | BIT_2 | BIT_1 | BIT_0));
	vha->flags.process_response_queue = 0;
	if (ha->zio_mode != QLA_ZIO_DISABLED) {
		ha->zio_mode = QLA_ZIO_MODE_6;

		ql_log(ql_log_info, vha, 0x0075,
		    "ZIO mode %d enabled; timer delay (%d us).\n",
		    ha->zio_mode,
		    ha->zio_timer * 100);

		icb->firmware_options_2 |= cpu_to_le32(
		    (uint32_t)ha->zio_mode);
		icb->interrupt_delay_timer = cpu_to_le16(ha->zio_timer);
		vha->flags.process_response_queue = 1;
	}

	 /* enable RIDA Format2 */
	if (qla_tgt_mode_enabled(vha) || qla_dual_mode_enabled(vha))
		icb->firmware_options_3 |= BIT_0;

	if (rval) {
		ql_log(ql_log_warn, vha, 0x0076,
		    "NVRAM configuration failed.\n");
	}
	return (rval);
}

int
qla82xx_restart_isp(scsi_qla_host_t *vha)
{
	int status, rval;
	struct qla_hw_data *ha = vha->hw;
	struct req_que *req = ha->req_q_map[0];
	struct rsp_que *rsp = ha->rsp_q_map[0];
	struct scsi_qla_host *vp;
	unsigned long flags;

	status = qla2x00_init_rings(vha);
	if (!status) {
		clear_bit(RESET_MARKER_NEEDED, &vha->dpc_flags);
		ha->flags.chip_reset_done = 1;

		status = qla2x00_fw_ready(vha);
		if (!status) {
			/* Issue a marker after FW becomes ready. */
			qla2x00_marker(vha, req, rsp, 0, 0, MK_SYNC_ALL);
			vha->flags.online = 1;
			set_bit(LOOP_RESYNC_NEEDED, &vha->dpc_flags);
		}

		/* if no cable then assume it's good */
		if ((vha->device_flags & DFLG_NO_CABLE))
			status = 0;
	}

	if (!status) {
		clear_bit(RESET_MARKER_NEEDED, &vha->dpc_flags);

		if (!atomic_read(&vha->loop_down_timer)) {
			/*
			 * Issue marker command only when we are going
			 * to start the I/O .
			 */
			vha->marker_needed = 1;
		}

		ha->isp_ops->enable_intrs(ha);

		ha->isp_abort_cnt = 0;
		clear_bit(ISP_ABORT_RETRY, &vha->dpc_flags);

		/* Update the firmware version */
		status = qla82xx_check_md_needed(vha);

		if (ha->fce) {
			ha->flags.fce_enabled = 1;
			memset(ha->fce, 0,
			    fce_calc_size(ha->fce_bufs));
			rval = qla2x00_enable_fce_trace(vha,
			    ha->fce_dma, ha->fce_bufs, ha->fce_mb,
			    &ha->fce_bufs);
			if (rval) {
				ql_log(ql_log_warn, vha, 0x8001,
				    "Unable to reinitialize FCE (%d).\n",
				    rval);
				ha->flags.fce_enabled = 0;
			}
		}

		if (ha->eft) {
			memset(ha->eft, 0, EFT_SIZE);
			rval = qla2x00_enable_eft_trace(vha,
			    ha->eft_dma, EFT_NUM_BUFFERS);
			if (rval) {
				ql_log(ql_log_warn, vha, 0x8010,
				    "Unable to reinitialize EFT (%d).\n",
				    rval);
			}
		}
	}

	if (!status) {
		ql_dbg(ql_dbg_taskm, vha, 0x8011,
		    "qla82xx_restart_isp succeeded.\n");

		spin_lock_irqsave(&ha->vport_slock, flags);
		list_for_each_entry(vp, &ha->vp_list, list) {
			if (vp->vp_idx) {
				atomic_inc(&vp->vref_count);
				spin_unlock_irqrestore(&ha->vport_slock, flags);

				qla2x00_vp_abort_isp(vp);

				spin_lock_irqsave(&ha->vport_slock, flags);
				atomic_dec(&vp->vref_count);
			}
		}
		spin_unlock_irqrestore(&ha->vport_slock, flags);

	} else {
		ql_log(ql_log_warn, vha, 0x8016,
		    "qla82xx_restart_isp **** FAILED ****.\n");
	}

	return status;
}

void
qla81xx_update_fw_options(scsi_qla_host_t *vha)
{
	struct qla_hw_data *ha = vha->hw;

	/*  Hold status IOCBs until ABTS response received. */
	if (ql2xfwholdabts)
		ha->fw_options[3] |= BIT_12;

	/* Set Retry FLOGI in case of P2P connection */
	if (ha->operating_mode == P2P) {
		ha->fw_options[2] |= BIT_3;
		ql_dbg(ql_dbg_disc, vha, 0x2103,
		    "(%s): Setting FLOGI retry BIT in fw_options[2]: 0x%x\n",
			__func__, ha->fw_options[2]);
	}

	/* Move PUREX, ABTS RX & RIDA to ATIOQ */
	if (ql2xmvasynctoatio) {
		if (qla_tgt_mode_enabled(vha) ||
		    qla_dual_mode_enabled(vha))
			ha->fw_options[2] |= BIT_11;
		else
			ha->fw_options[2] &= ~BIT_11;
	}

	if (qla_tgt_mode_enabled(vha) ||
	    qla_dual_mode_enabled(vha)) {
		/* FW auto send SCSI status during */
		ha->fw_options[1] |= BIT_8;
		ha->fw_options[10] |= (u16)SAM_STAT_BUSY << 8;

		/* FW perform Exchange validation */
		ha->fw_options[2] |= BIT_4;
	} else {
		ha->fw_options[1]  &= ~BIT_8;
		ha->fw_options[10] &= 0x00ff;

		ha->fw_options[2] &= ~BIT_4;
	}

	if (ql2xetsenable) {
		/* Enable ETS Burst. */
		memset(ha->fw_options, 0, sizeof(ha->fw_options));
		ha->fw_options[2] |= BIT_9;
	}

	ql_dbg(ql_dbg_init, vha, 0x00e9,
	    "%s, add FW options 1-3 = 0x%04x 0x%04x 0x%04x mode %x\n",
	    __func__, ha->fw_options[1], ha->fw_options[2],
	    ha->fw_options[3], vha->host->active_mode);

	qla2x00_set_fw_options(vha, ha->fw_options);
}

/*
 * qla24xx_get_fcp_prio
 *	Gets the fcp cmd priority value for the logged in port.
 *	Looks for a match of the port descriptors within
 *	each of the fcp prio config entries. If a match is found,
 *	the tag (priority) value is returned.
 *
 * Input:
 *	vha = scsi host structure pointer.
 *	fcport = port structure pointer.
 *
 * Return:
 *	non-zero (if found)
 *	-1 (if not found)
 *
 * Context:
 * 	Kernel context
 */
static int
qla24xx_get_fcp_prio(scsi_qla_host_t *vha, fc_port_t *fcport)
{
	int i, entries;
	uint8_t pid_match, wwn_match;
	int priority;
	uint32_t pid1, pid2;
	uint64_t wwn1, wwn2;
	struct qla_fcp_prio_entry *pri_entry;
	struct qla_hw_data *ha = vha->hw;

	if (!ha->fcp_prio_cfg || !ha->flags.fcp_prio_enabled)
		return -1;

	priority = -1;
	entries = ha->fcp_prio_cfg->num_entries;
	pri_entry = &ha->fcp_prio_cfg->entry[0];

	for (i = 0; i < entries; i++) {
		pid_match = wwn_match = 0;

		if (!(pri_entry->flags & FCP_PRIO_ENTRY_VALID)) {
			pri_entry++;
			continue;
		}

		/* check source pid for a match */
		if (pri_entry->flags & FCP_PRIO_ENTRY_SPID_VALID) {
			pid1 = pri_entry->src_pid & INVALID_PORT_ID;
			pid2 = vha->d_id.b24 & INVALID_PORT_ID;
			if (pid1 == INVALID_PORT_ID)
				pid_match++;
			else if (pid1 == pid2)
				pid_match++;
		}

		/* check destination pid for a match */
		if (pri_entry->flags & FCP_PRIO_ENTRY_DPID_VALID) {
			pid1 = pri_entry->dst_pid & INVALID_PORT_ID;
			pid2 = fcport->d_id.b24 & INVALID_PORT_ID;
			if (pid1 == INVALID_PORT_ID)
				pid_match++;
			else if (pid1 == pid2)
				pid_match++;
		}

		/* check source WWN for a match */
		if (pri_entry->flags & FCP_PRIO_ENTRY_SWWN_VALID) {
			wwn1 = wwn_to_u64(vha->port_name);
			wwn2 = wwn_to_u64(pri_entry->src_wwpn);
			if (wwn2 == (uint64_t)-1)
				wwn_match++;
			else if (wwn1 == wwn2)
				wwn_match++;
		}

		/* check destination WWN for a match */
		if (pri_entry->flags & FCP_PRIO_ENTRY_DWWN_VALID) {
			wwn1 = wwn_to_u64(fcport->port_name);
			wwn2 = wwn_to_u64(pri_entry->dst_wwpn);
			if (wwn2 == (uint64_t)-1)
				wwn_match++;
			else if (wwn1 == wwn2)
				wwn_match++;
		}

		if (pid_match == 2 || wwn_match == 2) {
			/* Found a matching entry */
			if (pri_entry->flags & FCP_PRIO_ENTRY_TAG_VALID)
				priority = pri_entry->tag;
			break;
		}

		pri_entry++;
	}

	return priority;
}

/*
 * qla24xx_update_fcport_fcp_prio
 *	Activates fcp priority for the logged in fc port
 *
 * Input:
 *	vha = scsi host structure pointer.
 *	fcp = port structure pointer.
 *
 * Return:
 *	QLA_SUCCESS or QLA_FUNCTION_FAILED
 *
 * Context:
 *	Kernel context.
 */
int
qla24xx_update_fcport_fcp_prio(scsi_qla_host_t *vha, fc_port_t *fcport)
{
	int ret;
	int priority;
	uint16_t mb[5];

	if (fcport->port_type != FCT_TARGET ||
	    fcport->loop_id == FC_NO_LOOP_ID)
		return QLA_FUNCTION_FAILED;

	priority = qla24xx_get_fcp_prio(vha, fcport);
	if (priority < 0)
		return QLA_FUNCTION_FAILED;

	if (IS_P3P_TYPE(vha->hw)) {
		fcport->fcp_prio = priority & 0xf;
		return QLA_SUCCESS;
	}

	ret = qla24xx_set_fcp_prio(vha, fcport->loop_id, priority, mb);
	if (ret == QLA_SUCCESS) {
		if (fcport->fcp_prio != priority)
			ql_dbg(ql_dbg_user, vha, 0x709e,
			    "Updated FCP_CMND priority - value=%d loop_id=%d "
			    "port_id=%02x%02x%02x.\n", priority,
			    fcport->loop_id, fcport->d_id.b.domain,
			    fcport->d_id.b.area, fcport->d_id.b.al_pa);
		fcport->fcp_prio = priority & 0xf;
	} else
		ql_dbg(ql_dbg_user, vha, 0x704f,
		    "Unable to update FCP_CMND priority - ret=0x%x for "
		    "loop_id=%d port_id=%02x%02x%02x.\n", ret, fcport->loop_id,
		    fcport->d_id.b.domain, fcport->d_id.b.area,
		    fcport->d_id.b.al_pa);
	return  ret;
}

/*
 * qla24xx_update_all_fcp_prio
 *	Activates fcp priority for all the logged in ports
 *
 * Input:
 *	ha = adapter block pointer.
 *
 * Return:
 *	QLA_SUCCESS or QLA_FUNCTION_FAILED
 *
 * Context:
 *	Kernel context.
 */
int
qla24xx_update_all_fcp_prio(scsi_qla_host_t *vha)
{
	int ret;
	fc_port_t *fcport;

	ret = QLA_FUNCTION_FAILED;
	/* We need to set priority for all logged in ports */
	list_for_each_entry(fcport, &vha->vp_fcports, list)
		ret = qla24xx_update_fcport_fcp_prio(vha, fcport);

	return ret;
}

struct qla_qpair *qla2xxx_create_qpair(struct scsi_qla_host *vha, int qos, int vp_idx)
{
	int rsp_id = 0;
	int  req_id = 0;
	int i;
	struct qla_hw_data *ha = vha->hw;
	uint16_t qpair_id = 0;
	struct qla_qpair *qpair = NULL;
	struct qla_msix_entry *msix;

	if (!(ha->fw_attributes & BIT_6) || !ha->flags.msix_enabled) {
		ql_log(ql_log_warn, vha, 0x00181,
		    "FW/Driver is not multi-queue capable.\n");
		return NULL;
	}

	if (ql2xmqsupport) {
		qpair = kzalloc(sizeof(struct qla_qpair), GFP_KERNEL);
		if (qpair == NULL) {
			ql_log(ql_log_warn, vha, 0x0182,
			    "Failed to allocate memory for queue pair.\n");
			return NULL;
		}
		memset(qpair, 0, sizeof(struct qla_qpair));

		qpair->hw = vha->hw;
		qpair->vha = vha;

		/* Assign available que pair id */
		mutex_lock(&ha->mq_lock);
		qpair_id = find_first_zero_bit(ha->qpair_qid_map, ha->max_qpairs);
		if (ha->num_qpairs >= ha->max_qpairs) {
			mutex_unlock(&ha->mq_lock);
			ql_log(ql_log_warn, vha, 0x0183,
			    "No resources to create additional q pair.\n");
			goto fail_qid_map;
		}
		ha->num_qpairs++;
		set_bit(qpair_id, ha->qpair_qid_map);
		ha->queue_pair_map[qpair_id] = qpair;
		qpair->id = qpair_id;
		qpair->vp_idx = vp_idx;

		for (i = 0; i < ha->msix_count; i++) {
			msix = &ha->msix_entries[i];
			if (msix->in_use)
				continue;
			qpair->msix = msix;
			ql_dbg(ql_dbg_multiq, vha, 0xc00f,
			    "Vector %x selected for qpair\n", msix->vector);
			break;
		}
		if (!qpair->msix) {
			ql_log(ql_log_warn, vha, 0x0184,
			    "Out of MSI-X vectors!.\n");
			goto fail_msix;
		}

		qpair->msix->in_use = 1;
		list_add_tail(&qpair->qp_list_elem, &vha->qp_list);

		mutex_unlock(&ha->mq_lock);

		/* Create response queue first */
		rsp_id = qla25xx_create_rsp_que(ha, 0, 0, 0, qpair);
		if (!rsp_id) {
			ql_log(ql_log_warn, vha, 0x0185,
			    "Failed to create response queue.\n");
			goto fail_rsp;
		}

		qpair->rsp = ha->rsp_q_map[rsp_id];

		/* Create request queue */
		req_id = qla25xx_create_req_que(ha, 0, vp_idx, 0, rsp_id, qos);
		if (!req_id) {
			ql_log(ql_log_warn, vha, 0x0186,
			    "Failed to create request queue.\n");
			goto fail_req;
		}

		qpair->req = ha->req_q_map[req_id];
		qpair->rsp->req = qpair->req;

		if (IS_T10_PI_CAPABLE(ha) && ql2xenabledif) {
			if (ha->fw_attributes & BIT_4)
				qpair->difdix_supported = 1;
		}

		qpair->srb_mempool = mempool_create_slab_pool(SRB_MIN_REQ, srb_cachep);
		if (!qpair->srb_mempool) {
			ql_log(ql_log_warn, vha, 0xd036,
			    "Failed to create srb mempool for qpair %d\n",
			    qpair->id);
			goto fail_mempool;
		}

		/* Mark as online */
		qpair->online = 1;

		if (!vha->flags.qpairs_available)
			vha->flags.qpairs_available = 1;

		ql_dbg(ql_dbg_multiq, vha, 0xc00d,
		    "Request/Response queue pair created, id %d\n",
		    qpair->id);
		ql_dbg(ql_dbg_init, vha, 0x0187,
		    "Request/Response queue pair created, id %d\n",
		    qpair->id);
	}
	return qpair;

fail_mempool:
fail_req:
	qla25xx_delete_rsp_que(vha, qpair->rsp);
fail_rsp:
	mutex_lock(&ha->mq_lock);
	qpair->msix->in_use = 0;
	list_del(&qpair->qp_list_elem);
	if (list_empty(&vha->qp_list))
		vha->flags.qpairs_available = 0;
fail_msix:
	ha->queue_pair_map[qpair_id] = NULL;
	clear_bit(qpair_id, ha->qpair_qid_map);
	ha->num_qpairs--;
	mutex_unlock(&ha->mq_lock);
fail_qid_map:
	kfree(qpair);
	return NULL;
}

int qla2xxx_delete_qpair(struct scsi_qla_host *vha, struct qla_qpair *qpair)
{
	int ret;
	struct qla_hw_data *ha = qpair->hw;

	qpair->delete_in_progress = 1;
	while (atomic_read(&qpair->ref_count))
		msleep(500);

	ret = qla25xx_delete_req_que(vha, qpair->req);
	if (ret != QLA_SUCCESS)
		goto fail;
	ret = qla25xx_delete_rsp_que(vha, qpair->rsp);
	if (ret != QLA_SUCCESS)
		goto fail;

	mutex_lock(&ha->mq_lock);
	ha->queue_pair_map[qpair->id] = NULL;
	clear_bit(qpair->id, ha->qpair_qid_map);
	ha->num_qpairs--;
	list_del(&qpair->qp_list_elem);
	if (list_empty(&vha->qp_list))
		vha->flags.qpairs_available = 0;
	mempool_destroy(qpair->srb_mempool);
	kfree(qpair);
	mutex_unlock(&ha->mq_lock);

	return QLA_SUCCESS;
fail:
	return ret;
}<|MERGE_RESOLUTION|>--- conflicted
+++ resolved
@@ -6404,11 +6404,7 @@
 	    "-> template size %x bytes\n", dlen);
 	if (dlen > risc_size * sizeof(*dcode)) {
 		ql_log(ql_log_warn, vha, 0x0167,
-<<<<<<< HEAD
-		    "Failed fwdump template exceeds array by %lx bytes\n",
-=======
 		    "Failed fwdump template exceeds array by %zx bytes\n",
->>>>>>> 1080f7ec
 		    (size_t)(dlen - risc_size * sizeof(*dcode)));
 		goto default_template;
 	}
@@ -6710,11 +6706,7 @@
 	    "-> template size %x bytes\n", dlen);
 	if (dlen > risc_size * sizeof(*fwcode)) {
 		ql_log(ql_log_warn, vha, 0x0177,
-<<<<<<< HEAD
-		    "Failed fwdump template exceeds array by %lx bytes\n",
-=======
 		    "Failed fwdump template exceeds array by %zx bytes\n",
->>>>>>> 1080f7ec
 		    (size_t)(dlen - risc_size * sizeof(*fwcode)));
 		goto default_template;
 	}
