/*
 *  qla_target.c SCSI LLD infrastructure for QLogic 22xx/23xx/24xx/25xx
 *
 *  based on qla2x00t.c code:
 *
 *  Copyright (C) 2004 - 2010 Vladislav Bolkhovitin <vst@vlnb.net>
 *  Copyright (C) 2004 - 2005 Leonid Stoljar
 *  Copyright (C) 2006 Nathaniel Clark <nate@misrule.us>
 *  Copyright (C) 2006 - 2010 ID7 Ltd.
 *
 *  Forward port and refactoring to modern qla2xxx and target/configfs
 *
 *  Copyright (C) 2010-2013 Nicholas A. Bellinger <nab@kernel.org>
 *
 *  This program is free software; you can redistribute it and/or
 *  modify it under the terms of the GNU General Public License
 *  as published by the Free Software Foundation, version 2
 *  of the License.
 *
 *  This program is distributed in the hope that it will be useful,
 *  but WITHOUT ANY WARRANTY; without even the implied warranty of
 *  MERCHANTABILITY or FITNESS FOR A PARTICULAR PURPOSE. See the
 *  GNU General Public License for more details.
 */

#include <linux/module.h>
#include <linux/init.h>
#include <linux/types.h>
#include <linux/blkdev.h>
#include <linux/interrupt.h>
#include <linux/pci.h>
#include <linux/delay.h>
#include <linux/list.h>
#include <linux/workqueue.h>
#include <asm/unaligned.h>
#include <scsi/scsi.h>
#include <scsi/scsi_host.h>
#include <scsi/scsi_tcq.h>
#include <target/target_core_base.h>
#include <target/target_core_fabric.h>

#include "qla_def.h"
#include "qla_target.h"

static int ql2xtgt_tape_enable;
module_param(ql2xtgt_tape_enable, int, S_IRUGO|S_IWUSR);
MODULE_PARM_DESC(ql2xtgt_tape_enable,
		"Enables Sequence level error recovery (aka FC Tape). Default is 0 - no SLER. 1 - Enable SLER.");

static char *qlini_mode = QLA2XXX_INI_MODE_STR_ENABLED;
module_param(qlini_mode, charp, S_IRUGO);
MODULE_PARM_DESC(qlini_mode,
	"Determines when initiator mode will be enabled. Possible values: "
	"\"exclusive\" - initiator mode will be enabled on load, "
	"disabled on enabling target mode and then on disabling target mode "
	"enabled back; "
	"\"disabled\" - initiator mode will never be enabled; "
	"\"dual\" - Initiator Modes will be enabled. Target Mode can be activated "
	"when ready "
	"\"enabled\" (default) - initiator mode will always stay enabled.");

static int ql_dm_tgt_ex_pct = 0;
module_param(ql_dm_tgt_ex_pct, int, S_IRUGO|S_IWUSR);
MODULE_PARM_DESC(ql_dm_tgt_ex_pct,
	"For Dual Mode (qlini_mode=dual), this parameter determines "
	"the percentage of exchanges/cmds FW will allocate resources "
	"for Target mode.");

int ql2xuctrlirq = 1;
module_param(ql2xuctrlirq, int, 0644);
MODULE_PARM_DESC(ql2xuctrlirq,
    "User to control IRQ placement via smp_affinity."
    "Valid with qlini_mode=disabled."
    "1(default): enable");

int ql2x_ini_mode = QLA2XXX_INI_MODE_EXCLUSIVE;

static int temp_sam_status = SAM_STAT_BUSY;

/*
 * From scsi/fc/fc_fcp.h
 */
enum fcp_resp_rsp_codes {
	FCP_TMF_CMPL = 0,
	FCP_DATA_LEN_INVALID = 1,
	FCP_CMND_FIELDS_INVALID = 2,
	FCP_DATA_PARAM_MISMATCH = 3,
	FCP_TMF_REJECTED = 4,
	FCP_TMF_FAILED = 5,
	FCP_TMF_INVALID_LUN = 9,
};

/*
 * fc_pri_ta from scsi/fc/fc_fcp.h
 */
#define FCP_PTA_SIMPLE      0   /* simple task attribute */
#define FCP_PTA_HEADQ       1   /* head of queue task attribute */
#define FCP_PTA_ORDERED     2   /* ordered task attribute */
#define FCP_PTA_ACA         4   /* auto. contingent allegiance */
#define FCP_PTA_MASK        7   /* mask for task attribute field */
#define FCP_PRI_SHIFT       3   /* priority field starts in bit 3 */
#define FCP_PRI_RESVD_MASK  0x80        /* reserved bits in priority field */

/*
 * This driver calls qla2x00_alloc_iocbs() and qla2x00_issue_marker(), which
 * must be called under HW lock and could unlock/lock it inside.
 * It isn't an issue, since in the current implementation on the time when
 * those functions are called:
 *
 *   - Either context is IRQ and only IRQ handler can modify HW data,
 *     including rings related fields,
 *
 *   - Or access to target mode variables from struct qla_tgt doesn't
 *     cross those functions boundaries, except tgt_stop, which
 *     additionally protected by irq_cmd_count.
 */
/* Predefs for callbacks handed to qla2xxx LLD */
static void qlt_24xx_atio_pkt(struct scsi_qla_host *ha,
	struct atio_from_isp *pkt, uint8_t);
static void qlt_response_pkt(struct scsi_qla_host *ha, struct rsp_que *rsp,
	response_t *pkt);
static int qlt_issue_task_mgmt(struct fc_port *sess, u64 lun,
	int fn, void *iocb, int flags);
static void qlt_send_term_exchange(struct qla_qpair *, struct qla_tgt_cmd
	*cmd, struct atio_from_isp *atio, int ha_locked, int ul_abort);
static void qlt_alloc_qfull_cmd(struct scsi_qla_host *vha,
	struct atio_from_isp *atio, uint16_t status, int qfull);
static void qlt_disable_vha(struct scsi_qla_host *vha);
static void qlt_clear_tgt_db(struct qla_tgt *tgt);
static void qlt_send_notify_ack(struct qla_qpair *qpair,
	struct imm_ntfy_from_isp *ntfy,
	uint32_t add_flags, uint16_t resp_code, int resp_code_valid,
	uint16_t srr_flags, uint16_t srr_reject_code, uint8_t srr_explan);
static void qlt_send_term_imm_notif(struct scsi_qla_host *vha,
	struct imm_ntfy_from_isp *imm, int ha_locked);
static struct fc_port *qlt_create_sess(struct scsi_qla_host *vha,
	fc_port_t *fcport, bool local);
void qlt_unreg_sess(struct fc_port *sess);
static void qlt_24xx_handle_abts(struct scsi_qla_host *,
	struct abts_recv_from_24xx *);
static void qlt_send_busy(struct qla_qpair *, struct atio_from_isp *,
    uint16_t);

/*
 * Global Variables
 */
static struct kmem_cache *qla_tgt_mgmt_cmd_cachep;
struct kmem_cache *qla_tgt_plogi_cachep;
static mempool_t *qla_tgt_mgmt_cmd_mempool;
static struct workqueue_struct *qla_tgt_wq;
static DEFINE_MUTEX(qla_tgt_mutex);
static LIST_HEAD(qla_tgt_glist);

static const char *prot_op_str(u32 prot_op)
{
	switch (prot_op) {
	case TARGET_PROT_NORMAL:	return "NORMAL";
	case TARGET_PROT_DIN_INSERT:	return "DIN_INSERT";
	case TARGET_PROT_DOUT_INSERT:	return "DOUT_INSERT";
	case TARGET_PROT_DIN_STRIP:	return "DIN_STRIP";
	case TARGET_PROT_DOUT_STRIP:	return "DOUT_STRIP";
	case TARGET_PROT_DIN_PASS:	return "DIN_PASS";
	case TARGET_PROT_DOUT_PASS:	return "DOUT_PASS";
	default:			return "UNKNOWN";
	}
}

/* This API intentionally takes dest as a parameter, rather than returning
 * int value to avoid caller forgetting to issue wmb() after the store */
void qlt_do_generation_tick(struct scsi_qla_host *vha, int *dest)
{
	scsi_qla_host_t *base_vha = pci_get_drvdata(vha->hw->pdev);
	*dest = atomic_inc_return(&base_vha->generation_tick);
	/* memory barrier */
	wmb();
}

/* Might release hw lock, then reaquire!! */
static inline int qlt_issue_marker(struct scsi_qla_host *vha, int vha_locked)
{
	/* Send marker if required */
	if (unlikely(vha->marker_needed != 0)) {
		int rc = qla2x00_issue_marker(vha, vha_locked);
		if (rc != QLA_SUCCESS) {
			ql_dbg(ql_dbg_tgt, vha, 0xe03d,
			    "qla_target(%d): issue_marker() failed\n",
			    vha->vp_idx);
		}
		return rc;
	}
	return QLA_SUCCESS;
}

static inline
struct scsi_qla_host *qlt_find_host_by_d_id(struct scsi_qla_host *vha,
	uint8_t *d_id)
{
	struct scsi_qla_host *host;
	uint32_t key = 0;

	if ((vha->d_id.b.area == d_id[1]) && (vha->d_id.b.domain == d_id[0]) &&
	    (vha->d_id.b.al_pa == d_id[2]))
		return vha;

	key  = (uint32_t)d_id[0] << 16;
	key |= (uint32_t)d_id[1] <<  8;
	key |= (uint32_t)d_id[2];

	host = btree_lookup32(&vha->hw->tgt.host_map, key);
	if (!host)
		ql_dbg(ql_dbg_tgt_mgt, vha, 0xf005,
		    "Unable to find host %06x\n", key);

	return host;
}

static inline
struct scsi_qla_host *qlt_find_host_by_vp_idx(struct scsi_qla_host *vha,
	uint16_t vp_idx)
{
	struct qla_hw_data *ha = vha->hw;

	if (vha->vp_idx == vp_idx)
		return vha;

	BUG_ON(ha->tgt.tgt_vp_map == NULL);
	if (likely(test_bit(vp_idx, ha->vp_idx_map)))
		return ha->tgt.tgt_vp_map[vp_idx].vha;

	return NULL;
}

static inline void qlt_incr_num_pend_cmds(struct scsi_qla_host *vha)
{
	unsigned long flags;

	spin_lock_irqsave(&vha->hw->tgt.q_full_lock, flags);

	vha->hw->tgt.num_pend_cmds++;
	if (vha->hw->tgt.num_pend_cmds > vha->qla_stats.stat_max_pend_cmds)
		vha->qla_stats.stat_max_pend_cmds =
			vha->hw->tgt.num_pend_cmds;
	spin_unlock_irqrestore(&vha->hw->tgt.q_full_lock, flags);
}
static inline void qlt_decr_num_pend_cmds(struct scsi_qla_host *vha)
{
	unsigned long flags;

	spin_lock_irqsave(&vha->hw->tgt.q_full_lock, flags);
	vha->hw->tgt.num_pend_cmds--;
	spin_unlock_irqrestore(&vha->hw->tgt.q_full_lock, flags);
}


static void qlt_queue_unknown_atio(scsi_qla_host_t *vha,
	struct atio_from_isp *atio, uint8_t ha_locked)
{
	struct qla_tgt_sess_op *u;
	struct qla_tgt *tgt = vha->vha_tgt.qla_tgt;
	unsigned long flags;

	if (tgt->tgt_stop) {
		ql_dbg(ql_dbg_async, vha, 0x502c,
		    "qla_target(%d): dropping unknown ATIO_TYPE7, because tgt is being stopped",
		    vha->vp_idx);
		goto out_term;
	}

	u = kzalloc(sizeof(*u), GFP_ATOMIC);
	if (u == NULL)
		goto out_term;

	u->vha = vha;
	memcpy(&u->atio, atio, sizeof(*atio));
	INIT_LIST_HEAD(&u->cmd_list);

	spin_lock_irqsave(&vha->cmd_list_lock, flags);
	list_add_tail(&u->cmd_list, &vha->unknown_atio_list);
	spin_unlock_irqrestore(&vha->cmd_list_lock, flags);

	schedule_delayed_work(&vha->unknown_atio_work, 1);

out:
	return;

out_term:
	qlt_send_term_exchange(vha->hw->base_qpair, NULL, atio, ha_locked, 0);
	goto out;
}

static void qlt_try_to_dequeue_unknown_atios(struct scsi_qla_host *vha,
	uint8_t ha_locked)
{
	struct qla_tgt_sess_op *u, *t;
	scsi_qla_host_t *host;
	struct qla_tgt *tgt = vha->vha_tgt.qla_tgt;
	unsigned long flags;
	uint8_t queued = 0;

	list_for_each_entry_safe(u, t, &vha->unknown_atio_list, cmd_list) {
		if (u->aborted) {
			ql_dbg(ql_dbg_async, vha, 0x502e,
			    "Freeing unknown %s %p, because of Abort\n",
			    "ATIO_TYPE7", u);
			qlt_send_term_exchange(vha->hw->base_qpair, NULL,
			    &u->atio, ha_locked, 0);
			goto abort;
		}

		host = qlt_find_host_by_d_id(vha, u->atio.u.isp24.fcp_hdr.d_id);
		if (host != NULL) {
			ql_dbg(ql_dbg_async, vha, 0x502f,
			    "Requeuing unknown ATIO_TYPE7 %p\n", u);
			qlt_24xx_atio_pkt(host, &u->atio, ha_locked);
		} else if (tgt->tgt_stop) {
			ql_dbg(ql_dbg_async, vha, 0x503a,
			    "Freeing unknown %s %p, because tgt is being stopped\n",
			    "ATIO_TYPE7", u);
			qlt_send_term_exchange(vha->hw->base_qpair, NULL,
			    &u->atio, ha_locked, 0);
		} else {
			ql_dbg(ql_dbg_async, vha, 0x503d,
			    "Reschedule u %p, vha %p, host %p\n", u, vha, host);
			if (!queued) {
				queued = 1;
				schedule_delayed_work(&vha->unknown_atio_work,
				    1);
			}
			continue;
		}

abort:
		spin_lock_irqsave(&vha->cmd_list_lock, flags);
		list_del(&u->cmd_list);
		spin_unlock_irqrestore(&vha->cmd_list_lock, flags);
		kfree(u);
	}
}

void qlt_unknown_atio_work_fn(struct work_struct *work)
{
	struct scsi_qla_host *vha = container_of(to_delayed_work(work),
	    struct scsi_qla_host, unknown_atio_work);

	qlt_try_to_dequeue_unknown_atios(vha, 0);
}

static bool qlt_24xx_atio_pkt_all_vps(struct scsi_qla_host *vha,
	struct atio_from_isp *atio, uint8_t ha_locked)
{
	ql_dbg(ql_dbg_tgt, vha, 0xe072,
		"%s: qla_target(%d): type %x ox_id %04x\n",
		__func__, vha->vp_idx, atio->u.raw.entry_type,
		be16_to_cpu(atio->u.isp24.fcp_hdr.ox_id));

	switch (atio->u.raw.entry_type) {
	case ATIO_TYPE7:
	{
		struct scsi_qla_host *host = qlt_find_host_by_d_id(vha,
		    atio->u.isp24.fcp_hdr.d_id);
		if (unlikely(NULL == host)) {
			ql_dbg(ql_dbg_tgt, vha, 0xe03e,
			    "qla_target(%d): Received ATIO_TYPE7 "
			    "with unknown d_id %x:%x:%x\n", vha->vp_idx,
			    atio->u.isp24.fcp_hdr.d_id[0],
			    atio->u.isp24.fcp_hdr.d_id[1],
			    atio->u.isp24.fcp_hdr.d_id[2]);


			qlt_queue_unknown_atio(vha, atio, ha_locked);
			break;
		}
		if (unlikely(!list_empty(&vha->unknown_atio_list)))
			qlt_try_to_dequeue_unknown_atios(vha, ha_locked);

		qlt_24xx_atio_pkt(host, atio, ha_locked);
		break;
	}

	case IMMED_NOTIFY_TYPE:
	{
		struct scsi_qla_host *host = vha;
		struct imm_ntfy_from_isp *entry =
		    (struct imm_ntfy_from_isp *)atio;

		qlt_issue_marker(vha, ha_locked);

		if ((entry->u.isp24.vp_index != 0xFF) &&
		    (entry->u.isp24.nport_handle != 0xFFFF)) {
			host = qlt_find_host_by_vp_idx(vha,
			    entry->u.isp24.vp_index);
			if (unlikely(!host)) {
				ql_dbg(ql_dbg_tgt, vha, 0xe03f,
				    "qla_target(%d): Received "
				    "ATIO (IMMED_NOTIFY_TYPE) "
				    "with unknown vp_index %d\n",
				    vha->vp_idx, entry->u.isp24.vp_index);
				break;
			}
		}
		qlt_24xx_atio_pkt(host, atio, ha_locked);
		break;
	}

	case VP_RPT_ID_IOCB_TYPE:
		qla24xx_report_id_acquisition(vha,
			(struct vp_rpt_id_entry_24xx *)atio);
		break;

	case ABTS_RECV_24XX:
	{
		struct abts_recv_from_24xx *entry =
			(struct abts_recv_from_24xx *)atio;
		struct scsi_qla_host *host = qlt_find_host_by_vp_idx(vha,
			entry->vp_index);
		unsigned long flags;

		if (unlikely(!host)) {
			ql_dbg(ql_dbg_tgt, vha, 0xe00a,
			    "qla_target(%d): Response pkt (ABTS_RECV_24XX) "
			    "received, with unknown vp_index %d\n",
			    vha->vp_idx, entry->vp_index);
			break;
		}
		if (!ha_locked)
			spin_lock_irqsave(&host->hw->hardware_lock, flags);
		qlt_24xx_handle_abts(host, (struct abts_recv_from_24xx *)atio);
		if (!ha_locked)
			spin_unlock_irqrestore(&host->hw->hardware_lock, flags);
		break;
	}

	/* case PUREX_IOCB_TYPE: ql2xmvasynctoatio */

	default:
		ql_dbg(ql_dbg_tgt, vha, 0xe040,
		    "qla_target(%d): Received unknown ATIO atio "
		    "type %x\n", vha->vp_idx, atio->u.raw.entry_type);
		break;
	}

	return false;
}

void qlt_response_pkt_all_vps(struct scsi_qla_host *vha,
	struct rsp_que *rsp, response_t *pkt)
{
	switch (pkt->entry_type) {
	case CTIO_CRC2:
		ql_dbg(ql_dbg_tgt, vha, 0xe073,
			"qla_target(%d):%s: CRC2 Response pkt\n",
			vha->vp_idx, __func__);
	case CTIO_TYPE7:
	{
		struct ctio7_from_24xx *entry = (struct ctio7_from_24xx *)pkt;
		struct scsi_qla_host *host = qlt_find_host_by_vp_idx(vha,
		    entry->vp_index);
		if (unlikely(!host)) {
			ql_dbg(ql_dbg_tgt, vha, 0xe041,
			    "qla_target(%d): Response pkt (CTIO_TYPE7) "
			    "received, with unknown vp_index %d\n",
			    vha->vp_idx, entry->vp_index);
			break;
		}
		qlt_response_pkt(host, rsp, pkt);
		break;
	}

	case IMMED_NOTIFY_TYPE:
	{
		struct scsi_qla_host *host = vha;
		struct imm_ntfy_from_isp *entry =
		    (struct imm_ntfy_from_isp *)pkt;

		host = qlt_find_host_by_vp_idx(vha, entry->u.isp24.vp_index);
		if (unlikely(!host)) {
			ql_dbg(ql_dbg_tgt, vha, 0xe042,
			    "qla_target(%d): Response pkt (IMMED_NOTIFY_TYPE) "
			    "received, with unknown vp_index %d\n",
			    vha->vp_idx, entry->u.isp24.vp_index);
			break;
		}
		qlt_response_pkt(host, rsp, pkt);
		break;
	}

	case NOTIFY_ACK_TYPE:
	{
		struct scsi_qla_host *host = vha;
		struct nack_to_isp *entry = (struct nack_to_isp *)pkt;

		if (0xFF != entry->u.isp24.vp_index) {
			host = qlt_find_host_by_vp_idx(vha,
			    entry->u.isp24.vp_index);
			if (unlikely(!host)) {
				ql_dbg(ql_dbg_tgt, vha, 0xe043,
				    "qla_target(%d): Response "
				    "pkt (NOTIFY_ACK_TYPE) "
				    "received, with unknown "
				    "vp_index %d\n", vha->vp_idx,
				    entry->u.isp24.vp_index);
				break;
			}
		}
		qlt_response_pkt(host, rsp, pkt);
		break;
	}

	case ABTS_RECV_24XX:
	{
		struct abts_recv_from_24xx *entry =
		    (struct abts_recv_from_24xx *)pkt;
		struct scsi_qla_host *host = qlt_find_host_by_vp_idx(vha,
		    entry->vp_index);
		if (unlikely(!host)) {
			ql_dbg(ql_dbg_tgt, vha, 0xe044,
			    "qla_target(%d): Response pkt "
			    "(ABTS_RECV_24XX) received, with unknown "
			    "vp_index %d\n", vha->vp_idx, entry->vp_index);
			break;
		}
		qlt_response_pkt(host, rsp, pkt);
		break;
	}

	case ABTS_RESP_24XX:
	{
		struct abts_resp_to_24xx *entry =
		    (struct abts_resp_to_24xx *)pkt;
		struct scsi_qla_host *host = qlt_find_host_by_vp_idx(vha,
		    entry->vp_index);
		if (unlikely(!host)) {
			ql_dbg(ql_dbg_tgt, vha, 0xe045,
			    "qla_target(%d): Response pkt "
			    "(ABTS_RECV_24XX) received, with unknown "
			    "vp_index %d\n", vha->vp_idx, entry->vp_index);
			break;
		}
		qlt_response_pkt(host, rsp, pkt);
		break;
	}

	default:
		qlt_response_pkt(vha, rsp, pkt);
		break;
	}

}

/*
 * All qlt_plogi_ack_t operations are protected by hardware_lock
 */
static int qla24xx_post_nack_work(struct scsi_qla_host *vha, fc_port_t *fcport,
	struct imm_ntfy_from_isp *ntfy, int type)
{
	struct qla_work_evt *e;
	e = qla2x00_alloc_work(vha, QLA_EVT_NACK);
	if (!e)
		return QLA_FUNCTION_FAILED;

	e->u.nack.fcport = fcport;
	e->u.nack.type = type;
	memcpy(e->u.nack.iocb, ntfy, sizeof(struct imm_ntfy_from_isp));
	return qla2x00_post_work(vha, e);
}

static
void qla2x00_async_nack_sp_done(void *s, int res)
{
	struct srb *sp = (struct srb *)s;
	struct scsi_qla_host *vha = sp->vha;
	unsigned long flags;

	ql_dbg(ql_dbg_disc, vha, 0x20f2,
	    "Async done-%s res %x %8phC  type %d\n",
	    sp->name, res, sp->fcport->port_name, sp->type);

	spin_lock_irqsave(&vha->hw->tgt.sess_lock, flags);
	sp->fcport->flags &= ~FCF_ASYNC_SENT;
	sp->fcport->chip_reset = vha->hw->base_qpair->chip_reset;

	switch (sp->type) {
	case SRB_NACK_PLOGI:
		sp->fcport->login_gen++;
		sp->fcport->fw_login_state = DSC_LS_PLOGI_COMP;
		sp->fcport->logout_on_delete = 1;
		sp->fcport->plogi_nack_done_deadline = jiffies + HZ;
		sp->fcport->send_els_logo = 0;
		break;

	case SRB_NACK_PRLI:
		sp->fcport->fw_login_state = DSC_LS_PRLI_COMP;
		sp->fcport->deleted = 0;
		sp->fcport->send_els_logo = 0;

		if (!sp->fcport->login_succ &&
		    !IS_SW_RESV_ADDR(sp->fcport->d_id)) {
			sp->fcport->login_succ = 1;

			vha->fcport_count++;

			if (!IS_IIDMA_CAPABLE(vha->hw) ||
			    !vha->hw->flags.gpsc_supported) {
				ql_dbg(ql_dbg_disc, vha, 0x20f3,
				    "%s %d %8phC post upd_fcport fcp_cnt %d\n",
				    __func__, __LINE__,
				    sp->fcport->port_name,
				    vha->fcport_count);

				qla24xx_post_upd_fcport_work(vha, sp->fcport);
			} else {
				ql_dbg(ql_dbg_disc, vha, 0x20f5,
				    "%s %d %8phC post gpsc fcp_cnt %d\n",
				    __func__, __LINE__,
				    sp->fcport->port_name,
				    vha->fcport_count);

				qla24xx_post_gpsc_work(vha, sp->fcport);
			}
		}
		break;

	case SRB_NACK_LOGO:
		sp->fcport->login_gen++;
		sp->fcport->fw_login_state = DSC_LS_PORT_UNAVAIL;
		qlt_logo_completion_handler(sp->fcport, MBS_COMMAND_COMPLETE);
		break;
	}
	spin_unlock_irqrestore(&vha->hw->tgt.sess_lock, flags);

	sp->free(sp);
}

int qla24xx_async_notify_ack(scsi_qla_host_t *vha, fc_port_t *fcport,
	struct imm_ntfy_from_isp *ntfy, int type)
{
	int rval = QLA_FUNCTION_FAILED;
	srb_t *sp;
	char *c = NULL;

	fcport->flags |= FCF_ASYNC_SENT;
	switch (type) {
	case SRB_NACK_PLOGI:
		fcport->fw_login_state = DSC_LS_PLOGI_PEND;
		c = "PLOGI";
		break;
	case SRB_NACK_PRLI:
		fcport->fw_login_state = DSC_LS_PRLI_PEND;
		fcport->deleted = 0;
		c = "PRLI";
		break;
	case SRB_NACK_LOGO:
		fcport->fw_login_state = DSC_LS_LOGO_PEND;
		c = "LOGO";
		break;
	}

	sp = qla2x00_get_sp(vha, fcport, GFP_ATOMIC);
	if (!sp)
		goto done;

	sp->type = type;
	sp->name = "nack";

	qla2x00_init_timer(sp, qla2x00_get_async_timeout(vha)+2);

	sp->u.iocb_cmd.u.nack.ntfy = ntfy;

	sp->done = qla2x00_async_nack_sp_done;

	rval = qla2x00_start_sp(sp);
	if (rval != QLA_SUCCESS)
		goto done_free_sp;

	ql_dbg(ql_dbg_disc, vha, 0x20f4,
	    "Async-%s %8phC hndl %x %s\n",
	    sp->name, fcport->port_name, sp->handle, c);

	return rval;

done_free_sp:
	sp->free(sp);
done:
	fcport->flags &= ~FCF_ASYNC_SENT;
	return rval;
}

void qla24xx_do_nack_work(struct scsi_qla_host *vha, struct qla_work_evt *e)
{
	fc_port_t *t;
	unsigned long flags;

	switch (e->u.nack.type) {
	case SRB_NACK_PRLI:
		mutex_lock(&vha->vha_tgt.tgt_mutex);
		t = qlt_create_sess(vha, e->u.nack.fcport, 0);
		mutex_unlock(&vha->vha_tgt.tgt_mutex);
		if (t) {
			ql_log(ql_log_info, vha, 0xd034,
			    "%s create sess success %p", __func__, t);
			spin_lock_irqsave(&vha->hw->tgt.sess_lock, flags);
			/* create sess has an extra kref */
			vha->hw->tgt.tgt_ops->put_sess(e->u.nack.fcport);
			spin_unlock_irqrestore(&vha->hw->tgt.sess_lock, flags);
		}
		break;
	}
	qla24xx_async_notify_ack(vha, e->u.nack.fcport,
	    (struct imm_ntfy_from_isp*)e->u.nack.iocb, e->u.nack.type);
}

void qla24xx_delete_sess_fn(struct work_struct *work)
{
	fc_port_t *fcport = container_of(work, struct fc_port, del_work);
	struct qla_hw_data *ha = fcport->vha->hw;
	unsigned long flags;

	spin_lock_irqsave(&ha->tgt.sess_lock, flags);

	if (fcport->se_sess) {
		ha->tgt.tgt_ops->shutdown_sess(fcport);
		ha->tgt.tgt_ops->put_sess(fcport);
	} else {
		qlt_unreg_sess(fcport);
	}
	spin_unlock_irqrestore(&ha->tgt.sess_lock, flags);
}

/*
 * Called from qla2x00_reg_remote_port()
 */
void qlt_fc_port_added(struct scsi_qla_host *vha, fc_port_t *fcport)
{
	struct qla_hw_data *ha = vha->hw;
	struct qla_tgt *tgt = vha->vha_tgt.qla_tgt;
	struct fc_port *sess = fcport;
	unsigned long flags;

	if (!vha->hw->tgt.tgt_ops)
		return;

	spin_lock_irqsave(&ha->tgt.sess_lock, flags);
	if (tgt->tgt_stop) {
		spin_unlock_irqrestore(&ha->tgt.sess_lock, flags);
		return;
	}

	if (fcport->disc_state == DSC_DELETE_PEND) {
		spin_unlock_irqrestore(&ha->tgt.sess_lock, flags);
		return;
	}

	if (!sess->se_sess) {
		spin_unlock_irqrestore(&ha->tgt.sess_lock, flags);

		mutex_lock(&vha->vha_tgt.tgt_mutex);
		sess = qlt_create_sess(vha, fcport, false);
		mutex_unlock(&vha->vha_tgt.tgt_mutex);

		spin_lock_irqsave(&ha->tgt.sess_lock, flags);
	} else {
		if (fcport->fw_login_state == DSC_LS_PRLI_COMP) {
			spin_unlock_irqrestore(&ha->tgt.sess_lock, flags);
			return;
		}

		if (!kref_get_unless_zero(&sess->sess_kref)) {
			ql_dbg(ql_dbg_disc, vha, 0x2107,
			    "%s: kref_get fail sess %8phC \n",
			    __func__, sess->port_name);
			spin_unlock_irqrestore(&ha->tgt.sess_lock, flags);
			return;
		}

		ql_dbg(ql_dbg_tgt_mgt, vha, 0xf04c,
		    "qla_target(%u): %ssession for port %8phC "
		    "(loop ID %d) reappeared\n", vha->vp_idx,
		    sess->local ? "local " : "", sess->port_name, sess->loop_id);

		ql_dbg(ql_dbg_tgt_mgt, vha, 0xf007,
		    "Reappeared sess %p\n", sess);

		ha->tgt.tgt_ops->update_sess(sess, fcport->d_id,
		    fcport->loop_id,
		    (fcport->flags & FCF_CONF_COMP_SUPPORTED));
	}

	if (sess && sess->local) {
		ql_dbg(ql_dbg_tgt_mgt, vha, 0xf04d,
		    "qla_target(%u): local session for "
		    "port %8phC (loop ID %d) became global\n", vha->vp_idx,
		    fcport->port_name, sess->loop_id);
		sess->local = 0;
	}
	ha->tgt.tgt_ops->put_sess(sess);
	spin_unlock_irqrestore(&ha->tgt.sess_lock, flags);
}

/*
 * This is a zero-base ref-counting solution, since hardware_lock
 * guarantees that ref_count is not modified concurrently.
 * Upon successful return content of iocb is undefined
 */
static struct qlt_plogi_ack_t *
qlt_plogi_ack_find_add(struct scsi_qla_host *vha, port_id_t *id,
		       struct imm_ntfy_from_isp *iocb)
{
	struct qlt_plogi_ack_t *pla;

	list_for_each_entry(pla, &vha->plogi_ack_list, list) {
		if (pla->id.b24 == id->b24) {
			qlt_send_term_imm_notif(vha, &pla->iocb, 1);
			memcpy(&pla->iocb, iocb, sizeof(pla->iocb));
			return pla;
		}
	}

	pla = kmem_cache_zalloc(qla_tgt_plogi_cachep, GFP_ATOMIC);
	if (!pla) {
		ql_dbg(ql_dbg_async, vha, 0x5088,
		       "qla_target(%d): Allocation of plogi_ack failed\n",
		       vha->vp_idx);
		return NULL;
	}

	memcpy(&pla->iocb, iocb, sizeof(pla->iocb));
	pla->id = *id;
	list_add_tail(&pla->list, &vha->plogi_ack_list);

	return pla;
}

void qlt_plogi_ack_unref(struct scsi_qla_host *vha,
    struct qlt_plogi_ack_t *pla)
{
	struct imm_ntfy_from_isp *iocb = &pla->iocb;
	port_id_t port_id;
	uint16_t loop_id;
	fc_port_t *fcport = pla->fcport;

	BUG_ON(!pla->ref_count);
	pla->ref_count--;

	if (pla->ref_count)
		return;

	ql_dbg(ql_dbg_disc, vha, 0x5089,
	    "Sending PLOGI ACK to wwn %8phC s_id %02x:%02x:%02x loop_id %#04x"
	    " exch %#x ox_id %#x\n", iocb->u.isp24.port_name,
	    iocb->u.isp24.port_id[2], iocb->u.isp24.port_id[1],
	    iocb->u.isp24.port_id[0],
	    le16_to_cpu(iocb->u.isp24.nport_handle),
	    iocb->u.isp24.exchange_address, iocb->ox_id);

	port_id.b.domain = iocb->u.isp24.port_id[2];
	port_id.b.area   = iocb->u.isp24.port_id[1];
	port_id.b.al_pa  = iocb->u.isp24.port_id[0];
	port_id.b.rsvd_1 = 0;

	loop_id = le16_to_cpu(iocb->u.isp24.nport_handle);

	fcport->loop_id = loop_id;
	fcport->d_id = port_id;
	qla24xx_post_nack_work(vha, fcport, iocb, SRB_NACK_PLOGI);

	list_for_each_entry(fcport, &vha->vp_fcports, list) {
		if (fcport->plogi_link[QLT_PLOGI_LINK_SAME_WWN] == pla)
			fcport->plogi_link[QLT_PLOGI_LINK_SAME_WWN] = NULL;
		if (fcport->plogi_link[QLT_PLOGI_LINK_CONFLICT] == pla)
			fcport->plogi_link[QLT_PLOGI_LINK_CONFLICT] = NULL;
	}

	list_del(&pla->list);
	kmem_cache_free(qla_tgt_plogi_cachep, pla);
}

void
qlt_plogi_ack_link(struct scsi_qla_host *vha, struct qlt_plogi_ack_t *pla,
    struct fc_port *sess, enum qlt_plogi_link_t link)
{
	struct imm_ntfy_from_isp *iocb = &pla->iocb;
	/* Inc ref_count first because link might already be pointing at pla */
	pla->ref_count++;

	ql_dbg(ql_dbg_tgt_mgt, vha, 0xf097,
		"Linking sess %p [%d] wwn %8phC with PLOGI ACK to wwn %8phC"
		" s_id %02x:%02x:%02x, ref=%d pla %p link %d\n",
		sess, link, sess->port_name,
		iocb->u.isp24.port_name, iocb->u.isp24.port_id[2],
		iocb->u.isp24.port_id[1], iocb->u.isp24.port_id[0],
		pla->ref_count, pla, link);

	if (sess->plogi_link[link])
		qlt_plogi_ack_unref(vha, sess->plogi_link[link]);

	if (link == QLT_PLOGI_LINK_SAME_WWN)
		pla->fcport = sess;

	sess->plogi_link[link] = pla;
}

typedef struct {
	/* These fields must be initialized by the caller */
	port_id_t id;
	/*
	 * number of cmds dropped while we were waiting for
	 * initiator to ack LOGO initialize to 1 if LOGO is
	 * triggered by a command, otherwise, to 0
	 */
	int cmd_count;

	/* These fields are used by callee */
	struct list_head list;
} qlt_port_logo_t;

static void
qlt_send_first_logo(struct scsi_qla_host *vha, qlt_port_logo_t *logo)
{
	qlt_port_logo_t *tmp;
	int res;

	mutex_lock(&vha->vha_tgt.tgt_mutex);

	list_for_each_entry(tmp, &vha->logo_list, list) {
		if (tmp->id.b24 == logo->id.b24) {
			tmp->cmd_count += logo->cmd_count;
			mutex_unlock(&vha->vha_tgt.tgt_mutex);
			return;
		}
	}

	list_add_tail(&logo->list, &vha->logo_list);

	mutex_unlock(&vha->vha_tgt.tgt_mutex);

	res = qla24xx_els_dcmd_iocb(vha, ELS_DCMD_LOGO, logo->id);

	mutex_lock(&vha->vha_tgt.tgt_mutex);
	list_del(&logo->list);
	mutex_unlock(&vha->vha_tgt.tgt_mutex);

	ql_dbg(ql_dbg_tgt_mgt, vha, 0xf098,
	    "Finished LOGO to %02x:%02x:%02x, dropped %d cmds, res = %#x\n",
	    logo->id.b.domain, logo->id.b.area, logo->id.b.al_pa,
	    logo->cmd_count, res);
}

static void qlt_free_session_done(struct work_struct *work)
{
	struct fc_port *sess = container_of(work, struct fc_port,
	    free_work);
	struct qla_tgt *tgt = sess->tgt;
	struct scsi_qla_host *vha = sess->vha;
	struct qla_hw_data *ha = vha->hw;
	unsigned long flags;
	bool logout_started = false;
	struct event_arg ea;
	scsi_qla_host_t *base_vha;

	ql_dbg(ql_dbg_tgt_mgt, vha, 0xf084,
		"%s: se_sess %p / sess %p from port %8phC loop_id %#04x"
		" s_id %02x:%02x:%02x logout %d keep %d els_logo %d\n",
		__func__, sess->se_sess, sess, sess->port_name, sess->loop_id,
		sess->d_id.b.domain, sess->d_id.b.area, sess->d_id.b.al_pa,
		sess->logout_on_delete, sess->keep_nport_handle,
		sess->send_els_logo);

	if (!IS_SW_RESV_ADDR(sess->d_id)) {
		if (sess->send_els_logo) {
			qlt_port_logo_t logo;

			logo.id = sess->d_id;
			logo.cmd_count = 0;
			qlt_send_first_logo(vha, &logo);
		}

		if (sess->logout_on_delete) {
			int rc;

			rc = qla2x00_post_async_logout_work(vha, sess, NULL);
			if (rc != QLA_SUCCESS)
				ql_log(ql_log_warn, vha, 0xf085,
				    "Schedule logo failed sess %p rc %d\n",
				    sess, rc);
			else
				logout_started = true;
		}
	}

	/*
	 * Release the target session for FC Nexus from fabric module code.
	 */
	if (sess->se_sess != NULL)
		ha->tgt.tgt_ops->free_session(sess);

	if (logout_started) {
		bool traced = false;

		while (!READ_ONCE(sess->logout_completed)) {
			if (!traced) {
				ql_dbg(ql_dbg_tgt_mgt, vha, 0xf086,
					"%s: waiting for sess %p logout\n",
					__func__, sess);
				traced = true;
			}
			msleep(100);
		}

		ql_dbg(ql_dbg_disc, vha, 0xf087,
		    "%s: sess %p logout completed\n",__func__, sess);
	}

	if (sess->logo_ack_needed) {
		sess->logo_ack_needed = 0;
		qla24xx_async_notify_ack(vha, sess,
			(struct imm_ntfy_from_isp *)sess->iocb, SRB_NACK_LOGO);
	}

	spin_lock_irqsave(&ha->tgt.sess_lock, flags);
	if (sess->se_sess) {
		sess->se_sess = NULL;
		if (tgt && !IS_SW_RESV_ADDR(sess->d_id))
			tgt->sess_count--;
	}

	sess->disc_state = DSC_DELETED;
	sess->fw_login_state = DSC_LS_PORT_UNAVAIL;
	sess->deleted = QLA_SESS_DELETED;
	sess->login_retry = vha->hw->login_retry_count;

	if (sess->login_succ && !IS_SW_RESV_ADDR(sess->d_id)) {
		vha->fcport_count--;
		sess->login_succ = 0;
	}

	if (sess->chip_reset != ha->base_qpair->chip_reset)
		qla2x00_clear_loop_id(sess);

	if (sess->conflict) {
		sess->conflict->login_pause = 0;
		sess->conflict = NULL;
		if (!test_bit(UNLOADING, &vha->dpc_flags))
			set_bit(RELOGIN_NEEDED, &vha->dpc_flags);
	}

	{
		struct qlt_plogi_ack_t *own =
		    sess->plogi_link[QLT_PLOGI_LINK_SAME_WWN];
		struct qlt_plogi_ack_t *con =
		    sess->plogi_link[QLT_PLOGI_LINK_CONFLICT];
		struct imm_ntfy_from_isp *iocb;

		if (con) {
			iocb = &con->iocb;
			ql_dbg(ql_dbg_tgt_mgt, vha, 0xf099,
				 "se_sess %p / sess %p port %8phC is gone,"
				 " %s (ref=%d), releasing PLOGI for %8phC (ref=%d)\n",
				 sess->se_sess, sess, sess->port_name,
				 own ? "releasing own PLOGI" : "no own PLOGI pending",
				 own ? own->ref_count : -1,
				 iocb->u.isp24.port_name, con->ref_count);
			qlt_plogi_ack_unref(vha, con);
			sess->plogi_link[QLT_PLOGI_LINK_CONFLICT] = NULL;
		} else {
			ql_dbg(ql_dbg_tgt_mgt, vha, 0xf09a,
			    "se_sess %p / sess %p port %8phC is gone, %s (ref=%d)\n",
			    sess->se_sess, sess, sess->port_name,
			    own ? "releasing own PLOGI" :
			    "no own PLOGI pending",
			    own ? own->ref_count : -1);
		}

		if (own) {
			sess->fw_login_state = DSC_LS_PLOGI_PEND;
			qlt_plogi_ack_unref(vha, own);
			sess->plogi_link[QLT_PLOGI_LINK_SAME_WWN] = NULL;
		}
	}
	spin_unlock_irqrestore(&ha->tgt.sess_lock, flags);

	ql_dbg(ql_dbg_tgt_mgt, vha, 0xf001,
	    "Unregistration of sess %p %8phC finished fcp_cnt %d\n",
		sess, sess->port_name, vha->fcport_count);

	if (tgt && (tgt->sess_count == 0))
		wake_up_all(&tgt->waitQ);

	if (vha->fcport_count == 0)
		wake_up_all(&vha->fcport_waitQ);

	base_vha = pci_get_drvdata(ha->pdev);
	if (test_bit(PFLG_DRIVER_REMOVING, &base_vha->pci_flags))
		return;

	if (!tgt || !tgt->tgt_stop) {
		memset(&ea, 0, sizeof(ea));
		ea.event = FCME_DELETE_DONE;
		ea.fcport = sess;
		qla2x00_fcport_event_handler(vha, &ea);
	}
}

/* ha->tgt.sess_lock supposed to be held on entry */
void qlt_unreg_sess(struct fc_port *sess)
{
	struct scsi_qla_host *vha = sess->vha;

	ql_dbg(ql_dbg_disc, sess->vha, 0x210a,
	    "%s sess %p for deletion %8phC\n",
	    __func__, sess, sess->port_name);

	if (sess->se_sess)
		vha->hw->tgt.tgt_ops->clear_nacl_from_fcport_map(sess);

	qla2x00_mark_device_lost(vha, sess, 1, 1);

	sess->deleted = QLA_SESS_DELETION_IN_PROGRESS;
	sess->disc_state = DSC_DELETE_PEND;
	sess->last_rscn_gen = sess->rscn_gen;
	sess->last_login_gen = sess->login_gen;

	if (sess->nvme_flag & NVME_FLAG_REGISTERED)
		schedule_work(&sess->nvme_del_work);

	INIT_WORK(&sess->free_work, qlt_free_session_done);
	schedule_work(&sess->free_work);
}
EXPORT_SYMBOL(qlt_unreg_sess);

static int qlt_reset(struct scsi_qla_host *vha, void *iocb, int mcmd)
{
	struct qla_hw_data *ha = vha->hw;
	struct fc_port *sess = NULL;
	uint16_t loop_id;
	int res = 0;
	struct imm_ntfy_from_isp *n = (struct imm_ntfy_from_isp *)iocb;
	unsigned long flags;

	loop_id = le16_to_cpu(n->u.isp24.nport_handle);
	if (loop_id == 0xFFFF) {
		/* Global event */
		atomic_inc(&vha->vha_tgt.qla_tgt->tgt_global_resets_count);
		spin_lock_irqsave(&ha->tgt.sess_lock, flags);
		qlt_clear_tgt_db(vha->vha_tgt.qla_tgt);
		spin_unlock_irqrestore(&ha->tgt.sess_lock, flags);
	} else {
		spin_lock_irqsave(&ha->tgt.sess_lock, flags);
		sess = ha->tgt.tgt_ops->find_sess_by_loop_id(vha, loop_id);
		spin_unlock_irqrestore(&ha->tgt.sess_lock, flags);
	}

	ql_dbg(ql_dbg_tgt, vha, 0xe000,
	    "Using sess for qla_tgt_reset: %p\n", sess);
	if (!sess) {
		res = -ESRCH;
		return res;
	}

	ql_dbg(ql_dbg_tgt, vha, 0xe047,
	    "scsi(%ld): resetting (session %p from port %8phC mcmd %x, "
	    "loop_id %d)\n", vha->host_no, sess, sess->port_name,
	    mcmd, loop_id);

	return qlt_issue_task_mgmt(sess, 0, mcmd, iocb, QLA24XX_MGMT_SEND_NACK);
}

static void qla24xx_chk_fcp_state(struct fc_port *sess)
{
	if (sess->chip_reset != sess->vha->hw->base_qpair->chip_reset) {
		sess->logout_on_delete = 0;
		sess->logo_ack_needed = 0;
		sess->fw_login_state = DSC_LS_PORT_UNAVAIL;
		sess->scan_state = 0;
	}
}

/* ha->tgt.sess_lock supposed to be held on entry */
void qlt_schedule_sess_for_deletion(struct fc_port *sess,
	bool immediate)
{
	struct qla_tgt *tgt = sess->tgt;

	if (sess->disc_state == DSC_DELETE_PEND)
		return;

	if (sess->disc_state == DSC_DELETED) {
		if (tgt && tgt->tgt_stop && (tgt->sess_count == 0))
			wake_up_all(&tgt->waitQ);
		if (sess->vha->fcport_count == 0)
			wake_up_all(&sess->vha->fcport_waitQ);

		if (!sess->plogi_link[QLT_PLOGI_LINK_SAME_WWN] &&
			!sess->plogi_link[QLT_PLOGI_LINK_CONFLICT])
			return;
	}

	sess->disc_state = DSC_DELETE_PEND;

	if (sess->deleted == QLA_SESS_DELETED)
		sess->logout_on_delete = 0;

	sess->deleted = QLA_SESS_DELETION_IN_PROGRESS;
	qla24xx_chk_fcp_state(sess);

	ql_dbg(ql_dbg_tgt, sess->vha, 0xe001,
	    "Scheduling sess %p for deletion\n", sess);

	schedule_work(&sess->del_work);
}

void qlt_schedule_sess_for_deletion_lock(struct fc_port *sess)
{
	unsigned long flags;
	struct qla_hw_data *ha = sess->vha->hw;
	spin_lock_irqsave(&ha->tgt.sess_lock, flags);
	qlt_schedule_sess_for_deletion(sess, 1);
	spin_unlock_irqrestore(&ha->tgt.sess_lock, flags);
}

/* ha->tgt.sess_lock supposed to be held on entry */
static void qlt_clear_tgt_db(struct qla_tgt *tgt)
{
	struct fc_port *sess;
	scsi_qla_host_t *vha = tgt->vha;

	list_for_each_entry(sess, &vha->vp_fcports, list) {
		if (sess->se_sess)
			qlt_schedule_sess_for_deletion(sess, 1);
	}

	/* At this point tgt could be already dead */
}

static int qla24xx_get_loop_id(struct scsi_qla_host *vha, const uint8_t *s_id,
	uint16_t *loop_id)
{
	struct qla_hw_data *ha = vha->hw;
	dma_addr_t gid_list_dma;
	struct gid_list_info *gid_list;
	char *id_iter;
	int res, rc, i;
	uint16_t entries;

	gid_list = dma_alloc_coherent(&ha->pdev->dev, qla2x00_gid_list_size(ha),
	    &gid_list_dma, GFP_KERNEL);
	if (!gid_list) {
		ql_dbg(ql_dbg_tgt_mgt, vha, 0xf044,
		    "qla_target(%d): DMA Alloc failed of %u\n",
		    vha->vp_idx, qla2x00_gid_list_size(ha));
		return -ENOMEM;
	}

	/* Get list of logged in devices */
	rc = qla24xx_gidlist_wait(vha, gid_list, gid_list_dma, &entries);
	if (rc != QLA_SUCCESS) {
		ql_dbg(ql_dbg_tgt_mgt, vha, 0xf045,
		    "qla_target(%d): get_id_list() failed: %x\n",
		    vha->vp_idx, rc);
		res = -EBUSY;
		goto out_free_id_list;
	}

	id_iter = (char *)gid_list;
	res = -ENOENT;
	for (i = 0; i < entries; i++) {
		struct gid_list_info *gid = (struct gid_list_info *)id_iter;
		if ((gid->al_pa == s_id[2]) &&
		    (gid->area == s_id[1]) &&
		    (gid->domain == s_id[0])) {
			*loop_id = le16_to_cpu(gid->loop_id);
			res = 0;
			break;
		}
		id_iter += ha->gid_list_info_size;
	}

out_free_id_list:
	dma_free_coherent(&ha->pdev->dev, qla2x00_gid_list_size(ha),
	    gid_list, gid_list_dma);
	return res;
}

/*
 * Adds an extra ref to allow to drop hw lock after adding sess to the list.
 * Caller must put it.
 */
static struct fc_port *qlt_create_sess(
	struct scsi_qla_host *vha,
	fc_port_t *fcport,
	bool local)
{
	struct qla_hw_data *ha = vha->hw;
	struct fc_port *sess = fcport;
	unsigned long flags;

	if (vha->vha_tgt.qla_tgt->tgt_stop)
		return NULL;

	if (fcport->se_sess) {
		if (!kref_get_unless_zero(&sess->sess_kref)) {
			ql_dbg(ql_dbg_disc, vha, 0x20f6,
			    "%s: kref_get_unless_zero failed for %8phC\n",
			    __func__, sess->port_name);
			return NULL;
		}
		return fcport;
	}
	sess->tgt = vha->vha_tgt.qla_tgt;
	sess->local = local;

	/*
	 * Under normal circumstances we want to logout from firmware when
	 * session eventually ends and release corresponding nport handle.
	 * In the exception cases (e.g. when new PLOGI is waiting) corresponding
	 * code will adjust these flags as necessary.
	 */
	sess->logout_on_delete = 1;
	sess->keep_nport_handle = 0;
	sess->logout_completed = 0;

	if (ha->tgt.tgt_ops->check_initiator_node_acl(vha,
	    &fcport->port_name[0], sess) < 0) {
		ql_dbg(ql_dbg_tgt_mgt, vha, 0xf015,
		    "(%d) %8phC check_initiator_node_acl failed\n",
		    vha->vp_idx, fcport->port_name);
		return NULL;
	} else {
		kref_init(&fcport->sess_kref);
		/*
		 * Take an extra reference to ->sess_kref here to handle
		 * fc_port access across ->tgt.sess_lock reaquire.
		 */
		if (!kref_get_unless_zero(&sess->sess_kref)) {
			ql_dbg(ql_dbg_disc, vha, 0x20f7,
			    "%s: kref_get_unless_zero failed for %8phC\n",
			    __func__, sess->port_name);
			return NULL;
		}

		spin_lock_irqsave(&ha->tgt.sess_lock, flags);
		if (!IS_SW_RESV_ADDR(sess->d_id))
			vha->vha_tgt.qla_tgt->sess_count++;

		qlt_do_generation_tick(vha, &sess->generation);
		spin_unlock_irqrestore(&ha->tgt.sess_lock, flags);
	}

	ql_dbg(ql_dbg_tgt_mgt, vha, 0xf006,
	    "Adding sess %p se_sess %p  to tgt %p sess_count %d\n",
	    sess, sess->se_sess, vha->vha_tgt.qla_tgt,
	    vha->vha_tgt.qla_tgt->sess_count);

	ql_dbg(ql_dbg_tgt_mgt, vha, 0xf04b,
	    "qla_target(%d): %ssession for wwn %8phC (loop_id %d, "
	    "s_id %x:%x:%x, confirmed completion %ssupported) added\n",
	    vha->vp_idx, local ?  "local " : "", fcport->port_name,
	    fcport->loop_id, sess->d_id.b.domain, sess->d_id.b.area,
	    sess->d_id.b.al_pa, sess->conf_compl_supported ?  "" : "not ");

	return sess;
}

/*
 * max_gen - specifies maximum session generation
 * at which this deletion requestion is still valid
 */
void
qlt_fc_port_deleted(struct scsi_qla_host *vha, fc_port_t *fcport, int max_gen)
{
	struct qla_tgt *tgt = vha->vha_tgt.qla_tgt;
	struct fc_port *sess = fcport;
	unsigned long flags;

	if (!vha->hw->tgt.tgt_ops)
		return;

	if (!tgt)
		return;

	spin_lock_irqsave(&vha->hw->tgt.sess_lock, flags);
	if (tgt->tgt_stop) {
		spin_unlock_irqrestore(&vha->hw->tgt.sess_lock, flags);
		return;
	}
	if (!sess->se_sess) {
		spin_unlock_irqrestore(&vha->hw->tgt.sess_lock, flags);
		return;
	}

	if (max_gen - sess->generation < 0) {
		spin_unlock_irqrestore(&vha->hw->tgt.sess_lock, flags);
		ql_dbg(ql_dbg_tgt_mgt, vha, 0xf092,
		    "Ignoring stale deletion request for se_sess %p / sess %p"
		    " for port %8phC, req_gen %d, sess_gen %d\n",
		    sess->se_sess, sess, sess->port_name, max_gen,
		    sess->generation);
		return;
	}

	ql_dbg(ql_dbg_tgt_mgt, vha, 0xf008, "qla_tgt_fc_port_deleted %p", sess);

	sess->local = 1;
	qlt_schedule_sess_for_deletion(sess, false);
	spin_unlock_irqrestore(&vha->hw->tgt.sess_lock, flags);
}

static inline int test_tgt_sess_count(struct qla_tgt *tgt)
{
	struct qla_hw_data *ha = tgt->ha;
	unsigned long flags;
	int res;
	/*
	 * We need to protect against race, when tgt is freed before or
	 * inside wake_up()
	 */
	spin_lock_irqsave(&ha->tgt.sess_lock, flags);
	ql_dbg(ql_dbg_tgt, tgt->vha, 0xe002,
	    "tgt %p, sess_count=%d\n",
	    tgt, tgt->sess_count);
	res = (tgt->sess_count == 0);
	spin_unlock_irqrestore(&ha->tgt.sess_lock, flags);

	return res;
}

/* Called by tcm_qla2xxx configfs code */
int qlt_stop_phase1(struct qla_tgt *tgt)
{
	struct scsi_qla_host *vha = tgt->vha;
	struct qla_hw_data *ha = tgt->ha;
	unsigned long flags;

	mutex_lock(&qla_tgt_mutex);
	if (!vha->fc_vport) {
		struct Scsi_Host *sh = vha->host;
		struct fc_host_attrs *fc_host = shost_to_fc_host(sh);
		bool npiv_vports;

		spin_lock_irqsave(sh->host_lock, flags);
		npiv_vports = (fc_host->npiv_vports_inuse);
		spin_unlock_irqrestore(sh->host_lock, flags);

		if (npiv_vports) {
			mutex_unlock(&qla_tgt_mutex);
			ql_dbg(ql_dbg_tgt_mgt, vha, 0xf021,
			    "NPIV is in use. Can not stop target\n");
			return -EPERM;
		}
	}
	if (tgt->tgt_stop || tgt->tgt_stopped) {
		ql_dbg(ql_dbg_tgt_mgt, vha, 0xf04e,
		    "Already in tgt->tgt_stop or tgt_stopped state\n");
		mutex_unlock(&qla_tgt_mutex);
		return -EPERM;
	}

	ql_dbg(ql_dbg_tgt_mgt, vha, 0xe003, "Stopping target for host %ld(%p)\n",
	    vha->host_no, vha);
	/*
	 * Mutex needed to sync with qla_tgt_fc_port_[added,deleted].
	 * Lock is needed, because we still can get an incoming packet.
	 */
	mutex_lock(&vha->vha_tgt.tgt_mutex);
	spin_lock_irqsave(&ha->tgt.sess_lock, flags);
	tgt->tgt_stop = 1;
	qlt_clear_tgt_db(tgt);
	spin_unlock_irqrestore(&ha->tgt.sess_lock, flags);
	mutex_unlock(&vha->vha_tgt.tgt_mutex);
	mutex_unlock(&qla_tgt_mutex);

	ql_dbg(ql_dbg_tgt_mgt, vha, 0xf009,
	    "Waiting for sess works (tgt %p)", tgt);
	spin_lock_irqsave(&tgt->sess_work_lock, flags);
	while (!list_empty(&tgt->sess_works_list)) {
		spin_unlock_irqrestore(&tgt->sess_work_lock, flags);
		flush_scheduled_work();
		spin_lock_irqsave(&tgt->sess_work_lock, flags);
	}
	spin_unlock_irqrestore(&tgt->sess_work_lock, flags);

	ql_dbg(ql_dbg_tgt_mgt, vha, 0xf00a,
	    "Waiting for tgt %p: sess_count=%d\n", tgt, tgt->sess_count);

	wait_event_timeout(tgt->waitQ, test_tgt_sess_count(tgt), 10*HZ);

	/* Big hammer */
	if (!ha->flags.host_shutting_down &&
	    (qla_tgt_mode_enabled(vha) || qla_dual_mode_enabled(vha)))
		qlt_disable_vha(vha);

	/* Wait for sessions to clear out (just in case) */
	wait_event_timeout(tgt->waitQ, test_tgt_sess_count(tgt), 10*HZ);
	return 0;
}
EXPORT_SYMBOL(qlt_stop_phase1);

/* Called by tcm_qla2xxx configfs code */
void qlt_stop_phase2(struct qla_tgt *tgt)
{
	scsi_qla_host_t *vha = tgt->vha;

	if (tgt->tgt_stopped) {
		ql_dbg(ql_dbg_tgt_mgt, vha, 0xf04f,
		    "Already in tgt->tgt_stopped state\n");
		dump_stack();
		return;
	}
	if (!tgt->tgt_stop) {
		ql_dbg(ql_dbg_tgt_mgt, vha, 0xf00b,
		    "%s: phase1 stop is not completed\n", __func__);
		dump_stack();
		return;
	}

	mutex_lock(&vha->vha_tgt.tgt_mutex);
	tgt->tgt_stop = 0;
	tgt->tgt_stopped = 1;
	mutex_unlock(&vha->vha_tgt.tgt_mutex);

	ql_dbg(ql_dbg_tgt_mgt, vha, 0xf00c, "Stop of tgt %p finished\n",
	    tgt);
}
EXPORT_SYMBOL(qlt_stop_phase2);

/* Called from qlt_remove_target() -> qla2x00_remove_one() */
static void qlt_release(struct qla_tgt *tgt)
{
	scsi_qla_host_t *vha = tgt->vha;
	void *node;
	u64 key = 0;
	u16 i;
	struct qla_qpair_hint *h;
	struct qla_hw_data *ha = vha->hw;

	if ((vha->vha_tgt.qla_tgt != NULL) && !tgt->tgt_stop &&
	    !tgt->tgt_stopped)
		qlt_stop_phase1(tgt);

	if ((vha->vha_tgt.qla_tgt != NULL) && !tgt->tgt_stopped)
		qlt_stop_phase2(tgt);

	for (i = 0; i < vha->hw->max_qpairs + 1; i++) {
		unsigned long flags;

		h = &tgt->qphints[i];
		if (h->qpair) {
			spin_lock_irqsave(h->qpair->qp_lock_ptr, flags);
			list_del(&h->hint_elem);
			spin_unlock_irqrestore(h->qpair->qp_lock_ptr, flags);
			h->qpair = NULL;
		}
	}
	kfree(tgt->qphints);
	mutex_lock(&qla_tgt_mutex);
	list_del(&vha->vha_tgt.qla_tgt->tgt_list_entry);
	mutex_unlock(&qla_tgt_mutex);

	btree_for_each_safe64(&tgt->lun_qpair_map, key, node)
		btree_remove64(&tgt->lun_qpair_map, key);

	btree_destroy64(&tgt->lun_qpair_map);

	if (ha->tgt.tgt_ops && ha->tgt.tgt_ops->remove_target)
		ha->tgt.tgt_ops->remove_target(vha);

	vha->vha_tgt.qla_tgt = NULL;

	ql_dbg(ql_dbg_tgt_mgt, vha, 0xf00d,
	    "Release of tgt %p finished\n", tgt);

	kfree(tgt);
}

/* ha->hardware_lock supposed to be held on entry */
static int qlt_sched_sess_work(struct qla_tgt *tgt, int type,
	const void *param, unsigned int param_size)
{
	struct qla_tgt_sess_work_param *prm;
	unsigned long flags;

	prm = kzalloc(sizeof(*prm), GFP_ATOMIC);
	if (!prm) {
		ql_dbg(ql_dbg_tgt_mgt, tgt->vha, 0xf050,
		    "qla_target(%d): Unable to create session "
		    "work, command will be refused", 0);
		return -ENOMEM;
	}

	ql_dbg(ql_dbg_tgt_mgt, tgt->vha, 0xf00e,
	    "Scheduling work (type %d, prm %p)"
	    " to find session for param %p (size %d, tgt %p)\n",
	    type, prm, param, param_size, tgt);

	prm->type = type;
	memcpy(&prm->tm_iocb, param, param_size);

	spin_lock_irqsave(&tgt->sess_work_lock, flags);
	list_add_tail(&prm->sess_works_list_entry, &tgt->sess_works_list);
	spin_unlock_irqrestore(&tgt->sess_work_lock, flags);

	schedule_work(&tgt->sess_work);

	return 0;
}

/*
 * ha->hardware_lock supposed to be held on entry. Might drop it, then reaquire
 */
static void qlt_send_notify_ack(struct qla_qpair *qpair,
	struct imm_ntfy_from_isp *ntfy,
	uint32_t add_flags, uint16_t resp_code, int resp_code_valid,
	uint16_t srr_flags, uint16_t srr_reject_code, uint8_t srr_explan)
{
	struct scsi_qla_host *vha = qpair->vha;
	struct qla_hw_data *ha = vha->hw;
	request_t *pkt;
	struct nack_to_isp *nack;

	if (!ha->flags.fw_started)
		return;

	ql_dbg(ql_dbg_tgt, vha, 0xe004, "Sending NOTIFY_ACK (ha=%p)\n", ha);

	pkt = (request_t *)__qla2x00_alloc_iocbs(qpair, NULL);
	if (!pkt) {
		ql_dbg(ql_dbg_tgt, vha, 0xe049,
		    "qla_target(%d): %s failed: unable to allocate "
		    "request packet\n", vha->vp_idx, __func__);
		return;
	}

	if (vha->vha_tgt.qla_tgt != NULL)
		vha->vha_tgt.qla_tgt->notify_ack_expected++;

	pkt->entry_type = NOTIFY_ACK_TYPE;
	pkt->entry_count = 1;

	nack = (struct nack_to_isp *)pkt;
	nack->ox_id = ntfy->ox_id;

	nack->u.isp24.handle = QLA_TGT_SKIP_HANDLE;
	nack->u.isp24.nport_handle = ntfy->u.isp24.nport_handle;
	if (le16_to_cpu(ntfy->u.isp24.status) == IMM_NTFY_ELS) {
		nack->u.isp24.flags = ntfy->u.isp24.flags &
			cpu_to_le32(NOTIFY24XX_FLAGS_PUREX_IOCB);
	}
	nack->u.isp24.srr_rx_id = ntfy->u.isp24.srr_rx_id;
	nack->u.isp24.status = ntfy->u.isp24.status;
	nack->u.isp24.status_subcode = ntfy->u.isp24.status_subcode;
	nack->u.isp24.fw_handle = ntfy->u.isp24.fw_handle;
	nack->u.isp24.exchange_address = ntfy->u.isp24.exchange_address;
	nack->u.isp24.srr_rel_offs = ntfy->u.isp24.srr_rel_offs;
	nack->u.isp24.srr_ui = ntfy->u.isp24.srr_ui;
	nack->u.isp24.srr_flags = cpu_to_le16(srr_flags);
	nack->u.isp24.srr_reject_code = srr_reject_code;
	nack->u.isp24.srr_reject_code_expl = srr_explan;
	nack->u.isp24.vp_index = ntfy->u.isp24.vp_index;

	ql_dbg(ql_dbg_tgt, vha, 0xe005,
	    "qla_target(%d): Sending 24xx Notify Ack %d\n",
	    vha->vp_idx, nack->u.isp24.status);

	/* Memory Barrier */
	wmb();
	qla2x00_start_iocbs(vha, qpair->req);
}

/*
 * ha->hardware_lock supposed to be held on entry. Might drop it, then reaquire
 */
static void qlt_24xx_send_abts_resp(struct qla_qpair *qpair,
	struct abts_recv_from_24xx *abts, uint32_t status,
	bool ids_reversed)
{
	struct scsi_qla_host *vha = qpair->vha;
	struct qla_hw_data *ha = vha->hw;
	struct abts_resp_to_24xx *resp;
	uint32_t f_ctl;
	uint8_t *p;

	ql_dbg(ql_dbg_tgt, vha, 0xe006,
	    "Sending task mgmt ABTS response (ha=%p, atio=%p, status=%x\n",
	    ha, abts, status);

	resp = (struct abts_resp_to_24xx *)qla2x00_alloc_iocbs_ready(qpair,
	    NULL);
	if (!resp) {
		ql_dbg(ql_dbg_tgt, vha, 0xe04a,
		    "qla_target(%d): %s failed: unable to allocate "
		    "request packet", vha->vp_idx, __func__);
		return;
	}

	resp->entry_type = ABTS_RESP_24XX;
	resp->entry_count = 1;
	resp->nport_handle = abts->nport_handle;
	resp->vp_index = vha->vp_idx;
	resp->sof_type = abts->sof_type;
	resp->exchange_address = abts->exchange_address;
	resp->fcp_hdr_le = abts->fcp_hdr_le;
	f_ctl = cpu_to_le32(F_CTL_EXCH_CONTEXT_RESP |
	    F_CTL_LAST_SEQ | F_CTL_END_SEQ |
	    F_CTL_SEQ_INITIATIVE);
	p = (uint8_t *)&f_ctl;
	resp->fcp_hdr_le.f_ctl[0] = *p++;
	resp->fcp_hdr_le.f_ctl[1] = *p++;
	resp->fcp_hdr_le.f_ctl[2] = *p;
	if (ids_reversed) {
		resp->fcp_hdr_le.d_id[0] = abts->fcp_hdr_le.d_id[0];
		resp->fcp_hdr_le.d_id[1] = abts->fcp_hdr_le.d_id[1];
		resp->fcp_hdr_le.d_id[2] = abts->fcp_hdr_le.d_id[2];
		resp->fcp_hdr_le.s_id[0] = abts->fcp_hdr_le.s_id[0];
		resp->fcp_hdr_le.s_id[1] = abts->fcp_hdr_le.s_id[1];
		resp->fcp_hdr_le.s_id[2] = abts->fcp_hdr_le.s_id[2];
	} else {
		resp->fcp_hdr_le.d_id[0] = abts->fcp_hdr_le.s_id[0];
		resp->fcp_hdr_le.d_id[1] = abts->fcp_hdr_le.s_id[1];
		resp->fcp_hdr_le.d_id[2] = abts->fcp_hdr_le.s_id[2];
		resp->fcp_hdr_le.s_id[0] = abts->fcp_hdr_le.d_id[0];
		resp->fcp_hdr_le.s_id[1] = abts->fcp_hdr_le.d_id[1];
		resp->fcp_hdr_le.s_id[2] = abts->fcp_hdr_le.d_id[2];
	}
	resp->exchange_addr_to_abort = abts->exchange_addr_to_abort;
	if (status == FCP_TMF_CMPL) {
		resp->fcp_hdr_le.r_ctl = R_CTL_BASIC_LINK_SERV | R_CTL_B_ACC;
		resp->payload.ba_acct.seq_id_valid = SEQ_ID_INVALID;
		resp->payload.ba_acct.low_seq_cnt = 0x0000;
		resp->payload.ba_acct.high_seq_cnt = 0xFFFF;
		resp->payload.ba_acct.ox_id = abts->fcp_hdr_le.ox_id;
		resp->payload.ba_acct.rx_id = abts->fcp_hdr_le.rx_id;
	} else {
		resp->fcp_hdr_le.r_ctl = R_CTL_BASIC_LINK_SERV | R_CTL_B_RJT;
		resp->payload.ba_rjt.reason_code =
			BA_RJT_REASON_CODE_UNABLE_TO_PERFORM;
		/* Other bytes are zero */
	}

	vha->vha_tgt.qla_tgt->abts_resp_expected++;

	/* Memory Barrier */
	wmb();
	if (qpair->reqq_start_iocbs)
		qpair->reqq_start_iocbs(qpair);
	else
		qla2x00_start_iocbs(vha, qpair->req);
}

/*
 * ha->hardware_lock supposed to be held on entry. Might drop it, then reaquire
 */
static void qlt_24xx_retry_term_exchange(struct scsi_qla_host *vha,
	struct abts_resp_from_24xx_fw *entry)
{
	struct ctio7_to_24xx *ctio;

	ql_dbg(ql_dbg_tgt, vha, 0xe007,
	    "Sending retry TERM EXCH CTIO7 (ha=%p)\n", vha->hw);

	ctio = (struct ctio7_to_24xx *)qla2x00_alloc_iocbs_ready(
	    vha->hw->base_qpair, NULL);
	if (ctio == NULL) {
		ql_dbg(ql_dbg_tgt, vha, 0xe04b,
		    "qla_target(%d): %s failed: unable to allocate "
		    "request packet\n", vha->vp_idx, __func__);
		return;
	}

	/*
	 * We've got on entrance firmware's response on by us generated
	 * ABTS response. So, in it ID fields are reversed.
	 */

	ctio->entry_type = CTIO_TYPE7;
	ctio->entry_count = 1;
	ctio->nport_handle = entry->nport_handle;
	ctio->handle = QLA_TGT_SKIP_HANDLE |	CTIO_COMPLETION_HANDLE_MARK;
	ctio->timeout = cpu_to_le16(QLA_TGT_TIMEOUT);
	ctio->vp_index = vha->vp_idx;
	ctio->initiator_id[0] = entry->fcp_hdr_le.d_id[0];
	ctio->initiator_id[1] = entry->fcp_hdr_le.d_id[1];
	ctio->initiator_id[2] = entry->fcp_hdr_le.d_id[2];
	ctio->exchange_addr = entry->exchange_addr_to_abort;
	ctio->u.status1.flags = cpu_to_le16(CTIO7_FLAGS_STATUS_MODE_1 |
					    CTIO7_FLAGS_TERMINATE);
	ctio->u.status1.ox_id = cpu_to_le16(entry->fcp_hdr_le.ox_id);

	/* Memory Barrier */
	wmb();
	qla2x00_start_iocbs(vha, vha->req);

	qlt_24xx_send_abts_resp(vha->hw->base_qpair,
	    (struct abts_recv_from_24xx *)entry,
	    FCP_TMF_CMPL, true);
}

static int abort_cmd_for_tag(struct scsi_qla_host *vha, uint32_t tag)
{
	struct qla_tgt_sess_op *op;
	struct qla_tgt_cmd *cmd;
	unsigned long flags;

	spin_lock_irqsave(&vha->cmd_list_lock, flags);
	list_for_each_entry(op, &vha->qla_sess_op_cmd_list, cmd_list) {
		if (tag == op->atio.u.isp24.exchange_addr) {
			op->aborted = true;
			spin_unlock_irqrestore(&vha->cmd_list_lock, flags);
			return 1;
		}
	}

	list_for_each_entry(op, &vha->unknown_atio_list, cmd_list) {
		if (tag == op->atio.u.isp24.exchange_addr) {
			op->aborted = true;
			spin_unlock_irqrestore(&vha->cmd_list_lock, flags);
			return 1;
		}
	}

	list_for_each_entry(cmd, &vha->qla_cmd_list, cmd_list) {
		if (tag == cmd->atio.u.isp24.exchange_addr) {
			cmd->aborted = 1;
			spin_unlock_irqrestore(&vha->cmd_list_lock, flags);
			return 1;
		}
	}
	spin_unlock_irqrestore(&vha->cmd_list_lock, flags);

	return 0;
}

/* drop cmds for the given lun
 * XXX only looks for cmds on the port through which lun reset was recieved
 * XXX does not go through the list of other port (which may have cmds
 *     for the same lun)
 */
static void abort_cmds_for_lun(struct scsi_qla_host *vha,
			        u64 lun, uint8_t *s_id)
{
	struct qla_tgt_sess_op *op;
	struct qla_tgt_cmd *cmd;
	uint32_t key;
	unsigned long flags;

	key = sid_to_key(s_id);
	spin_lock_irqsave(&vha->cmd_list_lock, flags);
	list_for_each_entry(op, &vha->qla_sess_op_cmd_list, cmd_list) {
		uint32_t op_key;
		u64 op_lun;

		op_key = sid_to_key(op->atio.u.isp24.fcp_hdr.s_id);
		op_lun = scsilun_to_int(
			(struct scsi_lun *)&op->atio.u.isp24.fcp_cmnd.lun);
		if (op_key == key && op_lun == lun)
			op->aborted = true;
	}

	list_for_each_entry(op, &vha->unknown_atio_list, cmd_list) {
		uint32_t op_key;
		u64 op_lun;

		op_key = sid_to_key(op->atio.u.isp24.fcp_hdr.s_id);
		op_lun = scsilun_to_int(
			(struct scsi_lun *)&op->atio.u.isp24.fcp_cmnd.lun);
		if (op_key == key && op_lun == lun)
			op->aborted = true;
	}

	list_for_each_entry(cmd, &vha->qla_cmd_list, cmd_list) {
		uint32_t cmd_key;
		u64 cmd_lun;

		cmd_key = sid_to_key(cmd->atio.u.isp24.fcp_hdr.s_id);
		cmd_lun = scsilun_to_int(
			(struct scsi_lun *)&cmd->atio.u.isp24.fcp_cmnd.lun);
		if (cmd_key == key && cmd_lun == lun)
			cmd->aborted = 1;
	}
	spin_unlock_irqrestore(&vha->cmd_list_lock, flags);
}

/* ha->hardware_lock supposed to be held on entry */
static int __qlt_24xx_handle_abts(struct scsi_qla_host *vha,
	struct abts_recv_from_24xx *abts, struct fc_port *sess)
{
	struct qla_hw_data *ha = vha->hw;
	struct qla_tgt_mgmt_cmd *mcmd;
	int rc;

	if (abort_cmd_for_tag(vha, abts->exchange_addr_to_abort)) {
		/* send TASK_ABORT response immediately */
		qlt_24xx_send_abts_resp(ha->base_qpair, abts, FCP_TMF_CMPL, false);
		return 0;
	}

	ql_dbg(ql_dbg_tgt_mgt, vha, 0xf00f,
	    "qla_target(%d): task abort (tag=%d)\n",
	    vha->vp_idx, abts->exchange_addr_to_abort);

	mcmd = mempool_alloc(qla_tgt_mgmt_cmd_mempool, GFP_ATOMIC);
	if (mcmd == NULL) {
		ql_dbg(ql_dbg_tgt_mgt, vha, 0xf051,
		    "qla_target(%d): %s: Allocation of ABORT cmd failed",
		    vha->vp_idx, __func__);
		return -ENOMEM;
	}
	memset(mcmd, 0, sizeof(*mcmd));

	mcmd->sess = sess;
	memcpy(&mcmd->orig_iocb.abts, abts, sizeof(mcmd->orig_iocb.abts));
	mcmd->reset_count = ha->base_qpair->chip_reset;
	mcmd->tmr_func = QLA_TGT_ABTS;
	mcmd->qpair = ha->base_qpair;
	mcmd->vha = vha;

	/*
	 * LUN is looked up by target-core internally based on the passed
	 * abts->exchange_addr_to_abort tag.
	 */
	rc = ha->tgt.tgt_ops->handle_tmr(mcmd, 0, mcmd->tmr_func,
	    abts->exchange_addr_to_abort);
	if (rc != 0) {
		ql_dbg(ql_dbg_tgt_mgt, vha, 0xf052,
		    "qla_target(%d):  tgt_ops->handle_tmr()"
		    " failed: %d", vha->vp_idx, rc);
		mempool_free(mcmd, qla_tgt_mgmt_cmd_mempool);
		return -EFAULT;
	}

	return 0;
}

/*
 * ha->hardware_lock supposed to be held on entry. Might drop it, then reaquire
 */
static void qlt_24xx_handle_abts(struct scsi_qla_host *vha,
	struct abts_recv_from_24xx *abts)
{
	struct qla_hw_data *ha = vha->hw;
	struct fc_port *sess;
	uint32_t tag = abts->exchange_addr_to_abort;
	uint8_t s_id[3];
	int rc;
	unsigned long flags;

	if (le32_to_cpu(abts->fcp_hdr_le.parameter) & ABTS_PARAM_ABORT_SEQ) {
		ql_dbg(ql_dbg_tgt_mgt, vha, 0xf053,
		    "qla_target(%d): ABTS: Abort Sequence not "
		    "supported\n", vha->vp_idx);
		qlt_24xx_send_abts_resp(ha->base_qpair, abts, FCP_TMF_REJECTED,
		    false);
		return;
	}

	if (tag == ATIO_EXCHANGE_ADDRESS_UNKNOWN) {
		ql_dbg(ql_dbg_tgt_mgt, vha, 0xf010,
		    "qla_target(%d): ABTS: Unknown Exchange "
		    "Address received\n", vha->vp_idx);
		qlt_24xx_send_abts_resp(ha->base_qpair, abts, FCP_TMF_REJECTED,
		    false);
		return;
	}

	ql_dbg(ql_dbg_tgt_mgt, vha, 0xf011,
	    "qla_target(%d): task abort (s_id=%x:%x:%x, "
	    "tag=%d, param=%x)\n", vha->vp_idx, abts->fcp_hdr_le.s_id[2],
	    abts->fcp_hdr_le.s_id[1], abts->fcp_hdr_le.s_id[0], tag,
	    le32_to_cpu(abts->fcp_hdr_le.parameter));

	s_id[0] = abts->fcp_hdr_le.s_id[2];
	s_id[1] = abts->fcp_hdr_le.s_id[1];
	s_id[2] = abts->fcp_hdr_le.s_id[0];

	spin_lock_irqsave(&ha->tgt.sess_lock, flags);
	sess = ha->tgt.tgt_ops->find_sess_by_s_id(vha, s_id);
	if (!sess) {
		ql_dbg(ql_dbg_tgt_mgt, vha, 0xf012,
		    "qla_target(%d): task abort for non-existant session\n",
		    vha->vp_idx);
		rc = qlt_sched_sess_work(vha->vha_tgt.qla_tgt,
		    QLA_TGT_SESS_WORK_ABORT, abts, sizeof(*abts));

		spin_unlock_irqrestore(&ha->tgt.sess_lock, flags);

		if (rc != 0) {
			qlt_24xx_send_abts_resp(ha->base_qpair, abts,
			    FCP_TMF_REJECTED, false);
		}
		return;
	}
	spin_unlock_irqrestore(&ha->tgt.sess_lock, flags);


	if (sess->deleted) {
		qlt_24xx_send_abts_resp(ha->base_qpair, abts, FCP_TMF_REJECTED,
		    false);
		return;
	}

	rc = __qlt_24xx_handle_abts(vha, abts, sess);
	if (rc != 0) {
		ql_dbg(ql_dbg_tgt_mgt, vha, 0xf054,
		    "qla_target(%d): __qlt_24xx_handle_abts() failed: %d\n",
		    vha->vp_idx, rc);
		qlt_24xx_send_abts_resp(ha->base_qpair, abts, FCP_TMF_REJECTED,
		    false);
		return;
	}
}

/*
 * ha->hardware_lock supposed to be held on entry. Might drop it, then reaquire
 */
static void qlt_24xx_send_task_mgmt_ctio(struct qla_qpair *qpair,
	struct qla_tgt_mgmt_cmd *mcmd, uint32_t resp_code)
{
	struct scsi_qla_host *ha = mcmd->vha;
	struct atio_from_isp *atio = &mcmd->orig_iocb.atio;
	struct ctio7_to_24xx *ctio;
	uint16_t temp;

	ql_dbg(ql_dbg_tgt, ha, 0xe008,
	    "Sending task mgmt CTIO7 (ha=%p, atio=%p, resp_code=%x\n",
	    ha, atio, resp_code);


	ctio = (struct ctio7_to_24xx *)__qla2x00_alloc_iocbs(qpair, NULL);
	if (ctio == NULL) {
		ql_dbg(ql_dbg_tgt, ha, 0xe04c,
		    "qla_target(%d): %s failed: unable to allocate "
		    "request packet\n", ha->vp_idx, __func__);
		return;
	}

	ctio->entry_type = CTIO_TYPE7;
	ctio->entry_count = 1;
	ctio->handle = QLA_TGT_SKIP_HANDLE | CTIO_COMPLETION_HANDLE_MARK;
	ctio->nport_handle = mcmd->sess->loop_id;
	ctio->timeout = cpu_to_le16(QLA_TGT_TIMEOUT);
	ctio->vp_index = ha->vp_idx;
	ctio->initiator_id[0] = atio->u.isp24.fcp_hdr.s_id[2];
	ctio->initiator_id[1] = atio->u.isp24.fcp_hdr.s_id[1];
	ctio->initiator_id[2] = atio->u.isp24.fcp_hdr.s_id[0];
	ctio->exchange_addr = atio->u.isp24.exchange_addr;
	temp = (atio->u.isp24.attr << 9)|
		CTIO7_FLAGS_STATUS_MODE_1 | CTIO7_FLAGS_SEND_STATUS;
	ctio->u.status1.flags = cpu_to_le16(temp);
	temp = be16_to_cpu(atio->u.isp24.fcp_hdr.ox_id);
	ctio->u.status1.ox_id = cpu_to_le16(temp);
	ctio->u.status1.scsi_status =
	    cpu_to_le16(SS_RESPONSE_INFO_LEN_VALID);
	ctio->u.status1.response_len = cpu_to_le16(8);
	ctio->u.status1.sense_data[0] = resp_code;

	/* Memory Barrier */
	wmb();
	if (qpair->reqq_start_iocbs)
		qpair->reqq_start_iocbs(qpair);
	else
		qla2x00_start_iocbs(ha, qpair->req);
}

void qlt_free_mcmd(struct qla_tgt_mgmt_cmd *mcmd)
{
	mempool_free(mcmd, qla_tgt_mgmt_cmd_mempool);
}
EXPORT_SYMBOL(qlt_free_mcmd);

/*
 * ha->hardware_lock supposed to be held on entry. Might drop it, then
 * reacquire
 */
void qlt_send_resp_ctio(struct qla_qpair *qpair, struct qla_tgt_cmd *cmd,
    uint8_t scsi_status, uint8_t sense_key, uint8_t asc, uint8_t ascq)
{
	struct atio_from_isp *atio = &cmd->atio;
	struct ctio7_to_24xx *ctio;
	uint16_t temp;
	struct scsi_qla_host *vha = cmd->vha;

	ql_dbg(ql_dbg_tgt_dif, vha, 0x3066,
	    "Sending response CTIO7 (vha=%p, atio=%p, scsi_status=%02x, "
	    "sense_key=%02x, asc=%02x, ascq=%02x",
	    vha, atio, scsi_status, sense_key, asc, ascq);

	ctio = (struct ctio7_to_24xx *)qla2x00_alloc_iocbs(vha, NULL);
	if (!ctio) {
		ql_dbg(ql_dbg_async, vha, 0x3067,
		    "qla2x00t(%ld): %s failed: unable to allocate request packet",
		    vha->host_no, __func__);
		goto out;
	}

	ctio->entry_type = CTIO_TYPE7;
	ctio->entry_count = 1;
	ctio->handle = QLA_TGT_SKIP_HANDLE;
	ctio->nport_handle = cmd->sess->loop_id;
	ctio->timeout = cpu_to_le16(QLA_TGT_TIMEOUT);
	ctio->vp_index = vha->vp_idx;
	ctio->initiator_id[0] = atio->u.isp24.fcp_hdr.s_id[2];
	ctio->initiator_id[1] = atio->u.isp24.fcp_hdr.s_id[1];
	ctio->initiator_id[2] = atio->u.isp24.fcp_hdr.s_id[0];
	ctio->exchange_addr = atio->u.isp24.exchange_addr;
	temp = (atio->u.isp24.attr << 9) |
	    CTIO7_FLAGS_STATUS_MODE_1 | CTIO7_FLAGS_SEND_STATUS;
	ctio->u.status1.flags = cpu_to_le16(temp);
	temp = be16_to_cpu(atio->u.isp24.fcp_hdr.ox_id);
	ctio->u.status1.ox_id = cpu_to_le16(temp);
	ctio->u.status1.scsi_status =
	    cpu_to_le16(SS_RESPONSE_INFO_LEN_VALID | scsi_status);
	ctio->u.status1.response_len = cpu_to_le16(18);
	ctio->u.status1.residual = cpu_to_le32(get_datalen_for_atio(atio));

	if (ctio->u.status1.residual != 0)
		ctio->u.status1.scsi_status |=
		    cpu_to_le16(SS_RESIDUAL_UNDER);

	/* Response code and sense key */
	put_unaligned_le32(((0x70 << 24) | (sense_key << 8)),
	    (&ctio->u.status1.sense_data)[0]);
	/* Additional sense length */
	put_unaligned_le32(0x0a, (&ctio->u.status1.sense_data)[1]);
	/* ASC and ASCQ */
	put_unaligned_le32(((asc << 24) | (ascq << 16)),
	    (&ctio->u.status1.sense_data)[3]);

	/* Memory Barrier */
	wmb();

	if (qpair->reqq_start_iocbs)
		qpair->reqq_start_iocbs(qpair);
	else
		qla2x00_start_iocbs(vha, qpair->req);

out:
	return;
}

/* callback from target fabric module code */
void qlt_xmit_tm_rsp(struct qla_tgt_mgmt_cmd *mcmd)
{
	struct scsi_qla_host *vha = mcmd->sess->vha;
	struct qla_hw_data *ha = vha->hw;
	unsigned long flags;
	struct qla_qpair *qpair = mcmd->qpair;

	ql_dbg(ql_dbg_tgt_mgt, vha, 0xf013,
	    "TM response mcmd (%p) status %#x state %#x",
	    mcmd, mcmd->fc_tm_rsp, mcmd->flags);

	spin_lock_irqsave(qpair->qp_lock_ptr, flags);

	if (!vha->flags.online || mcmd->reset_count != qpair->chip_reset) {
		/*
		 * Either the port is not online or this request was from
		 * previous life, just abort the processing.
		 */
		ql_dbg(ql_dbg_async, vha, 0xe100,
			"RESET-TMR online/active/old-count/new-count = %d/%d/%d/%d.\n",
			vha->flags.online, qla2x00_reset_active(vha),
			mcmd->reset_count, qpair->chip_reset);
		ha->tgt.tgt_ops->free_mcmd(mcmd);
		spin_unlock_irqrestore(qpair->qp_lock_ptr, flags);
		return;
	}

	if (mcmd->flags == QLA24XX_MGMT_SEND_NACK) {
		if (mcmd->orig_iocb.imm_ntfy.u.isp24.status_subcode ==
		    ELS_LOGO ||
		    mcmd->orig_iocb.imm_ntfy.u.isp24.status_subcode ==
		    ELS_PRLO ||
		    mcmd->orig_iocb.imm_ntfy.u.isp24.status_subcode ==
		    ELS_TPRLO) {
			ql_dbg(ql_dbg_disc, vha, 0x2106,
			    "TM response logo %phC status %#x state %#x",
			    mcmd->sess->port_name, mcmd->fc_tm_rsp,
			    mcmd->flags);
			qlt_schedule_sess_for_deletion_lock(mcmd->sess);
		} else {
			qlt_send_notify_ack(vha->hw->base_qpair,
			    &mcmd->orig_iocb.imm_ntfy, 0, 0, 0, 0, 0, 0);
		}
	} else {
		if (mcmd->orig_iocb.atio.u.raw.entry_type == ABTS_RECV_24XX)
			qlt_24xx_send_abts_resp(qpair, &mcmd->orig_iocb.abts,
			    mcmd->fc_tm_rsp, false);
		else
			qlt_24xx_send_task_mgmt_ctio(qpair, mcmd,
			    mcmd->fc_tm_rsp);
	}
	/*
	 * Make the callback for ->free_mcmd() to queue_work() and invoke
	 * target_put_sess_cmd() to drop cmd_kref to 1.  The final
	 * target_put_sess_cmd() call will be made from TFO->check_stop_free()
	 * -> tcm_qla2xxx_check_stop_free() to release the TMR associated se_cmd
	 * descriptor after TFO->queue_tm_rsp() -> tcm_qla2xxx_queue_tm_rsp() ->
	 * qlt_xmit_tm_rsp() returns here..
	 */
	ha->tgt.tgt_ops->free_mcmd(mcmd);
	spin_unlock_irqrestore(qpair->qp_lock_ptr, flags);
}
EXPORT_SYMBOL(qlt_xmit_tm_rsp);

/* No locks */
static int qlt_pci_map_calc_cnt(struct qla_tgt_prm *prm)
{
	struct qla_tgt_cmd *cmd = prm->cmd;

	BUG_ON(cmd->sg_cnt == 0);

	prm->sg = (struct scatterlist *)cmd->sg;
	prm->seg_cnt = pci_map_sg(cmd->qpair->pdev, cmd->sg,
	    cmd->sg_cnt, cmd->dma_data_direction);
	if (unlikely(prm->seg_cnt == 0))
		goto out_err;

	prm->cmd->sg_mapped = 1;

	if (cmd->se_cmd.prot_op == TARGET_PROT_NORMAL) {
		/*
		 * If greater than four sg entries then we need to allocate
		 * the continuation entries
		 */
		if (prm->seg_cnt > QLA_TGT_DATASEGS_PER_CMD_24XX)
			prm->req_cnt += DIV_ROUND_UP(prm->seg_cnt -
			QLA_TGT_DATASEGS_PER_CMD_24XX,
			QLA_TGT_DATASEGS_PER_CONT_24XX);
	} else {
		/* DIF */
		if ((cmd->se_cmd.prot_op == TARGET_PROT_DIN_INSERT) ||
		    (cmd->se_cmd.prot_op == TARGET_PROT_DOUT_STRIP)) {
			prm->seg_cnt = DIV_ROUND_UP(cmd->bufflen, cmd->blk_sz);
			prm->tot_dsds = prm->seg_cnt;
		} else
			prm->tot_dsds = prm->seg_cnt;

		if (cmd->prot_sg_cnt) {
			prm->prot_sg      = cmd->prot_sg;
			prm->prot_seg_cnt = pci_map_sg(cmd->qpair->pdev,
				cmd->prot_sg, cmd->prot_sg_cnt,
				cmd->dma_data_direction);
			if (unlikely(prm->prot_seg_cnt == 0))
				goto out_err;

			if ((cmd->se_cmd.prot_op == TARGET_PROT_DIN_INSERT) ||
			    (cmd->se_cmd.prot_op == TARGET_PROT_DOUT_STRIP)) {
				/* Dif Bundling not support here */
				prm->prot_seg_cnt = DIV_ROUND_UP(cmd->bufflen,
								cmd->blk_sz);
				prm->tot_dsds += prm->prot_seg_cnt;
			} else
				prm->tot_dsds += prm->prot_seg_cnt;
		}
	}

	return 0;

out_err:
	ql_dbg_qp(ql_dbg_tgt, prm->cmd->qpair, 0xe04d,
	    "qla_target(%d): PCI mapping failed: sg_cnt=%d",
	    0, prm->cmd->sg_cnt);
	return -1;
}

static void qlt_unmap_sg(struct scsi_qla_host *vha, struct qla_tgt_cmd *cmd)
{
	struct qla_hw_data *ha;
	struct qla_qpair *qpair;
	if (!cmd->sg_mapped)
		return;

	qpair = cmd->qpair;

	pci_unmap_sg(qpair->pdev, cmd->sg, cmd->sg_cnt,
	    cmd->dma_data_direction);
	cmd->sg_mapped = 0;

	if (cmd->prot_sg_cnt)
		pci_unmap_sg(qpair->pdev, cmd->prot_sg, cmd->prot_sg_cnt,
			cmd->dma_data_direction);

	if (!cmd->ctx)
		return;
	ha = vha->hw;
	if (cmd->ctx_dsd_alloced)
		qla2x00_clean_dsd_pool(ha, cmd->ctx);

	dma_pool_free(ha->dl_dma_pool, cmd->ctx, cmd->ctx->crc_ctx_dma);
}

static int qlt_check_reserve_free_req(struct qla_qpair *qpair,
	uint32_t req_cnt)
{
	uint32_t cnt;
	struct req_que *req = qpair->req;

	if (req->cnt < (req_cnt + 2)) {
		cnt = (uint16_t)(qpair->use_shadow_reg ? *req->out_ptr :
		    RD_REG_DWORD_RELAXED(req->req_q_out));

		if  (req->ring_index < cnt)
			req->cnt = cnt - req->ring_index;
		else
			req->cnt = req->length - (req->ring_index - cnt);

		if (unlikely(req->cnt < (req_cnt + 2)))
			return -EAGAIN;
	}

	req->cnt -= req_cnt;

	return 0;
}

/*
 * ha->hardware_lock supposed to be held on entry. Might drop it, then reaquire
 */
static inline void *qlt_get_req_pkt(struct req_que *req)
{
	/* Adjust ring index. */
	req->ring_index++;
	if (req->ring_index == req->length) {
		req->ring_index = 0;
		req->ring_ptr = req->ring;
	} else {
		req->ring_ptr++;
	}
	return (cont_entry_t *)req->ring_ptr;
}

/* ha->hardware_lock supposed to be held on entry */
static inline uint32_t qlt_make_handle(struct qla_qpair *qpair)
{
	uint32_t h;
	int index;
	uint8_t found = 0;
	struct req_que *req = qpair->req;

	h = req->current_outstanding_cmd;

	for (index = 1; index < req->num_outstanding_cmds; index++) {
		h++;
		if (h == req->num_outstanding_cmds)
			h = 1;

		if (h == QLA_TGT_SKIP_HANDLE)
			continue;

		if (!req->outstanding_cmds[h]) {
			found = 1;
			break;
		}
	}

	if (found) {
		req->current_outstanding_cmd = h;
	} else {
		ql_dbg(ql_dbg_io, qpair->vha, 0x305b,
		    "qla_target(%d): Ran out of empty cmd slots\n",
		    qpair->vha->vp_idx);
		h = QLA_TGT_NULL_HANDLE;
	}

	return h;
}

/* ha->hardware_lock supposed to be held on entry */
static int qlt_24xx_build_ctio_pkt(struct qla_qpair *qpair,
	struct qla_tgt_prm *prm)
{
	uint32_t h;
	struct ctio7_to_24xx *pkt;
	struct atio_from_isp *atio = &prm->cmd->atio;
	uint16_t temp;

	pkt = (struct ctio7_to_24xx *)qpair->req->ring_ptr;
	prm->pkt = pkt;
	memset(pkt, 0, sizeof(*pkt));

	pkt->entry_type = CTIO_TYPE7;
	pkt->entry_count = (uint8_t)prm->req_cnt;
	pkt->vp_index = prm->cmd->vp_idx;

	h = qlt_make_handle(qpair);
	if (unlikely(h == QLA_TGT_NULL_HANDLE)) {
		/*
		 * CTIO type 7 from the firmware doesn't provide a way to
		 * know the initiator's LOOP ID, hence we can't find
		 * the session and, so, the command.
		 */
		return -EAGAIN;
	} else
		qpair->req->outstanding_cmds[h] = (srb_t *)prm->cmd;

	pkt->handle = MAKE_HANDLE(qpair->req->id, h);
	pkt->handle |= CTIO_COMPLETION_HANDLE_MARK;
	pkt->nport_handle = cpu_to_le16(prm->cmd->loop_id);
	pkt->timeout = cpu_to_le16(QLA_TGT_TIMEOUT);
	pkt->initiator_id[0] = atio->u.isp24.fcp_hdr.s_id[2];
	pkt->initiator_id[1] = atio->u.isp24.fcp_hdr.s_id[1];
	pkt->initiator_id[2] = atio->u.isp24.fcp_hdr.s_id[0];
	pkt->exchange_addr = atio->u.isp24.exchange_addr;
	temp = atio->u.isp24.attr << 9;
	pkt->u.status0.flags |= cpu_to_le16(temp);
	temp = be16_to_cpu(atio->u.isp24.fcp_hdr.ox_id);
	pkt->u.status0.ox_id = cpu_to_le16(temp);
	pkt->u.status0.relative_offset = cpu_to_le32(prm->cmd->offset);

	return 0;
}

/*
 * ha->hardware_lock supposed to be held on entry. We have already made sure
 * that there is sufficient amount of request entries to not drop it.
 */
static void qlt_load_cont_data_segments(struct qla_tgt_prm *prm)
{
	int cnt;
	uint32_t *dword_ptr;

	/* Build continuation packets */
	while (prm->seg_cnt > 0) {
		cont_a64_entry_t *cont_pkt64 =
			(cont_a64_entry_t *)qlt_get_req_pkt(
			   prm->cmd->qpair->req);

		/*
		 * Make sure that from cont_pkt64 none of
		 * 64-bit specific fields used for 32-bit
		 * addressing. Cast to (cont_entry_t *) for
		 * that.
		 */

		memset(cont_pkt64, 0, sizeof(*cont_pkt64));

		cont_pkt64->entry_count = 1;
		cont_pkt64->sys_define = 0;

		cont_pkt64->entry_type = CONTINUE_A64_TYPE;
		dword_ptr = (uint32_t *)&cont_pkt64->dseg_0_address;

		/* Load continuation entry data segments */
		for (cnt = 0;
		    cnt < QLA_TGT_DATASEGS_PER_CONT_24XX && prm->seg_cnt;
		    cnt++, prm->seg_cnt--) {
			*dword_ptr++ =
			    cpu_to_le32(pci_dma_lo32
				(sg_dma_address(prm->sg)));
			*dword_ptr++ = cpu_to_le32(pci_dma_hi32
			    (sg_dma_address(prm->sg)));
			*dword_ptr++ = cpu_to_le32(sg_dma_len(prm->sg));

			prm->sg = sg_next(prm->sg);
		}
	}
}

/*
 * ha->hardware_lock supposed to be held on entry. We have already made sure
 * that there is sufficient amount of request entries to not drop it.
 */
static void qlt_load_data_segments(struct qla_tgt_prm *prm)
{
	int cnt;
	uint32_t *dword_ptr;
	struct ctio7_to_24xx *pkt24 = (struct ctio7_to_24xx *)prm->pkt;

	pkt24->u.status0.transfer_length = cpu_to_le32(prm->cmd->bufflen);

	/* Setup packet address segment pointer */
	dword_ptr = pkt24->u.status0.dseg_0_address;

	/* Set total data segment count */
	if (prm->seg_cnt)
		pkt24->dseg_count = cpu_to_le16(prm->seg_cnt);

	if (prm->seg_cnt == 0) {
		/* No data transfer */
		*dword_ptr++ = 0;
		*dword_ptr = 0;
		return;
	}

	/* If scatter gather */

	/* Load command entry data segments */
	for (cnt = 0;
	    (cnt < QLA_TGT_DATASEGS_PER_CMD_24XX) && prm->seg_cnt;
	    cnt++, prm->seg_cnt--) {
		*dword_ptr++ =
		    cpu_to_le32(pci_dma_lo32(sg_dma_address(prm->sg)));

		*dword_ptr++ = cpu_to_le32(pci_dma_hi32(
			sg_dma_address(prm->sg)));

		*dword_ptr++ = cpu_to_le32(sg_dma_len(prm->sg));

		prm->sg = sg_next(prm->sg);
	}

	qlt_load_cont_data_segments(prm);
}

static inline int qlt_has_data(struct qla_tgt_cmd *cmd)
{
	return cmd->bufflen > 0;
}

static void qlt_print_dif_err(struct qla_tgt_prm *prm)
{
	struct qla_tgt_cmd *cmd;
	struct scsi_qla_host *vha;

	/* asc 0x10=dif error */
	if (prm->sense_buffer && (prm->sense_buffer[12] == 0x10)) {
		cmd = prm->cmd;
		vha = cmd->vha;
		/* ASCQ */
		switch (prm->sense_buffer[13]) {
		case 1:
			ql_dbg(ql_dbg_tgt_dif, vha, 0xe00b,
			    "BE detected Guard TAG ERR: lba[0x%llx|%lld] len[0x%x] "
			    "se_cmd=%p tag[%x]",
			    cmd->lba, cmd->lba, cmd->num_blks, &cmd->se_cmd,
			    cmd->atio.u.isp24.exchange_addr);
			break;
		case 2:
			ql_dbg(ql_dbg_tgt_dif, vha, 0xe00c,
			    "BE detected APP TAG ERR: lba[0x%llx|%lld] len[0x%x] "
			    "se_cmd=%p tag[%x]",
			    cmd->lba, cmd->lba, cmd->num_blks, &cmd->se_cmd,
			    cmd->atio.u.isp24.exchange_addr);
			break;
		case 3:
			ql_dbg(ql_dbg_tgt_dif, vha, 0xe00f,
			    "BE detected REF TAG ERR: lba[0x%llx|%lld] len[0x%x] "
			    "se_cmd=%p tag[%x]",
			    cmd->lba, cmd->lba, cmd->num_blks, &cmd->se_cmd,
			    cmd->atio.u.isp24.exchange_addr);
			break;
		default:
			ql_dbg(ql_dbg_tgt_dif, vha, 0xe010,
			    "BE detected Dif ERR: lba[%llx|%lld] len[%x] "
			    "se_cmd=%p tag[%x]",
			    cmd->lba, cmd->lba, cmd->num_blks, &cmd->se_cmd,
			    cmd->atio.u.isp24.exchange_addr);
			break;
		}
		ql_dump_buffer(ql_dbg_tgt_dif, vha, 0xe011, cmd->cdb, 16);
	}
}

/*
 * Called without ha->hardware_lock held
 */
static int qlt_pre_xmit_response(struct qla_tgt_cmd *cmd,
	struct qla_tgt_prm *prm, int xmit_type, uint8_t scsi_status,
	uint32_t *full_req_cnt)
{
	struct se_cmd *se_cmd = &cmd->se_cmd;
	struct qla_qpair *qpair = cmd->qpair;

	prm->cmd = cmd;
	prm->tgt = cmd->tgt;
	prm->pkt = NULL;
	prm->rq_result = scsi_status;
	prm->sense_buffer = &cmd->sense_buffer[0];
	prm->sense_buffer_len = TRANSPORT_SENSE_BUFFER;
	prm->sg = NULL;
	prm->seg_cnt = -1;
	prm->req_cnt = 1;
	prm->residual = 0;
	prm->add_status_pkt = 0;
	prm->prot_sg = NULL;
	prm->prot_seg_cnt = 0;
	prm->tot_dsds = 0;

	if ((xmit_type & QLA_TGT_XMIT_DATA) && qlt_has_data(cmd)) {
		if  (qlt_pci_map_calc_cnt(prm) != 0)
			return -EAGAIN;
	}

	*full_req_cnt = prm->req_cnt;

	if (se_cmd->se_cmd_flags & SCF_UNDERFLOW_BIT) {
		prm->residual = se_cmd->residual_count;
		ql_dbg_qp(ql_dbg_io + ql_dbg_verbose, qpair, 0x305c,
		    "Residual underflow: %d (tag %lld, op %x, bufflen %d, rq_result %x)\n",
		       prm->residual, se_cmd->tag,
		       se_cmd->t_task_cdb ? se_cmd->t_task_cdb[0] : 0,
		       cmd->bufflen, prm->rq_result);
		prm->rq_result |= SS_RESIDUAL_UNDER;
	} else if (se_cmd->se_cmd_flags & SCF_OVERFLOW_BIT) {
		prm->residual = se_cmd->residual_count;
		ql_dbg_qp(ql_dbg_io, qpair, 0x305d,
		    "Residual overflow: %d (tag %lld, op %x, bufflen %d, rq_result %x)\n",
		       prm->residual, se_cmd->tag, se_cmd->t_task_cdb ?
		       se_cmd->t_task_cdb[0] : 0, cmd->bufflen, prm->rq_result);
		prm->rq_result |= SS_RESIDUAL_OVER;
	}

	if (xmit_type & QLA_TGT_XMIT_STATUS) {
		/*
		 * If QLA_TGT_XMIT_DATA is not set, add_status_pkt will be
		 * ignored in *xmit_response() below
		 */
		if (qlt_has_data(cmd)) {
			if (QLA_TGT_SENSE_VALID(prm->sense_buffer) ||
			    (IS_FWI2_CAPABLE(cmd->vha->hw) &&
			    (prm->rq_result != 0))) {
				prm->add_status_pkt = 1;
				(*full_req_cnt)++;
			}
		}
	}

	return 0;
}

static inline int qlt_need_explicit_conf(struct qla_tgt_cmd *cmd,
    int sending_sense)
{
	if (cmd->qpair->enable_class_2)
		return 0;

	if (sending_sense)
		return cmd->conf_compl_supported;
	else
		return cmd->qpair->enable_explicit_conf &&
                    cmd->conf_compl_supported;
}

static void qlt_24xx_init_ctio_to_isp(struct ctio7_to_24xx *ctio,
	struct qla_tgt_prm *prm)
{
	prm->sense_buffer_len = min_t(uint32_t, prm->sense_buffer_len,
	    (uint32_t)sizeof(ctio->u.status1.sense_data));
	ctio->u.status0.flags |= cpu_to_le16(CTIO7_FLAGS_SEND_STATUS);
	if (qlt_need_explicit_conf(prm->cmd, 0)) {
		ctio->u.status0.flags |= cpu_to_le16(
		    CTIO7_FLAGS_EXPLICIT_CONFORM |
		    CTIO7_FLAGS_CONFORM_REQ);
	}
	ctio->u.status0.residual = cpu_to_le32(prm->residual);
	ctio->u.status0.scsi_status = cpu_to_le16(prm->rq_result);
	if (QLA_TGT_SENSE_VALID(prm->sense_buffer)) {
		int i;

		if (qlt_need_explicit_conf(prm->cmd, 1)) {
			if ((prm->rq_result & SS_SCSI_STATUS_BYTE) != 0) {
				ql_dbg_qp(ql_dbg_tgt, prm->cmd->qpair, 0xe017,
				    "Skipping EXPLICIT_CONFORM and "
				    "CTIO7_FLAGS_CONFORM_REQ for FCP READ w/ "
				    "non GOOD status\n");
				goto skip_explict_conf;
			}
			ctio->u.status1.flags |= cpu_to_le16(
			    CTIO7_FLAGS_EXPLICIT_CONFORM |
			    CTIO7_FLAGS_CONFORM_REQ);
		}
skip_explict_conf:
		ctio->u.status1.flags &=
		    ~cpu_to_le16(CTIO7_FLAGS_STATUS_MODE_0);
		ctio->u.status1.flags |=
		    cpu_to_le16(CTIO7_FLAGS_STATUS_MODE_1);
		ctio->u.status1.scsi_status |=
		    cpu_to_le16(SS_SENSE_LEN_VALID);
		ctio->u.status1.sense_length =
		    cpu_to_le16(prm->sense_buffer_len);
		for (i = 0; i < prm->sense_buffer_len/4; i++)
			((uint32_t *)ctio->u.status1.sense_data)[i] =
				cpu_to_be32(((uint32_t *)prm->sense_buffer)[i]);

		qlt_print_dif_err(prm);

	} else {
		ctio->u.status1.flags &=
		    ~cpu_to_le16(CTIO7_FLAGS_STATUS_MODE_0);
		ctio->u.status1.flags |=
		    cpu_to_le16(CTIO7_FLAGS_STATUS_MODE_1);
		ctio->u.status1.sense_length = 0;
		memset(ctio->u.status1.sense_data, 0,
		    sizeof(ctio->u.status1.sense_data));
	}

	/* Sense with len > 24, is it possible ??? */
}

static inline int
qlt_hba_err_chk_enabled(struct se_cmd *se_cmd)
{
	switch (se_cmd->prot_op) {
	case TARGET_PROT_DOUT_INSERT:
	case TARGET_PROT_DIN_STRIP:
		if (ql2xenablehba_err_chk >= 1)
			return 1;
		break;
	case TARGET_PROT_DOUT_PASS:
	case TARGET_PROT_DIN_PASS:
		if (ql2xenablehba_err_chk >= 2)
			return 1;
		break;
	case TARGET_PROT_DIN_INSERT:
	case TARGET_PROT_DOUT_STRIP:
		return 1;
	default:
		break;
	}
	return 0;
}

static inline int
qla_tgt_ref_mask_check(struct se_cmd *se_cmd)
{
	switch (se_cmd->prot_op) {
	case TARGET_PROT_DIN_INSERT:
	case TARGET_PROT_DOUT_INSERT:
	case TARGET_PROT_DIN_STRIP:
	case TARGET_PROT_DOUT_STRIP:
	case TARGET_PROT_DIN_PASS:
	case TARGET_PROT_DOUT_PASS:
	    return 1;
	default:
	    return 0;
	}
	return 0;
}

/*
 * qla_tgt_set_dif_tags - Extract Ref and App tags from SCSI command
 */
static void
qla_tgt_set_dif_tags(struct qla_tgt_cmd *cmd, struct crc_context *ctx,
    uint16_t *pfw_prot_opts)
{
	struct se_cmd *se_cmd = &cmd->se_cmd;
	uint32_t lba = 0xffffffff & se_cmd->t_task_lba;
	scsi_qla_host_t *vha = cmd->tgt->vha;
	struct qla_hw_data *ha = vha->hw;
	uint32_t t32 = 0;

	/*
	 * wait till Mode Sense/Select cmd, modepage Ah, subpage 2
	 * have been immplemented by TCM, before AppTag is avail.
	 * Look for modesense_handlers[]
	 */
	ctx->app_tag = 0;
	ctx->app_tag_mask[0] = 0x0;
	ctx->app_tag_mask[1] = 0x0;

	if (IS_PI_UNINIT_CAPABLE(ha)) {
		if ((se_cmd->prot_type == TARGET_DIF_TYPE1_PROT) ||
		    (se_cmd->prot_type == TARGET_DIF_TYPE2_PROT))
			*pfw_prot_opts |= PO_DIS_VALD_APP_ESC;
		else if (se_cmd->prot_type == TARGET_DIF_TYPE3_PROT)
			*pfw_prot_opts |= PO_DIS_VALD_APP_REF_ESC;
	}

	t32 = ha->tgt.tgt_ops->get_dif_tags(cmd, pfw_prot_opts);

	switch (se_cmd->prot_type) {
	case TARGET_DIF_TYPE0_PROT:
		/*
		 * No check for ql2xenablehba_err_chk, as it
		 * would be an I/O error if hba tag generation
		 * is not done.
		 */
		ctx->ref_tag = cpu_to_le32(lba);
		/* enable ALL bytes of the ref tag */
		ctx->ref_tag_mask[0] = 0xff;
		ctx->ref_tag_mask[1] = 0xff;
		ctx->ref_tag_mask[2] = 0xff;
		ctx->ref_tag_mask[3] = 0xff;
		break;
	case TARGET_DIF_TYPE1_PROT:
	    /*
	     * For TYPE 1 protection: 16 bit GUARD tag, 32 bit
	     * REF tag, and 16 bit app tag.
	     */
	    ctx->ref_tag = cpu_to_le32(lba);
	    if (!qla_tgt_ref_mask_check(se_cmd) ||
		!(ha->tgt.tgt_ops->chk_dif_tags(t32))) {
		    *pfw_prot_opts |= PO_DIS_REF_TAG_VALD;
		    break;
	    }
	    /* enable ALL bytes of the ref tag */
	    ctx->ref_tag_mask[0] = 0xff;
	    ctx->ref_tag_mask[1] = 0xff;
	    ctx->ref_tag_mask[2] = 0xff;
	    ctx->ref_tag_mask[3] = 0xff;
	    break;
	case TARGET_DIF_TYPE2_PROT:
	    /*
	     * For TYPE 2 protection: 16 bit GUARD + 32 bit REF
	     * tag has to match LBA in CDB + N
	     */
	    ctx->ref_tag = cpu_to_le32(lba);
	    if (!qla_tgt_ref_mask_check(se_cmd) ||
		!(ha->tgt.tgt_ops->chk_dif_tags(t32))) {
		    *pfw_prot_opts |= PO_DIS_REF_TAG_VALD;
		    break;
	    }
	    /* enable ALL bytes of the ref tag */
	    ctx->ref_tag_mask[0] = 0xff;
	    ctx->ref_tag_mask[1] = 0xff;
	    ctx->ref_tag_mask[2] = 0xff;
	    ctx->ref_tag_mask[3] = 0xff;
	    break;
	case TARGET_DIF_TYPE3_PROT:
	    /* For TYPE 3 protection: 16 bit GUARD only */
	    *pfw_prot_opts |= PO_DIS_REF_TAG_VALD;
	    ctx->ref_tag_mask[0] = ctx->ref_tag_mask[1] =
		ctx->ref_tag_mask[2] = ctx->ref_tag_mask[3] = 0x00;
	    break;
	}
}

static inline int
qlt_build_ctio_crc2_pkt(struct qla_qpair *qpair, struct qla_tgt_prm *prm)
{
	uint32_t		*cur_dsd;
	uint32_t		transfer_length = 0;
	uint32_t		data_bytes;
	uint32_t		dif_bytes;
	uint8_t			bundling = 1;
	uint8_t			*clr_ptr;
	struct crc_context	*crc_ctx_pkt = NULL;
	struct qla_hw_data	*ha;
	struct ctio_crc2_to_fw	*pkt;
	dma_addr_t		crc_ctx_dma;
	uint16_t		fw_prot_opts = 0;
	struct qla_tgt_cmd	*cmd = prm->cmd;
	struct se_cmd		*se_cmd = &cmd->se_cmd;
	uint32_t h;
	struct atio_from_isp *atio = &prm->cmd->atio;
	struct qla_tc_param	tc;
	uint16_t t16;
	scsi_qla_host_t *vha = cmd->vha;

	ha = vha->hw;

	pkt = (struct ctio_crc2_to_fw *)qpair->req->ring_ptr;
	prm->pkt = pkt;
	memset(pkt, 0, sizeof(*pkt));

	ql_dbg_qp(ql_dbg_tgt, cmd->qpair, 0xe071,
		"qla_target(%d):%s: se_cmd[%p] CRC2 prot_op[0x%x] cmd prot sg:cnt[%p:%x] lba[%llu]\n",
		cmd->vp_idx, __func__, se_cmd, se_cmd->prot_op,
		prm->prot_sg, prm->prot_seg_cnt, se_cmd->t_task_lba);

	if ((se_cmd->prot_op == TARGET_PROT_DIN_INSERT) ||
	    (se_cmd->prot_op == TARGET_PROT_DOUT_STRIP))
		bundling = 0;

	/* Compute dif len and adjust data len to incude protection */
	data_bytes = cmd->bufflen;
	dif_bytes  = (data_bytes / cmd->blk_sz) * 8;

	switch (se_cmd->prot_op) {
	case TARGET_PROT_DIN_INSERT:
	case TARGET_PROT_DOUT_STRIP:
		transfer_length = data_bytes;
		if (cmd->prot_sg_cnt)
			data_bytes += dif_bytes;
		break;
	case TARGET_PROT_DIN_STRIP:
	case TARGET_PROT_DOUT_INSERT:
	case TARGET_PROT_DIN_PASS:
	case TARGET_PROT_DOUT_PASS:
		transfer_length = data_bytes + dif_bytes;
		break;
	default:
		BUG();
		break;
	}

	if (!qlt_hba_err_chk_enabled(se_cmd))
		fw_prot_opts |= 0x10; /* Disable Guard tag checking */
	/* HBA error checking enabled */
	else if (IS_PI_UNINIT_CAPABLE(ha)) {
		if ((se_cmd->prot_type == TARGET_DIF_TYPE1_PROT) ||
		    (se_cmd->prot_type == TARGET_DIF_TYPE2_PROT))
			fw_prot_opts |= PO_DIS_VALD_APP_ESC;
		else if (se_cmd->prot_type == TARGET_DIF_TYPE3_PROT)
			fw_prot_opts |= PO_DIS_VALD_APP_REF_ESC;
	}

	switch (se_cmd->prot_op) {
	case TARGET_PROT_DIN_INSERT:
	case TARGET_PROT_DOUT_INSERT:
		fw_prot_opts |= PO_MODE_DIF_INSERT;
		break;
	case TARGET_PROT_DIN_STRIP:
	case TARGET_PROT_DOUT_STRIP:
		fw_prot_opts |= PO_MODE_DIF_REMOVE;
		break;
	case TARGET_PROT_DIN_PASS:
	case TARGET_PROT_DOUT_PASS:
		fw_prot_opts |= PO_MODE_DIF_PASS;
		/* FUTURE: does tcm require T10CRC<->IPCKSUM conversion? */
		break;
	default:/* Normal Request */
		fw_prot_opts |= PO_MODE_DIF_PASS;
		break;
	}

	/* ---- PKT ---- */
	/* Update entry type to indicate Command Type CRC_2 IOCB */
	pkt->entry_type  = CTIO_CRC2;
	pkt->entry_count = 1;
	pkt->vp_index = cmd->vp_idx;

	h = qlt_make_handle(qpair);
	if (unlikely(h == QLA_TGT_NULL_HANDLE)) {
		/*
		 * CTIO type 7 from the firmware doesn't provide a way to
		 * know the initiator's LOOP ID, hence we can't find
		 * the session and, so, the command.
		 */
		return -EAGAIN;
	} else
		qpair->req->outstanding_cmds[h] = (srb_t *)prm->cmd;

	pkt->handle  = MAKE_HANDLE(qpair->req->id, h);
	pkt->handle |= CTIO_COMPLETION_HANDLE_MARK;
	pkt->nport_handle = cpu_to_le16(prm->cmd->loop_id);
	pkt->timeout = cpu_to_le16(QLA_TGT_TIMEOUT);
	pkt->initiator_id[0] = atio->u.isp24.fcp_hdr.s_id[2];
	pkt->initiator_id[1] = atio->u.isp24.fcp_hdr.s_id[1];
	pkt->initiator_id[2] = atio->u.isp24.fcp_hdr.s_id[0];
	pkt->exchange_addr   = atio->u.isp24.exchange_addr;

	/* silence compile warning */
	t16 = be16_to_cpu(atio->u.isp24.fcp_hdr.ox_id);
	pkt->ox_id  = cpu_to_le16(t16);

	t16 = (atio->u.isp24.attr << 9);
	pkt->flags |= cpu_to_le16(t16);
	pkt->relative_offset = cpu_to_le32(prm->cmd->offset);

	/* Set transfer direction */
	if (cmd->dma_data_direction == DMA_TO_DEVICE)
		pkt->flags = cpu_to_le16(CTIO7_FLAGS_DATA_IN);
	else if (cmd->dma_data_direction == DMA_FROM_DEVICE)
		pkt->flags = cpu_to_le16(CTIO7_FLAGS_DATA_OUT);

	pkt->dseg_count = prm->tot_dsds;
	/* Fibre channel byte count */
	pkt->transfer_length = cpu_to_le32(transfer_length);

	/* ----- CRC context -------- */

	/* Allocate CRC context from global pool */
	crc_ctx_pkt = cmd->ctx =
	    dma_pool_alloc(ha->dl_dma_pool, GFP_ATOMIC, &crc_ctx_dma);

	if (!crc_ctx_pkt)
		goto crc_queuing_error;

	/* Zero out CTX area. */
	clr_ptr = (uint8_t *)crc_ctx_pkt;
	memset(clr_ptr, 0, sizeof(*crc_ctx_pkt));

	crc_ctx_pkt->crc_ctx_dma = crc_ctx_dma;
	INIT_LIST_HEAD(&crc_ctx_pkt->dsd_list);

	/* Set handle */
	crc_ctx_pkt->handle = pkt->handle;

	qla_tgt_set_dif_tags(cmd, crc_ctx_pkt, &fw_prot_opts);

	pkt->crc_context_address[0] = cpu_to_le32(LSD(crc_ctx_dma));
	pkt->crc_context_address[1] = cpu_to_le32(MSD(crc_ctx_dma));
	pkt->crc_context_len = CRC_CONTEXT_LEN_FW;

	if (!bundling) {
		cur_dsd = (uint32_t *) &crc_ctx_pkt->u.nobundling.data_address;
	} else {
		/*
		 * Configure Bundling if we need to fetch interlaving
		 * protection PCI accesses
		 */
		fw_prot_opts |= PO_ENABLE_DIF_BUNDLING;
		crc_ctx_pkt->u.bundling.dif_byte_count = cpu_to_le32(dif_bytes);
		crc_ctx_pkt->u.bundling.dseg_count =
			cpu_to_le16(prm->tot_dsds - prm->prot_seg_cnt);
		cur_dsd = (uint32_t *) &crc_ctx_pkt->u.bundling.data_address;
	}

	/* Finish the common fields of CRC pkt */
	crc_ctx_pkt->blk_size   = cpu_to_le16(cmd->blk_sz);
	crc_ctx_pkt->prot_opts  = cpu_to_le16(fw_prot_opts);
	crc_ctx_pkt->byte_count = cpu_to_le32(data_bytes);
	crc_ctx_pkt->guard_seed = cpu_to_le16(0);

	memset((uint8_t *)&tc, 0 , sizeof(tc));
	tc.vha = vha;
	tc.blk_sz = cmd->blk_sz;
	tc.bufflen = cmd->bufflen;
	tc.sg = cmd->sg;
	tc.prot_sg = cmd->prot_sg;
	tc.ctx = crc_ctx_pkt;
	tc.ctx_dsd_alloced = &cmd->ctx_dsd_alloced;

	/* Walks data segments */
	pkt->flags |= cpu_to_le16(CTIO7_FLAGS_DSD_PTR);

	if (!bundling && prm->prot_seg_cnt) {
		if (qla24xx_walk_and_build_sglist_no_difb(ha, NULL, cur_dsd,
			prm->tot_dsds, &tc))
			goto crc_queuing_error;
	} else if (qla24xx_walk_and_build_sglist(ha, NULL, cur_dsd,
		(prm->tot_dsds - prm->prot_seg_cnt), &tc))
		goto crc_queuing_error;

	if (bundling && prm->prot_seg_cnt) {
		/* Walks dif segments */
		pkt->add_flags |= CTIO_CRC2_AF_DIF_DSD_ENA;

		cur_dsd = (uint32_t *) &crc_ctx_pkt->u.bundling.dif_address;
		if (qla24xx_walk_and_build_prot_sglist(ha, NULL, cur_dsd,
			prm->prot_seg_cnt, &tc))
			goto crc_queuing_error;
	}
	return QLA_SUCCESS;

crc_queuing_error:
	/* Cleanup will be performed by the caller */
	qpair->req->outstanding_cmds[h] = NULL;

	return QLA_FUNCTION_FAILED;
}

/*
 * Callback to setup response of xmit_type of QLA_TGT_XMIT_DATA and *
 * QLA_TGT_XMIT_STATUS for >= 24xx silicon
 */
int qlt_xmit_response(struct qla_tgt_cmd *cmd, int xmit_type,
	uint8_t scsi_status)
{
	struct scsi_qla_host *vha = cmd->vha;
	struct qla_qpair *qpair = cmd->qpair;
	struct ctio7_to_24xx *pkt;
	struct qla_tgt_prm prm;
	uint32_t full_req_cnt = 0;
	unsigned long flags = 0;
	int res;

	if (cmd->sess && cmd->sess->deleted) {
		cmd->state = QLA_TGT_STATE_PROCESSED;
		if (cmd->sess->logout_completed)
			/* no need to terminate. FW already freed exchange. */
			qlt_abort_cmd_on_host_reset(cmd->vha, cmd);
		else
			qlt_send_term_exchange(qpair, cmd, &cmd->atio, 0, 0);
		return 0;
	}

	ql_dbg_qp(ql_dbg_tgt, qpair, 0xe018,
	    "is_send_status=%d, cmd->bufflen=%d, cmd->sg_cnt=%d, cmd->dma_data_direction=%d se_cmd[%p] qp %d\n",
	    (xmit_type & QLA_TGT_XMIT_STATUS) ?
	    1 : 0, cmd->bufflen, cmd->sg_cnt, cmd->dma_data_direction,
	    &cmd->se_cmd, qpair->id);

	res = qlt_pre_xmit_response(cmd, &prm, xmit_type, scsi_status,
	    &full_req_cnt);
	if (unlikely(res != 0)) {
		return res;
	}

	spin_lock_irqsave(qpair->qp_lock_ptr, flags);

	if (xmit_type == QLA_TGT_XMIT_STATUS)
		qpair->tgt_counters.core_qla_snd_status++;
	else
		qpair->tgt_counters.core_qla_que_buf++;

	if (!qpair->fw_started || cmd->reset_count != qpair->chip_reset) {
		/*
		 * Either the port is not online or this request was from
		 * previous life, just abort the processing.
		 */
		cmd->state = QLA_TGT_STATE_PROCESSED;
		qlt_abort_cmd_on_host_reset(cmd->vha, cmd);
		ql_dbg_qp(ql_dbg_async, qpair, 0xe101,
			"RESET-RSP online/active/old-count/new-count = %d/%d/%d/%d.\n",
			vha->flags.online, qla2x00_reset_active(vha),
			cmd->reset_count, qpair->chip_reset);
		spin_unlock_irqrestore(qpair->qp_lock_ptr, flags);
		return 0;
	}

	/* Does F/W have an IOCBs for this request */
	res = qlt_check_reserve_free_req(qpair, full_req_cnt);
	if (unlikely(res))
		goto out_unmap_unlock;

	if (cmd->se_cmd.prot_op && (xmit_type & QLA_TGT_XMIT_DATA))
		res = qlt_build_ctio_crc2_pkt(qpair, &prm);
	else
		res = qlt_24xx_build_ctio_pkt(qpair, &prm);
	if (unlikely(res != 0)) {
		qpair->req->cnt += full_req_cnt;
		goto out_unmap_unlock;
	}

	pkt = (struct ctio7_to_24xx *)prm.pkt;

	if (qlt_has_data(cmd) && (xmit_type & QLA_TGT_XMIT_DATA)) {
		pkt->u.status0.flags |=
		    cpu_to_le16(CTIO7_FLAGS_DATA_IN |
			CTIO7_FLAGS_STATUS_MODE_0);

		if (cmd->se_cmd.prot_op == TARGET_PROT_NORMAL)
			qlt_load_data_segments(&prm);

		if (prm.add_status_pkt == 0) {
			if (xmit_type & QLA_TGT_XMIT_STATUS) {
				pkt->u.status0.scsi_status =
				    cpu_to_le16(prm.rq_result);
				pkt->u.status0.residual =
				    cpu_to_le32(prm.residual);
				pkt->u.status0.flags |= cpu_to_le16(
				    CTIO7_FLAGS_SEND_STATUS);
				if (qlt_need_explicit_conf(cmd, 0)) {
					pkt->u.status0.flags |=
					    cpu_to_le16(
						CTIO7_FLAGS_EXPLICIT_CONFORM |
						CTIO7_FLAGS_CONFORM_REQ);
				}
			}

		} else {
			/*
			 * We have already made sure that there is sufficient
			 * amount of request entries to not drop HW lock in
			 * req_pkt().
			 */
			struct ctio7_to_24xx *ctio =
				(struct ctio7_to_24xx *)qlt_get_req_pkt(
				    qpair->req);

			ql_dbg_qp(ql_dbg_tgt, qpair, 0x305e,
			    "Building additional status packet 0x%p.\n",
			    ctio);

			/*
			 * T10Dif: ctio_crc2_to_fw overlay ontop of
			 * ctio7_to_24xx
			 */
			memcpy(ctio, pkt, sizeof(*ctio));
			/* reset back to CTIO7 */
			ctio->entry_count = 1;
			ctio->entry_type = CTIO_TYPE7;
			ctio->dseg_count = 0;
			ctio->u.status1.flags &= ~cpu_to_le16(
			    CTIO7_FLAGS_DATA_IN);

			/* Real finish is ctio_m1's finish */
			pkt->handle |= CTIO_INTERMEDIATE_HANDLE_MARK;
			pkt->u.status0.flags |= cpu_to_le16(
			    CTIO7_FLAGS_DONT_RET_CTIO);

			/* qlt_24xx_init_ctio_to_isp will correct
			 * all neccessary fields that's part of CTIO7.
			 * There should be no residual of CTIO-CRC2 data.
			 */
			qlt_24xx_init_ctio_to_isp((struct ctio7_to_24xx *)ctio,
			    &prm);
		}
	} else
		qlt_24xx_init_ctio_to_isp(pkt, &prm);


	cmd->state = QLA_TGT_STATE_PROCESSED; /* Mid-level is done processing */
	cmd->cmd_sent_to_fw = 1;

	/* Memory Barrier */
	wmb();
	if (qpair->reqq_start_iocbs)
		qpair->reqq_start_iocbs(qpair);
	else
		qla2x00_start_iocbs(vha, qpair->req);
	spin_unlock_irqrestore(qpair->qp_lock_ptr, flags);

	return 0;

out_unmap_unlock:
	qlt_unmap_sg(vha, cmd);
	spin_unlock_irqrestore(qpair->qp_lock_ptr, flags);

	return res;
}
EXPORT_SYMBOL(qlt_xmit_response);

int qlt_rdy_to_xfer(struct qla_tgt_cmd *cmd)
{
	struct ctio7_to_24xx *pkt;
	struct scsi_qla_host *vha = cmd->vha;
	struct qla_tgt *tgt = cmd->tgt;
	struct qla_tgt_prm prm;
	unsigned long flags = 0;
	int res = 0;
	struct qla_qpair *qpair = cmd->qpair;

	memset(&prm, 0, sizeof(prm));
	prm.cmd = cmd;
	prm.tgt = tgt;
	prm.sg = NULL;
	prm.req_cnt = 1;

	/* Calculate number of entries and segments required */
	if (qlt_pci_map_calc_cnt(&prm) != 0)
		return -EAGAIN;

	if (!qpair->fw_started || (cmd->reset_count != qpair->chip_reset) ||
	    (cmd->sess && cmd->sess->deleted)) {
		/*
		 * Either the port is not online or this request was from
		 * previous life, just abort the processing.
		 */
		cmd->state = QLA_TGT_STATE_NEED_DATA;
		qlt_abort_cmd_on_host_reset(cmd->vha, cmd);
		ql_dbg_qp(ql_dbg_async, qpair, 0xe102,
			"RESET-XFR online/active/old-count/new-count = %d/%d/%d/%d.\n",
			vha->flags.online, qla2x00_reset_active(vha),
			cmd->reset_count, qpair->chip_reset);
		return 0;
	}

	spin_lock_irqsave(qpair->qp_lock_ptr, flags);
	/* Does F/W have an IOCBs for this request */
	res = qlt_check_reserve_free_req(qpair, prm.req_cnt);
	if (res != 0)
		goto out_unlock_free_unmap;
	if (cmd->se_cmd.prot_op)
		res = qlt_build_ctio_crc2_pkt(qpair, &prm);
	else
		res = qlt_24xx_build_ctio_pkt(qpair, &prm);

	if (unlikely(res != 0)) {
		qpair->req->cnt += prm.req_cnt;
		goto out_unlock_free_unmap;
	}

	pkt = (struct ctio7_to_24xx *)prm.pkt;
	pkt->u.status0.flags |= cpu_to_le16(CTIO7_FLAGS_DATA_OUT |
	    CTIO7_FLAGS_STATUS_MODE_0);

	if (cmd->se_cmd.prot_op == TARGET_PROT_NORMAL)
		qlt_load_data_segments(&prm);

	cmd->state = QLA_TGT_STATE_NEED_DATA;
	cmd->cmd_sent_to_fw = 1;

	/* Memory Barrier */
	wmb();
	if (qpair->reqq_start_iocbs)
		qpair->reqq_start_iocbs(qpair);
	else
		qla2x00_start_iocbs(vha, qpair->req);
	spin_unlock_irqrestore(qpair->qp_lock_ptr, flags);

	return res;

out_unlock_free_unmap:
	qlt_unmap_sg(vha, cmd);
	spin_unlock_irqrestore(qpair->qp_lock_ptr, flags);

	return res;
}
EXPORT_SYMBOL(qlt_rdy_to_xfer);


/*
 * it is assumed either hardware_lock or qpair lock is held.
 */
static void
qlt_handle_dif_error(struct qla_qpair *qpair, struct qla_tgt_cmd *cmd,
	struct ctio_crc_from_fw *sts)
{
	uint8_t		*ap = &sts->actual_dif[0];
	uint8_t		*ep = &sts->expected_dif[0];
	uint64_t	lba = cmd->se_cmd.t_task_lba;
	uint8_t scsi_status, sense_key, asc, ascq;
	unsigned long flags;
	struct scsi_qla_host *vha = cmd->vha;

	cmd->trc_flags |= TRC_DIF_ERR;

	cmd->a_guard   = be16_to_cpu(*(uint16_t *)(ap + 0));
	cmd->a_app_tag = be16_to_cpu(*(uint16_t *)(ap + 2));
	cmd->a_ref_tag = be32_to_cpu(*(uint32_t *)(ap + 4));

	cmd->e_guard   = be16_to_cpu(*(uint16_t *)(ep + 0));
	cmd->e_app_tag = be16_to_cpu(*(uint16_t *)(ep + 2));
	cmd->e_ref_tag = be32_to_cpu(*(uint32_t *)(ep + 4));

	ql_dbg(ql_dbg_tgt_dif, vha, 0xf075,
	    "%s: aborted %d state %d\n", __func__, cmd->aborted, cmd->state);

	scsi_status = sense_key = asc = ascq = 0;

	/* check appl tag */
	if (cmd->e_app_tag != cmd->a_app_tag) {
		ql_dbg(ql_dbg_tgt_dif, vha, 0xe00d,
		    "App Tag ERR: cdb[%x] lba[%llx %llx] blks[%x] [Actual|Expected] Ref[%x|%x], App[%x|%x], Guard [%x|%x] cmd=%p ox_id[%04x]",
		    cmd->cdb[0], lba, (lba+cmd->num_blks), cmd->num_blks,
		    cmd->a_ref_tag, cmd->e_ref_tag, cmd->a_app_tag,
		    cmd->e_app_tag, cmd->a_guard, cmd->e_guard, cmd,
		    cmd->atio.u.isp24.fcp_hdr.ox_id);

		cmd->dif_err_code = DIF_ERR_APP;
		scsi_status = SAM_STAT_CHECK_CONDITION;
		sense_key = ABORTED_COMMAND;
		asc = 0x10;
		ascq = 0x2;
	}

	/* check ref tag */
	if (cmd->e_ref_tag != cmd->a_ref_tag) {
		ql_dbg(ql_dbg_tgt_dif, vha, 0xe00e,
		    "Ref Tag ERR: cdb[%x] lba[%llx %llx] blks[%x] [Actual|Expected] Ref[%x|%x], App[%x|%x], Guard[%x|%x] cmd=%p ox_id[%04x] ",
		    cmd->cdb[0], lba, (lba+cmd->num_blks), cmd->num_blks,
		    cmd->a_ref_tag, cmd->e_ref_tag, cmd->a_app_tag,
		    cmd->e_app_tag, cmd->a_guard, cmd->e_guard, cmd,
		    cmd->atio.u.isp24.fcp_hdr.ox_id);

		cmd->dif_err_code = DIF_ERR_REF;
		scsi_status = SAM_STAT_CHECK_CONDITION;
		sense_key = ABORTED_COMMAND;
		asc = 0x10;
		ascq = 0x3;
		goto out;
	}

	/* check guard */
	if (cmd->e_guard != cmd->a_guard) {
		ql_dbg(ql_dbg_tgt_dif, vha, 0xe012,
		    "Guard ERR: cdb[%x] lba[%llx %llx] blks[%x] [Actual|Expected] Ref[%x|%x], App[%x|%x], Guard [%x|%x] cmd=%p ox_id[%04x]",
		    cmd->cdb[0], lba, (lba+cmd->num_blks), cmd->num_blks,
		    cmd->a_ref_tag, cmd->e_ref_tag, cmd->a_app_tag,
		    cmd->e_app_tag, cmd->a_guard, cmd->e_guard, cmd,
		    cmd->atio.u.isp24.fcp_hdr.ox_id);

		cmd->dif_err_code = DIF_ERR_GRD;
		scsi_status = SAM_STAT_CHECK_CONDITION;
		sense_key = ABORTED_COMMAND;
		asc = 0x10;
		ascq = 0x1;
	}
out:
	switch (cmd->state) {
	case QLA_TGT_STATE_NEED_DATA:
		/* handle_data will load DIF error code  */
		cmd->state = QLA_TGT_STATE_DATA_IN;
		vha->hw->tgt.tgt_ops->handle_data(cmd);
		break;
	default:
		spin_lock_irqsave(&cmd->cmd_lock, flags);
		if (cmd->aborted) {
			spin_unlock_irqrestore(&cmd->cmd_lock, flags);
			vha->hw->tgt.tgt_ops->free_cmd(cmd);
			break;
		}
		spin_unlock_irqrestore(&cmd->cmd_lock, flags);

		qlt_send_resp_ctio(qpair, cmd, scsi_status, sense_key, asc,
		    ascq);
		/* assume scsi status gets out on the wire.
		 * Will not wait for completion.
		 */
		vha->hw->tgt.tgt_ops->free_cmd(cmd);
		break;
	}
}

/* If hardware_lock held on entry, might drop it, then reaquire */
/* This function sends the appropriate CTIO to ISP 2xxx or 24xx */
static int __qlt_send_term_imm_notif(struct scsi_qla_host *vha,
	struct imm_ntfy_from_isp *ntfy)
{
	struct nack_to_isp *nack;
	struct qla_hw_data *ha = vha->hw;
	request_t *pkt;
	int ret = 0;

	ql_dbg(ql_dbg_tgt_tmr, vha, 0xe01c,
	    "Sending TERM ELS CTIO (ha=%p)\n", ha);

	pkt = (request_t *)qla2x00_alloc_iocbs(vha, NULL);
	if (pkt == NULL) {
		ql_dbg(ql_dbg_tgt, vha, 0xe080,
		    "qla_target(%d): %s failed: unable to allocate "
		    "request packet\n", vha->vp_idx, __func__);
		return -ENOMEM;
	}

	pkt->entry_type = NOTIFY_ACK_TYPE;
	pkt->entry_count = 1;
	pkt->handle = QLA_TGT_SKIP_HANDLE;

	nack = (struct nack_to_isp *)pkt;
	nack->ox_id = ntfy->ox_id;

	nack->u.isp24.nport_handle = ntfy->u.isp24.nport_handle;
	if (le16_to_cpu(ntfy->u.isp24.status) == IMM_NTFY_ELS) {
		nack->u.isp24.flags = ntfy->u.isp24.flags &
			__constant_cpu_to_le32(NOTIFY24XX_FLAGS_PUREX_IOCB);
	}

	/* terminate */
	nack->u.isp24.flags |=
		__constant_cpu_to_le16(NOTIFY_ACK_FLAGS_TERMINATE);

	nack->u.isp24.srr_rx_id = ntfy->u.isp24.srr_rx_id;
	nack->u.isp24.status = ntfy->u.isp24.status;
	nack->u.isp24.status_subcode = ntfy->u.isp24.status_subcode;
	nack->u.isp24.fw_handle = ntfy->u.isp24.fw_handle;
	nack->u.isp24.exchange_address = ntfy->u.isp24.exchange_address;
	nack->u.isp24.srr_rel_offs = ntfy->u.isp24.srr_rel_offs;
	nack->u.isp24.srr_ui = ntfy->u.isp24.srr_ui;
	nack->u.isp24.vp_index = ntfy->u.isp24.vp_index;

	qla2x00_start_iocbs(vha, vha->req);
	return ret;
}

static void qlt_send_term_imm_notif(struct scsi_qla_host *vha,
	struct imm_ntfy_from_isp *imm, int ha_locked)
{
	unsigned long flags = 0;
	int rc;

	if (ha_locked) {
		rc = __qlt_send_term_imm_notif(vha, imm);

#if 0	/* Todo  */
		if (rc == -ENOMEM)
			qlt_alloc_qfull_cmd(vha, imm, 0, 0);
#else
		if (rc) {
		}
#endif
		goto done;
	}

	spin_lock_irqsave(&vha->hw->hardware_lock, flags);
	rc = __qlt_send_term_imm_notif(vha, imm);

#if 0	/* Todo */
	if (rc == -ENOMEM)
		qlt_alloc_qfull_cmd(vha, imm, 0, 0);
#endif

done:
	if (!ha_locked)
		spin_unlock_irqrestore(&vha->hw->hardware_lock, flags);
}

/*
 * If hardware_lock held on entry, might drop it, then reaquire
 * This function sends the appropriate CTIO to ISP 2xxx or 24xx
 */
static int __qlt_send_term_exchange(struct qla_qpair *qpair,
	struct qla_tgt_cmd *cmd,
	struct atio_from_isp *atio)
{
	struct scsi_qla_host *vha = qpair->vha;
	struct ctio7_to_24xx *ctio24;
	struct qla_hw_data *ha = vha->hw;
	request_t *pkt;
	int ret = 0;
	uint16_t temp;

	ql_dbg(ql_dbg_tgt, vha, 0xe009, "Sending TERM EXCH CTIO (ha=%p)\n", ha);

	if (cmd)
		vha = cmd->vha;

	pkt = (request_t *)qla2x00_alloc_iocbs_ready(qpair, NULL);
	if (pkt == NULL) {
		ql_dbg(ql_dbg_tgt, vha, 0xe050,
		    "qla_target(%d): %s failed: unable to allocate "
		    "request packet\n", vha->vp_idx, __func__);
		return -ENOMEM;
	}

	if (cmd != NULL) {
		if (cmd->state < QLA_TGT_STATE_PROCESSED) {
			ql_dbg(ql_dbg_tgt, vha, 0xe051,
			    "qla_target(%d): Terminating cmd %p with "
			    "incorrect state %d\n", vha->vp_idx, cmd,
			    cmd->state);
		} else
			ret = 1;
	}

	qpair->tgt_counters.num_term_xchg_sent++;
	pkt->entry_count = 1;
	pkt->handle = QLA_TGT_SKIP_HANDLE | CTIO_COMPLETION_HANDLE_MARK;

	ctio24 = (struct ctio7_to_24xx *)pkt;
	ctio24->entry_type = CTIO_TYPE7;
	ctio24->nport_handle = CTIO7_NHANDLE_UNRECOGNIZED;
	ctio24->timeout = cpu_to_le16(QLA_TGT_TIMEOUT);
	ctio24->vp_index = vha->vp_idx;
	ctio24->initiator_id[0] = atio->u.isp24.fcp_hdr.s_id[2];
	ctio24->initiator_id[1] = atio->u.isp24.fcp_hdr.s_id[1];
	ctio24->initiator_id[2] = atio->u.isp24.fcp_hdr.s_id[0];
	ctio24->exchange_addr = atio->u.isp24.exchange_addr;
	temp = (atio->u.isp24.attr << 9) | CTIO7_FLAGS_STATUS_MODE_1 |
		CTIO7_FLAGS_TERMINATE;
	ctio24->u.status1.flags = cpu_to_le16(temp);
	temp = be16_to_cpu(atio->u.isp24.fcp_hdr.ox_id);
	ctio24->u.status1.ox_id = cpu_to_le16(temp);

	/* Most likely, it isn't needed */
	ctio24->u.status1.residual = get_unaligned((uint32_t *)
	    &atio->u.isp24.fcp_cmnd.add_cdb[
	    atio->u.isp24.fcp_cmnd.add_cdb_len]);
	if (ctio24->u.status1.residual != 0)
		ctio24->u.status1.scsi_status |= SS_RESIDUAL_UNDER;

	/* Memory Barrier */
	wmb();
	if (qpair->reqq_start_iocbs)
		qpair->reqq_start_iocbs(qpair);
	else
		qla2x00_start_iocbs(vha, qpair->req);
	return ret;
}

static void qlt_send_term_exchange(struct qla_qpair *qpair,
	struct qla_tgt_cmd *cmd, struct atio_from_isp *atio, int ha_locked,
	int ul_abort)
{
	struct scsi_qla_host *vha;
	unsigned long flags = 0;
	int rc;

	/* why use different vha? NPIV */
	if (cmd)
		vha = cmd->vha;
	else
		vha = qpair->vha;

	if (ha_locked) {
		rc = __qlt_send_term_exchange(qpair, cmd, atio);
		if (rc == -ENOMEM)
			qlt_alloc_qfull_cmd(vha, atio, 0, 0);
		goto done;
	}
	spin_lock_irqsave(qpair->qp_lock_ptr, flags);
	rc = __qlt_send_term_exchange(qpair, cmd, atio);
	if (rc == -ENOMEM)
		qlt_alloc_qfull_cmd(vha, atio, 0, 0);

done:
	if (cmd && !ul_abort && !cmd->aborted) {
		if (cmd->sg_mapped)
			qlt_unmap_sg(vha, cmd);
		vha->hw->tgt.tgt_ops->free_cmd(cmd);
	}

	if (!ha_locked)
		spin_unlock_irqrestore(qpair->qp_lock_ptr, flags);

	return;
}

static void qlt_init_term_exchange(struct scsi_qla_host *vha)
{
	struct list_head free_list;
	struct qla_tgt_cmd *cmd, *tcmd;

	vha->hw->tgt.leak_exchg_thresh_hold =
	    (vha->hw->cur_fw_xcb_count/100) * LEAK_EXCHG_THRESH_HOLD_PERCENT;

	cmd = tcmd = NULL;
	if (!list_empty(&vha->hw->tgt.q_full_list)) {
		INIT_LIST_HEAD(&free_list);
		list_splice_init(&vha->hw->tgt.q_full_list, &free_list);

		list_for_each_entry_safe(cmd, tcmd, &free_list, cmd_list) {
			list_del(&cmd->cmd_list);
			/* This cmd was never sent to TCM.  There is no need
			 * to schedule free or call free_cmd
			 */
			qlt_free_cmd(cmd);
			vha->hw->tgt.num_qfull_cmds_alloc--;
		}
	}
	vha->hw->tgt.num_qfull_cmds_dropped = 0;
}

static void qlt_chk_exch_leak_thresh_hold(struct scsi_qla_host *vha)
{
	uint32_t total_leaked;

	total_leaked = vha->hw->tgt.num_qfull_cmds_dropped;

	if (vha->hw->tgt.leak_exchg_thresh_hold &&
	    (total_leaked > vha->hw->tgt.leak_exchg_thresh_hold)) {

		ql_dbg(ql_dbg_tgt, vha, 0xe079,
		    "Chip reset due to exchange starvation: %d/%d.\n",
		    total_leaked, vha->hw->cur_fw_xcb_count);

		if (IS_P3P_TYPE(vha->hw))
			set_bit(FCOE_CTX_RESET_NEEDED, &vha->dpc_flags);
		else
			set_bit(ISP_ABORT_NEEDED, &vha->dpc_flags);
		qla2xxx_wake_dpc(vha);
	}

}

int qlt_abort_cmd(struct qla_tgt_cmd *cmd)
{
	struct qla_tgt *tgt = cmd->tgt;
	struct scsi_qla_host *vha = tgt->vha;
	struct se_cmd *se_cmd = &cmd->se_cmd;
	unsigned long flags;

	ql_dbg(ql_dbg_tgt_mgt, vha, 0xf014,
	    "qla_target(%d): terminating exchange for aborted cmd=%p "
	    "(se_cmd=%p, tag=%llu)", vha->vp_idx, cmd, &cmd->se_cmd,
	    se_cmd->tag);

	spin_lock_irqsave(&cmd->cmd_lock, flags);
	if (cmd->aborted) {
		spin_unlock_irqrestore(&cmd->cmd_lock, flags);
		/*
		 * It's normal to see 2 calls in this path:
		 *  1) XFER Rdy completion + CMD_T_ABORT
		 *  2) TCM TMR - drain_state_list
		 */
		ql_dbg(ql_dbg_tgt_mgt, vha, 0xf016,
		    "multiple abort. %p transport_state %x, t_state %x, "
		    "se_cmd_flags %x\n", cmd, cmd->se_cmd.transport_state,
		    cmd->se_cmd.t_state, cmd->se_cmd.se_cmd_flags);
		return EIO;
	}
	cmd->aborted = 1;
	cmd->trc_flags |= TRC_ABORT;
	spin_unlock_irqrestore(&cmd->cmd_lock, flags);

	qlt_send_term_exchange(cmd->qpair, cmd, &cmd->atio, 0, 1);
	return 0;
}
EXPORT_SYMBOL(qlt_abort_cmd);

void qlt_free_cmd(struct qla_tgt_cmd *cmd)
{
	struct fc_port *sess = cmd->sess;

	ql_dbg(ql_dbg_tgt, cmd->vha, 0xe074,
	    "%s: se_cmd[%p] ox_id %04x\n",
	    __func__, &cmd->se_cmd,
	    be16_to_cpu(cmd->atio.u.isp24.fcp_hdr.ox_id));

	BUG_ON(cmd->cmd_in_wq);

	if (cmd->sg_mapped)
		qlt_unmap_sg(cmd->vha, cmd);

	if (!cmd->q_full)
		qlt_decr_num_pend_cmds(cmd->vha);

	BUG_ON(cmd->sg_mapped);
	cmd->jiffies_at_free = get_jiffies_64();
	if (unlikely(cmd->free_sg))
		kfree(cmd->sg);

	if (!sess || !sess->se_sess) {
		WARN_ON(1);
		return;
	}
	cmd->jiffies_at_free = get_jiffies_64();
	percpu_ida_free(&sess->se_sess->sess_tag_pool, cmd->se_cmd.map_tag);
}
EXPORT_SYMBOL(qlt_free_cmd);

/*
 * ha->hardware_lock supposed to be held on entry. Might drop it, then reaquire
 */
static int qlt_term_ctio_exchange(struct qla_qpair *qpair, void *ctio,
	struct qla_tgt_cmd *cmd, uint32_t status)
{
	int term = 0;
	struct scsi_qla_host *vha = qpair->vha;

	if (cmd->se_cmd.prot_op)
		ql_dbg(ql_dbg_tgt_dif, vha, 0xe013,
		    "Term DIF cmd: lba[0x%llx|%lld] len[0x%x] "
		    "se_cmd=%p tag[%x] op %#x/%s",
		     cmd->lba, cmd->lba,
		     cmd->num_blks, &cmd->se_cmd,
		     cmd->atio.u.isp24.exchange_addr,
		     cmd->se_cmd.prot_op,
		     prot_op_str(cmd->se_cmd.prot_op));

	if (ctio != NULL) {
		struct ctio7_from_24xx *c = (struct ctio7_from_24xx *)ctio;
		term = !(c->flags &
		    cpu_to_le16(OF_TERM_EXCH));
	} else
		term = 1;

	if (term)
		qlt_term_ctio_exchange(qpair, ctio, cmd, status);

	return term;
}


/* ha->hardware_lock supposed to be held on entry */
static struct qla_tgt_cmd *qlt_ctio_to_cmd(struct scsi_qla_host *vha,
	struct rsp_que *rsp, uint32_t handle, void *ctio)
{
	struct qla_tgt_cmd *cmd = NULL;
	struct req_que *req;
	int qid = GET_QID(handle);
	uint32_t h = handle & ~QLA_TGT_HANDLE_MASK;

	if (unlikely(h == QLA_TGT_SKIP_HANDLE))
		return NULL;

	if (qid == rsp->req->id) {
		req = rsp->req;
	} else if (vha->hw->req_q_map[qid]) {
		ql_dbg(ql_dbg_tgt_mgt, vha, 0x1000a,
		    "qla_target(%d): CTIO completion with different QID %d handle %x\n",
		    vha->vp_idx, rsp->id, handle);
		req = vha->hw->req_q_map[qid];
	} else {
		return NULL;
	}

	h &= QLA_CMD_HANDLE_MASK;

	if (h != QLA_TGT_NULL_HANDLE) {
		if (unlikely(h >= req->num_outstanding_cmds)) {
			ql_dbg(ql_dbg_tgt, vha, 0xe052,
			    "qla_target(%d): Wrong handle %x received\n",
			    vha->vp_idx, handle);
			return NULL;
		}

		cmd = (struct qla_tgt_cmd *)req->outstanding_cmds[h];
		if (unlikely(cmd == NULL)) {
			ql_dbg(ql_dbg_async, vha, 0xe053,
			    "qla_target(%d): Suspicious: unable to find the command with handle %x req->id %d rsp->id %d\n",
				vha->vp_idx, handle, req->id, rsp->id);
			return NULL;
		}
		req->outstanding_cmds[h] = NULL;
	} else if (ctio != NULL) {
		/* We can't get loop ID from CTIO7 */
		ql_dbg(ql_dbg_tgt, vha, 0xe054,
		    "qla_target(%d): Wrong CTIO received: QLA24xx doesn't "
		    "support NULL handles\n", vha->vp_idx);
		return NULL;
	}

	return cmd;
}

/* hardware_lock should be held by caller. */
void
qlt_abort_cmd_on_host_reset(struct scsi_qla_host *vha, struct qla_tgt_cmd *cmd)
{
	struct qla_hw_data *ha = vha->hw;

	if (cmd->sg_mapped)
		qlt_unmap_sg(vha, cmd);

	/* TODO: fix debug message type and ids. */
	if (cmd->state == QLA_TGT_STATE_PROCESSED) {
		ql_dbg(ql_dbg_io, vha, 0xff00,
		    "HOST-ABORT: state=PROCESSED.\n");
	} else if (cmd->state == QLA_TGT_STATE_NEED_DATA) {
		cmd->write_data_transferred = 0;
		cmd->state = QLA_TGT_STATE_DATA_IN;

		ql_dbg(ql_dbg_io, vha, 0xff01,
		    "HOST-ABORT: state=DATA_IN.\n");

		ha->tgt.tgt_ops->handle_data(cmd);
		return;
	} else {
		ql_dbg(ql_dbg_io, vha, 0xff03,
		    "HOST-ABORT: state=BAD(%d).\n",
		    cmd->state);
		dump_stack();
	}

	cmd->trc_flags |= TRC_FLUSH;
	ha->tgt.tgt_ops->free_cmd(cmd);
}

/*
 * ha->hardware_lock supposed to be held on entry. Might drop it, then reaquire
 */
static void qlt_do_ctio_completion(struct scsi_qla_host *vha,
    struct rsp_que *rsp, uint32_t handle, uint32_t status, void *ctio)
{
	struct qla_hw_data *ha = vha->hw;
	struct se_cmd *se_cmd;
	struct qla_tgt_cmd *cmd;
	struct qla_qpair *qpair = rsp->qpair;

	if (handle & CTIO_INTERMEDIATE_HANDLE_MARK) {
		/* That could happen only in case of an error/reset/abort */
		if (status != CTIO_SUCCESS) {
			ql_dbg(ql_dbg_tgt_mgt, vha, 0xf01d,
			    "Intermediate CTIO received"
			    " (status %x)\n", status);
		}
		return;
	}

	cmd = qlt_ctio_to_cmd(vha, rsp, handle, ctio);
	if (cmd == NULL)
		return;

	se_cmd = &cmd->se_cmd;
	cmd->cmd_sent_to_fw = 0;

	qlt_unmap_sg(vha, cmd);

	if (unlikely(status != CTIO_SUCCESS)) {
		switch (status & 0xFFFF) {
		case CTIO_LIP_RESET:
		case CTIO_TARGET_RESET:
		case CTIO_ABORTED:
			/* driver request abort via Terminate exchange */
		case CTIO_TIMEOUT:
		case CTIO_INVALID_RX_ID:
			/* They are OK */
			ql_dbg(ql_dbg_tgt_mgt, vha, 0xf058,
			    "qla_target(%d): CTIO with "
			    "status %#x received, state %x, se_cmd %p, "
			    "(LIP_RESET=e, ABORTED=2, TARGET_RESET=17, "
			    "TIMEOUT=b, INVALID_RX_ID=8)\n", vha->vp_idx,
			    status, cmd->state, se_cmd);
			break;

		case CTIO_PORT_LOGGED_OUT:
		case CTIO_PORT_UNAVAILABLE:
		{
			int logged_out =
				(status & 0xFFFF) == CTIO_PORT_LOGGED_OUT;

			ql_dbg(ql_dbg_tgt_mgt, vha, 0xf059,
			    "qla_target(%d): CTIO with %s status %x "
			    "received (state %x, se_cmd %p)\n", vha->vp_idx,
			    logged_out ? "PORT LOGGED OUT" : "PORT UNAVAILABLE",
			    status, cmd->state, se_cmd);

			if (logged_out && cmd->sess) {
				/*
				 * Session is already logged out, but we need
				 * to notify initiator, who's not aware of this
				 */
				cmd->sess->logout_on_delete = 0;
				cmd->sess->send_els_logo = 1;
				ql_dbg(ql_dbg_disc, vha, 0x20f8,
				    "%s %d %8phC post del sess\n",
				    __func__, __LINE__, cmd->sess->port_name);

				qlt_schedule_sess_for_deletion_lock(cmd->sess);
			}
			break;
		}
		case CTIO_DIF_ERROR: {
			struct ctio_crc_from_fw *crc =
				(struct ctio_crc_from_fw *)ctio;
			ql_dbg(ql_dbg_tgt_mgt, vha, 0xf073,
			    "qla_target(%d): CTIO with DIF_ERROR status %x "
			    "received (state %x, ulp_cmd %p) actual_dif[0x%llx] "
			    "expect_dif[0x%llx]\n",
			    vha->vp_idx, status, cmd->state, se_cmd,
			    *((u64 *)&crc->actual_dif[0]),
			    *((u64 *)&crc->expected_dif[0]));

			qlt_handle_dif_error(qpair, cmd, ctio);
			return;
		}
		default:
			ql_dbg(ql_dbg_tgt_mgt, vha, 0xf05b,
			    "qla_target(%d): CTIO with error status 0x%x received (state %x, se_cmd %p\n",
			    vha->vp_idx, status, cmd->state, se_cmd);
			break;
		}


		/* "cmd->aborted" means
		 * cmd is already aborted/terminated, we don't
		 * need to terminate again.  The exchange is already
		 * cleaned up/freed at FW level.  Just cleanup at driver
		 * level.
		 */
		if ((cmd->state != QLA_TGT_STATE_NEED_DATA) &&
		    (!cmd->aborted)) {
			cmd->trc_flags |= TRC_CTIO_ERR;
			if (qlt_term_ctio_exchange(qpair, ctio, cmd, status))
				return;
		}
	}

	if (cmd->state == QLA_TGT_STATE_PROCESSED) {
		cmd->trc_flags |= TRC_CTIO_DONE;
	} else if (cmd->state == QLA_TGT_STATE_NEED_DATA) {
		cmd->state = QLA_TGT_STATE_DATA_IN;

		if (status == CTIO_SUCCESS)
			cmd->write_data_transferred = 1;

		ha->tgt.tgt_ops->handle_data(cmd);
		return;
	} else if (cmd->aborted) {
		cmd->trc_flags |= TRC_CTIO_ABORTED;
		ql_dbg(ql_dbg_tgt_mgt, vha, 0xf01e,
		  "Aborted command %p (tag %lld) finished\n", cmd, se_cmd->tag);
	} else {
		cmd->trc_flags |= TRC_CTIO_STRANGE;
		ql_dbg(ql_dbg_tgt_mgt, vha, 0xf05c,
		    "qla_target(%d): A command in state (%d) should "
		    "not return a CTIO complete\n", vha->vp_idx, cmd->state);
	}

	if (unlikely(status != CTIO_SUCCESS) &&
		!cmd->aborted) {
		ql_dbg(ql_dbg_tgt_mgt, vha, 0xf01f, "Finishing failed CTIO\n");
		dump_stack();
	}

	ha->tgt.tgt_ops->free_cmd(cmd);
}

static inline int qlt_get_fcp_task_attr(struct scsi_qla_host *vha,
	uint8_t task_codes)
{
	int fcp_task_attr;

	switch (task_codes) {
	case ATIO_SIMPLE_QUEUE:
		fcp_task_attr = TCM_SIMPLE_TAG;
		break;
	case ATIO_HEAD_OF_QUEUE:
		fcp_task_attr = TCM_HEAD_TAG;
		break;
	case ATIO_ORDERED_QUEUE:
		fcp_task_attr = TCM_ORDERED_TAG;
		break;
	case ATIO_ACA_QUEUE:
		fcp_task_attr = TCM_ACA_TAG;
		break;
	case ATIO_UNTAGGED:
		fcp_task_attr = TCM_SIMPLE_TAG;
		break;
	default:
		ql_dbg(ql_dbg_tgt_mgt, vha, 0xf05d,
		    "qla_target: unknown task code %x, use ORDERED instead\n",
		    task_codes);
		fcp_task_attr = TCM_ORDERED_TAG;
		break;
	}

	return fcp_task_attr;
}

static struct fc_port *qlt_make_local_sess(struct scsi_qla_host *,
					uint8_t *);
/*
 * Process context for I/O path into tcm_qla2xxx code
 */
static void __qlt_do_work(struct qla_tgt_cmd *cmd)
{
	scsi_qla_host_t *vha = cmd->vha;
	struct qla_hw_data *ha = vha->hw;
	struct fc_port *sess = cmd->sess;
	struct atio_from_isp *atio = &cmd->atio;
	unsigned char *cdb;
	unsigned long flags;
	uint32_t data_length;
	int ret, fcp_task_attr, data_dir, bidi = 0;
	struct qla_qpair *qpair = cmd->qpair;

	cmd->cmd_in_wq = 0;
	cmd->trc_flags |= TRC_DO_WORK;

	if (cmd->aborted) {
		ql_dbg(ql_dbg_tgt_mgt, vha, 0xf082,
		    "cmd with tag %u is aborted\n",
		    cmd->atio.u.isp24.exchange_addr);
		goto out_term;
	}

	spin_lock_init(&cmd->cmd_lock);
	cdb = &atio->u.isp24.fcp_cmnd.cdb[0];
	cmd->se_cmd.tag = atio->u.isp24.exchange_addr;

	if (atio->u.isp24.fcp_cmnd.rddata &&
	    atio->u.isp24.fcp_cmnd.wrdata) {
		bidi = 1;
		data_dir = DMA_TO_DEVICE;
	} else if (atio->u.isp24.fcp_cmnd.rddata)
		data_dir = DMA_FROM_DEVICE;
	else if (atio->u.isp24.fcp_cmnd.wrdata)
		data_dir = DMA_TO_DEVICE;
	else
		data_dir = DMA_NONE;

	fcp_task_attr = qlt_get_fcp_task_attr(vha,
	    atio->u.isp24.fcp_cmnd.task_attr);
	data_length = be32_to_cpu(get_unaligned((uint32_t *)
	    &atio->u.isp24.fcp_cmnd.add_cdb[
	    atio->u.isp24.fcp_cmnd.add_cdb_len]));

	ret = ha->tgt.tgt_ops->handle_cmd(vha, cmd, cdb, data_length,
				          fcp_task_attr, data_dir, bidi);
	if (ret != 0)
		goto out_term;
	/*
	 * Drop extra session reference from qla_tgt_handle_cmd_for_atio*(
	 */
	spin_lock_irqsave(&ha->tgt.sess_lock, flags);
	ha->tgt.tgt_ops->put_sess(sess);
	spin_unlock_irqrestore(&ha->tgt.sess_lock, flags);
	return;

out_term:
	ql_dbg(ql_dbg_io, vha, 0x3060, "Terminating work cmd %p", cmd);
	/*
	 * cmd has not sent to target yet, so pass NULL as the second
	 * argument to qlt_send_term_exchange() and free the memory here.
	 */
	cmd->trc_flags |= TRC_DO_WORK_ERR;
	spin_lock_irqsave(qpair->qp_lock_ptr, flags);
	qlt_send_term_exchange(qpair, NULL, &cmd->atio, 1, 0);

	qlt_decr_num_pend_cmds(vha);
	percpu_ida_free(&sess->se_sess->sess_tag_pool, cmd->se_cmd.map_tag);
	spin_unlock_irqrestore(qpair->qp_lock_ptr, flags);

	spin_lock_irqsave(&ha->tgt.sess_lock, flags);
	ha->tgt.tgt_ops->put_sess(sess);
	spin_unlock_irqrestore(&ha->tgt.sess_lock, flags);
}

static void qlt_do_work(struct work_struct *work)
{
	struct qla_tgt_cmd *cmd = container_of(work, struct qla_tgt_cmd, work);
	scsi_qla_host_t *vha = cmd->vha;
	unsigned long flags;

	spin_lock_irqsave(&vha->cmd_list_lock, flags);
	list_del(&cmd->cmd_list);
	spin_unlock_irqrestore(&vha->cmd_list_lock, flags);

	__qlt_do_work(cmd);
}

void qlt_clr_qp_table(struct scsi_qla_host *vha)
{
	unsigned long flags;
	struct qla_hw_data *ha = vha->hw;
	struct qla_tgt *tgt = vha->vha_tgt.qla_tgt;
	void *node;
	u64 key = 0;

	ql_log(ql_log_info, vha, 0x706c,
	    "User update Number of Active Qpairs %d\n",
	    ha->tgt.num_act_qpairs);

	spin_lock_irqsave(&ha->tgt.atio_lock, flags);

	btree_for_each_safe64(&tgt->lun_qpair_map, key, node)
		btree_remove64(&tgt->lun_qpair_map, key);

	ha->base_qpair->lun_cnt = 0;
	for (key = 0; key < ha->max_qpairs; key++)
		if (ha->queue_pair_map[key])
			ha->queue_pair_map[key]->lun_cnt = 0;

	spin_unlock_irqrestore(&ha->tgt.atio_lock, flags);
}

static void qlt_assign_qpair(struct scsi_qla_host *vha,
	struct qla_tgt_cmd *cmd)
{
	struct qla_qpair *qpair, *qp;
	struct qla_tgt *tgt = vha->vha_tgt.qla_tgt;
	struct qla_qpair_hint *h;

	if (vha->flags.qpairs_available) {
		h = btree_lookup64(&tgt->lun_qpair_map, cmd->unpacked_lun);
		if (unlikely(!h)) {
			/* spread lun to qpair ratio evently */
			int lcnt = 0, rc;
			struct scsi_qla_host *base_vha =
				pci_get_drvdata(vha->hw->pdev);

			qpair = vha->hw->base_qpair;
			if (qpair->lun_cnt == 0) {
				qpair->lun_cnt++;
				h = qla_qpair_to_hint(tgt, qpair);
				BUG_ON(!h);
				rc = btree_insert64(&tgt->lun_qpair_map,
					cmd->unpacked_lun, h, GFP_ATOMIC);
				if (rc) {
					qpair->lun_cnt--;
					ql_log(ql_log_info, vha, 0xd037,
					    "Unable to insert lun %llx into lun_qpair_map\n",
					    cmd->unpacked_lun);
				}
				goto out;
			} else {
				lcnt = qpair->lun_cnt;
			}

			h = NULL;
			list_for_each_entry(qp, &base_vha->qp_list,
			    qp_list_elem) {
				if (qp->lun_cnt == 0) {
					qp->lun_cnt++;
					h = qla_qpair_to_hint(tgt, qp);
					BUG_ON(!h);
					rc = btree_insert64(&tgt->lun_qpair_map,
					    cmd->unpacked_lun, h, GFP_ATOMIC);
					if (rc) {
						qp->lun_cnt--;
						ql_log(ql_log_info, vha, 0xd038,
							"Unable to insert lun %llx into lun_qpair_map\n",
							cmd->unpacked_lun);
					}
					qpair = qp;
					goto out;
				} else {
					if (qp->lun_cnt < lcnt) {
						lcnt = qp->lun_cnt;
						qpair = qp;
						continue;
					}
				}
			}
			BUG_ON(!qpair);
			qpair->lun_cnt++;
			h = qla_qpair_to_hint(tgt, qpair);
			BUG_ON(!h);
			rc = btree_insert64(&tgt->lun_qpair_map,
				cmd->unpacked_lun, h, GFP_ATOMIC);
			if (rc) {
				qpair->lun_cnt--;
				ql_log(ql_log_info, vha, 0xd039,
				   "Unable to insert lun %llx into lun_qpair_map\n",
				   cmd->unpacked_lun);
			}
		}
	} else {
		h = &tgt->qphints[0];
	}
out:
	cmd->qpair = h->qpair;
	cmd->se_cmd.cpuid = h->cpuid;
}

static struct qla_tgt_cmd *qlt_get_tag(scsi_qla_host_t *vha,
				       struct fc_port *sess,
				       struct atio_from_isp *atio)
{
	struct se_session *se_sess = sess->se_sess;
	struct qla_tgt_cmd *cmd;
	int tag;

	tag = percpu_ida_alloc(&se_sess->sess_tag_pool, TASK_RUNNING);
	if (tag < 0)
		return NULL;

	cmd = &((struct qla_tgt_cmd *)se_sess->sess_cmd_map)[tag];
	memset(cmd, 0, sizeof(struct qla_tgt_cmd));
	cmd->cmd_type = TYPE_TGT_CMD;
	memcpy(&cmd->atio, atio, sizeof(*atio));
	cmd->state = QLA_TGT_STATE_NEW;
	cmd->tgt = vha->vha_tgt.qla_tgt;
	qlt_incr_num_pend_cmds(vha);
	cmd->vha = vha;
	cmd->se_cmd.map_tag = tag;
	cmd->sess = sess;
	cmd->loop_id = sess->loop_id;
	cmd->conf_compl_supported = sess->conf_compl_supported;

	cmd->trc_flags = 0;
	cmd->jiffies_at_alloc = get_jiffies_64();

	cmd->unpacked_lun = scsilun_to_int(
	    (struct scsi_lun *)&atio->u.isp24.fcp_cmnd.lun);
	qlt_assign_qpair(vha, cmd);
	cmd->reset_count = vha->hw->base_qpair->chip_reset;
	cmd->vp_idx = vha->vp_idx;

	return cmd;
}

static void qlt_create_sess_from_atio(struct work_struct *work)
{
	struct qla_tgt_sess_op *op = container_of(work,
					struct qla_tgt_sess_op, work);
	scsi_qla_host_t *vha = op->vha;
	struct qla_hw_data *ha = vha->hw;
	struct fc_port *sess;
	struct qla_tgt_cmd *cmd;
	unsigned long flags;
	uint8_t *s_id = op->atio.u.isp24.fcp_hdr.s_id;

	spin_lock_irqsave(&vha->cmd_list_lock, flags);
	list_del(&op->cmd_list);
	spin_unlock_irqrestore(&vha->cmd_list_lock, flags);

	if (op->aborted) {
		ql_dbg(ql_dbg_tgt_mgt, vha, 0xf083,
		    "sess_op with tag %u is aborted\n",
		    op->atio.u.isp24.exchange_addr);
		goto out_term;
	}

	ql_dbg(ql_dbg_tgt_mgt, vha, 0xf022,
	    "qla_target(%d): Unable to find wwn login"
	    " (s_id %x:%x:%x), trying to create it manually\n",
	    vha->vp_idx, s_id[0], s_id[1], s_id[2]);

	if (op->atio.u.raw.entry_count > 1) {
		ql_dbg(ql_dbg_tgt_mgt, vha, 0xf023,
		    "Dropping multy entry atio %p\n", &op->atio);
		goto out_term;
	}

	sess = qlt_make_local_sess(vha, s_id);
	/* sess has an extra creation ref. */

	if (!sess)
		goto out_term;
	/*
	 * Now obtain a pre-allocated session tag using the original op->atio
	 * packet header, and dispatch into __qlt_do_work() using the existing
	 * process context.
	 */
	cmd = qlt_get_tag(vha, sess, &op->atio);
	if (!cmd) {
		struct qla_qpair *qpair = ha->base_qpair;

		spin_lock_irqsave(qpair->qp_lock_ptr, flags);
		qlt_send_busy(qpair, &op->atio, SAM_STAT_BUSY);
		spin_unlock_irqrestore(qpair->qp_lock_ptr, flags);

		spin_lock_irqsave(&ha->tgt.sess_lock, flags);
		ha->tgt.tgt_ops->put_sess(sess);
		spin_unlock_irqrestore(&ha->tgt.sess_lock, flags);
		kfree(op);
		return;
	}

	/*
	 * __qlt_do_work() will call qlt_put_sess() to release
	 * the extra reference taken above by qlt_make_local_sess()
	 */
	__qlt_do_work(cmd);
	kfree(op);
	return;
out_term:
	qlt_send_term_exchange(vha->hw->base_qpair, NULL, &op->atio, 0, 0);
	kfree(op);
}

/* ha->hardware_lock supposed to be held on entry */
static int qlt_handle_cmd_for_atio(struct scsi_qla_host *vha,
	struct atio_from_isp *atio)
{
	struct qla_hw_data *ha = vha->hw;
	struct qla_tgt *tgt = vha->vha_tgt.qla_tgt;
	struct fc_port *sess;
	struct qla_tgt_cmd *cmd;
	unsigned long flags;

	if (unlikely(tgt->tgt_stop)) {
		ql_dbg(ql_dbg_io, vha, 0x3061,
		    "New command while device %p is shutting down\n", tgt);
		return -EFAULT;
	}

	sess = ha->tgt.tgt_ops->find_sess_by_s_id(vha, atio->u.isp24.fcp_hdr.s_id);
	if (unlikely(!sess)) {
		struct qla_tgt_sess_op *op = kzalloc(sizeof(struct qla_tgt_sess_op),
						     GFP_ATOMIC);
		if (!op)
			return -ENOMEM;

		memcpy(&op->atio, atio, sizeof(*atio));
		op->vha = vha;

		spin_lock_irqsave(&vha->cmd_list_lock, flags);
		list_add_tail(&op->cmd_list, &vha->qla_sess_op_cmd_list);
		spin_unlock_irqrestore(&vha->cmd_list_lock, flags);

		INIT_WORK(&op->work, qlt_create_sess_from_atio);
		queue_work(qla_tgt_wq, &op->work);
		return 0;
	}

	/* Another WWN used to have our s_id. Our PLOGI scheduled its
	 * session deletion, but it's still in sess_del_work wq */
	if (sess->deleted) {
		ql_dbg(ql_dbg_tgt_mgt, vha, 0xf002,
		    "New command while old session %p is being deleted\n",
		    sess);
		return -EFAULT;
	}

	/*
	 * Do kref_get() before returning + dropping qla_hw_data->hardware_lock.
	 */
	if (!kref_get_unless_zero(&sess->sess_kref)) {
		ql_dbg(ql_dbg_tgt_mgt, vha, 0xf004,
		    "%s: kref_get fail, %8phC oxid %x \n",
		    __func__, sess->port_name,
		     be16_to_cpu(atio->u.isp24.fcp_hdr.ox_id));
		return -EFAULT;
	}

	cmd = qlt_get_tag(vha, sess, atio);
	if (!cmd) {
		ql_dbg(ql_dbg_io, vha, 0x3062,
		    "qla_target(%d): Allocation of cmd failed\n", vha->vp_idx);
		spin_lock_irqsave(&ha->tgt.sess_lock, flags);
		ha->tgt.tgt_ops->put_sess(sess);
		spin_unlock_irqrestore(&ha->tgt.sess_lock, flags);
		return -ENOMEM;
	}

	cmd->cmd_in_wq = 1;
	cmd->trc_flags |= TRC_NEW_CMD;

	spin_lock_irqsave(&vha->cmd_list_lock, flags);
	list_add_tail(&cmd->cmd_list, &vha->qla_cmd_list);
	spin_unlock_irqrestore(&vha->cmd_list_lock, flags);

	INIT_WORK(&cmd->work, qlt_do_work);
	if (vha->flags.qpairs_available) {
		queue_work_on(cmd->se_cmd.cpuid, qla_tgt_wq, &cmd->work);
	} else if (ha->msix_count) {
		if (cmd->atio.u.isp24.fcp_cmnd.rddata)
			queue_work_on(smp_processor_id(), qla_tgt_wq,
			    &cmd->work);
		else
			queue_work_on(cmd->se_cmd.cpuid, qla_tgt_wq,
			    &cmd->work);
	} else {
		queue_work(qla_tgt_wq, &cmd->work);
	}

	return 0;
}

/* ha->hardware_lock supposed to be held on entry */
static int qlt_issue_task_mgmt(struct fc_port *sess, u64 lun,
	int fn, void *iocb, int flags)
{
	struct scsi_qla_host *vha = sess->vha;
	struct qla_hw_data *ha = vha->hw;
	struct qla_tgt_mgmt_cmd *mcmd;
	struct atio_from_isp *a = (struct atio_from_isp *)iocb;
	int res;

	mcmd = mempool_alloc(qla_tgt_mgmt_cmd_mempool, GFP_ATOMIC);
	if (!mcmd) {
		ql_dbg(ql_dbg_tgt_tmr, vha, 0x10009,
		    "qla_target(%d): Allocation of management "
		    "command failed, some commands and their data could "
		    "leak\n", vha->vp_idx);
		return -ENOMEM;
	}
	memset(mcmd, 0, sizeof(*mcmd));
	mcmd->sess = sess;

	if (iocb) {
		memcpy(&mcmd->orig_iocb.imm_ntfy, iocb,
		    sizeof(mcmd->orig_iocb.imm_ntfy));
	}
	mcmd->tmr_func = fn;
	mcmd->flags = flags;
	mcmd->reset_count = ha->base_qpair->chip_reset;
	mcmd->qpair = ha->base_qpair;
	mcmd->vha = vha;

	switch (fn) {
	case QLA_TGT_LUN_RESET:
	    abort_cmds_for_lun(vha, lun, a->u.isp24.fcp_hdr.s_id);
	    break;
	}

	res = ha->tgt.tgt_ops->handle_tmr(mcmd, lun, mcmd->tmr_func, 0);
	if (res != 0) {
		ql_dbg(ql_dbg_tgt_tmr, vha, 0x1000b,
		    "qla_target(%d): tgt.tgt_ops->handle_tmr() failed: %d\n",
		    sess->vha->vp_idx, res);
		mempool_free(mcmd, qla_tgt_mgmt_cmd_mempool);
		return -EFAULT;
	}

	return 0;
}

/* ha->hardware_lock supposed to be held on entry */
static int qlt_handle_task_mgmt(struct scsi_qla_host *vha, void *iocb)
{
	struct atio_from_isp *a = (struct atio_from_isp *)iocb;
	struct qla_hw_data *ha = vha->hw;
	struct qla_tgt *tgt;
	struct fc_port *sess;
	u64 unpacked_lun;
	int fn;
	unsigned long flags;

	tgt = vha->vha_tgt.qla_tgt;

	fn = a->u.isp24.fcp_cmnd.task_mgmt_flags;

	spin_lock_irqsave(&ha->tgt.sess_lock, flags);
	sess = ha->tgt.tgt_ops->find_sess_by_s_id(vha,
	    a->u.isp24.fcp_hdr.s_id);
	spin_unlock_irqrestore(&ha->tgt.sess_lock, flags);

	unpacked_lun =
	    scsilun_to_int((struct scsi_lun *)&a->u.isp24.fcp_cmnd.lun);

	if (!sess) {
		ql_dbg(ql_dbg_tgt_mgt, vha, 0xf024,
		    "qla_target(%d): task mgmt fn 0x%x for "
		    "non-existant session\n", vha->vp_idx, fn);
		return qlt_sched_sess_work(tgt, QLA_TGT_SESS_WORK_TM, iocb,
		    sizeof(struct atio_from_isp));
	}

	if (sess->deleted)
		return -EFAULT;

	return qlt_issue_task_mgmt(sess, unpacked_lun, fn, iocb, 0);
}

/* ha->hardware_lock supposed to be held on entry */
static int __qlt_abort_task(struct scsi_qla_host *vha,
	struct imm_ntfy_from_isp *iocb, struct fc_port *sess)
{
	struct atio_from_isp *a = (struct atio_from_isp *)iocb;
	struct qla_hw_data *ha = vha->hw;
	struct qla_tgt_mgmt_cmd *mcmd;
	u64 unpacked_lun;
	int rc;

	mcmd = mempool_alloc(qla_tgt_mgmt_cmd_mempool, GFP_ATOMIC);
	if (mcmd == NULL) {
		ql_dbg(ql_dbg_tgt_mgt, vha, 0xf05f,
		    "qla_target(%d): %s: Allocation of ABORT cmd failed\n",
		    vha->vp_idx, __func__);
		return -ENOMEM;
	}
	memset(mcmd, 0, sizeof(*mcmd));

	mcmd->sess = sess;
	memcpy(&mcmd->orig_iocb.imm_ntfy, iocb,
	    sizeof(mcmd->orig_iocb.imm_ntfy));

	unpacked_lun =
	    scsilun_to_int((struct scsi_lun *)&a->u.isp24.fcp_cmnd.lun);
	mcmd->reset_count = ha->base_qpair->chip_reset;
	mcmd->tmr_func = QLA_TGT_2G_ABORT_TASK;
	mcmd->qpair = ha->base_qpair;

	rc = ha->tgt.tgt_ops->handle_tmr(mcmd, unpacked_lun, mcmd->tmr_func,
	    le16_to_cpu(iocb->u.isp2x.seq_id));
	if (rc != 0) {
		ql_dbg(ql_dbg_tgt_mgt, vha, 0xf060,
		    "qla_target(%d): tgt_ops->handle_tmr() failed: %d\n",
		    vha->vp_idx, rc);
		mempool_free(mcmd, qla_tgt_mgmt_cmd_mempool);
		return -EFAULT;
	}

	return 0;
}

/* ha->hardware_lock supposed to be held on entry */
static int qlt_abort_task(struct scsi_qla_host *vha,
	struct imm_ntfy_from_isp *iocb)
{
	struct qla_hw_data *ha = vha->hw;
	struct fc_port *sess;
	int loop_id;
	unsigned long flags;

	loop_id = GET_TARGET_ID(ha, (struct atio_from_isp *)iocb);

	spin_lock_irqsave(&ha->tgt.sess_lock, flags);
	sess = ha->tgt.tgt_ops->find_sess_by_loop_id(vha, loop_id);
	spin_unlock_irqrestore(&ha->tgt.sess_lock, flags);

	if (sess == NULL) {
		ql_dbg(ql_dbg_tgt_mgt, vha, 0xf025,
		    "qla_target(%d): task abort for unexisting "
		    "session\n", vha->vp_idx);
		return qlt_sched_sess_work(vha->vha_tgt.qla_tgt,
		    QLA_TGT_SESS_WORK_ABORT, iocb, sizeof(*iocb));
	}

	return __qlt_abort_task(vha, iocb, sess);
}

void qlt_logo_completion_handler(fc_port_t *fcport, int rc)
{
	if (rc != MBS_COMMAND_COMPLETE) {
		ql_dbg(ql_dbg_tgt_mgt, fcport->vha, 0xf093,
			"%s: se_sess %p / sess %p from"
			" port %8phC loop_id %#04x s_id %02x:%02x:%02x"
			" LOGO failed: %#x\n",
			__func__,
			fcport->se_sess,
			fcport,
			fcport->port_name, fcport->loop_id,
			fcport->d_id.b.domain, fcport->d_id.b.area,
			fcport->d_id.b.al_pa, rc);
	}

	fcport->logout_completed = 1;
}

/*
* ha->hardware_lock supposed to be held on entry (to protect tgt->sess_list)
*
* Schedules sessions with matching port_id/loop_id but different wwn for
* deletion. Returns existing session with matching wwn if present.
* Null otherwise.
*/
struct fc_port *
qlt_find_sess_invalidate_other(scsi_qla_host_t *vha, uint64_t wwn,
    port_id_t port_id, uint16_t loop_id, struct fc_port **conflict_sess)
{
	struct fc_port *sess = NULL, *other_sess;
	uint64_t other_wwn;

	*conflict_sess = NULL;

	list_for_each_entry(other_sess, &vha->vp_fcports, list) {

		other_wwn = wwn_to_u64(other_sess->port_name);

		if (wwn == other_wwn) {
			WARN_ON(sess);
			sess = other_sess;
			continue;
		}

		/* find other sess with nport_id collision */
		if (port_id.b24 == other_sess->d_id.b24) {
			if (loop_id != other_sess->loop_id) {
				ql_dbg(ql_dbg_tgt_tmr, vha, 0x1000c,
				    "Invalidating sess %p loop_id %d wwn %llx.\n",
				    other_sess, other_sess->loop_id, other_wwn);

				/*
				 * logout_on_delete is set by default, but another
				 * session that has the same s_id/loop_id combo
				 * might have cleared it when requested this session
				 * deletion, so don't touch it
				 */
				qlt_schedule_sess_for_deletion(other_sess, true);
			} else {
				/*
				 * Another wwn used to have our s_id/loop_id
				 * kill the session, but don't free the loop_id
				 */
				ql_dbg(ql_dbg_tgt_tmr, vha, 0xf01b,
				    "Invalidating sess %p loop_id %d wwn %llx.\n",
				    other_sess, other_sess->loop_id, other_wwn);


				other_sess->keep_nport_handle = 1;
				*conflict_sess = other_sess;
				qlt_schedule_sess_for_deletion(other_sess,
				    true);
			}
			continue;
		}

		/* find other sess with nport handle collision */
		if ((loop_id == other_sess->loop_id) &&
			(loop_id != FC_NO_LOOP_ID)) {
			ql_dbg(ql_dbg_tgt_tmr, vha, 0x1000d,
			       "Invalidating sess %p loop_id %d wwn %llx.\n",
			       other_sess, other_sess->loop_id, other_wwn);

			/* Same loop_id but different s_id
			 * Ok to kill and logout */
			qlt_schedule_sess_for_deletion(other_sess, true);
		}
	}

	return sess;
}

/* Abort any commands for this s_id waiting on qla_tgt_wq workqueue */
static int abort_cmds_for_s_id(struct scsi_qla_host *vha, port_id_t *s_id)
{
	struct qla_tgt_sess_op *op;
	struct qla_tgt_cmd *cmd;
	uint32_t key;
	int count = 0;
	unsigned long flags;

	key = (((u32)s_id->b.domain << 16) |
	       ((u32)s_id->b.area   <<  8) |
	       ((u32)s_id->b.al_pa));

	spin_lock_irqsave(&vha->cmd_list_lock, flags);
	list_for_each_entry(op, &vha->qla_sess_op_cmd_list, cmd_list) {
		uint32_t op_key = sid_to_key(op->atio.u.isp24.fcp_hdr.s_id);

		if (op_key == key) {
			op->aborted = true;
			count++;
		}
	}

	list_for_each_entry(op, &vha->unknown_atio_list, cmd_list) {
		uint32_t op_key = sid_to_key(op->atio.u.isp24.fcp_hdr.s_id);
		if (op_key == key) {
			op->aborted = true;
			count++;
		}
	}

	list_for_each_entry(cmd, &vha->qla_cmd_list, cmd_list) {
		uint32_t cmd_key = sid_to_key(cmd->atio.u.isp24.fcp_hdr.s_id);
		if (cmd_key == key) {
			cmd->aborted = 1;
			count++;
		}
	}
	spin_unlock_irqrestore(&vha->cmd_list_lock, flags);

	return count;
}

/*
 * ha->hardware_lock supposed to be held on entry. Might drop it, then reaquire
 */
static int qlt_24xx_handle_els(struct scsi_qla_host *vha,
	struct imm_ntfy_from_isp *iocb)
{
	struct qla_tgt *tgt = vha->vha_tgt.qla_tgt;
	struct qla_hw_data *ha = vha->hw;
	struct fc_port *sess = NULL, *conflict_sess = NULL;
	uint64_t wwn;
	port_id_t port_id;
	uint16_t loop_id;
	uint16_t wd3_lo;
	int res = 0;
	struct qlt_plogi_ack_t *pla;
	unsigned long flags;

	wwn = wwn_to_u64(iocb->u.isp24.port_name);

	port_id.b.domain = iocb->u.isp24.port_id[2];
	port_id.b.area   = iocb->u.isp24.port_id[1];
	port_id.b.al_pa  = iocb->u.isp24.port_id[0];
	port_id.b.rsvd_1 = 0;

	loop_id = le16_to_cpu(iocb->u.isp24.nport_handle);

	ql_dbg(ql_dbg_disc, vha, 0xf026,
	    "qla_target(%d): Port ID: %02x:%02x:%02x ELS opcode: 0x%02x lid %d %8phC\n",
	    vha->vp_idx, iocb->u.isp24.port_id[2],
		iocb->u.isp24.port_id[1], iocb->u.isp24.port_id[0],
		   iocb->u.isp24.status_subcode, loop_id,
		iocb->u.isp24.port_name);

	/* res = 1 means ack at the end of thread
	 * res = 0 means ack async/later.
	 */
	switch (iocb->u.isp24.status_subcode) {
	case ELS_PLOGI:

		/* Mark all stale commands in qla_tgt_wq for deletion */
		abort_cmds_for_s_id(vha, &port_id);

		if (wwn) {
			spin_lock_irqsave(&tgt->ha->tgt.sess_lock, flags);
			sess = qlt_find_sess_invalidate_other(vha, wwn,
				port_id, loop_id, &conflict_sess);
			spin_unlock_irqrestore(&tgt->ha->tgt.sess_lock, flags);
		}

		if (IS_SW_RESV_ADDR(port_id)) {
			res = 1;
			break;
		}

		pla = qlt_plogi_ack_find_add(vha, &port_id, iocb);
		if (!pla) {
			qlt_send_term_imm_notif(vha, iocb, 1);
			break;
		}

		res = 0;

		if (conflict_sess) {
			conflict_sess->login_gen++;
			qlt_plogi_ack_link(vha, pla, conflict_sess,
				QLT_PLOGI_LINK_CONFLICT);
		}

		if (!sess) {
			pla->ref_count++;
			qla24xx_post_newsess_work(vha, &port_id,
				iocb->u.isp24.port_name, pla);
			res = 0;
			break;
		}

		qlt_plogi_ack_link(vha, pla, sess, QLT_PLOGI_LINK_SAME_WWN);
		sess->fw_login_state = DSC_LS_PLOGI_PEND;
		sess->d_id = port_id;
		sess->login_gen++;

		switch (sess->disc_state) {
		case DSC_DELETED:
			qlt_plogi_ack_unref(vha, pla);
			break;

		default:
			/*
			 * Under normal circumstances we want to release nport handle
			 * during LOGO process to avoid nport handle leaks inside FW.
			 * The exception is when LOGO is done while another PLOGI with
			 * the same nport handle is waiting as might be the case here.
			 * Note: there is always a possibily of a race where session
			 * deletion has already started for other reasons (e.g. ACL
			 * removal) and now PLOGI arrives:
			 * 1. if PLOGI arrived in FW after nport handle has been freed,
			 *    FW must have assigned this PLOGI a new/same handle and we
			 *    can proceed ACK'ing it as usual when session deletion
			 *    completes.
			 * 2. if PLOGI arrived in FW before LOGO with LCF_FREE_NPORT
			 *    bit reached it, the handle has now been released. We'll
			 *    get an error when we ACK this PLOGI. Nothing will be sent
			 *    back to initiator. Initiator should eventually retry
			 *    PLOGI and situation will correct itself.
			 */
			sess->keep_nport_handle = ((sess->loop_id == loop_id) &&
			   (sess->d_id.b24 == port_id.b24));

			ql_dbg(ql_dbg_disc, vha, 0x20f9,
			    "%s %d %8phC post del sess\n",
			    __func__, __LINE__, sess->port_name);


			qlt_schedule_sess_for_deletion_lock(sess);
			break;
		}

		break;

	case ELS_PRLI:
		wd3_lo = le16_to_cpu(iocb->u.isp24.u.prli.wd3_lo);

		if (wwn) {
			spin_lock_irqsave(&tgt->ha->tgt.sess_lock, flags);
			sess = qlt_find_sess_invalidate_other(vha, wwn, port_id,
				loop_id, &conflict_sess);
			spin_unlock_irqrestore(&tgt->ha->tgt.sess_lock, flags);
		}

		if (conflict_sess) {
			ql_dbg(ql_dbg_tgt_mgt, vha, 0xf09b,
			    "PRLI with conflicting sess %p port %8phC\n",
			    conflict_sess, conflict_sess->port_name);
			qlt_send_term_imm_notif(vha, iocb, 1);
			res = 0;
			break;
		}

		if (sess != NULL) {
			if (sess->fw_login_state != DSC_LS_PLOGI_PEND &&
			    sess->fw_login_state != DSC_LS_PLOGI_COMP) {
				/*
				 * Impatient initiator sent PRLI before last
				 * PLOGI could finish. Will force him to re-try,
				 * while last one finishes.
				 */
				ql_log(ql_log_warn, sess->vha, 0xf095,
				    "sess %p PRLI received, before plogi ack.\n",
				    sess);
				qlt_send_term_imm_notif(vha, iocb, 1);
				res = 0;
				break;
			}

			/*
			 * This shouldn't happen under normal circumstances,
			 * since we have deleted the old session during PLOGI
			 */
			ql_dbg(ql_dbg_tgt_mgt, vha, 0xf096,
			    "PRLI (loop_id %#04x) for existing sess %p (loop_id %#04x)\n",
			    sess->loop_id, sess, iocb->u.isp24.nport_handle);

			sess->local = 0;
			sess->loop_id = loop_id;
			sess->d_id = port_id;
			sess->fw_login_state = DSC_LS_PRLI_PEND;

			if (wd3_lo & BIT_7)
				sess->conf_compl_supported = 1;

			if ((wd3_lo & BIT_4) == 0)
				sess->port_type = FCT_INITIATOR;
			else
				sess->port_type = FCT_TARGET;
		}
		res = 1; /* send notify ack */

		/* Make session global (not used in fabric mode) */
		if (ha->current_topology != ISP_CFG_F) {
			if (sess) {
				ql_dbg(ql_dbg_disc, vha, 0x20fa,
				    "%s %d %8phC post nack\n",
				    __func__, __LINE__, sess->port_name);
				qla24xx_post_nack_work(vha, sess, iocb,
					SRB_NACK_PRLI);
				res = 0;
			} else {
				set_bit(LOOP_RESYNC_NEEDED, &vha->dpc_flags);
				set_bit(LOCAL_LOOP_UPDATE, &vha->dpc_flags);
				qla2xxx_wake_dpc(vha);
			}
		} else {
			if (sess) {
				ql_dbg(ql_dbg_disc, vha, 0x20fb,
				    "%s %d %8phC post nack\n",
				    __func__, __LINE__, sess->port_name);
				qla24xx_post_nack_work(vha, sess, iocb,
					SRB_NACK_PRLI);
				res = 0;
			}
		}
		break;

	case ELS_TPRLO:
		if (le16_to_cpu(iocb->u.isp24.flags) &
			NOTIFY24XX_FLAGS_GLOBAL_TPRLO) {
			loop_id = 0xFFFF;
			qlt_reset(vha, iocb, QLA_TGT_NEXUS_LOSS);
			res = 1;
			break;
		}
		/* drop through */
	case ELS_LOGO:
	case ELS_PRLO:
		spin_lock_irqsave(&ha->tgt.sess_lock, flags);
		sess = qla2x00_find_fcport_by_loopid(vha, loop_id);
		spin_unlock_irqrestore(&ha->tgt.sess_lock, flags);

		if (sess) {
			sess->login_gen++;
			sess->fw_login_state = DSC_LS_LOGO_PEND;
			sess->logo_ack_needed = 1;
			memcpy(sess->iocb, iocb, IOCB_SIZE);
		}

		res = qlt_reset(vha, iocb, QLA_TGT_NEXUS_LOSS_SESS);

		ql_dbg(ql_dbg_disc, vha, 0x20fc,
		    "%s: logo %llx res %d sess %p ",
		    __func__, wwn, res, sess);
		if (res == 0) {
			/*
			 * cmd went upper layer, look for qlt_xmit_tm_rsp()
			 * for LOGO_ACK & sess delete
			 */
			BUG_ON(!sess);
			res = 0;
		} else {
			/* cmd did not go to upper layer. */
			if (sess) {
				qlt_schedule_sess_for_deletion_lock(sess);
				res = 0;
			}
			/* else logo will be ack */
		}
		break;
	case ELS_PDISC:
	case ELS_ADISC:
	{
		struct qla_tgt *tgt = vha->vha_tgt.qla_tgt;
		if (tgt->link_reinit_iocb_pending) {
			qlt_send_notify_ack(ha->base_qpair,
			    &tgt->link_reinit_iocb, 0, 0, 0, 0, 0, 0);
			tgt->link_reinit_iocb_pending = 0;
		}

		sess = qla2x00_find_fcport_by_wwpn(vha,
		    iocb->u.isp24.port_name, 1);
		if (sess) {
			ql_dbg(ql_dbg_disc, vha, 0x20fd,
				"sess %p lid %d|%d DS %d LS %d\n",
				sess, sess->loop_id, loop_id,
				sess->disc_state, sess->fw_login_state);
		}

		res = 1; /* send notify ack */
		break;
	}

	case ELS_FLOGI:	/* should never happen */
	default:
		ql_dbg(ql_dbg_tgt_mgt, vha, 0xf061,
		    "qla_target(%d): Unsupported ELS command %x "
		    "received\n", vha->vp_idx, iocb->u.isp24.status_subcode);
		res = qlt_reset(vha, iocb, QLA_TGT_NEXUS_LOSS_SESS);
		break;
	}

	return res;
}

/*
 * ha->hardware_lock supposed to be held on entry. Might drop it, then reaquire
 */
static void qlt_handle_imm_notify(struct scsi_qla_host *vha,
	struct imm_ntfy_from_isp *iocb)
{
	struct qla_hw_data *ha = vha->hw;
	uint32_t add_flags = 0;
	int send_notify_ack = 1;
	uint16_t status;

	status = le16_to_cpu(iocb->u.isp2x.status);
	switch (status) {
	case IMM_NTFY_LIP_RESET:
	{
		ql_dbg(ql_dbg_tgt_mgt, vha, 0xf032,
		    "qla_target(%d): LIP reset (loop %#x), subcode %x\n",
		    vha->vp_idx, le16_to_cpu(iocb->u.isp24.nport_handle),
		    iocb->u.isp24.status_subcode);

		if (qlt_reset(vha, iocb, QLA_TGT_ABORT_ALL) == 0)
			send_notify_ack = 0;
		break;
	}

	case IMM_NTFY_LIP_LINK_REINIT:
	{
		struct qla_tgt *tgt = vha->vha_tgt.qla_tgt;
		ql_dbg(ql_dbg_tgt_mgt, vha, 0xf033,
		    "qla_target(%d): LINK REINIT (loop %#x, "
		    "subcode %x)\n", vha->vp_idx,
		    le16_to_cpu(iocb->u.isp24.nport_handle),
		    iocb->u.isp24.status_subcode);
		if (tgt->link_reinit_iocb_pending) {
			qlt_send_notify_ack(ha->base_qpair,
			    &tgt->link_reinit_iocb, 0, 0, 0, 0, 0, 0);
		}
		memcpy(&tgt->link_reinit_iocb, iocb, sizeof(*iocb));
		tgt->link_reinit_iocb_pending = 1;
		/*
		 * QLogic requires to wait after LINK REINIT for possible
		 * PDISC or ADISC ELS commands
		 */
		send_notify_ack = 0;
		break;
	}

	case IMM_NTFY_PORT_LOGOUT:
		ql_dbg(ql_dbg_tgt_mgt, vha, 0xf034,
		    "qla_target(%d): Port logout (loop "
		    "%#x, subcode %x)\n", vha->vp_idx,
		    le16_to_cpu(iocb->u.isp24.nport_handle),
		    iocb->u.isp24.status_subcode);

		if (qlt_reset(vha, iocb, QLA_TGT_NEXUS_LOSS_SESS) == 0)
			send_notify_ack = 0;
		/* The sessions will be cleared in the callback, if needed */
		break;

	case IMM_NTFY_GLBL_TPRLO:
		ql_dbg(ql_dbg_tgt_mgt, vha, 0xf035,
		    "qla_target(%d): Global TPRLO (%x)\n", vha->vp_idx, status);
		if (qlt_reset(vha, iocb, QLA_TGT_NEXUS_LOSS) == 0)
			send_notify_ack = 0;
		/* The sessions will be cleared in the callback, if needed */
		break;

	case IMM_NTFY_PORT_CONFIG:
		ql_dbg(ql_dbg_tgt_mgt, vha, 0xf036,
		    "qla_target(%d): Port config changed (%x)\n", vha->vp_idx,
		    status);
		if (qlt_reset(vha, iocb, QLA_TGT_ABORT_ALL) == 0)
			send_notify_ack = 0;
		/* The sessions will be cleared in the callback, if needed */
		break;

	case IMM_NTFY_GLBL_LOGO:
		ql_dbg(ql_dbg_tgt_mgt, vha, 0xf06a,
		    "qla_target(%d): Link failure detected\n",
		    vha->vp_idx);
		/* I_T nexus loss */
		if (qlt_reset(vha, iocb, QLA_TGT_NEXUS_LOSS) == 0)
			send_notify_ack = 0;
		break;

	case IMM_NTFY_IOCB_OVERFLOW:
		ql_dbg(ql_dbg_tgt_mgt, vha, 0xf06b,
		    "qla_target(%d): Cannot provide requested "
		    "capability (IOCB overflowed the immediate notify "
		    "resource count)\n", vha->vp_idx);
		break;

	case IMM_NTFY_ABORT_TASK:
		ql_dbg(ql_dbg_tgt_mgt, vha, 0xf037,
		    "qla_target(%d): Abort Task (S %08x I %#x -> "
		    "L %#x)\n", vha->vp_idx,
		    le16_to_cpu(iocb->u.isp2x.seq_id),
		    GET_TARGET_ID(ha, (struct atio_from_isp *)iocb),
		    le16_to_cpu(iocb->u.isp2x.lun));
		if (qlt_abort_task(vha, iocb) == 0)
			send_notify_ack = 0;
		break;

	case IMM_NTFY_RESOURCE:
		ql_dbg(ql_dbg_tgt_mgt, vha, 0xf06c,
		    "qla_target(%d): Out of resources, host %ld\n",
		    vha->vp_idx, vha->host_no);
		break;

	case IMM_NTFY_MSG_RX:
		ql_dbg(ql_dbg_tgt_mgt, vha, 0xf038,
		    "qla_target(%d): Immediate notify task %x\n",
		    vha->vp_idx, iocb->u.isp2x.task_flags);
		if (qlt_handle_task_mgmt(vha, iocb) == 0)
			send_notify_ack = 0;
		break;

	case IMM_NTFY_ELS:
		if (qlt_24xx_handle_els(vha, iocb) == 0)
			send_notify_ack = 0;
		break;
	default:
		ql_dbg(ql_dbg_tgt_mgt, vha, 0xf06d,
		    "qla_target(%d): Received unknown immediate "
		    "notify status %x\n", vha->vp_idx, status);
		break;
	}

	if (send_notify_ack)
		qlt_send_notify_ack(ha->base_qpair, iocb, add_flags, 0, 0, 0,
		    0, 0);
}

/*
 * ha->hardware_lock supposed to be held on entry. Might drop it, then reaquire
 * This function sends busy to ISP 2xxx or 24xx.
 */
static int __qlt_send_busy(struct qla_qpair *qpair,
	struct atio_from_isp *atio, uint16_t status)
{
	struct scsi_qla_host *vha = qpair->vha;
	struct ctio7_to_24xx *ctio24;
	struct qla_hw_data *ha = vha->hw;
	request_t *pkt;
	struct fc_port *sess = NULL;
	unsigned long flags;
	u16 temp;

	spin_lock_irqsave(&ha->tgt.sess_lock, flags);
	sess = ha->tgt.tgt_ops->find_sess_by_s_id(vha,
	    atio->u.isp24.fcp_hdr.s_id);
	spin_unlock_irqrestore(&ha->tgt.sess_lock, flags);
	if (!sess) {
		qlt_send_term_exchange(qpair, NULL, atio, 1, 0);
		return 0;
	}
	/* Sending marker isn't necessary, since we called from ISR */

	pkt = (request_t *)__qla2x00_alloc_iocbs(qpair, NULL);
	if (!pkt) {
		ql_dbg(ql_dbg_io, vha, 0x3063,
		    "qla_target(%d): %s failed: unable to allocate "
		    "request packet", vha->vp_idx, __func__);
		return -ENOMEM;
	}

	qpair->tgt_counters.num_q_full_sent++;
	pkt->entry_count = 1;
	pkt->handle = QLA_TGT_SKIP_HANDLE | CTIO_COMPLETION_HANDLE_MARK;

	ctio24 = (struct ctio7_to_24xx *)pkt;
	ctio24->entry_type = CTIO_TYPE7;
	ctio24->nport_handle = sess->loop_id;
	ctio24->timeout = cpu_to_le16(QLA_TGT_TIMEOUT);
	ctio24->vp_index = vha->vp_idx;
	ctio24->initiator_id[0] = atio->u.isp24.fcp_hdr.s_id[2];
	ctio24->initiator_id[1] = atio->u.isp24.fcp_hdr.s_id[1];
	ctio24->initiator_id[2] = atio->u.isp24.fcp_hdr.s_id[0];
	ctio24->exchange_addr = atio->u.isp24.exchange_addr;
	temp = (atio->u.isp24.attr << 9) |
		CTIO7_FLAGS_STATUS_MODE_1 | CTIO7_FLAGS_SEND_STATUS |
		CTIO7_FLAGS_DONT_RET_CTIO;
	ctio24->u.status1.flags = cpu_to_le16(temp);
	/*
	 * CTIO from fw w/o se_cmd doesn't provide enough info to retry it,
	 * if the explicit conformation is used.
	 */
	ctio24->u.status1.ox_id = swab16(atio->u.isp24.fcp_hdr.ox_id);
	ctio24->u.status1.scsi_status = cpu_to_le16(status);
	/* Memory Barrier */
	wmb();
	if (qpair->reqq_start_iocbs)
		qpair->reqq_start_iocbs(qpair);
	else
		qla2x00_start_iocbs(vha, qpair->req);
	return 0;
}

/*
 * This routine is used to allocate a command for either a QFull condition
 * (ie reply SAM_STAT_BUSY) or to terminate an exchange that did not go
 * out previously.
 */
static void
qlt_alloc_qfull_cmd(struct scsi_qla_host *vha,
	struct atio_from_isp *atio, uint16_t status, int qfull)
{
	struct qla_tgt *tgt = vha->vha_tgt.qla_tgt;
	struct qla_hw_data *ha = vha->hw;
	struct fc_port *sess;
	struct se_session *se_sess;
	struct qla_tgt_cmd *cmd;
	int tag;
	unsigned long flags;

	if (unlikely(tgt->tgt_stop)) {
		ql_dbg(ql_dbg_io, vha, 0x300a,
			"New command while device %p is shutting down\n", tgt);
		return;
	}

	if ((vha->hw->tgt.num_qfull_cmds_alloc + 1) > MAX_QFULL_CMDS_ALLOC) {
		vha->hw->tgt.num_qfull_cmds_dropped++;
		if (vha->hw->tgt.num_qfull_cmds_dropped >
			vha->qla_stats.stat_max_qfull_cmds_dropped)
			vha->qla_stats.stat_max_qfull_cmds_dropped =
				vha->hw->tgt.num_qfull_cmds_dropped;

		ql_dbg(ql_dbg_io, vha, 0x3068,
			"qla_target(%d): %s: QFull CMD dropped[%d]\n",
			vha->vp_idx, __func__,
			vha->hw->tgt.num_qfull_cmds_dropped);

		qlt_chk_exch_leak_thresh_hold(vha);
		return;
	}

	sess = ha->tgt.tgt_ops->find_sess_by_s_id
		(vha, atio->u.isp24.fcp_hdr.s_id);
	if (!sess)
		return;

	se_sess = sess->se_sess;

	tag = percpu_ida_alloc(&se_sess->sess_tag_pool, TASK_RUNNING);
	if (tag < 0)
		return;

	cmd = &((struct qla_tgt_cmd *)se_sess->sess_cmd_map)[tag];
	if (!cmd) {
		ql_dbg(ql_dbg_io, vha, 0x3009,
			"qla_target(%d): %s: Allocation of cmd failed\n",
			vha->vp_idx, __func__);

		vha->hw->tgt.num_qfull_cmds_dropped++;
		if (vha->hw->tgt.num_qfull_cmds_dropped >
			vha->qla_stats.stat_max_qfull_cmds_dropped)
			vha->qla_stats.stat_max_qfull_cmds_dropped =
				vha->hw->tgt.num_qfull_cmds_dropped;

		qlt_chk_exch_leak_thresh_hold(vha);
		return;
	}

	memset(cmd, 0, sizeof(struct qla_tgt_cmd));

	qlt_incr_num_pend_cmds(vha);
	INIT_LIST_HEAD(&cmd->cmd_list);
	memcpy(&cmd->atio, atio, sizeof(*atio));

	cmd->tgt = vha->vha_tgt.qla_tgt;
	cmd->vha = vha;
	cmd->reset_count = ha->base_qpair->chip_reset;
	cmd->q_full = 1;
	cmd->qpair = ha->base_qpair;

	if (qfull) {
		cmd->q_full = 1;
		/* NOTE: borrowing the state field to carry the status */
		cmd->state = status;
	} else
		cmd->term_exchg = 1;

	spin_lock_irqsave(&vha->hw->tgt.q_full_lock, flags);
	list_add_tail(&cmd->cmd_list, &vha->hw->tgt.q_full_list);

	vha->hw->tgt.num_qfull_cmds_alloc++;
	if (vha->hw->tgt.num_qfull_cmds_alloc >
		vha->qla_stats.stat_max_qfull_cmds_alloc)
		vha->qla_stats.stat_max_qfull_cmds_alloc =
			vha->hw->tgt.num_qfull_cmds_alloc;
	spin_unlock_irqrestore(&vha->hw->tgt.q_full_lock, flags);
}

int
qlt_free_qfull_cmds(struct qla_qpair *qpair)
{
	struct scsi_qla_host *vha = qpair->vha;
	struct qla_hw_data *ha = vha->hw;
	unsigned long flags;
	struct qla_tgt_cmd *cmd, *tcmd;
	struct list_head free_list, q_full_list;
	int rc = 0;

	if (list_empty(&ha->tgt.q_full_list))
		return 0;

	INIT_LIST_HEAD(&free_list);
	INIT_LIST_HEAD(&q_full_list);

	spin_lock_irqsave(&vha->hw->tgt.q_full_lock, flags);
	if (list_empty(&ha->tgt.q_full_list)) {
		spin_unlock_irqrestore(&vha->hw->tgt.q_full_lock, flags);
		return 0;
	}

	list_splice_init(&vha->hw->tgt.q_full_list, &q_full_list);
	spin_unlock_irqrestore(&vha->hw->tgt.q_full_lock, flags);

	spin_lock_irqsave(qpair->qp_lock_ptr, flags);
	list_for_each_entry_safe(cmd, tcmd, &q_full_list, cmd_list) {
		if (cmd->q_full)
			/* cmd->state is a borrowed field to hold status */
			rc = __qlt_send_busy(qpair, &cmd->atio, cmd->state);
		else if (cmd->term_exchg)
			rc = __qlt_send_term_exchange(qpair, NULL, &cmd->atio);

		if (rc == -ENOMEM)
			break;

		if (cmd->q_full)
			ql_dbg(ql_dbg_io, vha, 0x3006,
			    "%s: busy sent for ox_id[%04x]\n", __func__,
			    be16_to_cpu(cmd->atio.u.isp24.fcp_hdr.ox_id));
		else if (cmd->term_exchg)
			ql_dbg(ql_dbg_io, vha, 0x3007,
			    "%s: Term exchg sent for ox_id[%04x]\n", __func__,
			    be16_to_cpu(cmd->atio.u.isp24.fcp_hdr.ox_id));
		else
			ql_dbg(ql_dbg_io, vha, 0x3008,
			    "%s: Unexpected cmd in QFull list %p\n", __func__,
			    cmd);

		list_del(&cmd->cmd_list);
		list_add_tail(&cmd->cmd_list, &free_list);

		/* piggy back on hardware_lock for protection */
		vha->hw->tgt.num_qfull_cmds_alloc--;
	}
	spin_unlock_irqrestore(qpair->qp_lock_ptr, flags);

	cmd = NULL;

	list_for_each_entry_safe(cmd, tcmd, &free_list, cmd_list) {
		list_del(&cmd->cmd_list);
		/* This cmd was never sent to TCM.  There is no need
		 * to schedule free or call free_cmd
		 */
		qlt_free_cmd(cmd);
	}

	if (!list_empty(&q_full_list)) {
		spin_lock_irqsave(&vha->hw->tgt.q_full_lock, flags);
		list_splice(&q_full_list, &vha->hw->tgt.q_full_list);
		spin_unlock_irqrestore(&vha->hw->tgt.q_full_lock, flags);
	}

	return rc;
}

static void
qlt_send_busy(struct qla_qpair *qpair, struct atio_from_isp *atio,
    uint16_t status)
{
	int rc = 0;
	struct scsi_qla_host *vha = qpair->vha;

	rc = __qlt_send_busy(qpair, atio, status);
	if (rc == -ENOMEM)
		qlt_alloc_qfull_cmd(vha, atio, status, 1);
}

static int
qlt_chk_qfull_thresh_hold(struct scsi_qla_host *vha, struct qla_qpair *qpair,
	struct atio_from_isp *atio, uint8_t ha_locked)
{
	struct qla_hw_data *ha = vha->hw;
	uint16_t status;
	unsigned long flags;

	if (ha->tgt.num_pend_cmds < Q_FULL_THRESH_HOLD(ha))
		return 0;

	if (!ha_locked)
		spin_lock_irqsave(&ha->hardware_lock, flags);
	status = temp_sam_status;
	qlt_send_busy(qpair, atio, status);
	if (!ha_locked)
		spin_unlock_irqrestore(&ha->hardware_lock, flags);

	return 1;
}

/* ha->hardware_lock supposed to be held on entry */
/* called via callback from qla2xxx */
static void qlt_24xx_atio_pkt(struct scsi_qla_host *vha,
	struct atio_from_isp *atio, uint8_t ha_locked)
{
	struct qla_hw_data *ha = vha->hw;
	struct qla_tgt *tgt = vha->vha_tgt.qla_tgt;
	int rc;
	unsigned long flags;

	if (unlikely(tgt == NULL)) {
		ql_dbg(ql_dbg_tgt, vha, 0x3064,
		    "ATIO pkt, but no tgt (ha %p)", ha);
		return;
	}
	/*
	 * In tgt_stop mode we also should allow all requests to pass.
	 * Otherwise, some commands can stuck.
	 */

	tgt->atio_irq_cmd_count++;

	switch (atio->u.raw.entry_type) {
	case ATIO_TYPE7:
		if (unlikely(atio->u.isp24.exchange_addr ==
		    ATIO_EXCHANGE_ADDRESS_UNKNOWN)) {
			ql_dbg(ql_dbg_io, vha, 0x3065,
			    "qla_target(%d): ATIO_TYPE7 "
			    "received with UNKNOWN exchange address, "
			    "sending QUEUE_FULL\n", vha->vp_idx);
			if (!ha_locked)
				spin_lock_irqsave(&ha->hardware_lock, flags);
			qlt_send_busy(ha->base_qpair, atio,
			    SAM_STAT_TASK_SET_FULL);
			if (!ha_locked)
				spin_unlock_irqrestore(&ha->hardware_lock,
				    flags);
			break;
		}

		if (likely(atio->u.isp24.fcp_cmnd.task_mgmt_flags == 0)) {
			rc = qlt_chk_qfull_thresh_hold(vha, ha->base_qpair,
			    atio, ha_locked);
			if (rc != 0) {
				tgt->atio_irq_cmd_count--;
				return;
			}
			rc = qlt_handle_cmd_for_atio(vha, atio);
		} else {
			rc = qlt_handle_task_mgmt(vha, atio);
		}
		if (unlikely(rc != 0)) {
			if (rc == -ESRCH) {
				if (!ha_locked)
					spin_lock_irqsave(&ha->hardware_lock,
					    flags);

#if 1 /* With TERM EXCHANGE some FC cards refuse to boot */
				qlt_send_busy(ha->base_qpair, atio,
				    SAM_STAT_BUSY);
#else
				qlt_send_term_exchange(ha->base_qpair, NULL,
				    atio, 1, 0);
#endif
				if (!ha_locked)
					spin_unlock_irqrestore(
					    &ha->hardware_lock, flags);
			} else {
				if (tgt->tgt_stop) {
					ql_dbg(ql_dbg_tgt, vha, 0xe059,
					    "qla_target: Unable to send "
					    "command to target for req, "
					    "ignoring.\n");
				} else {
					ql_dbg(ql_dbg_tgt, vha, 0xe05a,
					    "qla_target(%d): Unable to send "
					    "command to target, sending BUSY "
					    "status.\n", vha->vp_idx);
					if (!ha_locked)
						spin_lock_irqsave(
						    &ha->hardware_lock, flags);
					qlt_send_busy(ha->base_qpair,
					    atio, SAM_STAT_BUSY);
					if (!ha_locked)
						spin_unlock_irqrestore(
						    &ha->hardware_lock, flags);
				}
			}
		}
		break;

	case IMMED_NOTIFY_TYPE:
	{
		if (unlikely(atio->u.isp2x.entry_status != 0)) {
			ql_dbg(ql_dbg_tgt, vha, 0xe05b,
			    "qla_target(%d): Received ATIO packet %x "
			    "with error status %x\n", vha->vp_idx,
			    atio->u.raw.entry_type,
			    atio->u.isp2x.entry_status);
			break;
		}
		ql_dbg(ql_dbg_tgt, vha, 0xe02e, "%s", "IMMED_NOTIFY ATIO");

		if (!ha_locked)
			spin_lock_irqsave(&ha->hardware_lock, flags);
		qlt_handle_imm_notify(vha, (struct imm_ntfy_from_isp *)atio);
		if (!ha_locked)
			spin_unlock_irqrestore(&ha->hardware_lock, flags);
		break;
	}

	default:
		ql_dbg(ql_dbg_tgt, vha, 0xe05c,
		    "qla_target(%d): Received unknown ATIO atio "
		    "type %x\n", vha->vp_idx, atio->u.raw.entry_type);
		break;
	}

	tgt->atio_irq_cmd_count--;
}

/* ha->hardware_lock supposed to be held on entry */
/* called via callback from qla2xxx */
static void qlt_response_pkt(struct scsi_qla_host *vha,
	struct rsp_que *rsp, response_t *pkt)
{
	struct qla_tgt *tgt = vha->vha_tgt.qla_tgt;

	if (unlikely(tgt == NULL)) {
		ql_dbg(ql_dbg_tgt, vha, 0xe05d,
		    "qla_target(%d): Response pkt %x received, but no tgt (ha %p)\n",
		    vha->vp_idx, pkt->entry_type, vha->hw);
		return;
	}

	/*
	 * In tgt_stop mode we also should allow all requests to pass.
	 * Otherwise, some commands can stuck.
	 */

	switch (pkt->entry_type) {
	case CTIO_CRC2:
	case CTIO_TYPE7:
	{
		struct ctio7_from_24xx *entry = (struct ctio7_from_24xx *)pkt;
		qlt_do_ctio_completion(vha, rsp, entry->handle,
		    le16_to_cpu(entry->status)|(pkt->entry_status << 16),
		    entry);
		break;
	}

	case ACCEPT_TGT_IO_TYPE:
	{
		struct atio_from_isp *atio = (struct atio_from_isp *)pkt;
		int rc;
		if (atio->u.isp2x.status !=
		    cpu_to_le16(ATIO_CDB_VALID)) {
			ql_dbg(ql_dbg_tgt, vha, 0xe05e,
			    "qla_target(%d): ATIO with error "
			    "status %x received\n", vha->vp_idx,
			    le16_to_cpu(atio->u.isp2x.status));
			break;
		}

		rc = qlt_chk_qfull_thresh_hold(vha, rsp->qpair, atio, 1);
		if (rc != 0)
			return;

		rc = qlt_handle_cmd_for_atio(vha, atio);
		if (unlikely(rc != 0)) {
			if (rc == -ESRCH) {
#if 1 /* With TERM EXCHANGE some FC cards refuse to boot */
				qlt_send_busy(rsp->qpair, atio, 0);
#else
				qlt_send_term_exchange(rsp->qpair, NULL, atio, 1, 0);
#endif
			} else {
				if (tgt->tgt_stop) {
					ql_dbg(ql_dbg_tgt, vha, 0xe05f,
					    "qla_target: Unable to send "
					    "command to target, sending TERM "
					    "EXCHANGE for rsp\n");
					qlt_send_term_exchange(rsp->qpair, NULL,
					    atio, 1, 0);
				} else {
					ql_dbg(ql_dbg_tgt, vha, 0xe060,
					    "qla_target(%d): Unable to send "
					    "command to target, sending BUSY "
					    "status\n", vha->vp_idx);
					qlt_send_busy(rsp->qpair, atio, 0);
				}
			}
		}
	}
	break;

	case CONTINUE_TGT_IO_TYPE:
	{
		struct ctio_to_2xxx *entry = (struct ctio_to_2xxx *)pkt;
		qlt_do_ctio_completion(vha, rsp, entry->handle,
		    le16_to_cpu(entry->status)|(pkt->entry_status << 16),
		    entry);
		break;
	}

	case CTIO_A64_TYPE:
	{
		struct ctio_to_2xxx *entry = (struct ctio_to_2xxx *)pkt;
		qlt_do_ctio_completion(vha, rsp, entry->handle,
		    le16_to_cpu(entry->status)|(pkt->entry_status << 16),
		    entry);
		break;
	}

	case IMMED_NOTIFY_TYPE:
		ql_dbg(ql_dbg_tgt, vha, 0xe035, "%s", "IMMED_NOTIFY\n");
		qlt_handle_imm_notify(vha, (struct imm_ntfy_from_isp *)pkt);
		break;

	case NOTIFY_ACK_TYPE:
		if (tgt->notify_ack_expected > 0) {
			struct nack_to_isp *entry = (struct nack_to_isp *)pkt;
			ql_dbg(ql_dbg_tgt, vha, 0xe036,
			    "NOTIFY_ACK seq %08x status %x\n",
			    le16_to_cpu(entry->u.isp2x.seq_id),
			    le16_to_cpu(entry->u.isp2x.status));
			tgt->notify_ack_expected--;
			if (entry->u.isp2x.status !=
			    cpu_to_le16(NOTIFY_ACK_SUCCESS)) {
				ql_dbg(ql_dbg_tgt, vha, 0xe061,
				    "qla_target(%d): NOTIFY_ACK "
				    "failed %x\n", vha->vp_idx,
				    le16_to_cpu(entry->u.isp2x.status));
			}
		} else {
			ql_dbg(ql_dbg_tgt, vha, 0xe062,
			    "qla_target(%d): Unexpected NOTIFY_ACK received\n",
			    vha->vp_idx);
		}
		break;

	case ABTS_RECV_24XX:
		ql_dbg(ql_dbg_tgt, vha, 0xe037,
		    "ABTS_RECV_24XX: instance %d\n", vha->vp_idx);
		qlt_24xx_handle_abts(vha, (struct abts_recv_from_24xx *)pkt);
		break;

	case ABTS_RESP_24XX:
		if (tgt->abts_resp_expected > 0) {
			struct abts_resp_from_24xx_fw *entry =
				(struct abts_resp_from_24xx_fw *)pkt;
			ql_dbg(ql_dbg_tgt, vha, 0xe038,
			    "ABTS_RESP_24XX: compl_status %x\n",
			    entry->compl_status);
			tgt->abts_resp_expected--;
			if (le16_to_cpu(entry->compl_status) !=
			    ABTS_RESP_COMPL_SUCCESS) {
				if ((entry->error_subcode1 == 0x1E) &&
				    (entry->error_subcode2 == 0)) {
					/*
					 * We've got a race here: aborted
					 * exchange not terminated, i.e.
					 * response for the aborted command was
					 * sent between the abort request was
					 * received and processed.
					 * Unfortunately, the firmware has a
					 * silly requirement that all aborted
					 * exchanges must be explicitely
					 * terminated, otherwise it refuses to
					 * send responses for the abort
					 * requests. So, we have to
					 * (re)terminate the exchange and retry
					 * the abort response.
					 */
					qlt_24xx_retry_term_exchange(vha,
					    entry);
				} else
					ql_dbg(ql_dbg_tgt, vha, 0xe063,
					    "qla_target(%d): ABTS_RESP_24XX "
					    "failed %x (subcode %x:%x)",
					    vha->vp_idx, entry->compl_status,
					    entry->error_subcode1,
					    entry->error_subcode2);
			}
		} else {
			ql_dbg(ql_dbg_tgt, vha, 0xe064,
			    "qla_target(%d): Unexpected ABTS_RESP_24XX "
			    "received\n", vha->vp_idx);
		}
		break;

	default:
		ql_dbg(ql_dbg_tgt, vha, 0xe065,
		    "qla_target(%d): Received unknown response pkt "
		    "type %x\n", vha->vp_idx, pkt->entry_type);
		break;
	}

}

/*
 * ha->hardware_lock supposed to be held on entry. Might drop it, then reaquire
 */
void qlt_async_event(uint16_t code, struct scsi_qla_host *vha,
	uint16_t *mailbox)
{
	struct qla_hw_data *ha = vha->hw;
	struct qla_tgt *tgt = vha->vha_tgt.qla_tgt;
	int login_code;

	if (!tgt || tgt->tgt_stop || tgt->tgt_stopped)
		return;

	if (((code == MBA_POINT_TO_POINT) || (code == MBA_CHG_IN_CONNECTION)) &&
	    IS_QLA2100(ha))
		return;
	/*
	 * In tgt_stop mode we also should allow all requests to pass.
	 * Otherwise, some commands can stuck.
	 */


	switch (code) {
	case MBA_RESET:			/* Reset */
	case MBA_SYSTEM_ERR:		/* System Error */
	case MBA_REQ_TRANSFER_ERR:	/* Request Transfer Error */
	case MBA_RSP_TRANSFER_ERR:	/* Response Transfer Error */
		ql_dbg(ql_dbg_tgt_mgt, vha, 0xf03a,
		    "qla_target(%d): System error async event %#x "
		    "occurred", vha->vp_idx, code);
		break;
	case MBA_WAKEUP_THRES:		/* Request Queue Wake-up. */
		set_bit(ISP_ABORT_NEEDED, &vha->dpc_flags);
		break;

	case MBA_LOOP_UP:
	{
		ql_dbg(ql_dbg_tgt_mgt, vha, 0xf03b,
		    "qla_target(%d): Async LOOP_UP occurred "
		    "(m[0]=%x, m[1]=%x, m[2]=%x, m[3]=%x)", vha->vp_idx,
		    le16_to_cpu(mailbox[0]), le16_to_cpu(mailbox[1]),
		    le16_to_cpu(mailbox[2]), le16_to_cpu(mailbox[3]));
		if (tgt->link_reinit_iocb_pending) {
			qlt_send_notify_ack(ha->base_qpair,
			    (void *)&tgt->link_reinit_iocb,
			    0, 0, 0, 0, 0, 0);
			tgt->link_reinit_iocb_pending = 0;
		}
		break;
	}

	case MBA_LIP_OCCURRED:
	case MBA_LOOP_DOWN:
	case MBA_LIP_RESET:
	case MBA_RSCN_UPDATE:
		ql_dbg(ql_dbg_tgt_mgt, vha, 0xf03c,
		    "qla_target(%d): Async event %#x occurred "
		    "(m[0]=%x, m[1]=%x, m[2]=%x, m[3]=%x)", vha->vp_idx, code,
		    le16_to_cpu(mailbox[0]), le16_to_cpu(mailbox[1]),
		    le16_to_cpu(mailbox[2]), le16_to_cpu(mailbox[3]));
		break;

	case MBA_REJECTED_FCP_CMD:
		ql_dbg(ql_dbg_tgt_mgt, vha, 0xf017,
		    "qla_target(%d): Async event LS_REJECT occurred (m[0]=%x, m[1]=%x, m[2]=%x, m[3]=%x)",
		    vha->vp_idx,
		    le16_to_cpu(mailbox[0]), le16_to_cpu(mailbox[1]),
		    le16_to_cpu(mailbox[2]), le16_to_cpu(mailbox[3]));

		if (le16_to_cpu(mailbox[3]) == 1) {
			/* exchange starvation. */
			vha->hw->exch_starvation++;
			if (vha->hw->exch_starvation > 5) {
				ql_log(ql_log_warn, vha, 0xd03a,
				    "Exchange starvation-. Resetting RISC\n");

				vha->hw->exch_starvation = 0;
				if (IS_P3P_TYPE(vha->hw))
					set_bit(FCOE_CTX_RESET_NEEDED,
					    &vha->dpc_flags);
				else
					set_bit(ISP_ABORT_NEEDED,
					    &vha->dpc_flags);
				qla2xxx_wake_dpc(vha);
			}
		}
		break;

	case MBA_PORT_UPDATE:
		ql_dbg(ql_dbg_tgt_mgt, vha, 0xf03d,
		    "qla_target(%d): Port update async event %#x "
		    "occurred: updating the ports database (m[0]=%x, m[1]=%x, "
		    "m[2]=%x, m[3]=%x)", vha->vp_idx, code,
		    le16_to_cpu(mailbox[0]), le16_to_cpu(mailbox[1]),
		    le16_to_cpu(mailbox[2]), le16_to_cpu(mailbox[3]));

		login_code = le16_to_cpu(mailbox[2]);
		if (login_code == 0x4) {
			ql_dbg(ql_dbg_tgt_mgt, vha, 0xf03e,
			    "Async MB 2: Got PLOGI Complete\n");
			vha->hw->exch_starvation = 0;
		} else if (login_code == 0x7)
			ql_dbg(ql_dbg_tgt_mgt, vha, 0xf03f,
			    "Async MB 2: Port Logged Out\n");
		break;
	default:
		break;
	}

}

static fc_port_t *qlt_get_port_database(struct scsi_qla_host *vha,
	uint16_t loop_id)
{
	fc_port_t *fcport, *tfcp, *del;
	int rc;
	unsigned long flags;
	u8 newfcport = 0;

	fcport = kzalloc(sizeof(*fcport), GFP_KERNEL);
	if (!fcport) {
		ql_dbg(ql_dbg_tgt_mgt, vha, 0xf06f,
		    "qla_target(%d): Allocation of tmp FC port failed",
		    vha->vp_idx);
		return NULL;
	}

	fcport->loop_id = loop_id;

	rc = qla24xx_gpdb_wait(vha, fcport, 0);
	if (rc != QLA_SUCCESS) {
		ql_dbg(ql_dbg_tgt_mgt, vha, 0xf070,
		    "qla_target(%d): Failed to retrieve fcport "
		    "information -- get_port_database() returned %x "
		    "(loop_id=0x%04x)", vha->vp_idx, rc, loop_id);
		kfree(fcport);
		return NULL;
	}

	del = NULL;
	spin_lock_irqsave(&vha->hw->tgt.sess_lock, flags);
	tfcp = qla2x00_find_fcport_by_wwpn(vha, fcport->port_name, 1);

	if (tfcp) {
		tfcp->d_id = fcport->d_id;
		tfcp->port_type = fcport->port_type;
		tfcp->supported_classes = fcport->supported_classes;
		tfcp->flags |= fcport->flags;

		del = fcport;
		fcport = tfcp;
	} else {
		if (vha->hw->current_topology == ISP_CFG_F)
			fcport->flags |= FCF_FABRIC_DEVICE;

		list_add_tail(&fcport->list, &vha->vp_fcports);
		if (!IS_SW_RESV_ADDR(fcport->d_id))
		   vha->fcport_count++;
		fcport->login_gen++;
		fcport->disc_state = DSC_LOGIN_COMPLETE;
		fcport->login_succ = 1;
		newfcport = 1;
	}

	fcport->deleted = 0;
	spin_unlock_irqrestore(&vha->hw->tgt.sess_lock, flags);

	switch (vha->host->active_mode) {
	case MODE_INITIATOR:
	case MODE_DUAL:
		if (newfcport) {
			if (!IS_IIDMA_CAPABLE(vha->hw) || !vha->hw->flags.gpsc_supported) {
				ql_dbg(ql_dbg_disc, vha, 0x20fe,
				   "%s %d %8phC post upd_fcport fcp_cnt %d\n",
				   __func__, __LINE__, fcport->port_name, vha->fcport_count);
				qla24xx_post_upd_fcport_work(vha, fcport);
			} else {
				ql_dbg(ql_dbg_disc, vha, 0x20ff,
				   "%s %d %8phC post gpsc fcp_cnt %d\n",
				   __func__, __LINE__, fcport->port_name, vha->fcport_count);
				qla24xx_post_gpsc_work(vha, fcport);
			}
		}
		break;

	case MODE_TARGET:
	default:
		break;
	}
	if (del)
		qla2x00_free_fcport(del);

	return fcport;
}

/* Must be called under tgt_mutex */
static struct fc_port *qlt_make_local_sess(struct scsi_qla_host *vha,
	uint8_t *s_id)
{
	struct fc_port *sess = NULL;
	fc_port_t *fcport = NULL;
	int rc, global_resets;
	uint16_t loop_id = 0;

	if ((s_id[0] == 0xFF) && (s_id[1] == 0xFC)) {
		/*
		 * This is Domain Controller, so it should be
		 * OK to drop SCSI commands from it.
		 */
		ql_dbg(ql_dbg_tgt_mgt, vha, 0xf042,
		    "Unable to find initiator with S_ID %x:%x:%x",
		    s_id[0], s_id[1], s_id[2]);
		return NULL;
	}

	mutex_lock(&vha->vha_tgt.tgt_mutex);

retry:
	global_resets =
	    atomic_read(&vha->vha_tgt.qla_tgt->tgt_global_resets_count);

	rc = qla24xx_get_loop_id(vha, s_id, &loop_id);
	if (rc != 0) {
		mutex_unlock(&vha->vha_tgt.tgt_mutex);

		ql_log(ql_log_info, vha, 0xf071,
		    "qla_target(%d): Unable to find "
		    "initiator with S_ID %x:%x:%x",
		    vha->vp_idx, s_id[0], s_id[1],
		    s_id[2]);

		if (rc == -ENOENT) {
			qlt_port_logo_t logo;
			sid_to_portid(s_id, &logo.id);
			logo.cmd_count = 1;
			qlt_send_first_logo(vha, &logo);
		}

		return NULL;
	}

	fcport = qlt_get_port_database(vha, loop_id);
	if (!fcport) {
		mutex_unlock(&vha->vha_tgt.tgt_mutex);
		return NULL;
	}

	if (global_resets !=
	    atomic_read(&vha->vha_tgt.qla_tgt->tgt_global_resets_count)) {
		ql_dbg(ql_dbg_tgt_mgt, vha, 0xf043,
		    "qla_target(%d): global reset during session discovery "
		    "(counter was %d, new %d), retrying", vha->vp_idx,
		    global_resets,
		    atomic_read(&vha->vha_tgt.
			qla_tgt->tgt_global_resets_count));
		goto retry;
	}

	sess = qlt_create_sess(vha, fcport, true);

	mutex_unlock(&vha->vha_tgt.tgt_mutex);

	return sess;
}

static void qlt_abort_work(struct qla_tgt *tgt,
	struct qla_tgt_sess_work_param *prm)
{
	struct scsi_qla_host *vha = tgt->vha;
	struct qla_hw_data *ha = vha->hw;
	struct fc_port *sess = NULL;
	unsigned long flags = 0, flags2 = 0;
	uint32_t be_s_id;
	uint8_t s_id[3];
	int rc;

	spin_lock_irqsave(&ha->tgt.sess_lock, flags2);

	if (tgt->tgt_stop)
		goto out_term2;

	s_id[0] = prm->abts.fcp_hdr_le.s_id[2];
	s_id[1] = prm->abts.fcp_hdr_le.s_id[1];
	s_id[2] = prm->abts.fcp_hdr_le.s_id[0];

	sess = ha->tgt.tgt_ops->find_sess_by_s_id(vha,
	    (unsigned char *)&be_s_id);
	if (!sess) {
		spin_unlock_irqrestore(&ha->tgt.sess_lock, flags2);

		sess = qlt_make_local_sess(vha, s_id);
		/* sess has got an extra creation ref */

		spin_lock_irqsave(&ha->tgt.sess_lock, flags2);
		if (!sess)
			goto out_term2;
	} else {
		if (sess->deleted) {
			sess = NULL;
			goto out_term2;
		}

		if (!kref_get_unless_zero(&sess->sess_kref)) {
			ql_dbg(ql_dbg_tgt_tmr, vha, 0xf01c,
			    "%s: kref_get fail %8phC \n",
			     __func__, sess->port_name);
			sess = NULL;
			goto out_term2;
		}
	}

	rc = __qlt_24xx_handle_abts(vha, &prm->abts, sess);
	ha->tgt.tgt_ops->put_sess(sess);
	spin_unlock_irqrestore(&ha->tgt.sess_lock, flags2);

	if (rc != 0)
		goto out_term;
	return;

out_term2:
	if (sess)
		ha->tgt.tgt_ops->put_sess(sess);
	spin_unlock_irqrestore(&ha->tgt.sess_lock, flags2);

out_term:
	spin_lock_irqsave(&ha->hardware_lock, flags);
	qlt_24xx_send_abts_resp(ha->base_qpair, &prm->abts,
	    FCP_TMF_REJECTED, false);
	spin_unlock_irqrestore(&ha->hardware_lock, flags);
}

static void qlt_tmr_work(struct qla_tgt *tgt,
	struct qla_tgt_sess_work_param *prm)
{
	struct atio_from_isp *a = &prm->tm_iocb2;
	struct scsi_qla_host *vha = tgt->vha;
	struct qla_hw_data *ha = vha->hw;
	struct fc_port *sess = NULL;
	unsigned long flags;
	uint8_t *s_id = NULL; /* to hide compiler warnings */
	int rc;
	u64 unpacked_lun;
	int fn;
	void *iocb;

	spin_lock_irqsave(&ha->tgt.sess_lock, flags);

	if (tgt->tgt_stop)
		goto out_term2;

	s_id = prm->tm_iocb2.u.isp24.fcp_hdr.s_id;
	sess = ha->tgt.tgt_ops->find_sess_by_s_id(vha, s_id);
	if (!sess) {
		spin_unlock_irqrestore(&ha->tgt.sess_lock, flags);

		sess = qlt_make_local_sess(vha, s_id);
		/* sess has got an extra creation ref */

		spin_lock_irqsave(&ha->tgt.sess_lock, flags);
		if (!sess)
			goto out_term2;
	} else {
		if (sess->deleted) {
			sess = NULL;
			goto out_term2;
		}

		if (!kref_get_unless_zero(&sess->sess_kref)) {
			ql_dbg(ql_dbg_tgt_tmr, vha, 0xf020,
			    "%s: kref_get fail %8phC\n",
			     __func__, sess->port_name);
			sess = NULL;
			goto out_term2;
		}
	}

	iocb = a;
	fn = a->u.isp24.fcp_cmnd.task_mgmt_flags;
	unpacked_lun =
	    scsilun_to_int((struct scsi_lun *)&a->u.isp24.fcp_cmnd.lun);

	rc = qlt_issue_task_mgmt(sess, unpacked_lun, fn, iocb, 0);
	ha->tgt.tgt_ops->put_sess(sess);
	spin_unlock_irqrestore(&ha->tgt.sess_lock, flags);

	if (rc != 0)
		goto out_term;
	return;

out_term2:
	if (sess)
		ha->tgt.tgt_ops->put_sess(sess);
	spin_unlock_irqrestore(&ha->tgt.sess_lock, flags);
out_term:
	qlt_send_term_exchange(ha->base_qpair, NULL, &prm->tm_iocb2, 1, 0);
}

static void qlt_sess_work_fn(struct work_struct *work)
{
	struct qla_tgt *tgt = container_of(work, struct qla_tgt, sess_work);
	struct scsi_qla_host *vha = tgt->vha;
	unsigned long flags;

	ql_dbg(ql_dbg_tgt_mgt, vha, 0xf000, "Sess work (tgt %p)", tgt);

	spin_lock_irqsave(&tgt->sess_work_lock, flags);
	while (!list_empty(&tgt->sess_works_list)) {
		struct qla_tgt_sess_work_param *prm = list_entry(
		    tgt->sess_works_list.next, typeof(*prm),
		    sess_works_list_entry);

		/*
		 * This work can be scheduled on several CPUs at time, so we
		 * must delete the entry to eliminate double processing
		 */
		list_del(&prm->sess_works_list_entry);

		spin_unlock_irqrestore(&tgt->sess_work_lock, flags);

		switch (prm->type) {
		case QLA_TGT_SESS_WORK_ABORT:
			qlt_abort_work(tgt, prm);
			break;
		case QLA_TGT_SESS_WORK_TM:
			qlt_tmr_work(tgt, prm);
			break;
		default:
			BUG_ON(1);
			break;
		}

		spin_lock_irqsave(&tgt->sess_work_lock, flags);

		kfree(prm);
	}
	spin_unlock_irqrestore(&tgt->sess_work_lock, flags);
}

/* Must be called under tgt_host_action_mutex */
int qlt_add_target(struct qla_hw_data *ha, struct scsi_qla_host *base_vha)
{
	struct qla_tgt *tgt;
	int rc, i;
	struct qla_qpair_hint *h;

	if (!QLA_TGT_MODE_ENABLED())
		return 0;

	if (!IS_TGT_MODE_CAPABLE(ha)) {
		ql_log(ql_log_warn, base_vha, 0xe070,
		    "This adapter does not support target mode.\n");
		return 0;
	}

	ql_dbg(ql_dbg_tgt, base_vha, 0xe03b,
	    "Registering target for host %ld(%p).\n", base_vha->host_no, ha);

	BUG_ON(base_vha->vha_tgt.qla_tgt != NULL);

	tgt = kzalloc(sizeof(struct qla_tgt), GFP_KERNEL);
	if (!tgt) {
		ql_dbg(ql_dbg_tgt, base_vha, 0xe066,
		    "Unable to allocate struct qla_tgt\n");
		return -ENOMEM;
	}

	tgt->qphints = kzalloc((ha->max_qpairs + 1) *
	    sizeof(struct qla_qpair_hint), GFP_KERNEL);
	if (!tgt->qphints) {
		kfree(tgt);
		ql_log(ql_log_warn, base_vha, 0x0197,
		    "Unable to allocate qpair hints.\n");
		return -ENOMEM;
	}

	if (!(base_vha->host->hostt->supported_mode & MODE_TARGET))
		base_vha->host->hostt->supported_mode |= MODE_TARGET;

	rc = btree_init64(&tgt->lun_qpair_map);
	if (rc) {
		kfree(tgt->qphints);
		kfree(tgt);
		ql_log(ql_log_info, base_vha, 0x0198,
			"Unable to initialize lun_qpair_map btree\n");
		return -EIO;
	}
	h = &tgt->qphints[0];
	h->qpair = ha->base_qpair;
	INIT_LIST_HEAD(&h->hint_elem);
	h->cpuid = ha->base_qpair->cpuid;
	list_add_tail(&h->hint_elem, &ha->base_qpair->hints_list);

	for (i = 0; i < ha->max_qpairs; i++) {
		unsigned long flags;

		struct qla_qpair *qpair = ha->queue_pair_map[i];
		h = &tgt->qphints[i + 1];
		INIT_LIST_HEAD(&h->hint_elem);
		if (qpair) {
			h->qpair = qpair;
			spin_lock_irqsave(qpair->qp_lock_ptr, flags);
			list_add_tail(&h->hint_elem, &qpair->hints_list);
			spin_unlock_irqrestore(qpair->qp_lock_ptr, flags);
			h->cpuid = qpair->cpuid;
		}
	}

	tgt->ha = ha;
	tgt->vha = base_vha;
	init_waitqueue_head(&tgt->waitQ);
	INIT_LIST_HEAD(&tgt->del_sess_list);
	spin_lock_init(&tgt->sess_work_lock);
	INIT_WORK(&tgt->sess_work, qlt_sess_work_fn);
	INIT_LIST_HEAD(&tgt->sess_works_list);
	atomic_set(&tgt->tgt_global_resets_count, 0);

	base_vha->vha_tgt.qla_tgt = tgt;

	ql_dbg(ql_dbg_tgt, base_vha, 0xe067,
		"qla_target(%d): using 64 Bit PCI addressing",
		base_vha->vp_idx);
	/* 3 is reserved */
	tgt->sg_tablesize = QLA_TGT_MAX_SG_24XX(base_vha->req->length - 3);

	mutex_lock(&qla_tgt_mutex);
	list_add_tail(&tgt->tgt_list_entry, &qla_tgt_glist);
	mutex_unlock(&qla_tgt_mutex);

	if (ha->tgt.tgt_ops && ha->tgt.tgt_ops->add_target)
		ha->tgt.tgt_ops->add_target(base_vha);

	return 0;
}

/* Must be called under tgt_host_action_mutex */
int qlt_remove_target(struct qla_hw_data *ha, struct scsi_qla_host *vha)
{
	if (!vha->vha_tgt.qla_tgt)
		return 0;

	if (vha->fc_vport) {
		qlt_release(vha->vha_tgt.qla_tgt);
		return 0;
	}

	/* free left over qfull cmds */
	qlt_init_term_exchange(vha);

	ql_dbg(ql_dbg_tgt, vha, 0xe03c, "Unregistering target for host %ld(%p)",
	    vha->host_no, ha);
	qlt_release(vha->vha_tgt.qla_tgt);

	return 0;
}

void qlt_remove_target_resources(struct qla_hw_data *ha)
{
	struct scsi_qla_host *node;
	u32 key = 0;

	btree_for_each_safe32(&ha->tgt.host_map, key, node)
		btree_remove32(&ha->tgt.host_map, key);

	btree_destroy32(&ha->tgt.host_map);
}

static void qlt_lport_dump(struct scsi_qla_host *vha, u64 wwpn,
	unsigned char *b)
{
	int i;

	pr_debug("qla2xxx HW vha->node_name: ");
	for (i = 0; i < WWN_SIZE; i++)
		pr_debug("%02x ", vha->node_name[i]);
	pr_debug("\n");
	pr_debug("qla2xxx HW vha->port_name: ");
	for (i = 0; i < WWN_SIZE; i++)
		pr_debug("%02x ", vha->port_name[i]);
	pr_debug("\n");

	pr_debug("qla2xxx passed configfs WWPN: ");
	put_unaligned_be64(wwpn, b);
	for (i = 0; i < WWN_SIZE; i++)
		pr_debug("%02x ", b[i]);
	pr_debug("\n");
}

/**
 * qla_tgt_lport_register - register lport with external module
 *
 * @qla_tgt_ops: Pointer for tcm_qla2xxx qla_tgt_ops
 * @wwpn: Passwd FC target WWPN
 * @callback:  lport initialization callback for tcm_qla2xxx code
 * @target_lport_ptr: pointer for tcm_qla2xxx specific lport data
 */
int qlt_lport_register(void *target_lport_ptr, u64 phys_wwpn,
		       u64 npiv_wwpn, u64 npiv_wwnn,
		       int (*callback)(struct scsi_qla_host *, void *, u64, u64))
{
	struct qla_tgt *tgt;
	struct scsi_qla_host *vha;
	struct qla_hw_data *ha;
	struct Scsi_Host *host;
	unsigned long flags;
	int rc;
	u8 b[WWN_SIZE];

	mutex_lock(&qla_tgt_mutex);
	list_for_each_entry(tgt, &qla_tgt_glist, tgt_list_entry) {
		vha = tgt->vha;
		ha = vha->hw;

		host = vha->host;
		if (!host)
			continue;

		if (!(host->hostt->supported_mode & MODE_TARGET))
			continue;

		spin_lock_irqsave(&ha->hardware_lock, flags);
		if ((!npiv_wwpn || !npiv_wwnn) && host->active_mode & MODE_TARGET) {
			pr_debug("MODE_TARGET already active on qla2xxx(%d)\n",
			    host->host_no);
			spin_unlock_irqrestore(&ha->hardware_lock, flags);
			continue;
		}
		if (tgt->tgt_stop) {
			pr_debug("MODE_TARGET in shutdown on qla2xxx(%d)\n",
				 host->host_no);
			spin_unlock_irqrestore(&ha->hardware_lock, flags);
			continue;
		}
		spin_unlock_irqrestore(&ha->hardware_lock, flags);

		if (!scsi_host_get(host)) {
			ql_dbg(ql_dbg_tgt, vha, 0xe068,
			    "Unable to scsi_host_get() for"
			    " qla2xxx scsi_host\n");
			continue;
		}
		qlt_lport_dump(vha, phys_wwpn, b);

		if (memcmp(vha->port_name, b, WWN_SIZE)) {
			scsi_host_put(host);
			continue;
		}
		rc = (*callback)(vha, target_lport_ptr, npiv_wwpn, npiv_wwnn);
		if (rc != 0)
			scsi_host_put(host);

		mutex_unlock(&qla_tgt_mutex);
		return rc;
	}
	mutex_unlock(&qla_tgt_mutex);

	return -ENODEV;
}
EXPORT_SYMBOL(qlt_lport_register);

/**
 * qla_tgt_lport_deregister - Degister lport
 *
 * @vha:  Registered scsi_qla_host pointer
 */
void qlt_lport_deregister(struct scsi_qla_host *vha)
{
	struct qla_hw_data *ha = vha->hw;
	struct Scsi_Host *sh = vha->host;
	/*
	 * Clear the target_lport_ptr qla_target_template pointer in qla_hw_data
	 */
	vha->vha_tgt.target_lport_ptr = NULL;
	ha->tgt.tgt_ops = NULL;
	/*
	 * Release the Scsi_Host reference for the underlying qla2xxx host
	 */
	scsi_host_put(sh);
}
EXPORT_SYMBOL(qlt_lport_deregister);

/* Must be called under HW lock */
static void qlt_set_mode(struct scsi_qla_host *vha)
{
	switch (ql2x_ini_mode) {
	case QLA2XXX_INI_MODE_DISABLED:
	case QLA2XXX_INI_MODE_EXCLUSIVE:
		vha->host->active_mode = MODE_TARGET;
		break;
	case QLA2XXX_INI_MODE_ENABLED:
		vha->host->active_mode = MODE_UNKNOWN;
		break;
	case QLA2XXX_INI_MODE_DUAL:
		vha->host->active_mode = MODE_DUAL;
		break;
	default:
		break;
	}
}

/* Must be called under HW lock */
static void qlt_clear_mode(struct scsi_qla_host *vha)
{
	switch (ql2x_ini_mode) {
	case QLA2XXX_INI_MODE_DISABLED:
		vha->host->active_mode = MODE_UNKNOWN;
		break;
	case QLA2XXX_INI_MODE_EXCLUSIVE:
		vha->host->active_mode = MODE_INITIATOR;
		break;
	case QLA2XXX_INI_MODE_ENABLED:
	case QLA2XXX_INI_MODE_DUAL:
		vha->host->active_mode = MODE_INITIATOR;
		break;
	default:
		break;
	}
}

/*
 * qla_tgt_enable_vha - NO LOCK HELD
 *
 * host_reset, bring up w/ Target Mode Enabled
 */
void
qlt_enable_vha(struct scsi_qla_host *vha)
{
	struct qla_hw_data *ha = vha->hw;
	struct qla_tgt *tgt = vha->vha_tgt.qla_tgt;
	unsigned long flags;
	scsi_qla_host_t *base_vha = pci_get_drvdata(ha->pdev);

	if (!tgt) {
		ql_dbg(ql_dbg_tgt, vha, 0xe069,
		    "Unable to locate qla_tgt pointer from"
		    " struct qla_hw_data\n");
		dump_stack();
		return;
	}

	spin_lock_irqsave(&ha->hardware_lock, flags);
	tgt->tgt_stopped = 0;
	qlt_set_mode(vha);
	spin_unlock_irqrestore(&ha->hardware_lock, flags);

	if (vha->vp_idx) {
		qla24xx_disable_vp(vha);
		qla24xx_enable_vp(vha);
	} else {
		set_bit(ISP_ABORT_NEEDED, &base_vha->dpc_flags);
		qla2xxx_wake_dpc(base_vha);
		qla2x00_wait_for_hba_online(base_vha);
	}
}
EXPORT_SYMBOL(qlt_enable_vha);

/*
 * qla_tgt_disable_vha - NO LOCK HELD
 *
 * Disable Target Mode and reset the adapter
 */
static void qlt_disable_vha(struct scsi_qla_host *vha)
{
	struct qla_hw_data *ha = vha->hw;
	struct qla_tgt *tgt = vha->vha_tgt.qla_tgt;
	unsigned long flags;

	if (!tgt) {
		ql_dbg(ql_dbg_tgt, vha, 0xe06a,
		    "Unable to locate qla_tgt pointer from"
		    " struct qla_hw_data\n");
		dump_stack();
		return;
	}

	spin_lock_irqsave(&ha->hardware_lock, flags);
	qlt_clear_mode(vha);
	spin_unlock_irqrestore(&ha->hardware_lock, flags);

	set_bit(ISP_ABORT_NEEDED, &vha->dpc_flags);
	qla2xxx_wake_dpc(vha);
	qla2x00_wait_for_hba_online(vha);
}

/*
 * Called from qla_init.c:qla24xx_vport_create() contex to setup
 * the target mode specific struct scsi_qla_host and struct qla_hw_data
 * members.
 */
void
qlt_vport_create(struct scsi_qla_host *vha, struct qla_hw_data *ha)
{
	vha->vha_tgt.qla_tgt = NULL;

	mutex_init(&vha->vha_tgt.tgt_mutex);
	mutex_init(&vha->vha_tgt.tgt_host_action_mutex);

	qlt_clear_mode(vha);

	/*
	 * NOTE: Currently the value is kept the same for <24xx and
	 * >=24xx ISPs. If it is necessary to change it,
	 * the check should be added for specific ISPs,
	 * assigning the value appropriately.
	 */
	ha->tgt.atio_q_length = ATIO_ENTRY_CNT_24XX;

	qlt_add_target(ha, vha);
}

void
qlt_rff_id(struct scsi_qla_host *vha, struct ct_sns_req *ct_req)
{
	/*
	 * FC-4 Feature bit 0 indicates target functionality to the name server.
	 */
	if (qla_tgt_mode_enabled(vha)) {
		ct_req->req.rff_id.fc4_feature = BIT_0;
	} else if (qla_ini_mode_enabled(vha)) {
		ct_req->req.rff_id.fc4_feature = BIT_1;
	} else if (qla_dual_mode_enabled(vha))
		ct_req->req.rff_id.fc4_feature = BIT_0 | BIT_1;
}

/*
 * qlt_init_atio_q_entries() - Initializes ATIO queue entries.
 * @ha: HA context
 *
 * Beginning of ATIO ring has initialization control block already built
 * by nvram config routine.
 *
 * Returns 0 on success.
 */
void
qlt_init_atio_q_entries(struct scsi_qla_host *vha)
{
	struct qla_hw_data *ha = vha->hw;
	uint16_t cnt;
	struct atio_from_isp *pkt = (struct atio_from_isp *)ha->tgt.atio_ring;

	if (qla_ini_mode_enabled(vha))
		return;

	for (cnt = 0; cnt < ha->tgt.atio_q_length; cnt++) {
		pkt->u.raw.signature = ATIO_PROCESSED;
		pkt++;
	}

}

/*
 * qlt_24xx_process_atio_queue() - Process ATIO queue entries.
 * @ha: SCSI driver HA context
 */
void
qlt_24xx_process_atio_queue(struct scsi_qla_host *vha, uint8_t ha_locked)
{
	struct qla_hw_data *ha = vha->hw;
	struct atio_from_isp *pkt;
	int cnt, i;

	if (!ha->flags.fw_started)
		return;

	while ((ha->tgt.atio_ring_ptr->signature != ATIO_PROCESSED) ||
	    fcpcmd_is_corrupted(ha->tgt.atio_ring_ptr)) {
		pkt = (struct atio_from_isp *)ha->tgt.atio_ring_ptr;
		cnt = pkt->u.raw.entry_count;

		if (unlikely(fcpcmd_is_corrupted(ha->tgt.atio_ring_ptr))) {
			/*
			 * This packet is corrupted. The header + payload
			 * can not be trusted. There is no point in passing
			 * it further up.
			 */
			ql_log(ql_log_warn, vha, 0xd03c,
			    "corrupted fcp frame SID[%3phN] OXID[%04x] EXCG[%x] %64phN\n",
			    pkt->u.isp24.fcp_hdr.s_id,
			    be16_to_cpu(pkt->u.isp24.fcp_hdr.ox_id),
			    le32_to_cpu(pkt->u.isp24.exchange_addr), pkt);

			adjust_corrupted_atio(pkt);
			qlt_send_term_exchange(ha->base_qpair, NULL, pkt,
			    ha_locked, 0);
		} else {
			qlt_24xx_atio_pkt_all_vps(vha,
			    (struct atio_from_isp *)pkt, ha_locked);
		}

		for (i = 0; i < cnt; i++) {
			ha->tgt.atio_ring_index++;
			if (ha->tgt.atio_ring_index == ha->tgt.atio_q_length) {
				ha->tgt.atio_ring_index = 0;
				ha->tgt.atio_ring_ptr = ha->tgt.atio_ring;
			} else
				ha->tgt.atio_ring_ptr++;

			pkt->u.raw.signature = ATIO_PROCESSED;
			pkt = (struct atio_from_isp *)ha->tgt.atio_ring_ptr;
		}
		wmb();
	}

	/* Adjust ring index */
	WRT_REG_DWORD(ISP_ATIO_Q_OUT(vha), ha->tgt.atio_ring_index);
}

void
qlt_24xx_config_rings(struct scsi_qla_host *vha)
{
	struct qla_hw_data *ha = vha->hw;
	struct init_cb_24xx *icb;
	if (!QLA_TGT_MODE_ENABLED())
		return;

	WRT_REG_DWORD(ISP_ATIO_Q_IN(vha), 0);
	WRT_REG_DWORD(ISP_ATIO_Q_OUT(vha), 0);
	RD_REG_DWORD(ISP_ATIO_Q_OUT(vha));

	icb = (struct init_cb_24xx *)ha->init_cb;

	if ((ql2xenablemsix != 0) && IS_ATIO_MSIX_CAPABLE(ha)) {
		struct qla_msix_entry *msix = &ha->msix_entries[2];

		icb->msix_atio = cpu_to_le16(msix->entry);
		ql_dbg(ql_dbg_init, vha, 0xf072,
		    "Registering ICB vector 0x%x for atio que.\n",
		    msix->entry);
	} else if (ql2xenablemsix == 0) {
		icb->firmware_options_2 |= cpu_to_le32(BIT_26);
		ql_dbg(ql_dbg_init, vha, 0xf07f,
		    "Registering INTx vector for ATIO.\n");
	}
}

void
qlt_24xx_config_nvram_stage1(struct scsi_qla_host *vha, struct nvram_24xx *nv)
{
	struct qla_hw_data *ha = vha->hw;

	if (!QLA_TGT_MODE_ENABLED())
		return;

	if (qla_tgt_mode_enabled(vha) || qla_dual_mode_enabled(vha)) {
		if (!ha->tgt.saved_set) {
			/* We save only once */
			ha->tgt.saved_exchange_count = nv->exchange_count;
			ha->tgt.saved_firmware_options_1 =
			    nv->firmware_options_1;
			ha->tgt.saved_firmware_options_2 =
			    nv->firmware_options_2;
			ha->tgt.saved_firmware_options_3 =
			    nv->firmware_options_3;
			ha->tgt.saved_set = 1;
		}

		if (qla_tgt_mode_enabled(vha))
			nv->exchange_count = cpu_to_le16(0xFFFF);
		else			/* dual */
			nv->exchange_count = cpu_to_le16(ql2xexchoffld);

		/* Enable target mode */
		nv->firmware_options_1 |= cpu_to_le32(BIT_4);

		/* Disable ini mode, if requested */
		if (qla_tgt_mode_enabled(vha))
			nv->firmware_options_1 |= cpu_to_le32(BIT_5);

		/* Disable Full Login after LIP */
		nv->firmware_options_1 &= cpu_to_le32(~BIT_13);
		/* Enable initial LIP */
		nv->firmware_options_1 &= cpu_to_le32(~BIT_9);
		if (ql2xtgt_tape_enable)
			/* Enable FC Tape support */
			nv->firmware_options_2 |= cpu_to_le32(BIT_12);
		else
			/* Disable FC Tape support */
			nv->firmware_options_2 &= cpu_to_le32(~BIT_12);

		/* Disable Full Login after LIP */
		nv->host_p &= cpu_to_le32(~BIT_10);

		/*
		 * clear BIT 15 explicitly as we have seen at least
		 * a couple of instances where this was set and this
		 * was causing the firmware to not be initialized.
		 */
		nv->firmware_options_1 &= cpu_to_le32(~BIT_15);
		/* Enable target PRLI control */
		nv->firmware_options_2 |= cpu_to_le32(BIT_14);
	} else {
		if (ha->tgt.saved_set) {
			nv->exchange_count = ha->tgt.saved_exchange_count;
			nv->firmware_options_1 =
			    ha->tgt.saved_firmware_options_1;
			nv->firmware_options_2 =
			    ha->tgt.saved_firmware_options_2;
			nv->firmware_options_3 =
			    ha->tgt.saved_firmware_options_3;
		}
		return;
	}

	if (ha->base_qpair->enable_class_2) {
		if (vha->flags.init_done)
			fc_host_supported_classes(vha->host) =
				FC_COS_CLASS2 | FC_COS_CLASS3;

		nv->firmware_options_2 |= cpu_to_le32(BIT_8);
	} else {
		if (vha->flags.init_done)
			fc_host_supported_classes(vha->host) = FC_COS_CLASS3;

		nv->firmware_options_2 &= ~cpu_to_le32(BIT_8);
	}
}

void
qlt_24xx_config_nvram_stage2(struct scsi_qla_host *vha,
	struct init_cb_24xx *icb)
{
	struct qla_hw_data *ha = vha->hw;

	if (!QLA_TGT_MODE_ENABLED())
		return;

	if (ha->tgt.node_name_set) {
		memcpy(icb->node_name, ha->tgt.tgt_node_name, WWN_SIZE);
		icb->firmware_options_1 |= cpu_to_le32(BIT_14);
	}

	/* disable ZIO at start time. */
	if (!vha->flags.init_done) {
		uint32_t tmp;
		tmp = le32_to_cpu(icb->firmware_options_2);
		tmp &= ~(BIT_3 | BIT_2 | BIT_1 | BIT_0);
		icb->firmware_options_2 = cpu_to_le32(tmp);
	}
}

void
qlt_81xx_config_nvram_stage1(struct scsi_qla_host *vha, struct nvram_81xx *nv)
{
	struct qla_hw_data *ha = vha->hw;

	if (!QLA_TGT_MODE_ENABLED())
		return;

	if (qla_tgt_mode_enabled(vha) || qla_dual_mode_enabled(vha)) {
		if (!ha->tgt.saved_set) {
			/* We save only once */
			ha->tgt.saved_exchange_count = nv->exchange_count;
			ha->tgt.saved_firmware_options_1 =
			    nv->firmware_options_1;
			ha->tgt.saved_firmware_options_2 =
			    nv->firmware_options_2;
			ha->tgt.saved_firmware_options_3 =
			    nv->firmware_options_3;
			ha->tgt.saved_set = 1;
		}

		if (qla_tgt_mode_enabled(vha))
			nv->exchange_count = cpu_to_le16(0xFFFF);
		else			/* dual */
			nv->exchange_count = cpu_to_le16(ql2xexchoffld);

		/* Enable target mode */
		nv->firmware_options_1 |= cpu_to_le32(BIT_4);

		/* Disable ini mode, if requested */
		if (qla_tgt_mode_enabled(vha))
			nv->firmware_options_1 |= cpu_to_le32(BIT_5);
		/* Disable Full Login after LIP */
		nv->firmware_options_1 &= cpu_to_le32(~BIT_13);
		/* Enable initial LIP */
		nv->firmware_options_1 &= cpu_to_le32(~BIT_9);
		/*
		 * clear BIT 15 explicitly as we have seen at
		 * least a couple of instances where this was set
		 * and this was causing the firmware to not be
		 * initialized.
		 */
		nv->firmware_options_1 &= cpu_to_le32(~BIT_15);
		if (ql2xtgt_tape_enable)
			/* Enable FC tape support */
			nv->firmware_options_2 |= cpu_to_le32(BIT_12);
		else
			/* Disable FC tape support */
			nv->firmware_options_2 &= cpu_to_le32(~BIT_12);

		/* Disable Full Login after LIP */
		nv->host_p &= cpu_to_le32(~BIT_10);
		/* Enable target PRLI control */
		nv->firmware_options_2 |= cpu_to_le32(BIT_14);
	} else {
		if (ha->tgt.saved_set) {
			nv->exchange_count = ha->tgt.saved_exchange_count;
			nv->firmware_options_1 =
			    ha->tgt.saved_firmware_options_1;
			nv->firmware_options_2 =
			    ha->tgt.saved_firmware_options_2;
			nv->firmware_options_3 =
			    ha->tgt.saved_firmware_options_3;
		}
		return;
	}

	if (ha->base_qpair->enable_class_2) {
		if (vha->flags.init_done)
			fc_host_supported_classes(vha->host) =
				FC_COS_CLASS2 | FC_COS_CLASS3;

		nv->firmware_options_2 |= cpu_to_le32(BIT_8);
	} else {
		if (vha->flags.init_done)
			fc_host_supported_classes(vha->host) = FC_COS_CLASS3;

		nv->firmware_options_2 &= ~cpu_to_le32(BIT_8);
	}
}

void
qlt_81xx_config_nvram_stage2(struct scsi_qla_host *vha,
	struct init_cb_81xx *icb)
{
	struct qla_hw_data *ha = vha->hw;

	if (!QLA_TGT_MODE_ENABLED())
		return;

	if (ha->tgt.node_name_set) {
		memcpy(icb->node_name, ha->tgt.tgt_node_name, WWN_SIZE);
		icb->firmware_options_1 |= cpu_to_le32(BIT_14);
	}

	/* disable ZIO at start time. */
	if (!vha->flags.init_done) {
		uint32_t tmp;
		tmp = le32_to_cpu(icb->firmware_options_2);
		tmp &= ~(BIT_3 | BIT_2 | BIT_1 | BIT_0);
		icb->firmware_options_2 = cpu_to_le32(tmp);
	}

}

void
qlt_83xx_iospace_config(struct qla_hw_data *ha)
{
	if (!QLA_TGT_MODE_ENABLED())
		return;

	ha->msix_count += 1; /* For ATIO Q */
}


void
qlt_modify_vp_config(struct scsi_qla_host *vha,
	struct vp_config_entry_24xx *vpmod)
{
	/* enable target mode.  Bit5 = 1 => disable */
	if (qla_tgt_mode_enabled(vha) || qla_dual_mode_enabled(vha))
		vpmod->options_idx1 &= ~BIT_5;

	/* Disable ini mode, if requested.  bit4 = 1 => disable */
	if (qla_tgt_mode_enabled(vha))
		vpmod->options_idx1 &= ~BIT_4;
}

void
qlt_probe_one_stage1(struct scsi_qla_host *base_vha, struct qla_hw_data *ha)
{
	int rc;

	if (!QLA_TGT_MODE_ENABLED())
		return;

<<<<<<< HEAD
	if  (IS_QLA83XX(ha) || IS_QLA27XX(ha)) {
=======
	if  ((ql2xenablemsix == 0) || IS_QLA83XX(ha) || IS_QLA27XX(ha)) {
>>>>>>> 9abd04af
		ISP_ATIO_Q_IN(base_vha) = &ha->mqiobase->isp25mq.atio_q_in;
		ISP_ATIO_Q_OUT(base_vha) = &ha->mqiobase->isp25mq.atio_q_out;
	} else {
		ISP_ATIO_Q_IN(base_vha) = &ha->iobase->isp24.atio_q_in;
		ISP_ATIO_Q_OUT(base_vha) = &ha->iobase->isp24.atio_q_out;
	}

	mutex_init(&base_vha->vha_tgt.tgt_mutex);
	mutex_init(&base_vha->vha_tgt.tgt_host_action_mutex);

	INIT_LIST_HEAD(&base_vha->unknown_atio_list);
	INIT_DELAYED_WORK(&base_vha->unknown_atio_work,
	    qlt_unknown_atio_work_fn);

	qlt_clear_mode(base_vha);

	rc = btree_init32(&ha->tgt.host_map);
	if (rc)
		ql_log(ql_log_info, base_vha, 0xd03d,
		    "Unable to initialize ha->host_map btree\n");

	qlt_update_vp_map(base_vha, SET_VP_IDX);
}

irqreturn_t
qla83xx_msix_atio_q(int irq, void *dev_id)
{
	struct rsp_que *rsp;
	scsi_qla_host_t	*vha;
	struct qla_hw_data *ha;
	unsigned long flags;

	rsp = (struct rsp_que *) dev_id;
	ha = rsp->hw;
	vha = pci_get_drvdata(ha->pdev);

	spin_lock_irqsave(&ha->tgt.atio_lock, flags);

	qlt_24xx_process_atio_queue(vha, 0);

	spin_unlock_irqrestore(&ha->tgt.atio_lock, flags);

	return IRQ_HANDLED;
}

static void
qlt_handle_abts_recv_work(struct work_struct *work)
{
	struct qla_tgt_sess_op *op = container_of(work,
		struct qla_tgt_sess_op, work);
	scsi_qla_host_t *vha = op->vha;
	struct qla_hw_data *ha = vha->hw;
	unsigned long flags;

	if (qla2x00_reset_active(vha) ||
	    (op->chip_reset != ha->base_qpair->chip_reset))
		return;

	spin_lock_irqsave(&ha->tgt.atio_lock, flags);
	qlt_24xx_process_atio_queue(vha, 0);
	spin_unlock_irqrestore(&ha->tgt.atio_lock, flags);

	spin_lock_irqsave(&ha->hardware_lock, flags);
	qlt_response_pkt_all_vps(vha, op->rsp, (response_t *)&op->atio);
	spin_unlock_irqrestore(&ha->hardware_lock, flags);

	kfree(op);
}

void
qlt_handle_abts_recv(struct scsi_qla_host *vha, struct rsp_que *rsp,
    response_t *pkt)
{
	struct qla_tgt_sess_op *op;

	op = kzalloc(sizeof(*op), GFP_ATOMIC);

	if (!op) {
		/* do not reach for ATIO queue here.  This is best effort err
		 * recovery at this point.
		 */
		qlt_response_pkt_all_vps(vha, rsp, pkt);
		return;
	}

	memcpy(&op->atio, pkt, sizeof(*pkt));
	op->vha = vha;
	op->chip_reset = vha->hw->base_qpair->chip_reset;
	op->rsp = rsp;
	INIT_WORK(&op->work, qlt_handle_abts_recv_work);
	queue_work(qla_tgt_wq, &op->work);
	return;
}

int
qlt_mem_alloc(struct qla_hw_data *ha)
{
	if (!QLA_TGT_MODE_ENABLED())
		return 0;

	ha->tgt.tgt_vp_map = kzalloc(sizeof(struct qla_tgt_vp_map) *
	    MAX_MULTI_ID_FABRIC, GFP_KERNEL);
	if (!ha->tgt.tgt_vp_map)
		return -ENOMEM;

	ha->tgt.atio_ring = dma_alloc_coherent(&ha->pdev->dev,
	    (ha->tgt.atio_q_length + 1) * sizeof(struct atio_from_isp),
	    &ha->tgt.atio_dma, GFP_KERNEL);
	if (!ha->tgt.atio_ring) {
		kfree(ha->tgt.tgt_vp_map);
		return -ENOMEM;
	}
	return 0;
}

void
qlt_mem_free(struct qla_hw_data *ha)
{
	if (!QLA_TGT_MODE_ENABLED())
		return;

	if (ha->tgt.atio_ring) {
		dma_free_coherent(&ha->pdev->dev, (ha->tgt.atio_q_length + 1) *
		    sizeof(struct atio_from_isp), ha->tgt.atio_ring,
		    ha->tgt.atio_dma);
	}
	kfree(ha->tgt.tgt_vp_map);
}

/* vport_slock to be held by the caller */
void
qlt_update_vp_map(struct scsi_qla_host *vha, int cmd)
{
	void *slot;
	u32 key;
	int rc;

	if (!QLA_TGT_MODE_ENABLED())
		return;

	key = vha->d_id.b24;

	switch (cmd) {
	case SET_VP_IDX:
		vha->hw->tgt.tgt_vp_map[vha->vp_idx].vha = vha;
		break;
	case SET_AL_PA:
		slot = btree_lookup32(&vha->hw->tgt.host_map, key);
		if (!slot) {
			ql_dbg(ql_dbg_tgt_mgt, vha, 0xf018,
			    "Save vha in host_map %p %06x\n", vha, key);
			rc = btree_insert32(&vha->hw->tgt.host_map,
				key, vha, GFP_ATOMIC);
			if (rc)
				ql_log(ql_log_info, vha, 0xd03e,
				    "Unable to insert s_id into host_map: %06x\n",
				    key);
			return;
		}
		ql_dbg(ql_dbg_tgt_mgt, vha, 0xf019,
		    "replace existing vha in host_map %p %06x\n", vha, key);
		btree_update32(&vha->hw->tgt.host_map, key, vha);
		break;
	case RESET_VP_IDX:
		vha->hw->tgt.tgt_vp_map[vha->vp_idx].vha = NULL;
		break;
	case RESET_AL_PA:
		ql_dbg(ql_dbg_tgt_mgt, vha, 0xf01a,
		   "clear vha in host_map %p %06x\n", vha, key);
		slot = btree_lookup32(&vha->hw->tgt.host_map, key);
		if (slot)
			btree_remove32(&vha->hw->tgt.host_map, key);
		vha->d_id.b24 = 0;
		break;
	}
}

void qlt_update_host_map(struct scsi_qla_host *vha, port_id_t id)
{
	unsigned long flags;
	struct qla_hw_data *ha = vha->hw;

	if (!vha->d_id.b24) {
		spin_lock_irqsave(&ha->vport_slock, flags);
		vha->d_id = id;
		qlt_update_vp_map(vha, SET_AL_PA);
		spin_unlock_irqrestore(&ha->vport_slock, flags);
	} else if (vha->d_id.b24 != id.b24) {
		spin_lock_irqsave(&ha->vport_slock, flags);
		qlt_update_vp_map(vha, RESET_AL_PA);
		vha->d_id = id;
		qlt_update_vp_map(vha, SET_AL_PA);
		spin_unlock_irqrestore(&ha->vport_slock, flags);
	}
}

static int __init qlt_parse_ini_mode(void)
{
	if (strcasecmp(qlini_mode, QLA2XXX_INI_MODE_STR_EXCLUSIVE) == 0)
		ql2x_ini_mode = QLA2XXX_INI_MODE_EXCLUSIVE;
	else if (strcasecmp(qlini_mode, QLA2XXX_INI_MODE_STR_DISABLED) == 0)
		ql2x_ini_mode = QLA2XXX_INI_MODE_DISABLED;
	else if (strcasecmp(qlini_mode, QLA2XXX_INI_MODE_STR_ENABLED) == 0)
		ql2x_ini_mode = QLA2XXX_INI_MODE_ENABLED;
	else if (strcasecmp(qlini_mode, QLA2XXX_INI_MODE_STR_DUAL) == 0)
		ql2x_ini_mode = QLA2XXX_INI_MODE_DUAL;
	else
		return false;

	return true;
}

int __init qlt_init(void)
{
	int ret;

	if (!qlt_parse_ini_mode()) {
		ql_log(ql_log_fatal, NULL, 0xe06b,
		    "qlt_parse_ini_mode() failed\n");
		return -EINVAL;
	}

	if (!QLA_TGT_MODE_ENABLED())
		return 0;

	qla_tgt_mgmt_cmd_cachep = kmem_cache_create("qla_tgt_mgmt_cmd_cachep",
	    sizeof(struct qla_tgt_mgmt_cmd), __alignof__(struct
	    qla_tgt_mgmt_cmd), 0, NULL);
	if (!qla_tgt_mgmt_cmd_cachep) {
		ql_log(ql_log_fatal, NULL, 0xd04b,
		    "kmem_cache_create for qla_tgt_mgmt_cmd_cachep failed\n");
		return -ENOMEM;
	}

	qla_tgt_plogi_cachep = kmem_cache_create("qla_tgt_plogi_cachep",
	    sizeof(struct qlt_plogi_ack_t), __alignof__(struct qlt_plogi_ack_t),
	    0, NULL);

	if (!qla_tgt_plogi_cachep) {
		ql_log(ql_log_fatal, NULL, 0xe06d,
		    "kmem_cache_create for qla_tgt_plogi_cachep failed\n");
		ret = -ENOMEM;
		goto out_mgmt_cmd_cachep;
	}

	qla_tgt_mgmt_cmd_mempool = mempool_create(25, mempool_alloc_slab,
	    mempool_free_slab, qla_tgt_mgmt_cmd_cachep);
	if (!qla_tgt_mgmt_cmd_mempool) {
		ql_log(ql_log_fatal, NULL, 0xe06e,
		    "mempool_create for qla_tgt_mgmt_cmd_mempool failed\n");
		ret = -ENOMEM;
		goto out_plogi_cachep;
	}

	qla_tgt_wq = alloc_workqueue("qla_tgt_wq", 0, 0);
	if (!qla_tgt_wq) {
		ql_log(ql_log_fatal, NULL, 0xe06f,
		    "alloc_workqueue for qla_tgt_wq failed\n");
		ret = -ENOMEM;
		goto out_cmd_mempool;
	}
	/*
	 * Return 1 to signal that initiator-mode is being disabled
	 */
	return (ql2x_ini_mode == QLA2XXX_INI_MODE_DISABLED) ? 1 : 0;

out_cmd_mempool:
	mempool_destroy(qla_tgt_mgmt_cmd_mempool);
out_plogi_cachep:
	kmem_cache_destroy(qla_tgt_plogi_cachep);
out_mgmt_cmd_cachep:
	kmem_cache_destroy(qla_tgt_mgmt_cmd_cachep);
	return ret;
}

void qlt_exit(void)
{
	if (!QLA_TGT_MODE_ENABLED())
		return;

	destroy_workqueue(qla_tgt_wq);
	mempool_destroy(qla_tgt_mgmt_cmd_mempool);
	kmem_cache_destroy(qla_tgt_plogi_cachep);
	kmem_cache_destroy(qla_tgt_mgmt_cmd_cachep);
}<|MERGE_RESOLUTION|>--- conflicted
+++ resolved
@@ -6811,11 +6811,7 @@
 	if (!QLA_TGT_MODE_ENABLED())
 		return;
 
-<<<<<<< HEAD
-	if  (IS_QLA83XX(ha) || IS_QLA27XX(ha)) {
-=======
 	if  ((ql2xenablemsix == 0) || IS_QLA83XX(ha) || IS_QLA27XX(ha)) {
->>>>>>> 9abd04af
 		ISP_ATIO_Q_IN(base_vha) = &ha->mqiobase->isp25mq.atio_q_in;
 		ISP_ATIO_Q_OUT(base_vha) = &ha->mqiobase->isp25mq.atio_q_out;
 	} else {
