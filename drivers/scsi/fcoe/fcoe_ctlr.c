/*
 * Copyright (c) 2008-2009 Cisco Systems, Inc.  All rights reserved.
 * Copyright (c) 2009 Intel Corporation.  All rights reserved.
 *
 * This program is free software; you can redistribute it and/or modify it
 * under the terms and conditions of the GNU General Public License,
 * version 2, as published by the Free Software Foundation.
 *
 * This program is distributed in the hope it will be useful, but WITHOUT
 * ANY WARRANTY; without even the implied warranty of MERCHANTABILITY or
 * FITNESS FOR A PARTICULAR PURPOSE.  See the GNU General Public License for
 * more details.
 *
 * You should have received a copy of the GNU General Public License along with
 * this program; if not, write to the Free Software Foundation, Inc.,
 * 51 Franklin St - Fifth Floor, Boston, MA 02110-1301 USA.
 *
 * Maintained at www.Open-FCoE.org
 */

#include <linux/types.h>
#include <linux/module.h>
#include <linux/kernel.h>
#include <linux/list.h>
#include <linux/spinlock.h>
#include <linux/timer.h>
#include <linux/netdevice.h>
#include <linux/etherdevice.h>
#include <linux/ethtool.h>
#include <linux/if_ether.h>
#include <linux/if_vlan.h>
#include <linux/errno.h>
#include <linux/bitops.h>
#include <linux/slab.h>
#include <net/rtnetlink.h>

#include <scsi/fc/fc_els.h>
#include <scsi/fc/fc_fs.h>
#include <scsi/fc/fc_fip.h>
#include <scsi/fc/fc_encaps.h>
#include <scsi/fc/fc_fcoe.h>
#include <scsi/fc/fc_fcp.h>

#include <scsi/libfc.h>
#include <scsi/libfcoe.h>

#include "libfcoe.h"

#define	FCOE_CTLR_MIN_FKA	500		/* min keep alive (mS) */
#define	FCOE_CTLR_DEF_FKA	FIP_DEF_FKA	/* default keep alive (mS) */

static void fcoe_ctlr_timeout(unsigned long);
static void fcoe_ctlr_timer_work(struct work_struct *);
static void fcoe_ctlr_recv_work(struct work_struct *);
static int fcoe_ctlr_flogi_retry(struct fcoe_ctlr *);

static void fcoe_ctlr_vn_start(struct fcoe_ctlr *);
static int fcoe_ctlr_vn_recv(struct fcoe_ctlr *, struct sk_buff *);
static void fcoe_ctlr_vn_timeout(struct fcoe_ctlr *);
static int fcoe_ctlr_vn_lookup(struct fcoe_ctlr *, u32, u8 *);

static int fcoe_ctlr_vlan_recv(struct fcoe_ctlr *, struct sk_buff *);

static u8 fcoe_all_fcfs[ETH_ALEN] = FIP_ALL_FCF_MACS;
static u8 fcoe_all_enode[ETH_ALEN] = FIP_ALL_ENODE_MACS;
static u8 fcoe_all_vn2vn[ETH_ALEN] = FIP_ALL_VN2VN_MACS;
static u8 fcoe_all_p2p[ETH_ALEN] = FIP_ALL_P2P_MACS;

static const char * const fcoe_ctlr_states[] = {
	[FIP_ST_DISABLED] =	"DISABLED",
	[FIP_ST_LINK_WAIT] =	"LINK_WAIT",
	[FIP_ST_AUTO] =		"AUTO",
	[FIP_ST_NON_FIP] =	"NON_FIP",
	[FIP_ST_ENABLED] =	"ENABLED",
	[FIP_ST_VNMP_START] =	"VNMP_START",
	[FIP_ST_VNMP_PROBE1] =	"VNMP_PROBE1",
	[FIP_ST_VNMP_PROBE2] =	"VNMP_PROBE2",
	[FIP_ST_VNMP_CLAIM] =	"VNMP_CLAIM",
	[FIP_ST_VNMP_UP] =	"VNMP_UP",
};

static const char *fcoe_ctlr_state(enum fip_state state)
{
	const char *cp = "unknown";

	if (state < ARRAY_SIZE(fcoe_ctlr_states))
		cp = fcoe_ctlr_states[state];
	if (!cp)
		cp = "unknown";
	return cp;
}

/**
 * fcoe_ctlr_set_state() - Set and do debug printing for the new FIP state.
 * @fip: The FCoE controller
 * @state: The new state
 */
static void fcoe_ctlr_set_state(struct fcoe_ctlr *fip, enum fip_state state)
{
	if (state == fip->state)
		return;
	if (fip->lp)
		LIBFCOE_FIP_DBG(fip, "state %s -> %s\n",
			fcoe_ctlr_state(fip->state), fcoe_ctlr_state(state));
	fip->state = state;
}

/**
 * fcoe_ctlr_mtu_valid() - Check if a FCF's MTU is valid
 * @fcf: The FCF to check
 *
 * Return non-zero if FCF fcoe_size has been validated.
 */
static inline int fcoe_ctlr_mtu_valid(const struct fcoe_fcf *fcf)
{
	return (fcf->flags & FIP_FL_SOL) != 0;
}

/**
 * fcoe_ctlr_fcf_usable() - Check if a FCF is usable
 * @fcf: The FCF to check
 *
 * Return non-zero if the FCF is usable.
 */
static inline int fcoe_ctlr_fcf_usable(struct fcoe_fcf *fcf)
{
	u16 flags = FIP_FL_SOL | FIP_FL_AVAIL;

	return (fcf->flags & flags) == flags;
}

/**
 * fcoe_ctlr_map_dest() - Set flag and OUI for mapping destination addresses
 * @fip: The FCoE controller
 */
static void fcoe_ctlr_map_dest(struct fcoe_ctlr *fip)
{
	if (fip->mode == FIP_MODE_VN2VN)
		hton24(fip->dest_addr, FIP_VN_FC_MAP);
	else
		hton24(fip->dest_addr, FIP_DEF_FC_MAP);
	hton24(fip->dest_addr + 3, 0);
	fip->map_dest = 1;
}

/**
 * fcoe_ctlr_init() - Initialize the FCoE Controller instance
 * @fip: The FCoE controller to initialize
 */
void fcoe_ctlr_init(struct fcoe_ctlr *fip, enum fip_state mode)
{
	fcoe_ctlr_set_state(fip, FIP_ST_LINK_WAIT);
	fip->mode = mode;
	fip->fip_resp = false;
	INIT_LIST_HEAD(&fip->fcfs);
	mutex_init(&fip->ctlr_mutex);
	spin_lock_init(&fip->ctlr_lock);
	fip->flogi_oxid = FC_XID_UNKNOWN;
	setup_timer(&fip->timer, fcoe_ctlr_timeout, (unsigned long)fip);
	INIT_WORK(&fip->timer_work, fcoe_ctlr_timer_work);
	INIT_WORK(&fip->recv_work, fcoe_ctlr_recv_work);
	skb_queue_head_init(&fip->fip_recv_list);
}
EXPORT_SYMBOL(fcoe_ctlr_init);

/**
 * fcoe_sysfs_fcf_add() - Add a fcoe_fcf{,_device} to a fcoe_ctlr{,_device}
 * @new: The newly discovered FCF
 *
 * Called with fip->ctlr_mutex held
 */
static int fcoe_sysfs_fcf_add(struct fcoe_fcf *new)
{
	struct fcoe_ctlr *fip = new->fip;
	struct fcoe_ctlr_device *ctlr_dev;
	struct fcoe_fcf_device *temp, *fcf_dev;
	int rc = -ENOMEM;

	LIBFCOE_FIP_DBG(fip, "New FCF fab %16.16llx mac %pM\n",
			new->fabric_name, new->fcf_mac);

	temp = kzalloc(sizeof(*temp), GFP_KERNEL);
	if (!temp)
		goto out;

	temp->fabric_name = new->fabric_name;
	temp->switch_name = new->switch_name;
	temp->fc_map = new->fc_map;
	temp->vfid = new->vfid;
	memcpy(temp->mac, new->fcf_mac, ETH_ALEN);
	temp->priority = new->pri;
	temp->fka_period = new->fka_period;
	temp->selected = 0; /* default to unselected */

	/*
	 * If ctlr_dev doesn't exist then it means we're a libfcoe user
	 * who doesn't use fcoe_syfs and didn't allocate a fcoe_ctlr_device.
	 * fnic would be an example of a driver with this behavior. In this
	 * case we want to add the fcoe_fcf to the fcoe_ctlr list, but we
	 * don't want to make sysfs changes.
	 */

	ctlr_dev = fcoe_ctlr_to_ctlr_dev(fip);
	if (ctlr_dev) {
		mutex_lock(&ctlr_dev->lock);
		fcf_dev = fcoe_fcf_device_add(ctlr_dev, temp);
		if (unlikely(!fcf_dev)) {
			rc = -ENOMEM;
			mutex_unlock(&ctlr_dev->lock);
			goto out;
		}

		/*
		 * The fcoe_sysfs layer can return a CONNECTED fcf that
		 * has a priv (fcf was never deleted) or a CONNECTED fcf
		 * that doesn't have a priv (fcf was deleted). However,
		 * libfcoe will always delete FCFs before trying to add
		 * them. This is ensured because both recv_adv and
		 * age_fcfs are protected by the the fcoe_ctlr's mutex.
		 * This means that we should never get a FCF with a
		 * non-NULL priv pointer.
		 */
		BUG_ON(fcf_dev->priv);

		fcf_dev->priv = new;
		new->fcf_dev = fcf_dev;
		mutex_unlock(&ctlr_dev->lock);
	}

	list_add(&new->list, &fip->fcfs);
	fip->fcf_count++;
	rc = 0;

out:
	kfree(temp);
	return rc;
}

/**
 * fcoe_sysfs_fcf_del() - Remove a fcoe_fcf{,_device} to a fcoe_ctlr{,_device}
 * @new: The FCF to be removed
 *
 * Called with fip->ctlr_mutex held
 */
static void fcoe_sysfs_fcf_del(struct fcoe_fcf *new)
{
	struct fcoe_ctlr *fip = new->fip;
	struct fcoe_ctlr_device *cdev;
	struct fcoe_fcf_device *fcf_dev;

	list_del(&new->list);
	fip->fcf_count--;

	/*
	 * If ctlr_dev doesn't exist then it means we're a libfcoe user
	 * who doesn't use fcoe_syfs and didn't allocate a fcoe_ctlr_device
	 * or a fcoe_fcf_device.
	 *
	 * fnic would be an example of a driver with this behavior. In this
	 * case we want to remove the fcoe_fcf from the fcoe_ctlr list (above),
	 * but we don't want to make sysfs changes.
	 */
	cdev = fcoe_ctlr_to_ctlr_dev(fip);
	if (cdev) {
		mutex_lock(&cdev->lock);
		fcf_dev = fcoe_fcf_to_fcf_dev(new);
		WARN_ON(!fcf_dev);
		new->fcf_dev = NULL;
		fcoe_fcf_device_delete(fcf_dev);
		kfree(new);
		mutex_unlock(&cdev->lock);
	}
}

/**
 * fcoe_ctlr_reset_fcfs() - Reset and free all FCFs for a controller
 * @fip: The FCoE controller whose FCFs are to be reset
 *
 * Called with &fcoe_ctlr lock held.
 */
static void fcoe_ctlr_reset_fcfs(struct fcoe_ctlr *fip)
{
	struct fcoe_fcf *fcf;
	struct fcoe_fcf *next;

	fip->sel_fcf = NULL;
	list_for_each_entry_safe(fcf, next, &fip->fcfs, list) {
		fcoe_sysfs_fcf_del(fcf);
	}
	WARN_ON(fip->fcf_count);

	fip->sel_time = 0;
}

/**
 * fcoe_ctlr_destroy() - Disable and tear down a FCoE controller
 * @fip: The FCoE controller to tear down
 *
 * This is called by FCoE drivers before freeing the &fcoe_ctlr.
 *
 * The receive handler will have been deleted before this to guarantee
 * that no more recv_work will be scheduled.
 *
 * The timer routine will simply return once we set FIP_ST_DISABLED.
 * This guarantees that no further timeouts or work will be scheduled.
 */
void fcoe_ctlr_destroy(struct fcoe_ctlr *fip)
{
	cancel_work_sync(&fip->recv_work);
	skb_queue_purge(&fip->fip_recv_list);

	mutex_lock(&fip->ctlr_mutex);
	fcoe_ctlr_set_state(fip, FIP_ST_DISABLED);
	fcoe_ctlr_reset_fcfs(fip);
	mutex_unlock(&fip->ctlr_mutex);
	del_timer_sync(&fip->timer);
	cancel_work_sync(&fip->timer_work);
}
EXPORT_SYMBOL(fcoe_ctlr_destroy);

/**
 * fcoe_ctlr_announce() - announce new FCF selection
 * @fip: The FCoE controller
 *
 * Also sets the destination MAC for FCoE and control packets
 *
 * Called with neither ctlr_mutex nor ctlr_lock held.
 */
static void fcoe_ctlr_announce(struct fcoe_ctlr *fip)
{
	struct fcoe_fcf *sel;
	struct fcoe_fcf *fcf;

	mutex_lock(&fip->ctlr_mutex);
	spin_lock_bh(&fip->ctlr_lock);

	kfree_skb(fip->flogi_req);
	fip->flogi_req = NULL;
	list_for_each_entry(fcf, &fip->fcfs, list)
		fcf->flogi_sent = 0;

	spin_unlock_bh(&fip->ctlr_lock);
	sel = fip->sel_fcf;

	if (sel && ether_addr_equal(sel->fcf_mac, fip->dest_addr))
		goto unlock;
	if (!is_zero_ether_addr(fip->dest_addr)) {
		printk(KERN_NOTICE "libfcoe: host%d: "
		       "FIP Fibre-Channel Forwarder MAC %pM deselected\n",
		       fip->lp->host->host_no, fip->dest_addr);
		memset(fip->dest_addr, 0, ETH_ALEN);
	}
	if (sel) {
		printk(KERN_INFO "libfcoe: host%d: FIP selected "
		       "Fibre-Channel Forwarder MAC %pM\n",
		       fip->lp->host->host_no, sel->fcf_mac);
		memcpy(fip->dest_addr, sel->fcoe_mac, ETH_ALEN);
		fip->map_dest = 0;
	}
unlock:
	mutex_unlock(&fip->ctlr_mutex);
}

/**
 * fcoe_ctlr_fcoe_size() - Return the maximum FCoE size required for VN_Port
 * @fip: The FCoE controller to get the maximum FCoE size from
 *
 * Returns the maximum packet size including the FCoE header and trailer,
 * but not including any Ethernet or VLAN headers.
 */
static inline u32 fcoe_ctlr_fcoe_size(struct fcoe_ctlr *fip)
{
	/*
	 * Determine the max FCoE frame size allowed, including
	 * FCoE header and trailer.
	 * Note:  lp->mfs is currently the payload size, not the frame size.
	 */
	return fip->lp->mfs + sizeof(struct fc_frame_header) +
		sizeof(struct fcoe_hdr) + sizeof(struct fcoe_crc_eof);
}

/**
 * fcoe_ctlr_solicit() - Send a FIP solicitation
 * @fip: The FCoE controller to send the solicitation on
 * @fcf: The destination FCF (if NULL, a multicast solicitation is sent)
 */
static void fcoe_ctlr_solicit(struct fcoe_ctlr *fip, struct fcoe_fcf *fcf)
{
	struct sk_buff *skb;
	struct fip_sol {
		struct ethhdr eth;
		struct fip_header fip;
		struct {
			struct fip_mac_desc mac;
			struct fip_wwn_desc wwnn;
			struct fip_size_desc size;
		} __packed desc;
	}  __packed * sol;
	u32 fcoe_size;

	skb = dev_alloc_skb(sizeof(*sol));
	if (!skb)
		return;

	sol = (struct fip_sol *)skb->data;

	memset(sol, 0, sizeof(*sol));
	memcpy(sol->eth.h_dest, fcf ? fcf->fcf_mac : fcoe_all_fcfs, ETH_ALEN);
	memcpy(sol->eth.h_source, fip->ctl_src_addr, ETH_ALEN);
	sol->eth.h_proto = htons(ETH_P_FIP);

	sol->fip.fip_ver = FIP_VER_ENCAPS(FIP_VER);
	sol->fip.fip_op = htons(FIP_OP_DISC);
	sol->fip.fip_subcode = FIP_SC_SOL;
	sol->fip.fip_dl_len = htons(sizeof(sol->desc) / FIP_BPW);
	sol->fip.fip_flags = htons(FIP_FL_FPMA);
	if (fip->spma)
		sol->fip.fip_flags |= htons(FIP_FL_SPMA);

	sol->desc.mac.fd_desc.fip_dtype = FIP_DT_MAC;
	sol->desc.mac.fd_desc.fip_dlen = sizeof(sol->desc.mac) / FIP_BPW;
	memcpy(sol->desc.mac.fd_mac, fip->ctl_src_addr, ETH_ALEN);

	sol->desc.wwnn.fd_desc.fip_dtype = FIP_DT_NAME;
	sol->desc.wwnn.fd_desc.fip_dlen = sizeof(sol->desc.wwnn) / FIP_BPW;
	put_unaligned_be64(fip->lp->wwnn, &sol->desc.wwnn.fd_wwn);

	fcoe_size = fcoe_ctlr_fcoe_size(fip);
	sol->desc.size.fd_desc.fip_dtype = FIP_DT_FCOE_SIZE;
	sol->desc.size.fd_desc.fip_dlen = sizeof(sol->desc.size) / FIP_BPW;
	sol->desc.size.fd_size = htons(fcoe_size);

	skb_put(skb, sizeof(*sol));
	skb->protocol = htons(ETH_P_FIP);
	skb->priority = fip->priority;
	skb_reset_mac_header(skb);
	skb_reset_network_header(skb);
	fip->send(fip, skb);

	if (!fcf)
		fip->sol_time = jiffies;
}

/**
 * fcoe_ctlr_link_up() - Start FCoE controller
 * @fip: The FCoE controller to start
 *
 * Called from the LLD when the network link is ready.
 */
void fcoe_ctlr_link_up(struct fcoe_ctlr *fip)
{
	mutex_lock(&fip->ctlr_mutex);
	if (fip->state == FIP_ST_NON_FIP || fip->state == FIP_ST_AUTO) {
		mutex_unlock(&fip->ctlr_mutex);
		fc_linkup(fip->lp);
	} else if (fip->state == FIP_ST_LINK_WAIT) {
		fcoe_ctlr_set_state(fip, fip->mode);
		switch (fip->mode) {
		default:
			LIBFCOE_FIP_DBG(fip, "invalid mode %d\n", fip->mode);
			/* fall-through */
		case FIP_MODE_AUTO:
			LIBFCOE_FIP_DBG(fip, "%s", "setting AUTO mode.\n");
			/* fall-through */
		case FIP_MODE_FABRIC:
		case FIP_MODE_NON_FIP:
			mutex_unlock(&fip->ctlr_mutex);
			fc_linkup(fip->lp);
			fcoe_ctlr_solicit(fip, NULL);
			break;
		case FIP_MODE_VN2VN:
			fcoe_ctlr_vn_start(fip);
			mutex_unlock(&fip->ctlr_mutex);
			fc_linkup(fip->lp);
			break;
		}
	} else
		mutex_unlock(&fip->ctlr_mutex);
}
EXPORT_SYMBOL(fcoe_ctlr_link_up);

/**
 * fcoe_ctlr_reset() - Reset a FCoE controller
 * @fip:       The FCoE controller to reset
 */
static void fcoe_ctlr_reset(struct fcoe_ctlr *fip)
{
	fcoe_ctlr_reset_fcfs(fip);
	del_timer(&fip->timer);
	fip->ctlr_ka_time = 0;
	fip->port_ka_time = 0;
	fip->sol_time = 0;
	fip->flogi_oxid = FC_XID_UNKNOWN;
	fcoe_ctlr_map_dest(fip);
}

/**
 * fcoe_ctlr_link_down() - Stop a FCoE controller
 * @fip: The FCoE controller to be stopped
 *
 * Returns non-zero if the link was up and now isn't.
 *
 * Called from the LLD when the network link is not ready.
 * There may be multiple calls while the link is down.
 */
int fcoe_ctlr_link_down(struct fcoe_ctlr *fip)
{
	int link_dropped;

	LIBFCOE_FIP_DBG(fip, "link down.\n");
	mutex_lock(&fip->ctlr_mutex);
	fcoe_ctlr_reset(fip);
	link_dropped = fip->state != FIP_ST_LINK_WAIT;
	fcoe_ctlr_set_state(fip, FIP_ST_LINK_WAIT);
	mutex_unlock(&fip->ctlr_mutex);

	if (link_dropped)
		fc_linkdown(fip->lp);
	return link_dropped;
}
EXPORT_SYMBOL(fcoe_ctlr_link_down);

/**
 * fcoe_ctlr_send_keep_alive() - Send a keep-alive to the selected FCF
 * @fip:   The FCoE controller to send the FKA on
 * @lport: libfc fc_lport to send from
 * @ports: 0 for controller keep-alive, 1 for port keep-alive
 * @sa:	   The source MAC address
 *
 * A controller keep-alive is sent every fka_period (typically 8 seconds).
 * The source MAC is the native MAC address.
 *
 * A port keep-alive is sent every 90 seconds while logged in.
 * The source MAC is the assigned mapped source address.
 * The destination is the FCF's F-port.
 */
static void fcoe_ctlr_send_keep_alive(struct fcoe_ctlr *fip,
				      struct fc_lport *lport,
				      int ports, u8 *sa)
{
	struct sk_buff *skb;
	struct fip_kal {
		struct ethhdr eth;
		struct fip_header fip;
		struct fip_mac_desc mac;
	} __packed * kal;
	struct fip_vn_desc *vn;
	u32 len;
	struct fc_lport *lp;
	struct fcoe_fcf *fcf;

	fcf = fip->sel_fcf;
	lp = fip->lp;
	if (!fcf || (ports && !lp->port_id))
		return;

	len = sizeof(*kal) + ports * sizeof(*vn);
	skb = dev_alloc_skb(len);
	if (!skb)
		return;

	kal = (struct fip_kal *)skb->data;
	memset(kal, 0, len);
	memcpy(kal->eth.h_dest, fcf->fcf_mac, ETH_ALEN);
	memcpy(kal->eth.h_source, sa, ETH_ALEN);
	kal->eth.h_proto = htons(ETH_P_FIP);

	kal->fip.fip_ver = FIP_VER_ENCAPS(FIP_VER);
	kal->fip.fip_op = htons(FIP_OP_CTRL);
	kal->fip.fip_subcode = FIP_SC_KEEP_ALIVE;
	kal->fip.fip_dl_len = htons((sizeof(kal->mac) +
				     ports * sizeof(*vn)) / FIP_BPW);
	kal->fip.fip_flags = htons(FIP_FL_FPMA);
	if (fip->spma)
		kal->fip.fip_flags |= htons(FIP_FL_SPMA);

	kal->mac.fd_desc.fip_dtype = FIP_DT_MAC;
	kal->mac.fd_desc.fip_dlen = sizeof(kal->mac) / FIP_BPW;
	memcpy(kal->mac.fd_mac, fip->ctl_src_addr, ETH_ALEN);
	if (ports) {
		vn = (struct fip_vn_desc *)(kal + 1);
		vn->fd_desc.fip_dtype = FIP_DT_VN_ID;
		vn->fd_desc.fip_dlen = sizeof(*vn) / FIP_BPW;
		memcpy(vn->fd_mac, fip->get_src_addr(lport), ETH_ALEN);
		hton24(vn->fd_fc_id, lport->port_id);
		put_unaligned_be64(lport->wwpn, &vn->fd_wwpn);
	}
	skb_put(skb, len);
	skb->protocol = htons(ETH_P_FIP);
	skb->priority = fip->priority;
	skb_reset_mac_header(skb);
	skb_reset_network_header(skb);
	fip->send(fip, skb);
}

/**
 * fcoe_ctlr_encaps() - Encapsulate an ELS frame for FIP, without sending it
 * @fip:   The FCoE controller for the ELS frame
 * @dtype: The FIP descriptor type for the frame
 * @skb:   The FCoE ELS frame including FC header but no FCoE headers
 * @d_id:  The destination port ID.
 *
 * Returns non-zero error code on failure.
 *
 * The caller must check that the length is a multiple of 4.
 *
 * The @skb must have enough headroom (28 bytes) and tailroom (8 bytes).
 * Headroom includes the FIP encapsulation description, FIP header, and
 * Ethernet header.  The tailroom is for the FIP MAC descriptor.
 */
static int fcoe_ctlr_encaps(struct fcoe_ctlr *fip, struct fc_lport *lport,
			    u8 dtype, struct sk_buff *skb, u32 d_id)
{
	struct fip_encaps_head {
		struct ethhdr eth;
		struct fip_header fip;
		struct fip_encaps encaps;
	} __packed * cap;
	struct fc_frame_header *fh;
	struct fip_mac_desc *mac;
	struct fcoe_fcf *fcf;
	size_t dlen;
	u16 fip_flags;
	u8 op;

	fh = (struct fc_frame_header *)skb->data;
	op = *(u8 *)(fh + 1);
	dlen = sizeof(struct fip_encaps) + skb->len;	/* len before push */
	cap = (struct fip_encaps_head *)skb_push(skb, sizeof(*cap));
	memset(cap, 0, sizeof(*cap));

	if (lport->point_to_multipoint) {
		if (fcoe_ctlr_vn_lookup(fip, d_id, cap->eth.h_dest))
			return -ENODEV;
		fip_flags = 0;
	} else {
		fcf = fip->sel_fcf;
		if (!fcf)
			return -ENODEV;
		fip_flags = fcf->flags;
		fip_flags &= fip->spma ? FIP_FL_SPMA | FIP_FL_FPMA :
					 FIP_FL_FPMA;
		if (!fip_flags)
			return -ENODEV;
		memcpy(cap->eth.h_dest, fcf->fcf_mac, ETH_ALEN);
	}
	memcpy(cap->eth.h_source, fip->ctl_src_addr, ETH_ALEN);
	cap->eth.h_proto = htons(ETH_P_FIP);

	cap->fip.fip_ver = FIP_VER_ENCAPS(FIP_VER);
	cap->fip.fip_op = htons(FIP_OP_LS);
	if (op == ELS_LS_ACC || op == ELS_LS_RJT)
		cap->fip.fip_subcode = FIP_SC_REP;
	else
		cap->fip.fip_subcode = FIP_SC_REQ;
	cap->fip.fip_flags = htons(fip_flags);

	cap->encaps.fd_desc.fip_dtype = dtype;
	cap->encaps.fd_desc.fip_dlen = dlen / FIP_BPW;

	if (op != ELS_LS_RJT) {
		dlen += sizeof(*mac);
		mac = (struct fip_mac_desc *)skb_put(skb, sizeof(*mac));
		memset(mac, 0, sizeof(*mac));
		mac->fd_desc.fip_dtype = FIP_DT_MAC;
		mac->fd_desc.fip_dlen = sizeof(*mac) / FIP_BPW;
		if (dtype != FIP_DT_FLOGI && dtype != FIP_DT_FDISC) {
			memcpy(mac->fd_mac, fip->get_src_addr(lport), ETH_ALEN);
		} else if (fip->mode == FIP_MODE_VN2VN) {
			hton24(mac->fd_mac, FIP_VN_FC_MAP);
			hton24(mac->fd_mac + 3, fip->port_id);
		} else if (fip_flags & FIP_FL_SPMA) {
			LIBFCOE_FIP_DBG(fip, "FLOGI/FDISC sent with SPMA\n");
			memcpy(mac->fd_mac, fip->ctl_src_addr, ETH_ALEN);
		} else {
			LIBFCOE_FIP_DBG(fip, "FLOGI/FDISC sent with FPMA\n");
			/* FPMA only FLOGI.  Must leave the MAC desc zeroed. */
		}
	}
	cap->fip.fip_dl_len = htons(dlen / FIP_BPW);

	skb->protocol = htons(ETH_P_FIP);
	skb->priority = fip->priority;
	skb_reset_mac_header(skb);
	skb_reset_network_header(skb);
	return 0;
}

/**
 * fcoe_ctlr_els_send() - Send an ELS frame encapsulated by FIP if appropriate.
 * @fip:	FCoE controller.
 * @lport:	libfc fc_lport to send from
 * @skb:	FCoE ELS frame including FC header but no FCoE headers.
 *
 * Returns a non-zero error code if the frame should not be sent.
 * Returns zero if the caller should send the frame with FCoE encapsulation.
 *
 * The caller must check that the length is a multiple of 4.
 * The SKB must have enough headroom (28 bytes) and tailroom (8 bytes).
 * The the skb must also be an fc_frame.
 *
 * This is called from the lower-level driver with spinlocks held,
 * so we must not take a mutex here.
 */
int fcoe_ctlr_els_send(struct fcoe_ctlr *fip, struct fc_lport *lport,
		       struct sk_buff *skb)
{
	struct fc_frame *fp;
	struct fc_frame_header *fh;
	u16 old_xid;
	u8 op;
	u8 mac[ETH_ALEN];

	fp = container_of(skb, struct fc_frame, skb);
	fh = (struct fc_frame_header *)skb->data;
	op = *(u8 *)(fh + 1);

	if (op == ELS_FLOGI && fip->mode != FIP_MODE_VN2VN) {
		old_xid = fip->flogi_oxid;
		fip->flogi_oxid = ntohs(fh->fh_ox_id);
		if (fip->state == FIP_ST_AUTO) {
			if (old_xid == FC_XID_UNKNOWN)
				fip->flogi_count = 0;
			fip->flogi_count++;
			if (fip->flogi_count < 3)
				goto drop;
			fcoe_ctlr_map_dest(fip);
			return 0;
		}
		if (fip->state == FIP_ST_NON_FIP)
			fcoe_ctlr_map_dest(fip);
	}

	if (fip->state == FIP_ST_NON_FIP)
		return 0;
	if (!fip->sel_fcf && fip->mode != FIP_MODE_VN2VN)
		goto drop;
	switch (op) {
	case ELS_FLOGI:
		op = FIP_DT_FLOGI;
		if (fip->mode == FIP_MODE_VN2VN)
			break;
		spin_lock_bh(&fip->ctlr_lock);
		kfree_skb(fip->flogi_req);
		fip->flogi_req = skb;
		fip->flogi_req_send = 1;
		spin_unlock_bh(&fip->ctlr_lock);
		schedule_work(&fip->timer_work);
		return -EINPROGRESS;
	case ELS_FDISC:
		if (ntoh24(fh->fh_s_id))
			return 0;
		op = FIP_DT_FDISC;
		break;
	case ELS_LOGO:
		if (fip->mode == FIP_MODE_VN2VN) {
			if (fip->state != FIP_ST_VNMP_UP)
				return -EINVAL;
			if (ntoh24(fh->fh_d_id) == FC_FID_FLOGI)
				return -EINVAL;
		} else {
			if (fip->state != FIP_ST_ENABLED)
				return 0;
			if (ntoh24(fh->fh_d_id) != FC_FID_FLOGI)
				return 0;
		}
		op = FIP_DT_LOGO;
		break;
	case ELS_LS_ACC:
		/*
		 * If non-FIP, we may have gotten an SID by accepting an FLOGI
		 * from a point-to-point connection.  Switch to using
		 * the source mac based on the SID.  The destination
		 * MAC in this case would have been set by receiving the
		 * FLOGI.
		 */
		if (fip->state == FIP_ST_NON_FIP) {
			if (fip->flogi_oxid == FC_XID_UNKNOWN)
				return 0;
			fip->flogi_oxid = FC_XID_UNKNOWN;
			fc_fcoe_set_mac(mac, fh->fh_d_id);
			fip->update_mac(lport, mac);
		}
		/* fall through */
	case ELS_LS_RJT:
		op = fr_encaps(fp);
		if (op)
			break;
		return 0;
	default:
		if (fip->state != FIP_ST_ENABLED &&
		    fip->state != FIP_ST_VNMP_UP)
			goto drop;
		return 0;
	}
	LIBFCOE_FIP_DBG(fip, "els_send op %u d_id %x\n",
			op, ntoh24(fh->fh_d_id));
	if (fcoe_ctlr_encaps(fip, lport, op, skb, ntoh24(fh->fh_d_id)))
		goto drop;
	fip->send(fip, skb);
	return -EINPROGRESS;
drop:
	kfree_skb(skb);
	LIBFCOE_FIP_DBG(fip, "drop els_send op %u d_id %x\n",
			op, ntoh24(fh->fh_d_id));
	return -EINVAL;
}
EXPORT_SYMBOL(fcoe_ctlr_els_send);

/**
 * fcoe_ctlr_age_fcfs() - Reset and free all old FCFs for a controller
 * @fip: The FCoE controller to free FCFs on
 *
 * Called with lock held and preemption disabled.
 *
 * An FCF is considered old if we have missed two advertisements.
 * That is, there have been no valid advertisement from it for 2.5
 * times its keep-alive period.
 *
 * In addition, determine the time when an FCF selection can occur.
 *
 * Also, increment the MissDiscAdvCount when no advertisement is received
 * for the corresponding FCF for 1.5 * FKA_ADV_PERIOD (FC-BB-5 LESB).
 *
 * Returns the time in jiffies for the next call.
 */
static unsigned long fcoe_ctlr_age_fcfs(struct fcoe_ctlr *fip)
{
	struct fcoe_fcf *fcf;
	struct fcoe_fcf *next;
	unsigned long next_timer = jiffies + msecs_to_jiffies(FIP_VN_KA_PERIOD);
	unsigned long deadline;
	unsigned long sel_time = 0;
	struct list_head del_list;
	struct fc_stats *stats;

	INIT_LIST_HEAD(&del_list);

	stats = per_cpu_ptr(fip->lp->stats, get_cpu());

	list_for_each_entry_safe(fcf, next, &fip->fcfs, list) {
		deadline = fcf->time + fcf->fka_period + fcf->fka_period / 2;
		if (fip->sel_fcf == fcf) {
			if (time_after(jiffies, deadline)) {
				stats->MissDiscAdvCount++;
				printk(KERN_INFO "libfcoe: host%d: "
				       "Missing Discovery Advertisement "
				       "for fab %16.16llx count %lld\n",
				       fip->lp->host->host_no, fcf->fabric_name,
				       stats->MissDiscAdvCount);
			} else if (time_after(next_timer, deadline))
				next_timer = deadline;
		}

		deadline += fcf->fka_period;
		if (time_after_eq(jiffies, deadline)) {
			if (fip->sel_fcf == fcf)
				fip->sel_fcf = NULL;
			/*
			 * Move to delete list so we can call
			 * fcoe_sysfs_fcf_del (which can sleep)
			 * after the put_cpu().
			 */
			list_del(&fcf->list);
			list_add(&fcf->list, &del_list);
			stats->VLinkFailureCount++;
		} else {
			if (time_after(next_timer, deadline))
				next_timer = deadline;
			if (fcoe_ctlr_mtu_valid(fcf) &&
			    (!sel_time || time_before(sel_time, fcf->time)))
				sel_time = fcf->time;
		}
	}
	put_cpu();

	list_for_each_entry_safe(fcf, next, &del_list, list) {
		/* Removes fcf from current list */
		fcoe_sysfs_fcf_del(fcf);
	}

	if (sel_time && !fip->sel_fcf && !fip->sel_time) {
		sel_time += msecs_to_jiffies(FCOE_CTLR_START_DELAY);
		fip->sel_time = sel_time;
	}

	return next_timer;
}

/**
 * fcoe_ctlr_parse_adv() - Decode a FIP advertisement into a new FCF entry
 * @fip: The FCoE controller receiving the advertisement
 * @skb: The received FIP advertisement frame
 * @fcf: The resulting FCF entry
 *
 * Returns zero on a valid parsed advertisement,
 * otherwise returns non zero value.
 */
static int fcoe_ctlr_parse_adv(struct fcoe_ctlr *fip,
			       struct sk_buff *skb, struct fcoe_fcf *fcf)
{
	struct fip_header *fiph;
	struct fip_desc *desc = NULL;
	struct fip_wwn_desc *wwn;
	struct fip_fab_desc *fab;
	struct fip_fka_desc *fka;
	unsigned long t;
	size_t rlen;
	size_t dlen;
	u32 desc_mask;

	memset(fcf, 0, sizeof(*fcf));
	fcf->fka_period = msecs_to_jiffies(FCOE_CTLR_DEF_FKA);

	fiph = (struct fip_header *)skb->data;
	fcf->flags = ntohs(fiph->fip_flags);

	/*
	 * mask of required descriptors. validating each one clears its bit.
	 */
	desc_mask = BIT(FIP_DT_PRI) | BIT(FIP_DT_MAC) | BIT(FIP_DT_NAME) |
			BIT(FIP_DT_FAB) | BIT(FIP_DT_FKA);

	rlen = ntohs(fiph->fip_dl_len) * 4;
	if (rlen + sizeof(*fiph) > skb->len)
		return -EINVAL;

	desc = (struct fip_desc *)(fiph + 1);
	while (rlen > 0) {
		dlen = desc->fip_dlen * FIP_BPW;
		if (dlen < sizeof(*desc) || dlen > rlen)
			return -EINVAL;
		/* Drop Adv if there are duplicate critical descriptors */
		if ((desc->fip_dtype < 32) &&
		    !(desc_mask & 1U << desc->fip_dtype)) {
			LIBFCOE_FIP_DBG(fip, "Duplicate Critical "
					"Descriptors in FIP adv\n");
			return -EINVAL;
		}
		switch (desc->fip_dtype) {
		case FIP_DT_PRI:
			if (dlen != sizeof(struct fip_pri_desc))
				goto len_err;
			fcf->pri = ((struct fip_pri_desc *)desc)->fd_pri;
			desc_mask &= ~BIT(FIP_DT_PRI);
			break;
		case FIP_DT_MAC:
			if (dlen != sizeof(struct fip_mac_desc))
				goto len_err;
			memcpy(fcf->fcf_mac,
			       ((struct fip_mac_desc *)desc)->fd_mac,
			       ETH_ALEN);
			memcpy(fcf->fcoe_mac, fcf->fcf_mac, ETH_ALEN);
			if (!is_valid_ether_addr(fcf->fcf_mac)) {
				LIBFCOE_FIP_DBG(fip,
					"Invalid MAC addr %pM in FIP adv\n",
					fcf->fcf_mac);
				return -EINVAL;
			}
			desc_mask &= ~BIT(FIP_DT_MAC);
			break;
		case FIP_DT_NAME:
			if (dlen != sizeof(struct fip_wwn_desc))
				goto len_err;
			wwn = (struct fip_wwn_desc *)desc;
			fcf->switch_name = get_unaligned_be64(&wwn->fd_wwn);
			desc_mask &= ~BIT(FIP_DT_NAME);
			break;
		case FIP_DT_FAB:
			if (dlen != sizeof(struct fip_fab_desc))
				goto len_err;
			fab = (struct fip_fab_desc *)desc;
			fcf->fabric_name = get_unaligned_be64(&fab->fd_wwn);
			fcf->vfid = ntohs(fab->fd_vfid);
			fcf->fc_map = ntoh24(fab->fd_map);
			desc_mask &= ~BIT(FIP_DT_FAB);
			break;
		case FIP_DT_FKA:
			if (dlen != sizeof(struct fip_fka_desc))
				goto len_err;
			fka = (struct fip_fka_desc *)desc;
			if (fka->fd_flags & FIP_FKA_ADV_D)
				fcf->fd_flags = 1;
			t = ntohl(fka->fd_fka_period);
			if (t >= FCOE_CTLR_MIN_FKA)
				fcf->fka_period = msecs_to_jiffies(t);
			desc_mask &= ~BIT(FIP_DT_FKA);
			break;
		case FIP_DT_MAP_OUI:
		case FIP_DT_FCOE_SIZE:
		case FIP_DT_FLOGI:
		case FIP_DT_FDISC:
		case FIP_DT_LOGO:
		case FIP_DT_ELP:
		default:
			LIBFCOE_FIP_DBG(fip, "unexpected descriptor type %x "
					"in FIP adv\n", desc->fip_dtype);
			/* standard says ignore unknown descriptors >= 128 */
			if (desc->fip_dtype < FIP_DT_NON_CRITICAL)
				return -EINVAL;
			break;
		}
		desc = (struct fip_desc *)((char *)desc + dlen);
		rlen -= dlen;
	}
	if (!fcf->fc_map || (fcf->fc_map & 0x10000))
		return -EINVAL;
	if (!fcf->switch_name)
		return -EINVAL;
	if (desc_mask) {
		LIBFCOE_FIP_DBG(fip, "adv missing descriptors mask %x\n",
				desc_mask);
		return -EINVAL;
	}
	return 0;

len_err:
	LIBFCOE_FIP_DBG(fip, "FIP length error in descriptor type %x len %zu\n",
			desc->fip_dtype, dlen);
	return -EINVAL;
}

/**
 * fcoe_ctlr_recv_adv() - Handle an incoming advertisement
 * @fip: The FCoE controller receiving the advertisement
 * @skb: The received FIP packet
 */
static void fcoe_ctlr_recv_adv(struct fcoe_ctlr *fip, struct sk_buff *skb)
{
	struct fcoe_fcf *fcf;
	struct fcoe_fcf new;
	unsigned long sol_tov = msecs_to_jiffies(FCOE_CTRL_SOL_TOV);
	int first = 0;
	int mtu_valid;
	int found = 0;
	int rc = 0;

	if (fcoe_ctlr_parse_adv(fip, skb, &new))
		return;

	mutex_lock(&fip->ctlr_mutex);
	first = list_empty(&fip->fcfs);
	list_for_each_entry(fcf, &fip->fcfs, list) {
		if (fcf->switch_name == new.switch_name &&
		    fcf->fabric_name == new.fabric_name &&
		    fcf->fc_map == new.fc_map &&
		    ether_addr_equal(fcf->fcf_mac, new.fcf_mac)) {
			found = 1;
			break;
		}
	}
	if (!found) {
		if (fip->fcf_count >= FCOE_CTLR_FCF_LIMIT)
			goto out;

		fcf = kmalloc(sizeof(*fcf), GFP_ATOMIC);
		if (!fcf)
			goto out;

		memcpy(fcf, &new, sizeof(new));
		fcf->fip = fip;
		rc = fcoe_sysfs_fcf_add(fcf);
		if (rc) {
			printk(KERN_ERR "Failed to allocate sysfs instance "
			       "for FCF, fab %16.16llx mac %pM\n",
			       new.fabric_name, new.fcf_mac);
			kfree(fcf);
			goto out;
		}
	} else {
		/*
		 * Update the FCF's keep-alive descriptor flags.
		 * Other flag changes from new advertisements are
		 * ignored after a solicited advertisement is
		 * received and the FCF is selectable (usable).
		 */
		fcf->fd_flags = new.fd_flags;
		if (!fcoe_ctlr_fcf_usable(fcf))
			fcf->flags = new.flags;

		if (fcf == fip->sel_fcf && !fcf->fd_flags) {
			fip->ctlr_ka_time -= fcf->fka_period;
			fip->ctlr_ka_time += new.fka_period;
			if (time_before(fip->ctlr_ka_time, fip->timer.expires))
				mod_timer(&fip->timer, fip->ctlr_ka_time);
		}
		fcf->fka_period = new.fka_period;
		memcpy(fcf->fcf_mac, new.fcf_mac, ETH_ALEN);
	}

	mtu_valid = fcoe_ctlr_mtu_valid(fcf);
	fcf->time = jiffies;
	if (!found)
		LIBFCOE_FIP_DBG(fip, "New FCF fab %16.16llx mac %pM\n",
				fcf->fabric_name, fcf->fcf_mac);

	/*
	 * If this advertisement is not solicited and our max receive size
	 * hasn't been verified, send a solicited advertisement.
	 */
	if (!mtu_valid)
		fcoe_ctlr_solicit(fip, fcf);

	/*
	 * If its been a while since we did a solicit, and this is
	 * the first advertisement we've received, do a multicast
	 * solicitation to gather as many advertisements as we can
	 * before selection occurs.
	 */
	if (first && time_after(jiffies, fip->sol_time + sol_tov))
		fcoe_ctlr_solicit(fip, NULL);

	/*
	 * Put this FCF at the head of the list for priority among equals.
	 * This helps in the case of an NPV switch which insists we use
	 * the FCF that answers multicast solicitations, not the others that
	 * are sending periodic multicast advertisements.
	 */
	if (mtu_valid)
		list_move(&fcf->list, &fip->fcfs);

	/*
	 * If this is the first validated FCF, note the time and
	 * set a timer to trigger selection.
	 */
	if (mtu_valid && !fip->sel_fcf && !fip->sel_time &&
	    fcoe_ctlr_fcf_usable(fcf)) {
		fip->sel_time = jiffies +
			msecs_to_jiffies(FCOE_CTLR_START_DELAY);
		if (!timer_pending(&fip->timer) ||
		    time_before(fip->sel_time, fip->timer.expires))
			mod_timer(&fip->timer, fip->sel_time);
	}

out:
	mutex_unlock(&fip->ctlr_mutex);
}

/**
 * fcoe_ctlr_recv_els() - Handle an incoming FIP encapsulated ELS frame
 * @fip: The FCoE controller which received the packet
 * @skb: The received FIP packet
 */
static void fcoe_ctlr_recv_els(struct fcoe_ctlr *fip, struct sk_buff *skb)
{
	struct fc_lport *lport = fip->lp;
	struct fip_header *fiph;
	struct fc_frame *fp = (struct fc_frame *)skb;
	struct fc_frame_header *fh = NULL;
	struct fip_desc *desc;
	struct fip_encaps *els;
	struct fcoe_fcf *sel;
	struct fc_stats *stats;
	enum fip_desc_type els_dtype = 0;
	u8 els_op;
	u8 sub;
	u8 granted_mac[ETH_ALEN] = { 0 };
	size_t els_len = 0;
	size_t rlen;
	size_t dlen;
	u32 desc_mask = 0;
	u32 desc_cnt = 0;

	fiph = (struct fip_header *)skb->data;
	sub = fiph->fip_subcode;
	if (sub != FIP_SC_REQ && sub != FIP_SC_REP)
		goto drop;

	rlen = ntohs(fiph->fip_dl_len) * 4;
	if (rlen + sizeof(*fiph) > skb->len)
		goto drop;

	desc = (struct fip_desc *)(fiph + 1);
	while (rlen > 0) {
		desc_cnt++;
		dlen = desc->fip_dlen * FIP_BPW;
		if (dlen < sizeof(*desc) || dlen > rlen)
			goto drop;
		/* Drop ELS if there are duplicate critical descriptors */
		if (desc->fip_dtype < 32) {
			if ((desc->fip_dtype != FIP_DT_MAC) &&
			    (desc_mask & 1U << desc->fip_dtype)) {
				LIBFCOE_FIP_DBG(fip, "Duplicate Critical "
						"Descriptors in FIP ELS\n");
				goto drop;
			}
			desc_mask |= (1 << desc->fip_dtype);
		}
		switch (desc->fip_dtype) {
		case FIP_DT_MAC:
			sel = fip->sel_fcf;
			if (desc_cnt == 1) {
				LIBFCOE_FIP_DBG(fip, "FIP descriptors "
						"received out of order\n");
				goto drop;
			}
			/*
			 * Some switch implementations send two MAC descriptors,
			 * with first MAC(granted_mac) being the FPMA, and the
			 * second one(fcoe_mac) is used as destination address
			 * for sending/receiving FCoE packets. FIP traffic is
			 * sent using fip_mac. For regular switches, both
			 * fip_mac and fcoe_mac would be the same.
			 */
			if (desc_cnt == 2)
				memcpy(granted_mac,
				       ((struct fip_mac_desc *)desc)->fd_mac,
				       ETH_ALEN);

			if (dlen != sizeof(struct fip_mac_desc))
				goto len_err;

			if ((desc_cnt == 3) && (sel))
				memcpy(sel->fcoe_mac,
				       ((struct fip_mac_desc *)desc)->fd_mac,
				       ETH_ALEN);
			break;
		case FIP_DT_FLOGI:
		case FIP_DT_FDISC:
		case FIP_DT_LOGO:
		case FIP_DT_ELP:
			if (desc_cnt != 1) {
				LIBFCOE_FIP_DBG(fip, "FIP descriptors "
						"received out of order\n");
				goto drop;
			}
			if (fh)
				goto drop;
			if (dlen < sizeof(*els) + sizeof(*fh) + 1)
				goto len_err;
			els_len = dlen - sizeof(*els);
			els = (struct fip_encaps *)desc;
			fh = (struct fc_frame_header *)(els + 1);
			els_dtype = desc->fip_dtype;
			break;
		default:
			LIBFCOE_FIP_DBG(fip, "unexpected descriptor type %x "
					"in FIP adv\n", desc->fip_dtype);
			/* standard says ignore unknown descriptors >= 128 */
			if (desc->fip_dtype < FIP_DT_NON_CRITICAL)
				goto drop;
			if (desc_cnt <= 2) {
				LIBFCOE_FIP_DBG(fip, "FIP descriptors "
						"received out of order\n");
				goto drop;
			}
			break;
		}
		desc = (struct fip_desc *)((char *)desc + dlen);
		rlen -= dlen;
	}

	if (!fh)
		goto drop;
	els_op = *(u8 *)(fh + 1);

	if ((els_dtype == FIP_DT_FLOGI || els_dtype == FIP_DT_FDISC) &&
	    sub == FIP_SC_REP && fip->mode != FIP_MODE_VN2VN) {
		if (els_op == ELS_LS_ACC) {
			if (!is_valid_ether_addr(granted_mac)) {
				LIBFCOE_FIP_DBG(fip,
					"Invalid MAC address %pM in FIP ELS\n",
					granted_mac);
				goto drop;
			}
			memcpy(fr_cb(fp)->granted_mac, granted_mac, ETH_ALEN);

			if (fip->flogi_oxid == ntohs(fh->fh_ox_id)) {
				fip->flogi_oxid = FC_XID_UNKNOWN;
				if (els_dtype == FIP_DT_FLOGI)
					fcoe_ctlr_announce(fip);
			}
		} else if (els_dtype == FIP_DT_FLOGI &&
			   !fcoe_ctlr_flogi_retry(fip))
			goto drop;	/* retrying FLOGI so drop reject */
	}

	if ((desc_cnt == 0) || ((els_op != ELS_LS_RJT) &&
	    (!(1U << FIP_DT_MAC & desc_mask)))) {
		LIBFCOE_FIP_DBG(fip, "Missing critical descriptors "
				"in FIP ELS\n");
		goto drop;
	}

	/*
	 * Convert skb into an fc_frame containing only the ELS.
	 */
	skb_pull(skb, (u8 *)fh - skb->data);
	skb_trim(skb, els_len);
	fp = (struct fc_frame *)skb;
	fc_frame_init(fp);
	fr_sof(fp) = FC_SOF_I3;
	fr_eof(fp) = FC_EOF_T;
	fr_dev(fp) = lport;
	fr_encaps(fp) = els_dtype;

	stats = per_cpu_ptr(lport->stats, get_cpu());
	stats->RxFrames++;
	stats->RxWords += skb->len / FIP_BPW;
	put_cpu();

	fc_exch_recv(lport, fp);
	return;

len_err:
	LIBFCOE_FIP_DBG(fip, "FIP length error in descriptor type %x len %zu\n",
			desc->fip_dtype, dlen);
drop:
	kfree_skb(skb);
}

/**
 * fcoe_ctlr_recv_els() - Handle an incoming link reset frame
 * @fip: The FCoE controller that received the frame
 * @fh:	 The received FIP header
 *
 * There may be multiple VN_Port descriptors.
 * The overall length has already been checked.
 */
static void fcoe_ctlr_recv_clr_vlink(struct fcoe_ctlr *fip,
				     struct sk_buff *skb)
{
	struct fip_desc *desc;
	struct fip_mac_desc *mp;
	struct fip_wwn_desc *wp;
	struct fip_vn_desc *vp;
	size_t rlen;
	size_t dlen;
	struct fcoe_fcf *fcf = fip->sel_fcf;
	struct fc_lport *lport = fip->lp;
	struct fc_lport *vn_port = NULL;
	u32 desc_mask;
	int num_vlink_desc;
	int reset_phys_port = 0;
	struct fip_vn_desc **vlink_desc_arr = NULL;
	struct fip_header *fh = (struct fip_header *)skb->data;
	struct ethhdr *eh = eth_hdr(skb);

	LIBFCOE_FIP_DBG(fip, "Clear Virtual Link received\n");

	if (!fcf) {
		/*
		 * We are yet to select best FCF, but we got CVL in the
		 * meantime. reset the ctlr and let it rediscover the FCF
		 */
		LIBFCOE_FIP_DBG(fip, "Resetting fcoe_ctlr as FCF has not been "
		    "selected yet\n");
		mutex_lock(&fip->ctlr_mutex);
		fcoe_ctlr_reset(fip);
		mutex_unlock(&fip->ctlr_mutex);
		return;
	}

	/*
	 * If we've selected an FCF check that the CVL is from there to avoid
	 * processing CVLs from an unexpected source.  If it is from an
	 * unexpected source drop it on the floor.
	 */
	if (!ether_addr_equal(eh->h_source, fcf->fcf_mac)) {
		LIBFCOE_FIP_DBG(fip, "Dropping CVL due to source address "
		    "mismatch with FCF src=%pM\n", eh->h_source);
		return;
	}

	/*
	 * If we haven't logged into the fabric but receive a CVL we should
	 * reset everything and go back to solicitation.
	 */
	if (!lport->port_id) {
		LIBFCOE_FIP_DBG(fip, "lport not logged in, resoliciting\n");
		mutex_lock(&fip->ctlr_mutex);
		fcoe_ctlr_reset(fip);
		mutex_unlock(&fip->ctlr_mutex);
		fc_lport_reset(fip->lp);
		fcoe_ctlr_solicit(fip, NULL);
		return;
	}

	/*
	 * mask of required descriptors.  Validating each one clears its bit.
	 */
	desc_mask = BIT(FIP_DT_MAC) | BIT(FIP_DT_NAME);

	rlen = ntohs(fh->fip_dl_len) * FIP_BPW;
	desc = (struct fip_desc *)(fh + 1);

	/*
	 * Actually need to subtract 'sizeof(*mp) - sizeof(*wp)' from 'rlen'
	 * before determining max Vx_Port descriptor but a buggy FCF could have
	 * omited either or both MAC Address and Name Identifier descriptors
	 */
	num_vlink_desc = rlen / sizeof(*vp);
	if (num_vlink_desc)
		vlink_desc_arr = kmalloc(sizeof(vp) * num_vlink_desc,
					 GFP_ATOMIC);
	if (!vlink_desc_arr)
		return;
	num_vlink_desc = 0;

	while (rlen >= sizeof(*desc)) {
		dlen = desc->fip_dlen * FIP_BPW;
		if (dlen > rlen)
			goto err;
		/* Drop CVL if there are duplicate critical descriptors */
		if ((desc->fip_dtype < 32) &&
		    (desc->fip_dtype != FIP_DT_VN_ID) &&
		    !(desc_mask & 1U << desc->fip_dtype)) {
			LIBFCOE_FIP_DBG(fip, "Duplicate Critical "
					"Descriptors in FIP CVL\n");
			goto err;
		}
		switch (desc->fip_dtype) {
		case FIP_DT_MAC:
			mp = (struct fip_mac_desc *)desc;
			if (dlen < sizeof(*mp))
				goto err;
			if (!ether_addr_equal(mp->fd_mac, fcf->fcf_mac))
				goto err;
			desc_mask &= ~BIT(FIP_DT_MAC);
			break;
		case FIP_DT_NAME:
			wp = (struct fip_wwn_desc *)desc;
			if (dlen < sizeof(*wp))
				goto err;
			if (get_unaligned_be64(&wp->fd_wwn) != fcf->switch_name)
				goto err;
			desc_mask &= ~BIT(FIP_DT_NAME);
			break;
		case FIP_DT_VN_ID:
			vp = (struct fip_vn_desc *)desc;
			if (dlen < sizeof(*vp))
				goto err;
			vlink_desc_arr[num_vlink_desc++] = vp;
			vn_port = fc_vport_id_lookup(lport,
						      ntoh24(vp->fd_fc_id));
			if (vn_port && (vn_port == lport)) {
				mutex_lock(&fip->ctlr_mutex);
				per_cpu_ptr(lport->stats,
					    get_cpu())->VLinkFailureCount++;
				put_cpu();
				fcoe_ctlr_reset(fip);
				mutex_unlock(&fip->ctlr_mutex);
			}
			break;
		default:
			/* standard says ignore unknown descriptors >= 128 */
			if (desc->fip_dtype < FIP_DT_NON_CRITICAL)
				goto err;
			break;
		}
		desc = (struct fip_desc *)((char *)desc + dlen);
		rlen -= dlen;
	}

	/*
	 * reset only if all required descriptors were present and valid.
	 */
	if (desc_mask)
		LIBFCOE_FIP_DBG(fip, "missing descriptors mask %x\n",
				desc_mask);
	else if (!num_vlink_desc) {
		LIBFCOE_FIP_DBG(fip, "CVL: no Vx_Port descriptor found\n");
		/*
		 * No Vx_Port description. Clear all NPIV ports,
		 * followed by physical port
		 */
		mutex_lock(&fip->ctlr_mutex);
		per_cpu_ptr(lport->stats, get_cpu())->VLinkFailureCount++;
		put_cpu();
		fcoe_ctlr_reset(fip);
		mutex_unlock(&fip->ctlr_mutex);

		mutex_lock(&lport->lp_mutex);
		list_for_each_entry(vn_port, &lport->vports, list)
			fc_lport_reset(vn_port);
		mutex_unlock(&lport->lp_mutex);

		fc_lport_reset(fip->lp);
		fcoe_ctlr_solicit(fip, NULL);
	} else {
		int i;

		LIBFCOE_FIP_DBG(fip, "performing Clear Virtual Link\n");
		for (i = 0; i < num_vlink_desc; i++) {
			vp = vlink_desc_arr[i];
			vn_port = fc_vport_id_lookup(lport,
						     ntoh24(vp->fd_fc_id));
			if (!vn_port)
				continue;

			/*
			 * 'port_id' is already validated, check MAC address and
			 * wwpn
			 */
			if (!ether_addr_equal(fip->get_src_addr(vn_port),
					      vp->fd_mac) ||
				get_unaligned_be64(&vp->fd_wwpn) !=
							vn_port->wwpn)
				continue;

			if (vn_port == lport)
				/*
				 * Physical port, defer processing till all
				 * listed NPIV ports are cleared
				 */
				reset_phys_port = 1;
			else    /* NPIV port */
				fc_lport_reset(vn_port);
		}

		if (reset_phys_port) {
			fc_lport_reset(fip->lp);
			fcoe_ctlr_solicit(fip, NULL);
		}
	}

err:
	kfree(vlink_desc_arr);
}

/**
 * fcoe_ctlr_recv() - Receive a FIP packet
 * @fip: The FCoE controller that received the packet
 * @skb: The received FIP packet
 *
 * This may be called from either NET_RX_SOFTIRQ or IRQ.
 */
void fcoe_ctlr_recv(struct fcoe_ctlr *fip, struct sk_buff *skb)
{
	skb = skb_share_check(skb, GFP_ATOMIC);
	if (!skb)
		return;
	skb_queue_tail(&fip->fip_recv_list, skb);
	schedule_work(&fip->recv_work);
}
EXPORT_SYMBOL(fcoe_ctlr_recv);

/**
 * fcoe_ctlr_recv_handler() - Receive a FIP frame
 * @fip: The FCoE controller that received the frame
 * @skb: The received FIP frame
 *
 * Returns non-zero if the frame is dropped.
 */
static int fcoe_ctlr_recv_handler(struct fcoe_ctlr *fip, struct sk_buff *skb)
{
	struct fip_header *fiph;
	struct ethhdr *eh;
	enum fip_state state;
	bool fip_vlan_resp = false;
	u16 op;
	u8 sub;

	if (skb_linearize(skb))
		goto drop;
	if (skb->len < sizeof(*fiph))
		goto drop;
	eh = eth_hdr(skb);
	if (fip->mode == FIP_MODE_VN2VN) {
		if (!ether_addr_equal(eh->h_dest, fip->ctl_src_addr) &&
		    !ether_addr_equal(eh->h_dest, fcoe_all_vn2vn) &&
		    !ether_addr_equal(eh->h_dest, fcoe_all_p2p))
			goto drop;
	} else if (!ether_addr_equal(eh->h_dest, fip->ctl_src_addr) &&
		   !ether_addr_equal(eh->h_dest, fcoe_all_enode))
		goto drop;
	fiph = (struct fip_header *)skb->data;
	op = ntohs(fiph->fip_op);
	sub = fiph->fip_subcode;

	if (FIP_VER_DECAPS(fiph->fip_ver) != FIP_VER)
		goto drop;
	if (ntohs(fiph->fip_dl_len) * FIP_BPW + sizeof(*fiph) > skb->len)
		goto drop;

	mutex_lock(&fip->ctlr_mutex);
	state = fip->state;
	if (state == FIP_ST_AUTO) {
		fip->map_dest = 0;
		fcoe_ctlr_set_state(fip, FIP_ST_ENABLED);
		state = FIP_ST_ENABLED;
		LIBFCOE_FIP_DBG(fip, "Using FIP mode\n");
	}
	fip_vlan_resp = fip->fip_resp;
	mutex_unlock(&fip->ctlr_mutex);

	if (fip->mode == FIP_MODE_VN2VN && op == FIP_OP_VN2VN)
		return fcoe_ctlr_vn_recv(fip, skb);

	if (fip_vlan_resp && op == FIP_OP_VLAN) {
		LIBFCOE_FIP_DBG(fip, "fip vlan discovery\n");
		return fcoe_ctlr_vlan_recv(fip, skb);
	}

	if (state != FIP_ST_ENABLED && state != FIP_ST_VNMP_UP &&
	    state != FIP_ST_VNMP_CLAIM)
		goto drop;

	if (op == FIP_OP_LS) {
		fcoe_ctlr_recv_els(fip, skb);	/* consumes skb */
		return 0;
	}

	if (state != FIP_ST_ENABLED)
		goto drop;

	if (op == FIP_OP_DISC && sub == FIP_SC_ADV)
		fcoe_ctlr_recv_adv(fip, skb);
	else if (op == FIP_OP_CTRL && sub == FIP_SC_CLR_VLINK)
		fcoe_ctlr_recv_clr_vlink(fip, skb);
	kfree_skb(skb);
	return 0;
drop:
	kfree_skb(skb);
	return -1;
}

/**
 * fcoe_ctlr_select() - Select the best FCF (if possible)
 * @fip: The FCoE controller
 *
 * Returns the selected FCF, or NULL if none are usable.
 *
 * If there are conflicting advertisements, no FCF can be chosen.
 *
 * If there is already a selected FCF, this will choose a better one or
 * an equivalent one that hasn't already been sent a FLOGI.
 *
 * Called with lock held.
 */
static struct fcoe_fcf *fcoe_ctlr_select(struct fcoe_ctlr *fip)
{
	struct fcoe_fcf *fcf;
	struct fcoe_fcf *best = fip->sel_fcf;

	list_for_each_entry(fcf, &fip->fcfs, list) {
		LIBFCOE_FIP_DBG(fip, "consider FCF fab %16.16llx "
				"VFID %d mac %pM map %x val %d "
				"sent %u pri %u\n",
				fcf->fabric_name, fcf->vfid, fcf->fcf_mac,
				fcf->fc_map, fcoe_ctlr_mtu_valid(fcf),
				fcf->flogi_sent, fcf->pri);
		if (!fcoe_ctlr_fcf_usable(fcf)) {
			LIBFCOE_FIP_DBG(fip, "FCF for fab %16.16llx "
					"map %x %svalid %savailable\n",
					fcf->fabric_name, fcf->fc_map,
					(fcf->flags & FIP_FL_SOL) ? "" : "in",
					(fcf->flags & FIP_FL_AVAIL) ?
					"" : "un");
			continue;
		}
		if (!best || fcf->pri < best->pri || best->flogi_sent)
			best = fcf;
		if (fcf->fabric_name != best->fabric_name ||
		    fcf->vfid != best->vfid ||
		    fcf->fc_map != best->fc_map) {
			LIBFCOE_FIP_DBG(fip, "Conflicting fabric, VFID, "
					"or FC-MAP\n");
			return NULL;
		}
	}
	fip->sel_fcf = best;
	if (best) {
		LIBFCOE_FIP_DBG(fip, "using FCF mac %pM\n", best->fcf_mac);
		fip->port_ka_time = jiffies +
			msecs_to_jiffies(FIP_VN_KA_PERIOD);
		fip->ctlr_ka_time = jiffies + best->fka_period;
		if (time_before(fip->ctlr_ka_time, fip->timer.expires))
			mod_timer(&fip->timer, fip->ctlr_ka_time);
	}
	return best;
}

/**
 * fcoe_ctlr_flogi_send_locked() - send FIP-encapsulated FLOGI to current FCF
 * @fip: The FCoE controller
 *
 * Returns non-zero error if it could not be sent.
 *
 * Called with ctlr_mutex and ctlr_lock held.
 * Caller must verify that fip->sel_fcf is not NULL.
 */
static int fcoe_ctlr_flogi_send_locked(struct fcoe_ctlr *fip)
{
	struct sk_buff *skb;
	struct sk_buff *skb_orig;
	struct fc_frame_header *fh;
	int error;

	skb_orig = fip->flogi_req;
	if (!skb_orig)
		return -EINVAL;

	/*
	 * Clone and send the FLOGI request.  If clone fails, use original.
	 */
	skb = skb_clone(skb_orig, GFP_ATOMIC);
	if (!skb) {
		skb = skb_orig;
		fip->flogi_req = NULL;
	}
	fh = (struct fc_frame_header *)skb->data;
	error = fcoe_ctlr_encaps(fip, fip->lp, FIP_DT_FLOGI, skb,
				 ntoh24(fh->fh_d_id));
	if (error) {
		kfree_skb(skb);
		return error;
	}
	fip->send(fip, skb);
	fip->sel_fcf->flogi_sent = 1;
	return 0;
}

/**
 * fcoe_ctlr_flogi_retry() - resend FLOGI request to a new FCF if possible
 * @fip: The FCoE controller
 *
 * Returns non-zero error code if there's no FLOGI request to retry or
 * no alternate FCF available.
 */
static int fcoe_ctlr_flogi_retry(struct fcoe_ctlr *fip)
{
	struct fcoe_fcf *fcf;
	int error;

	mutex_lock(&fip->ctlr_mutex);
	spin_lock_bh(&fip->ctlr_lock);
	LIBFCOE_FIP_DBG(fip, "re-sending FLOGI - reselect\n");
	fcf = fcoe_ctlr_select(fip);
	if (!fcf || fcf->flogi_sent) {
		kfree_skb(fip->flogi_req);
		fip->flogi_req = NULL;
		error = -ENOENT;
	} else {
		fcoe_ctlr_solicit(fip, NULL);
		error = fcoe_ctlr_flogi_send_locked(fip);
	}
	spin_unlock_bh(&fip->ctlr_lock);
	mutex_unlock(&fip->ctlr_mutex);
	return error;
}


/**
 * fcoe_ctlr_flogi_send() - Handle sending of FIP FLOGI.
 * @fip: The FCoE controller that timed out
 *
 * Done here because fcoe_ctlr_els_send() can't get mutex.
 *
 * Called with ctlr_mutex held.  The caller must not hold ctlr_lock.
 */
static void fcoe_ctlr_flogi_send(struct fcoe_ctlr *fip)
{
	struct fcoe_fcf *fcf;

	spin_lock_bh(&fip->ctlr_lock);
	fcf = fip->sel_fcf;
	if (!fcf || !fip->flogi_req_send)
		goto unlock;

	LIBFCOE_FIP_DBG(fip, "sending FLOGI\n");

	/*
	 * If this FLOGI is being sent due to a timeout retry
	 * to the same FCF as before, select a different FCF if possible.
	 */
	if (fcf->flogi_sent) {
		LIBFCOE_FIP_DBG(fip, "sending FLOGI - reselect\n");
		fcf = fcoe_ctlr_select(fip);
		if (!fcf || fcf->flogi_sent) {
			LIBFCOE_FIP_DBG(fip, "sending FLOGI - clearing\n");
			list_for_each_entry(fcf, &fip->fcfs, list)
				fcf->flogi_sent = 0;
			fcf = fcoe_ctlr_select(fip);
		}
	}
	if (fcf) {
		fcoe_ctlr_flogi_send_locked(fip);
		fip->flogi_req_send = 0;
	} else /* XXX */
		LIBFCOE_FIP_DBG(fip, "No FCF selected - defer send\n");
unlock:
	spin_unlock_bh(&fip->ctlr_lock);
}

/**
 * fcoe_ctlr_timeout() - FIP timeout handler
 * @arg: The FCoE controller that timed out
 */
static void fcoe_ctlr_timeout(unsigned long arg)
{
	struct fcoe_ctlr *fip = (struct fcoe_ctlr *)arg;

	schedule_work(&fip->timer_work);
}

/**
 * fcoe_ctlr_timer_work() - Worker thread function for timer work
 * @work: Handle to a FCoE controller
 *
 * Ages FCFs.  Triggers FCF selection if possible.
 * Sends keep-alives and resets.
 */
static void fcoe_ctlr_timer_work(struct work_struct *work)
{
	struct fcoe_ctlr *fip;
	struct fc_lport *vport;
	u8 *mac;
	u8 reset = 0;
	u8 send_ctlr_ka = 0;
	u8 send_port_ka = 0;
	struct fcoe_fcf *sel;
	struct fcoe_fcf *fcf;
	unsigned long next_timer;

	fip = container_of(work, struct fcoe_ctlr, timer_work);
	if (fip->mode == FIP_MODE_VN2VN)
		return fcoe_ctlr_vn_timeout(fip);
	mutex_lock(&fip->ctlr_mutex);
	if (fip->state == FIP_ST_DISABLED) {
		mutex_unlock(&fip->ctlr_mutex);
		return;
	}

	fcf = fip->sel_fcf;
	next_timer = fcoe_ctlr_age_fcfs(fip);

	sel = fip->sel_fcf;
	if (!sel && fip->sel_time) {
		if (time_after_eq(jiffies, fip->sel_time)) {
			sel = fcoe_ctlr_select(fip);
			fip->sel_time = 0;
		} else if (time_after(next_timer, fip->sel_time))
			next_timer = fip->sel_time;
	}

	if (sel && fip->flogi_req_send)
		fcoe_ctlr_flogi_send(fip);
	else if (!sel && fcf)
		reset = 1;

	if (sel && !sel->fd_flags) {
		if (time_after_eq(jiffies, fip->ctlr_ka_time)) {
			fip->ctlr_ka_time = jiffies + sel->fka_period;
			send_ctlr_ka = 1;
		}
		if (time_after(next_timer, fip->ctlr_ka_time))
			next_timer = fip->ctlr_ka_time;

		if (time_after_eq(jiffies, fip->port_ka_time)) {
			fip->port_ka_time = jiffies +
				msecs_to_jiffies(FIP_VN_KA_PERIOD);
			send_port_ka = 1;
		}
		if (time_after(next_timer, fip->port_ka_time))
			next_timer = fip->port_ka_time;
	}
	if (!list_empty(&fip->fcfs))
		mod_timer(&fip->timer, next_timer);
	mutex_unlock(&fip->ctlr_mutex);

	if (reset) {
		fc_lport_reset(fip->lp);
		/* restart things with a solicitation */
		fcoe_ctlr_solicit(fip, NULL);
	}

	if (send_ctlr_ka)
		fcoe_ctlr_send_keep_alive(fip, NULL, 0, fip->ctl_src_addr);

	if (send_port_ka) {
		mutex_lock(&fip->lp->lp_mutex);
		mac = fip->get_src_addr(fip->lp);
		fcoe_ctlr_send_keep_alive(fip, fip->lp, 1, mac);
		list_for_each_entry(vport, &fip->lp->vports, list) {
			mac = fip->get_src_addr(vport);
			fcoe_ctlr_send_keep_alive(fip, vport, 1, mac);
		}
		mutex_unlock(&fip->lp->lp_mutex);
	}
}

/**
 * fcoe_ctlr_recv_work() - Worker thread function for receiving FIP frames
 * @recv_work: Handle to a FCoE controller
 */
static void fcoe_ctlr_recv_work(struct work_struct *recv_work)
{
	struct fcoe_ctlr *fip;
	struct sk_buff *skb;

	fip = container_of(recv_work, struct fcoe_ctlr, recv_work);
	while ((skb = skb_dequeue(&fip->fip_recv_list)))
		fcoe_ctlr_recv_handler(fip, skb);
}

/**
 * fcoe_ctlr_recv_flogi() - Snoop pre-FIP receipt of FLOGI response
 * @fip: The FCoE controller
 * @fp:	 The FC frame to snoop
 *
 * Snoop potential response to FLOGI or even incoming FLOGI.
 *
 * The caller has checked that we are waiting for login as indicated
 * by fip->flogi_oxid != FC_XID_UNKNOWN.
 *
 * The caller is responsible for freeing the frame.
 * Fill in the granted_mac address.
 *
 * Return non-zero if the frame should not be delivered to libfc.
 */
int fcoe_ctlr_recv_flogi(struct fcoe_ctlr *fip, struct fc_lport *lport,
			 struct fc_frame *fp)
{
	struct fc_frame_header *fh;
	u8 op;
	u8 *sa;

	sa = eth_hdr(&fp->skb)->h_source;
	fh = fc_frame_header_get(fp);
	if (fh->fh_type != FC_TYPE_ELS)
		return 0;

	op = fc_frame_payload_op(fp);
	if (op == ELS_LS_ACC && fh->fh_r_ctl == FC_RCTL_ELS_REP &&
	    fip->flogi_oxid == ntohs(fh->fh_ox_id)) {

		mutex_lock(&fip->ctlr_mutex);
		if (fip->state != FIP_ST_AUTO && fip->state != FIP_ST_NON_FIP) {
			mutex_unlock(&fip->ctlr_mutex);
			return -EINVAL;
		}
		fcoe_ctlr_set_state(fip, FIP_ST_NON_FIP);
		LIBFCOE_FIP_DBG(fip,
				"received FLOGI LS_ACC using non-FIP mode\n");

		/*
		 * FLOGI accepted.
		 * If the src mac addr is FC_OUI-based, then we mark the
		 * address_mode flag to use FC_OUI-based Ethernet DA.
		 * Otherwise we use the FCoE gateway addr
		 */
		if (ether_addr_equal(sa, (u8[6])FC_FCOE_FLOGI_MAC)) {
			fcoe_ctlr_map_dest(fip);
		} else {
			memcpy(fip->dest_addr, sa, ETH_ALEN);
			fip->map_dest = 0;
		}
		fip->flogi_oxid = FC_XID_UNKNOWN;
		mutex_unlock(&fip->ctlr_mutex);
		fc_fcoe_set_mac(fr_cb(fp)->granted_mac, fh->fh_d_id);
	} else if (op == ELS_FLOGI && fh->fh_r_ctl == FC_RCTL_ELS_REQ && sa) {
		/*
		 * Save source MAC for point-to-point responses.
		 */
		mutex_lock(&fip->ctlr_mutex);
		if (fip->state == FIP_ST_AUTO || fip->state == FIP_ST_NON_FIP) {
			memcpy(fip->dest_addr, sa, ETH_ALEN);
			fip->map_dest = 0;
			if (fip->state == FIP_ST_AUTO)
				LIBFCOE_FIP_DBG(fip, "received non-FIP FLOGI. "
						"Setting non-FIP mode\n");
			fcoe_ctlr_set_state(fip, FIP_ST_NON_FIP);
		}
		mutex_unlock(&fip->ctlr_mutex);
	}
	return 0;
}
EXPORT_SYMBOL(fcoe_ctlr_recv_flogi);

/**
 * fcoe_wwn_from_mac() - Converts a 48-bit IEEE MAC address to a 64-bit FC WWN
 * @mac:    The MAC address to convert
 * @scheme: The scheme to use when converting
 * @port:   The port indicator for converting
 *
 * Returns: u64 fc world wide name
 */
u64 fcoe_wwn_from_mac(unsigned char mac[MAX_ADDR_LEN],
		      unsigned int scheme, unsigned int port)
{
	u64 wwn;
	u64 host_mac;

	/* The MAC is in NO, so flip only the low 48 bits */
	host_mac = ((u64) mac[0] << 40) |
		((u64) mac[1] << 32) |
		((u64) mac[2] << 24) |
		((u64) mac[3] << 16) |
		((u64) mac[4] << 8) |
		(u64) mac[5];

	WARN_ON(host_mac >= (1ULL << 48));
	wwn = host_mac | ((u64) scheme << 60);
	switch (scheme) {
	case 1:
		WARN_ON(port != 0);
		break;
	case 2:
		WARN_ON(port >= 0xfff);
		wwn |= (u64) port << 48;
		break;
	default:
		WARN_ON(1);
		break;
	}

	return wwn;
}
EXPORT_SYMBOL_GPL(fcoe_wwn_from_mac);

/**
 * fcoe_ctlr_rport() - return the fcoe_rport for a given fc_rport_priv
 * @rdata: libfc remote port
 */
static inline struct fcoe_rport *fcoe_ctlr_rport(struct fc_rport_priv *rdata)
{
	return (struct fcoe_rport *)(rdata + 1);
}

/**
 * fcoe_ctlr_vn_send() - Send a FIP VN2VN Probe Request or Reply.
 * @fip: The FCoE controller
 * @sub: sub-opcode for probe request, reply, or advertisement.
 * @dest: The destination Ethernet MAC address
 * @min_len: minimum size of the Ethernet payload to be sent
 */
static void fcoe_ctlr_vn_send(struct fcoe_ctlr *fip,
			      enum fip_vn2vn_subcode sub,
			      const u8 *dest, size_t min_len)
{
	struct sk_buff *skb;
	struct fip_vn2vn_probe_frame {
		struct ethhdr eth;
		struct fip_header fip;
		struct fip_mac_desc mac;
		struct fip_wwn_desc wwnn;
		struct fip_vn_desc vn;
	} __packed * frame;
	struct fip_fc4_feat *ff;
	struct fip_size_desc *size;
	u32 fcp_feat;
	size_t len;
	size_t dlen;

	len = sizeof(*frame);
	dlen = 0;
	if (sub == FIP_SC_VN_CLAIM_NOTIFY || sub == FIP_SC_VN_CLAIM_REP) {
		dlen = sizeof(struct fip_fc4_feat) +
		       sizeof(struct fip_size_desc);
		len += dlen;
	}
	dlen += sizeof(frame->mac) + sizeof(frame->wwnn) + sizeof(frame->vn);
	len = max(len, min_len + sizeof(struct ethhdr));

	skb = dev_alloc_skb(len);
	if (!skb)
		return;

	frame = (struct fip_vn2vn_probe_frame *)skb->data;
	memset(frame, 0, len);
	memcpy(frame->eth.h_dest, dest, ETH_ALEN);

	if (sub == FIP_SC_VN_BEACON) {
		hton24(frame->eth.h_source, FIP_VN_FC_MAP);
		hton24(frame->eth.h_source + 3, fip->port_id);
	} else {
		memcpy(frame->eth.h_source, fip->ctl_src_addr, ETH_ALEN);
	}
	frame->eth.h_proto = htons(ETH_P_FIP);

	frame->fip.fip_ver = FIP_VER_ENCAPS(FIP_VER);
	frame->fip.fip_op = htons(FIP_OP_VN2VN);
	frame->fip.fip_subcode = sub;
	frame->fip.fip_dl_len = htons(dlen / FIP_BPW);

	frame->mac.fd_desc.fip_dtype = FIP_DT_MAC;
	frame->mac.fd_desc.fip_dlen = sizeof(frame->mac) / FIP_BPW;
	memcpy(frame->mac.fd_mac, fip->ctl_src_addr, ETH_ALEN);

	frame->wwnn.fd_desc.fip_dtype = FIP_DT_NAME;
	frame->wwnn.fd_desc.fip_dlen = sizeof(frame->wwnn) / FIP_BPW;
	put_unaligned_be64(fip->lp->wwnn, &frame->wwnn.fd_wwn);

	frame->vn.fd_desc.fip_dtype = FIP_DT_VN_ID;
	frame->vn.fd_desc.fip_dlen = sizeof(frame->vn) / FIP_BPW;
	hton24(frame->vn.fd_mac, FIP_VN_FC_MAP);
	hton24(frame->vn.fd_mac + 3, fip->port_id);
	hton24(frame->vn.fd_fc_id, fip->port_id);
	put_unaligned_be64(fip->lp->wwpn, &frame->vn.fd_wwpn);

	/*
	 * For claims, add FC-4 features.
	 * TBD: Add interface to get fc-4 types and features from libfc.
	 */
	if (sub == FIP_SC_VN_CLAIM_NOTIFY || sub == FIP_SC_VN_CLAIM_REP) {
		ff = (struct fip_fc4_feat *)(frame + 1);
		ff->fd_desc.fip_dtype = FIP_DT_FC4F;
		ff->fd_desc.fip_dlen = sizeof(*ff) / FIP_BPW;
		ff->fd_fts = fip->lp->fcts;

		fcp_feat = 0;
		if (fip->lp->service_params & FCP_SPPF_INIT_FCN)
			fcp_feat |= FCP_FEAT_INIT;
		if (fip->lp->service_params & FCP_SPPF_TARG_FCN)
			fcp_feat |= FCP_FEAT_TARG;
		fcp_feat <<= (FC_TYPE_FCP * 4) % 32;
		ff->fd_ff.fd_feat[FC_TYPE_FCP * 4 / 32] = htonl(fcp_feat);

		size = (struct fip_size_desc *)(ff + 1);
		size->fd_desc.fip_dtype = FIP_DT_FCOE_SIZE;
		size->fd_desc.fip_dlen = sizeof(*size) / FIP_BPW;
		size->fd_size = htons(fcoe_ctlr_fcoe_size(fip));
	}

	skb_put(skb, len);
	skb->protocol = htons(ETH_P_FIP);
	skb->priority = fip->priority;
	skb_reset_mac_header(skb);
	skb_reset_network_header(skb);

	fip->send(fip, skb);
}

/**
 * fcoe_ctlr_vn_rport_callback - Event handler for rport events.
 * @lport: The lport which is receiving the event
 * @rdata: remote port private data
 * @event: The event that occurred
 *
 * Locking Note:  The rport lock must not be held when calling this function.
 */
static void fcoe_ctlr_vn_rport_callback(struct fc_lport *lport,
					struct fc_rport_priv *rdata,
					enum fc_rport_event event)
{
	struct fcoe_ctlr *fip = lport->disc.priv;
	struct fcoe_rport *frport = fcoe_ctlr_rport(rdata);

	LIBFCOE_FIP_DBG(fip, "vn_rport_callback %x event %d\n",
			rdata->ids.port_id, event);

	mutex_lock(&fip->ctlr_mutex);
	switch (event) {
	case RPORT_EV_READY:
		frport->login_count = 0;
		break;
	case RPORT_EV_LOGO:
	case RPORT_EV_FAILED:
	case RPORT_EV_STOP:
		frport->login_count++;
		if (frport->login_count > FCOE_CTLR_VN2VN_LOGIN_LIMIT) {
			LIBFCOE_FIP_DBG(fip,
					"rport FLOGI limited port_id %6.6x\n",
					rdata->ids.port_id);
			lport->tt.rport_logoff(rdata);
		}
		break;
	default:
		break;
	}
	mutex_unlock(&fip->ctlr_mutex);
}

static struct fc_rport_operations fcoe_ctlr_vn_rport_ops = {
	.event_callback = fcoe_ctlr_vn_rport_callback,
};

/**
 * fcoe_ctlr_disc_stop_locked() - stop discovery in VN2VN mode
 * @fip: The FCoE controller
 *
 * Called with ctlr_mutex held.
 */
static void fcoe_ctlr_disc_stop_locked(struct fc_lport *lport)
{
	struct fc_rport_priv *rdata;

	rcu_read_lock();
	list_for_each_entry_rcu(rdata, &lport->disc.rports, peers) {
		if (kref_get_unless_zero(&rdata->kref)) {
			lport->tt.rport_logoff(rdata);
			kref_put(&rdata->kref, lport->tt.rport_destroy);
		}
	}
	rcu_read_unlock();
	mutex_lock(&lport->disc.disc_mutex);
	lport->disc.disc_callback = NULL;
	mutex_unlock(&lport->disc.disc_mutex);
}

/**
 * fcoe_ctlr_disc_stop() - stop discovery in VN2VN mode
 * @fip: The FCoE controller
 *
 * Called through the local port template for discovery.
 * Called without the ctlr_mutex held.
 */
static void fcoe_ctlr_disc_stop(struct fc_lport *lport)
{
	struct fcoe_ctlr *fip = lport->disc.priv;

	mutex_lock(&fip->ctlr_mutex);
	fcoe_ctlr_disc_stop_locked(lport);
	mutex_unlock(&fip->ctlr_mutex);
}

/**
 * fcoe_ctlr_disc_stop_final() - stop discovery for shutdown in VN2VN mode
 * @fip: The FCoE controller
 *
 * Called through the local port template for discovery.
 * Called without the ctlr_mutex held.
 */
static void fcoe_ctlr_disc_stop_final(struct fc_lport *lport)
{
	fcoe_ctlr_disc_stop(lport);
	lport->tt.rport_flush_queue();
	synchronize_rcu();
}

/**
 * fcoe_ctlr_vn_restart() - VN2VN probe restart with new port_id
 * @fip: The FCoE controller
 *
 * Called with fcoe_ctlr lock held.
 */
static void fcoe_ctlr_vn_restart(struct fcoe_ctlr *fip)
{
	unsigned long wait;
	u32 port_id;

	fcoe_ctlr_disc_stop_locked(fip->lp);

	/*
	 * Get proposed port ID.
	 * If this is the first try after link up, use any previous port_id.
	 * If there was none, use the low bits of the port_name.
	 * On subsequent tries, get the next random one.
	 * Don't use reserved IDs, use another non-zero value, just as random.
	 */
	port_id = fip->port_id;
	if (fip->probe_tries)
		port_id = prandom_u32_state(&fip->rnd_state) & 0xffff;
	else if (!port_id)
		port_id = fip->lp->wwpn & 0xffff;
	if (!port_id || port_id == 0xffff)
		port_id = 1;
	fip->port_id = port_id;

	if (fip->probe_tries < FIP_VN_RLIM_COUNT) {
		fip->probe_tries++;
		wait = prandom_u32() % FIP_VN_PROBE_WAIT;
	} else
		wait = FIP_VN_RLIM_INT;
	mod_timer(&fip->timer, jiffies + msecs_to_jiffies(wait));
	fcoe_ctlr_set_state(fip, FIP_ST_VNMP_START);
}

/**
 * fcoe_ctlr_vn_start() - Start in VN2VN mode
 * @fip: The FCoE controller
 *
 * Called with fcoe_ctlr lock held.
 */
static void fcoe_ctlr_vn_start(struct fcoe_ctlr *fip)
{
	fip->probe_tries = 0;
	prandom_seed_state(&fip->rnd_state, fip->lp->wwpn);
	fcoe_ctlr_vn_restart(fip);
}

/**
 * fcoe_ctlr_vn_parse - parse probe request or response
 * @fip: The FCoE controller
 * @skb: incoming packet
 * @rdata: buffer for resulting parsed VN entry plus fcoe_rport
 *
 * Returns non-zero error number on error.
 * Does not consume the packet.
 */
static int fcoe_ctlr_vn_parse(struct fcoe_ctlr *fip,
			      struct sk_buff *skb,
			      struct fc_rport_priv *rdata)
{
	struct fip_header *fiph;
	struct fip_desc *desc = NULL;
	struct fip_mac_desc *macd = NULL;
	struct fip_wwn_desc *wwn = NULL;
	struct fip_vn_desc *vn = NULL;
	struct fip_size_desc *size = NULL;
	struct fcoe_rport *frport;
	size_t rlen;
	size_t dlen;
	u32 desc_mask = 0;
	u32 dtype;
	u8 sub;

	memset(rdata, 0, sizeof(*rdata) + sizeof(*frport));
	frport = fcoe_ctlr_rport(rdata);

	fiph = (struct fip_header *)skb->data;
	frport->flags = ntohs(fiph->fip_flags);

	sub = fiph->fip_subcode;
	switch (sub) {
	case FIP_SC_VN_PROBE_REQ:
	case FIP_SC_VN_PROBE_REP:
	case FIP_SC_VN_BEACON:
		desc_mask = BIT(FIP_DT_MAC) | BIT(FIP_DT_NAME) |
			    BIT(FIP_DT_VN_ID);
		break;
	case FIP_SC_VN_CLAIM_NOTIFY:
	case FIP_SC_VN_CLAIM_REP:
		desc_mask = BIT(FIP_DT_MAC) | BIT(FIP_DT_NAME) |
			    BIT(FIP_DT_VN_ID) | BIT(FIP_DT_FC4F) |
			    BIT(FIP_DT_FCOE_SIZE);
		break;
	default:
		LIBFCOE_FIP_DBG(fip, "vn_parse unknown subcode %u\n", sub);
		return -EINVAL;
	}

	rlen = ntohs(fiph->fip_dl_len) * 4;
	if (rlen + sizeof(*fiph) > skb->len)
		return -EINVAL;

	desc = (struct fip_desc *)(fiph + 1);
	while (rlen > 0) {
		dlen = desc->fip_dlen * FIP_BPW;
		if (dlen < sizeof(*desc) || dlen > rlen)
			return -EINVAL;

		dtype = desc->fip_dtype;
		if (dtype < 32) {
			if (!(desc_mask & BIT(dtype))) {
				LIBFCOE_FIP_DBG(fip,
						"unexpected or duplicated desc "
						"desc type %u in "
						"FIP VN2VN subtype %u\n",
						dtype, sub);
				return -EINVAL;
			}
			desc_mask &= ~BIT(dtype);
		}

		switch (dtype) {
		case FIP_DT_MAC:
			if (dlen != sizeof(struct fip_mac_desc))
				goto len_err;
			macd = (struct fip_mac_desc *)desc;
			if (!is_valid_ether_addr(macd->fd_mac)) {
				LIBFCOE_FIP_DBG(fip,
					"Invalid MAC addr %pM in FIP VN2VN\n",
					 macd->fd_mac);
				return -EINVAL;
			}
			memcpy(frport->enode_mac, macd->fd_mac, ETH_ALEN);
			break;
		case FIP_DT_NAME:
			if (dlen != sizeof(struct fip_wwn_desc))
				goto len_err;
			wwn = (struct fip_wwn_desc *)desc;
			rdata->ids.node_name = get_unaligned_be64(&wwn->fd_wwn);
			break;
		case FIP_DT_VN_ID:
			if (dlen != sizeof(struct fip_vn_desc))
				goto len_err;
			vn = (struct fip_vn_desc *)desc;
			memcpy(frport->vn_mac, vn->fd_mac, ETH_ALEN);
			rdata->ids.port_id = ntoh24(vn->fd_fc_id);
			rdata->ids.port_name = get_unaligned_be64(&vn->fd_wwpn);
			break;
		case FIP_DT_FC4F:
			if (dlen != sizeof(struct fip_fc4_feat))
				goto len_err;
			break;
		case FIP_DT_FCOE_SIZE:
			if (dlen != sizeof(struct fip_size_desc))
				goto len_err;
			size = (struct fip_size_desc *)desc;
			frport->fcoe_len = ntohs(size->fd_size);
			break;
		default:
			LIBFCOE_FIP_DBG(fip, "unexpected descriptor type %x "
					"in FIP probe\n", dtype);
			/* standard says ignore unknown descriptors >= 128 */
			if (dtype < FIP_DT_NON_CRITICAL)
				return -EINVAL;
			break;
		}
		desc = (struct fip_desc *)((char *)desc + dlen);
		rlen -= dlen;
	}
	return 0;

len_err:
	LIBFCOE_FIP_DBG(fip, "FIP length error in descriptor type %x len %zu\n",
			dtype, dlen);
	return -EINVAL;
}

/**
 * fcoe_ctlr_vn_send_claim() - send multicast FIP VN2VN Claim Notification.
 * @fip: The FCoE controller
 *
 * Called with ctlr_mutex held.
 */
static void fcoe_ctlr_vn_send_claim(struct fcoe_ctlr *fip)
{
	fcoe_ctlr_vn_send(fip, FIP_SC_VN_CLAIM_NOTIFY, fcoe_all_vn2vn, 0);
	fip->sol_time = jiffies;
}

/**
 * fcoe_ctlr_vn_probe_req() - handle incoming VN2VN probe request.
 * @fip: The FCoE controller
 * @rdata: parsed remote port with frport from the probe request
 *
 * Called with ctlr_mutex held.
 */
static void fcoe_ctlr_vn_probe_req(struct fcoe_ctlr *fip,
				   struct fc_rport_priv *rdata)
{
	struct fcoe_rport *frport = fcoe_ctlr_rport(rdata);

	if (rdata->ids.port_id != fip->port_id)
		return;

	switch (fip->state) {
	case FIP_ST_VNMP_CLAIM:
	case FIP_ST_VNMP_UP:
		LIBFCOE_FIP_DBG(fip, "vn_probe_req: send reply, state %x\n",
				fip->state);
		fcoe_ctlr_vn_send(fip, FIP_SC_VN_PROBE_REP,
				  frport->enode_mac, 0);
		break;
	case FIP_ST_VNMP_PROBE1:
	case FIP_ST_VNMP_PROBE2:
		/*
		 * Decide whether to reply to the Probe.
		 * Our selected address is never a "recorded" one, so
		 * only reply if our WWPN is greater and the
		 * Probe's REC bit is not set.
		 * If we don't reply, we will change our address.
		 */
		if (fip->lp->wwpn > rdata->ids.port_name &&
		    !(frport->flags & FIP_FL_REC_OR_P2P)) {
			LIBFCOE_FIP_DBG(fip, "vn_probe_req: "
					"port_id collision\n");
			fcoe_ctlr_vn_send(fip, FIP_SC_VN_PROBE_REP,
					  frport->enode_mac, 0);
			break;
		}
		/* fall through */
	case FIP_ST_VNMP_START:
		LIBFCOE_FIP_DBG(fip, "vn_probe_req: "
				"restart VN2VN negotiation\n");
		fcoe_ctlr_vn_restart(fip);
		break;
	default:
		LIBFCOE_FIP_DBG(fip, "vn_probe_req: ignore state %x\n",
				fip->state);
		break;
	}
}

/**
 * fcoe_ctlr_vn_probe_reply() - handle incoming VN2VN probe reply.
 * @fip: The FCoE controller
 * @rdata: parsed remote port with frport from the probe request
 *
 * Called with ctlr_mutex held.
 */
static void fcoe_ctlr_vn_probe_reply(struct fcoe_ctlr *fip,
				   struct fc_rport_priv *rdata)
{
	if (rdata->ids.port_id != fip->port_id)
		return;
	switch (fip->state) {
	case FIP_ST_VNMP_START:
	case FIP_ST_VNMP_PROBE1:
	case FIP_ST_VNMP_PROBE2:
	case FIP_ST_VNMP_CLAIM:
		LIBFCOE_FIP_DBG(fip, "vn_probe_reply: restart state %x\n",
				fip->state);
		fcoe_ctlr_vn_restart(fip);
		break;
	case FIP_ST_VNMP_UP:
		LIBFCOE_FIP_DBG(fip, "vn_probe_reply: send claim notify\n");
		fcoe_ctlr_vn_send_claim(fip);
		break;
	default:
		break;
	}
}

/**
 * fcoe_ctlr_vn_add() - Add a VN2VN entry to the list, based on a claim reply.
 * @fip: The FCoE controller
 * @new: newly-parsed remote port with frport as a template for new rdata
 *
 * Called with ctlr_mutex held.
 */
static void fcoe_ctlr_vn_add(struct fcoe_ctlr *fip, struct fc_rport_priv *new)
{
	struct fc_lport *lport = fip->lp;
	struct fc_rport_priv *rdata;
	struct fc_rport_identifiers *ids;
	struct fcoe_rport *frport;
	u32 port_id;

	port_id = new->ids.port_id;
	if (port_id == fip->port_id)
		return;

	mutex_lock(&lport->disc.disc_mutex);
	rdata = lport->tt.rport_create(lport, port_id);
	if (!rdata) {
		mutex_unlock(&lport->disc.disc_mutex);
		return;
	}
	mutex_lock(&rdata->rp_mutex);
	mutex_unlock(&lport->disc.disc_mutex);

	rdata->ops = &fcoe_ctlr_vn_rport_ops;
	rdata->disc_id = lport->disc.disc_id;

	ids = &rdata->ids;
	if ((ids->port_name != -1 && ids->port_name != new->ids.port_name) ||
	    (ids->node_name != -1 && ids->node_name != new->ids.node_name)) {
		mutex_unlock(&rdata->rp_mutex);
<<<<<<< HEAD
=======
		LIBFCOE_FIP_DBG(fip, "vn_add rport logoff %6.6x\n", port_id);
>>>>>>> e193bb68
		lport->tt.rport_logoff(rdata);
		mutex_lock(&rdata->rp_mutex);
	}
	ids->port_name = new->ids.port_name;
	ids->node_name = new->ids.node_name;
	mutex_unlock(&rdata->rp_mutex);

	frport = fcoe_ctlr_rport(rdata);
	LIBFCOE_FIP_DBG(fip, "vn_add rport %6.6x %s state %d\n",
			port_id, frport->fcoe_len ? "old" : "new",
			rdata->rp_state);
	*frport = *fcoe_ctlr_rport(new);
	frport->time = 0;
}

/**
 * fcoe_ctlr_vn_lookup() - Find VN remote port's MAC address
 * @fip: The FCoE controller
 * @port_id:  The port_id of the remote VN_node
 * @mac: buffer which will hold the VN_NODE destination MAC address, if found.
 *
 * Returns non-zero error if no remote port found.
 */
static int fcoe_ctlr_vn_lookup(struct fcoe_ctlr *fip, u32 port_id, u8 *mac)
{
	struct fc_lport *lport = fip->lp;
	struct fc_rport_priv *rdata;
	struct fcoe_rport *frport;
	int ret = -1;

	rdata = lport->tt.rport_lookup(lport, port_id);
	if (rdata) {
		frport = fcoe_ctlr_rport(rdata);
		memcpy(mac, frport->enode_mac, ETH_ALEN);
		ret = 0;
		kref_put(&rdata->kref, lport->tt.rport_destroy);
	}
	return ret;
}

/**
 * fcoe_ctlr_vn_claim_notify() - handle received FIP VN2VN Claim Notification
 * @fip: The FCoE controller
 * @new: newly-parsed remote port with frport as a template for new rdata
 *
 * Called with ctlr_mutex held.
 */
static void fcoe_ctlr_vn_claim_notify(struct fcoe_ctlr *fip,
				      struct fc_rport_priv *new)
{
	struct fcoe_rport *frport = fcoe_ctlr_rport(new);

	if (frport->flags & FIP_FL_REC_OR_P2P) {
		LIBFCOE_FIP_DBG(fip, "send probe req for P2P/REC\n");
		fcoe_ctlr_vn_send(fip, FIP_SC_VN_PROBE_REQ, fcoe_all_vn2vn, 0);
		return;
	}
	switch (fip->state) {
	case FIP_ST_VNMP_START:
	case FIP_ST_VNMP_PROBE1:
	case FIP_ST_VNMP_PROBE2:
		if (new->ids.port_id == fip->port_id) {
			LIBFCOE_FIP_DBG(fip, "vn_claim_notify: "
					"restart, state %d\n",
					fip->state);
			fcoe_ctlr_vn_restart(fip);
		}
		break;
	case FIP_ST_VNMP_CLAIM:
	case FIP_ST_VNMP_UP:
		if (new->ids.port_id == fip->port_id) {
			if (new->ids.port_name > fip->lp->wwpn) {
				LIBFCOE_FIP_DBG(fip, "vn_claim_notify: "
						"restart, port_id collision\n");
				fcoe_ctlr_vn_restart(fip);
				break;
			}
			LIBFCOE_FIP_DBG(fip, "vn_claim_notify: "
					"send claim notify\n");
			fcoe_ctlr_vn_send_claim(fip);
			break;
		}
		LIBFCOE_FIP_DBG(fip, "vn_claim_notify: send reply to %x\n",
				new->ids.port_id);
		fcoe_ctlr_vn_send(fip, FIP_SC_VN_CLAIM_REP, frport->enode_mac,
				  min((u32)frport->fcoe_len,
				      fcoe_ctlr_fcoe_size(fip)));
		fcoe_ctlr_vn_add(fip, new);
		break;
	default:
		LIBFCOE_FIP_DBG(fip, "vn_claim_notify: "
				"ignoring claim from %x\n", new->ids.port_id);
		break;
	}
}

/**
 * fcoe_ctlr_vn_claim_resp() - handle received Claim Response
 * @fip: The FCoE controller that received the frame
 * @new: newly-parsed remote port with frport from the Claim Response
 *
 * Called with ctlr_mutex held.
 */
static void fcoe_ctlr_vn_claim_resp(struct fcoe_ctlr *fip,
				    struct fc_rport_priv *new)
{
	LIBFCOE_FIP_DBG(fip, "claim resp from from rport %x - state %s\n",
			new->ids.port_id, fcoe_ctlr_state(fip->state));
	if (fip->state == FIP_ST_VNMP_UP || fip->state == FIP_ST_VNMP_CLAIM)
		fcoe_ctlr_vn_add(fip, new);
}

/**
 * fcoe_ctlr_vn_beacon() - handle received beacon.
 * @fip: The FCoE controller that received the frame
 * @new: newly-parsed remote port with frport from the Beacon
 *
 * Called with ctlr_mutex held.
 */
static void fcoe_ctlr_vn_beacon(struct fcoe_ctlr *fip,
				struct fc_rport_priv *new)
{
	struct fc_lport *lport = fip->lp;
	struct fc_rport_priv *rdata;
	struct fcoe_rport *frport;

	frport = fcoe_ctlr_rport(new);
	if (frport->flags & FIP_FL_REC_OR_P2P) {
		LIBFCOE_FIP_DBG(fip, "p2p beacon while in vn2vn mode\n");
		fcoe_ctlr_vn_send(fip, FIP_SC_VN_PROBE_REQ, fcoe_all_vn2vn, 0);
		return;
	}
	rdata = lport->tt.rport_lookup(lport, new->ids.port_id);
	if (rdata) {
		if (rdata->ids.node_name == new->ids.node_name &&
		    rdata->ids.port_name == new->ids.port_name) {
			frport = fcoe_ctlr_rport(rdata);
			LIBFCOE_FIP_DBG(fip, "beacon from rport %x\n",
					rdata->ids.port_id);
			if (!frport->time && fip->state == FIP_ST_VNMP_UP) {
				LIBFCOE_FIP_DBG(fip, "beacon expired "
						"for rport %x\n",
						rdata->ids.port_id);
				lport->tt.rport_login(rdata);
			}
			frport->time = jiffies;
		}
		kref_put(&rdata->kref, lport->tt.rport_destroy);
		return;
	}
	if (fip->state != FIP_ST_VNMP_UP)
		return;

	/*
	 * Beacon from a new neighbor.
	 * Send a claim notify if one hasn't been sent recently.
	 * Don't add the neighbor yet.
	 */
	LIBFCOE_FIP_DBG(fip, "beacon from new rport %x. sending claim notify\n",
			new->ids.port_id);
	if (time_after(jiffies,
		       fip->sol_time + msecs_to_jiffies(FIP_VN_ANN_WAIT)))
		fcoe_ctlr_vn_send_claim(fip);
}

/**
 * fcoe_ctlr_vn_age() - Check for VN_ports without recent beacons
 * @fip: The FCoE controller
 *
 * Called with ctlr_mutex held.
 * Called only in state FIP_ST_VNMP_UP.
 * Returns the soonest time for next age-out or a time far in the future.
 */
static unsigned long fcoe_ctlr_vn_age(struct fcoe_ctlr *fip)
{
	struct fc_lport *lport = fip->lp;
	struct fc_rport_priv *rdata;
	struct fcoe_rport *frport;
	unsigned long next_time;
	unsigned long deadline;

	next_time = jiffies + msecs_to_jiffies(FIP_VN_BEACON_INT * 10);
	rcu_read_lock();
	list_for_each_entry_rcu(rdata, &lport->disc.rports, peers) {
		if (!kref_get_unless_zero(&rdata->kref))
			continue;
		frport = fcoe_ctlr_rport(rdata);
		if (!frport->time) {
			kref_put(&rdata->kref, lport->tt.rport_destroy);
			continue;
		}
		deadline = frport->time +
			   msecs_to_jiffies(FIP_VN_BEACON_INT * 25 / 10);
		if (time_after_eq(jiffies, deadline)) {
			frport->time = 0;
			LIBFCOE_FIP_DBG(fip,
				"port %16.16llx fc_id %6.6x beacon expired\n",
				rdata->ids.port_name, rdata->ids.port_id);
			lport->tt.rport_logoff(rdata);
		} else if (time_before(deadline, next_time))
			next_time = deadline;
		kref_put(&rdata->kref, lport->tt.rport_destroy);
	}
	rcu_read_unlock();
	return next_time;
}

/**
 * fcoe_ctlr_vn_recv() - Receive a FIP frame
 * @fip: The FCoE controller that received the frame
 * @skb: The received FIP frame
 *
 * Returns non-zero if the frame is dropped.
 * Always consumes the frame.
 */
static int fcoe_ctlr_vn_recv(struct fcoe_ctlr *fip, struct sk_buff *skb)
{
	struct fip_header *fiph;
	enum fip_vn2vn_subcode sub;
	struct {
		struct fc_rport_priv rdata;
		struct fcoe_rport frport;
	} buf;
	int rc, vlan_id = 0;

	fiph = (struct fip_header *)skb->data;
	sub = fiph->fip_subcode;

	if (fip->lp->vlan)
		vlan_id = skb_vlan_tag_get_id(skb);

	if (vlan_id && vlan_id != fip->lp->vlan) {
		LIBFCOE_FIP_DBG(fip, "vn_recv drop frame sub %x vlan %d\n",
				sub, vlan_id);
		rc = -EAGAIN;
		goto drop;
	}

	rc = fcoe_ctlr_vn_parse(fip, skb, &buf.rdata);
	if (rc) {
		LIBFCOE_FIP_DBG(fip, "vn_recv vn_parse error %d\n", rc);
		goto drop;
	}

	mutex_lock(&fip->ctlr_mutex);
	switch (sub) {
	case FIP_SC_VN_PROBE_REQ:
		fcoe_ctlr_vn_probe_req(fip, &buf.rdata);
		break;
	case FIP_SC_VN_PROBE_REP:
		fcoe_ctlr_vn_probe_reply(fip, &buf.rdata);
		break;
	case FIP_SC_VN_CLAIM_NOTIFY:
		fcoe_ctlr_vn_claim_notify(fip, &buf.rdata);
		break;
	case FIP_SC_VN_CLAIM_REP:
		fcoe_ctlr_vn_claim_resp(fip, &buf.rdata);
		break;
	case FIP_SC_VN_BEACON:
		fcoe_ctlr_vn_beacon(fip, &buf.rdata);
		break;
	default:
		LIBFCOE_FIP_DBG(fip, "vn_recv unknown subcode %d\n", sub);
		rc = -1;
		break;
	}
	mutex_unlock(&fip->ctlr_mutex);
drop:
	kfree_skb(skb);
	return rc;
}

/**
 * fcoe_ctlr_vlan_parse - parse vlan discovery request or response
 * @fip: The FCoE controller
 * @skb: incoming packet
 * @rdata: buffer for resulting parsed VLAN entry plus fcoe_rport
 *
 * Returns non-zero error number on error.
 * Does not consume the packet.
 */
static int fcoe_ctlr_vlan_parse(struct fcoe_ctlr *fip,
			      struct sk_buff *skb,
			      struct fc_rport_priv *rdata)
{
	struct fip_header *fiph;
	struct fip_desc *desc = NULL;
	struct fip_mac_desc *macd = NULL;
	struct fip_wwn_desc *wwn = NULL;
	struct fcoe_rport *frport;
	size_t rlen;
	size_t dlen;
	u32 desc_mask = 0;
	u32 dtype;
	u8 sub;

	memset(rdata, 0, sizeof(*rdata) + sizeof(*frport));
	frport = fcoe_ctlr_rport(rdata);

	fiph = (struct fip_header *)skb->data;
	frport->flags = ntohs(fiph->fip_flags);

	sub = fiph->fip_subcode;
	switch (sub) {
	case FIP_SC_VL_REQ:
		desc_mask = BIT(FIP_DT_MAC) | BIT(FIP_DT_NAME);
		break;
	default:
		LIBFCOE_FIP_DBG(fip, "vn_parse unknown subcode %u\n", sub);
		return -EINVAL;
	}

	rlen = ntohs(fiph->fip_dl_len) * 4;
	if (rlen + sizeof(*fiph) > skb->len)
		return -EINVAL;

	desc = (struct fip_desc *)(fiph + 1);
	while (rlen > 0) {
		dlen = desc->fip_dlen * FIP_BPW;
		if (dlen < sizeof(*desc) || dlen > rlen)
			return -EINVAL;

		dtype = desc->fip_dtype;
		if (dtype < 32) {
			if (!(desc_mask & BIT(dtype))) {
				LIBFCOE_FIP_DBG(fip,
						"unexpected or duplicated desc "
						"desc type %u in "
						"FIP VN2VN subtype %u\n",
						dtype, sub);
				return -EINVAL;
			}
			desc_mask &= ~BIT(dtype);
		}

		switch (dtype) {
		case FIP_DT_MAC:
			if (dlen != sizeof(struct fip_mac_desc))
				goto len_err;
			macd = (struct fip_mac_desc *)desc;
			if (!is_valid_ether_addr(macd->fd_mac)) {
				LIBFCOE_FIP_DBG(fip,
					"Invalid MAC addr %pM in FIP VN2VN\n",
					 macd->fd_mac);
				return -EINVAL;
			}
			memcpy(frport->enode_mac, macd->fd_mac, ETH_ALEN);
			break;
		case FIP_DT_NAME:
			if (dlen != sizeof(struct fip_wwn_desc))
				goto len_err;
			wwn = (struct fip_wwn_desc *)desc;
			rdata->ids.node_name = get_unaligned_be64(&wwn->fd_wwn);
			break;
		default:
			LIBFCOE_FIP_DBG(fip, "unexpected descriptor type %x "
					"in FIP probe\n", dtype);
			/* standard says ignore unknown descriptors >= 128 */
			if (dtype < FIP_DT_NON_CRITICAL)
				return -EINVAL;
			break;
		}
		desc = (struct fip_desc *)((char *)desc + dlen);
		rlen -= dlen;
	}
	return 0;

len_err:
	LIBFCOE_FIP_DBG(fip, "FIP length error in descriptor type %x len %zu\n",
			dtype, dlen);
	return -EINVAL;
}

/**
 * fcoe_ctlr_vlan_send() - Send a FIP VLAN Notification
 * @fip: The FCoE controller
 * @sub: sub-opcode for vlan notification or vn2vn vlan notification
 * @dest: The destination Ethernet MAC address
 * @min_len: minimum size of the Ethernet payload to be sent
 */
static void fcoe_ctlr_vlan_send(struct fcoe_ctlr *fip,
			      enum fip_vlan_subcode sub,
			      const u8 *dest)
{
	struct sk_buff *skb;
	struct fip_vlan_notify_frame {
		struct ethhdr eth;
		struct fip_header fip;
		struct fip_mac_desc mac;
		struct fip_vlan_desc vlan;
	} __packed * frame;
	size_t len;
	size_t dlen;

	len = sizeof(*frame);
	dlen = sizeof(frame->mac) + sizeof(frame->vlan);
	len = max(len, sizeof(struct ethhdr));

	skb = dev_alloc_skb(len);
	if (!skb)
		return;

	LIBFCOE_FIP_DBG(fip, "fip %s vlan notification, vlan %d\n",
			fip->mode == FIP_MODE_VN2VN ? "vn2vn" : "fcf",
			fip->lp->vlan);

	frame = (struct fip_vlan_notify_frame *)skb->data;
	memset(frame, 0, len);
	memcpy(frame->eth.h_dest, dest, ETH_ALEN);

	memcpy(frame->eth.h_source, fip->ctl_src_addr, ETH_ALEN);
	frame->eth.h_proto = htons(ETH_P_FIP);

	frame->fip.fip_ver = FIP_VER_ENCAPS(FIP_VER);
	frame->fip.fip_op = htons(FIP_OP_VLAN);
	frame->fip.fip_subcode = sub;
	frame->fip.fip_dl_len = htons(dlen / FIP_BPW);

	frame->mac.fd_desc.fip_dtype = FIP_DT_MAC;
	frame->mac.fd_desc.fip_dlen = sizeof(frame->mac) / FIP_BPW;
	memcpy(frame->mac.fd_mac, fip->ctl_src_addr, ETH_ALEN);

	frame->vlan.fd_desc.fip_dtype = FIP_DT_VLAN;
	frame->vlan.fd_desc.fip_dlen = sizeof(frame->vlan) / FIP_BPW;
	put_unaligned_be16(fip->lp->vlan, &frame->vlan.fd_vlan);

	skb_put(skb, len);
	skb->protocol = htons(ETH_P_FIP);
	skb->priority = fip->priority;
	skb_reset_mac_header(skb);
	skb_reset_network_header(skb);

	fip->send(fip, skb);
}

/**
 * fcoe_ctlr_vlan_disk_reply() - send FIP VLAN Discovery Notification.
 * @fip: The FCoE controller
 *
 * Called with ctlr_mutex held.
 */
static void fcoe_ctlr_vlan_disc_reply(struct fcoe_ctlr *fip,
				      struct fc_rport_priv *rdata)
{
	struct fcoe_rport *frport = fcoe_ctlr_rport(rdata);
	enum fip_vlan_subcode sub = FIP_SC_VL_NOTE;

	if (fip->mode == FIP_MODE_VN2VN)
		sub = FIP_SC_VL_VN2VN_NOTE;

	fcoe_ctlr_vlan_send(fip, sub, frport->enode_mac);
}

/**
 * fcoe_ctlr_vlan_recv - vlan request receive handler for VN2VN mode.
 * @lport: The local port
 * @fp: The received frame
 *
 */
static int fcoe_ctlr_vlan_recv(struct fcoe_ctlr *fip, struct sk_buff *skb)
{
	struct fip_header *fiph;
	enum fip_vlan_subcode sub;
	struct {
		struct fc_rport_priv rdata;
		struct fcoe_rport frport;
	} buf;
	int rc;

	fiph = (struct fip_header *)skb->data;
	sub = fiph->fip_subcode;
	rc = fcoe_ctlr_vlan_parse(fip, skb, &buf.rdata);
	if (rc) {
		LIBFCOE_FIP_DBG(fip, "vlan_recv vlan_parse error %d\n", rc);
		goto drop;
	}
	mutex_lock(&fip->ctlr_mutex);
	if (sub == FIP_SC_VL_REQ)
		fcoe_ctlr_vlan_disc_reply(fip, &buf.rdata);
	mutex_unlock(&fip->ctlr_mutex);

drop:
	kfree_skb(skb);
	return rc;
}

/**
 * fcoe_ctlr_disc_recv - discovery receive handler for VN2VN mode.
 * @lport: The local port
 * @fp: The received frame
 *
 * This should never be called since we don't see RSCNs or other
 * fabric-generated ELSes.
 */
static void fcoe_ctlr_disc_recv(struct fc_lport *lport, struct fc_frame *fp)
{
	struct fc_seq_els_data rjt_data;

	rjt_data.reason = ELS_RJT_UNSUP;
	rjt_data.explan = ELS_EXPL_NONE;
	lport->tt.seq_els_rsp_send(fp, ELS_LS_RJT, &rjt_data);
	fc_frame_free(fp);
}

/**
 * fcoe_ctlr_disc_recv - start discovery for VN2VN mode.
 * @fip: The FCoE controller
 *
 * This sets a flag indicating that remote ports should be created
 * and started for the peers we discover.  We use the disc_callback
 * pointer as that flag.  Peers already discovered are created here.
 *
 * The lport lock is held during this call. The callback must be done
 * later, without holding either the lport or discovery locks.
 * The fcoe_ctlr lock may also be held during this call.
 */
static void fcoe_ctlr_disc_start(void (*callback)(struct fc_lport *,
						  enum fc_disc_event),
				 struct fc_lport *lport)
{
	struct fc_disc *disc = &lport->disc;
	struct fcoe_ctlr *fip = disc->priv;

	mutex_lock(&disc->disc_mutex);
	disc->disc_callback = callback;
	disc->disc_id = (disc->disc_id + 2) | 1;
	disc->pending = 1;
	schedule_work(&fip->timer_work);
	mutex_unlock(&disc->disc_mutex);
}

/**
 * fcoe_ctlr_vn_disc() - report FIP VN_port discovery results after claim state.
 * @fip: The FCoE controller
 *
 * Starts the FLOGI and PLOGI login process to each discovered rport for which
 * we've received at least one beacon.
 * Performs the discovery complete callback.
 */
static void fcoe_ctlr_vn_disc(struct fcoe_ctlr *fip)
{
	struct fc_lport *lport = fip->lp;
	struct fc_disc *disc = &lport->disc;
	struct fc_rport_priv *rdata;
	struct fcoe_rport *frport;
	void (*callback)(struct fc_lport *, enum fc_disc_event);

	mutex_lock(&disc->disc_mutex);
	callback = disc->pending ? disc->disc_callback : NULL;
	disc->pending = 0;
	mutex_unlock(&disc->disc_mutex);
	rcu_read_lock();
	list_for_each_entry_rcu(rdata, &disc->rports, peers) {
		if (!kref_get_unless_zero(&rdata->kref))
			continue;
		frport = fcoe_ctlr_rport(rdata);
		if (frport->time)
			lport->tt.rport_login(rdata);
		kref_put(&rdata->kref, lport->tt.rport_destroy);
	}
	rcu_read_unlock();
	if (callback)
		callback(lport, DISC_EV_SUCCESS);
}

/**
 * fcoe_ctlr_vn_timeout - timer work function for VN2VN mode.
 * @fip: The FCoE controller
 */
static void fcoe_ctlr_vn_timeout(struct fcoe_ctlr *fip)
{
	unsigned long next_time;
	u8 mac[ETH_ALEN];
	u32 new_port_id = 0;

	mutex_lock(&fip->ctlr_mutex);
	switch (fip->state) {
	case FIP_ST_VNMP_START:
		fcoe_ctlr_set_state(fip, FIP_ST_VNMP_PROBE1);
		LIBFCOE_FIP_DBG(fip, "vn_timeout: send 1st probe request\n");
		fcoe_ctlr_vn_send(fip, FIP_SC_VN_PROBE_REQ, fcoe_all_vn2vn, 0);
		next_time = jiffies + msecs_to_jiffies(FIP_VN_PROBE_WAIT);
		break;
	case FIP_ST_VNMP_PROBE1:
		fcoe_ctlr_set_state(fip, FIP_ST_VNMP_PROBE2);
		LIBFCOE_FIP_DBG(fip, "vn_timeout: send 2nd probe request\n");
		fcoe_ctlr_vn_send(fip, FIP_SC_VN_PROBE_REQ, fcoe_all_vn2vn, 0);
		next_time = jiffies + msecs_to_jiffies(FIP_VN_ANN_WAIT);
		break;
	case FIP_ST_VNMP_PROBE2:
		fcoe_ctlr_set_state(fip, FIP_ST_VNMP_CLAIM);
		new_port_id = fip->port_id;
		hton24(mac, FIP_VN_FC_MAP);
		hton24(mac + 3, new_port_id);
		fcoe_ctlr_map_dest(fip);
		fip->update_mac(fip->lp, mac);
		LIBFCOE_FIP_DBG(fip, "vn_timeout: send claim notify\n");
		fcoe_ctlr_vn_send_claim(fip);
		next_time = jiffies + msecs_to_jiffies(FIP_VN_ANN_WAIT);
		break;
	case FIP_ST_VNMP_CLAIM:
		/*
		 * This may be invoked either by starting discovery so don't
		 * go to the next state unless it's been long enough.
		 */
		next_time = fip->sol_time + msecs_to_jiffies(FIP_VN_ANN_WAIT);
		if (time_after_eq(jiffies, next_time)) {
			fcoe_ctlr_set_state(fip, FIP_ST_VNMP_UP);
			LIBFCOE_FIP_DBG(fip, "vn_timeout: send vn2vn beacon\n");
			fcoe_ctlr_vn_send(fip, FIP_SC_VN_BEACON,
					  fcoe_all_vn2vn, 0);
			next_time = jiffies + msecs_to_jiffies(FIP_VN_ANN_WAIT);
			fip->port_ka_time = next_time;
		}
		fcoe_ctlr_vn_disc(fip);
		break;
	case FIP_ST_VNMP_UP:
		next_time = fcoe_ctlr_vn_age(fip);
		if (time_after_eq(jiffies, fip->port_ka_time)) {
			LIBFCOE_FIP_DBG(fip, "vn_timeout: send vn2vn beacon\n");
			fcoe_ctlr_vn_send(fip, FIP_SC_VN_BEACON,
					  fcoe_all_vn2vn, 0);
			fip->port_ka_time = jiffies +
				 msecs_to_jiffies(FIP_VN_BEACON_INT +
					(prandom_u32() % FIP_VN_BEACON_FUZZ));
		}
		if (time_before(fip->port_ka_time, next_time))
			next_time = fip->port_ka_time;
		break;
	case FIP_ST_LINK_WAIT:
		goto unlock;
	default:
		WARN(1, "unexpected state %d\n", fip->state);
		goto unlock;
	}
	mod_timer(&fip->timer, next_time);
unlock:
	mutex_unlock(&fip->ctlr_mutex);

	/* If port ID is new, notify local port after dropping ctlr_mutex */
	if (new_port_id)
		fc_lport_set_local_id(fip->lp, new_port_id);
}

/**
 * fcoe_ctlr_mode_set() - Set or reset the ctlr's mode
 * @lport: The local port to be (re)configured
 * @fip:   The FCoE controller whose mode is changing
 * @fip_mode: The new fip mode
 *
 * Note that the we shouldn't be changing the libfc discovery settings
 * (fc_disc_config) while an lport is going through the libfc state
 * machine. The mode can only be changed when a fcoe_ctlr device is
 * disabled, so that should ensure that this routine is only called
 * when nothing is happening.
 */
static void fcoe_ctlr_mode_set(struct fc_lport *lport, struct fcoe_ctlr *fip,
			       enum fip_mode fip_mode)
{
	void *priv;

	WARN_ON(lport->state != LPORT_ST_RESET &&
		lport->state != LPORT_ST_DISABLED);

	if (fip_mode == FIP_MODE_VN2VN) {
		lport->rport_priv_size = sizeof(struct fcoe_rport);
		lport->point_to_multipoint = 1;
		lport->tt.disc_recv_req = fcoe_ctlr_disc_recv;
		lport->tt.disc_start = fcoe_ctlr_disc_start;
		lport->tt.disc_stop = fcoe_ctlr_disc_stop;
		lport->tt.disc_stop_final = fcoe_ctlr_disc_stop_final;
		priv = fip;
	} else {
		lport->rport_priv_size = 0;
		lport->point_to_multipoint = 0;
		lport->tt.disc_recv_req = NULL;
		lport->tt.disc_start = NULL;
		lport->tt.disc_stop = NULL;
		lport->tt.disc_stop_final = NULL;
		priv = lport;
	}

	fc_disc_config(lport, priv);
}

/**
 * fcoe_libfc_config() - Sets up libfc related properties for local port
 * @lport:    The local port to configure libfc for
 * @fip:      The FCoE controller in use by the local port
 * @tt:       The libfc function template
 * @init_fcp: If non-zero, the FCP portion of libfc should be initialized
 *
 * Returns : 0 for success
 */
int fcoe_libfc_config(struct fc_lport *lport, struct fcoe_ctlr *fip,
		      const struct libfc_function_template *tt, int init_fcp)
{
	/* Set the function pointers set by the LLDD */
	memcpy(&lport->tt, tt, sizeof(*tt));
	if (init_fcp && fc_fcp_init(lport))
		return -ENOMEM;
	fc_exch_init(lport);
	fc_elsct_init(lport);
	fc_lport_init(lport);
	fc_rport_init(lport);
	fc_disc_init(lport);
	fcoe_ctlr_mode_set(lport, fip, fip->mode);
	return 0;
}
EXPORT_SYMBOL_GPL(fcoe_libfc_config);

void fcoe_fcf_get_selected(struct fcoe_fcf_device *fcf_dev)
{
	struct fcoe_ctlr_device *ctlr_dev = fcoe_fcf_dev_to_ctlr_dev(fcf_dev);
	struct fcoe_ctlr *fip = fcoe_ctlr_device_priv(ctlr_dev);
	struct fcoe_fcf *fcf;

	mutex_lock(&fip->ctlr_mutex);
	mutex_lock(&ctlr_dev->lock);

	fcf = fcoe_fcf_device_priv(fcf_dev);
	if (fcf)
		fcf_dev->selected = (fcf == fip->sel_fcf) ? 1 : 0;
	else
		fcf_dev->selected = 0;

	mutex_unlock(&ctlr_dev->lock);
	mutex_unlock(&fip->ctlr_mutex);
}
EXPORT_SYMBOL(fcoe_fcf_get_selected);

void fcoe_ctlr_set_fip_mode(struct fcoe_ctlr_device *ctlr_dev)
{
	struct fcoe_ctlr *ctlr = fcoe_ctlr_device_priv(ctlr_dev);
	struct fc_lport *lport = ctlr->lp;

	mutex_lock(&ctlr->ctlr_mutex);
	switch (ctlr_dev->mode) {
	case FIP_CONN_TYPE_VN2VN:
		ctlr->mode = FIP_MODE_VN2VN;
		break;
	case FIP_CONN_TYPE_FABRIC:
	default:
		ctlr->mode = FIP_MODE_FABRIC;
		break;
	}

	mutex_unlock(&ctlr->ctlr_mutex);

	fcoe_ctlr_mode_set(lport, ctlr, ctlr->mode);
}
EXPORT_SYMBOL(fcoe_ctlr_set_fip_mode);<|MERGE_RESOLUTION|>--- conflicted
+++ resolved
@@ -2530,10 +2530,7 @@
 	if ((ids->port_name != -1 && ids->port_name != new->ids.port_name) ||
 	    (ids->node_name != -1 && ids->node_name != new->ids.node_name)) {
 		mutex_unlock(&rdata->rp_mutex);
-<<<<<<< HEAD
-=======
 		LIBFCOE_FIP_DBG(fip, "vn_add rport logoff %6.6x\n", port_id);
->>>>>>> e193bb68
 		lport->tt.rport_logoff(rdata);
 		mutex_lock(&rdata->rp_mutex);
 	}
