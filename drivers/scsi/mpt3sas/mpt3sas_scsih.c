/*
 * Scsi Host Layer for MPT (Message Passing Technology) based controllers
 *
 * This code is based on drivers/scsi/mpt3sas/mpt3sas_scsih.c
 * Copyright (C) 2012-2014  LSI Corporation
 * Copyright (C) 2013-2014 Avago Technologies
 *  (mailto: MPT-FusionLinux.pdl@avagotech.com)
 *
 * This program is free software; you can redistribute it and/or
 * modify it under the terms of the GNU General Public License
 * as published by the Free Software Foundation; either version 2
 * of the License, or (at your option) any later version.
 *
 * This program is distributed in the hope that it will be useful,
 * but WITHOUT ANY WARRANTY; without even the implied warranty of
 * MERCHANTABILITY or FITNESS FOR A PARTICULAR PURPOSE.  See the
 * GNU General Public License for more details.
 *
 * NO WARRANTY
 * THE PROGRAM IS PROVIDED ON AN "AS IS" BASIS, WITHOUT WARRANTIES OR
 * CONDITIONS OF ANY KIND, EITHER EXPRESS OR IMPLIED INCLUDING, WITHOUT
 * LIMITATION, ANY WARRANTIES OR CONDITIONS OF TITLE, NON-INFRINGEMENT,
 * MERCHANTABILITY OR FITNESS FOR A PARTICULAR PURPOSE. Each Recipient is
 * solely responsible for determining the appropriateness of using and
 * distributing the Program and assumes all risks associated with its
 * exercise of rights under this Agreement, including but not limited to
 * the risks and costs of program errors, damage to or loss of data,
 * programs or equipment, and unavailability or interruption of operations.

 * DISCLAIMER OF LIABILITY
 * NEITHER RECIPIENT NOR ANY CONTRIBUTORS SHALL HAVE ANY LIABILITY FOR ANY
 * DIRECT, INDIRECT, INCIDENTAL, SPECIAL, EXEMPLARY, OR CONSEQUENTIAL
 * DAMAGES (INCLUDING WITHOUT LIMITATION LOST PROFITS), HOWEVER CAUSED AND
 * ON ANY THEORY OF LIABILITY, WHETHER IN CONTRACT, STRICT LIABILITY, OR
 * TORT (INCLUDING NEGLIGENCE OR OTHERWISE) ARISING IN ANY WAY OUT OF THE
 * USE OR DISTRIBUTION OF THE PROGRAM OR THE EXERCISE OF ANY RIGHTS GRANTED
 * HEREUNDER, EVEN IF ADVISED OF THE POSSIBILITY OF SUCH DAMAGES

 * You should have received a copy of the GNU General Public License
 * along with this program; if not, write to the Free Software
 * Foundation, Inc., 51 Franklin Street, Fifth Floor, Boston, MA  02110-1301,
 * USA.
 */

#include <linux/module.h>
#include <linux/kernel.h>
#include <linux/init.h>
#include <linux/errno.h>
#include <linux/blkdev.h>
#include <linux/sched.h>
#include <linux/workqueue.h>
#include <linux/delay.h>
#include <linux/pci.h>
#include <linux/interrupt.h>
#include <linux/aer.h>
#include <linux/raid_class.h>
#include <asm/unaligned.h>

#include "mpt3sas_base.h"

#define RAID_CHANNEL 1
/* forward proto's */
static void _scsih_expander_node_remove(struct MPT3SAS_ADAPTER *ioc,
	struct _sas_node *sas_expander);
static void _firmware_event_work(struct work_struct *work);

static void _scsih_remove_device(struct MPT3SAS_ADAPTER *ioc,
	struct _sas_device *sas_device);
static int _scsih_add_device(struct MPT3SAS_ADAPTER *ioc, u16 handle,
	u8 retry_count, u8 is_pd);

static u8 _scsih_check_for_pending_tm(struct MPT3SAS_ADAPTER *ioc, u16 smid);

/* global parameters */
LIST_HEAD(mpt3sas_ioc_list);
/* global ioc lock for list operations */
DEFINE_SPINLOCK(gioc_lock);

MODULE_AUTHOR(MPT3SAS_AUTHOR);
MODULE_DESCRIPTION(MPT3SAS_DESCRIPTION);
MODULE_LICENSE("GPL");
MODULE_VERSION(MPT3SAS_DRIVER_VERSION);
MODULE_ALIAS("mpt2sas");

/* local parameters */
static u8 scsi_io_cb_idx = -1;
static u8 tm_cb_idx = -1;
static u8 ctl_cb_idx = -1;
static u8 base_cb_idx = -1;
static u8 port_enable_cb_idx = -1;
static u8 transport_cb_idx = -1;
static u8 scsih_cb_idx = -1;
static u8 config_cb_idx = -1;
static int mpt2_ids;
static int mpt3_ids;

static u8 tm_tr_cb_idx = -1 ;
static u8 tm_tr_volume_cb_idx = -1 ;
static u8 tm_sas_control_cb_idx = -1;

/* command line options */
static u32 logging_level;
MODULE_PARM_DESC(logging_level,
	" bits for enabling additional logging info (default=0)");


static ushort max_sectors = 0xFFFF;
module_param(max_sectors, ushort, 0);
MODULE_PARM_DESC(max_sectors, "max sectors, range 64 to 32767  default=32767");


static int missing_delay[2] = {-1, -1};
module_param_array(missing_delay, int, NULL, 0);
MODULE_PARM_DESC(missing_delay, " device missing delay , io missing delay");

/* scsi-mid layer global parmeter is max_report_luns, which is 511 */
#define MPT3SAS_MAX_LUN (16895)
static u64 max_lun = MPT3SAS_MAX_LUN;
module_param(max_lun, ullong, 0);
MODULE_PARM_DESC(max_lun, " max lun, default=16895 ");

static ushort hbas_to_enumerate;
module_param(hbas_to_enumerate, ushort, 0);
MODULE_PARM_DESC(hbas_to_enumerate,
		" 0 - enumerates both SAS 2.0 & SAS 3.0 generation HBAs\n \
		  1 - enumerates only SAS 2.0 generation HBAs\n \
		  2 - enumerates only SAS 3.0 generation HBAs (default=0)");

/* diag_buffer_enable is bitwise
 * bit 0 set = TRACE
 * bit 1 set = SNAPSHOT
 * bit 2 set = EXTENDED
 *
 * Either bit can be set, or both
 */
static int diag_buffer_enable = -1;
module_param(diag_buffer_enable, int, 0);
MODULE_PARM_DESC(diag_buffer_enable,
	" post diag buffers (TRACE=1/SNAPSHOT=2/EXTENDED=4/default=0)");
static int disable_discovery = -1;
module_param(disable_discovery, int, 0);
MODULE_PARM_DESC(disable_discovery, " disable discovery ");


/* permit overriding the host protection capabilities mask (EEDP/T10 PI) */
static int prot_mask = -1;
module_param(prot_mask, int, 0);
MODULE_PARM_DESC(prot_mask, " host protection capabilities mask, def=7 ");


/* raid transport support */
struct raid_template *mpt3sas_raid_template;
struct raid_template *mpt2sas_raid_template;


/**
 * struct sense_info - common structure for obtaining sense keys
 * @skey: sense key
 * @asc: additional sense code
 * @ascq: additional sense code qualifier
 */
struct sense_info {
	u8 skey;
	u8 asc;
	u8 ascq;
};

#define MPT3SAS_PROCESS_TRIGGER_DIAG (0xFFFB)
#define MPT3SAS_TURN_ON_PFA_LED (0xFFFC)
#define MPT3SAS_PORT_ENABLE_COMPLETE (0xFFFD)
#define MPT3SAS_ABRT_TASK_SET (0xFFFE)
#define MPT3SAS_REMOVE_UNRESPONDING_DEVICES (0xFFFF)
/**
 * struct fw_event_work - firmware event struct
 * @list: link list framework
 * @work: work object (ioc->fault_reset_work_q)
 * @ioc: per adapter object
 * @device_handle: device handle
 * @VF_ID: virtual function id
 * @VP_ID: virtual port id
 * @ignore: flag meaning this event has been marked to ignore
 * @event: firmware event MPI2_EVENT_XXX defined in mpi2_ioc.h
 * @refcount: kref for this event
 * @event_data: reply event data payload follows
 *
 * This object stored on ioc->fw_event_list.
 */
struct fw_event_work {
	struct list_head	list;
	struct work_struct	work;

	struct MPT3SAS_ADAPTER *ioc;
	u16			device_handle;
	u8			VF_ID;
	u8			VP_ID;
	u8			ignore;
	u16			event;
	struct kref		refcount;
	char			event_data[0] __aligned(4);
};

static void fw_event_work_free(struct kref *r)
{
	kfree(container_of(r, struct fw_event_work, refcount));
}

static void fw_event_work_get(struct fw_event_work *fw_work)
{
	kref_get(&fw_work->refcount);
}

static void fw_event_work_put(struct fw_event_work *fw_work)
{
	kref_put(&fw_work->refcount, fw_event_work_free);
}

static struct fw_event_work *alloc_fw_event_work(int len)
{
	struct fw_event_work *fw_event;

	fw_event = kzalloc(sizeof(*fw_event) + len, GFP_ATOMIC);
	if (!fw_event)
		return NULL;

	kref_init(&fw_event->refcount);
	return fw_event;
}

/**
 * struct _scsi_io_transfer - scsi io transfer
 * @handle: sas device handle (assigned by firmware)
 * @is_raid: flag set for hidden raid components
 * @dir: DMA_TO_DEVICE, DMA_FROM_DEVICE,
 * @data_length: data transfer length
 * @data_dma: dma pointer to data
 * @sense: sense data
 * @lun: lun number
 * @cdb_length: cdb length
 * @cdb: cdb contents
 * @timeout: timeout for this command
 * @VF_ID: virtual function id
 * @VP_ID: virtual port id
 * @valid_reply: flag set for reply message
 * @sense_length: sense length
 * @ioc_status: ioc status
 * @scsi_state: scsi state
 * @scsi_status: scsi staus
 * @log_info: log information
 * @transfer_length: data length transfer when there is a reply message
 *
 * Used for sending internal scsi commands to devices within this module.
 * Refer to _scsi_send_scsi_io().
 */
struct _scsi_io_transfer {
	u16	handle;
	u8	is_raid;
	enum dma_data_direction dir;
	u32	data_length;
	dma_addr_t data_dma;
	u8	sense[SCSI_SENSE_BUFFERSIZE];
	u32	lun;
	u8	cdb_length;
	u8	cdb[32];
	u8	timeout;
	u8	VF_ID;
	u8	VP_ID;
	u8	valid_reply;
  /* the following bits are only valid when 'valid_reply = 1' */
	u32	sense_length;
	u16	ioc_status;
	u8	scsi_state;
	u8	scsi_status;
	u32	log_info;
	u32	transfer_length;
};

/**
 * _scsih_set_debug_level - global setting of ioc->logging_level.
 *
 * Note: The logging levels are defined in mpt3sas_debug.h.
 */
static int
_scsih_set_debug_level(const char *val, struct kernel_param *kp)
{
	int ret = param_set_int(val, kp);
	struct MPT3SAS_ADAPTER *ioc;

	if (ret)
		return ret;

	pr_info("setting logging_level(0x%08x)\n", logging_level);
	spin_lock(&gioc_lock);
	list_for_each_entry(ioc, &mpt3sas_ioc_list, list)
		ioc->logging_level = logging_level;
	spin_unlock(&gioc_lock);
	return 0;
}
module_param_call(logging_level, _scsih_set_debug_level, param_get_int,
	&logging_level, 0644);

/**
 * _scsih_srch_boot_sas_address - search based on sas_address
 * @sas_address: sas address
 * @boot_device: boot device object from bios page 2
 *
 * Returns 1 when there's a match, 0 means no match.
 */
static inline int
_scsih_srch_boot_sas_address(u64 sas_address,
	Mpi2BootDeviceSasWwid_t *boot_device)
{
	return (sas_address == le64_to_cpu(boot_device->SASAddress)) ?  1 : 0;
}

/**
 * _scsih_srch_boot_device_name - search based on device name
 * @device_name: device name specified in INDENTIFY fram
 * @boot_device: boot device object from bios page 2
 *
 * Returns 1 when there's a match, 0 means no match.
 */
static inline int
_scsih_srch_boot_device_name(u64 device_name,
	Mpi2BootDeviceDeviceName_t *boot_device)
{
	return (device_name == le64_to_cpu(boot_device->DeviceName)) ? 1 : 0;
}

/**
 * _scsih_srch_boot_encl_slot - search based on enclosure_logical_id/slot
 * @enclosure_logical_id: enclosure logical id
 * @slot_number: slot number
 * @boot_device: boot device object from bios page 2
 *
 * Returns 1 when there's a match, 0 means no match.
 */
static inline int
_scsih_srch_boot_encl_slot(u64 enclosure_logical_id, u16 slot_number,
	Mpi2BootDeviceEnclosureSlot_t *boot_device)
{
	return (enclosure_logical_id == le64_to_cpu(boot_device->
	    EnclosureLogicalID) && slot_number == le16_to_cpu(boot_device->
	    SlotNumber)) ? 1 : 0;
}

/**
 * _scsih_is_boot_device - search for matching boot device.
 * @sas_address: sas address
 * @device_name: device name specified in INDENTIFY fram
 * @enclosure_logical_id: enclosure logical id
 * @slot_number: slot number
 * @form: specifies boot device form
 * @boot_device: boot device object from bios page 2
 *
 * Returns 1 when there's a match, 0 means no match.
 */
static int
_scsih_is_boot_device(u64 sas_address, u64 device_name,
	u64 enclosure_logical_id, u16 slot, u8 form,
	Mpi2BiosPage2BootDevice_t *boot_device)
{
	int rc = 0;

	switch (form) {
	case MPI2_BIOSPAGE2_FORM_SAS_WWID:
		if (!sas_address)
			break;
		rc = _scsih_srch_boot_sas_address(
		    sas_address, &boot_device->SasWwid);
		break;
	case MPI2_BIOSPAGE2_FORM_ENCLOSURE_SLOT:
		if (!enclosure_logical_id)
			break;
		rc = _scsih_srch_boot_encl_slot(
		    enclosure_logical_id,
		    slot, &boot_device->EnclosureSlot);
		break;
	case MPI2_BIOSPAGE2_FORM_DEVICE_NAME:
		if (!device_name)
			break;
		rc = _scsih_srch_boot_device_name(
		    device_name, &boot_device->DeviceName);
		break;
	case MPI2_BIOSPAGE2_FORM_NO_DEVICE_SPECIFIED:
		break;
	}

	return rc;
}

/**
 * _scsih_get_sas_address - set the sas_address for given device handle
 * @handle: device handle
 * @sas_address: sas address
 *
 * Returns 0 success, non-zero when failure
 */
static int
_scsih_get_sas_address(struct MPT3SAS_ADAPTER *ioc, u16 handle,
	u64 *sas_address)
{
	Mpi2SasDevicePage0_t sas_device_pg0;
	Mpi2ConfigReply_t mpi_reply;
	u32 ioc_status;

	*sas_address = 0;

	if (handle <= ioc->sas_hba.num_phys) {
		*sas_address = ioc->sas_hba.sas_address;
		return 0;
	}

	if ((mpt3sas_config_get_sas_device_pg0(ioc, &mpi_reply, &sas_device_pg0,
	    MPI2_SAS_DEVICE_PGAD_FORM_HANDLE, handle))) {
		pr_err(MPT3SAS_FMT "failure at %s:%d/%s()!\n", ioc->name,
		__FILE__, __LINE__, __func__);
		return -ENXIO;
	}

	ioc_status = le16_to_cpu(mpi_reply.IOCStatus) & MPI2_IOCSTATUS_MASK;
	if (ioc_status == MPI2_IOCSTATUS_SUCCESS) {
		*sas_address = le64_to_cpu(sas_device_pg0.SASAddress);
		return 0;
	}

	/* we hit this because the given parent handle doesn't exist */
	if (ioc_status == MPI2_IOCSTATUS_CONFIG_INVALID_PAGE)
		return -ENXIO;

	/* else error case */
	pr_err(MPT3SAS_FMT
		"handle(0x%04x), ioc_status(0x%04x), failure at %s:%d/%s()!\n",
		ioc->name, handle, ioc_status,
	     __FILE__, __LINE__, __func__);
	return -EIO;
}

/**
 * _scsih_determine_boot_device - determine boot device.
 * @ioc: per adapter object
 * @device: either sas_device or raid_device object
 * @is_raid: [flag] 1 = raid object, 0 = sas object
 *
 * Determines whether this device should be first reported device to
 * to scsi-ml or sas transport, this purpose is for persistent boot device.
 * There are primary, alternate, and current entries in bios page 2. The order
 * priority is primary, alternate, then current.  This routine saves
 * the corresponding device object and is_raid flag in the ioc object.
 * The saved data to be used later in _scsih_probe_boot_devices().
 */
static void
_scsih_determine_boot_device(struct MPT3SAS_ADAPTER *ioc,
	void *device, u8 is_raid)
{
	struct _sas_device *sas_device;
	struct _raid_device *raid_device;
	u64 sas_address;
	u64 device_name;
	u64 enclosure_logical_id;
	u16 slot;

	 /* only process this function when driver loads */
	if (!ioc->is_driver_loading)
		return;

	 /* no Bios, return immediately */
	if (!ioc->bios_pg3.BiosVersion)
		return;

	if (!is_raid) {
		sas_device = device;
		sas_address = sas_device->sas_address;
		device_name = sas_device->device_name;
		enclosure_logical_id = sas_device->enclosure_logical_id;
		slot = sas_device->slot;
	} else {
		raid_device = device;
		sas_address = raid_device->wwid;
		device_name = 0;
		enclosure_logical_id = 0;
		slot = 0;
	}

	if (!ioc->req_boot_device.device) {
		if (_scsih_is_boot_device(sas_address, device_name,
		    enclosure_logical_id, slot,
		    (ioc->bios_pg2.ReqBootDeviceForm &
		    MPI2_BIOSPAGE2_FORM_MASK),
		    &ioc->bios_pg2.RequestedBootDevice)) {
			dinitprintk(ioc, pr_info(MPT3SAS_FMT
			   "%s: req_boot_device(0x%016llx)\n",
			    ioc->name, __func__,
			    (unsigned long long)sas_address));
			ioc->req_boot_device.device = device;
			ioc->req_boot_device.is_raid = is_raid;
		}
	}

	if (!ioc->req_alt_boot_device.device) {
		if (_scsih_is_boot_device(sas_address, device_name,
		    enclosure_logical_id, slot,
		    (ioc->bios_pg2.ReqAltBootDeviceForm &
		    MPI2_BIOSPAGE2_FORM_MASK),
		    &ioc->bios_pg2.RequestedAltBootDevice)) {
			dinitprintk(ioc, pr_info(MPT3SAS_FMT
			   "%s: req_alt_boot_device(0x%016llx)\n",
			    ioc->name, __func__,
			    (unsigned long long)sas_address));
			ioc->req_alt_boot_device.device = device;
			ioc->req_alt_boot_device.is_raid = is_raid;
		}
	}

	if (!ioc->current_boot_device.device) {
		if (_scsih_is_boot_device(sas_address, device_name,
		    enclosure_logical_id, slot,
		    (ioc->bios_pg2.CurrentBootDeviceForm &
		    MPI2_BIOSPAGE2_FORM_MASK),
		    &ioc->bios_pg2.CurrentBootDevice)) {
			dinitprintk(ioc, pr_info(MPT3SAS_FMT
			   "%s: current_boot_device(0x%016llx)\n",
			    ioc->name, __func__,
			    (unsigned long long)sas_address));
			ioc->current_boot_device.device = device;
			ioc->current_boot_device.is_raid = is_raid;
		}
	}
}

static struct _sas_device *
__mpt3sas_get_sdev_from_target(struct MPT3SAS_ADAPTER *ioc,
		struct MPT3SAS_TARGET *tgt_priv)
{
	struct _sas_device *ret;

	assert_spin_locked(&ioc->sas_device_lock);

	ret = tgt_priv->sdev;
	if (ret)
		sas_device_get(ret);

	return ret;
}

static struct _sas_device *
mpt3sas_get_sdev_from_target(struct MPT3SAS_ADAPTER *ioc,
		struct MPT3SAS_TARGET *tgt_priv)
{
	struct _sas_device *ret;
	unsigned long flags;

	spin_lock_irqsave(&ioc->sas_device_lock, flags);
	ret = __mpt3sas_get_sdev_from_target(ioc, tgt_priv);
	spin_unlock_irqrestore(&ioc->sas_device_lock, flags);

	return ret;
}


struct _sas_device *
__mpt3sas_get_sdev_by_addr(struct MPT3SAS_ADAPTER *ioc,
					u64 sas_address)
{
	struct _sas_device *sas_device;

	assert_spin_locked(&ioc->sas_device_lock);

	list_for_each_entry(sas_device, &ioc->sas_device_list, list)
		if (sas_device->sas_address == sas_address)
			goto found_device;

	list_for_each_entry(sas_device, &ioc->sas_device_init_list, list)
		if (sas_device->sas_address == sas_address)
			goto found_device;

	return NULL;

found_device:
	sas_device_get(sas_device);
	return sas_device;
}

/**
 * mpt3sas_get_sdev_by_addr - sas device search
 * @ioc: per adapter object
 * @sas_address: sas address
 * Context: Calling function should acquire ioc->sas_device_lock
 *
 * This searches for sas_device based on sas_address, then return sas_device
 * object.
 */
struct _sas_device *
mpt3sas_get_sdev_by_addr(struct MPT3SAS_ADAPTER *ioc,
	u64 sas_address)
{
	struct _sas_device *sas_device;
	unsigned long flags;

	spin_lock_irqsave(&ioc->sas_device_lock, flags);
	sas_device = __mpt3sas_get_sdev_by_addr(ioc,
			sas_address);
	spin_unlock_irqrestore(&ioc->sas_device_lock, flags);

	return sas_device;
}

static struct _sas_device *
__mpt3sas_get_sdev_by_handle(struct MPT3SAS_ADAPTER *ioc, u16 handle)
{
	struct _sas_device *sas_device;

	assert_spin_locked(&ioc->sas_device_lock);

	list_for_each_entry(sas_device, &ioc->sas_device_list, list)
		if (sas_device->handle == handle)
			goto found_device;

	list_for_each_entry(sas_device, &ioc->sas_device_init_list, list)
		if (sas_device->handle == handle)
			goto found_device;

	return NULL;

found_device:
	sas_device_get(sas_device);
	return sas_device;
}

/**
 * mpt3sas_get_sdev_by_handle - sas device search
 * @ioc: per adapter object
 * @handle: sas device handle (assigned by firmware)
 * Context: Calling function should acquire ioc->sas_device_lock
 *
 * This searches for sas_device based on sas_address, then return sas_device
 * object.
 */
static struct _sas_device *
mpt3sas_get_sdev_by_handle(struct MPT3SAS_ADAPTER *ioc, u16 handle)
{
	struct _sas_device *sas_device;
	unsigned long flags;

	spin_lock_irqsave(&ioc->sas_device_lock, flags);
	sas_device = __mpt3sas_get_sdev_by_handle(ioc, handle);
	spin_unlock_irqrestore(&ioc->sas_device_lock, flags);

	return sas_device;
}

/**
 * _scsih_sas_device_remove - remove sas_device from list.
 * @ioc: per adapter object
 * @sas_device: the sas_device object
 * Context: This function will acquire ioc->sas_device_lock.
 *
 * If sas_device is on the list, remove it and decrement its reference count.
 */
static void
_scsih_sas_device_remove(struct MPT3SAS_ADAPTER *ioc,
	struct _sas_device *sas_device)
{
	unsigned long flags;

	if (!sas_device)
		return;
	pr_info(MPT3SAS_FMT
	    "removing handle(0x%04x), sas_addr(0x%016llx)\n",
	    ioc->name, sas_device->handle,
	    (unsigned long long) sas_device->sas_address);

	if (sas_device->enclosure_handle != 0)
		pr_info(MPT3SAS_FMT
		   "removing enclosure logical id(0x%016llx), slot(%d)\n",
		   ioc->name, (unsigned long long)
		   sas_device->enclosure_logical_id, sas_device->slot);

	if (sas_device->connector_name[0] != '\0')
		pr_info(MPT3SAS_FMT
		   "removing enclosure level(0x%04x), connector name( %s)\n",
		   ioc->name, sas_device->enclosure_level,
		   sas_device->connector_name);

	/*
	 * The lock serializes access to the list, but we still need to verify
	 * that nobody removed the entry while we were waiting on the lock.
	 */
	spin_lock_irqsave(&ioc->sas_device_lock, flags);
	if (!list_empty(&sas_device->list)) {
		list_del_init(&sas_device->list);
		sas_device_put(sas_device);
	}
	spin_unlock_irqrestore(&ioc->sas_device_lock, flags);
}

/**
 * _scsih_device_remove_by_handle - removing device object by handle
 * @ioc: per adapter object
 * @handle: device handle
 *
 * Return nothing.
 */
static void
_scsih_device_remove_by_handle(struct MPT3SAS_ADAPTER *ioc, u16 handle)
{
	struct _sas_device *sas_device;
	unsigned long flags;

	if (ioc->shost_recovery)
		return;

	spin_lock_irqsave(&ioc->sas_device_lock, flags);
	sas_device = __mpt3sas_get_sdev_by_handle(ioc, handle);
	if (sas_device) {
		list_del_init(&sas_device->list);
		sas_device_put(sas_device);
	}
	spin_unlock_irqrestore(&ioc->sas_device_lock, flags);
	if (sas_device) {
		_scsih_remove_device(ioc, sas_device);
		sas_device_put(sas_device);
	}
}

/**
 * mpt3sas_device_remove_by_sas_address - removing device object by sas address
 * @ioc: per adapter object
 * @sas_address: device sas_address
 *
 * Return nothing.
 */
void
mpt3sas_device_remove_by_sas_address(struct MPT3SAS_ADAPTER *ioc,
	u64 sas_address)
{
	struct _sas_device *sas_device;
	unsigned long flags;

	if (ioc->shost_recovery)
		return;

	spin_lock_irqsave(&ioc->sas_device_lock, flags);
	sas_device = __mpt3sas_get_sdev_by_addr(ioc, sas_address);
	if (sas_device) {
		list_del_init(&sas_device->list);
		sas_device_put(sas_device);
	}
	spin_unlock_irqrestore(&ioc->sas_device_lock, flags);
	if (sas_device) {
		_scsih_remove_device(ioc, sas_device);
		sas_device_put(sas_device);
	}
}

/**
 * _scsih_sas_device_add - insert sas_device to the list.
 * @ioc: per adapter object
 * @sas_device: the sas_device object
 * Context: This function will acquire ioc->sas_device_lock.
 *
 * Adding new object to the ioc->sas_device_list.
 */
static void
_scsih_sas_device_add(struct MPT3SAS_ADAPTER *ioc,
	struct _sas_device *sas_device)
{
	unsigned long flags;

	dewtprintk(ioc, pr_info(MPT3SAS_FMT
		"%s: handle(0x%04x), sas_addr(0x%016llx)\n",
		ioc->name, __func__, sas_device->handle,
		(unsigned long long)sas_device->sas_address));

	if (sas_device->enclosure_handle != 0)
		dewtprintk(ioc, pr_info(MPT3SAS_FMT
		    "%s: enclosure logical id(0x%016llx), slot( %d)\n",
		    ioc->name, __func__, (unsigned long long)
		    sas_device->enclosure_logical_id, sas_device->slot));

	if (sas_device->connector_name[0] != '\0')
		dewtprintk(ioc, pr_info(MPT3SAS_FMT
		    "%s: enclosure level(0x%04x), connector name( %s)\n",
		    ioc->name, __func__,
		    sas_device->enclosure_level, sas_device->connector_name));

	spin_lock_irqsave(&ioc->sas_device_lock, flags);
	sas_device_get(sas_device);
	list_add_tail(&sas_device->list, &ioc->sas_device_list);
	spin_unlock_irqrestore(&ioc->sas_device_lock, flags);

	if (ioc->hide_drives) {
		clear_bit(sas_device->handle, ioc->pend_os_device_add);
		return;
	}

	if (!mpt3sas_transport_port_add(ioc, sas_device->handle,
	     sas_device->sas_address_parent)) {
		_scsih_sas_device_remove(ioc, sas_device);
	} else if (!sas_device->starget) {
		/*
		 * When asyn scanning is enabled, its not possible to remove
		 * devices while scanning is turned on due to an oops in
		 * scsi_sysfs_add_sdev()->add_device()->sysfs_addrm_start()
		 */
		if (!ioc->is_driver_loading) {
			mpt3sas_transport_port_remove(ioc,
			    sas_device->sas_address,
			    sas_device->sas_address_parent);
			_scsih_sas_device_remove(ioc, sas_device);
		}
	} else
		clear_bit(sas_device->handle, ioc->pend_os_device_add);
}

/**
 * _scsih_sas_device_init_add - insert sas_device to the list.
 * @ioc: per adapter object
 * @sas_device: the sas_device object
 * Context: This function will acquire ioc->sas_device_lock.
 *
 * Adding new object at driver load time to the ioc->sas_device_init_list.
 */
static void
_scsih_sas_device_init_add(struct MPT3SAS_ADAPTER *ioc,
	struct _sas_device *sas_device)
{
	unsigned long flags;

	dewtprintk(ioc, pr_info(MPT3SAS_FMT
		"%s: handle(0x%04x), sas_addr(0x%016llx)\n", ioc->name,
		__func__, sas_device->handle,
		(unsigned long long)sas_device->sas_address));

	if (sas_device->enclosure_handle != 0)
		dewtprintk(ioc, pr_info(MPT3SAS_FMT
		    "%s: enclosure logical id(0x%016llx), slot( %d)\n",
		    ioc->name, __func__, (unsigned long long)
		    sas_device->enclosure_logical_id, sas_device->slot));

	if (sas_device->connector_name[0] != '\0')
		dewtprintk(ioc, pr_info(MPT3SAS_FMT
		    "%s: enclosure level(0x%04x), connector name( %s)\n",
		    ioc->name, __func__, sas_device->enclosure_level,
		    sas_device->connector_name));

	spin_lock_irqsave(&ioc->sas_device_lock, flags);
	sas_device_get(sas_device);
	list_add_tail(&sas_device->list, &ioc->sas_device_init_list);
	_scsih_determine_boot_device(ioc, sas_device, 0);
	spin_unlock_irqrestore(&ioc->sas_device_lock, flags);
}

/**
 * _scsih_raid_device_find_by_id - raid device search
 * @ioc: per adapter object
 * @id: sas device target id
 * @channel: sas device channel
 * Context: Calling function should acquire ioc->raid_device_lock
 *
 * This searches for raid_device based on target id, then return raid_device
 * object.
 */
static struct _raid_device *
_scsih_raid_device_find_by_id(struct MPT3SAS_ADAPTER *ioc, int id, int channel)
{
	struct _raid_device *raid_device, *r;

	r = NULL;
	list_for_each_entry(raid_device, &ioc->raid_device_list, list) {
		if (raid_device->id == id && raid_device->channel == channel) {
			r = raid_device;
			goto out;
		}
	}

 out:
	return r;
}

/**
 * mpt3sas_raid_device_find_by_handle - raid device search
 * @ioc: per adapter object
 * @handle: sas device handle (assigned by firmware)
 * Context: Calling function should acquire ioc->raid_device_lock
 *
 * This searches for raid_device based on handle, then return raid_device
 * object.
 */
struct _raid_device *
mpt3sas_raid_device_find_by_handle(struct MPT3SAS_ADAPTER *ioc, u16 handle)
{
	struct _raid_device *raid_device, *r;

	r = NULL;
	list_for_each_entry(raid_device, &ioc->raid_device_list, list) {
		if (raid_device->handle != handle)
			continue;
		r = raid_device;
		goto out;
	}

 out:
	return r;
}

/**
 * _scsih_raid_device_find_by_wwid - raid device search
 * @ioc: per adapter object
 * @handle: sas device handle (assigned by firmware)
 * Context: Calling function should acquire ioc->raid_device_lock
 *
 * This searches for raid_device based on wwid, then return raid_device
 * object.
 */
static struct _raid_device *
_scsih_raid_device_find_by_wwid(struct MPT3SAS_ADAPTER *ioc, u64 wwid)
{
	struct _raid_device *raid_device, *r;

	r = NULL;
	list_for_each_entry(raid_device, &ioc->raid_device_list, list) {
		if (raid_device->wwid != wwid)
			continue;
		r = raid_device;
		goto out;
	}

 out:
	return r;
}

/**
 * _scsih_raid_device_add - add raid_device object
 * @ioc: per adapter object
 * @raid_device: raid_device object
 *
 * This is added to the raid_device_list link list.
 */
static void
_scsih_raid_device_add(struct MPT3SAS_ADAPTER *ioc,
	struct _raid_device *raid_device)
{
	unsigned long flags;

	dewtprintk(ioc, pr_info(MPT3SAS_FMT
		"%s: handle(0x%04x), wwid(0x%016llx)\n", ioc->name, __func__,
	    raid_device->handle, (unsigned long long)raid_device->wwid));

	spin_lock_irqsave(&ioc->raid_device_lock, flags);
	list_add_tail(&raid_device->list, &ioc->raid_device_list);
	spin_unlock_irqrestore(&ioc->raid_device_lock, flags);
}

/**
 * _scsih_raid_device_remove - delete raid_device object
 * @ioc: per adapter object
 * @raid_device: raid_device object
 *
 */
static void
_scsih_raid_device_remove(struct MPT3SAS_ADAPTER *ioc,
	struct _raid_device *raid_device)
{
	unsigned long flags;

	spin_lock_irqsave(&ioc->raid_device_lock, flags);
	list_del(&raid_device->list);
	kfree(raid_device);
	spin_unlock_irqrestore(&ioc->raid_device_lock, flags);
}

/**
 * mpt3sas_scsih_expander_find_by_handle - expander device search
 * @ioc: per adapter object
 * @handle: expander handle (assigned by firmware)
 * Context: Calling function should acquire ioc->sas_device_lock
 *
 * This searches for expander device based on handle, then returns the
 * sas_node object.
 */
struct _sas_node *
mpt3sas_scsih_expander_find_by_handle(struct MPT3SAS_ADAPTER *ioc, u16 handle)
{
	struct _sas_node *sas_expander, *r;

	r = NULL;
	list_for_each_entry(sas_expander, &ioc->sas_expander_list, list) {
		if (sas_expander->handle != handle)
			continue;
		r = sas_expander;
		goto out;
	}
 out:
	return r;
}

/**
 * mpt3sas_scsih_expander_find_by_sas_address - expander device search
 * @ioc: per adapter object
 * @sas_address: sas address
 * Context: Calling function should acquire ioc->sas_node_lock.
 *
 * This searches for expander device based on sas_address, then returns the
 * sas_node object.
 */
struct _sas_node *
mpt3sas_scsih_expander_find_by_sas_address(struct MPT3SAS_ADAPTER *ioc,
	u64 sas_address)
{
	struct _sas_node *sas_expander, *r;

	r = NULL;
	list_for_each_entry(sas_expander, &ioc->sas_expander_list, list) {
		if (sas_expander->sas_address != sas_address)
			continue;
		r = sas_expander;
		goto out;
	}
 out:
	return r;
}

/**
 * _scsih_expander_node_add - insert expander device to the list.
 * @ioc: per adapter object
 * @sas_expander: the sas_device object
 * Context: This function will acquire ioc->sas_node_lock.
 *
 * Adding new object to the ioc->sas_expander_list.
 *
 * Return nothing.
 */
static void
_scsih_expander_node_add(struct MPT3SAS_ADAPTER *ioc,
	struct _sas_node *sas_expander)
{
	unsigned long flags;

	spin_lock_irqsave(&ioc->sas_node_lock, flags);
	list_add_tail(&sas_expander->list, &ioc->sas_expander_list);
	spin_unlock_irqrestore(&ioc->sas_node_lock, flags);
}

/**
 * _scsih_is_end_device - determines if device is an end device
 * @device_info: bitfield providing information about the device.
 * Context: none
 *
 * Returns 1 if end device.
 */
static int
_scsih_is_end_device(u32 device_info)
{
	if (device_info & MPI2_SAS_DEVICE_INFO_END_DEVICE &&
		((device_info & MPI2_SAS_DEVICE_INFO_SSP_TARGET) |
		(device_info & MPI2_SAS_DEVICE_INFO_STP_TARGET) |
		(device_info & MPI2_SAS_DEVICE_INFO_SATA_DEVICE)))
		return 1;
	else
		return 0;
}

/**
 * _scsih_scsi_lookup_get - returns scmd entry
 * @ioc: per adapter object
 * @smid: system request message index
 *
 * Returns the smid stored scmd pointer.
 */
static struct scsi_cmnd *
_scsih_scsi_lookup_get(struct MPT3SAS_ADAPTER *ioc, u16 smid)
{
	return ioc->scsi_lookup[smid - 1].scmd;
}

/**
 * _scsih_scsi_lookup_get_clear - returns scmd entry
 * @ioc: per adapter object
 * @smid: system request message index
 *
 * Returns the smid stored scmd pointer.
 * Then will derefrence the stored scmd pointer.
 */
static inline struct scsi_cmnd *
_scsih_scsi_lookup_get_clear(struct MPT3SAS_ADAPTER *ioc, u16 smid)
{
	unsigned long flags;
	struct scsi_cmnd *scmd;

	spin_lock_irqsave(&ioc->scsi_lookup_lock, flags);
	scmd = ioc->scsi_lookup[smid - 1].scmd;
	ioc->scsi_lookup[smid - 1].scmd = NULL;
	spin_unlock_irqrestore(&ioc->scsi_lookup_lock, flags);

	return scmd;
}

/**
 * _scsih_scsi_lookup_find_by_scmd - scmd lookup
 * @ioc: per adapter object
 * @smid: system request message index
 * @scmd: pointer to scsi command object
 * Context: This function will acquire ioc->scsi_lookup_lock.
 *
 * This will search for a scmd pointer in the scsi_lookup array,
 * returning the revelent smid.  A returned value of zero means invalid.
 */
static u16
_scsih_scsi_lookup_find_by_scmd(struct MPT3SAS_ADAPTER *ioc, struct scsi_cmnd
	*scmd)
{
	u16 smid;
	unsigned long	flags;
	int i;

	spin_lock_irqsave(&ioc->scsi_lookup_lock, flags);
	smid = 0;
	for (i = 0; i < ioc->scsiio_depth; i++) {
		if (ioc->scsi_lookup[i].scmd == scmd) {
			smid = ioc->scsi_lookup[i].smid;
			goto out;
		}
	}
 out:
	spin_unlock_irqrestore(&ioc->scsi_lookup_lock, flags);
	return smid;
}

/**
 * _scsih_scsi_lookup_find_by_target - search for matching channel:id
 * @ioc: per adapter object
 * @id: target id
 * @channel: channel
 * Context: This function will acquire ioc->scsi_lookup_lock.
 *
 * This will search for a matching channel:id in the scsi_lookup array,
 * returning 1 if found.
 */
static u8
_scsih_scsi_lookup_find_by_target(struct MPT3SAS_ADAPTER *ioc, int id,
	int channel)
{
	u8 found;
	unsigned long	flags;
	int i;

	spin_lock_irqsave(&ioc->scsi_lookup_lock, flags);
	found = 0;
	for (i = 0 ; i < ioc->scsiio_depth; i++) {
		if (ioc->scsi_lookup[i].scmd &&
		    (ioc->scsi_lookup[i].scmd->device->id == id &&
		    ioc->scsi_lookup[i].scmd->device->channel == channel)) {
			found = 1;
			goto out;
		}
	}
 out:
	spin_unlock_irqrestore(&ioc->scsi_lookup_lock, flags);
	return found;
}

/**
 * _scsih_scsi_lookup_find_by_lun - search for matching channel:id:lun
 * @ioc: per adapter object
 * @id: target id
 * @lun: lun number
 * @channel: channel
 * Context: This function will acquire ioc->scsi_lookup_lock.
 *
 * This will search for a matching channel:id:lun in the scsi_lookup array,
 * returning 1 if found.
 */
static u8
_scsih_scsi_lookup_find_by_lun(struct MPT3SAS_ADAPTER *ioc, int id,
	unsigned int lun, int channel)
{
	u8 found;
	unsigned long	flags;
	int i;

	spin_lock_irqsave(&ioc->scsi_lookup_lock, flags);
	found = 0;
	for (i = 0 ; i < ioc->scsiio_depth; i++) {
		if (ioc->scsi_lookup[i].scmd &&
		    (ioc->scsi_lookup[i].scmd->device->id == id &&
		    ioc->scsi_lookup[i].scmd->device->channel == channel &&
		    ioc->scsi_lookup[i].scmd->device->lun == lun)) {
			found = 1;
			goto out;
		}
	}
 out:
	spin_unlock_irqrestore(&ioc->scsi_lookup_lock, flags);
	return found;
}

/**
 * scsih_change_queue_depth - setting device queue depth
 * @sdev: scsi device struct
 * @qdepth: requested queue depth
 *
 * Returns queue depth.
 */
static int
scsih_change_queue_depth(struct scsi_device *sdev, int qdepth)
{
	struct Scsi_Host *shost = sdev->host;
	int max_depth;
	struct MPT3SAS_ADAPTER *ioc = shost_priv(shost);
	struct MPT3SAS_DEVICE *sas_device_priv_data;
	struct MPT3SAS_TARGET *sas_target_priv_data;
	struct _sas_device *sas_device;
	unsigned long flags;

	max_depth = shost->can_queue;

	/* limit max device queue for SATA to 32 */
	sas_device_priv_data = sdev->hostdata;
	if (!sas_device_priv_data)
		goto not_sata;
	sas_target_priv_data = sas_device_priv_data->sas_target;
	if (!sas_target_priv_data)
		goto not_sata;
	if ((sas_target_priv_data->flags & MPT_TARGET_FLAGS_VOLUME))
		goto not_sata;

	spin_lock_irqsave(&ioc->sas_device_lock, flags);
	sas_device = __mpt3sas_get_sdev_from_target(ioc, sas_target_priv_data);
	if (sas_device) {
		if (sas_device->device_info & MPI2_SAS_DEVICE_INFO_SATA_DEVICE)
			max_depth = MPT3SAS_SATA_QUEUE_DEPTH;

		sas_device_put(sas_device);
	}
	spin_unlock_irqrestore(&ioc->sas_device_lock, flags);

 not_sata:

	if (!sdev->tagged_supported)
		max_depth = 1;
	if (qdepth > max_depth)
		qdepth = max_depth;
	return scsi_change_queue_depth(sdev, qdepth);
}

/**
 * scsih_target_alloc - target add routine
 * @starget: scsi target struct
 *
 * Returns 0 if ok. Any other return is assumed to be an error and
 * the device is ignored.
 */
static int
scsih_target_alloc(struct scsi_target *starget)
{
	struct Scsi_Host *shost = dev_to_shost(&starget->dev);
	struct MPT3SAS_ADAPTER *ioc = shost_priv(shost);
	struct MPT3SAS_TARGET *sas_target_priv_data;
	struct _sas_device *sas_device;
	struct _raid_device *raid_device;
	unsigned long flags;
	struct sas_rphy *rphy;

	sas_target_priv_data = kzalloc(sizeof(*sas_target_priv_data),
				       GFP_KERNEL);
	if (!sas_target_priv_data)
		return -ENOMEM;

	starget->hostdata = sas_target_priv_data;
	sas_target_priv_data->starget = starget;
	sas_target_priv_data->handle = MPT3SAS_INVALID_DEVICE_HANDLE;

	/* RAID volumes */
	if (starget->channel == RAID_CHANNEL) {
		spin_lock_irqsave(&ioc->raid_device_lock, flags);
		raid_device = _scsih_raid_device_find_by_id(ioc, starget->id,
		    starget->channel);
		if (raid_device) {
			sas_target_priv_data->handle = raid_device->handle;
			sas_target_priv_data->sas_address = raid_device->wwid;
			sas_target_priv_data->flags |= MPT_TARGET_FLAGS_VOLUME;
			if (ioc->is_warpdrive)
				sas_target_priv_data->raid_device = raid_device;
			raid_device->starget = starget;
		}
		spin_unlock_irqrestore(&ioc->raid_device_lock, flags);
		return 0;
	}

	/* sas/sata devices */
	spin_lock_irqsave(&ioc->sas_device_lock, flags);
	rphy = dev_to_rphy(starget->dev.parent);
	sas_device = __mpt3sas_get_sdev_by_addr(ioc,
	   rphy->identify.sas_address);

	if (sas_device) {
		sas_target_priv_data->handle = sas_device->handle;
		sas_target_priv_data->sas_address = sas_device->sas_address;
		sas_target_priv_data->sdev = sas_device;
		sas_device->starget = starget;
		sas_device->id = starget->id;
		sas_device->channel = starget->channel;
		if (test_bit(sas_device->handle, ioc->pd_handles))
			sas_target_priv_data->flags |=
			    MPT_TARGET_FLAGS_RAID_COMPONENT;
		if (sas_device->fast_path)
			sas_target_priv_data->flags |= MPT_TARGET_FASTPATH_IO;
	}
	spin_unlock_irqrestore(&ioc->sas_device_lock, flags);

	return 0;
}

/**
 * scsih_target_destroy - target destroy routine
 * @starget: scsi target struct
 *
 * Returns nothing.
 */
static void
scsih_target_destroy(struct scsi_target *starget)
{
	struct Scsi_Host *shost = dev_to_shost(&starget->dev);
	struct MPT3SAS_ADAPTER *ioc = shost_priv(shost);
	struct MPT3SAS_TARGET *sas_target_priv_data;
	struct _sas_device *sas_device;
	struct _raid_device *raid_device;
	unsigned long flags;

	sas_target_priv_data = starget->hostdata;
	if (!sas_target_priv_data)
		return;

	if (starget->channel == RAID_CHANNEL) {
		spin_lock_irqsave(&ioc->raid_device_lock, flags);
		raid_device = _scsih_raid_device_find_by_id(ioc, starget->id,
		    starget->channel);
		if (raid_device) {
			raid_device->starget = NULL;
			raid_device->sdev = NULL;
		}
		spin_unlock_irqrestore(&ioc->raid_device_lock, flags);
		goto out;
	}

	spin_lock_irqsave(&ioc->sas_device_lock, flags);
	sas_device = __mpt3sas_get_sdev_from_target(ioc, sas_target_priv_data);
	if (sas_device && (sas_device->starget == starget) &&
	    (sas_device->id == starget->id) &&
	    (sas_device->channel == starget->channel))
		sas_device->starget = NULL;

	if (sas_device) {
		/*
		 * Corresponding get() is in _scsih_target_alloc()
		 */
		sas_target_priv_data->sdev = NULL;
		sas_device_put(sas_device);

		sas_device_put(sas_device);
	}
	spin_unlock_irqrestore(&ioc->sas_device_lock, flags);

 out:
	kfree(sas_target_priv_data);
	starget->hostdata = NULL;
}

/**
 * scsih_slave_alloc - device add routine
 * @sdev: scsi device struct
 *
 * Returns 0 if ok. Any other return is assumed to be an error and
 * the device is ignored.
 */
static int
scsih_slave_alloc(struct scsi_device *sdev)
{
	struct Scsi_Host *shost;
	struct MPT3SAS_ADAPTER *ioc;
	struct MPT3SAS_TARGET *sas_target_priv_data;
	struct MPT3SAS_DEVICE *sas_device_priv_data;
	struct scsi_target *starget;
	struct _raid_device *raid_device;
	struct _sas_device *sas_device;
	unsigned long flags;

	sas_device_priv_data = kzalloc(sizeof(*sas_device_priv_data),
				       GFP_KERNEL);
	if (!sas_device_priv_data)
		return -ENOMEM;

	sas_device_priv_data->lun = sdev->lun;
	sas_device_priv_data->flags = MPT_DEVICE_FLAGS_INIT;

	starget = scsi_target(sdev);
	sas_target_priv_data = starget->hostdata;
	sas_target_priv_data->num_luns++;
	sas_device_priv_data->sas_target = sas_target_priv_data;
	sdev->hostdata = sas_device_priv_data;
	if ((sas_target_priv_data->flags & MPT_TARGET_FLAGS_RAID_COMPONENT))
		sdev->no_uld_attach = 1;

	shost = dev_to_shost(&starget->dev);
	ioc = shost_priv(shost);
	if (starget->channel == RAID_CHANNEL) {
		spin_lock_irqsave(&ioc->raid_device_lock, flags);
		raid_device = _scsih_raid_device_find_by_id(ioc,
		    starget->id, starget->channel);
		if (raid_device)
			raid_device->sdev = sdev; /* raid is single lun */
		spin_unlock_irqrestore(&ioc->raid_device_lock, flags);
	}

	if (!(sas_target_priv_data->flags & MPT_TARGET_FLAGS_VOLUME)) {
		spin_lock_irqsave(&ioc->sas_device_lock, flags);
		sas_device = __mpt3sas_get_sdev_by_addr(ioc,
					sas_target_priv_data->sas_address);
		if (sas_device && (sas_device->starget == NULL)) {
			sdev_printk(KERN_INFO, sdev,
			"%s : sas_device->starget set to starget @ %d\n",
			     __func__, __LINE__);
			sas_device->starget = starget;
		}

		if (sas_device)
			sas_device_put(sas_device);

		spin_unlock_irqrestore(&ioc->sas_device_lock, flags);
	}

	return 0;
}

/**
 * scsih_slave_destroy - device destroy routine
 * @sdev: scsi device struct
 *
 * Returns nothing.
 */
static void
scsih_slave_destroy(struct scsi_device *sdev)
{
	struct MPT3SAS_TARGET *sas_target_priv_data;
	struct scsi_target *starget;
	struct Scsi_Host *shost;
	struct MPT3SAS_ADAPTER *ioc;
	struct _sas_device *sas_device;
	unsigned long flags;

	if (!sdev->hostdata)
		return;

	starget = scsi_target(sdev);
	sas_target_priv_data = starget->hostdata;
	sas_target_priv_data->num_luns--;

	shost = dev_to_shost(&starget->dev);
	ioc = shost_priv(shost);

	if (!(sas_target_priv_data->flags & MPT_TARGET_FLAGS_VOLUME)) {
		spin_lock_irqsave(&ioc->sas_device_lock, flags);
		sas_device = __mpt3sas_get_sdev_from_target(ioc,
				sas_target_priv_data);
		if (sas_device && !sas_target_priv_data->num_luns)
			sas_device->starget = NULL;

		if (sas_device)
			sas_device_put(sas_device);
		spin_unlock_irqrestore(&ioc->sas_device_lock, flags);
	}

	kfree(sdev->hostdata);
	sdev->hostdata = NULL;
}

/**
 * _scsih_display_sata_capabilities - sata capabilities
 * @ioc: per adapter object
 * @handle: device handle
 * @sdev: scsi device struct
 */
static void
_scsih_display_sata_capabilities(struct MPT3SAS_ADAPTER *ioc,
	u16 handle, struct scsi_device *sdev)
{
	Mpi2ConfigReply_t mpi_reply;
	Mpi2SasDevicePage0_t sas_device_pg0;
	u32 ioc_status;
	u16 flags;
	u32 device_info;

	if ((mpt3sas_config_get_sas_device_pg0(ioc, &mpi_reply, &sas_device_pg0,
	    MPI2_SAS_DEVICE_PGAD_FORM_HANDLE, handle))) {
		pr_err(MPT3SAS_FMT "failure at %s:%d/%s()!\n",
		    ioc->name, __FILE__, __LINE__, __func__);
		return;
	}

	ioc_status = le16_to_cpu(mpi_reply.IOCStatus) &
	    MPI2_IOCSTATUS_MASK;
	if (ioc_status != MPI2_IOCSTATUS_SUCCESS) {
		pr_err(MPT3SAS_FMT "failure at %s:%d/%s()!\n",
		    ioc->name, __FILE__, __LINE__, __func__);
		return;
	}

	flags = le16_to_cpu(sas_device_pg0.Flags);
	device_info = le32_to_cpu(sas_device_pg0.DeviceInfo);

	sdev_printk(KERN_INFO, sdev,
	    "atapi(%s), ncq(%s), asyn_notify(%s), smart(%s), fua(%s), "
	    "sw_preserve(%s)\n",
	    (device_info & MPI2_SAS_DEVICE_INFO_ATAPI_DEVICE) ? "y" : "n",
	    (flags & MPI2_SAS_DEVICE0_FLAGS_SATA_NCQ_SUPPORTED) ? "y" : "n",
	    (flags & MPI2_SAS_DEVICE0_FLAGS_SATA_ASYNCHRONOUS_NOTIFY) ? "y" :
	    "n",
	    (flags & MPI2_SAS_DEVICE0_FLAGS_SATA_SMART_SUPPORTED) ? "y" : "n",
	    (flags & MPI2_SAS_DEVICE0_FLAGS_SATA_FUA_SUPPORTED) ? "y" : "n",
	    (flags & MPI2_SAS_DEVICE0_FLAGS_SATA_SW_PRESERVE) ? "y" : "n");
}

/*
 * raid transport support -
 * Enabled for SLES11 and newer, in older kernels the driver will panic when
 * unloading the driver followed by a load - I believe that the subroutine
 * raid_class_release() is not cleaning up properly.
 */

/**
 * scsih_is_raid - return boolean indicating device is raid volume
 * @dev the device struct object
 */
static int
scsih_is_raid(struct device *dev)
{
	struct scsi_device *sdev = to_scsi_device(dev);
	struct MPT3SAS_ADAPTER *ioc = shost_priv(sdev->host);

	if (ioc->is_warpdrive)
		return 0;
	return (sdev->channel == RAID_CHANNEL) ? 1 : 0;
}

/**
 * scsih_get_resync - get raid volume resync percent complete
 * @dev the device struct object
 */
static void
scsih_get_resync(struct device *dev)
{
	struct scsi_device *sdev = to_scsi_device(dev);
	struct MPT3SAS_ADAPTER *ioc = shost_priv(sdev->host);
	static struct _raid_device *raid_device;
	unsigned long flags;
	Mpi2RaidVolPage0_t vol_pg0;
	Mpi2ConfigReply_t mpi_reply;
	u32 volume_status_flags;
	u8 percent_complete;
	u16 handle;

	percent_complete = 0;
	handle = 0;
	if (ioc->is_warpdrive)
		goto out;

	spin_lock_irqsave(&ioc->raid_device_lock, flags);
	raid_device = _scsih_raid_device_find_by_id(ioc, sdev->id,
	    sdev->channel);
	if (raid_device) {
		handle = raid_device->handle;
		percent_complete = raid_device->percent_complete;
	}
	spin_unlock_irqrestore(&ioc->raid_device_lock, flags);

	if (!handle)
		goto out;

	if (mpt3sas_config_get_raid_volume_pg0(ioc, &mpi_reply, &vol_pg0,
	     MPI2_RAID_VOLUME_PGAD_FORM_HANDLE, handle,
	     sizeof(Mpi2RaidVolPage0_t))) {
		pr_err(MPT3SAS_FMT "failure at %s:%d/%s()!\n",
		    ioc->name, __FILE__, __LINE__, __func__);
		percent_complete = 0;
		goto out;
	}

	volume_status_flags = le32_to_cpu(vol_pg0.VolumeStatusFlags);
	if (!(volume_status_flags &
	    MPI2_RAIDVOL0_STATUS_FLAG_RESYNC_IN_PROGRESS))
		percent_complete = 0;

 out:

	switch (ioc->hba_mpi_version_belonged) {
	case MPI2_VERSION:
		raid_set_resync(mpt2sas_raid_template, dev, percent_complete);
		break;
	case MPI25_VERSION:
	case MPI26_VERSION:
		raid_set_resync(mpt3sas_raid_template, dev, percent_complete);
		break;
	}
}

/**
 * scsih_get_state - get raid volume level
 * @dev the device struct object
 */
static void
scsih_get_state(struct device *dev)
{
	struct scsi_device *sdev = to_scsi_device(dev);
	struct MPT3SAS_ADAPTER *ioc = shost_priv(sdev->host);
	static struct _raid_device *raid_device;
	unsigned long flags;
	Mpi2RaidVolPage0_t vol_pg0;
	Mpi2ConfigReply_t mpi_reply;
	u32 volstate;
	enum raid_state state = RAID_STATE_UNKNOWN;
	u16 handle = 0;

	spin_lock_irqsave(&ioc->raid_device_lock, flags);
	raid_device = _scsih_raid_device_find_by_id(ioc, sdev->id,
	    sdev->channel);
	if (raid_device)
		handle = raid_device->handle;
	spin_unlock_irqrestore(&ioc->raid_device_lock, flags);

	if (!raid_device)
		goto out;

	if (mpt3sas_config_get_raid_volume_pg0(ioc, &mpi_reply, &vol_pg0,
	     MPI2_RAID_VOLUME_PGAD_FORM_HANDLE, handle,
	     sizeof(Mpi2RaidVolPage0_t))) {
		pr_err(MPT3SAS_FMT "failure at %s:%d/%s()!\n",
		    ioc->name, __FILE__, __LINE__, __func__);
		goto out;
	}

	volstate = le32_to_cpu(vol_pg0.VolumeStatusFlags);
	if (volstate & MPI2_RAIDVOL0_STATUS_FLAG_RESYNC_IN_PROGRESS) {
		state = RAID_STATE_RESYNCING;
		goto out;
	}

	switch (vol_pg0.VolumeState) {
	case MPI2_RAID_VOL_STATE_OPTIMAL:
	case MPI2_RAID_VOL_STATE_ONLINE:
		state = RAID_STATE_ACTIVE;
		break;
	case  MPI2_RAID_VOL_STATE_DEGRADED:
		state = RAID_STATE_DEGRADED;
		break;
	case MPI2_RAID_VOL_STATE_FAILED:
	case MPI2_RAID_VOL_STATE_MISSING:
		state = RAID_STATE_OFFLINE;
		break;
	}
 out:
	switch (ioc->hba_mpi_version_belonged) {
	case MPI2_VERSION:
		raid_set_state(mpt2sas_raid_template, dev, state);
		break;
	case MPI25_VERSION:
	case MPI26_VERSION:
		raid_set_state(mpt3sas_raid_template, dev, state);
		break;
	}
}

/**
 * _scsih_set_level - set raid level
 * @sdev: scsi device struct
 * @volume_type: volume type
 */
static void
_scsih_set_level(struct MPT3SAS_ADAPTER *ioc,
	struct scsi_device *sdev, u8 volume_type)
{
	enum raid_level level = RAID_LEVEL_UNKNOWN;

	switch (volume_type) {
	case MPI2_RAID_VOL_TYPE_RAID0:
		level = RAID_LEVEL_0;
		break;
	case MPI2_RAID_VOL_TYPE_RAID10:
		level = RAID_LEVEL_10;
		break;
	case MPI2_RAID_VOL_TYPE_RAID1E:
		level = RAID_LEVEL_1E;
		break;
	case MPI2_RAID_VOL_TYPE_RAID1:
		level = RAID_LEVEL_1;
		break;
	}

	switch (ioc->hba_mpi_version_belonged) {
	case MPI2_VERSION:
		raid_set_level(mpt2sas_raid_template,
			&sdev->sdev_gendev, level);
		break;
	case MPI25_VERSION:
	case MPI26_VERSION:
		raid_set_level(mpt3sas_raid_template,
			&sdev->sdev_gendev, level);
		break;
	}
}


/**
 * _scsih_get_volume_capabilities - volume capabilities
 * @ioc: per adapter object
 * @sas_device: the raid_device object
 *
 * Returns 0 for success, else 1
 */
static int
_scsih_get_volume_capabilities(struct MPT3SAS_ADAPTER *ioc,
	struct _raid_device *raid_device)
{
	Mpi2RaidVolPage0_t *vol_pg0;
	Mpi2RaidPhysDiskPage0_t pd_pg0;
	Mpi2SasDevicePage0_t sas_device_pg0;
	Mpi2ConfigReply_t mpi_reply;
	u16 sz;
	u8 num_pds;

	if ((mpt3sas_config_get_number_pds(ioc, raid_device->handle,
	    &num_pds)) || !num_pds) {
		dfailprintk(ioc, pr_warn(MPT3SAS_FMT
		    "failure at %s:%d/%s()!\n", ioc->name, __FILE__, __LINE__,
		    __func__));
		return 1;
	}

	raid_device->num_pds = num_pds;
	sz = offsetof(Mpi2RaidVolPage0_t, PhysDisk) + (num_pds *
	    sizeof(Mpi2RaidVol0PhysDisk_t));
	vol_pg0 = kzalloc(sz, GFP_KERNEL);
	if (!vol_pg0) {
		dfailprintk(ioc, pr_warn(MPT3SAS_FMT
		    "failure at %s:%d/%s()!\n", ioc->name, __FILE__, __LINE__,
		    __func__));
		return 1;
	}

	if ((mpt3sas_config_get_raid_volume_pg0(ioc, &mpi_reply, vol_pg0,
	     MPI2_RAID_VOLUME_PGAD_FORM_HANDLE, raid_device->handle, sz))) {
		dfailprintk(ioc, pr_warn(MPT3SAS_FMT
		    "failure at %s:%d/%s()!\n", ioc->name, __FILE__, __LINE__,
		    __func__));
		kfree(vol_pg0);
		return 1;
	}

	raid_device->volume_type = vol_pg0->VolumeType;

	/* figure out what the underlying devices are by
	 * obtaining the device_info bits for the 1st device
	 */
	if (!(mpt3sas_config_get_phys_disk_pg0(ioc, &mpi_reply,
	    &pd_pg0, MPI2_PHYSDISK_PGAD_FORM_PHYSDISKNUM,
	    vol_pg0->PhysDisk[0].PhysDiskNum))) {
		if (!(mpt3sas_config_get_sas_device_pg0(ioc, &mpi_reply,
		    &sas_device_pg0, MPI2_SAS_DEVICE_PGAD_FORM_HANDLE,
		    le16_to_cpu(pd_pg0.DevHandle)))) {
			raid_device->device_info =
			    le32_to_cpu(sas_device_pg0.DeviceInfo);
		}
	}

	kfree(vol_pg0);
	return 0;
}

/**
 * _scsih_enable_tlr - setting TLR flags
 * @ioc: per adapter object
 * @sdev: scsi device struct
 *
 * Enabling Transaction Layer Retries for tape devices when
 * vpd page 0x90 is present
 *
 */
static void
_scsih_enable_tlr(struct MPT3SAS_ADAPTER *ioc, struct scsi_device *sdev)
{

	/* only for TAPE */
	if (sdev->type != TYPE_TAPE)
		return;

	if (!(ioc->facts.IOCCapabilities & MPI2_IOCFACTS_CAPABILITY_TLR))
		return;

	sas_enable_tlr(sdev);
	sdev_printk(KERN_INFO, sdev, "TLR %s\n",
	    sas_is_tlr_enabled(sdev) ? "Enabled" : "Disabled");
	return;

}

/**
 * scsih_slave_configure - device configure routine.
 * @sdev: scsi device struct
 *
 * Returns 0 if ok. Any other return is assumed to be an error and
 * the device is ignored.
 */
static int
scsih_slave_configure(struct scsi_device *sdev)
{
	struct Scsi_Host *shost = sdev->host;
	struct MPT3SAS_ADAPTER *ioc = shost_priv(shost);
	struct MPT3SAS_DEVICE *sas_device_priv_data;
	struct MPT3SAS_TARGET *sas_target_priv_data;
	struct _sas_device *sas_device;
	struct _raid_device *raid_device;
	unsigned long flags;
	int qdepth;
	u8 ssp_target = 0;
	char *ds = "";
	char *r_level = "";
	u16 handle, volume_handle = 0;
	u64 volume_wwid = 0;

	qdepth = 1;
	sas_device_priv_data = sdev->hostdata;
	sas_device_priv_data->configured_lun = 1;
	sas_device_priv_data->flags &= ~MPT_DEVICE_FLAGS_INIT;
	sas_target_priv_data = sas_device_priv_data->sas_target;
	handle = sas_target_priv_data->handle;

	/* raid volume handling */
	if (sas_target_priv_data->flags & MPT_TARGET_FLAGS_VOLUME) {

		spin_lock_irqsave(&ioc->raid_device_lock, flags);
		raid_device = mpt3sas_raid_device_find_by_handle(ioc, handle);
		spin_unlock_irqrestore(&ioc->raid_device_lock, flags);
		if (!raid_device) {
			dfailprintk(ioc, pr_warn(MPT3SAS_FMT
			    "failure at %s:%d/%s()!\n", ioc->name, __FILE__,
			    __LINE__, __func__));
			return 1;
		}

		if (_scsih_get_volume_capabilities(ioc, raid_device)) {
			dfailprintk(ioc, pr_warn(MPT3SAS_FMT
			    "failure at %s:%d/%s()!\n", ioc->name, __FILE__,
			    __LINE__, __func__));
			return 1;
		}

		/*
		 * WARPDRIVE: Initialize the required data for Direct IO
		 */
		mpt3sas_init_warpdrive_properties(ioc, raid_device);

		/* RAID Queue Depth Support
		 * IS volume = underlying qdepth of drive type, either
		 *    MPT3SAS_SAS_QUEUE_DEPTH or MPT3SAS_SATA_QUEUE_DEPTH
		 * IM/IME/R10 = 128 (MPT3SAS_RAID_QUEUE_DEPTH)
		 */
		if (raid_device->device_info &
		    MPI2_SAS_DEVICE_INFO_SSP_TARGET) {
			qdepth = MPT3SAS_SAS_QUEUE_DEPTH;
			ds = "SSP";
		} else {
			qdepth = MPT3SAS_SATA_QUEUE_DEPTH;
			 if (raid_device->device_info &
			    MPI2_SAS_DEVICE_INFO_SATA_DEVICE)
				ds = "SATA";
			else
				ds = "STP";
		}

		switch (raid_device->volume_type) {
		case MPI2_RAID_VOL_TYPE_RAID0:
			r_level = "RAID0";
			break;
		case MPI2_RAID_VOL_TYPE_RAID1E:
			qdepth = MPT3SAS_RAID_QUEUE_DEPTH;
			if (ioc->manu_pg10.OEMIdentifier &&
			    (le32_to_cpu(ioc->manu_pg10.GenericFlags0) &
			    MFG10_GF0_R10_DISPLAY) &&
			    !(raid_device->num_pds % 2))
				r_level = "RAID10";
			else
				r_level = "RAID1E";
			break;
		case MPI2_RAID_VOL_TYPE_RAID1:
			qdepth = MPT3SAS_RAID_QUEUE_DEPTH;
			r_level = "RAID1";
			break;
		case MPI2_RAID_VOL_TYPE_RAID10:
			qdepth = MPT3SAS_RAID_QUEUE_DEPTH;
			r_level = "RAID10";
			break;
		case MPI2_RAID_VOL_TYPE_UNKNOWN:
		default:
			qdepth = MPT3SAS_RAID_QUEUE_DEPTH;
			r_level = "RAIDX";
			break;
		}

		if (!ioc->hide_ir_msg)
			sdev_printk(KERN_INFO, sdev,
			   "%s: handle(0x%04x), wwid(0x%016llx),"
			    " pd_count(%d), type(%s)\n",
			    r_level, raid_device->handle,
			    (unsigned long long)raid_device->wwid,
			    raid_device->num_pds, ds);

		if (shost->max_sectors > MPT3SAS_RAID_MAX_SECTORS) {
			blk_queue_max_hw_sectors(sdev->request_queue,
						MPT3SAS_RAID_MAX_SECTORS);
			sdev_printk(KERN_INFO, sdev,
					"Set queue's max_sector to: %u\n",
						MPT3SAS_RAID_MAX_SECTORS);
		}

		scsih_change_queue_depth(sdev, qdepth);

		/* raid transport support */
		if (!ioc->is_warpdrive)
			_scsih_set_level(ioc, sdev, raid_device->volume_type);
		return 0;
	}

	/* non-raid handling */
	if (sas_target_priv_data->flags & MPT_TARGET_FLAGS_RAID_COMPONENT) {
		if (mpt3sas_config_get_volume_handle(ioc, handle,
		    &volume_handle)) {
			dfailprintk(ioc, pr_warn(MPT3SAS_FMT
			    "failure at %s:%d/%s()!\n", ioc->name,
			    __FILE__, __LINE__, __func__));
			return 1;
		}
		if (volume_handle && mpt3sas_config_get_volume_wwid(ioc,
		    volume_handle, &volume_wwid)) {
			dfailprintk(ioc, pr_warn(MPT3SAS_FMT
			    "failure at %s:%d/%s()!\n", ioc->name,
			    __FILE__, __LINE__, __func__));
			return 1;
		}
	}

	spin_lock_irqsave(&ioc->sas_device_lock, flags);
	sas_device = __mpt3sas_get_sdev_by_addr(ioc,
	   sas_device_priv_data->sas_target->sas_address);
	if (!sas_device) {
		spin_unlock_irqrestore(&ioc->sas_device_lock, flags);
		dfailprintk(ioc, pr_warn(MPT3SAS_FMT
		    "failure at %s:%d/%s()!\n", ioc->name, __FILE__, __LINE__,
		    __func__));
		return 1;
	}

	sas_device->volume_handle = volume_handle;
	sas_device->volume_wwid = volume_wwid;
	if (sas_device->device_info & MPI2_SAS_DEVICE_INFO_SSP_TARGET) {
		qdepth = MPT3SAS_SAS_QUEUE_DEPTH;
		ssp_target = 1;
		if (sas_device->device_info &
				MPI2_SAS_DEVICE_INFO_SEP) {
			sdev_printk(KERN_WARNING, sdev,
			"set ignore_delay_remove for handle(0x%04x)\n",
			sas_device_priv_data->sas_target->handle);
			sas_device_priv_data->ignore_delay_remove = 1;
			ds = "SES";
		} else
			ds = "SSP";
	} else {
		qdepth = MPT3SAS_SATA_QUEUE_DEPTH;
		if (sas_device->device_info & MPI2_SAS_DEVICE_INFO_STP_TARGET)
			ds = "STP";
		else if (sas_device->device_info &
		    MPI2_SAS_DEVICE_INFO_SATA_DEVICE)
			ds = "SATA";
	}

	sdev_printk(KERN_INFO, sdev, "%s: handle(0x%04x), " \
	    "sas_addr(0x%016llx), phy(%d), device_name(0x%016llx)\n",
	    ds, handle, (unsigned long long)sas_device->sas_address,
	    sas_device->phy, (unsigned long long)sas_device->device_name);
	if (sas_device->enclosure_handle != 0)
		sdev_printk(KERN_INFO, sdev,
		     "%s: enclosure_logical_id(0x%016llx), slot(%d)\n",
		     ds, (unsigned long long)
		     sas_device->enclosure_logical_id, sas_device->slot);
	if (sas_device->connector_name[0] != '\0')
		sdev_printk(KERN_INFO, sdev,
		     "%s: enclosure level(0x%04x), connector name( %s)\n",
		     ds, sas_device->enclosure_level,
		     sas_device->connector_name);

	sas_device_put(sas_device);
	spin_unlock_irqrestore(&ioc->sas_device_lock, flags);

	if (!ssp_target)
		_scsih_display_sata_capabilities(ioc, handle, sdev);


	scsih_change_queue_depth(sdev, qdepth);

	if (ssp_target) {
		sas_read_port_mode_page(sdev);
		_scsih_enable_tlr(ioc, sdev);
	}

	return 0;
}

/**
 * scsih_bios_param - fetch head, sector, cylinder info for a disk
 * @sdev: scsi device struct
 * @bdev: pointer to block device context
 * @capacity: device size (in 512 byte sectors)
 * @params: three element array to place output:
 *              params[0] number of heads (max 255)
 *              params[1] number of sectors (max 63)
 *              params[2] number of cylinders
 *
 * Return nothing.
 */
static int
scsih_bios_param(struct scsi_device *sdev, struct block_device *bdev,
	sector_t capacity, int params[])
{
	int		heads;
	int		sectors;
	sector_t	cylinders;
	ulong		dummy;

	heads = 64;
	sectors = 32;

	dummy = heads * sectors;
	cylinders = capacity;
	sector_div(cylinders, dummy);

	/*
	 * Handle extended translation size for logical drives
	 * > 1Gb
	 */
	if ((ulong)capacity >= 0x200000) {
		heads = 255;
		sectors = 63;
		dummy = heads * sectors;
		cylinders = capacity;
		sector_div(cylinders, dummy);
	}

	/* return result */
	params[0] = heads;
	params[1] = sectors;
	params[2] = cylinders;

	return 0;
}

/**
 * _scsih_response_code - translation of device response code
 * @ioc: per adapter object
 * @response_code: response code returned by the device
 *
 * Return nothing.
 */
static void
_scsih_response_code(struct MPT3SAS_ADAPTER *ioc, u8 response_code)
{
	char *desc;

	switch (response_code) {
	case MPI2_SCSITASKMGMT_RSP_TM_COMPLETE:
		desc = "task management request completed";
		break;
	case MPI2_SCSITASKMGMT_RSP_INVALID_FRAME:
		desc = "invalid frame";
		break;
	case MPI2_SCSITASKMGMT_RSP_TM_NOT_SUPPORTED:
		desc = "task management request not supported";
		break;
	case MPI2_SCSITASKMGMT_RSP_TM_FAILED:
		desc = "task management request failed";
		break;
	case MPI2_SCSITASKMGMT_RSP_TM_SUCCEEDED:
		desc = "task management request succeeded";
		break;
	case MPI2_SCSITASKMGMT_RSP_TM_INVALID_LUN:
		desc = "invalid lun";
		break;
	case 0xA:
		desc = "overlapped tag attempted";
		break;
	case MPI2_SCSITASKMGMT_RSP_IO_QUEUED_ON_IOC:
		desc = "task queued, however not sent to target";
		break;
	default:
		desc = "unknown";
		break;
	}
	pr_warn(MPT3SAS_FMT "response_code(0x%01x): %s\n",
		ioc->name, response_code, desc);
}

/**
 * _scsih_tm_done - tm completion routine
 * @ioc: per adapter object
 * @smid: system request message index
 * @msix_index: MSIX table index supplied by the OS
 * @reply: reply message frame(lower 32bit addr)
 * Context: none.
 *
 * The callback handler when using scsih_issue_tm.
 *
 * Return 1 meaning mf should be freed from _base_interrupt
 *        0 means the mf is freed from this function.
 */
static u8
_scsih_tm_done(struct MPT3SAS_ADAPTER *ioc, u16 smid, u8 msix_index, u32 reply)
{
	MPI2DefaultReply_t *mpi_reply;

	if (ioc->tm_cmds.status == MPT3_CMD_NOT_USED)
		return 1;
	if (ioc->tm_cmds.smid != smid)
		return 1;
	ioc->tm_cmds.status |= MPT3_CMD_COMPLETE;
	mpi_reply =  mpt3sas_base_get_reply_virt_addr(ioc, reply);
	if (mpi_reply) {
		memcpy(ioc->tm_cmds.reply, mpi_reply, mpi_reply->MsgLength*4);
		ioc->tm_cmds.status |= MPT3_CMD_REPLY_VALID;
	}
	ioc->tm_cmds.status &= ~MPT3_CMD_PENDING;
	complete(&ioc->tm_cmds.done);
	return 1;
}

/**
 * mpt3sas_scsih_set_tm_flag - set per target tm_busy
 * @ioc: per adapter object
 * @handle: device handle
 *
 * During taskmangement request, we need to freeze the device queue.
 */
void
mpt3sas_scsih_set_tm_flag(struct MPT3SAS_ADAPTER *ioc, u16 handle)
{
	struct MPT3SAS_DEVICE *sas_device_priv_data;
	struct scsi_device *sdev;
	u8 skip = 0;

	shost_for_each_device(sdev, ioc->shost) {
		if (skip)
			continue;
		sas_device_priv_data = sdev->hostdata;
		if (!sas_device_priv_data)
			continue;
		if (sas_device_priv_data->sas_target->handle == handle) {
			sas_device_priv_data->sas_target->tm_busy = 1;
			skip = 1;
			ioc->ignore_loginfos = 1;
		}
	}
}

/**
 * mpt3sas_scsih_clear_tm_flag - clear per target tm_busy
 * @ioc: per adapter object
 * @handle: device handle
 *
 * During taskmangement request, we need to freeze the device queue.
 */
void
mpt3sas_scsih_clear_tm_flag(struct MPT3SAS_ADAPTER *ioc, u16 handle)
{
	struct MPT3SAS_DEVICE *sas_device_priv_data;
	struct scsi_device *sdev;
	u8 skip = 0;

	shost_for_each_device(sdev, ioc->shost) {
		if (skip)
			continue;
		sas_device_priv_data = sdev->hostdata;
		if (!sas_device_priv_data)
			continue;
		if (sas_device_priv_data->sas_target->handle == handle) {
			sas_device_priv_data->sas_target->tm_busy = 0;
			skip = 1;
			ioc->ignore_loginfos = 0;
		}
	}
}

/**
 * mpt3sas_scsih_issue_tm - main routine for sending tm requests
 * @ioc: per adapter struct
 * @device_handle: device handle
 * @channel: the channel assigned by the OS
 * @id: the id assigned by the OS
 * @lun: lun number
 * @type: MPI2_SCSITASKMGMT_TASKTYPE__XXX (defined in mpi2_init.h)
 * @smid_task: smid assigned to the task
 * @timeout: timeout in seconds
 * Context: user
 *
 * A generic API for sending task management requests to firmware.
 *
 * The callback index is set inside `ioc->tm_cb_idx`.
 *
 * Return SUCCESS or FAILED.
 */
int
mpt3sas_scsih_issue_tm(struct MPT3SAS_ADAPTER *ioc, u16 handle, uint channel,
	uint id, uint lun, u8 type, u16 smid_task, ulong timeout)
{
	Mpi2SCSITaskManagementRequest_t *mpi_request;
	Mpi2SCSITaskManagementReply_t *mpi_reply;
	u16 smid = 0;
	u32 ioc_state;
	struct scsiio_tracker *scsi_lookup = NULL;
	int rc;
	u16 msix_task = 0;

	lockdep_assert_held(&ioc->tm_cmds.mutex);

	if (ioc->tm_cmds.status != MPT3_CMD_NOT_USED) {
		pr_info(MPT3SAS_FMT "%s: tm_cmd busy!!!\n",
		    __func__, ioc->name);
		return FAILED;
	}

	if (ioc->shost_recovery || ioc->remove_host ||
	    ioc->pci_error_recovery) {
		pr_info(MPT3SAS_FMT "%s: host reset in progress!\n",
		    __func__, ioc->name);
		return FAILED;
	}

	ioc_state = mpt3sas_base_get_iocstate(ioc, 0);
	if (ioc_state & MPI2_DOORBELL_USED) {
		dhsprintk(ioc, pr_info(MPT3SAS_FMT
			"unexpected doorbell active!\n", ioc->name));
		rc = mpt3sas_base_hard_reset_handler(ioc, FORCE_BIG_HAMMER);
		return (!rc) ? SUCCESS : FAILED;
	}

	if ((ioc_state & MPI2_IOC_STATE_MASK) == MPI2_IOC_STATE_FAULT) {
		mpt3sas_base_fault_info(ioc, ioc_state &
		    MPI2_DOORBELL_DATA_MASK);
		rc = mpt3sas_base_hard_reset_handler(ioc, FORCE_BIG_HAMMER);
		return (!rc) ? SUCCESS : FAILED;
	}

	smid = mpt3sas_base_get_smid_hpr(ioc, ioc->tm_cb_idx);
	if (!smid) {
		pr_err(MPT3SAS_FMT "%s: failed obtaining a smid\n",
		    ioc->name, __func__);
		return FAILED;
	}

	if (type == MPI2_SCSITASKMGMT_TASKTYPE_ABORT_TASK)
		scsi_lookup = &ioc->scsi_lookup[smid_task - 1];

	dtmprintk(ioc, pr_info(MPT3SAS_FMT
		"sending tm: handle(0x%04x), task_type(0x%02x), smid(%d)\n",
		ioc->name, handle, type, smid_task));
	ioc->tm_cmds.status = MPT3_CMD_PENDING;
	mpi_request = mpt3sas_base_get_msg_frame(ioc, smid);
	ioc->tm_cmds.smid = smid;
	memset(mpi_request, 0, sizeof(Mpi2SCSITaskManagementRequest_t));
	memset(ioc->tm_cmds.reply, 0, sizeof(Mpi2SCSITaskManagementReply_t));
	mpi_request->Function = MPI2_FUNCTION_SCSI_TASK_MGMT;
	mpi_request->DevHandle = cpu_to_le16(handle);
	mpi_request->TaskType = type;
	mpi_request->TaskMID = cpu_to_le16(smid_task);
	int_to_scsilun(lun, (struct scsi_lun *)mpi_request->LUN);
	mpt3sas_scsih_set_tm_flag(ioc, handle);
	init_completion(&ioc->tm_cmds.done);
	if ((type == MPI2_SCSITASKMGMT_TASKTYPE_ABORT_TASK) &&
			(scsi_lookup->msix_io < ioc->reply_queue_count))
		msix_task = scsi_lookup->msix_io;
	else
		msix_task = 0;
	ioc->put_smid_hi_priority(ioc, smid, msix_task);
	wait_for_completion_timeout(&ioc->tm_cmds.done, timeout*HZ);
	if (!(ioc->tm_cmds.status & MPT3_CMD_COMPLETE)) {
		pr_err(MPT3SAS_FMT "%s: timeout\n",
		    ioc->name, __func__);
		_debug_dump_mf(mpi_request,
		    sizeof(Mpi2SCSITaskManagementRequest_t)/4);
		if (!(ioc->tm_cmds.status & MPT3_CMD_RESET)) {
			rc = mpt3sas_base_hard_reset_handler(ioc,
					FORCE_BIG_HAMMER);
			rc = (!rc) ? SUCCESS : FAILED;
			goto out;
		}
	}

	/* sync IRQs in case those were busy during flush. */
	mpt3sas_base_sync_reply_irqs(ioc);

	if (ioc->tm_cmds.status & MPT3_CMD_REPLY_VALID) {
		mpt3sas_trigger_master(ioc, MASTER_TRIGGER_TASK_MANAGMENT);
		mpi_reply = ioc->tm_cmds.reply;
		dtmprintk(ioc, pr_info(MPT3SAS_FMT "complete tm: " \
		    "ioc_status(0x%04x), loginfo(0x%08x), term_count(0x%08x)\n",
		    ioc->name, le16_to_cpu(mpi_reply->IOCStatus),
		    le32_to_cpu(mpi_reply->IOCLogInfo),
		    le32_to_cpu(mpi_reply->TerminationCount)));
		if (ioc->logging_level & MPT_DEBUG_TM) {
			_scsih_response_code(ioc, mpi_reply->ResponseCode);
			if (mpi_reply->IOCStatus)
				_debug_dump_mf(mpi_request,
				    sizeof(Mpi2SCSITaskManagementRequest_t)/4);
		}
	}

	switch (type) {
	case MPI2_SCSITASKMGMT_TASKTYPE_ABORT_TASK:
		rc = SUCCESS;
		if (scsi_lookup->scmd == NULL)
			break;
		rc = FAILED;
		break;

	case MPI2_SCSITASKMGMT_TASKTYPE_TARGET_RESET:
		if (_scsih_scsi_lookup_find_by_target(ioc, id, channel))
			rc = FAILED;
		else
			rc = SUCCESS;
		break;
	case MPI2_SCSITASKMGMT_TASKTYPE_ABRT_TASK_SET:
	case MPI2_SCSITASKMGMT_TASKTYPE_LOGICAL_UNIT_RESET:
		if (_scsih_scsi_lookup_find_by_lun(ioc, id, lun, channel))
			rc = FAILED;
		else
			rc = SUCCESS;
		break;
	case MPI2_SCSITASKMGMT_TASKTYPE_QUERY_TASK:
		rc = SUCCESS;
		break;
	default:
		rc = FAILED;
		break;
	}

out:
	mpt3sas_scsih_clear_tm_flag(ioc, handle);
	ioc->tm_cmds.status = MPT3_CMD_NOT_USED;
	return rc;
}

int mpt3sas_scsih_issue_locked_tm(struct MPT3SAS_ADAPTER *ioc, u16 handle,
	uint channel, uint id, uint lun, u8 type, u16 smid_task, ulong timeout)
{
	int ret;

	mutex_lock(&ioc->tm_cmds.mutex);
	ret = mpt3sas_scsih_issue_tm(ioc, handle, channel, id, lun, type,
			smid_task, timeout);
	mutex_unlock(&ioc->tm_cmds.mutex);

	return ret;
}

/**
 * _scsih_tm_display_info - displays info about the device
 * @ioc: per adapter struct
 * @scmd: pointer to scsi command object
 *
 * Called by task management callback handlers.
 */
static void
_scsih_tm_display_info(struct MPT3SAS_ADAPTER *ioc, struct scsi_cmnd *scmd)
{
	struct scsi_target *starget = scmd->device->sdev_target;
	struct MPT3SAS_TARGET *priv_target = starget->hostdata;
	struct _sas_device *sas_device = NULL;
	unsigned long flags;
	char *device_str = NULL;

	if (!priv_target)
		return;
	if (ioc->hide_ir_msg)
		device_str = "WarpDrive";
	else
		device_str = "volume";

	scsi_print_command(scmd);
	if (priv_target->flags & MPT_TARGET_FLAGS_VOLUME) {
		starget_printk(KERN_INFO, starget,
			"%s handle(0x%04x), %s wwid(0x%016llx)\n",
			device_str, priv_target->handle,
		    device_str, (unsigned long long)priv_target->sas_address);
	} else {
		spin_lock_irqsave(&ioc->sas_device_lock, flags);
		sas_device = __mpt3sas_get_sdev_from_target(ioc, priv_target);
		if (sas_device) {
			if (priv_target->flags &
			    MPT_TARGET_FLAGS_RAID_COMPONENT) {
				starget_printk(KERN_INFO, starget,
				    "volume handle(0x%04x), "
				    "volume wwid(0x%016llx)\n",
				    sas_device->volume_handle,
				   (unsigned long long)sas_device->volume_wwid);
			}
			starget_printk(KERN_INFO, starget,
			    "handle(0x%04x), sas_address(0x%016llx), phy(%d)\n",
			    sas_device->handle,
			    (unsigned long long)sas_device->sas_address,
			    sas_device->phy);
			if (sas_device->enclosure_handle != 0)
				starget_printk(KERN_INFO, starget,
				 "enclosure_logical_id(0x%016llx), slot(%d)\n",
				 (unsigned long long)
				 sas_device->enclosure_logical_id,
				 sas_device->slot);
			if (sas_device->connector_name[0] != '\0')
				starget_printk(KERN_INFO, starget,
				"enclosure level(0x%04x),connector name(%s)\n",
				 sas_device->enclosure_level,
				 sas_device->connector_name);

			sas_device_put(sas_device);
		}
		spin_unlock_irqrestore(&ioc->sas_device_lock, flags);
	}
}

/**
 * scsih_abort - eh threads main abort routine
 * @scmd: pointer to scsi command object
 *
 * Returns SUCCESS if command aborted else FAILED
 */
static int
scsih_abort(struct scsi_cmnd *scmd)
{
	struct MPT3SAS_ADAPTER *ioc = shost_priv(scmd->device->host);
	struct MPT3SAS_DEVICE *sas_device_priv_data;
	u16 smid;
	u16 handle;
	int r;

	sdev_printk(KERN_INFO, scmd->device,
		"attempting task abort! scmd(%p)\n", scmd);
	_scsih_tm_display_info(ioc, scmd);

	sas_device_priv_data = scmd->device->hostdata;
	if (!sas_device_priv_data || !sas_device_priv_data->sas_target) {
		sdev_printk(KERN_INFO, scmd->device,
			"device been deleted! scmd(%p)\n", scmd);
		scmd->result = DID_NO_CONNECT << 16;
		scmd->scsi_done(scmd);
		r = SUCCESS;
		goto out;
	}

	/* search for the command */
	smid = _scsih_scsi_lookup_find_by_scmd(ioc, scmd);
	if (!smid) {
		scmd->result = DID_RESET << 16;
		r = SUCCESS;
		goto out;
	}

	/* for hidden raid components and volumes this is not supported */
	if (sas_device_priv_data->sas_target->flags &
	    MPT_TARGET_FLAGS_RAID_COMPONENT ||
	    sas_device_priv_data->sas_target->flags & MPT_TARGET_FLAGS_VOLUME) {
		scmd->result = DID_RESET << 16;
		r = FAILED;
		goto out;
	}

	mpt3sas_halt_firmware(ioc);

	handle = sas_device_priv_data->sas_target->handle;
	r = mpt3sas_scsih_issue_locked_tm(ioc, handle, scmd->device->channel,
	    scmd->device->id, scmd->device->lun,
	    MPI2_SCSITASKMGMT_TASKTYPE_ABORT_TASK, smid, 30);

 out:
	sdev_printk(KERN_INFO, scmd->device, "task abort: %s scmd(%p)\n",
	    ((r == SUCCESS) ? "SUCCESS" : "FAILED"), scmd);
	return r;
}

/**
 * scsih_dev_reset - eh threads main device reset routine
 * @scmd: pointer to scsi command object
 *
 * Returns SUCCESS if command aborted else FAILED
 */
static int
scsih_dev_reset(struct scsi_cmnd *scmd)
{
	struct MPT3SAS_ADAPTER *ioc = shost_priv(scmd->device->host);
	struct MPT3SAS_DEVICE *sas_device_priv_data;
	struct _sas_device *sas_device = NULL;
	u16	handle;
	int r;

	struct scsi_target *starget = scmd->device->sdev_target;
	struct MPT3SAS_TARGET *target_priv_data = starget->hostdata;

	sdev_printk(KERN_INFO, scmd->device,
		"attempting device reset! scmd(%p)\n", scmd);
	_scsih_tm_display_info(ioc, scmd);

	sas_device_priv_data = scmd->device->hostdata;
	if (!sas_device_priv_data || !sas_device_priv_data->sas_target) {
		sdev_printk(KERN_INFO, scmd->device,
			"device been deleted! scmd(%p)\n", scmd);
		scmd->result = DID_NO_CONNECT << 16;
		scmd->scsi_done(scmd);
		r = SUCCESS;
		goto out;
	}

	/* for hidden raid components obtain the volume_handle */
	handle = 0;
	if (sas_device_priv_data->sas_target->flags &
	    MPT_TARGET_FLAGS_RAID_COMPONENT) {
		sas_device = mpt3sas_get_sdev_from_target(ioc,
				target_priv_data);
		if (sas_device)
			handle = sas_device->volume_handle;
	} else
		handle = sas_device_priv_data->sas_target->handle;

	if (!handle) {
		scmd->result = DID_RESET << 16;
		r = FAILED;
		goto out;
	}

	r = mpt3sas_scsih_issue_locked_tm(ioc, handle, scmd->device->channel,
	    scmd->device->id, scmd->device->lun,
	    MPI2_SCSITASKMGMT_TASKTYPE_LOGICAL_UNIT_RESET, 0, 30);

 out:
	sdev_printk(KERN_INFO, scmd->device, "device reset: %s scmd(%p)\n",
	    ((r == SUCCESS) ? "SUCCESS" : "FAILED"), scmd);

	if (sas_device)
		sas_device_put(sas_device);

	return r;
}

/**
 * scsih_target_reset - eh threads main target reset routine
 * @scmd: pointer to scsi command object
 *
 * Returns SUCCESS if command aborted else FAILED
 */
static int
scsih_target_reset(struct scsi_cmnd *scmd)
{
	struct MPT3SAS_ADAPTER *ioc = shost_priv(scmd->device->host);
	struct MPT3SAS_DEVICE *sas_device_priv_data;
	struct _sas_device *sas_device = NULL;
	u16	handle;
	int r;
	struct scsi_target *starget = scmd->device->sdev_target;
	struct MPT3SAS_TARGET *target_priv_data = starget->hostdata;

	starget_printk(KERN_INFO, starget, "attempting target reset! scmd(%p)\n",
		scmd);
	_scsih_tm_display_info(ioc, scmd);

	sas_device_priv_data = scmd->device->hostdata;
	if (!sas_device_priv_data || !sas_device_priv_data->sas_target) {
		starget_printk(KERN_INFO, starget, "target been deleted! scmd(%p)\n",
			scmd);
		scmd->result = DID_NO_CONNECT << 16;
		scmd->scsi_done(scmd);
		r = SUCCESS;
		goto out;
	}

	/* for hidden raid components obtain the volume_handle */
	handle = 0;
	if (sas_device_priv_data->sas_target->flags &
	    MPT_TARGET_FLAGS_RAID_COMPONENT) {
		sas_device = mpt3sas_get_sdev_from_target(ioc,
				target_priv_data);
		if (sas_device)
			handle = sas_device->volume_handle;
	} else
		handle = sas_device_priv_data->sas_target->handle;

	if (!handle) {
		scmd->result = DID_RESET << 16;
		r = FAILED;
		goto out;
	}

	r = mpt3sas_scsih_issue_locked_tm(ioc, handle, scmd->device->channel,
	    scmd->device->id, 0, MPI2_SCSITASKMGMT_TASKTYPE_TARGET_RESET, 0,
	    30);

 out:
	starget_printk(KERN_INFO, starget, "target reset: %s scmd(%p)\n",
	    ((r == SUCCESS) ? "SUCCESS" : "FAILED"), scmd);

	if (sas_device)
		sas_device_put(sas_device);

	return r;
}


/**
 * scsih_host_reset - eh threads main host reset routine
 * @scmd: pointer to scsi command object
 *
 * Returns SUCCESS if command aborted else FAILED
 */
static int
scsih_host_reset(struct scsi_cmnd *scmd)
{
	struct MPT3SAS_ADAPTER *ioc = shost_priv(scmd->device->host);
	int r, retval;

	pr_info(MPT3SAS_FMT "attempting host reset! scmd(%p)\n",
	    ioc->name, scmd);
	scsi_print_command(scmd);

	if (ioc->is_driver_loading) {
		pr_info(MPT3SAS_FMT "Blocking the host reset\n",
		    ioc->name);
		r = FAILED;
		goto out;
	}

	retval = mpt3sas_base_hard_reset_handler(ioc, FORCE_BIG_HAMMER);
	r = (retval < 0) ? FAILED : SUCCESS;
out:
	pr_info(MPT3SAS_FMT "host reset: %s scmd(%p)\n",
	    ioc->name, ((r == SUCCESS) ? "SUCCESS" : "FAILED"), scmd);

	return r;
}

/**
 * _scsih_fw_event_add - insert and queue up fw_event
 * @ioc: per adapter object
 * @fw_event: object describing the event
 * Context: This function will acquire ioc->fw_event_lock.
 *
 * This adds the firmware event object into link list, then queues it up to
 * be processed from user context.
 *
 * Return nothing.
 */
static void
_scsih_fw_event_add(struct MPT3SAS_ADAPTER *ioc, struct fw_event_work *fw_event)
{
	unsigned long flags;

	if (ioc->firmware_event_thread == NULL)
		return;

	spin_lock_irqsave(&ioc->fw_event_lock, flags);
	fw_event_work_get(fw_event);
	INIT_LIST_HEAD(&fw_event->list);
	list_add_tail(&fw_event->list, &ioc->fw_event_list);
	INIT_WORK(&fw_event->work, _firmware_event_work);
	fw_event_work_get(fw_event);
	queue_work(ioc->firmware_event_thread, &fw_event->work);
	spin_unlock_irqrestore(&ioc->fw_event_lock, flags);
}

/**
 * _scsih_fw_event_del_from_list - delete fw_event from the list
 * @ioc: per adapter object
 * @fw_event: object describing the event
 * Context: This function will acquire ioc->fw_event_lock.
 *
 * If the fw_event is on the fw_event_list, remove it and do a put.
 *
 * Return nothing.
 */
static void
_scsih_fw_event_del_from_list(struct MPT3SAS_ADAPTER *ioc, struct fw_event_work
	*fw_event)
{
	unsigned long flags;

	spin_lock_irqsave(&ioc->fw_event_lock, flags);
	if (!list_empty(&fw_event->list)) {
		list_del_init(&fw_event->list);
		fw_event_work_put(fw_event);
	}
	spin_unlock_irqrestore(&ioc->fw_event_lock, flags);
}


 /**
 * mpt3sas_send_trigger_data_event - send event for processing trigger data
 * @ioc: per adapter object
 * @event_data: trigger event data
 *
 * Return nothing.
 */
void
mpt3sas_send_trigger_data_event(struct MPT3SAS_ADAPTER *ioc,
	struct SL_WH_TRIGGERS_EVENT_DATA_T *event_data)
{
	struct fw_event_work *fw_event;
	u16 sz;

	if (ioc->is_driver_loading)
		return;
	sz = sizeof(*event_data);
	fw_event = alloc_fw_event_work(sz);
	if (!fw_event)
		return;
	fw_event->event = MPT3SAS_PROCESS_TRIGGER_DIAG;
	fw_event->ioc = ioc;
	memcpy(fw_event->event_data, event_data, sizeof(*event_data));
	_scsih_fw_event_add(ioc, fw_event);
	fw_event_work_put(fw_event);
}

/**
 * _scsih_error_recovery_delete_devices - remove devices not responding
 * @ioc: per adapter object
 *
 * Return nothing.
 */
static void
_scsih_error_recovery_delete_devices(struct MPT3SAS_ADAPTER *ioc)
{
	struct fw_event_work *fw_event;

	if (ioc->is_driver_loading)
		return;
	fw_event = alloc_fw_event_work(0);
	if (!fw_event)
		return;
	fw_event->event = MPT3SAS_REMOVE_UNRESPONDING_DEVICES;
	fw_event->ioc = ioc;
	_scsih_fw_event_add(ioc, fw_event);
	fw_event_work_put(fw_event);
}

/**
 * mpt3sas_port_enable_complete - port enable completed (fake event)
 * @ioc: per adapter object
 *
 * Return nothing.
 */
void
mpt3sas_port_enable_complete(struct MPT3SAS_ADAPTER *ioc)
{
	struct fw_event_work *fw_event;

	fw_event = alloc_fw_event_work(0);
	if (!fw_event)
		return;
	fw_event->event = MPT3SAS_PORT_ENABLE_COMPLETE;
	fw_event->ioc = ioc;
	_scsih_fw_event_add(ioc, fw_event);
	fw_event_work_put(fw_event);
}

static struct fw_event_work *dequeue_next_fw_event(struct MPT3SAS_ADAPTER *ioc)
{
	unsigned long flags;
	struct fw_event_work *fw_event = NULL;

	spin_lock_irqsave(&ioc->fw_event_lock, flags);
	if (!list_empty(&ioc->fw_event_list)) {
		fw_event = list_first_entry(&ioc->fw_event_list,
				struct fw_event_work, list);
		list_del_init(&fw_event->list);
	}
	spin_unlock_irqrestore(&ioc->fw_event_lock, flags);

	return fw_event;
}

/**
 * _scsih_fw_event_cleanup_queue - cleanup event queue
 * @ioc: per adapter object
 *
 * Walk the firmware event queue, either killing timers, or waiting
 * for outstanding events to complete
 *
 * Return nothing.
 */
static void
_scsih_fw_event_cleanup_queue(struct MPT3SAS_ADAPTER *ioc)
{
	struct fw_event_work *fw_event;

	if (list_empty(&ioc->fw_event_list) ||
	     !ioc->firmware_event_thread || in_interrupt())
		return;

	while ((fw_event = dequeue_next_fw_event(ioc))) {
		/*
		 * Wait on the fw_event to complete. If this returns 1, then
		 * the event was never executed, and we need a put for the
		 * reference the work had on the fw_event.
		 *
		 * If it did execute, we wait for it to finish, and the put will
		 * happen from _firmware_event_work()
		 */
		if (cancel_work_sync(&fw_event->work))
			fw_event_work_put(fw_event);

		fw_event_work_put(fw_event);
	}
}

/**
 * _scsih_internal_device_block - block the sdev device
 * @sdev: per device object
 * @sas_device_priv_data : per device driver private data
 *
 * make sure device is blocked without error, if not
 * print an error
 */
static void
_scsih_internal_device_block(struct scsi_device *sdev,
			struct MPT3SAS_DEVICE *sas_device_priv_data)
{
	int r = 0;

	sdev_printk(KERN_INFO, sdev, "device_block, handle(0x%04x)\n",
	    sas_device_priv_data->sas_target->handle);
	sas_device_priv_data->block = 1;

	r = scsi_internal_device_block(sdev);
	if (r == -EINVAL)
		sdev_printk(KERN_WARNING, sdev,
		    "device_block failed with return(%d) for handle(0x%04x)\n",
		    r, sas_device_priv_data->sas_target->handle);
}

/**
 * _scsih_internal_device_unblock - unblock the sdev device
 * @sdev: per device object
 * @sas_device_priv_data : per device driver private data
 * make sure device is unblocked without error, if not retry
 * by blocking and then unblocking
 */

static void
_scsih_internal_device_unblock(struct scsi_device *sdev,
			struct MPT3SAS_DEVICE *sas_device_priv_data)
{
	int r = 0;

	sdev_printk(KERN_WARNING, sdev, "device_unblock and setting to running, "
	    "handle(0x%04x)\n", sas_device_priv_data->sas_target->handle);
	sas_device_priv_data->block = 0;
	r = scsi_internal_device_unblock(sdev, SDEV_RUNNING);
	if (r == -EINVAL) {
		/* The device has been set to SDEV_RUNNING by SD layer during
		 * device addition but the request queue is still stopped by
		 * our earlier block call. We need to perform a block again
		 * to get the device to SDEV_BLOCK and then to SDEV_RUNNING */

		sdev_printk(KERN_WARNING, sdev,
		    "device_unblock failed with return(%d) for handle(0x%04x) "
		    "performing a block followed by an unblock\n",
		    r, sas_device_priv_data->sas_target->handle);
		sas_device_priv_data->block = 1;
		r = scsi_internal_device_block(sdev);
		if (r)
			sdev_printk(KERN_WARNING, sdev, "retried device_block "
			    "failed with return(%d) for handle(0x%04x)\n",
			    r, sas_device_priv_data->sas_target->handle);

		sas_device_priv_data->block = 0;
		r = scsi_internal_device_unblock(sdev, SDEV_RUNNING);
		if (r)
			sdev_printk(KERN_WARNING, sdev, "retried device_unblock"
			    " failed with return(%d) for handle(0x%04x)\n",
			    r, sas_device_priv_data->sas_target->handle);
	}
}

/**
 * _scsih_ublock_io_all_device - unblock every device
 * @ioc: per adapter object
 *
 * change the device state from block to running
 */
static void
_scsih_ublock_io_all_device(struct MPT3SAS_ADAPTER *ioc)
{
	struct MPT3SAS_DEVICE *sas_device_priv_data;
	struct scsi_device *sdev;

	shost_for_each_device(sdev, ioc->shost) {
		sas_device_priv_data = sdev->hostdata;
		if (!sas_device_priv_data)
			continue;
		if (!sas_device_priv_data->block)
			continue;

		dewtprintk(ioc, sdev_printk(KERN_INFO, sdev,
			"device_running, handle(0x%04x)\n",
		    sas_device_priv_data->sas_target->handle));
		_scsih_internal_device_unblock(sdev, sas_device_priv_data);
	}
}


/**
 * _scsih_ublock_io_device - prepare device to be deleted
 * @ioc: per adapter object
 * @sas_addr: sas address
 *
 * unblock then put device in offline state
 */
static void
_scsih_ublock_io_device(struct MPT3SAS_ADAPTER *ioc, u64 sas_address)
{
	struct MPT3SAS_DEVICE *sas_device_priv_data;
	struct scsi_device *sdev;

	shost_for_each_device(sdev, ioc->shost) {
		sas_device_priv_data = sdev->hostdata;
		if (!sas_device_priv_data)
			continue;
		if (sas_device_priv_data->sas_target->sas_address
		    != sas_address)
			continue;
		if (sas_device_priv_data->block)
			_scsih_internal_device_unblock(sdev,
				sas_device_priv_data);
	}
}

/**
 * _scsih_block_io_all_device - set the device state to SDEV_BLOCK
 * @ioc: per adapter object
 * @handle: device handle
 *
 * During device pull we need to appropriately set the sdev state.
 */
static void
_scsih_block_io_all_device(struct MPT3SAS_ADAPTER *ioc)
{
	struct MPT3SAS_DEVICE *sas_device_priv_data;
	struct scsi_device *sdev;

	shost_for_each_device(sdev, ioc->shost) {
		sas_device_priv_data = sdev->hostdata;
		if (!sas_device_priv_data)
			continue;
		if (sas_device_priv_data->block)
			continue;
		if (sas_device_priv_data->ignore_delay_remove) {
			sdev_printk(KERN_INFO, sdev,
			"%s skip device_block for SES handle(0x%04x)\n",
			__func__, sas_device_priv_data->sas_target->handle);
			continue;
		}
		_scsih_internal_device_block(sdev, sas_device_priv_data);
	}
}

/**
 * _scsih_block_io_device - set the device state to SDEV_BLOCK
 * @ioc: per adapter object
 * @handle: device handle
 *
 * During device pull we need to appropriately set the sdev state.
 */
static void
_scsih_block_io_device(struct MPT3SAS_ADAPTER *ioc, u16 handle)
{
	struct MPT3SAS_DEVICE *sas_device_priv_data;
	struct scsi_device *sdev;
	struct _sas_device *sas_device;

	sas_device = mpt3sas_get_sdev_by_handle(ioc, handle);
	if (!sas_device)
		return;

	shost_for_each_device(sdev, ioc->shost) {
		sas_device_priv_data = sdev->hostdata;
		if (!sas_device_priv_data)
			continue;
		if (sas_device_priv_data->sas_target->handle != handle)
			continue;
		if (sas_device_priv_data->block)
			continue;
		if (sas_device->pend_sas_rphy_add)
			continue;
		if (sas_device_priv_data->ignore_delay_remove) {
			sdev_printk(KERN_INFO, sdev,
			"%s skip device_block for SES handle(0x%04x)\n",
			__func__, sas_device_priv_data->sas_target->handle);
			continue;
		}
		_scsih_internal_device_block(sdev, sas_device_priv_data);
	}

	sas_device_put(sas_device);
}

/**
 * _scsih_block_io_to_children_attached_to_ex
 * @ioc: per adapter object
 * @sas_expander: the sas_device object
 *
 * This routine set sdev state to SDEV_BLOCK for all devices
 * attached to this expander. This function called when expander is
 * pulled.
 */
static void
_scsih_block_io_to_children_attached_to_ex(struct MPT3SAS_ADAPTER *ioc,
	struct _sas_node *sas_expander)
{
	struct _sas_port *mpt3sas_port;
	struct _sas_device *sas_device;
	struct _sas_node *expander_sibling;
	unsigned long flags;

	if (!sas_expander)
		return;

	list_for_each_entry(mpt3sas_port,
	   &sas_expander->sas_port_list, port_list) {
		if (mpt3sas_port->remote_identify.device_type ==
		    SAS_END_DEVICE) {
			spin_lock_irqsave(&ioc->sas_device_lock, flags);
			sas_device = __mpt3sas_get_sdev_by_addr(ioc,
			    mpt3sas_port->remote_identify.sas_address);
			if (sas_device) {
				set_bit(sas_device->handle,
						ioc->blocking_handles);
				sas_device_put(sas_device);
			}
			spin_unlock_irqrestore(&ioc->sas_device_lock, flags);
		}
	}

	list_for_each_entry(mpt3sas_port,
	   &sas_expander->sas_port_list, port_list) {

		if (mpt3sas_port->remote_identify.device_type ==
		    SAS_EDGE_EXPANDER_DEVICE ||
		    mpt3sas_port->remote_identify.device_type ==
		    SAS_FANOUT_EXPANDER_DEVICE) {
			expander_sibling =
			    mpt3sas_scsih_expander_find_by_sas_address(
			    ioc, mpt3sas_port->remote_identify.sas_address);
			_scsih_block_io_to_children_attached_to_ex(ioc,
			    expander_sibling);
		}
	}
}

/**
 * _scsih_block_io_to_children_attached_directly
 * @ioc: per adapter object
 * @event_data: topology change event data
 *
 * This routine set sdev state to SDEV_BLOCK for all devices
 * direct attached during device pull.
 */
static void
_scsih_block_io_to_children_attached_directly(struct MPT3SAS_ADAPTER *ioc,
	Mpi2EventDataSasTopologyChangeList_t *event_data)
{
	int i;
	u16 handle;
	u16 reason_code;

	for (i = 0; i < event_data->NumEntries; i++) {
		handle = le16_to_cpu(event_data->PHY[i].AttachedDevHandle);
		if (!handle)
			continue;
		reason_code = event_data->PHY[i].PhyStatus &
		    MPI2_EVENT_SAS_TOPO_RC_MASK;
		if (reason_code == MPI2_EVENT_SAS_TOPO_RC_DELAY_NOT_RESPONDING)
			_scsih_block_io_device(ioc, handle);
	}
}

/**
 * _scsih_tm_tr_send - send task management request
 * @ioc: per adapter object
 * @handle: device handle
 * Context: interrupt time.
 *
 * This code is to initiate the device removal handshake protocol
 * with controller firmware.  This function will issue target reset
 * using high priority request queue.  It will send a sas iounit
 * control request (MPI2_SAS_OP_REMOVE_DEVICE) from this completion.
 *
 * This is designed to send muliple task management request at the same
 * time to the fifo. If the fifo is full, we will append the request,
 * and process it in a future completion.
 */
static void
_scsih_tm_tr_send(struct MPT3SAS_ADAPTER *ioc, u16 handle)
{
	Mpi2SCSITaskManagementRequest_t *mpi_request;
	u16 smid;
	struct _sas_device *sas_device = NULL;
	struct MPT3SAS_TARGET *sas_target_priv_data = NULL;
	u64 sas_address = 0;
	unsigned long flags;
	struct _tr_list *delayed_tr;
	u32 ioc_state;

	if (ioc->remove_host) {
		dewtprintk(ioc, pr_info(MPT3SAS_FMT
			"%s: host has been removed: handle(0x%04x)\n",
			__func__, ioc->name, handle));
		return;
	} else if (ioc->pci_error_recovery) {
		dewtprintk(ioc, pr_info(MPT3SAS_FMT
			"%s: host in pci error recovery: handle(0x%04x)\n",
			__func__, ioc->name,
		    handle));
		return;
	}
	ioc_state = mpt3sas_base_get_iocstate(ioc, 1);
	if (ioc_state != MPI2_IOC_STATE_OPERATIONAL) {
		dewtprintk(ioc, pr_info(MPT3SAS_FMT
			"%s: host is not operational: handle(0x%04x)\n",
			__func__, ioc->name,
		   handle));
		return;
	}

	/* if PD, then return */
	if (test_bit(handle, ioc->pd_handles))
		return;

	clear_bit(handle, ioc->pend_os_device_add);

	spin_lock_irqsave(&ioc->sas_device_lock, flags);
	sas_device = __mpt3sas_get_sdev_by_handle(ioc, handle);
	if (sas_device && sas_device->starget &&
	    sas_device->starget->hostdata) {
		sas_target_priv_data = sas_device->starget->hostdata;
		sas_target_priv_data->deleted = 1;
		sas_address = sas_device->sas_address;
	}
	spin_unlock_irqrestore(&ioc->sas_device_lock, flags);

	if (sas_target_priv_data) {
		dewtprintk(ioc, pr_info(MPT3SAS_FMT
			"setting delete flag: handle(0x%04x), sas_addr(0x%016llx)\n",
			ioc->name, handle,
		    (unsigned long long)sas_address));
		if (sas_device->enclosure_handle != 0)
			dewtprintk(ioc, pr_info(MPT3SAS_FMT
			 "setting delete flag:enclosure logical id(0x%016llx),"
			 " slot(%d)\n", ioc->name, (unsigned long long)
			  sas_device->enclosure_logical_id,
			  sas_device->slot));
		if (sas_device->connector_name[0] != '\0')
			dewtprintk(ioc, pr_info(MPT3SAS_FMT
			 "setting delete flag: enclosure level(0x%04x),"
			 " connector name( %s)\n", ioc->name,
			  sas_device->enclosure_level,
			  sas_device->connector_name));
		_scsih_ublock_io_device(ioc, sas_address);
		sas_target_priv_data->handle = MPT3SAS_INVALID_DEVICE_HANDLE;
	}

	smid = mpt3sas_base_get_smid_hpr(ioc, ioc->tm_tr_cb_idx);
	if (!smid) {
		delayed_tr = kzalloc(sizeof(*delayed_tr), GFP_ATOMIC);
		if (!delayed_tr)
			goto out;
		INIT_LIST_HEAD(&delayed_tr->list);
		delayed_tr->handle = handle;
		list_add_tail(&delayed_tr->list, &ioc->delayed_tr_list);
		dewtprintk(ioc, pr_info(MPT3SAS_FMT
		    "DELAYED:tr:handle(0x%04x), (open)\n",
		    ioc->name, handle));
		goto out;
	}

	dewtprintk(ioc, pr_info(MPT3SAS_FMT
		"tr_send:handle(0x%04x), (open), smid(%d), cb(%d)\n",
		ioc->name, handle, smid,
	    ioc->tm_tr_cb_idx));
	mpi_request = mpt3sas_base_get_msg_frame(ioc, smid);
	memset(mpi_request, 0, sizeof(Mpi2SCSITaskManagementRequest_t));
	mpi_request->Function = MPI2_FUNCTION_SCSI_TASK_MGMT;
	mpi_request->DevHandle = cpu_to_le16(handle);
	mpi_request->TaskType = MPI2_SCSITASKMGMT_TASKTYPE_TARGET_RESET;
	set_bit(handle, ioc->device_remove_in_progress);
	ioc->put_smid_hi_priority(ioc, smid, 0);
	mpt3sas_trigger_master(ioc, MASTER_TRIGGER_DEVICE_REMOVAL);

out:
	if (sas_device)
		sas_device_put(sas_device);
}

/**
 * _scsih_tm_tr_complete -
 * @ioc: per adapter object
 * @smid: system request message index
 * @msix_index: MSIX table index supplied by the OS
 * @reply: reply message frame(lower 32bit addr)
 * Context: interrupt time.
 *
 * This is the target reset completion routine.
 * This code is part of the code to initiate the device removal
 * handshake protocol with controller firmware.
 * It will send a sas iounit control request (MPI2_SAS_OP_REMOVE_DEVICE)
 *
 * Return 1 meaning mf should be freed from _base_interrupt
 *        0 means the mf is freed from this function.
 */
static u8
_scsih_tm_tr_complete(struct MPT3SAS_ADAPTER *ioc, u16 smid, u8 msix_index,
	u32 reply)
{
	u16 handle;
	Mpi2SCSITaskManagementRequest_t *mpi_request_tm;
	Mpi2SCSITaskManagementReply_t *mpi_reply =
	    mpt3sas_base_get_reply_virt_addr(ioc, reply);
	Mpi2SasIoUnitControlRequest_t *mpi_request;
	u16 smid_sas_ctrl;
	u32 ioc_state;
	struct _sc_list *delayed_sc;

	if (ioc->remove_host) {
		dewtprintk(ioc, pr_info(MPT3SAS_FMT
			"%s: host has been removed\n", __func__, ioc->name));
		return 1;
	} else if (ioc->pci_error_recovery) {
		dewtprintk(ioc, pr_info(MPT3SAS_FMT
			"%s: host in pci error recovery\n", __func__,
			ioc->name));
		return 1;
	}
	ioc_state = mpt3sas_base_get_iocstate(ioc, 1);
	if (ioc_state != MPI2_IOC_STATE_OPERATIONAL) {
		dewtprintk(ioc, pr_info(MPT3SAS_FMT
			"%s: host is not operational\n", __func__, ioc->name));
		return 1;
	}
	if (unlikely(!mpi_reply)) {
		pr_err(MPT3SAS_FMT "mpi_reply not valid at %s:%d/%s()!\n",
		    ioc->name, __FILE__, __LINE__, __func__);
		return 1;
	}
	mpi_request_tm = mpt3sas_base_get_msg_frame(ioc, smid);
	handle = le16_to_cpu(mpi_request_tm->DevHandle);
	if (handle != le16_to_cpu(mpi_reply->DevHandle)) {
		dewtprintk(ioc, pr_err(MPT3SAS_FMT
			"spurious interrupt: handle(0x%04x:0x%04x), smid(%d)!!!\n",
			ioc->name, handle,
		    le16_to_cpu(mpi_reply->DevHandle), smid));
		return 0;
	}

	mpt3sas_trigger_master(ioc, MASTER_TRIGGER_TASK_MANAGMENT);
	dewtprintk(ioc, pr_info(MPT3SAS_FMT
	    "tr_complete:handle(0x%04x), (open) smid(%d), ioc_status(0x%04x), "
	    "loginfo(0x%08x), completed(%d)\n", ioc->name,
	    handle, smid, le16_to_cpu(mpi_reply->IOCStatus),
	    le32_to_cpu(mpi_reply->IOCLogInfo),
	    le32_to_cpu(mpi_reply->TerminationCount)));

	smid_sas_ctrl = mpt3sas_base_get_smid(ioc, ioc->tm_sas_control_cb_idx);
	if (!smid_sas_ctrl) {
		delayed_sc = kzalloc(sizeof(*delayed_sc), GFP_ATOMIC);
		if (!delayed_sc)
			return _scsih_check_for_pending_tm(ioc, smid);
		INIT_LIST_HEAD(&delayed_sc->list);
		delayed_sc->handle = mpi_request_tm->DevHandle;
		list_add_tail(&delayed_sc->list, &ioc->delayed_sc_list);
		dewtprintk(ioc, pr_info(MPT3SAS_FMT
		    "DELAYED:sc:handle(0x%04x), (open)\n",
		    ioc->name, handle));
		return _scsih_check_for_pending_tm(ioc, smid);
	}

	dewtprintk(ioc, pr_info(MPT3SAS_FMT
		"sc_send:handle(0x%04x), (open), smid(%d), cb(%d)\n",
		ioc->name, handle, smid_sas_ctrl,
	    ioc->tm_sas_control_cb_idx));
	mpi_request = mpt3sas_base_get_msg_frame(ioc, smid_sas_ctrl);
	memset(mpi_request, 0, sizeof(Mpi2SasIoUnitControlRequest_t));
	mpi_request->Function = MPI2_FUNCTION_SAS_IO_UNIT_CONTROL;
	mpi_request->Operation = MPI2_SAS_OP_REMOVE_DEVICE;
	mpi_request->DevHandle = mpi_request_tm->DevHandle;
	ioc->put_smid_default(ioc, smid_sas_ctrl);

	return _scsih_check_for_pending_tm(ioc, smid);
}


/**
 * _scsih_sas_control_complete - completion routine
 * @ioc: per adapter object
 * @smid: system request message index
 * @msix_index: MSIX table index supplied by the OS
 * @reply: reply message frame(lower 32bit addr)
 * Context: interrupt time.
 *
 * This is the sas iounit control completion routine.
 * This code is part of the code to initiate the device removal
 * handshake protocol with controller firmware.
 *
 * Return 1 meaning mf should be freed from _base_interrupt
 *        0 means the mf is freed from this function.
 */
static u8
_scsih_sas_control_complete(struct MPT3SAS_ADAPTER *ioc, u16 smid,
	u8 msix_index, u32 reply)
{
	Mpi2SasIoUnitControlReply_t *mpi_reply =
	    mpt3sas_base_get_reply_virt_addr(ioc, reply);

	if (likely(mpi_reply)) {
		dewtprintk(ioc, pr_info(MPT3SAS_FMT
		"sc_complete:handle(0x%04x), (open) "
		"smid(%d), ioc_status(0x%04x), loginfo(0x%08x)\n",
		ioc->name, le16_to_cpu(mpi_reply->DevHandle), smid,
		le16_to_cpu(mpi_reply->IOCStatus),
		le32_to_cpu(mpi_reply->IOCLogInfo)));
		if (le16_to_cpu(mpi_reply->IOCStatus) ==
		     MPI2_IOCSTATUS_SUCCESS) {
			clear_bit(le16_to_cpu(mpi_reply->DevHandle),
			    ioc->device_remove_in_progress);
		}
	} else {
		pr_err(MPT3SAS_FMT "mpi_reply not valid at %s:%d/%s()!\n",
		    ioc->name, __FILE__, __LINE__, __func__);
	}
	return mpt3sas_check_for_pending_internal_cmds(ioc, smid);
}

/**
 * _scsih_tm_tr_volume_send - send target reset request for volumes
 * @ioc: per adapter object
 * @handle: device handle
 * Context: interrupt time.
 *
 * This is designed to send muliple task management request at the same
 * time to the fifo. If the fifo is full, we will append the request,
 * and process it in a future completion.
 */
static void
_scsih_tm_tr_volume_send(struct MPT3SAS_ADAPTER *ioc, u16 handle)
{
	Mpi2SCSITaskManagementRequest_t *mpi_request;
	u16 smid;
	struct _tr_list *delayed_tr;

	if (ioc->shost_recovery || ioc->remove_host ||
	    ioc->pci_error_recovery) {
		dewtprintk(ioc, pr_info(MPT3SAS_FMT
			"%s: host reset in progress!\n",
			__func__, ioc->name));
		return;
	}

	smid = mpt3sas_base_get_smid_hpr(ioc, ioc->tm_tr_volume_cb_idx);
	if (!smid) {
		delayed_tr = kzalloc(sizeof(*delayed_tr), GFP_ATOMIC);
		if (!delayed_tr)
			return;
		INIT_LIST_HEAD(&delayed_tr->list);
		delayed_tr->handle = handle;
		list_add_tail(&delayed_tr->list, &ioc->delayed_tr_volume_list);
		dewtprintk(ioc, pr_info(MPT3SAS_FMT
		    "DELAYED:tr:handle(0x%04x), (open)\n",
		    ioc->name, handle));
		return;
	}

	dewtprintk(ioc, pr_info(MPT3SAS_FMT
		"tr_send:handle(0x%04x), (open), smid(%d), cb(%d)\n",
		ioc->name, handle, smid,
	    ioc->tm_tr_volume_cb_idx));
	mpi_request = mpt3sas_base_get_msg_frame(ioc, smid);
	memset(mpi_request, 0, sizeof(Mpi2SCSITaskManagementRequest_t));
	mpi_request->Function = MPI2_FUNCTION_SCSI_TASK_MGMT;
	mpi_request->DevHandle = cpu_to_le16(handle);
	mpi_request->TaskType = MPI2_SCSITASKMGMT_TASKTYPE_TARGET_RESET;
	ioc->put_smid_hi_priority(ioc, smid, 0);
}

/**
 * _scsih_tm_volume_tr_complete - target reset completion
 * @ioc: per adapter object
 * @smid: system request message index
 * @msix_index: MSIX table index supplied by the OS
 * @reply: reply message frame(lower 32bit addr)
 * Context: interrupt time.
 *
 * Return 1 meaning mf should be freed from _base_interrupt
 *        0 means the mf is freed from this function.
 */
static u8
_scsih_tm_volume_tr_complete(struct MPT3SAS_ADAPTER *ioc, u16 smid,
	u8 msix_index, u32 reply)
{
	u16 handle;
	Mpi2SCSITaskManagementRequest_t *mpi_request_tm;
	Mpi2SCSITaskManagementReply_t *mpi_reply =
	    mpt3sas_base_get_reply_virt_addr(ioc, reply);

	if (ioc->shost_recovery || ioc->remove_host ||
	    ioc->pci_error_recovery) {
		dewtprintk(ioc, pr_info(MPT3SAS_FMT
			"%s: host reset in progress!\n",
			__func__, ioc->name));
		return 1;
	}
	if (unlikely(!mpi_reply)) {
		pr_err(MPT3SAS_FMT "mpi_reply not valid at %s:%d/%s()!\n",
		    ioc->name, __FILE__, __LINE__, __func__);
		return 1;
	}

	mpi_request_tm = mpt3sas_base_get_msg_frame(ioc, smid);
	handle = le16_to_cpu(mpi_request_tm->DevHandle);
	if (handle != le16_to_cpu(mpi_reply->DevHandle)) {
		dewtprintk(ioc, pr_err(MPT3SAS_FMT
			"spurious interrupt: handle(0x%04x:0x%04x), smid(%d)!!!\n",
			ioc->name, handle,
		    le16_to_cpu(mpi_reply->DevHandle), smid));
		return 0;
	}

	dewtprintk(ioc, pr_info(MPT3SAS_FMT
	    "tr_complete:handle(0x%04x), (open) smid(%d), ioc_status(0x%04x), "
	    "loginfo(0x%08x), completed(%d)\n", ioc->name,
	    handle, smid, le16_to_cpu(mpi_reply->IOCStatus),
	    le32_to_cpu(mpi_reply->IOCLogInfo),
	    le32_to_cpu(mpi_reply->TerminationCount)));

	return _scsih_check_for_pending_tm(ioc, smid);
}

/**
 * _scsih_issue_delayed_event_ack - issue delayed Event ACK messages
 * @ioc: per adapter object
 * @smid: system request message index
 * @event: Event ID
 * @event_context: used to track events uniquely
 *
 * Context - processed in interrupt context.
 */
static void
_scsih_issue_delayed_event_ack(struct MPT3SAS_ADAPTER *ioc, u16 smid, u16 event,
				u32 event_context)
{
	Mpi2EventAckRequest_t *ack_request;
	int i = smid - ioc->internal_smid;
	unsigned long flags;

	/* Without releasing the smid just update the
	 * call back index and reuse the same smid for
	 * processing this delayed request
	 */
	spin_lock_irqsave(&ioc->scsi_lookup_lock, flags);
	ioc->internal_lookup[i].cb_idx = ioc->base_cb_idx;
	spin_unlock_irqrestore(&ioc->scsi_lookup_lock, flags);

	dewtprintk(ioc, pr_info(MPT3SAS_FMT
		"EVENT ACK: event(0x%04x), smid(%d), cb(%d)\n",
		ioc->name, le16_to_cpu(event), smid,
		ioc->base_cb_idx));
	ack_request = mpt3sas_base_get_msg_frame(ioc, smid);
	memset(ack_request, 0, sizeof(Mpi2EventAckRequest_t));
	ack_request->Function = MPI2_FUNCTION_EVENT_ACK;
	ack_request->Event = event;
	ack_request->EventContext = event_context;
	ack_request->VF_ID = 0;  /* TODO */
	ack_request->VP_ID = 0;
	ioc->put_smid_default(ioc, smid);
}

/**
 * _scsih_issue_delayed_sas_io_unit_ctrl - issue delayed
 *				sas_io_unit_ctrl messages
 * @ioc: per adapter object
 * @smid: system request message index
 * @handle: device handle
 *
 * Context - processed in interrupt context.
 */
static void
_scsih_issue_delayed_sas_io_unit_ctrl(struct MPT3SAS_ADAPTER *ioc,
					u16 smid, u16 handle)
	{
		Mpi2SasIoUnitControlRequest_t *mpi_request;
		u32 ioc_state;
		int i = smid - ioc->internal_smid;
		unsigned long flags;

		if (ioc->remove_host) {
			dewtprintk(ioc, pr_info(MPT3SAS_FMT
			    "%s: host has been removed\n",
			     __func__, ioc->name));
			return;
		} else if (ioc->pci_error_recovery) {
			dewtprintk(ioc, pr_info(MPT3SAS_FMT
			    "%s: host in pci error recovery\n",
			    __func__, ioc->name));
		return;
	}
	ioc_state = mpt3sas_base_get_iocstate(ioc, 1);
	if (ioc_state != MPI2_IOC_STATE_OPERATIONAL) {
		dewtprintk(ioc, pr_info(MPT3SAS_FMT
		    "%s: host is not operational\n",
		    __func__, ioc->name));
		return;
	}

	/* Without releasing the smid just update the
	 * call back index and reuse the same smid for
	 * processing this delayed request
	 */
	spin_lock_irqsave(&ioc->scsi_lookup_lock, flags);
	ioc->internal_lookup[i].cb_idx = ioc->tm_sas_control_cb_idx;
	spin_unlock_irqrestore(&ioc->scsi_lookup_lock, flags);

	dewtprintk(ioc, pr_info(MPT3SAS_FMT
	    "sc_send:handle(0x%04x), (open), smid(%d), cb(%d)\n",
	    ioc->name, le16_to_cpu(handle), smid,
	    ioc->tm_sas_control_cb_idx));
	mpi_request = mpt3sas_base_get_msg_frame(ioc, smid);
	memset(mpi_request, 0, sizeof(Mpi2SasIoUnitControlRequest_t));
	mpi_request->Function = MPI2_FUNCTION_SAS_IO_UNIT_CONTROL;
	mpi_request->Operation = MPI2_SAS_OP_REMOVE_DEVICE;
	mpi_request->DevHandle = handle;
	ioc->put_smid_default(ioc, smid);
}

/**
 * _scsih_check_for_pending_internal_cmds - check for pending internal messages
 * @ioc: per adapter object
 * @smid: system request message index
 *
 * Context: Executed in interrupt context
 *
 * This will check delayed internal messages list, and process the
 * next request.
 *
 * Return 1 meaning mf should be freed from _base_interrupt
 *        0 means the mf is freed from this function.
 */
u8
mpt3sas_check_for_pending_internal_cmds(struct MPT3SAS_ADAPTER *ioc, u16 smid)
{
	struct _sc_list *delayed_sc;
	struct _event_ack_list *delayed_event_ack;

	if (!list_empty(&ioc->delayed_event_ack_list)) {
		delayed_event_ack = list_entry(ioc->delayed_event_ack_list.next,
						struct _event_ack_list, list);
		_scsih_issue_delayed_event_ack(ioc, smid,
		  delayed_event_ack->Event, delayed_event_ack->EventContext);
		list_del(&delayed_event_ack->list);
		kfree(delayed_event_ack);
		return 0;
	}

	if (!list_empty(&ioc->delayed_sc_list)) {
		delayed_sc = list_entry(ioc->delayed_sc_list.next,
						struct _sc_list, list);
		_scsih_issue_delayed_sas_io_unit_ctrl(ioc, smid,
						 delayed_sc->handle);
		list_del(&delayed_sc->list);
		kfree(delayed_sc);
		return 0;
	}
	return 1;
}

/**
 * _scsih_check_for_pending_tm - check for pending task management
 * @ioc: per adapter object
 * @smid: system request message index
 *
 * This will check delayed target reset list, and feed the
 * next reqeust.
 *
 * Return 1 meaning mf should be freed from _base_interrupt
 *        0 means the mf is freed from this function.
 */
static u8
_scsih_check_for_pending_tm(struct MPT3SAS_ADAPTER *ioc, u16 smid)
{
	struct _tr_list *delayed_tr;

	if (!list_empty(&ioc->delayed_tr_volume_list)) {
		delayed_tr = list_entry(ioc->delayed_tr_volume_list.next,
		    struct _tr_list, list);
		mpt3sas_base_free_smid(ioc, smid);
		_scsih_tm_tr_volume_send(ioc, delayed_tr->handle);
		list_del(&delayed_tr->list);
		kfree(delayed_tr);
		return 0;
	}

	if (!list_empty(&ioc->delayed_tr_list)) {
		delayed_tr = list_entry(ioc->delayed_tr_list.next,
		    struct _tr_list, list);
		mpt3sas_base_free_smid(ioc, smid);
		_scsih_tm_tr_send(ioc, delayed_tr->handle);
		list_del(&delayed_tr->list);
		kfree(delayed_tr);
		return 0;
	}

	return 1;
}

/**
 * _scsih_check_topo_delete_events - sanity check on topo events
 * @ioc: per adapter object
 * @event_data: the event data payload
 *
 * This routine added to better handle cable breaker.
 *
 * This handles the case where driver receives multiple expander
 * add and delete events in a single shot.  When there is a delete event
 * the routine will void any pending add events waiting in the event queue.
 *
 * Return nothing.
 */
static void
_scsih_check_topo_delete_events(struct MPT3SAS_ADAPTER *ioc,
	Mpi2EventDataSasTopologyChangeList_t *event_data)
{
	struct fw_event_work *fw_event;
	Mpi2EventDataSasTopologyChangeList_t *local_event_data;
	u16 expander_handle;
	struct _sas_node *sas_expander;
	unsigned long flags;
	int i, reason_code;
	u16 handle;

	for (i = 0 ; i < event_data->NumEntries; i++) {
		handle = le16_to_cpu(event_data->PHY[i].AttachedDevHandle);
		if (!handle)
			continue;
		reason_code = event_data->PHY[i].PhyStatus &
		    MPI2_EVENT_SAS_TOPO_RC_MASK;
		if (reason_code == MPI2_EVENT_SAS_TOPO_RC_TARG_NOT_RESPONDING)
			_scsih_tm_tr_send(ioc, handle);
	}

	expander_handle = le16_to_cpu(event_data->ExpanderDevHandle);
	if (expander_handle < ioc->sas_hba.num_phys) {
		_scsih_block_io_to_children_attached_directly(ioc, event_data);
		return;
	}
	if (event_data->ExpStatus ==
	    MPI2_EVENT_SAS_TOPO_ES_DELAY_NOT_RESPONDING) {
		/* put expander attached devices into blocking state */
		spin_lock_irqsave(&ioc->sas_node_lock, flags);
		sas_expander = mpt3sas_scsih_expander_find_by_handle(ioc,
		    expander_handle);
		_scsih_block_io_to_children_attached_to_ex(ioc, sas_expander);
		spin_unlock_irqrestore(&ioc->sas_node_lock, flags);
		do {
			handle = find_first_bit(ioc->blocking_handles,
			    ioc->facts.MaxDevHandle);
			if (handle < ioc->facts.MaxDevHandle)
				_scsih_block_io_device(ioc, handle);
		} while (test_and_clear_bit(handle, ioc->blocking_handles));
	} else if (event_data->ExpStatus == MPI2_EVENT_SAS_TOPO_ES_RESPONDING)
		_scsih_block_io_to_children_attached_directly(ioc, event_data);

	if (event_data->ExpStatus != MPI2_EVENT_SAS_TOPO_ES_NOT_RESPONDING)
		return;

	/* mark ignore flag for pending events */
	spin_lock_irqsave(&ioc->fw_event_lock, flags);
	list_for_each_entry(fw_event, &ioc->fw_event_list, list) {
		if (fw_event->event != MPI2_EVENT_SAS_TOPOLOGY_CHANGE_LIST ||
		    fw_event->ignore)
			continue;
		local_event_data = (Mpi2EventDataSasTopologyChangeList_t *)
				   fw_event->event_data;
		if (local_event_data->ExpStatus ==
		    MPI2_EVENT_SAS_TOPO_ES_ADDED ||
		    local_event_data->ExpStatus ==
		    MPI2_EVENT_SAS_TOPO_ES_RESPONDING) {
			if (le16_to_cpu(local_event_data->ExpanderDevHandle) ==
			    expander_handle) {
				dewtprintk(ioc, pr_info(MPT3SAS_FMT
				    "setting ignoring flag\n", ioc->name));
				fw_event->ignore = 1;
			}
		}
	}
	spin_unlock_irqrestore(&ioc->fw_event_lock, flags);
}

/**
 * _scsih_set_volume_delete_flag - setting volume delete flag
 * @ioc: per adapter object
 * @handle: device handle
 *
 * This returns nothing.
 */
static void
_scsih_set_volume_delete_flag(struct MPT3SAS_ADAPTER *ioc, u16 handle)
{
	struct _raid_device *raid_device;
	struct MPT3SAS_TARGET *sas_target_priv_data;
	unsigned long flags;

	spin_lock_irqsave(&ioc->raid_device_lock, flags);
	raid_device = mpt3sas_raid_device_find_by_handle(ioc, handle);
	if (raid_device && raid_device->starget &&
	    raid_device->starget->hostdata) {
		sas_target_priv_data =
		    raid_device->starget->hostdata;
		sas_target_priv_data->deleted = 1;
		dewtprintk(ioc, pr_info(MPT3SAS_FMT
		    "setting delete flag: handle(0x%04x), "
		    "wwid(0x%016llx)\n", ioc->name, handle,
		    (unsigned long long) raid_device->wwid));
	}
	spin_unlock_irqrestore(&ioc->raid_device_lock, flags);
}

/**
 * _scsih_set_volume_handle_for_tr - set handle for target reset to volume
 * @handle: input handle
 * @a: handle for volume a
 * @b: handle for volume b
 *
 * IR firmware only supports two raid volumes.  The purpose of this
 * routine is to set the volume handle in either a or b. When the given
 * input handle is non-zero, or when a and b have not been set before.
 */
static void
_scsih_set_volume_handle_for_tr(u16 handle, u16 *a, u16 *b)
{
	if (!handle || handle == *a || handle == *b)
		return;
	if (!*a)
		*a = handle;
	else if (!*b)
		*b = handle;
}

/**
 * _scsih_check_ir_config_unhide_events - check for UNHIDE events
 * @ioc: per adapter object
 * @event_data: the event data payload
 * Context: interrupt time.
 *
 * This routine will send target reset to volume, followed by target
 * resets to the PDs. This is called when a PD has been removed, or
 * volume has been deleted or removed. When the target reset is sent
 * to volume, the PD target resets need to be queued to start upon
 * completion of the volume target reset.
 *
 * Return nothing.
 */
static void
_scsih_check_ir_config_unhide_events(struct MPT3SAS_ADAPTER *ioc,
	Mpi2EventDataIrConfigChangeList_t *event_data)
{
	Mpi2EventIrConfigElement_t *element;
	int i;
	u16 handle, volume_handle, a, b;
	struct _tr_list *delayed_tr;

	a = 0;
	b = 0;

	if (ioc->is_warpdrive)
		return;

	/* Volume Resets for Deleted or Removed */
	element = (Mpi2EventIrConfigElement_t *)&event_data->ConfigElement[0];
	for (i = 0; i < event_data->NumElements; i++, element++) {
		if (le32_to_cpu(event_data->Flags) &
		    MPI2_EVENT_IR_CHANGE_FLAGS_FOREIGN_CONFIG)
			continue;
		if (element->ReasonCode ==
		    MPI2_EVENT_IR_CHANGE_RC_VOLUME_DELETED ||
		    element->ReasonCode ==
		    MPI2_EVENT_IR_CHANGE_RC_REMOVED) {
			volume_handle = le16_to_cpu(element->VolDevHandle);
			_scsih_set_volume_delete_flag(ioc, volume_handle);
			_scsih_set_volume_handle_for_tr(volume_handle, &a, &b);
		}
	}

	/* Volume Resets for UNHIDE events */
	element = (Mpi2EventIrConfigElement_t *)&event_data->ConfigElement[0];
	for (i = 0; i < event_data->NumElements; i++, element++) {
		if (le32_to_cpu(event_data->Flags) &
		    MPI2_EVENT_IR_CHANGE_FLAGS_FOREIGN_CONFIG)
			continue;
		if (element->ReasonCode == MPI2_EVENT_IR_CHANGE_RC_UNHIDE) {
			volume_handle = le16_to_cpu(element->VolDevHandle);
			_scsih_set_volume_handle_for_tr(volume_handle, &a, &b);
		}
	}

	if (a)
		_scsih_tm_tr_volume_send(ioc, a);
	if (b)
		_scsih_tm_tr_volume_send(ioc, b);

	/* PD target resets */
	element = (Mpi2EventIrConfigElement_t *)&event_data->ConfigElement[0];
	for (i = 0; i < event_data->NumElements; i++, element++) {
		if (element->ReasonCode != MPI2_EVENT_IR_CHANGE_RC_UNHIDE)
			continue;
		handle = le16_to_cpu(element->PhysDiskDevHandle);
		volume_handle = le16_to_cpu(element->VolDevHandle);
		clear_bit(handle, ioc->pd_handles);
		if (!volume_handle)
			_scsih_tm_tr_send(ioc, handle);
		else if (volume_handle == a || volume_handle == b) {
			delayed_tr = kzalloc(sizeof(*delayed_tr), GFP_ATOMIC);
			BUG_ON(!delayed_tr);
			INIT_LIST_HEAD(&delayed_tr->list);
			delayed_tr->handle = handle;
			list_add_tail(&delayed_tr->list, &ioc->delayed_tr_list);
			dewtprintk(ioc, pr_info(MPT3SAS_FMT
			    "DELAYED:tr:handle(0x%04x), (open)\n", ioc->name,
			    handle));
		} else
			_scsih_tm_tr_send(ioc, handle);
	}
}


/**
 * _scsih_check_volume_delete_events - set delete flag for volumes
 * @ioc: per adapter object
 * @event_data: the event data payload
 * Context: interrupt time.
 *
 * This will handle the case when the cable connected to entire volume is
 * pulled. We will take care of setting the deleted flag so normal IO will
 * not be sent.
 *
 * Return nothing.
 */
static void
_scsih_check_volume_delete_events(struct MPT3SAS_ADAPTER *ioc,
	Mpi2EventDataIrVolume_t *event_data)
{
	u32 state;

	if (event_data->ReasonCode != MPI2_EVENT_IR_VOLUME_RC_STATE_CHANGED)
		return;
	state = le32_to_cpu(event_data->NewValue);
	if (state == MPI2_RAID_VOL_STATE_MISSING || state ==
	    MPI2_RAID_VOL_STATE_FAILED)
		_scsih_set_volume_delete_flag(ioc,
		    le16_to_cpu(event_data->VolDevHandle));
}

/**
 * _scsih_temp_threshold_events - display temperature threshold exceeded events
 * @ioc: per adapter object
 * @event_data: the temp threshold event data
 * Context: interrupt time.
 *
 * Return nothing.
 */
static void
_scsih_temp_threshold_events(struct MPT3SAS_ADAPTER *ioc,
	Mpi2EventDataTemperature_t *event_data)
{
	if (ioc->temp_sensors_count >= event_data->SensorNum) {
		pr_err(MPT3SAS_FMT "Temperature Threshold flags %s%s%s%s"
		  " exceeded for Sensor: %d !!!\n", ioc->name,
		  ((le16_to_cpu(event_data->Status) & 0x1) == 1) ? "0 " : " ",
		  ((le16_to_cpu(event_data->Status) & 0x2) == 2) ? "1 " : " ",
		  ((le16_to_cpu(event_data->Status) & 0x4) == 4) ? "2 " : " ",
		  ((le16_to_cpu(event_data->Status) & 0x8) == 8) ? "3 " : " ",
		  event_data->SensorNum);
		pr_err(MPT3SAS_FMT "Current Temp In Celsius: %d\n",
			ioc->name, event_data->CurrentTemperature);
	}
}

static int _scsih_set_satl_pending(struct scsi_cmnd *scmd, bool pending)
{
	struct MPT3SAS_DEVICE *priv = scmd->device->hostdata;

<<<<<<< HEAD
	if  (scmd->cmnd[0] != ATA_12 && scmd->cmnd[0] != ATA_16)
=======
	if (scmd->cmnd[0] != ATA_12 && scmd->cmnd[0] != ATA_16)
>>>>>>> b32d9f75
		return 0;

	if (pending)
		return test_and_set_bit(0, &priv->ata_command_pending);

	clear_bit(0, &priv->ata_command_pending);
	return 0;
}

/**
 * _scsih_flush_running_cmds - completing outstanding commands.
 * @ioc: per adapter object
 *
 * The flushing out of all pending scmd commands following host reset,
 * where all IO is dropped to the floor.
 *
 * Return nothing.
 */
static void
_scsih_flush_running_cmds(struct MPT3SAS_ADAPTER *ioc)
{
	struct scsi_cmnd *scmd;
	u16 smid;
	u16 count = 0;

	for (smid = 1; smid <= ioc->scsiio_depth; smid++) {
		scmd = _scsih_scsi_lookup_get_clear(ioc, smid);
		if (!scmd)
			continue;
		count++;
		_scsih_set_satl_pending(scmd, false);
		mpt3sas_base_free_smid(ioc, smid);
		scsi_dma_unmap(scmd);
		if (ioc->pci_error_recovery)
			scmd->result = DID_NO_CONNECT << 16;
		else
			scmd->result = DID_RESET << 16;
		scmd->scsi_done(scmd);
	}
	dtmprintk(ioc, pr_info(MPT3SAS_FMT "completing %d cmds\n",
	    ioc->name, count));
}

/**
 * _scsih_setup_eedp - setup MPI request for EEDP transfer
 * @ioc: per adapter object
 * @scmd: pointer to scsi command object
 * @mpi_request: pointer to the SCSI_IO request message frame
 *
 * Supporting protection 1 and 3.
 *
 * Returns nothing
 */
static void
_scsih_setup_eedp(struct MPT3SAS_ADAPTER *ioc, struct scsi_cmnd *scmd,
	Mpi2SCSIIORequest_t *mpi_request)
{
	u16 eedp_flags;
	unsigned char prot_op = scsi_get_prot_op(scmd);
	unsigned char prot_type = scsi_get_prot_type(scmd);
	Mpi25SCSIIORequest_t *mpi_request_3v =
	   (Mpi25SCSIIORequest_t *)mpi_request;

	if (prot_type == SCSI_PROT_DIF_TYPE0 || prot_op == SCSI_PROT_NORMAL)
		return;

	if (prot_op ==  SCSI_PROT_READ_STRIP)
		eedp_flags = MPI2_SCSIIO_EEDPFLAGS_CHECK_REMOVE_OP;
	else if (prot_op ==  SCSI_PROT_WRITE_INSERT)
		eedp_flags = MPI2_SCSIIO_EEDPFLAGS_INSERT_OP;
	else
		return;

	switch (prot_type) {
	case SCSI_PROT_DIF_TYPE1:
	case SCSI_PROT_DIF_TYPE2:

		/*
		* enable ref/guard checking
		* auto increment ref tag
		*/
		eedp_flags |= MPI2_SCSIIO_EEDPFLAGS_INC_PRI_REFTAG |
		    MPI2_SCSIIO_EEDPFLAGS_CHECK_REFTAG |
		    MPI2_SCSIIO_EEDPFLAGS_CHECK_GUARD;
		mpi_request->CDB.EEDP32.PrimaryReferenceTag =
		    cpu_to_be32(scsi_prot_ref_tag(scmd));
		break;

	case SCSI_PROT_DIF_TYPE3:

		/*
		* enable guard checking
		*/
		eedp_flags |= MPI2_SCSIIO_EEDPFLAGS_CHECK_GUARD;

		break;
	}

	mpi_request_3v->EEDPBlockSize =
	    cpu_to_le16(scmd->device->sector_size);

	if (ioc->is_gen35_ioc)
		eedp_flags |= MPI25_SCSIIO_EEDPFLAGS_APPTAG_DISABLE_MODE;
	mpi_request->EEDPFlags = cpu_to_le16(eedp_flags);
}

/**
 * _scsih_eedp_error_handling - return sense code for EEDP errors
 * @scmd: pointer to scsi command object
 * @ioc_status: ioc status
 *
 * Returns nothing
 */
static void
_scsih_eedp_error_handling(struct scsi_cmnd *scmd, u16 ioc_status)
{
	u8 ascq;

	switch (ioc_status) {
	case MPI2_IOCSTATUS_EEDP_GUARD_ERROR:
		ascq = 0x01;
		break;
	case MPI2_IOCSTATUS_EEDP_APP_TAG_ERROR:
		ascq = 0x02;
		break;
	case MPI2_IOCSTATUS_EEDP_REF_TAG_ERROR:
		ascq = 0x03;
		break;
	default:
		ascq = 0x00;
		break;
	}
	scsi_build_sense_buffer(0, scmd->sense_buffer, ILLEGAL_REQUEST, 0x10,
	    ascq);
	scmd->result = DRIVER_SENSE << 24 | (DID_ABORT << 16) |
	    SAM_STAT_CHECK_CONDITION;
}

/**
 * scsih_qcmd - main scsi request entry point
 * @scmd: pointer to scsi command object
 * @done: function pointer to be invoked on completion
 *
 * The callback index is set inside `ioc->scsi_io_cb_idx`.
 *
 * Returns 0 on success.  If there's a failure, return either:
 * SCSI_MLQUEUE_DEVICE_BUSY if the device queue is full, or
 * SCSI_MLQUEUE_HOST_BUSY if the entire host queue is full
 */
static int
scsih_qcmd(struct Scsi_Host *shost, struct scsi_cmnd *scmd)
{
	struct MPT3SAS_ADAPTER *ioc = shost_priv(shost);
	struct MPT3SAS_DEVICE *sas_device_priv_data;
	struct MPT3SAS_TARGET *sas_target_priv_data;
	struct _raid_device *raid_device;
	struct request *rq = scmd->request;
	int class;
	Mpi2SCSIIORequest_t *mpi_request;
	u32 mpi_control;
	u16 smid;
	u16 handle;

	if (ioc->logging_level & MPT_DEBUG_SCSI)
		scsi_print_command(scmd);

	sas_device_priv_data = scmd->device->hostdata;
	if (!sas_device_priv_data || !sas_device_priv_data->sas_target) {
		scmd->result = DID_NO_CONNECT << 16;
		scmd->scsi_done(scmd);
		return 0;
	}

	if (ioc->pci_error_recovery || ioc->remove_host) {
		scmd->result = DID_NO_CONNECT << 16;
		scmd->scsi_done(scmd);
		return 0;
	}

	/*
	 * Bug work around for firmware SATL handling.  The loop
	 * is based on atomic operations and ensures consistency
	 * since we're lockless at this point
	 */
	do {
<<<<<<< HEAD
		if (sas_device_priv_data->ata_command_pending) {
=======
		if (test_bit(0, &sas_device_priv_data->ata_command_pending)) {
>>>>>>> b32d9f75
			scmd->result = SAM_STAT_BUSY;
			scmd->scsi_done(scmd);
			return 0;
		}
	} while (_scsih_set_satl_pending(scmd, true));

	sas_target_priv_data = sas_device_priv_data->sas_target;

	/* invalid device handle */
	handle = sas_target_priv_data->handle;
	if (handle == MPT3SAS_INVALID_DEVICE_HANDLE) {
		scmd->result = DID_NO_CONNECT << 16;
		scmd->scsi_done(scmd);
		return 0;
	}


	/* host recovery or link resets sent via IOCTLs */
	if (ioc->shost_recovery || ioc->ioc_link_reset_in_progress)
		return SCSI_MLQUEUE_HOST_BUSY;

	/* device has been deleted */
	else if (sas_target_priv_data->deleted) {
		scmd->result = DID_NO_CONNECT << 16;
		scmd->scsi_done(scmd);
		return 0;
	/* device busy with task management */
	} else if (sas_target_priv_data->tm_busy ||
	    sas_device_priv_data->block)
		return SCSI_MLQUEUE_DEVICE_BUSY;

	if (scmd->sc_data_direction == DMA_FROM_DEVICE)
		mpi_control = MPI2_SCSIIO_CONTROL_READ;
	else if (scmd->sc_data_direction == DMA_TO_DEVICE)
		mpi_control = MPI2_SCSIIO_CONTROL_WRITE;
	else
		mpi_control = MPI2_SCSIIO_CONTROL_NODATATRANSFER;

	/* set tags */
	mpi_control |= MPI2_SCSIIO_CONTROL_SIMPLEQ;
	/* NCQ Prio supported, make sure control indicated high priority */
	if (sas_device_priv_data->ncq_prio_enable) {
		class = IOPRIO_PRIO_CLASS(req_get_ioprio(rq));
		if (class == IOPRIO_CLASS_RT)
			mpi_control |= 1 << MPI2_SCSIIO_CONTROL_CMDPRI_SHIFT;
	}
	/* Make sure Device is not raid volume.
	 * We do not expose raid functionality to upper layer for warpdrive.
	 */
	if (!ioc->is_warpdrive && !scsih_is_raid(&scmd->device->sdev_gendev)
	    && sas_is_tlr_enabled(scmd->device) && scmd->cmd_len != 32)
		mpi_control |= MPI2_SCSIIO_CONTROL_TLR_ON;

	smid = mpt3sas_base_get_smid_scsiio(ioc, ioc->scsi_io_cb_idx, scmd);
	if (!smid) {
		pr_err(MPT3SAS_FMT "%s: failed obtaining a smid\n",
		    ioc->name, __func__);
		goto out;
	}
	mpi_request = mpt3sas_base_get_msg_frame(ioc, smid);
	memset(mpi_request, 0, sizeof(Mpi2SCSIIORequest_t));
	_scsih_setup_eedp(ioc, scmd, mpi_request);

	if (scmd->cmd_len == 32)
		mpi_control |= 4 << MPI2_SCSIIO_CONTROL_ADDCDBLEN_SHIFT;
	mpi_request->Function = MPI2_FUNCTION_SCSI_IO_REQUEST;
	if (sas_device_priv_data->sas_target->flags &
	    MPT_TARGET_FLAGS_RAID_COMPONENT)
		mpi_request->Function = MPI2_FUNCTION_RAID_SCSI_IO_PASSTHROUGH;
	else
		mpi_request->Function = MPI2_FUNCTION_SCSI_IO_REQUEST;
	mpi_request->DevHandle = cpu_to_le16(handle);
	mpi_request->DataLength = cpu_to_le32(scsi_bufflen(scmd));
	mpi_request->Control = cpu_to_le32(mpi_control);
	mpi_request->IoFlags = cpu_to_le16(scmd->cmd_len);
	mpi_request->MsgFlags = MPI2_SCSIIO_MSGFLAGS_SYSTEM_SENSE_ADDR;
	mpi_request->SenseBufferLength = SCSI_SENSE_BUFFERSIZE;
	mpi_request->SenseBufferLowAddress =
	    mpt3sas_base_get_sense_buffer_dma(ioc, smid);
	mpi_request->SGLOffset0 = offsetof(Mpi2SCSIIORequest_t, SGL) / 4;
	int_to_scsilun(sas_device_priv_data->lun, (struct scsi_lun *)
	    mpi_request->LUN);
	memcpy(mpi_request->CDB.CDB32, scmd->cmnd, scmd->cmd_len);

	if (mpi_request->DataLength) {
		if (ioc->build_sg_scmd(ioc, scmd, smid)) {
			mpt3sas_base_free_smid(ioc, smid);
			goto out;
		}
	} else
		ioc->build_zero_len_sge(ioc, &mpi_request->SGL);

	raid_device = sas_target_priv_data->raid_device;
	if (raid_device && raid_device->direct_io_enabled)
		mpt3sas_setup_direct_io(ioc, scmd, raid_device, mpi_request,
		    smid);

	if (likely(mpi_request->Function == MPI2_FUNCTION_SCSI_IO_REQUEST)) {
		if (sas_target_priv_data->flags & MPT_TARGET_FASTPATH_IO) {
			mpi_request->IoFlags = cpu_to_le16(scmd->cmd_len |
			    MPI25_SCSIIO_IOFLAGS_FAST_PATH);
			ioc->put_smid_fast_path(ioc, smid, handle);
		} else
			ioc->put_smid_scsi_io(ioc, smid,
			    le16_to_cpu(mpi_request->DevHandle));
	} else
		ioc->put_smid_default(ioc, smid);
	return 0;

 out:
	return SCSI_MLQUEUE_HOST_BUSY;
}

/**
 * _scsih_normalize_sense - normalize descriptor and fixed format sense data
 * @sense_buffer: sense data returned by target
 * @data: normalized skey/asc/ascq
 *
 * Return nothing.
 */
static void
_scsih_normalize_sense(char *sense_buffer, struct sense_info *data)
{
	if ((sense_buffer[0] & 0x7F) >= 0x72) {
		/* descriptor format */
		data->skey = sense_buffer[1] & 0x0F;
		data->asc = sense_buffer[2];
		data->ascq = sense_buffer[3];
	} else {
		/* fixed format */
		data->skey = sense_buffer[2] & 0x0F;
		data->asc = sense_buffer[12];
		data->ascq = sense_buffer[13];
	}
}

/**
 * _scsih_scsi_ioc_info - translated non-succesfull SCSI_IO request
 * @ioc: per adapter object
 * @scmd: pointer to scsi command object
 * @mpi_reply: reply mf payload returned from firmware
 *
 * scsi_status - SCSI Status code returned from target device
 * scsi_state - state info associated with SCSI_IO determined by ioc
 * ioc_status - ioc supplied status info
 *
 * Return nothing.
 */
static void
_scsih_scsi_ioc_info(struct MPT3SAS_ADAPTER *ioc, struct scsi_cmnd *scmd,
	Mpi2SCSIIOReply_t *mpi_reply, u16 smid)
{
	u32 response_info;
	u8 *response_bytes;
	u16 ioc_status = le16_to_cpu(mpi_reply->IOCStatus) &
	    MPI2_IOCSTATUS_MASK;
	u8 scsi_state = mpi_reply->SCSIState;
	u8 scsi_status = mpi_reply->SCSIStatus;
	char *desc_ioc_state = NULL;
	char *desc_scsi_status = NULL;
	char *desc_scsi_state = ioc->tmp_string;
	u32 log_info = le32_to_cpu(mpi_reply->IOCLogInfo);
	struct _sas_device *sas_device = NULL;
	struct scsi_target *starget = scmd->device->sdev_target;
	struct MPT3SAS_TARGET *priv_target = starget->hostdata;
	char *device_str = NULL;

	if (!priv_target)
		return;
	if (ioc->hide_ir_msg)
		device_str = "WarpDrive";
	else
		device_str = "volume";

	if (log_info == 0x31170000)
		return;

	switch (ioc_status) {
	case MPI2_IOCSTATUS_SUCCESS:
		desc_ioc_state = "success";
		break;
	case MPI2_IOCSTATUS_INVALID_FUNCTION:
		desc_ioc_state = "invalid function";
		break;
	case MPI2_IOCSTATUS_SCSI_RECOVERED_ERROR:
		desc_ioc_state = "scsi recovered error";
		break;
	case MPI2_IOCSTATUS_SCSI_INVALID_DEVHANDLE:
		desc_ioc_state = "scsi invalid dev handle";
		break;
	case MPI2_IOCSTATUS_SCSI_DEVICE_NOT_THERE:
		desc_ioc_state = "scsi device not there";
		break;
	case MPI2_IOCSTATUS_SCSI_DATA_OVERRUN:
		desc_ioc_state = "scsi data overrun";
		break;
	case MPI2_IOCSTATUS_SCSI_DATA_UNDERRUN:
		desc_ioc_state = "scsi data underrun";
		break;
	case MPI2_IOCSTATUS_SCSI_IO_DATA_ERROR:
		desc_ioc_state = "scsi io data error";
		break;
	case MPI2_IOCSTATUS_SCSI_PROTOCOL_ERROR:
		desc_ioc_state = "scsi protocol error";
		break;
	case MPI2_IOCSTATUS_SCSI_TASK_TERMINATED:
		desc_ioc_state = "scsi task terminated";
		break;
	case MPI2_IOCSTATUS_SCSI_RESIDUAL_MISMATCH:
		desc_ioc_state = "scsi residual mismatch";
		break;
	case MPI2_IOCSTATUS_SCSI_TASK_MGMT_FAILED:
		desc_ioc_state = "scsi task mgmt failed";
		break;
	case MPI2_IOCSTATUS_SCSI_IOC_TERMINATED:
		desc_ioc_state = "scsi ioc terminated";
		break;
	case MPI2_IOCSTATUS_SCSI_EXT_TERMINATED:
		desc_ioc_state = "scsi ext terminated";
		break;
	case MPI2_IOCSTATUS_EEDP_GUARD_ERROR:
		desc_ioc_state = "eedp guard error";
		break;
	case MPI2_IOCSTATUS_EEDP_REF_TAG_ERROR:
		desc_ioc_state = "eedp ref tag error";
		break;
	case MPI2_IOCSTATUS_EEDP_APP_TAG_ERROR:
		desc_ioc_state = "eedp app tag error";
		break;
	case MPI2_IOCSTATUS_INSUFFICIENT_POWER:
		desc_ioc_state = "insufficient power";
		break;
	default:
		desc_ioc_state = "unknown";
		break;
	}

	switch (scsi_status) {
	case MPI2_SCSI_STATUS_GOOD:
		desc_scsi_status = "good";
		break;
	case MPI2_SCSI_STATUS_CHECK_CONDITION:
		desc_scsi_status = "check condition";
		break;
	case MPI2_SCSI_STATUS_CONDITION_MET:
		desc_scsi_status = "condition met";
		break;
	case MPI2_SCSI_STATUS_BUSY:
		desc_scsi_status = "busy";
		break;
	case MPI2_SCSI_STATUS_INTERMEDIATE:
		desc_scsi_status = "intermediate";
		break;
	case MPI2_SCSI_STATUS_INTERMEDIATE_CONDMET:
		desc_scsi_status = "intermediate condmet";
		break;
	case MPI2_SCSI_STATUS_RESERVATION_CONFLICT:
		desc_scsi_status = "reservation conflict";
		break;
	case MPI2_SCSI_STATUS_COMMAND_TERMINATED:
		desc_scsi_status = "command terminated";
		break;
	case MPI2_SCSI_STATUS_TASK_SET_FULL:
		desc_scsi_status = "task set full";
		break;
	case MPI2_SCSI_STATUS_ACA_ACTIVE:
		desc_scsi_status = "aca active";
		break;
	case MPI2_SCSI_STATUS_TASK_ABORTED:
		desc_scsi_status = "task aborted";
		break;
	default:
		desc_scsi_status = "unknown";
		break;
	}

	desc_scsi_state[0] = '\0';
	if (!scsi_state)
		desc_scsi_state = " ";
	if (scsi_state & MPI2_SCSI_STATE_RESPONSE_INFO_VALID)
		strcat(desc_scsi_state, "response info ");
	if (scsi_state & MPI2_SCSI_STATE_TERMINATED)
		strcat(desc_scsi_state, "state terminated ");
	if (scsi_state & MPI2_SCSI_STATE_NO_SCSI_STATUS)
		strcat(desc_scsi_state, "no status ");
	if (scsi_state & MPI2_SCSI_STATE_AUTOSENSE_FAILED)
		strcat(desc_scsi_state, "autosense failed ");
	if (scsi_state & MPI2_SCSI_STATE_AUTOSENSE_VALID)
		strcat(desc_scsi_state, "autosense valid ");

	scsi_print_command(scmd);

	if (priv_target->flags & MPT_TARGET_FLAGS_VOLUME) {
		pr_warn(MPT3SAS_FMT "\t%s wwid(0x%016llx)\n", ioc->name,
		    device_str, (unsigned long long)priv_target->sas_address);
	} else {
		sas_device = mpt3sas_get_sdev_from_target(ioc, priv_target);
		if (sas_device) {
			pr_warn(MPT3SAS_FMT
				"\tsas_address(0x%016llx), phy(%d)\n",
				ioc->name, (unsigned long long)
			    sas_device->sas_address, sas_device->phy);
			if (sas_device->enclosure_handle != 0)
				pr_warn(MPT3SAS_FMT
				  "\tenclosure_logical_id(0x%016llx),"
				  "slot(%d)\n", ioc->name,
				  (unsigned long long)
				  sas_device->enclosure_logical_id,
				  sas_device->slot);
			if (sas_device->connector_name[0])
				pr_warn(MPT3SAS_FMT
				  "\tenclosure level(0x%04x),"
				  " connector name( %s)\n", ioc->name,
				  sas_device->enclosure_level,
				  sas_device->connector_name);

			sas_device_put(sas_device);
		}
	}

	pr_warn(MPT3SAS_FMT
		"\thandle(0x%04x), ioc_status(%s)(0x%04x), smid(%d)\n",
		ioc->name, le16_to_cpu(mpi_reply->DevHandle),
	    desc_ioc_state, ioc_status, smid);
	pr_warn(MPT3SAS_FMT
		"\trequest_len(%d), underflow(%d), resid(%d)\n",
		ioc->name, scsi_bufflen(scmd), scmd->underflow,
	    scsi_get_resid(scmd));
	pr_warn(MPT3SAS_FMT
		"\ttag(%d), transfer_count(%d), sc->result(0x%08x)\n",
		ioc->name, le16_to_cpu(mpi_reply->TaskTag),
	    le32_to_cpu(mpi_reply->TransferCount), scmd->result);
	pr_warn(MPT3SAS_FMT
		"\tscsi_status(%s)(0x%02x), scsi_state(%s)(0x%02x)\n",
		ioc->name, desc_scsi_status,
	    scsi_status, desc_scsi_state, scsi_state);

	if (scsi_state & MPI2_SCSI_STATE_AUTOSENSE_VALID) {
		struct sense_info data;
		_scsih_normalize_sense(scmd->sense_buffer, &data);
		pr_warn(MPT3SAS_FMT
			"\t[sense_key,asc,ascq]: [0x%02x,0x%02x,0x%02x], count(%d)\n",
			ioc->name, data.skey,
		    data.asc, data.ascq, le32_to_cpu(mpi_reply->SenseCount));
	}

	if (scsi_state & MPI2_SCSI_STATE_RESPONSE_INFO_VALID) {
		response_info = le32_to_cpu(mpi_reply->ResponseInfo);
		response_bytes = (u8 *)&response_info;
		_scsih_response_code(ioc, response_bytes[0]);
	}
}

/**
 * _scsih_turn_on_pfa_led - illuminate PFA LED
 * @ioc: per adapter object
 * @handle: device handle
 * Context: process
 *
 * Return nothing.
 */
static void
_scsih_turn_on_pfa_led(struct MPT3SAS_ADAPTER *ioc, u16 handle)
{
	Mpi2SepReply_t mpi_reply;
	Mpi2SepRequest_t mpi_request;
	struct _sas_device *sas_device;

	sas_device = mpt3sas_get_sdev_by_handle(ioc, handle);
	if (!sas_device)
		return;

	memset(&mpi_request, 0, sizeof(Mpi2SepRequest_t));
	mpi_request.Function = MPI2_FUNCTION_SCSI_ENCLOSURE_PROCESSOR;
	mpi_request.Action = MPI2_SEP_REQ_ACTION_WRITE_STATUS;
	mpi_request.SlotStatus =
	    cpu_to_le32(MPI2_SEP_REQ_SLOTSTATUS_PREDICTED_FAULT);
	mpi_request.DevHandle = cpu_to_le16(handle);
	mpi_request.Flags = MPI2_SEP_REQ_FLAGS_DEVHANDLE_ADDRESS;
	if ((mpt3sas_base_scsi_enclosure_processor(ioc, &mpi_reply,
	    &mpi_request)) != 0) {
		pr_err(MPT3SAS_FMT "failure at %s:%d/%s()!\n", ioc->name,
		__FILE__, __LINE__, __func__);
		goto out;
	}
	sas_device->pfa_led_on = 1;

	if (mpi_reply.IOCStatus || mpi_reply.IOCLogInfo) {
		dewtprintk(ioc, pr_info(MPT3SAS_FMT
			"enclosure_processor: ioc_status (0x%04x), loginfo(0x%08x)\n",
			ioc->name, le16_to_cpu(mpi_reply.IOCStatus),
		    le32_to_cpu(mpi_reply.IOCLogInfo)));
		goto out;
	}
out:
	sas_device_put(sas_device);
}

/**
 * _scsih_turn_off_pfa_led - turn off Fault LED
 * @ioc: per adapter object
 * @sas_device: sas device whose PFA LED has to turned off
 * Context: process
 *
 * Return nothing.
 */
static void
_scsih_turn_off_pfa_led(struct MPT3SAS_ADAPTER *ioc,
	struct _sas_device *sas_device)
{
	Mpi2SepReply_t mpi_reply;
	Mpi2SepRequest_t mpi_request;

	memset(&mpi_request, 0, sizeof(Mpi2SepRequest_t));
	mpi_request.Function = MPI2_FUNCTION_SCSI_ENCLOSURE_PROCESSOR;
	mpi_request.Action = MPI2_SEP_REQ_ACTION_WRITE_STATUS;
	mpi_request.SlotStatus = 0;
	mpi_request.Slot = cpu_to_le16(sas_device->slot);
	mpi_request.DevHandle = 0;
	mpi_request.EnclosureHandle = cpu_to_le16(sas_device->enclosure_handle);
	mpi_request.Flags = MPI2_SEP_REQ_FLAGS_ENCLOSURE_SLOT_ADDRESS;
	if ((mpt3sas_base_scsi_enclosure_processor(ioc, &mpi_reply,
		&mpi_request)) != 0) {
		printk(MPT3SAS_FMT "failure at %s:%d/%s()!\n", ioc->name,
		__FILE__, __LINE__, __func__);
		return;
	}

	if (mpi_reply.IOCStatus || mpi_reply.IOCLogInfo) {
		dewtprintk(ioc, printk(MPT3SAS_FMT
		 "enclosure_processor: ioc_status (0x%04x), loginfo(0x%08x)\n",
		 ioc->name, le16_to_cpu(mpi_reply.IOCStatus),
		 le32_to_cpu(mpi_reply.IOCLogInfo)));
		return;
	}
}

/**
 * _scsih_send_event_to_turn_on_pfa_led - fire delayed event
 * @ioc: per adapter object
 * @handle: device handle
 * Context: interrupt.
 *
 * Return nothing.
 */
static void
_scsih_send_event_to_turn_on_pfa_led(struct MPT3SAS_ADAPTER *ioc, u16 handle)
{
	struct fw_event_work *fw_event;

	fw_event = alloc_fw_event_work(0);
	if (!fw_event)
		return;
	fw_event->event = MPT3SAS_TURN_ON_PFA_LED;
	fw_event->device_handle = handle;
	fw_event->ioc = ioc;
	_scsih_fw_event_add(ioc, fw_event);
	fw_event_work_put(fw_event);
}

/**
 * _scsih_smart_predicted_fault - process smart errors
 * @ioc: per adapter object
 * @handle: device handle
 * Context: interrupt.
 *
 * Return nothing.
 */
static void
_scsih_smart_predicted_fault(struct MPT3SAS_ADAPTER *ioc, u16 handle)
{
	struct scsi_target *starget;
	struct MPT3SAS_TARGET *sas_target_priv_data;
	Mpi2EventNotificationReply_t *event_reply;
	Mpi2EventDataSasDeviceStatusChange_t *event_data;
	struct _sas_device *sas_device;
	ssize_t sz;
	unsigned long flags;

	/* only handle non-raid devices */
	spin_lock_irqsave(&ioc->sas_device_lock, flags);
	sas_device = __mpt3sas_get_sdev_by_handle(ioc, handle);
	if (!sas_device)
		goto out_unlock;

	starget = sas_device->starget;
	sas_target_priv_data = starget->hostdata;

	if ((sas_target_priv_data->flags & MPT_TARGET_FLAGS_RAID_COMPONENT) ||
	   ((sas_target_priv_data->flags & MPT_TARGET_FLAGS_VOLUME)))
		goto out_unlock;

	if (sas_device->enclosure_handle != 0)
		starget_printk(KERN_INFO, starget, "predicted fault, "
			"enclosure logical id(0x%016llx), slot(%d)\n",
			(unsigned long long)sas_device->enclosure_logical_id,
			sas_device->slot);
	if (sas_device->connector_name[0] != '\0')
		starget_printk(KERN_WARNING, starget, "predicted fault, "
			"enclosure level(0x%04x), connector name( %s)\n",
			sas_device->enclosure_level,
			sas_device->connector_name);
	spin_unlock_irqrestore(&ioc->sas_device_lock, flags);

	if (ioc->pdev->subsystem_vendor == PCI_VENDOR_ID_IBM)
		_scsih_send_event_to_turn_on_pfa_led(ioc, handle);

	/* insert into event log */
	sz = offsetof(Mpi2EventNotificationReply_t, EventData) +
	     sizeof(Mpi2EventDataSasDeviceStatusChange_t);
	event_reply = kzalloc(sz, GFP_KERNEL);
	if (!event_reply) {
		pr_err(MPT3SAS_FMT "failure at %s:%d/%s()!\n",
		    ioc->name, __FILE__, __LINE__, __func__);
		goto out;
	}

	event_reply->Function = MPI2_FUNCTION_EVENT_NOTIFICATION;
	event_reply->Event =
	    cpu_to_le16(MPI2_EVENT_SAS_DEVICE_STATUS_CHANGE);
	event_reply->MsgLength = sz/4;
	event_reply->EventDataLength =
	    cpu_to_le16(sizeof(Mpi2EventDataSasDeviceStatusChange_t)/4);
	event_data = (Mpi2EventDataSasDeviceStatusChange_t *)
	    event_reply->EventData;
	event_data->ReasonCode = MPI2_EVENT_SAS_DEV_STAT_RC_SMART_DATA;
	event_data->ASC = 0x5D;
	event_data->DevHandle = cpu_to_le16(handle);
	event_data->SASAddress = cpu_to_le64(sas_target_priv_data->sas_address);
	mpt3sas_ctl_add_to_event_log(ioc, event_reply);
	kfree(event_reply);
out:
	if (sas_device)
		sas_device_put(sas_device);
	return;

out_unlock:
	spin_unlock_irqrestore(&ioc->sas_device_lock, flags);
	goto out;
}

/**
 * _scsih_io_done - scsi request callback
 * @ioc: per adapter object
 * @smid: system request message index
 * @msix_index: MSIX table index supplied by the OS
 * @reply: reply message frame(lower 32bit addr)
 *
 * Callback handler when using _scsih_qcmd.
 *
 * Return 1 meaning mf should be freed from _base_interrupt
 *        0 means the mf is freed from this function.
 */
static u8
_scsih_io_done(struct MPT3SAS_ADAPTER *ioc, u16 smid, u8 msix_index, u32 reply)
{
	Mpi2SCSIIORequest_t *mpi_request;
	Mpi2SCSIIOReply_t *mpi_reply;
	struct scsi_cmnd *scmd;
	u16 ioc_status;
	u32 xfer_cnt;
	u8 scsi_state;
	u8 scsi_status;
	u32 log_info;
	struct MPT3SAS_DEVICE *sas_device_priv_data;
	u32 response_code = 0;
	unsigned long flags;

	mpi_reply = mpt3sas_base_get_reply_virt_addr(ioc, reply);
	scmd = _scsih_scsi_lookup_get_clear(ioc, smid);
	if (scmd == NULL)
		return 1;

	_scsih_set_satl_pending(scmd, false);

	mpi_request = mpt3sas_base_get_msg_frame(ioc, smid);

	if (mpi_reply == NULL) {
		scmd->result = DID_OK << 16;
		goto out;
	}

	sas_device_priv_data = scmd->device->hostdata;
	if (!sas_device_priv_data || !sas_device_priv_data->sas_target ||
	     sas_device_priv_data->sas_target->deleted) {
		scmd->result = DID_NO_CONNECT << 16;
		goto out;
	}
	ioc_status = le16_to_cpu(mpi_reply->IOCStatus);

	/*
	 * WARPDRIVE: If direct_io is set then it is directIO,
	 * the failed direct I/O should be redirected to volume
	 */
	if (mpt3sas_scsi_direct_io_get(ioc, smid) &&
	     ((ioc_status & MPI2_IOCSTATUS_MASK)
	      != MPI2_IOCSTATUS_SCSI_TASK_TERMINATED)) {
		spin_lock_irqsave(&ioc->scsi_lookup_lock, flags);
		ioc->scsi_lookup[smid - 1].scmd = scmd;
		spin_unlock_irqrestore(&ioc->scsi_lookup_lock, flags);
		mpt3sas_scsi_direct_io_set(ioc, smid, 0);
		memcpy(mpi_request->CDB.CDB32, scmd->cmnd, scmd->cmd_len);
		mpi_request->DevHandle =
		    cpu_to_le16(sas_device_priv_data->sas_target->handle);
		ioc->put_smid_scsi_io(ioc, smid,
		    sas_device_priv_data->sas_target->handle);
		return 0;
	}
	/* turning off TLR */
	scsi_state = mpi_reply->SCSIState;
	if (scsi_state & MPI2_SCSI_STATE_RESPONSE_INFO_VALID)
		response_code =
		    le32_to_cpu(mpi_reply->ResponseInfo) & 0xFF;
	if (!sas_device_priv_data->tlr_snoop_check) {
		sas_device_priv_data->tlr_snoop_check++;
		if (!ioc->is_warpdrive &&
		    !scsih_is_raid(&scmd->device->sdev_gendev) &&
		    sas_is_tlr_enabled(scmd->device) &&
		    response_code == MPI2_SCSITASKMGMT_RSP_INVALID_FRAME) {
			sas_disable_tlr(scmd->device);
			sdev_printk(KERN_INFO, scmd->device, "TLR disabled\n");
		}
	}

	xfer_cnt = le32_to_cpu(mpi_reply->TransferCount);
	scsi_set_resid(scmd, scsi_bufflen(scmd) - xfer_cnt);
	if (ioc_status & MPI2_IOCSTATUS_FLAG_LOG_INFO_AVAILABLE)
		log_info =  le32_to_cpu(mpi_reply->IOCLogInfo);
	else
		log_info = 0;
	ioc_status &= MPI2_IOCSTATUS_MASK;
	scsi_status = mpi_reply->SCSIStatus;

	if (ioc_status == MPI2_IOCSTATUS_SCSI_DATA_UNDERRUN && xfer_cnt == 0 &&
	    (scsi_status == MPI2_SCSI_STATUS_BUSY ||
	     scsi_status == MPI2_SCSI_STATUS_RESERVATION_CONFLICT ||
	     scsi_status == MPI2_SCSI_STATUS_TASK_SET_FULL)) {
		ioc_status = MPI2_IOCSTATUS_SUCCESS;
	}

	if (scsi_state & MPI2_SCSI_STATE_AUTOSENSE_VALID) {
		struct sense_info data;
		const void *sense_data = mpt3sas_base_get_sense_buffer(ioc,
		    smid);
		u32 sz = min_t(u32, SCSI_SENSE_BUFFERSIZE,
		    le32_to_cpu(mpi_reply->SenseCount));
		memcpy(scmd->sense_buffer, sense_data, sz);
		_scsih_normalize_sense(scmd->sense_buffer, &data);
		/* failure prediction threshold exceeded */
		if (data.asc == 0x5D)
			_scsih_smart_predicted_fault(ioc,
			    le16_to_cpu(mpi_reply->DevHandle));
		mpt3sas_trigger_scsi(ioc, data.skey, data.asc, data.ascq);

		if ((ioc->logging_level & MPT_DEBUG_REPLY) &&
		     ((scmd->sense_buffer[2] == UNIT_ATTENTION) ||
		     (scmd->sense_buffer[2] == MEDIUM_ERROR) ||
		     (scmd->sense_buffer[2] == HARDWARE_ERROR)))
			_scsih_scsi_ioc_info(ioc, scmd, mpi_reply, smid);
	}
	switch (ioc_status) {
	case MPI2_IOCSTATUS_BUSY:
	case MPI2_IOCSTATUS_INSUFFICIENT_RESOURCES:
		scmd->result = SAM_STAT_BUSY;
		break;

	case MPI2_IOCSTATUS_SCSI_DEVICE_NOT_THERE:
		scmd->result = DID_NO_CONNECT << 16;
		break;

	case MPI2_IOCSTATUS_SCSI_IOC_TERMINATED:
		if (sas_device_priv_data->block) {
			scmd->result = DID_TRANSPORT_DISRUPTED << 16;
			goto out;
		}
		if (log_info == 0x31110630) {
			if (scmd->retries > 2) {
				scmd->result = DID_NO_CONNECT << 16;
				scsi_device_set_state(scmd->device,
				    SDEV_OFFLINE);
			} else {
				scmd->result = DID_SOFT_ERROR << 16;
				scmd->device->expecting_cc_ua = 1;
			}
			break;
		} else if (log_info == VIRTUAL_IO_FAILED_RETRY) {
			scmd->result = DID_RESET << 16;
			break;
		}
		scmd->result = DID_SOFT_ERROR << 16;
		break;
	case MPI2_IOCSTATUS_SCSI_TASK_TERMINATED:
	case MPI2_IOCSTATUS_SCSI_EXT_TERMINATED:
		scmd->result = DID_RESET << 16;
		break;

	case MPI2_IOCSTATUS_SCSI_RESIDUAL_MISMATCH:
		if ((xfer_cnt == 0) || (scmd->underflow > xfer_cnt))
			scmd->result = DID_SOFT_ERROR << 16;
		else
			scmd->result = (DID_OK << 16) | scsi_status;
		break;

	case MPI2_IOCSTATUS_SCSI_DATA_UNDERRUN:
		scmd->result = (DID_OK << 16) | scsi_status;

		if ((scsi_state & MPI2_SCSI_STATE_AUTOSENSE_VALID))
			break;

		if (xfer_cnt < scmd->underflow) {
			if (scsi_status == SAM_STAT_BUSY)
				scmd->result = SAM_STAT_BUSY;
			else
				scmd->result = DID_SOFT_ERROR << 16;
		} else if (scsi_state & (MPI2_SCSI_STATE_AUTOSENSE_FAILED |
		     MPI2_SCSI_STATE_NO_SCSI_STATUS))
			scmd->result = DID_SOFT_ERROR << 16;
		else if (scsi_state & MPI2_SCSI_STATE_TERMINATED)
			scmd->result = DID_RESET << 16;
		else if (!xfer_cnt && scmd->cmnd[0] == REPORT_LUNS) {
			mpi_reply->SCSIState = MPI2_SCSI_STATE_AUTOSENSE_VALID;
			mpi_reply->SCSIStatus = SAM_STAT_CHECK_CONDITION;
			scmd->result = (DRIVER_SENSE << 24) |
			    SAM_STAT_CHECK_CONDITION;
			scmd->sense_buffer[0] = 0x70;
			scmd->sense_buffer[2] = ILLEGAL_REQUEST;
			scmd->sense_buffer[12] = 0x20;
			scmd->sense_buffer[13] = 0;
		}
		break;

	case MPI2_IOCSTATUS_SCSI_DATA_OVERRUN:
		scsi_set_resid(scmd, 0);
	case MPI2_IOCSTATUS_SCSI_RECOVERED_ERROR:
	case MPI2_IOCSTATUS_SUCCESS:
		scmd->result = (DID_OK << 16) | scsi_status;
		if (response_code ==
		    MPI2_SCSITASKMGMT_RSP_INVALID_FRAME ||
		    (scsi_state & (MPI2_SCSI_STATE_AUTOSENSE_FAILED |
		     MPI2_SCSI_STATE_NO_SCSI_STATUS)))
			scmd->result = DID_SOFT_ERROR << 16;
		else if (scsi_state & MPI2_SCSI_STATE_TERMINATED)
			scmd->result = DID_RESET << 16;
		break;

	case MPI2_IOCSTATUS_EEDP_GUARD_ERROR:
	case MPI2_IOCSTATUS_EEDP_REF_TAG_ERROR:
	case MPI2_IOCSTATUS_EEDP_APP_TAG_ERROR:
		_scsih_eedp_error_handling(scmd, ioc_status);
		break;

	case MPI2_IOCSTATUS_SCSI_PROTOCOL_ERROR:
	case MPI2_IOCSTATUS_INVALID_FUNCTION:
	case MPI2_IOCSTATUS_INVALID_SGL:
	case MPI2_IOCSTATUS_INTERNAL_ERROR:
	case MPI2_IOCSTATUS_INVALID_FIELD:
	case MPI2_IOCSTATUS_INVALID_STATE:
	case MPI2_IOCSTATUS_SCSI_IO_DATA_ERROR:
	case MPI2_IOCSTATUS_SCSI_TASK_MGMT_FAILED:
	case MPI2_IOCSTATUS_INSUFFICIENT_POWER:
	default:
		scmd->result = DID_SOFT_ERROR << 16;
		break;

	}

	if (scmd->result && (ioc->logging_level & MPT_DEBUG_REPLY))
		_scsih_scsi_ioc_info(ioc , scmd, mpi_reply, smid);

 out:

	scsi_dma_unmap(scmd);

	scmd->scsi_done(scmd);
	return 1;
}

/**
 * _scsih_sas_host_refresh - refreshing sas host object contents
 * @ioc: per adapter object
 * Context: user
 *
 * During port enable, fw will send topology events for every device. Its
 * possible that the handles may change from the previous setting, so this
 * code keeping handles updating if changed.
 *
 * Return nothing.
 */
static void
_scsih_sas_host_refresh(struct MPT3SAS_ADAPTER *ioc)
{
	u16 sz;
	u16 ioc_status;
	int i;
	Mpi2ConfigReply_t mpi_reply;
	Mpi2SasIOUnitPage0_t *sas_iounit_pg0 = NULL;
	u16 attached_handle;
	u8 link_rate;

	dtmprintk(ioc, pr_info(MPT3SAS_FMT
	    "updating handles for sas_host(0x%016llx)\n",
	    ioc->name, (unsigned long long)ioc->sas_hba.sas_address));

	sz = offsetof(Mpi2SasIOUnitPage0_t, PhyData) + (ioc->sas_hba.num_phys
	    * sizeof(Mpi2SasIOUnit0PhyData_t));
	sas_iounit_pg0 = kzalloc(sz, GFP_KERNEL);
	if (!sas_iounit_pg0) {
		pr_err(MPT3SAS_FMT "failure at %s:%d/%s()!\n",
		    ioc->name, __FILE__, __LINE__, __func__);
		return;
	}

	if ((mpt3sas_config_get_sas_iounit_pg0(ioc, &mpi_reply,
	    sas_iounit_pg0, sz)) != 0)
		goto out;
	ioc_status = le16_to_cpu(mpi_reply.IOCStatus) & MPI2_IOCSTATUS_MASK;
	if (ioc_status != MPI2_IOCSTATUS_SUCCESS)
		goto out;
	for (i = 0; i < ioc->sas_hba.num_phys ; i++) {
		link_rate = sas_iounit_pg0->PhyData[i].NegotiatedLinkRate >> 4;
		if (i == 0)
			ioc->sas_hba.handle = le16_to_cpu(sas_iounit_pg0->
			    PhyData[0].ControllerDevHandle);
		ioc->sas_hba.phy[i].handle = ioc->sas_hba.handle;
		attached_handle = le16_to_cpu(sas_iounit_pg0->PhyData[i].
		    AttachedDevHandle);
		if (attached_handle && link_rate < MPI2_SAS_NEG_LINK_RATE_1_5)
			link_rate = MPI2_SAS_NEG_LINK_RATE_1_5;
		mpt3sas_transport_update_links(ioc, ioc->sas_hba.sas_address,
		    attached_handle, i, link_rate);
	}
 out:
	kfree(sas_iounit_pg0);
}

/**
 * _scsih_sas_host_add - create sas host object
 * @ioc: per adapter object
 *
 * Creating host side data object, stored in ioc->sas_hba
 *
 * Return nothing.
 */
static void
_scsih_sas_host_add(struct MPT3SAS_ADAPTER *ioc)
{
	int i;
	Mpi2ConfigReply_t mpi_reply;
	Mpi2SasIOUnitPage0_t *sas_iounit_pg0 = NULL;
	Mpi2SasIOUnitPage1_t *sas_iounit_pg1 = NULL;
	Mpi2SasPhyPage0_t phy_pg0;
	Mpi2SasDevicePage0_t sas_device_pg0;
	Mpi2SasEnclosurePage0_t enclosure_pg0;
	u16 ioc_status;
	u16 sz;
	u8 device_missing_delay;
	u8 num_phys;

	mpt3sas_config_get_number_hba_phys(ioc, &num_phys);
	if (!num_phys) {
		pr_err(MPT3SAS_FMT "failure at %s:%d/%s()!\n",
		    ioc->name, __FILE__, __LINE__, __func__);
		return;
	}
	ioc->sas_hba.phy = kcalloc(num_phys,
	    sizeof(struct _sas_phy), GFP_KERNEL);
	if (!ioc->sas_hba.phy) {
		pr_err(MPT3SAS_FMT "failure at %s:%d/%s()!\n",
		    ioc->name, __FILE__, __LINE__, __func__);
		goto out;
	}
	ioc->sas_hba.num_phys = num_phys;

	/* sas_iounit page 0 */
	sz = offsetof(Mpi2SasIOUnitPage0_t, PhyData) + (ioc->sas_hba.num_phys *
	    sizeof(Mpi2SasIOUnit0PhyData_t));
	sas_iounit_pg0 = kzalloc(sz, GFP_KERNEL);
	if (!sas_iounit_pg0) {
		pr_err(MPT3SAS_FMT "failure at %s:%d/%s()!\n",
		    ioc->name, __FILE__, __LINE__, __func__);
		return;
	}
	if ((mpt3sas_config_get_sas_iounit_pg0(ioc, &mpi_reply,
	    sas_iounit_pg0, sz))) {
		pr_err(MPT3SAS_FMT "failure at %s:%d/%s()!\n",
		    ioc->name, __FILE__, __LINE__, __func__);
		goto out;
	}
	ioc_status = le16_to_cpu(mpi_reply.IOCStatus) &
	    MPI2_IOCSTATUS_MASK;
	if (ioc_status != MPI2_IOCSTATUS_SUCCESS) {
		pr_err(MPT3SAS_FMT "failure at %s:%d/%s()!\n",
		    ioc->name, __FILE__, __LINE__, __func__);
		goto out;
	}

	/* sas_iounit page 1 */
	sz = offsetof(Mpi2SasIOUnitPage1_t, PhyData) + (ioc->sas_hba.num_phys *
	    sizeof(Mpi2SasIOUnit1PhyData_t));
	sas_iounit_pg1 = kzalloc(sz, GFP_KERNEL);
	if (!sas_iounit_pg1) {
		pr_err(MPT3SAS_FMT "failure at %s:%d/%s()!\n",
		    ioc->name, __FILE__, __LINE__, __func__);
		goto out;
	}
	if ((mpt3sas_config_get_sas_iounit_pg1(ioc, &mpi_reply,
	    sas_iounit_pg1, sz))) {
		pr_err(MPT3SAS_FMT "failure at %s:%d/%s()!\n",
		    ioc->name, __FILE__, __LINE__, __func__);
		goto out;
	}
	ioc_status = le16_to_cpu(mpi_reply.IOCStatus) &
	    MPI2_IOCSTATUS_MASK;
	if (ioc_status != MPI2_IOCSTATUS_SUCCESS) {
		pr_err(MPT3SAS_FMT "failure at %s:%d/%s()!\n",
		    ioc->name, __FILE__, __LINE__, __func__);
		goto out;
	}

	ioc->io_missing_delay =
	    sas_iounit_pg1->IODeviceMissingDelay;
	device_missing_delay =
	    sas_iounit_pg1->ReportDeviceMissingDelay;
	if (device_missing_delay & MPI2_SASIOUNIT1_REPORT_MISSING_UNIT_16)
		ioc->device_missing_delay = (device_missing_delay &
		    MPI2_SASIOUNIT1_REPORT_MISSING_TIMEOUT_MASK) * 16;
	else
		ioc->device_missing_delay = device_missing_delay &
		    MPI2_SASIOUNIT1_REPORT_MISSING_TIMEOUT_MASK;

	ioc->sas_hba.parent_dev = &ioc->shost->shost_gendev;
	for (i = 0; i < ioc->sas_hba.num_phys ; i++) {
		if ((mpt3sas_config_get_phy_pg0(ioc, &mpi_reply, &phy_pg0,
		    i))) {
			pr_err(MPT3SAS_FMT "failure at %s:%d/%s()!\n",
			    ioc->name, __FILE__, __LINE__, __func__);
			goto out;
		}
		ioc_status = le16_to_cpu(mpi_reply.IOCStatus) &
		    MPI2_IOCSTATUS_MASK;
		if (ioc_status != MPI2_IOCSTATUS_SUCCESS) {
			pr_err(MPT3SAS_FMT "failure at %s:%d/%s()!\n",
			    ioc->name, __FILE__, __LINE__, __func__);
			goto out;
		}

		if (i == 0)
			ioc->sas_hba.handle = le16_to_cpu(sas_iounit_pg0->
			    PhyData[0].ControllerDevHandle);
		ioc->sas_hba.phy[i].handle = ioc->sas_hba.handle;
		ioc->sas_hba.phy[i].phy_id = i;
		mpt3sas_transport_add_host_phy(ioc, &ioc->sas_hba.phy[i],
		    phy_pg0, ioc->sas_hba.parent_dev);
	}
	if ((mpt3sas_config_get_sas_device_pg0(ioc, &mpi_reply, &sas_device_pg0,
	    MPI2_SAS_DEVICE_PGAD_FORM_HANDLE, ioc->sas_hba.handle))) {
		pr_err(MPT3SAS_FMT "failure at %s:%d/%s()!\n",
		    ioc->name, __FILE__, __LINE__, __func__);
		goto out;
	}
	ioc->sas_hba.enclosure_handle =
	    le16_to_cpu(sas_device_pg0.EnclosureHandle);
	ioc->sas_hba.sas_address = le64_to_cpu(sas_device_pg0.SASAddress);
	pr_info(MPT3SAS_FMT
		"host_add: handle(0x%04x), sas_addr(0x%016llx), phys(%d)\n",
		ioc->name, ioc->sas_hba.handle,
	    (unsigned long long) ioc->sas_hba.sas_address,
	    ioc->sas_hba.num_phys) ;

	if (ioc->sas_hba.enclosure_handle) {
		if (!(mpt3sas_config_get_enclosure_pg0(ioc, &mpi_reply,
		    &enclosure_pg0, MPI2_SAS_ENCLOS_PGAD_FORM_HANDLE,
		   ioc->sas_hba.enclosure_handle)))
			ioc->sas_hba.enclosure_logical_id =
			    le64_to_cpu(enclosure_pg0.EnclosureLogicalID);
	}

 out:
	kfree(sas_iounit_pg1);
	kfree(sas_iounit_pg0);
}

/**
 * _scsih_expander_add -  creating expander object
 * @ioc: per adapter object
 * @handle: expander handle
 *
 * Creating expander object, stored in ioc->sas_expander_list.
 *
 * Return 0 for success, else error.
 */
static int
_scsih_expander_add(struct MPT3SAS_ADAPTER *ioc, u16 handle)
{
	struct _sas_node *sas_expander;
	Mpi2ConfigReply_t mpi_reply;
	Mpi2ExpanderPage0_t expander_pg0;
	Mpi2ExpanderPage1_t expander_pg1;
	Mpi2SasEnclosurePage0_t enclosure_pg0;
	u32 ioc_status;
	u16 parent_handle;
	u64 sas_address, sas_address_parent = 0;
	int i;
	unsigned long flags;
	struct _sas_port *mpt3sas_port = NULL;

	int rc = 0;

	if (!handle)
		return -1;

	if (ioc->shost_recovery || ioc->pci_error_recovery)
		return -1;

	if ((mpt3sas_config_get_expander_pg0(ioc, &mpi_reply, &expander_pg0,
	    MPI2_SAS_EXPAND_PGAD_FORM_HNDL, handle))) {
		pr_err(MPT3SAS_FMT "failure at %s:%d/%s()!\n",
		    ioc->name, __FILE__, __LINE__, __func__);
		return -1;
	}

	ioc_status = le16_to_cpu(mpi_reply.IOCStatus) &
	    MPI2_IOCSTATUS_MASK;
	if (ioc_status != MPI2_IOCSTATUS_SUCCESS) {
		pr_err(MPT3SAS_FMT "failure at %s:%d/%s()!\n",
		    ioc->name, __FILE__, __LINE__, __func__);
		return -1;
	}

	/* handle out of order topology events */
	parent_handle = le16_to_cpu(expander_pg0.ParentDevHandle);
	if (_scsih_get_sas_address(ioc, parent_handle, &sas_address_parent)
	    != 0) {
		pr_err(MPT3SAS_FMT "failure at %s:%d/%s()!\n",
		    ioc->name, __FILE__, __LINE__, __func__);
		return -1;
	}
	if (sas_address_parent != ioc->sas_hba.sas_address) {
		spin_lock_irqsave(&ioc->sas_node_lock, flags);
		sas_expander = mpt3sas_scsih_expander_find_by_sas_address(ioc,
		    sas_address_parent);
		spin_unlock_irqrestore(&ioc->sas_node_lock, flags);
		if (!sas_expander) {
			rc = _scsih_expander_add(ioc, parent_handle);
			if (rc != 0)
				return rc;
		}
	}

	spin_lock_irqsave(&ioc->sas_node_lock, flags);
	sas_address = le64_to_cpu(expander_pg0.SASAddress);
	sas_expander = mpt3sas_scsih_expander_find_by_sas_address(ioc,
	    sas_address);
	spin_unlock_irqrestore(&ioc->sas_node_lock, flags);

	if (sas_expander)
		return 0;

	sas_expander = kzalloc(sizeof(struct _sas_node),
	    GFP_KERNEL);
	if (!sas_expander) {
		pr_err(MPT3SAS_FMT "failure at %s:%d/%s()!\n",
		    ioc->name, __FILE__, __LINE__, __func__);
		return -1;
	}

	sas_expander->handle = handle;
	sas_expander->num_phys = expander_pg0.NumPhys;
	sas_expander->sas_address_parent = sas_address_parent;
	sas_expander->sas_address = sas_address;

	pr_info(MPT3SAS_FMT "expander_add: handle(0x%04x)," \
	    " parent(0x%04x), sas_addr(0x%016llx), phys(%d)\n", ioc->name,
	    handle, parent_handle, (unsigned long long)
	    sas_expander->sas_address, sas_expander->num_phys);

	if (!sas_expander->num_phys)
		goto out_fail;
	sas_expander->phy = kcalloc(sas_expander->num_phys,
	    sizeof(struct _sas_phy), GFP_KERNEL);
	if (!sas_expander->phy) {
		pr_err(MPT3SAS_FMT "failure at %s:%d/%s()!\n",
		    ioc->name, __FILE__, __LINE__, __func__);
		rc = -1;
		goto out_fail;
	}

	INIT_LIST_HEAD(&sas_expander->sas_port_list);
	mpt3sas_port = mpt3sas_transport_port_add(ioc, handle,
	    sas_address_parent);
	if (!mpt3sas_port) {
		pr_err(MPT3SAS_FMT "failure at %s:%d/%s()!\n",
		    ioc->name, __FILE__, __LINE__, __func__);
		rc = -1;
		goto out_fail;
	}
	sas_expander->parent_dev = &mpt3sas_port->rphy->dev;

	for (i = 0 ; i < sas_expander->num_phys ; i++) {
		if ((mpt3sas_config_get_expander_pg1(ioc, &mpi_reply,
		    &expander_pg1, i, handle))) {
			pr_err(MPT3SAS_FMT "failure at %s:%d/%s()!\n",
			    ioc->name, __FILE__, __LINE__, __func__);
			rc = -1;
			goto out_fail;
		}
		sas_expander->phy[i].handle = handle;
		sas_expander->phy[i].phy_id = i;

		if ((mpt3sas_transport_add_expander_phy(ioc,
		    &sas_expander->phy[i], expander_pg1,
		    sas_expander->parent_dev))) {
			pr_err(MPT3SAS_FMT "failure at %s:%d/%s()!\n",
			    ioc->name, __FILE__, __LINE__, __func__);
			rc = -1;
			goto out_fail;
		}
	}

	if (sas_expander->enclosure_handle) {
		if (!(mpt3sas_config_get_enclosure_pg0(ioc, &mpi_reply,
		    &enclosure_pg0, MPI2_SAS_ENCLOS_PGAD_FORM_HANDLE,
		   sas_expander->enclosure_handle)))
			sas_expander->enclosure_logical_id =
			    le64_to_cpu(enclosure_pg0.EnclosureLogicalID);
	}

	_scsih_expander_node_add(ioc, sas_expander);
	 return 0;

 out_fail:

	if (mpt3sas_port)
		mpt3sas_transport_port_remove(ioc, sas_expander->sas_address,
		    sas_address_parent);
	kfree(sas_expander);
	return rc;
}

/**
 * mpt3sas_expander_remove - removing expander object
 * @ioc: per adapter object
 * @sas_address: expander sas_address
 *
 * Return nothing.
 */
void
mpt3sas_expander_remove(struct MPT3SAS_ADAPTER *ioc, u64 sas_address)
{
	struct _sas_node *sas_expander;
	unsigned long flags;

	if (ioc->shost_recovery)
		return;

	spin_lock_irqsave(&ioc->sas_node_lock, flags);
	sas_expander = mpt3sas_scsih_expander_find_by_sas_address(ioc,
	    sas_address);
	if (sas_expander)
		list_del(&sas_expander->list);
	spin_unlock_irqrestore(&ioc->sas_node_lock, flags);
	if (sas_expander)
		_scsih_expander_node_remove(ioc, sas_expander);
}

/**
 * _scsih_done -  internal SCSI_IO callback handler.
 * @ioc: per adapter object
 * @smid: system request message index
 * @msix_index: MSIX table index supplied by the OS
 * @reply: reply message frame(lower 32bit addr)
 *
 * Callback handler when sending internal generated SCSI_IO.
 * The callback index passed is `ioc->scsih_cb_idx`
 *
 * Return 1 meaning mf should be freed from _base_interrupt
 *        0 means the mf is freed from this function.
 */
static u8
_scsih_done(struct MPT3SAS_ADAPTER *ioc, u16 smid, u8 msix_index, u32 reply)
{
	MPI2DefaultReply_t *mpi_reply;

	mpi_reply =  mpt3sas_base_get_reply_virt_addr(ioc, reply);
	if (ioc->scsih_cmds.status == MPT3_CMD_NOT_USED)
		return 1;
	if (ioc->scsih_cmds.smid != smid)
		return 1;
	ioc->scsih_cmds.status |= MPT3_CMD_COMPLETE;
	if (mpi_reply) {
		memcpy(ioc->scsih_cmds.reply, mpi_reply,
		    mpi_reply->MsgLength*4);
		ioc->scsih_cmds.status |= MPT3_CMD_REPLY_VALID;
	}
	ioc->scsih_cmds.status &= ~MPT3_CMD_PENDING;
	complete(&ioc->scsih_cmds.done);
	return 1;
}




#define MPT3_MAX_LUNS (255)


/**
 * _scsih_check_access_status - check access flags
 * @ioc: per adapter object
 * @sas_address: sas address
 * @handle: sas device handle
 * @access_flags: errors returned during discovery of the device
 *
 * Return 0 for success, else failure
 */
static u8
_scsih_check_access_status(struct MPT3SAS_ADAPTER *ioc, u64 sas_address,
	u16 handle, u8 access_status)
{
	u8 rc = 1;
	char *desc = NULL;

	switch (access_status) {
	case MPI2_SAS_DEVICE0_ASTATUS_NO_ERRORS:
	case MPI2_SAS_DEVICE0_ASTATUS_SATA_NEEDS_INITIALIZATION:
		rc = 0;
		break;
	case MPI2_SAS_DEVICE0_ASTATUS_SATA_CAPABILITY_FAILED:
		desc = "sata capability failed";
		break;
	case MPI2_SAS_DEVICE0_ASTATUS_SATA_AFFILIATION_CONFLICT:
		desc = "sata affiliation conflict";
		break;
	case MPI2_SAS_DEVICE0_ASTATUS_ROUTE_NOT_ADDRESSABLE:
		desc = "route not addressable";
		break;
	case MPI2_SAS_DEVICE0_ASTATUS_SMP_ERROR_NOT_ADDRESSABLE:
		desc = "smp error not addressable";
		break;
	case MPI2_SAS_DEVICE0_ASTATUS_DEVICE_BLOCKED:
		desc = "device blocked";
		break;
	case MPI2_SAS_DEVICE0_ASTATUS_SATA_INIT_FAILED:
	case MPI2_SAS_DEVICE0_ASTATUS_SIF_UNKNOWN:
	case MPI2_SAS_DEVICE0_ASTATUS_SIF_AFFILIATION_CONFLICT:
	case MPI2_SAS_DEVICE0_ASTATUS_SIF_DIAG:
	case MPI2_SAS_DEVICE0_ASTATUS_SIF_IDENTIFICATION:
	case MPI2_SAS_DEVICE0_ASTATUS_SIF_CHECK_POWER:
	case MPI2_SAS_DEVICE0_ASTATUS_SIF_PIO_SN:
	case MPI2_SAS_DEVICE0_ASTATUS_SIF_MDMA_SN:
	case MPI2_SAS_DEVICE0_ASTATUS_SIF_UDMA_SN:
	case MPI2_SAS_DEVICE0_ASTATUS_SIF_ZONING_VIOLATION:
	case MPI2_SAS_DEVICE0_ASTATUS_SIF_NOT_ADDRESSABLE:
	case MPI2_SAS_DEVICE0_ASTATUS_SIF_MAX:
		desc = "sata initialization failed";
		break;
	default:
		desc = "unknown";
		break;
	}

	if (!rc)
		return 0;

	pr_err(MPT3SAS_FMT
		"discovery errors(%s): sas_address(0x%016llx), handle(0x%04x)\n",
		ioc->name, desc, (unsigned long long)sas_address, handle);
	return rc;
}

/**
 * _scsih_check_device - checking device responsiveness
 * @ioc: per adapter object
 * @parent_sas_address: sas address of parent expander or sas host
 * @handle: attached device handle
 * @phy_numberv: phy number
 * @link_rate: new link rate
 *
 * Returns nothing.
 */
static void
_scsih_check_device(struct MPT3SAS_ADAPTER *ioc,
	u64 parent_sas_address, u16 handle, u8 phy_number, u8 link_rate)
{
	Mpi2ConfigReply_t mpi_reply;
	Mpi2SasDevicePage0_t sas_device_pg0;
	struct _sas_device *sas_device;
	u32 ioc_status;
	unsigned long flags;
	u64 sas_address;
	struct scsi_target *starget;
	struct MPT3SAS_TARGET *sas_target_priv_data;
	u32 device_info;


	if ((mpt3sas_config_get_sas_device_pg0(ioc, &mpi_reply, &sas_device_pg0,
	    MPI2_SAS_DEVICE_PGAD_FORM_HANDLE, handle)))
		return;

	ioc_status = le16_to_cpu(mpi_reply.IOCStatus) & MPI2_IOCSTATUS_MASK;
	if (ioc_status != MPI2_IOCSTATUS_SUCCESS)
		return;

	/* wide port handling ~ we need only handle device once for the phy that
	 * is matched in sas device page zero
	 */
	if (phy_number != sas_device_pg0.PhyNum)
		return;

	/* check if this is end device */
	device_info = le32_to_cpu(sas_device_pg0.DeviceInfo);
	if (!(_scsih_is_end_device(device_info)))
		return;

	spin_lock_irqsave(&ioc->sas_device_lock, flags);
	sas_address = le64_to_cpu(sas_device_pg0.SASAddress);
	sas_device = __mpt3sas_get_sdev_by_addr(ioc,
	    sas_address);

	if (!sas_device)
		goto out_unlock;

	if (unlikely(sas_device->handle != handle)) {
		starget = sas_device->starget;
		sas_target_priv_data = starget->hostdata;
		starget_printk(KERN_INFO, starget,
			"handle changed from(0x%04x) to (0x%04x)!!!\n",
			sas_device->handle, handle);
		sas_target_priv_data->handle = handle;
		sas_device->handle = handle;
		if (le16_to_cpu(sas_device_pg0.Flags) &
		     MPI2_SAS_DEVICE0_FLAGS_ENCL_LEVEL_VALID) {
			sas_device->enclosure_level =
				sas_device_pg0.EnclosureLevel;
			memcpy(sas_device->connector_name,
				sas_device_pg0.ConnectorName, 4);
			sas_device->connector_name[4] = '\0';
		} else {
			sas_device->enclosure_level = 0;
			sas_device->connector_name[0] = '\0';
		}
	}

	/* check if device is present */
	if (!(le16_to_cpu(sas_device_pg0.Flags) &
	    MPI2_SAS_DEVICE0_FLAGS_DEVICE_PRESENT)) {
		pr_err(MPT3SAS_FMT
			"device is not present handle(0x%04x), flags!!!\n",
			ioc->name, handle);
		goto out_unlock;
	}

	/* check if there were any issues with discovery */
	if (_scsih_check_access_status(ioc, sas_address, handle,
	    sas_device_pg0.AccessStatus))
		goto out_unlock;

	spin_unlock_irqrestore(&ioc->sas_device_lock, flags);
	_scsih_ublock_io_device(ioc, sas_address);

	if (sas_device)
		sas_device_put(sas_device);
	return;

out_unlock:
	spin_unlock_irqrestore(&ioc->sas_device_lock, flags);
	if (sas_device)
		sas_device_put(sas_device);
}

/**
 * _scsih_add_device -  creating sas device object
 * @ioc: per adapter object
 * @handle: sas device handle
 * @phy_num: phy number end device attached to
 * @is_pd: is this hidden raid component
 *
 * Creating end device object, stored in ioc->sas_device_list.
 *
 * Returns 0 for success, non-zero for failure.
 */
static int
_scsih_add_device(struct MPT3SAS_ADAPTER *ioc, u16 handle, u8 phy_num,
	u8 is_pd)
{
	Mpi2ConfigReply_t mpi_reply;
	Mpi2SasDevicePage0_t sas_device_pg0;
	Mpi2SasEnclosurePage0_t enclosure_pg0;
	struct _sas_device *sas_device;
	u32 ioc_status;
	u64 sas_address;
	u32 device_info;

	if ((mpt3sas_config_get_sas_device_pg0(ioc, &mpi_reply, &sas_device_pg0,
	    MPI2_SAS_DEVICE_PGAD_FORM_HANDLE, handle))) {
		pr_err(MPT3SAS_FMT "failure at %s:%d/%s()!\n",
		    ioc->name, __FILE__, __LINE__, __func__);
		return -1;
	}

	ioc_status = le16_to_cpu(mpi_reply.IOCStatus) &
	    MPI2_IOCSTATUS_MASK;
	if (ioc_status != MPI2_IOCSTATUS_SUCCESS) {
		pr_err(MPT3SAS_FMT "failure at %s:%d/%s()!\n",
		    ioc->name, __FILE__, __LINE__, __func__);
		return -1;
	}

	/* check if this is end device */
	device_info = le32_to_cpu(sas_device_pg0.DeviceInfo);
	if (!(_scsih_is_end_device(device_info)))
		return -1;
	set_bit(handle, ioc->pend_os_device_add);
	sas_address = le64_to_cpu(sas_device_pg0.SASAddress);

	/* check if device is present */
	if (!(le16_to_cpu(sas_device_pg0.Flags) &
	    MPI2_SAS_DEVICE0_FLAGS_DEVICE_PRESENT)) {
		pr_err(MPT3SAS_FMT "device is not present handle(0x04%x)!!!\n",
			ioc->name, handle);
		return -1;
	}

	/* check if there were any issues with discovery */
	if (_scsih_check_access_status(ioc, sas_address, handle,
	    sas_device_pg0.AccessStatus))
		return -1;

	sas_device = mpt3sas_get_sdev_by_addr(ioc,
					sas_address);
	if (sas_device) {
		clear_bit(handle, ioc->pend_os_device_add);
		sas_device_put(sas_device);
		return -1;
	}

	sas_device = kzalloc(sizeof(struct _sas_device),
	    GFP_KERNEL);
	if (!sas_device) {
		pr_err(MPT3SAS_FMT "failure at %s:%d/%s()!\n",
		    ioc->name, __FILE__, __LINE__, __func__);
		return 0;
	}

	kref_init(&sas_device->refcount);
	sas_device->handle = handle;
	if (_scsih_get_sas_address(ioc,
	    le16_to_cpu(sas_device_pg0.ParentDevHandle),
	    &sas_device->sas_address_parent) != 0)
		pr_err(MPT3SAS_FMT "failure at %s:%d/%s()!\n",
		    ioc->name, __FILE__, __LINE__, __func__);
	sas_device->enclosure_handle =
	    le16_to_cpu(sas_device_pg0.EnclosureHandle);
	if (sas_device->enclosure_handle != 0)
		sas_device->slot =
		    le16_to_cpu(sas_device_pg0.Slot);
	sas_device->device_info = device_info;
	sas_device->sas_address = sas_address;
	sas_device->phy = sas_device_pg0.PhyNum;
	sas_device->fast_path = (le16_to_cpu(sas_device_pg0.Flags) &
	    MPI25_SAS_DEVICE0_FLAGS_FAST_PATH_CAPABLE) ? 1 : 0;

	if (le16_to_cpu(sas_device_pg0.Flags)
		& MPI2_SAS_DEVICE0_FLAGS_ENCL_LEVEL_VALID) {
		sas_device->enclosure_level =
			sas_device_pg0.EnclosureLevel;
		memcpy(sas_device->connector_name,
			sas_device_pg0.ConnectorName, 4);
		sas_device->connector_name[4] = '\0';
	} else {
		sas_device->enclosure_level = 0;
		sas_device->connector_name[0] = '\0';
	}
	/* get enclosure_logical_id */
	if (sas_device->enclosure_handle && !(mpt3sas_config_get_enclosure_pg0(
	   ioc, &mpi_reply, &enclosure_pg0, MPI2_SAS_ENCLOS_PGAD_FORM_HANDLE,
	   sas_device->enclosure_handle)))
		sas_device->enclosure_logical_id =
		    le64_to_cpu(enclosure_pg0.EnclosureLogicalID);

	/* get device name */
	sas_device->device_name = le64_to_cpu(sas_device_pg0.DeviceName);

	if (ioc->wait_for_discovery_to_complete)
		_scsih_sas_device_init_add(ioc, sas_device);
	else
		_scsih_sas_device_add(ioc, sas_device);

	sas_device_put(sas_device);
	return 0;
}

/**
 * _scsih_remove_device -  removing sas device object
 * @ioc: per adapter object
 * @sas_device_delete: the sas_device object
 *
 * Return nothing.
 */
static void
_scsih_remove_device(struct MPT3SAS_ADAPTER *ioc,
	struct _sas_device *sas_device)
{
	struct MPT3SAS_TARGET *sas_target_priv_data;

	if ((ioc->pdev->subsystem_vendor == PCI_VENDOR_ID_IBM) &&
	     (sas_device->pfa_led_on)) {
		_scsih_turn_off_pfa_led(ioc, sas_device);
		sas_device->pfa_led_on = 0;
	}
	dewtprintk(ioc, pr_info(MPT3SAS_FMT
		"%s: enter: handle(0x%04x), sas_addr(0x%016llx)\n",
		ioc->name, __func__,
	    sas_device->handle, (unsigned long long)
	    sas_device->sas_address));
	if (sas_device->enclosure_handle != 0)
		dewtprintk(ioc, pr_info(MPT3SAS_FMT
		    "%s: enter: enclosure logical id(0x%016llx), slot(%d)\n",
		    ioc->name, __func__,
		    (unsigned long long)sas_device->enclosure_logical_id,
		    sas_device->slot));
	if (sas_device->connector_name[0] != '\0')
		dewtprintk(ioc, pr_info(MPT3SAS_FMT
		  "%s: enter: enclosure level(0x%04x), connector name( %s)\n",
		  ioc->name, __func__,
		  sas_device->enclosure_level,
		  sas_device->connector_name));

	if (sas_device->starget && sas_device->starget->hostdata) {
		sas_target_priv_data = sas_device->starget->hostdata;
		sas_target_priv_data->deleted = 1;
		_scsih_ublock_io_device(ioc, sas_device->sas_address);
		sas_target_priv_data->handle =
		     MPT3SAS_INVALID_DEVICE_HANDLE;
	}

	if (!ioc->hide_drives)
		mpt3sas_transport_port_remove(ioc,
		    sas_device->sas_address,
		    sas_device->sas_address_parent);

	pr_info(MPT3SAS_FMT
		"removing handle(0x%04x), sas_addr(0x%016llx)\n",
		ioc->name, sas_device->handle,
	    (unsigned long long) sas_device->sas_address);
	if (sas_device->enclosure_handle != 0)
		pr_info(MPT3SAS_FMT
		  "removing : enclosure logical id(0x%016llx), slot(%d)\n",
		  ioc->name,
		  (unsigned long long)sas_device->enclosure_logical_id,
		  sas_device->slot);
	if (sas_device->connector_name[0] != '\0')
		pr_info(MPT3SAS_FMT
		  "removing enclosure level(0x%04x), connector name( %s)\n",
		  ioc->name, sas_device->enclosure_level,
		  sas_device->connector_name);

	dewtprintk(ioc, pr_info(MPT3SAS_FMT
		"%s: exit: handle(0x%04x), sas_addr(0x%016llx)\n",
		ioc->name, __func__,
		sas_device->handle, (unsigned long long)
		sas_device->sas_address));
	if (sas_device->enclosure_handle != 0)
		dewtprintk(ioc, pr_info(MPT3SAS_FMT
		    "%s: exit: enclosure logical id(0x%016llx), slot(%d)\n",
		    ioc->name, __func__,
		    (unsigned long long)sas_device->enclosure_logical_id,
		    sas_device->slot));
	if (sas_device->connector_name[0] != '\0')
		dewtprintk(ioc, pr_info(MPT3SAS_FMT
		    "%s: exit: enclosure level(0x%04x), connector name(%s)\n",
		    ioc->name, __func__, sas_device->enclosure_level,
		    sas_device->connector_name));
}

/**
 * _scsih_sas_topology_change_event_debug - debug for topology event
 * @ioc: per adapter object
 * @event_data: event data payload
 * Context: user.
 */
static void
_scsih_sas_topology_change_event_debug(struct MPT3SAS_ADAPTER *ioc,
	Mpi2EventDataSasTopologyChangeList_t *event_data)
{
	int i;
	u16 handle;
	u16 reason_code;
	u8 phy_number;
	char *status_str = NULL;
	u8 link_rate, prev_link_rate;

	switch (event_data->ExpStatus) {
	case MPI2_EVENT_SAS_TOPO_ES_ADDED:
		status_str = "add";
		break;
	case MPI2_EVENT_SAS_TOPO_ES_NOT_RESPONDING:
		status_str = "remove";
		break;
	case MPI2_EVENT_SAS_TOPO_ES_RESPONDING:
	case 0:
		status_str =  "responding";
		break;
	case MPI2_EVENT_SAS_TOPO_ES_DELAY_NOT_RESPONDING:
		status_str = "remove delay";
		break;
	default:
		status_str = "unknown status";
		break;
	}
	pr_info(MPT3SAS_FMT "sas topology change: (%s)\n",
	    ioc->name, status_str);
	pr_info("\thandle(0x%04x), enclosure_handle(0x%04x) " \
	    "start_phy(%02d), count(%d)\n",
	    le16_to_cpu(event_data->ExpanderDevHandle),
	    le16_to_cpu(event_data->EnclosureHandle),
	    event_data->StartPhyNum, event_data->NumEntries);
	for (i = 0; i < event_data->NumEntries; i++) {
		handle = le16_to_cpu(event_data->PHY[i].AttachedDevHandle);
		if (!handle)
			continue;
		phy_number = event_data->StartPhyNum + i;
		reason_code = event_data->PHY[i].PhyStatus &
		    MPI2_EVENT_SAS_TOPO_RC_MASK;
		switch (reason_code) {
		case MPI2_EVENT_SAS_TOPO_RC_TARG_ADDED:
			status_str = "target add";
			break;
		case MPI2_EVENT_SAS_TOPO_RC_TARG_NOT_RESPONDING:
			status_str = "target remove";
			break;
		case MPI2_EVENT_SAS_TOPO_RC_DELAY_NOT_RESPONDING:
			status_str = "delay target remove";
			break;
		case MPI2_EVENT_SAS_TOPO_RC_PHY_CHANGED:
			status_str = "link rate change";
			break;
		case MPI2_EVENT_SAS_TOPO_RC_NO_CHANGE:
			status_str = "target responding";
			break;
		default:
			status_str = "unknown";
			break;
		}
		link_rate = event_data->PHY[i].LinkRate >> 4;
		prev_link_rate = event_data->PHY[i].LinkRate & 0xF;
		pr_info("\tphy(%02d), attached_handle(0x%04x): %s:" \
		    " link rate: new(0x%02x), old(0x%02x)\n", phy_number,
		    handle, status_str, link_rate, prev_link_rate);

	}
}

/**
 * _scsih_sas_topology_change_event - handle topology changes
 * @ioc: per adapter object
 * @fw_event: The fw_event_work object
 * Context: user.
 *
 */
static int
_scsih_sas_topology_change_event(struct MPT3SAS_ADAPTER *ioc,
	struct fw_event_work *fw_event)
{
	int i;
	u16 parent_handle, handle;
	u16 reason_code;
	u8 phy_number, max_phys;
	struct _sas_node *sas_expander;
	u64 sas_address;
	unsigned long flags;
	u8 link_rate, prev_link_rate;
	Mpi2EventDataSasTopologyChangeList_t *event_data =
		(Mpi2EventDataSasTopologyChangeList_t *)
		fw_event->event_data;

	if (ioc->logging_level & MPT_DEBUG_EVENT_WORK_TASK)
		_scsih_sas_topology_change_event_debug(ioc, event_data);

	if (ioc->shost_recovery || ioc->remove_host || ioc->pci_error_recovery)
		return 0;

	if (!ioc->sas_hba.num_phys)
		_scsih_sas_host_add(ioc);
	else
		_scsih_sas_host_refresh(ioc);

	if (fw_event->ignore) {
		dewtprintk(ioc, pr_info(MPT3SAS_FMT
			"ignoring expander event\n", ioc->name));
		return 0;
	}

	parent_handle = le16_to_cpu(event_data->ExpanderDevHandle);

	/* handle expander add */
	if (event_data->ExpStatus == MPI2_EVENT_SAS_TOPO_ES_ADDED)
		if (_scsih_expander_add(ioc, parent_handle) != 0)
			return 0;

	spin_lock_irqsave(&ioc->sas_node_lock, flags);
	sas_expander = mpt3sas_scsih_expander_find_by_handle(ioc,
	    parent_handle);
	if (sas_expander) {
		sas_address = sas_expander->sas_address;
		max_phys = sas_expander->num_phys;
	} else if (parent_handle < ioc->sas_hba.num_phys) {
		sas_address = ioc->sas_hba.sas_address;
		max_phys = ioc->sas_hba.num_phys;
	} else {
		spin_unlock_irqrestore(&ioc->sas_node_lock, flags);
		return 0;
	}
	spin_unlock_irqrestore(&ioc->sas_node_lock, flags);

	/* handle siblings events */
	for (i = 0; i < event_data->NumEntries; i++) {
		if (fw_event->ignore) {
			dewtprintk(ioc, pr_info(MPT3SAS_FMT
				"ignoring expander event\n", ioc->name));
			return 0;
		}
		if (ioc->remove_host || ioc->pci_error_recovery)
			return 0;
		phy_number = event_data->StartPhyNum + i;
		if (phy_number >= max_phys)
			continue;
		reason_code = event_data->PHY[i].PhyStatus &
		    MPI2_EVENT_SAS_TOPO_RC_MASK;
		if ((event_data->PHY[i].PhyStatus &
		    MPI2_EVENT_SAS_TOPO_PHYSTATUS_VACANT) && (reason_code !=
		    MPI2_EVENT_SAS_TOPO_RC_TARG_NOT_RESPONDING))
				continue;
		handle = le16_to_cpu(event_data->PHY[i].AttachedDevHandle);
		if (!handle)
			continue;
		link_rate = event_data->PHY[i].LinkRate >> 4;
		prev_link_rate = event_data->PHY[i].LinkRate & 0xF;
		switch (reason_code) {
		case MPI2_EVENT_SAS_TOPO_RC_PHY_CHANGED:

			if (ioc->shost_recovery)
				break;

			if (link_rate == prev_link_rate)
				break;

			mpt3sas_transport_update_links(ioc, sas_address,
			    handle, phy_number, link_rate);

			if (link_rate < MPI2_SAS_NEG_LINK_RATE_1_5)
				break;

			_scsih_check_device(ioc, sas_address, handle,
			    phy_number, link_rate);

			if (!test_bit(handle, ioc->pend_os_device_add))
				break;


		case MPI2_EVENT_SAS_TOPO_RC_TARG_ADDED:

			if (ioc->shost_recovery)
				break;

			mpt3sas_transport_update_links(ioc, sas_address,
			    handle, phy_number, link_rate);

			_scsih_add_device(ioc, handle, phy_number, 0);

			break;
		case MPI2_EVENT_SAS_TOPO_RC_TARG_NOT_RESPONDING:

			_scsih_device_remove_by_handle(ioc, handle);
			break;
		}
	}

	/* handle expander removal */
	if (event_data->ExpStatus == MPI2_EVENT_SAS_TOPO_ES_NOT_RESPONDING &&
	    sas_expander)
		mpt3sas_expander_remove(ioc, sas_address);

	return 0;
}

/**
 * _scsih_sas_device_status_change_event_debug - debug for device event
 * @event_data: event data payload
 * Context: user.
 *
 * Return nothing.
 */
static void
_scsih_sas_device_status_change_event_debug(struct MPT3SAS_ADAPTER *ioc,
	Mpi2EventDataSasDeviceStatusChange_t *event_data)
{
	char *reason_str = NULL;

	switch (event_data->ReasonCode) {
	case MPI2_EVENT_SAS_DEV_STAT_RC_SMART_DATA:
		reason_str = "smart data";
		break;
	case MPI2_EVENT_SAS_DEV_STAT_RC_UNSUPPORTED:
		reason_str = "unsupported device discovered";
		break;
	case MPI2_EVENT_SAS_DEV_STAT_RC_INTERNAL_DEVICE_RESET:
		reason_str = "internal device reset";
		break;
	case MPI2_EVENT_SAS_DEV_STAT_RC_TASK_ABORT_INTERNAL:
		reason_str = "internal task abort";
		break;
	case MPI2_EVENT_SAS_DEV_STAT_RC_ABORT_TASK_SET_INTERNAL:
		reason_str = "internal task abort set";
		break;
	case MPI2_EVENT_SAS_DEV_STAT_RC_CLEAR_TASK_SET_INTERNAL:
		reason_str = "internal clear task set";
		break;
	case MPI2_EVENT_SAS_DEV_STAT_RC_QUERY_TASK_INTERNAL:
		reason_str = "internal query task";
		break;
	case MPI2_EVENT_SAS_DEV_STAT_RC_SATA_INIT_FAILURE:
		reason_str = "sata init failure";
		break;
	case MPI2_EVENT_SAS_DEV_STAT_RC_CMP_INTERNAL_DEV_RESET:
		reason_str = "internal device reset complete";
		break;
	case MPI2_EVENT_SAS_DEV_STAT_RC_CMP_TASK_ABORT_INTERNAL:
		reason_str = "internal task abort complete";
		break;
	case MPI2_EVENT_SAS_DEV_STAT_RC_ASYNC_NOTIFICATION:
		reason_str = "internal async notification";
		break;
	case MPI2_EVENT_SAS_DEV_STAT_RC_EXPANDER_REDUCED_FUNCTIONALITY:
		reason_str = "expander reduced functionality";
		break;
	case MPI2_EVENT_SAS_DEV_STAT_RC_CMP_EXPANDER_REDUCED_FUNCTIONALITY:
		reason_str = "expander reduced functionality complete";
		break;
	default:
		reason_str = "unknown reason";
		break;
	}
	pr_info(MPT3SAS_FMT "device status change: (%s)\n"
	    "\thandle(0x%04x), sas address(0x%016llx), tag(%d)",
	    ioc->name, reason_str, le16_to_cpu(event_data->DevHandle),
	    (unsigned long long)le64_to_cpu(event_data->SASAddress),
	    le16_to_cpu(event_data->TaskTag));
	if (event_data->ReasonCode == MPI2_EVENT_SAS_DEV_STAT_RC_SMART_DATA)
		pr_info(MPT3SAS_FMT ", ASC(0x%x), ASCQ(0x%x)\n", ioc->name,
		    event_data->ASC, event_data->ASCQ);
	pr_info("\n");
}

/**
 * _scsih_sas_device_status_change_event - handle device status change
 * @ioc: per adapter object
 * @fw_event: The fw_event_work object
 * Context: user.
 *
 * Return nothing.
 */
static void
_scsih_sas_device_status_change_event(struct MPT3SAS_ADAPTER *ioc,
	struct fw_event_work *fw_event)
{
	struct MPT3SAS_TARGET *target_priv_data;
	struct _sas_device *sas_device;
	u64 sas_address;
	unsigned long flags;
	Mpi2EventDataSasDeviceStatusChange_t *event_data =
		(Mpi2EventDataSasDeviceStatusChange_t *)
		fw_event->event_data;

	if (ioc->logging_level & MPT_DEBUG_EVENT_WORK_TASK)
		_scsih_sas_device_status_change_event_debug(ioc,
		     event_data);

	/* In MPI Revision K (0xC), the internal device reset complete was
	 * implemented, so avoid setting tm_busy flag for older firmware.
	 */
	if ((ioc->facts.HeaderVersion >> 8) < 0xC)
		return;

	if (event_data->ReasonCode !=
	    MPI2_EVENT_SAS_DEV_STAT_RC_INTERNAL_DEVICE_RESET &&
	   event_data->ReasonCode !=
	    MPI2_EVENT_SAS_DEV_STAT_RC_CMP_INTERNAL_DEV_RESET)
		return;

	spin_lock_irqsave(&ioc->sas_device_lock, flags);
	sas_address = le64_to_cpu(event_data->SASAddress);
	sas_device = __mpt3sas_get_sdev_by_addr(ioc,
	    sas_address);

	if (!sas_device || !sas_device->starget)
		goto out;

	target_priv_data = sas_device->starget->hostdata;
	if (!target_priv_data)
		goto out;

	if (event_data->ReasonCode ==
	    MPI2_EVENT_SAS_DEV_STAT_RC_INTERNAL_DEVICE_RESET)
		target_priv_data->tm_busy = 1;
	else
		target_priv_data->tm_busy = 0;

out:
	if (sas_device)
		sas_device_put(sas_device);

	spin_unlock_irqrestore(&ioc->sas_device_lock, flags);

}

/**
 * _scsih_sas_enclosure_dev_status_change_event_debug - debug for enclosure
 * event
 * @ioc: per adapter object
 * @event_data: event data payload
 * Context: user.
 *
 * Return nothing.
 */
static void
_scsih_sas_enclosure_dev_status_change_event_debug(struct MPT3SAS_ADAPTER *ioc,
	Mpi2EventDataSasEnclDevStatusChange_t *event_data)
{
	char *reason_str = NULL;

	switch (event_data->ReasonCode) {
	case MPI2_EVENT_SAS_ENCL_RC_ADDED:
		reason_str = "enclosure add";
		break;
	case MPI2_EVENT_SAS_ENCL_RC_NOT_RESPONDING:
		reason_str = "enclosure remove";
		break;
	default:
		reason_str = "unknown reason";
		break;
	}

	pr_info(MPT3SAS_FMT "enclosure status change: (%s)\n"
	    "\thandle(0x%04x), enclosure logical id(0x%016llx)"
	    " number slots(%d)\n", ioc->name, reason_str,
	    le16_to_cpu(event_data->EnclosureHandle),
	    (unsigned long long)le64_to_cpu(event_data->EnclosureLogicalID),
	    le16_to_cpu(event_data->StartSlot));
}

/**
 * _scsih_sas_enclosure_dev_status_change_event - handle enclosure events
 * @ioc: per adapter object
 * @fw_event: The fw_event_work object
 * Context: user.
 *
 * Return nothing.
 */
static void
_scsih_sas_enclosure_dev_status_change_event(struct MPT3SAS_ADAPTER *ioc,
	struct fw_event_work *fw_event)
{
	if (ioc->logging_level & MPT_DEBUG_EVENT_WORK_TASK)
		_scsih_sas_enclosure_dev_status_change_event_debug(ioc,
		     (Mpi2EventDataSasEnclDevStatusChange_t *)
		     fw_event->event_data);
}

/**
 * _scsih_sas_broadcast_primitive_event - handle broadcast events
 * @ioc: per adapter object
 * @fw_event: The fw_event_work object
 * Context: user.
 *
 * Return nothing.
 */
static void
_scsih_sas_broadcast_primitive_event(struct MPT3SAS_ADAPTER *ioc,
	struct fw_event_work *fw_event)
{
	struct scsi_cmnd *scmd;
	struct scsi_device *sdev;
	u16 smid, handle;
	u32 lun;
	struct MPT3SAS_DEVICE *sas_device_priv_data;
	u32 termination_count;
	u32 query_count;
	Mpi2SCSITaskManagementReply_t *mpi_reply;
	Mpi2EventDataSasBroadcastPrimitive_t *event_data =
		(Mpi2EventDataSasBroadcastPrimitive_t *)
		fw_event->event_data;
	u16 ioc_status;
	unsigned long flags;
	int r;
	u8 max_retries = 0;
	u8 task_abort_retries;

	mutex_lock(&ioc->tm_cmds.mutex);
	pr_info(MPT3SAS_FMT
		"%s: enter: phy number(%d), width(%d)\n",
		ioc->name, __func__, event_data->PhyNum,
	     event_data->PortWidth);

	_scsih_block_io_all_device(ioc);

	spin_lock_irqsave(&ioc->scsi_lookup_lock, flags);
	mpi_reply = ioc->tm_cmds.reply;
 broadcast_aen_retry:

	/* sanity checks for retrying this loop */
	if (max_retries++ == 5) {
		dewtprintk(ioc, pr_info(MPT3SAS_FMT "%s: giving up\n",
		    ioc->name, __func__));
		goto out;
	} else if (max_retries > 1)
		dewtprintk(ioc, pr_info(MPT3SAS_FMT "%s: %d retry\n",
		    ioc->name, __func__, max_retries - 1));

	termination_count = 0;
	query_count = 0;
	for (smid = 1; smid <= ioc->scsiio_depth; smid++) {
		if (ioc->shost_recovery)
			goto out;
		scmd = _scsih_scsi_lookup_get(ioc, smid);
		if (!scmd)
			continue;
		sdev = scmd->device;
		sas_device_priv_data = sdev->hostdata;
		if (!sas_device_priv_data || !sas_device_priv_data->sas_target)
			continue;
		 /* skip hidden raid components */
		if (sas_device_priv_data->sas_target->flags &
		    MPT_TARGET_FLAGS_RAID_COMPONENT)
			continue;
		 /* skip volumes */
		if (sas_device_priv_data->sas_target->flags &
		    MPT_TARGET_FLAGS_VOLUME)
			continue;

		handle = sas_device_priv_data->sas_target->handle;
		lun = sas_device_priv_data->lun;
		query_count++;

		if (ioc->shost_recovery)
			goto out;

		spin_unlock_irqrestore(&ioc->scsi_lookup_lock, flags);
		r = mpt3sas_scsih_issue_tm(ioc, handle, 0, 0, lun,
		    MPI2_SCSITASKMGMT_TASKTYPE_QUERY_TASK, smid, 30);
		if (r == FAILED) {
			sdev_printk(KERN_WARNING, sdev,
			    "mpt3sas_scsih_issue_tm: FAILED when sending "
			    "QUERY_TASK: scmd(%p)\n", scmd);
			spin_lock_irqsave(&ioc->scsi_lookup_lock, flags);
			goto broadcast_aen_retry;
		}
		ioc_status = le16_to_cpu(mpi_reply->IOCStatus)
		    & MPI2_IOCSTATUS_MASK;
		if (ioc_status != MPI2_IOCSTATUS_SUCCESS) {
			sdev_printk(KERN_WARNING, sdev,
				"query task: FAILED with IOCSTATUS(0x%04x), scmd(%p)\n",
				ioc_status, scmd);
			spin_lock_irqsave(&ioc->scsi_lookup_lock, flags);
			goto broadcast_aen_retry;
		}

		/* see if IO is still owned by IOC and target */
		if (mpi_reply->ResponseCode ==
		     MPI2_SCSITASKMGMT_RSP_TM_SUCCEEDED ||
		     mpi_reply->ResponseCode ==
		     MPI2_SCSITASKMGMT_RSP_IO_QUEUED_ON_IOC) {
			spin_lock_irqsave(&ioc->scsi_lookup_lock, flags);
			continue;
		}
		task_abort_retries = 0;
 tm_retry:
		if (task_abort_retries++ == 60) {
			dewtprintk(ioc, pr_info(MPT3SAS_FMT
			    "%s: ABORT_TASK: giving up\n", ioc->name,
			    __func__));
			spin_lock_irqsave(&ioc->scsi_lookup_lock, flags);
			goto broadcast_aen_retry;
		}

		if (ioc->shost_recovery)
			goto out_no_lock;

		r = mpt3sas_scsih_issue_tm(ioc, handle, sdev->channel, sdev->id,
		    sdev->lun, MPI2_SCSITASKMGMT_TASKTYPE_ABORT_TASK, smid,
		    30);
		if (r == FAILED) {
			sdev_printk(KERN_WARNING, sdev,
			    "mpt3sas_scsih_issue_tm: ABORT_TASK: FAILED : "
			    "scmd(%p)\n", scmd);
			goto tm_retry;
		}

		if (task_abort_retries > 1)
			sdev_printk(KERN_WARNING, sdev,
			    "mpt3sas_scsih_issue_tm: ABORT_TASK: RETRIES (%d):"
			    " scmd(%p)\n",
			    task_abort_retries - 1, scmd);

		termination_count += le32_to_cpu(mpi_reply->TerminationCount);
		spin_lock_irqsave(&ioc->scsi_lookup_lock, flags);
	}

	if (ioc->broadcast_aen_pending) {
		dewtprintk(ioc, pr_info(MPT3SAS_FMT
			"%s: loop back due to pending AEN\n",
			ioc->name, __func__));
		 ioc->broadcast_aen_pending = 0;
		 goto broadcast_aen_retry;
	}

 out:
	spin_unlock_irqrestore(&ioc->scsi_lookup_lock, flags);
 out_no_lock:

	dewtprintk(ioc, pr_info(MPT3SAS_FMT
	    "%s - exit, query_count = %d termination_count = %d\n",
	    ioc->name, __func__, query_count, termination_count));

	ioc->broadcast_aen_busy = 0;
	if (!ioc->shost_recovery)
		_scsih_ublock_io_all_device(ioc);
	mutex_unlock(&ioc->tm_cmds.mutex);
}

/**
 * _scsih_sas_discovery_event - handle discovery events
 * @ioc: per adapter object
 * @fw_event: The fw_event_work object
 * Context: user.
 *
 * Return nothing.
 */
static void
_scsih_sas_discovery_event(struct MPT3SAS_ADAPTER *ioc,
	struct fw_event_work *fw_event)
{
	Mpi2EventDataSasDiscovery_t *event_data =
		(Mpi2EventDataSasDiscovery_t *) fw_event->event_data;

	if (ioc->logging_level & MPT_DEBUG_EVENT_WORK_TASK) {
		pr_info(MPT3SAS_FMT "discovery event: (%s)", ioc->name,
		    (event_data->ReasonCode == MPI2_EVENT_SAS_DISC_RC_STARTED) ?
		    "start" : "stop");
		if (event_data->DiscoveryStatus)
			pr_info("discovery_status(0x%08x)",
			    le32_to_cpu(event_data->DiscoveryStatus));
		pr_info("\n");
	}

	if (event_data->ReasonCode == MPI2_EVENT_SAS_DISC_RC_STARTED &&
	    !ioc->sas_hba.num_phys) {
		if (disable_discovery > 0 && ioc->shost_recovery) {
			/* Wait for the reset to complete */
			while (ioc->shost_recovery)
				ssleep(1);
		}
		_scsih_sas_host_add(ioc);
	}
}

/**
 * _scsih_ir_fastpath - turn on fastpath for IR physdisk
 * @ioc: per adapter object
 * @handle: device handle for physical disk
 * @phys_disk_num: physical disk number
 *
 * Return 0 for success, else failure.
 */
static int
_scsih_ir_fastpath(struct MPT3SAS_ADAPTER *ioc, u16 handle, u8 phys_disk_num)
{
	Mpi2RaidActionRequest_t *mpi_request;
	Mpi2RaidActionReply_t *mpi_reply;
	u16 smid;
	u8 issue_reset = 0;
	int rc = 0;
	u16 ioc_status;
	u32 log_info;

	if (ioc->hba_mpi_version_belonged == MPI2_VERSION)
		return rc;

	mutex_lock(&ioc->scsih_cmds.mutex);

	if (ioc->scsih_cmds.status != MPT3_CMD_NOT_USED) {
		pr_err(MPT3SAS_FMT "%s: scsih_cmd in use\n",
		    ioc->name, __func__);
		rc = -EAGAIN;
		goto out;
	}
	ioc->scsih_cmds.status = MPT3_CMD_PENDING;

	smid = mpt3sas_base_get_smid(ioc, ioc->scsih_cb_idx);
	if (!smid) {
		pr_err(MPT3SAS_FMT "%s: failed obtaining a smid\n",
		    ioc->name, __func__);
		ioc->scsih_cmds.status = MPT3_CMD_NOT_USED;
		rc = -EAGAIN;
		goto out;
	}

	mpi_request = mpt3sas_base_get_msg_frame(ioc, smid);
	ioc->scsih_cmds.smid = smid;
	memset(mpi_request, 0, sizeof(Mpi2RaidActionRequest_t));

	mpi_request->Function = MPI2_FUNCTION_RAID_ACTION;
	mpi_request->Action = MPI2_RAID_ACTION_PHYSDISK_HIDDEN;
	mpi_request->PhysDiskNum = phys_disk_num;

	dewtprintk(ioc, pr_info(MPT3SAS_FMT "IR RAID_ACTION: turning fast "\
	    "path on for handle(0x%04x), phys_disk_num (0x%02x)\n", ioc->name,
	    handle, phys_disk_num));

	init_completion(&ioc->scsih_cmds.done);
	ioc->put_smid_default(ioc, smid);
	wait_for_completion_timeout(&ioc->scsih_cmds.done, 10*HZ);

	if (!(ioc->scsih_cmds.status & MPT3_CMD_COMPLETE)) {
		pr_err(MPT3SAS_FMT "%s: timeout\n",
		    ioc->name, __func__);
		if (!(ioc->scsih_cmds.status & MPT3_CMD_RESET))
			issue_reset = 1;
		rc = -EFAULT;
		goto out;
	}

	if (ioc->scsih_cmds.status & MPT3_CMD_REPLY_VALID) {

		mpi_reply = ioc->scsih_cmds.reply;
		ioc_status = le16_to_cpu(mpi_reply->IOCStatus);
		if (ioc_status & MPI2_IOCSTATUS_FLAG_LOG_INFO_AVAILABLE)
			log_info =  le32_to_cpu(mpi_reply->IOCLogInfo);
		else
			log_info = 0;
		ioc_status &= MPI2_IOCSTATUS_MASK;
		if (ioc_status != MPI2_IOCSTATUS_SUCCESS) {
			dewtprintk(ioc, pr_info(MPT3SAS_FMT
			    "IR RAID_ACTION: failed: ioc_status(0x%04x), "
			    "loginfo(0x%08x)!!!\n", ioc->name, ioc_status,
			    log_info));
			rc = -EFAULT;
		} else
			dewtprintk(ioc, pr_info(MPT3SAS_FMT
			    "IR RAID_ACTION: completed successfully\n",
			    ioc->name));
	}

 out:
	ioc->scsih_cmds.status = MPT3_CMD_NOT_USED;
	mutex_unlock(&ioc->scsih_cmds.mutex);

	if (issue_reset)
		mpt3sas_base_hard_reset_handler(ioc, FORCE_BIG_HAMMER);
	return rc;
}

/**
 * _scsih_reprobe_lun - reprobing lun
 * @sdev: scsi device struct
 * @no_uld_attach: sdev->no_uld_attach flag setting
 *
 **/
static void
_scsih_reprobe_lun(struct scsi_device *sdev, void *no_uld_attach)
{
	sdev->no_uld_attach = no_uld_attach ? 1 : 0;
	sdev_printk(KERN_INFO, sdev, "%s raid component\n",
	    sdev->no_uld_attach ? "hiding" : "exposing");
	WARN_ON(scsi_device_reprobe(sdev));
}

/**
 * _scsih_sas_volume_add - add new volume
 * @ioc: per adapter object
 * @element: IR config element data
 * Context: user.
 *
 * Return nothing.
 */
static void
_scsih_sas_volume_add(struct MPT3SAS_ADAPTER *ioc,
	Mpi2EventIrConfigElement_t *element)
{
	struct _raid_device *raid_device;
	unsigned long flags;
	u64 wwid;
	u16 handle = le16_to_cpu(element->VolDevHandle);
	int rc;

	mpt3sas_config_get_volume_wwid(ioc, handle, &wwid);
	if (!wwid) {
		pr_err(MPT3SAS_FMT
		    "failure at %s:%d/%s()!\n", ioc->name,
		    __FILE__, __LINE__, __func__);
		return;
	}

	spin_lock_irqsave(&ioc->raid_device_lock, flags);
	raid_device = _scsih_raid_device_find_by_wwid(ioc, wwid);
	spin_unlock_irqrestore(&ioc->raid_device_lock, flags);

	if (raid_device)
		return;

	raid_device = kzalloc(sizeof(struct _raid_device), GFP_KERNEL);
	if (!raid_device) {
		pr_err(MPT3SAS_FMT
		    "failure at %s:%d/%s()!\n", ioc->name,
		    __FILE__, __LINE__, __func__);
		return;
	}

	raid_device->id = ioc->sas_id++;
	raid_device->channel = RAID_CHANNEL;
	raid_device->handle = handle;
	raid_device->wwid = wwid;
	_scsih_raid_device_add(ioc, raid_device);
	if (!ioc->wait_for_discovery_to_complete) {
		rc = scsi_add_device(ioc->shost, RAID_CHANNEL,
		    raid_device->id, 0);
		if (rc)
			_scsih_raid_device_remove(ioc, raid_device);
	} else {
		spin_lock_irqsave(&ioc->raid_device_lock, flags);
		_scsih_determine_boot_device(ioc, raid_device, 1);
		spin_unlock_irqrestore(&ioc->raid_device_lock, flags);
	}
}

/**
 * _scsih_sas_volume_delete - delete volume
 * @ioc: per adapter object
 * @handle: volume device handle
 * Context: user.
 *
 * Return nothing.
 */
static void
_scsih_sas_volume_delete(struct MPT3SAS_ADAPTER *ioc, u16 handle)
{
	struct _raid_device *raid_device;
	unsigned long flags;
	struct MPT3SAS_TARGET *sas_target_priv_data;
	struct scsi_target *starget = NULL;

	spin_lock_irqsave(&ioc->raid_device_lock, flags);
	raid_device = mpt3sas_raid_device_find_by_handle(ioc, handle);
	if (raid_device) {
		if (raid_device->starget) {
			starget = raid_device->starget;
			sas_target_priv_data = starget->hostdata;
			sas_target_priv_data->deleted = 1;
		}
		pr_info(MPT3SAS_FMT "removing handle(0x%04x), wwid(0x%016llx)\n",
			ioc->name,  raid_device->handle,
		    (unsigned long long) raid_device->wwid);
		list_del(&raid_device->list);
		kfree(raid_device);
	}
	spin_unlock_irqrestore(&ioc->raid_device_lock, flags);
	if (starget)
		scsi_remove_target(&starget->dev);
}

/**
 * _scsih_sas_pd_expose - expose pd component to /dev/sdX
 * @ioc: per adapter object
 * @element: IR config element data
 * Context: user.
 *
 * Return nothing.
 */
static void
_scsih_sas_pd_expose(struct MPT3SAS_ADAPTER *ioc,
	Mpi2EventIrConfigElement_t *element)
{
	struct _sas_device *sas_device;
	struct scsi_target *starget = NULL;
	struct MPT3SAS_TARGET *sas_target_priv_data;
	unsigned long flags;
	u16 handle = le16_to_cpu(element->PhysDiskDevHandle);

	spin_lock_irqsave(&ioc->sas_device_lock, flags);
	sas_device = __mpt3sas_get_sdev_by_handle(ioc, handle);
	if (sas_device) {
		sas_device->volume_handle = 0;
		sas_device->volume_wwid = 0;
		clear_bit(handle, ioc->pd_handles);
		if (sas_device->starget && sas_device->starget->hostdata) {
			starget = sas_device->starget;
			sas_target_priv_data = starget->hostdata;
			sas_target_priv_data->flags &=
			    ~MPT_TARGET_FLAGS_RAID_COMPONENT;
		}
	}
	spin_unlock_irqrestore(&ioc->sas_device_lock, flags);
	if (!sas_device)
		return;

	/* exposing raid component */
	if (starget)
		starget_for_each_device(starget, NULL, _scsih_reprobe_lun);

	sas_device_put(sas_device);
}

/**
 * _scsih_sas_pd_hide - hide pd component from /dev/sdX
 * @ioc: per adapter object
 * @element: IR config element data
 * Context: user.
 *
 * Return nothing.
 */
static void
_scsih_sas_pd_hide(struct MPT3SAS_ADAPTER *ioc,
	Mpi2EventIrConfigElement_t *element)
{
	struct _sas_device *sas_device;
	struct scsi_target *starget = NULL;
	struct MPT3SAS_TARGET *sas_target_priv_data;
	unsigned long flags;
	u16 handle = le16_to_cpu(element->PhysDiskDevHandle);
	u16 volume_handle = 0;
	u64 volume_wwid = 0;

	mpt3sas_config_get_volume_handle(ioc, handle, &volume_handle);
	if (volume_handle)
		mpt3sas_config_get_volume_wwid(ioc, volume_handle,
		    &volume_wwid);

	spin_lock_irqsave(&ioc->sas_device_lock, flags);
	sas_device = __mpt3sas_get_sdev_by_handle(ioc, handle);
	if (sas_device) {
		set_bit(handle, ioc->pd_handles);
		if (sas_device->starget && sas_device->starget->hostdata) {
			starget = sas_device->starget;
			sas_target_priv_data = starget->hostdata;
			sas_target_priv_data->flags |=
			    MPT_TARGET_FLAGS_RAID_COMPONENT;
			sas_device->volume_handle = volume_handle;
			sas_device->volume_wwid = volume_wwid;
		}
	}
	spin_unlock_irqrestore(&ioc->sas_device_lock, flags);
	if (!sas_device)
		return;

	/* hiding raid component */
	_scsih_ir_fastpath(ioc, handle, element->PhysDiskNum);

	if (starget)
		starget_for_each_device(starget, (void *)1, _scsih_reprobe_lun);

	sas_device_put(sas_device);
}

/**
 * _scsih_sas_pd_delete - delete pd component
 * @ioc: per adapter object
 * @element: IR config element data
 * Context: user.
 *
 * Return nothing.
 */
static void
_scsih_sas_pd_delete(struct MPT3SAS_ADAPTER *ioc,
	Mpi2EventIrConfigElement_t *element)
{
	u16 handle = le16_to_cpu(element->PhysDiskDevHandle);

	_scsih_device_remove_by_handle(ioc, handle);
}

/**
 * _scsih_sas_pd_add - remove pd component
 * @ioc: per adapter object
 * @element: IR config element data
 * Context: user.
 *
 * Return nothing.
 */
static void
_scsih_sas_pd_add(struct MPT3SAS_ADAPTER *ioc,
	Mpi2EventIrConfigElement_t *element)
{
	struct _sas_device *sas_device;
	u16 handle = le16_to_cpu(element->PhysDiskDevHandle);
	Mpi2ConfigReply_t mpi_reply;
	Mpi2SasDevicePage0_t sas_device_pg0;
	u32 ioc_status;
	u64 sas_address;
	u16 parent_handle;

	set_bit(handle, ioc->pd_handles);

	sas_device = mpt3sas_get_sdev_by_handle(ioc, handle);
	if (sas_device) {
		_scsih_ir_fastpath(ioc, handle, element->PhysDiskNum);
		sas_device_put(sas_device);
		return;
	}

	if ((mpt3sas_config_get_sas_device_pg0(ioc, &mpi_reply, &sas_device_pg0,
	    MPI2_SAS_DEVICE_PGAD_FORM_HANDLE, handle))) {
		pr_err(MPT3SAS_FMT "failure at %s:%d/%s()!\n",
		    ioc->name, __FILE__, __LINE__, __func__);
		return;
	}

	ioc_status = le16_to_cpu(mpi_reply.IOCStatus) &
	    MPI2_IOCSTATUS_MASK;
	if (ioc_status != MPI2_IOCSTATUS_SUCCESS) {
		pr_err(MPT3SAS_FMT "failure at %s:%d/%s()!\n",
		    ioc->name, __FILE__, __LINE__, __func__);
		return;
	}

	parent_handle = le16_to_cpu(sas_device_pg0.ParentDevHandle);
	if (!_scsih_get_sas_address(ioc, parent_handle, &sas_address))
		mpt3sas_transport_update_links(ioc, sas_address, handle,
		    sas_device_pg0.PhyNum, MPI2_SAS_NEG_LINK_RATE_1_5);

	_scsih_ir_fastpath(ioc, handle, element->PhysDiskNum);
	_scsih_add_device(ioc, handle, 0, 1);
}

/**
 * _scsih_sas_ir_config_change_event_debug - debug for IR Config Change events
 * @ioc: per adapter object
 * @event_data: event data payload
 * Context: user.
 *
 * Return nothing.
 */
static void
_scsih_sas_ir_config_change_event_debug(struct MPT3SAS_ADAPTER *ioc,
	Mpi2EventDataIrConfigChangeList_t *event_data)
{
	Mpi2EventIrConfigElement_t *element;
	u8 element_type;
	int i;
	char *reason_str = NULL, *element_str = NULL;

	element = (Mpi2EventIrConfigElement_t *)&event_data->ConfigElement[0];

	pr_info(MPT3SAS_FMT "raid config change: (%s), elements(%d)\n",
	    ioc->name, (le32_to_cpu(event_data->Flags) &
	    MPI2_EVENT_IR_CHANGE_FLAGS_FOREIGN_CONFIG) ?
	    "foreign" : "native", event_data->NumElements);
	for (i = 0; i < event_data->NumElements; i++, element++) {
		switch (element->ReasonCode) {
		case MPI2_EVENT_IR_CHANGE_RC_ADDED:
			reason_str = "add";
			break;
		case MPI2_EVENT_IR_CHANGE_RC_REMOVED:
			reason_str = "remove";
			break;
		case MPI2_EVENT_IR_CHANGE_RC_NO_CHANGE:
			reason_str = "no change";
			break;
		case MPI2_EVENT_IR_CHANGE_RC_HIDE:
			reason_str = "hide";
			break;
		case MPI2_EVENT_IR_CHANGE_RC_UNHIDE:
			reason_str = "unhide";
			break;
		case MPI2_EVENT_IR_CHANGE_RC_VOLUME_CREATED:
			reason_str = "volume_created";
			break;
		case MPI2_EVENT_IR_CHANGE_RC_VOLUME_DELETED:
			reason_str = "volume_deleted";
			break;
		case MPI2_EVENT_IR_CHANGE_RC_PD_CREATED:
			reason_str = "pd_created";
			break;
		case MPI2_EVENT_IR_CHANGE_RC_PD_DELETED:
			reason_str = "pd_deleted";
			break;
		default:
			reason_str = "unknown reason";
			break;
		}
		element_type = le16_to_cpu(element->ElementFlags) &
		    MPI2_EVENT_IR_CHANGE_EFLAGS_ELEMENT_TYPE_MASK;
		switch (element_type) {
		case MPI2_EVENT_IR_CHANGE_EFLAGS_VOLUME_ELEMENT:
			element_str = "volume";
			break;
		case MPI2_EVENT_IR_CHANGE_EFLAGS_VOLPHYSDISK_ELEMENT:
			element_str = "phys disk";
			break;
		case MPI2_EVENT_IR_CHANGE_EFLAGS_HOTSPARE_ELEMENT:
			element_str = "hot spare";
			break;
		default:
			element_str = "unknown element";
			break;
		}
		pr_info("\t(%s:%s), vol handle(0x%04x), " \
		    "pd handle(0x%04x), pd num(0x%02x)\n", element_str,
		    reason_str, le16_to_cpu(element->VolDevHandle),
		    le16_to_cpu(element->PhysDiskDevHandle),
		    element->PhysDiskNum);
	}
}

/**
 * _scsih_sas_ir_config_change_event - handle ir configuration change events
 * @ioc: per adapter object
 * @fw_event: The fw_event_work object
 * Context: user.
 *
 * Return nothing.
 */
static void
_scsih_sas_ir_config_change_event(struct MPT3SAS_ADAPTER *ioc,
	struct fw_event_work *fw_event)
{
	Mpi2EventIrConfigElement_t *element;
	int i;
	u8 foreign_config;
	Mpi2EventDataIrConfigChangeList_t *event_data =
		(Mpi2EventDataIrConfigChangeList_t *)
		fw_event->event_data;

	if ((ioc->logging_level & MPT_DEBUG_EVENT_WORK_TASK) &&
	     (!ioc->hide_ir_msg))
		_scsih_sas_ir_config_change_event_debug(ioc, event_data);

	foreign_config = (le32_to_cpu(event_data->Flags) &
	    MPI2_EVENT_IR_CHANGE_FLAGS_FOREIGN_CONFIG) ? 1 : 0;

	element = (Mpi2EventIrConfigElement_t *)&event_data->ConfigElement[0];
	if (ioc->shost_recovery &&
	    ioc->hba_mpi_version_belonged != MPI2_VERSION) {
		for (i = 0; i < event_data->NumElements; i++, element++) {
			if (element->ReasonCode == MPI2_EVENT_IR_CHANGE_RC_HIDE)
				_scsih_ir_fastpath(ioc,
					le16_to_cpu(element->PhysDiskDevHandle),
					element->PhysDiskNum);
		}
		return;
	}

	for (i = 0; i < event_data->NumElements; i++, element++) {

		switch (element->ReasonCode) {
		case MPI2_EVENT_IR_CHANGE_RC_VOLUME_CREATED:
		case MPI2_EVENT_IR_CHANGE_RC_ADDED:
			if (!foreign_config)
				_scsih_sas_volume_add(ioc, element);
			break;
		case MPI2_EVENT_IR_CHANGE_RC_VOLUME_DELETED:
		case MPI2_EVENT_IR_CHANGE_RC_REMOVED:
			if (!foreign_config)
				_scsih_sas_volume_delete(ioc,
				    le16_to_cpu(element->VolDevHandle));
			break;
		case MPI2_EVENT_IR_CHANGE_RC_PD_CREATED:
			if (!ioc->is_warpdrive)
				_scsih_sas_pd_hide(ioc, element);
			break;
		case MPI2_EVENT_IR_CHANGE_RC_PD_DELETED:
			if (!ioc->is_warpdrive)
				_scsih_sas_pd_expose(ioc, element);
			break;
		case MPI2_EVENT_IR_CHANGE_RC_HIDE:
			if (!ioc->is_warpdrive)
				_scsih_sas_pd_add(ioc, element);
			break;
		case MPI2_EVENT_IR_CHANGE_RC_UNHIDE:
			if (!ioc->is_warpdrive)
				_scsih_sas_pd_delete(ioc, element);
			break;
		}
	}
}

/**
 * _scsih_sas_ir_volume_event - IR volume event
 * @ioc: per adapter object
 * @fw_event: The fw_event_work object
 * Context: user.
 *
 * Return nothing.
 */
static void
_scsih_sas_ir_volume_event(struct MPT3SAS_ADAPTER *ioc,
	struct fw_event_work *fw_event)
{
	u64 wwid;
	unsigned long flags;
	struct _raid_device *raid_device;
	u16 handle;
	u32 state;
	int rc;
	Mpi2EventDataIrVolume_t *event_data =
		(Mpi2EventDataIrVolume_t *) fw_event->event_data;

	if (ioc->shost_recovery)
		return;

	if (event_data->ReasonCode != MPI2_EVENT_IR_VOLUME_RC_STATE_CHANGED)
		return;

	handle = le16_to_cpu(event_data->VolDevHandle);
	state = le32_to_cpu(event_data->NewValue);
	if (!ioc->hide_ir_msg)
		dewtprintk(ioc, pr_info(MPT3SAS_FMT
		    "%s: handle(0x%04x), old(0x%08x), new(0x%08x)\n",
		    ioc->name, __func__,  handle,
		    le32_to_cpu(event_data->PreviousValue), state));
	switch (state) {
	case MPI2_RAID_VOL_STATE_MISSING:
	case MPI2_RAID_VOL_STATE_FAILED:
		_scsih_sas_volume_delete(ioc, handle);
		break;

	case MPI2_RAID_VOL_STATE_ONLINE:
	case MPI2_RAID_VOL_STATE_DEGRADED:
	case MPI2_RAID_VOL_STATE_OPTIMAL:

		spin_lock_irqsave(&ioc->raid_device_lock, flags);
		raid_device = mpt3sas_raid_device_find_by_handle(ioc, handle);
		spin_unlock_irqrestore(&ioc->raid_device_lock, flags);

		if (raid_device)
			break;

		mpt3sas_config_get_volume_wwid(ioc, handle, &wwid);
		if (!wwid) {
			pr_err(MPT3SAS_FMT
			    "failure at %s:%d/%s()!\n", ioc->name,
			    __FILE__, __LINE__, __func__);
			break;
		}

		raid_device = kzalloc(sizeof(struct _raid_device), GFP_KERNEL);
		if (!raid_device) {
			pr_err(MPT3SAS_FMT
			    "failure at %s:%d/%s()!\n", ioc->name,
			    __FILE__, __LINE__, __func__);
			break;
		}

		raid_device->id = ioc->sas_id++;
		raid_device->channel = RAID_CHANNEL;
		raid_device->handle = handle;
		raid_device->wwid = wwid;
		_scsih_raid_device_add(ioc, raid_device);
		rc = scsi_add_device(ioc->shost, RAID_CHANNEL,
		    raid_device->id, 0);
		if (rc)
			_scsih_raid_device_remove(ioc, raid_device);
		break;

	case MPI2_RAID_VOL_STATE_INITIALIZING:
	default:
		break;
	}
}

/**
 * _scsih_sas_ir_physical_disk_event - PD event
 * @ioc: per adapter object
 * @fw_event: The fw_event_work object
 * Context: user.
 *
 * Return nothing.
 */
static void
_scsih_sas_ir_physical_disk_event(struct MPT3SAS_ADAPTER *ioc,
	struct fw_event_work *fw_event)
{
	u16 handle, parent_handle;
	u32 state;
	struct _sas_device *sas_device;
	Mpi2ConfigReply_t mpi_reply;
	Mpi2SasDevicePage0_t sas_device_pg0;
	u32 ioc_status;
	Mpi2EventDataIrPhysicalDisk_t *event_data =
		(Mpi2EventDataIrPhysicalDisk_t *) fw_event->event_data;
	u64 sas_address;

	if (ioc->shost_recovery)
		return;

	if (event_data->ReasonCode != MPI2_EVENT_IR_PHYSDISK_RC_STATE_CHANGED)
		return;

	handle = le16_to_cpu(event_data->PhysDiskDevHandle);
	state = le32_to_cpu(event_data->NewValue);

	if (!ioc->hide_ir_msg)
		dewtprintk(ioc, pr_info(MPT3SAS_FMT
		    "%s: handle(0x%04x), old(0x%08x), new(0x%08x)\n",
		    ioc->name, __func__,  handle,
		    le32_to_cpu(event_data->PreviousValue), state));

	switch (state) {
	case MPI2_RAID_PD_STATE_ONLINE:
	case MPI2_RAID_PD_STATE_DEGRADED:
	case MPI2_RAID_PD_STATE_REBUILDING:
	case MPI2_RAID_PD_STATE_OPTIMAL:
	case MPI2_RAID_PD_STATE_HOT_SPARE:

		if (!ioc->is_warpdrive)
			set_bit(handle, ioc->pd_handles);

		sas_device = mpt3sas_get_sdev_by_handle(ioc, handle);
		if (sas_device) {
			sas_device_put(sas_device);
			return;
		}

		if ((mpt3sas_config_get_sas_device_pg0(ioc, &mpi_reply,
		    &sas_device_pg0, MPI2_SAS_DEVICE_PGAD_FORM_HANDLE,
		    handle))) {
			pr_err(MPT3SAS_FMT "failure at %s:%d/%s()!\n",
			    ioc->name, __FILE__, __LINE__, __func__);
			return;
		}

		ioc_status = le16_to_cpu(mpi_reply.IOCStatus) &
		    MPI2_IOCSTATUS_MASK;
		if (ioc_status != MPI2_IOCSTATUS_SUCCESS) {
			pr_err(MPT3SAS_FMT "failure at %s:%d/%s()!\n",
			    ioc->name, __FILE__, __LINE__, __func__);
			return;
		}

		parent_handle = le16_to_cpu(sas_device_pg0.ParentDevHandle);
		if (!_scsih_get_sas_address(ioc, parent_handle, &sas_address))
			mpt3sas_transport_update_links(ioc, sas_address, handle,
			    sas_device_pg0.PhyNum, MPI2_SAS_NEG_LINK_RATE_1_5);

		_scsih_add_device(ioc, handle, 0, 1);

		break;

	case MPI2_RAID_PD_STATE_OFFLINE:
	case MPI2_RAID_PD_STATE_NOT_CONFIGURED:
	case MPI2_RAID_PD_STATE_NOT_COMPATIBLE:
	default:
		break;
	}
}

/**
 * _scsih_sas_ir_operation_status_event_debug - debug for IR op event
 * @ioc: per adapter object
 * @event_data: event data payload
 * Context: user.
 *
 * Return nothing.
 */
static void
_scsih_sas_ir_operation_status_event_debug(struct MPT3SAS_ADAPTER *ioc,
	Mpi2EventDataIrOperationStatus_t *event_data)
{
	char *reason_str = NULL;

	switch (event_data->RAIDOperation) {
	case MPI2_EVENT_IR_RAIDOP_RESYNC:
		reason_str = "resync";
		break;
	case MPI2_EVENT_IR_RAIDOP_ONLINE_CAP_EXPANSION:
		reason_str = "online capacity expansion";
		break;
	case MPI2_EVENT_IR_RAIDOP_CONSISTENCY_CHECK:
		reason_str = "consistency check";
		break;
	case MPI2_EVENT_IR_RAIDOP_BACKGROUND_INIT:
		reason_str = "background init";
		break;
	case MPI2_EVENT_IR_RAIDOP_MAKE_DATA_CONSISTENT:
		reason_str = "make data consistent";
		break;
	}

	if (!reason_str)
		return;

	pr_info(MPT3SAS_FMT "raid operational status: (%s)" \
	    "\thandle(0x%04x), percent complete(%d)\n",
	    ioc->name, reason_str,
	    le16_to_cpu(event_data->VolDevHandle),
	    event_data->PercentComplete);
}

/**
 * _scsih_sas_ir_operation_status_event - handle RAID operation events
 * @ioc: per adapter object
 * @fw_event: The fw_event_work object
 * Context: user.
 *
 * Return nothing.
 */
static void
_scsih_sas_ir_operation_status_event(struct MPT3SAS_ADAPTER *ioc,
	struct fw_event_work *fw_event)
{
	Mpi2EventDataIrOperationStatus_t *event_data =
		(Mpi2EventDataIrOperationStatus_t *)
		fw_event->event_data;
	static struct _raid_device *raid_device;
	unsigned long flags;
	u16 handle;

	if ((ioc->logging_level & MPT_DEBUG_EVENT_WORK_TASK) &&
	    (!ioc->hide_ir_msg))
		_scsih_sas_ir_operation_status_event_debug(ioc,
		     event_data);

	/* code added for raid transport support */
	if (event_data->RAIDOperation == MPI2_EVENT_IR_RAIDOP_RESYNC) {

		spin_lock_irqsave(&ioc->raid_device_lock, flags);
		handle = le16_to_cpu(event_data->VolDevHandle);
		raid_device = mpt3sas_raid_device_find_by_handle(ioc, handle);
		if (raid_device)
			raid_device->percent_complete =
			    event_data->PercentComplete;
		spin_unlock_irqrestore(&ioc->raid_device_lock, flags);
	}
}

/**
 * _scsih_prep_device_scan - initialize parameters prior to device scan
 * @ioc: per adapter object
 *
 * Set the deleted flag prior to device scan.  If the device is found during
 * the scan, then we clear the deleted flag.
 */
static void
_scsih_prep_device_scan(struct MPT3SAS_ADAPTER *ioc)
{
	struct MPT3SAS_DEVICE *sas_device_priv_data;
	struct scsi_device *sdev;

	shost_for_each_device(sdev, ioc->shost) {
		sas_device_priv_data = sdev->hostdata;
		if (sas_device_priv_data && sas_device_priv_data->sas_target)
			sas_device_priv_data->sas_target->deleted = 1;
	}
}

/**
 * _scsih_mark_responding_sas_device - mark a sas_devices as responding
 * @ioc: per adapter object
 * @sas_device_pg0: SAS Device page 0
 *
 * After host reset, find out whether devices are still responding.
 * Used in _scsih_remove_unresponsive_sas_devices.
 *
 * Return nothing.
 */
static void
_scsih_mark_responding_sas_device(struct MPT3SAS_ADAPTER *ioc,
Mpi2SasDevicePage0_t *sas_device_pg0)
{
	struct MPT3SAS_TARGET *sas_target_priv_data = NULL;
	struct scsi_target *starget;
	struct _sas_device *sas_device;
	unsigned long flags;

	spin_lock_irqsave(&ioc->sas_device_lock, flags);
	list_for_each_entry(sas_device, &ioc->sas_device_list, list) {
		if ((sas_device->sas_address == sas_device_pg0->SASAddress) &&
			(sas_device->slot == sas_device_pg0->Slot)) {
			sas_device->responding = 1;
			starget = sas_device->starget;
			if (starget && starget->hostdata) {
				sas_target_priv_data = starget->hostdata;
				sas_target_priv_data->tm_busy = 0;
				sas_target_priv_data->deleted = 0;
			} else
				sas_target_priv_data = NULL;
			if (starget) {
				starget_printk(KERN_INFO, starget,
				    "handle(0x%04x), sas_addr(0x%016llx)\n",
				    sas_device_pg0->DevHandle,
				    (unsigned long long)
				    sas_device->sas_address);

				if (sas_device->enclosure_handle != 0)
					starget_printk(KERN_INFO, starget,
					 "enclosure logical id(0x%016llx),"
					 " slot(%d)\n",
					 (unsigned long long)
					 sas_device->enclosure_logical_id,
					 sas_device->slot);
			}
			if (sas_device_pg0->Flags &
			      MPI2_SAS_DEVICE0_FLAGS_ENCL_LEVEL_VALID) {
				sas_device->enclosure_level =
				   sas_device_pg0->EnclosureLevel;
				memcpy(&sas_device->connector_name[0],
					&sas_device_pg0->ConnectorName[0], 4);
			} else {
				sas_device->enclosure_level = 0;
				sas_device->connector_name[0] = '\0';
			}

			if (sas_device->handle == sas_device_pg0->DevHandle)
				goto out;
			pr_info("\thandle changed from(0x%04x)!!!\n",
			    sas_device->handle);
			sas_device->handle = sas_device_pg0->DevHandle;
			if (sas_target_priv_data)
				sas_target_priv_data->handle =
					sas_device_pg0->DevHandle;
			goto out;
		}
	}
 out:
	spin_unlock_irqrestore(&ioc->sas_device_lock, flags);
}

/**
 * _scsih_search_responding_sas_devices -
 * @ioc: per adapter object
 *
 * After host reset, find out whether devices are still responding.
 * If not remove.
 *
 * Return nothing.
 */
static void
_scsih_search_responding_sas_devices(struct MPT3SAS_ADAPTER *ioc)
{
	Mpi2SasDevicePage0_t sas_device_pg0;
	Mpi2ConfigReply_t mpi_reply;
	u16 ioc_status;
	u16 handle;
	u32 device_info;

	pr_info(MPT3SAS_FMT "search for end-devices: start\n", ioc->name);

	if (list_empty(&ioc->sas_device_list))
		goto out;

	handle = 0xFFFF;
	while (!(mpt3sas_config_get_sas_device_pg0(ioc, &mpi_reply,
	    &sas_device_pg0, MPI2_SAS_DEVICE_PGAD_FORM_GET_NEXT_HANDLE,
	    handle))) {
		ioc_status = le16_to_cpu(mpi_reply.IOCStatus) &
		    MPI2_IOCSTATUS_MASK;
		if (ioc_status != MPI2_IOCSTATUS_SUCCESS)
			break;
		handle = sas_device_pg0.DevHandle =
				le16_to_cpu(sas_device_pg0.DevHandle);
		device_info = le32_to_cpu(sas_device_pg0.DeviceInfo);
		if (!(_scsih_is_end_device(device_info)))
			continue;
		sas_device_pg0.SASAddress =
				le64_to_cpu(sas_device_pg0.SASAddress);
		sas_device_pg0.Slot = le16_to_cpu(sas_device_pg0.Slot);
		sas_device_pg0.Flags = le16_to_cpu(sas_device_pg0.Flags);
		_scsih_mark_responding_sas_device(ioc, &sas_device_pg0);
	}

 out:
	pr_info(MPT3SAS_FMT "search for end-devices: complete\n",
	    ioc->name);
}

/**
 * _scsih_mark_responding_raid_device - mark a raid_device as responding
 * @ioc: per adapter object
 * @wwid: world wide identifier for raid volume
 * @handle: device handle
 *
 * After host reset, find out whether devices are still responding.
 * Used in _scsih_remove_unresponsive_raid_devices.
 *
 * Return nothing.
 */
static void
_scsih_mark_responding_raid_device(struct MPT3SAS_ADAPTER *ioc, u64 wwid,
	u16 handle)
{
	struct MPT3SAS_TARGET *sas_target_priv_data = NULL;
	struct scsi_target *starget;
	struct _raid_device *raid_device;
	unsigned long flags;

	spin_lock_irqsave(&ioc->raid_device_lock, flags);
	list_for_each_entry(raid_device, &ioc->raid_device_list, list) {
		if (raid_device->wwid == wwid && raid_device->starget) {
			starget = raid_device->starget;
			if (starget && starget->hostdata) {
				sas_target_priv_data = starget->hostdata;
				sas_target_priv_data->deleted = 0;
			} else
				sas_target_priv_data = NULL;
			raid_device->responding = 1;
			spin_unlock_irqrestore(&ioc->raid_device_lock, flags);
			starget_printk(KERN_INFO, raid_device->starget,
			    "handle(0x%04x), wwid(0x%016llx)\n", handle,
			    (unsigned long long)raid_device->wwid);

			/*
			 * WARPDRIVE: The handles of the PDs might have changed
			 * across the host reset so re-initialize the
			 * required data for Direct IO
			 */
			mpt3sas_init_warpdrive_properties(ioc, raid_device);
			spin_lock_irqsave(&ioc->raid_device_lock, flags);
			if (raid_device->handle == handle) {
				spin_unlock_irqrestore(&ioc->raid_device_lock,
				    flags);
				return;
			}
			pr_info("\thandle changed from(0x%04x)!!!\n",
			    raid_device->handle);
			raid_device->handle = handle;
			if (sas_target_priv_data)
				sas_target_priv_data->handle = handle;
			spin_unlock_irqrestore(&ioc->raid_device_lock, flags);
			return;
		}
	}
	spin_unlock_irqrestore(&ioc->raid_device_lock, flags);
}

/**
 * _scsih_search_responding_raid_devices -
 * @ioc: per adapter object
 *
 * After host reset, find out whether devices are still responding.
 * If not remove.
 *
 * Return nothing.
 */
static void
_scsih_search_responding_raid_devices(struct MPT3SAS_ADAPTER *ioc)
{
	Mpi2RaidVolPage1_t volume_pg1;
	Mpi2RaidVolPage0_t volume_pg0;
	Mpi2RaidPhysDiskPage0_t pd_pg0;
	Mpi2ConfigReply_t mpi_reply;
	u16 ioc_status;
	u16 handle;
	u8 phys_disk_num;

	if (!ioc->ir_firmware)
		return;

	pr_info(MPT3SAS_FMT "search for raid volumes: start\n",
	    ioc->name);

	if (list_empty(&ioc->raid_device_list))
		goto out;

	handle = 0xFFFF;
	while (!(mpt3sas_config_get_raid_volume_pg1(ioc, &mpi_reply,
	    &volume_pg1, MPI2_RAID_VOLUME_PGAD_FORM_GET_NEXT_HANDLE, handle))) {
		ioc_status = le16_to_cpu(mpi_reply.IOCStatus) &
		    MPI2_IOCSTATUS_MASK;
		if (ioc_status != MPI2_IOCSTATUS_SUCCESS)
			break;
		handle = le16_to_cpu(volume_pg1.DevHandle);

		if (mpt3sas_config_get_raid_volume_pg0(ioc, &mpi_reply,
		    &volume_pg0, MPI2_RAID_VOLUME_PGAD_FORM_HANDLE, handle,
		     sizeof(Mpi2RaidVolPage0_t)))
			continue;

		if (volume_pg0.VolumeState == MPI2_RAID_VOL_STATE_OPTIMAL ||
		    volume_pg0.VolumeState == MPI2_RAID_VOL_STATE_ONLINE ||
		    volume_pg0.VolumeState == MPI2_RAID_VOL_STATE_DEGRADED)
			_scsih_mark_responding_raid_device(ioc,
			    le64_to_cpu(volume_pg1.WWID), handle);
	}

	/* refresh the pd_handles */
	if (!ioc->is_warpdrive) {
		phys_disk_num = 0xFF;
		memset(ioc->pd_handles, 0, ioc->pd_handles_sz);
		while (!(mpt3sas_config_get_phys_disk_pg0(ioc, &mpi_reply,
		    &pd_pg0, MPI2_PHYSDISK_PGAD_FORM_GET_NEXT_PHYSDISKNUM,
		    phys_disk_num))) {
			ioc_status = le16_to_cpu(mpi_reply.IOCStatus) &
			    MPI2_IOCSTATUS_MASK;
			if (ioc_status != MPI2_IOCSTATUS_SUCCESS)
				break;
			phys_disk_num = pd_pg0.PhysDiskNum;
			handle = le16_to_cpu(pd_pg0.DevHandle);
			set_bit(handle, ioc->pd_handles);
		}
	}
 out:
	pr_info(MPT3SAS_FMT "search for responding raid volumes: complete\n",
		ioc->name);
}

/**
 * _scsih_mark_responding_expander - mark a expander as responding
 * @ioc: per adapter object
 * @sas_address: sas address
 * @handle:
 *
 * After host reset, find out whether devices are still responding.
 * Used in _scsih_remove_unresponsive_expanders.
 *
 * Return nothing.
 */
static void
_scsih_mark_responding_expander(struct MPT3SAS_ADAPTER *ioc, u64 sas_address,
	u16 handle)
{
	struct _sas_node *sas_expander;
	unsigned long flags;
	int i;

	spin_lock_irqsave(&ioc->sas_node_lock, flags);
	list_for_each_entry(sas_expander, &ioc->sas_expander_list, list) {
		if (sas_expander->sas_address != sas_address)
			continue;
		sas_expander->responding = 1;
		if (sas_expander->handle == handle)
			goto out;
		pr_info("\texpander(0x%016llx): handle changed" \
		    " from(0x%04x) to (0x%04x)!!!\n",
		    (unsigned long long)sas_expander->sas_address,
		    sas_expander->handle, handle);
		sas_expander->handle = handle;
		for (i = 0 ; i < sas_expander->num_phys ; i++)
			sas_expander->phy[i].handle = handle;
		goto out;
	}
 out:
	spin_unlock_irqrestore(&ioc->sas_node_lock, flags);
}

/**
 * _scsih_search_responding_expanders -
 * @ioc: per adapter object
 *
 * After host reset, find out whether devices are still responding.
 * If not remove.
 *
 * Return nothing.
 */
static void
_scsih_search_responding_expanders(struct MPT3SAS_ADAPTER *ioc)
{
	Mpi2ExpanderPage0_t expander_pg0;
	Mpi2ConfigReply_t mpi_reply;
	u16 ioc_status;
	u64 sas_address;
	u16 handle;

	pr_info(MPT3SAS_FMT "search for expanders: start\n", ioc->name);

	if (list_empty(&ioc->sas_expander_list))
		goto out;

	handle = 0xFFFF;
	while (!(mpt3sas_config_get_expander_pg0(ioc, &mpi_reply, &expander_pg0,
	    MPI2_SAS_EXPAND_PGAD_FORM_GET_NEXT_HNDL, handle))) {

		ioc_status = le16_to_cpu(mpi_reply.IOCStatus) &
		    MPI2_IOCSTATUS_MASK;
		if (ioc_status != MPI2_IOCSTATUS_SUCCESS)
			break;

		handle = le16_to_cpu(expander_pg0.DevHandle);
		sas_address = le64_to_cpu(expander_pg0.SASAddress);
		pr_info("\texpander present: handle(0x%04x), sas_addr(0x%016llx)\n",
			handle,
		    (unsigned long long)sas_address);
		_scsih_mark_responding_expander(ioc, sas_address, handle);
	}

 out:
	pr_info(MPT3SAS_FMT "search for expanders: complete\n", ioc->name);
}

/**
 * _scsih_remove_unresponding_sas_devices - removing unresponding devices
 * @ioc: per adapter object
 *
 * Return nothing.
 */
static void
_scsih_remove_unresponding_sas_devices(struct MPT3SAS_ADAPTER *ioc)
{
	struct _sas_device *sas_device, *sas_device_next;
	struct _sas_node *sas_expander, *sas_expander_next;
	struct _raid_device *raid_device, *raid_device_next;
	struct list_head tmp_list;
	unsigned long flags;
	LIST_HEAD(head);

	pr_info(MPT3SAS_FMT "removing unresponding devices: start\n",
	    ioc->name);

	/* removing unresponding end devices */
	pr_info(MPT3SAS_FMT "removing unresponding devices: end-devices\n",
	    ioc->name);
	/*
	 * Iterate, pulling off devices marked as non-responding. We become the
	 * owner for the reference the list had on any object we prune.
	 */
	spin_lock_irqsave(&ioc->sas_device_lock, flags);
	list_for_each_entry_safe(sas_device, sas_device_next,
	    &ioc->sas_device_list, list) {
		if (!sas_device->responding)
			list_move_tail(&sas_device->list, &head);
		else
			sas_device->responding = 0;
	}
	spin_unlock_irqrestore(&ioc->sas_device_lock, flags);

	/*
	 * Now, uninitialize and remove the unresponding devices we pruned.
	 */
	list_for_each_entry_safe(sas_device, sas_device_next, &head, list) {
		_scsih_remove_device(ioc, sas_device);
		list_del_init(&sas_device->list);
		sas_device_put(sas_device);
	}

	/* removing unresponding volumes */
	if (ioc->ir_firmware) {
		pr_info(MPT3SAS_FMT "removing unresponding devices: volumes\n",
			ioc->name);
		list_for_each_entry_safe(raid_device, raid_device_next,
		    &ioc->raid_device_list, list) {
			if (!raid_device->responding)
				_scsih_sas_volume_delete(ioc,
				    raid_device->handle);
			else
				raid_device->responding = 0;
		}
	}

	/* removing unresponding expanders */
	pr_info(MPT3SAS_FMT "removing unresponding devices: expanders\n",
	    ioc->name);
	spin_lock_irqsave(&ioc->sas_node_lock, flags);
	INIT_LIST_HEAD(&tmp_list);
	list_for_each_entry_safe(sas_expander, sas_expander_next,
	    &ioc->sas_expander_list, list) {
		if (!sas_expander->responding)
			list_move_tail(&sas_expander->list, &tmp_list);
		else
			sas_expander->responding = 0;
	}
	spin_unlock_irqrestore(&ioc->sas_node_lock, flags);
	list_for_each_entry_safe(sas_expander, sas_expander_next, &tmp_list,
	    list) {
		list_del(&sas_expander->list);
		_scsih_expander_node_remove(ioc, sas_expander);
	}

	pr_info(MPT3SAS_FMT "removing unresponding devices: complete\n",
	    ioc->name);

	/* unblock devices */
	_scsih_ublock_io_all_device(ioc);
}

static void
_scsih_refresh_expander_links(struct MPT3SAS_ADAPTER *ioc,
	struct _sas_node *sas_expander, u16 handle)
{
	Mpi2ExpanderPage1_t expander_pg1;
	Mpi2ConfigReply_t mpi_reply;
	int i;

	for (i = 0 ; i < sas_expander->num_phys ; i++) {
		if ((mpt3sas_config_get_expander_pg1(ioc, &mpi_reply,
		    &expander_pg1, i, handle))) {
			pr_err(MPT3SAS_FMT "failure at %s:%d/%s()!\n",
			    ioc->name, __FILE__, __LINE__, __func__);
			return;
		}

		mpt3sas_transport_update_links(ioc, sas_expander->sas_address,
		    le16_to_cpu(expander_pg1.AttachedDevHandle), i,
		    expander_pg1.NegotiatedLinkRate >> 4);
	}
}

/**
 * _scsih_scan_for_devices_after_reset - scan for devices after host reset
 * @ioc: per adapter object
 *
 * Return nothing.
 */
static void
_scsih_scan_for_devices_after_reset(struct MPT3SAS_ADAPTER *ioc)
{
	Mpi2ExpanderPage0_t expander_pg0;
	Mpi2SasDevicePage0_t sas_device_pg0;
	Mpi2RaidVolPage1_t volume_pg1;
	Mpi2RaidVolPage0_t volume_pg0;
	Mpi2RaidPhysDiskPage0_t pd_pg0;
	Mpi2EventIrConfigElement_t element;
	Mpi2ConfigReply_t mpi_reply;
	u8 phys_disk_num;
	u16 ioc_status;
	u16 handle, parent_handle;
	u64 sas_address;
	struct _sas_device *sas_device;
	struct _sas_node *expander_device;
	static struct _raid_device *raid_device;
	u8 retry_count;
	unsigned long flags;

	pr_info(MPT3SAS_FMT "scan devices: start\n", ioc->name);

	_scsih_sas_host_refresh(ioc);

	pr_info(MPT3SAS_FMT "\tscan devices: expanders start\n", ioc->name);

	/* expanders */
	handle = 0xFFFF;
	while (!(mpt3sas_config_get_expander_pg0(ioc, &mpi_reply, &expander_pg0,
	    MPI2_SAS_EXPAND_PGAD_FORM_GET_NEXT_HNDL, handle))) {
		ioc_status = le16_to_cpu(mpi_reply.IOCStatus) &
		    MPI2_IOCSTATUS_MASK;
		if (ioc_status != MPI2_IOCSTATUS_SUCCESS) {
			pr_info(MPT3SAS_FMT "\tbreak from expander scan: " \
			    "ioc_status(0x%04x), loginfo(0x%08x)\n",
			    ioc->name, ioc_status,
			    le32_to_cpu(mpi_reply.IOCLogInfo));
			break;
		}
		handle = le16_to_cpu(expander_pg0.DevHandle);
		spin_lock_irqsave(&ioc->sas_node_lock, flags);
		expander_device = mpt3sas_scsih_expander_find_by_sas_address(
		    ioc, le64_to_cpu(expander_pg0.SASAddress));
		spin_unlock_irqrestore(&ioc->sas_node_lock, flags);
		if (expander_device)
			_scsih_refresh_expander_links(ioc, expander_device,
			    handle);
		else {
			pr_info(MPT3SAS_FMT "\tBEFORE adding expander: " \
			    "handle (0x%04x), sas_addr(0x%016llx)\n", ioc->name,
			    handle, (unsigned long long)
			    le64_to_cpu(expander_pg0.SASAddress));
			_scsih_expander_add(ioc, handle);
			pr_info(MPT3SAS_FMT "\tAFTER adding expander: " \
			    "handle (0x%04x), sas_addr(0x%016llx)\n", ioc->name,
			    handle, (unsigned long long)
			    le64_to_cpu(expander_pg0.SASAddress));
		}
	}

	pr_info(MPT3SAS_FMT "\tscan devices: expanders complete\n",
	    ioc->name);

	if (!ioc->ir_firmware)
		goto skip_to_sas;

	pr_info(MPT3SAS_FMT "\tscan devices: phys disk start\n", ioc->name);

	/* phys disk */
	phys_disk_num = 0xFF;
	while (!(mpt3sas_config_get_phys_disk_pg0(ioc, &mpi_reply,
	    &pd_pg0, MPI2_PHYSDISK_PGAD_FORM_GET_NEXT_PHYSDISKNUM,
	    phys_disk_num))) {
		ioc_status = le16_to_cpu(mpi_reply.IOCStatus) &
		    MPI2_IOCSTATUS_MASK;
		if (ioc_status != MPI2_IOCSTATUS_SUCCESS) {
			pr_info(MPT3SAS_FMT "\tbreak from phys disk scan: "\
			    "ioc_status(0x%04x), loginfo(0x%08x)\n",
			    ioc->name, ioc_status,
			    le32_to_cpu(mpi_reply.IOCLogInfo));
			break;
		}
		phys_disk_num = pd_pg0.PhysDiskNum;
		handle = le16_to_cpu(pd_pg0.DevHandle);
		sas_device = mpt3sas_get_sdev_by_handle(ioc, handle);
		if (sas_device) {
			sas_device_put(sas_device);
			continue;
		}
		if (mpt3sas_config_get_sas_device_pg0(ioc, &mpi_reply,
		    &sas_device_pg0, MPI2_SAS_DEVICE_PGAD_FORM_HANDLE,
		    handle) != 0)
			continue;
		ioc_status = le16_to_cpu(mpi_reply.IOCStatus) &
		    MPI2_IOCSTATUS_MASK;
		if (ioc_status != MPI2_IOCSTATUS_SUCCESS) {
			pr_info(MPT3SAS_FMT "\tbreak from phys disk scan " \
			    "ioc_status(0x%04x), loginfo(0x%08x)\n",
			    ioc->name, ioc_status,
			    le32_to_cpu(mpi_reply.IOCLogInfo));
			break;
		}
		parent_handle = le16_to_cpu(sas_device_pg0.ParentDevHandle);
		if (!_scsih_get_sas_address(ioc, parent_handle,
		    &sas_address)) {
			pr_info(MPT3SAS_FMT "\tBEFORE adding phys disk: " \
			    " handle (0x%04x), sas_addr(0x%016llx)\n",
			    ioc->name, handle, (unsigned long long)
			    le64_to_cpu(sas_device_pg0.SASAddress));
			mpt3sas_transport_update_links(ioc, sas_address,
			    handle, sas_device_pg0.PhyNum,
			    MPI2_SAS_NEG_LINK_RATE_1_5);
			set_bit(handle, ioc->pd_handles);
			retry_count = 0;
			/* This will retry adding the end device.
			 * _scsih_add_device() will decide on retries and
			 * return "1" when it should be retried
			 */
			while (_scsih_add_device(ioc, handle, retry_count++,
			    1)) {
				ssleep(1);
			}
			pr_info(MPT3SAS_FMT "\tAFTER adding phys disk: " \
			    " handle (0x%04x), sas_addr(0x%016llx)\n",
			    ioc->name, handle, (unsigned long long)
			    le64_to_cpu(sas_device_pg0.SASAddress));
		}
	}

	pr_info(MPT3SAS_FMT "\tscan devices: phys disk complete\n",
	    ioc->name);

	pr_info(MPT3SAS_FMT "\tscan devices: volumes start\n", ioc->name);

	/* volumes */
	handle = 0xFFFF;
	while (!(mpt3sas_config_get_raid_volume_pg1(ioc, &mpi_reply,
	    &volume_pg1, MPI2_RAID_VOLUME_PGAD_FORM_GET_NEXT_HANDLE, handle))) {
		ioc_status = le16_to_cpu(mpi_reply.IOCStatus) &
		    MPI2_IOCSTATUS_MASK;
		if (ioc_status != MPI2_IOCSTATUS_SUCCESS) {
			pr_info(MPT3SAS_FMT "\tbreak from volume scan: " \
			    "ioc_status(0x%04x), loginfo(0x%08x)\n",
			    ioc->name, ioc_status,
			    le32_to_cpu(mpi_reply.IOCLogInfo));
			break;
		}
		handle = le16_to_cpu(volume_pg1.DevHandle);
		spin_lock_irqsave(&ioc->raid_device_lock, flags);
		raid_device = _scsih_raid_device_find_by_wwid(ioc,
		    le64_to_cpu(volume_pg1.WWID));
		spin_unlock_irqrestore(&ioc->raid_device_lock, flags);
		if (raid_device)
			continue;
		if (mpt3sas_config_get_raid_volume_pg0(ioc, &mpi_reply,
		    &volume_pg0, MPI2_RAID_VOLUME_PGAD_FORM_HANDLE, handle,
		     sizeof(Mpi2RaidVolPage0_t)))
			continue;
		ioc_status = le16_to_cpu(mpi_reply.IOCStatus) &
		    MPI2_IOCSTATUS_MASK;
		if (ioc_status != MPI2_IOCSTATUS_SUCCESS) {
			pr_info(MPT3SAS_FMT "\tbreak from volume scan: " \
			    "ioc_status(0x%04x), loginfo(0x%08x)\n",
			    ioc->name, ioc_status,
			    le32_to_cpu(mpi_reply.IOCLogInfo));
			break;
		}
		if (volume_pg0.VolumeState == MPI2_RAID_VOL_STATE_OPTIMAL ||
		    volume_pg0.VolumeState == MPI2_RAID_VOL_STATE_ONLINE ||
		    volume_pg0.VolumeState == MPI2_RAID_VOL_STATE_DEGRADED) {
			memset(&element, 0, sizeof(Mpi2EventIrConfigElement_t));
			element.ReasonCode = MPI2_EVENT_IR_CHANGE_RC_ADDED;
			element.VolDevHandle = volume_pg1.DevHandle;
			pr_info(MPT3SAS_FMT
				"\tBEFORE adding volume: handle (0x%04x)\n",
				ioc->name, volume_pg1.DevHandle);
			_scsih_sas_volume_add(ioc, &element);
			pr_info(MPT3SAS_FMT
				"\tAFTER adding volume: handle (0x%04x)\n",
				ioc->name, volume_pg1.DevHandle);
		}
	}

	pr_info(MPT3SAS_FMT "\tscan devices: volumes complete\n",
	    ioc->name);

 skip_to_sas:

	pr_info(MPT3SAS_FMT "\tscan devices: end devices start\n",
	    ioc->name);

	/* sas devices */
	handle = 0xFFFF;
	while (!(mpt3sas_config_get_sas_device_pg0(ioc, &mpi_reply,
	    &sas_device_pg0, MPI2_SAS_DEVICE_PGAD_FORM_GET_NEXT_HANDLE,
	    handle))) {
		ioc_status = le16_to_cpu(mpi_reply.IOCStatus) &
		    MPI2_IOCSTATUS_MASK;
		if (ioc_status != MPI2_IOCSTATUS_SUCCESS) {
			pr_info(MPT3SAS_FMT "\tbreak from end device scan:"\
			    " ioc_status(0x%04x), loginfo(0x%08x)\n",
			    ioc->name, ioc_status,
			    le32_to_cpu(mpi_reply.IOCLogInfo));
			break;
		}
		handle = le16_to_cpu(sas_device_pg0.DevHandle);
		if (!(_scsih_is_end_device(
		    le32_to_cpu(sas_device_pg0.DeviceInfo))))
			continue;
		sas_device = mpt3sas_get_sdev_by_addr(ioc,
		    le64_to_cpu(sas_device_pg0.SASAddress));
		if (sas_device) {
			sas_device_put(sas_device);
			continue;
		}
		parent_handle = le16_to_cpu(sas_device_pg0.ParentDevHandle);
		if (!_scsih_get_sas_address(ioc, parent_handle, &sas_address)) {
			pr_info(MPT3SAS_FMT "\tBEFORE adding end device: " \
			    "handle (0x%04x), sas_addr(0x%016llx)\n", ioc->name,
			    handle, (unsigned long long)
			    le64_to_cpu(sas_device_pg0.SASAddress));
			mpt3sas_transport_update_links(ioc, sas_address, handle,
			    sas_device_pg0.PhyNum, MPI2_SAS_NEG_LINK_RATE_1_5);
			retry_count = 0;
			/* This will retry adding the end device.
			 * _scsih_add_device() will decide on retries and
			 * return "1" when it should be retried
			 */
			while (_scsih_add_device(ioc, handle, retry_count++,
			    0)) {
				ssleep(1);
			}
			pr_info(MPT3SAS_FMT "\tAFTER adding end device: " \
			    "handle (0x%04x), sas_addr(0x%016llx)\n", ioc->name,
			    handle, (unsigned long long)
			    le64_to_cpu(sas_device_pg0.SASAddress));
		}
	}
	pr_info(MPT3SAS_FMT "\tscan devices: end devices complete\n",
	    ioc->name);

	pr_info(MPT3SAS_FMT "scan devices: complete\n", ioc->name);
}
/**
 * mpt3sas_scsih_reset_handler - reset callback handler (for scsih)
 * @ioc: per adapter object
 * @reset_phase: phase
 *
 * The handler for doing any required cleanup or initialization.
 *
 * The reset phase can be MPT3_IOC_PRE_RESET, MPT3_IOC_AFTER_RESET,
 * MPT3_IOC_DONE_RESET
 *
 * Return nothing.
 */
void
mpt3sas_scsih_reset_handler(struct MPT3SAS_ADAPTER *ioc, int reset_phase)
{
	switch (reset_phase) {
	case MPT3_IOC_PRE_RESET:
		dtmprintk(ioc, pr_info(MPT3SAS_FMT
			"%s: MPT3_IOC_PRE_RESET\n", ioc->name, __func__));
		break;
	case MPT3_IOC_AFTER_RESET:
		dtmprintk(ioc, pr_info(MPT3SAS_FMT
			"%s: MPT3_IOC_AFTER_RESET\n", ioc->name, __func__));
		if (ioc->scsih_cmds.status & MPT3_CMD_PENDING) {
			ioc->scsih_cmds.status |= MPT3_CMD_RESET;
			mpt3sas_base_free_smid(ioc, ioc->scsih_cmds.smid);
			complete(&ioc->scsih_cmds.done);
		}
		if (ioc->tm_cmds.status & MPT3_CMD_PENDING) {
			ioc->tm_cmds.status |= MPT3_CMD_RESET;
			mpt3sas_base_free_smid(ioc, ioc->tm_cmds.smid);
			complete(&ioc->tm_cmds.done);
		}

		memset(ioc->pend_os_device_add, 0, ioc->pend_os_device_add_sz);
		memset(ioc->device_remove_in_progress, 0,
		       ioc->device_remove_in_progress_sz);
		_scsih_fw_event_cleanup_queue(ioc);
		_scsih_flush_running_cmds(ioc);
		break;
	case MPT3_IOC_DONE_RESET:
		dtmprintk(ioc, pr_info(MPT3SAS_FMT
			"%s: MPT3_IOC_DONE_RESET\n", ioc->name, __func__));
		if ((!ioc->is_driver_loading) && !(disable_discovery > 0 &&
		    !ioc->sas_hba.num_phys)) {
			_scsih_prep_device_scan(ioc);
			_scsih_search_responding_sas_devices(ioc);
			_scsih_search_responding_raid_devices(ioc);
			_scsih_search_responding_expanders(ioc);
			_scsih_error_recovery_delete_devices(ioc);
		}
		break;
	}
}

/**
 * _mpt3sas_fw_work - delayed task for processing firmware events
 * @ioc: per adapter object
 * @fw_event: The fw_event_work object
 * Context: user.
 *
 * Return nothing.
 */
static void
_mpt3sas_fw_work(struct MPT3SAS_ADAPTER *ioc, struct fw_event_work *fw_event)
{
	_scsih_fw_event_del_from_list(ioc, fw_event);

	/* the queue is being flushed so ignore this event */
	if (ioc->remove_host || ioc->pci_error_recovery) {
		fw_event_work_put(fw_event);
		return;
	}

	switch (fw_event->event) {
	case MPT3SAS_PROCESS_TRIGGER_DIAG:
		mpt3sas_process_trigger_data(ioc,
			(struct SL_WH_TRIGGERS_EVENT_DATA_T *)
			fw_event->event_data);
		break;
	case MPT3SAS_REMOVE_UNRESPONDING_DEVICES:
		while (scsi_host_in_recovery(ioc->shost) ||
					 ioc->shost_recovery) {
			/*
			 * If we're unloading, bail. Otherwise, this can become
			 * an infinite loop.
			 */
			if (ioc->remove_host)
				goto out;
			ssleep(1);
		}
		_scsih_remove_unresponding_sas_devices(ioc);
		_scsih_scan_for_devices_after_reset(ioc);
		break;
	case MPT3SAS_PORT_ENABLE_COMPLETE:
		ioc->start_scan = 0;
	if (missing_delay[0] != -1 && missing_delay[1] != -1)
			mpt3sas_base_update_missing_delay(ioc, missing_delay[0],
			    missing_delay[1]);
		dewtprintk(ioc, pr_info(MPT3SAS_FMT
			"port enable: complete from worker thread\n",
			ioc->name));
		break;
	case MPT3SAS_TURN_ON_PFA_LED:
		_scsih_turn_on_pfa_led(ioc, fw_event->device_handle);
		break;
	case MPI2_EVENT_SAS_TOPOLOGY_CHANGE_LIST:
		_scsih_sas_topology_change_event(ioc, fw_event);
		break;
	case MPI2_EVENT_SAS_DEVICE_STATUS_CHANGE:
		_scsih_sas_device_status_change_event(ioc, fw_event);
		break;
	case MPI2_EVENT_SAS_DISCOVERY:
		_scsih_sas_discovery_event(ioc, fw_event);
		break;
	case MPI2_EVENT_SAS_BROADCAST_PRIMITIVE:
		_scsih_sas_broadcast_primitive_event(ioc, fw_event);
		break;
	case MPI2_EVENT_SAS_ENCL_DEVICE_STATUS_CHANGE:
		_scsih_sas_enclosure_dev_status_change_event(ioc,
		    fw_event);
		break;
	case MPI2_EVENT_IR_CONFIGURATION_CHANGE_LIST:
		_scsih_sas_ir_config_change_event(ioc, fw_event);
		break;
	case MPI2_EVENT_IR_VOLUME:
		_scsih_sas_ir_volume_event(ioc, fw_event);
		break;
	case MPI2_EVENT_IR_PHYSICAL_DISK:
		_scsih_sas_ir_physical_disk_event(ioc, fw_event);
		break;
	case MPI2_EVENT_IR_OPERATION_STATUS:
		_scsih_sas_ir_operation_status_event(ioc, fw_event);
		break;
	}
out:
	fw_event_work_put(fw_event);
}

/**
 * _firmware_event_work
 * @ioc: per adapter object
 * @work: The fw_event_work object
 * Context: user.
 *
 * wrappers for the work thread handling firmware events
 *
 * Return nothing.
 */

static void
_firmware_event_work(struct work_struct *work)
{
	struct fw_event_work *fw_event = container_of(work,
	    struct fw_event_work, work);

	_mpt3sas_fw_work(fw_event->ioc, fw_event);
}

/**
 * mpt3sas_scsih_event_callback - firmware event handler (called at ISR time)
 * @ioc: per adapter object
 * @msix_index: MSIX table index supplied by the OS
 * @reply: reply message frame(lower 32bit addr)
 * Context: interrupt.
 *
 * This function merely adds a new work task into ioc->firmware_event_thread.
 * The tasks are worked from _firmware_event_work in user context.
 *
 * Return 1 meaning mf should be freed from _base_interrupt
 *        0 means the mf is freed from this function.
 */
u8
mpt3sas_scsih_event_callback(struct MPT3SAS_ADAPTER *ioc, u8 msix_index,
	u32 reply)
{
	struct fw_event_work *fw_event;
	Mpi2EventNotificationReply_t *mpi_reply;
	u16 event;
	u16 sz;
	Mpi26EventDataActiveCableExcept_t *ActiveCableEventData;

	/* events turned off due to host reset or driver unloading */
	if (ioc->remove_host || ioc->pci_error_recovery)
		return 1;

	mpi_reply = mpt3sas_base_get_reply_virt_addr(ioc, reply);

	if (unlikely(!mpi_reply)) {
		pr_err(MPT3SAS_FMT "mpi_reply not valid at %s:%d/%s()!\n",
		    ioc->name, __FILE__, __LINE__, __func__);
		return 1;
	}

	event = le16_to_cpu(mpi_reply->Event);

	if (event != MPI2_EVENT_LOG_ENTRY_ADDED)
		mpt3sas_trigger_event(ioc, event, 0);

	switch (event) {
	/* handle these */
	case MPI2_EVENT_SAS_BROADCAST_PRIMITIVE:
	{
		Mpi2EventDataSasBroadcastPrimitive_t *baen_data =
		    (Mpi2EventDataSasBroadcastPrimitive_t *)
		    mpi_reply->EventData;

		if (baen_data->Primitive !=
		    MPI2_EVENT_PRIMITIVE_ASYNCHRONOUS_EVENT)
			return 1;

		if (ioc->broadcast_aen_busy) {
			ioc->broadcast_aen_pending++;
			return 1;
		} else
			ioc->broadcast_aen_busy = 1;
		break;
	}

	case MPI2_EVENT_SAS_TOPOLOGY_CHANGE_LIST:
		_scsih_check_topo_delete_events(ioc,
		    (Mpi2EventDataSasTopologyChangeList_t *)
		    mpi_reply->EventData);
		break;
	case MPI2_EVENT_IR_CONFIGURATION_CHANGE_LIST:
		_scsih_check_ir_config_unhide_events(ioc,
		    (Mpi2EventDataIrConfigChangeList_t *)
		    mpi_reply->EventData);
		break;
	case MPI2_EVENT_IR_VOLUME:
		_scsih_check_volume_delete_events(ioc,
		    (Mpi2EventDataIrVolume_t *)
		    mpi_reply->EventData);
		break;
	case MPI2_EVENT_LOG_ENTRY_ADDED:
	{
		Mpi2EventDataLogEntryAdded_t *log_entry;
		u32 *log_code;

		if (!ioc->is_warpdrive)
			break;

		log_entry = (Mpi2EventDataLogEntryAdded_t *)
		    mpi_reply->EventData;
		log_code = (u32 *)log_entry->LogData;

		if (le16_to_cpu(log_entry->LogEntryQualifier)
		    != MPT2_WARPDRIVE_LOGENTRY)
			break;

		switch (le32_to_cpu(*log_code)) {
		case MPT2_WARPDRIVE_LC_SSDT:
			pr_warn(MPT3SAS_FMT "WarpDrive Warning: "
			    "IO Throttling has occurred in the WarpDrive "
			    "subsystem. Check WarpDrive documentation for "
			    "additional details.\n", ioc->name);
			break;
		case MPT2_WARPDRIVE_LC_SSDLW:
			pr_warn(MPT3SAS_FMT "WarpDrive Warning: "
			    "Program/Erase Cycles for the WarpDrive subsystem "
			    "in degraded range. Check WarpDrive documentation "
			    "for additional details.\n", ioc->name);
			break;
		case MPT2_WARPDRIVE_LC_SSDLF:
			pr_err(MPT3SAS_FMT "WarpDrive Fatal Error: "
			    "There are no Program/Erase Cycles for the "
			    "WarpDrive subsystem. The storage device will be "
			    "in read-only mode. Check WarpDrive documentation "
			    "for additional details.\n", ioc->name);
			break;
		case MPT2_WARPDRIVE_LC_BRMF:
			pr_err(MPT3SAS_FMT "WarpDrive Fatal Error: "
			    "The Backup Rail Monitor has failed on the "
			    "WarpDrive subsystem. Check WarpDrive "
			    "documentation for additional details.\n",
			    ioc->name);
			break;
		}

		break;
	}
	case MPI2_EVENT_SAS_DEVICE_STATUS_CHANGE:
	case MPI2_EVENT_IR_OPERATION_STATUS:
	case MPI2_EVENT_SAS_DISCOVERY:
	case MPI2_EVENT_SAS_ENCL_DEVICE_STATUS_CHANGE:
	case MPI2_EVENT_IR_PHYSICAL_DISK:
		break;

	case MPI2_EVENT_TEMP_THRESHOLD:
		_scsih_temp_threshold_events(ioc,
			(Mpi2EventDataTemperature_t *)
			mpi_reply->EventData);
		break;
	case MPI2_EVENT_ACTIVE_CABLE_EXCEPTION:
		ActiveCableEventData =
		    (Mpi26EventDataActiveCableExcept_t *) mpi_reply->EventData;
		if (ActiveCableEventData->ReasonCode ==
				MPI26_EVENT_ACTIVE_CABLE_INSUFFICIENT_POWER) {
			pr_info(MPT3SAS_FMT "Currently an active cable with ReceptacleID %d",
			    ioc->name, ActiveCableEventData->ReceptacleID);
			pr_info("cannot be powered and devices connected to this active cable");
			pr_info("will not be seen. This active cable");
			pr_info("requires %d mW of power",
			    ActiveCableEventData->ActiveCablePowerRequirement);
		}
		break;

	default: /* ignore the rest */
		return 1;
	}

	sz = le16_to_cpu(mpi_reply->EventDataLength) * 4;
	fw_event = alloc_fw_event_work(sz);
	if (!fw_event) {
		pr_err(MPT3SAS_FMT "failure at %s:%d/%s()!\n",
		    ioc->name, __FILE__, __LINE__, __func__);
		return 1;
	}

	memcpy(fw_event->event_data, mpi_reply->EventData, sz);
	fw_event->ioc = ioc;
	fw_event->VF_ID = mpi_reply->VF_ID;
	fw_event->VP_ID = mpi_reply->VP_ID;
	fw_event->event = event;
	_scsih_fw_event_add(ioc, fw_event);
	fw_event_work_put(fw_event);
	return 1;
}

/**
 * _scsih_expander_node_remove - removing expander device from list.
 * @ioc: per adapter object
 * @sas_expander: the sas_device object
 * Context: Calling function should acquire ioc->sas_node_lock.
 *
 * Removing object and freeing associated memory from the
 * ioc->sas_expander_list.
 *
 * Return nothing.
 */
static void
_scsih_expander_node_remove(struct MPT3SAS_ADAPTER *ioc,
	struct _sas_node *sas_expander)
{
	struct _sas_port *mpt3sas_port, *next;

	/* remove sibling ports attached to this expander */
	list_for_each_entry_safe(mpt3sas_port, next,
	   &sas_expander->sas_port_list, port_list) {
		if (ioc->shost_recovery)
			return;
		if (mpt3sas_port->remote_identify.device_type ==
		    SAS_END_DEVICE)
			mpt3sas_device_remove_by_sas_address(ioc,
			    mpt3sas_port->remote_identify.sas_address);
		else if (mpt3sas_port->remote_identify.device_type ==
		    SAS_EDGE_EXPANDER_DEVICE ||
		    mpt3sas_port->remote_identify.device_type ==
		    SAS_FANOUT_EXPANDER_DEVICE)
			mpt3sas_expander_remove(ioc,
			    mpt3sas_port->remote_identify.sas_address);
	}

	mpt3sas_transport_port_remove(ioc, sas_expander->sas_address,
	    sas_expander->sas_address_parent);

	pr_info(MPT3SAS_FMT
		"expander_remove: handle(0x%04x), sas_addr(0x%016llx)\n",
		ioc->name,
	    sas_expander->handle, (unsigned long long)
	    sas_expander->sas_address);

	kfree(sas_expander->phy);
	kfree(sas_expander);
}

/**
 * _scsih_ir_shutdown - IR shutdown notification
 * @ioc: per adapter object
 *
 * Sending RAID Action to alert the Integrated RAID subsystem of the IOC that
 * the host system is shutting down.
 *
 * Return nothing.
 */
static void
_scsih_ir_shutdown(struct MPT3SAS_ADAPTER *ioc)
{
	Mpi2RaidActionRequest_t *mpi_request;
	Mpi2RaidActionReply_t *mpi_reply;
	u16 smid;

	/* is IR firmware build loaded ? */
	if (!ioc->ir_firmware)
		return;

	/* are there any volumes ? */
	if (list_empty(&ioc->raid_device_list))
		return;

	mutex_lock(&ioc->scsih_cmds.mutex);

	if (ioc->scsih_cmds.status != MPT3_CMD_NOT_USED) {
		pr_err(MPT3SAS_FMT "%s: scsih_cmd in use\n",
		    ioc->name, __func__);
		goto out;
	}
	ioc->scsih_cmds.status = MPT3_CMD_PENDING;

	smid = mpt3sas_base_get_smid(ioc, ioc->scsih_cb_idx);
	if (!smid) {
		pr_err(MPT3SAS_FMT "%s: failed obtaining a smid\n",
		    ioc->name, __func__);
		ioc->scsih_cmds.status = MPT3_CMD_NOT_USED;
		goto out;
	}

	mpi_request = mpt3sas_base_get_msg_frame(ioc, smid);
	ioc->scsih_cmds.smid = smid;
	memset(mpi_request, 0, sizeof(Mpi2RaidActionRequest_t));

	mpi_request->Function = MPI2_FUNCTION_RAID_ACTION;
	mpi_request->Action = MPI2_RAID_ACTION_SYSTEM_SHUTDOWN_INITIATED;

	if (!ioc->hide_ir_msg)
		pr_info(MPT3SAS_FMT "IR shutdown (sending)\n", ioc->name);
	init_completion(&ioc->scsih_cmds.done);
	ioc->put_smid_default(ioc, smid);
	wait_for_completion_timeout(&ioc->scsih_cmds.done, 10*HZ);

	if (!(ioc->scsih_cmds.status & MPT3_CMD_COMPLETE)) {
		pr_err(MPT3SAS_FMT "%s: timeout\n",
		    ioc->name, __func__);
		goto out;
	}

	if (ioc->scsih_cmds.status & MPT3_CMD_REPLY_VALID) {
		mpi_reply = ioc->scsih_cmds.reply;
		if (!ioc->hide_ir_msg)
			pr_info(MPT3SAS_FMT "IR shutdown "
			   "(complete): ioc_status(0x%04x), loginfo(0x%08x)\n",
			    ioc->name, le16_to_cpu(mpi_reply->IOCStatus),
			    le32_to_cpu(mpi_reply->IOCLogInfo));
	}

 out:
	ioc->scsih_cmds.status = MPT3_CMD_NOT_USED;
	mutex_unlock(&ioc->scsih_cmds.mutex);
}

/**
 * scsih_remove - detach and remove add host
 * @pdev: PCI device struct
 *
 * Routine called when unloading the driver.
 * Return nothing.
 */
static void scsih_remove(struct pci_dev *pdev)
{
	struct Scsi_Host *shost = pci_get_drvdata(pdev);
	struct MPT3SAS_ADAPTER *ioc = shost_priv(shost);
	struct _sas_port *mpt3sas_port, *next_port;
	struct _raid_device *raid_device, *next;
	struct MPT3SAS_TARGET *sas_target_priv_data;
	struct workqueue_struct	*wq;
	unsigned long flags;

	ioc->remove_host = 1;
	_scsih_fw_event_cleanup_queue(ioc);

	spin_lock_irqsave(&ioc->fw_event_lock, flags);
	wq = ioc->firmware_event_thread;
	ioc->firmware_event_thread = NULL;
	spin_unlock_irqrestore(&ioc->fw_event_lock, flags);
	if (wq)
		destroy_workqueue(wq);

	/* release all the volumes */
	_scsih_ir_shutdown(ioc);
	list_for_each_entry_safe(raid_device, next, &ioc->raid_device_list,
	    list) {
		if (raid_device->starget) {
			sas_target_priv_data =
			    raid_device->starget->hostdata;
			sas_target_priv_data->deleted = 1;
			scsi_remove_target(&raid_device->starget->dev);
		}
		pr_info(MPT3SAS_FMT "removing handle(0x%04x), wwid(0x%016llx)\n",
			ioc->name,  raid_device->handle,
		    (unsigned long long) raid_device->wwid);
		_scsih_raid_device_remove(ioc, raid_device);
	}

	/* free ports attached to the sas_host */
	list_for_each_entry_safe(mpt3sas_port, next_port,
	   &ioc->sas_hba.sas_port_list, port_list) {
		if (mpt3sas_port->remote_identify.device_type ==
		    SAS_END_DEVICE)
			mpt3sas_device_remove_by_sas_address(ioc,
			    mpt3sas_port->remote_identify.sas_address);
		else if (mpt3sas_port->remote_identify.device_type ==
		    SAS_EDGE_EXPANDER_DEVICE ||
		    mpt3sas_port->remote_identify.device_type ==
		    SAS_FANOUT_EXPANDER_DEVICE)
			mpt3sas_expander_remove(ioc,
			    mpt3sas_port->remote_identify.sas_address);
	}

	/* free phys attached to the sas_host */
	if (ioc->sas_hba.num_phys) {
		kfree(ioc->sas_hba.phy);
		ioc->sas_hba.phy = NULL;
		ioc->sas_hba.num_phys = 0;
	}

	sas_remove_host(shost);
	scsi_remove_host(shost);
	mpt3sas_base_detach(ioc);
	spin_lock(&gioc_lock);
	list_del(&ioc->list);
	spin_unlock(&gioc_lock);
	scsi_host_put(shost);
}

/**
 * scsih_shutdown - routine call during system shutdown
 * @pdev: PCI device struct
 *
 * Return nothing.
 */
static void
scsih_shutdown(struct pci_dev *pdev)
{
	struct Scsi_Host *shost = pci_get_drvdata(pdev);
	struct MPT3SAS_ADAPTER *ioc = shost_priv(shost);
	struct workqueue_struct	*wq;
	unsigned long flags;

	ioc->remove_host = 1;
	_scsih_fw_event_cleanup_queue(ioc);

	spin_lock_irqsave(&ioc->fw_event_lock, flags);
	wq = ioc->firmware_event_thread;
	ioc->firmware_event_thread = NULL;
	spin_unlock_irqrestore(&ioc->fw_event_lock, flags);
	if (wq)
		destroy_workqueue(wq);

	_scsih_ir_shutdown(ioc);
	mpt3sas_base_detach(ioc);
}


/**
 * _scsih_probe_boot_devices - reports 1st device
 * @ioc: per adapter object
 *
 * If specified in bios page 2, this routine reports the 1st
 * device scsi-ml or sas transport for persistent boot device
 * purposes.  Please refer to function _scsih_determine_boot_device()
 */
static void
_scsih_probe_boot_devices(struct MPT3SAS_ADAPTER *ioc)
{
	u8 is_raid;
	void *device;
	struct _sas_device *sas_device;
	struct _raid_device *raid_device;
	u16 handle;
	u64 sas_address_parent;
	u64 sas_address;
	unsigned long flags;
	int rc;

	 /* no Bios, return immediately */
	if (!ioc->bios_pg3.BiosVersion)
		return;

	device = NULL;
	is_raid = 0;
	if (ioc->req_boot_device.device) {
		device =  ioc->req_boot_device.device;
		is_raid = ioc->req_boot_device.is_raid;
	} else if (ioc->req_alt_boot_device.device) {
		device =  ioc->req_alt_boot_device.device;
		is_raid = ioc->req_alt_boot_device.is_raid;
	} else if (ioc->current_boot_device.device) {
		device =  ioc->current_boot_device.device;
		is_raid = ioc->current_boot_device.is_raid;
	}

	if (!device)
		return;

	if (is_raid) {
		raid_device = device;
		rc = scsi_add_device(ioc->shost, RAID_CHANNEL,
		    raid_device->id, 0);
		if (rc)
			_scsih_raid_device_remove(ioc, raid_device);
	} else {
		spin_lock_irqsave(&ioc->sas_device_lock, flags);
		sas_device = device;
		handle = sas_device->handle;
		sas_address_parent = sas_device->sas_address_parent;
		sas_address = sas_device->sas_address;
		list_move_tail(&sas_device->list, &ioc->sas_device_list);
		spin_unlock_irqrestore(&ioc->sas_device_lock, flags);

		if (ioc->hide_drives)
			return;
		if (!mpt3sas_transport_port_add(ioc, handle,
		    sas_address_parent)) {
			_scsih_sas_device_remove(ioc, sas_device);
		} else if (!sas_device->starget) {
			if (!ioc->is_driver_loading) {
				mpt3sas_transport_port_remove(ioc,
				    sas_address,
				    sas_address_parent);
				_scsih_sas_device_remove(ioc, sas_device);
			}
		}
	}
}

/**
 * _scsih_probe_raid - reporting raid volumes to scsi-ml
 * @ioc: per adapter object
 *
 * Called during initial loading of the driver.
 */
static void
_scsih_probe_raid(struct MPT3SAS_ADAPTER *ioc)
{
	struct _raid_device *raid_device, *raid_next;
	int rc;

	list_for_each_entry_safe(raid_device, raid_next,
	    &ioc->raid_device_list, list) {
		if (raid_device->starget)
			continue;
		rc = scsi_add_device(ioc->shost, RAID_CHANNEL,
		    raid_device->id, 0);
		if (rc)
			_scsih_raid_device_remove(ioc, raid_device);
	}
}

static struct _sas_device *get_next_sas_device(struct MPT3SAS_ADAPTER *ioc)
{
	struct _sas_device *sas_device = NULL;
	unsigned long flags;

	spin_lock_irqsave(&ioc->sas_device_lock, flags);
	if (!list_empty(&ioc->sas_device_init_list)) {
		sas_device = list_first_entry(&ioc->sas_device_init_list,
				struct _sas_device, list);
		sas_device_get(sas_device);
	}
	spin_unlock_irqrestore(&ioc->sas_device_lock, flags);

	return sas_device;
}

static void sas_device_make_active(struct MPT3SAS_ADAPTER *ioc,
		struct _sas_device *sas_device)
{
	unsigned long flags;

	spin_lock_irqsave(&ioc->sas_device_lock, flags);

	/*
	 * Since we dropped the lock during the call to port_add(), we need to
	 * be careful here that somebody else didn't move or delete this item
	 * while we were busy with other things.
	 *
	 * If it was on the list, we need a put() for the reference the list
	 * had. Either way, we need a get() for the destination list.
	 */
	if (!list_empty(&sas_device->list)) {
		list_del_init(&sas_device->list);
		sas_device_put(sas_device);
	}

	sas_device_get(sas_device);
	list_add_tail(&sas_device->list, &ioc->sas_device_list);

	spin_unlock_irqrestore(&ioc->sas_device_lock, flags);
}

/**
 * _scsih_probe_sas - reporting sas devices to sas transport
 * @ioc: per adapter object
 *
 * Called during initial loading of the driver.
 */
static void
_scsih_probe_sas(struct MPT3SAS_ADAPTER *ioc)
{
	struct _sas_device *sas_device;

	if (ioc->hide_drives)
		return;

	while ((sas_device = get_next_sas_device(ioc))) {
		if (!mpt3sas_transport_port_add(ioc, sas_device->handle,
		    sas_device->sas_address_parent)) {
			_scsih_sas_device_remove(ioc, sas_device);
			sas_device_put(sas_device);
			continue;
		} else if (!sas_device->starget) {
			/*
			 * When asyn scanning is enabled, its not possible to
			 * remove devices while scanning is turned on due to an
			 * oops in scsi_sysfs_add_sdev()->add_device()->
			 * sysfs_addrm_start()
			 */
			if (!ioc->is_driver_loading) {
				mpt3sas_transport_port_remove(ioc,
				    sas_device->sas_address,
				    sas_device->sas_address_parent);
				_scsih_sas_device_remove(ioc, sas_device);
				sas_device_put(sas_device);
				continue;
			}
		}
		sas_device_make_active(ioc, sas_device);
		sas_device_put(sas_device);
	}
}

/**
 * _scsih_probe_devices - probing for devices
 * @ioc: per adapter object
 *
 * Called during initial loading of the driver.
 */
static void
_scsih_probe_devices(struct MPT3SAS_ADAPTER *ioc)
{
	u16 volume_mapping_flags;

	if (!(ioc->facts.ProtocolFlags & MPI2_IOCFACTS_PROTOCOL_SCSI_INITIATOR))
		return;  /* return when IOC doesn't support initiator mode */

	_scsih_probe_boot_devices(ioc);

	if (ioc->ir_firmware) {
		volume_mapping_flags =
		    le16_to_cpu(ioc->ioc_pg8.IRVolumeMappingFlags) &
		    MPI2_IOCPAGE8_IRFLAGS_MASK_VOLUME_MAPPING_MODE;
		if (volume_mapping_flags ==
		    MPI2_IOCPAGE8_IRFLAGS_LOW_VOLUME_MAPPING) {
			_scsih_probe_raid(ioc);
			_scsih_probe_sas(ioc);
		} else {
			_scsih_probe_sas(ioc);
			_scsih_probe_raid(ioc);
		}
	} else
		_scsih_probe_sas(ioc);
}

/**
 * scsih_scan_start - scsi lld callback for .scan_start
 * @shost: SCSI host pointer
 *
 * The shost has the ability to discover targets on its own instead
 * of scanning the entire bus.  In our implemention, we will kick off
 * firmware discovery.
 */
static void
scsih_scan_start(struct Scsi_Host *shost)
{
	struct MPT3SAS_ADAPTER *ioc = shost_priv(shost);
	int rc;
	if (diag_buffer_enable != -1 && diag_buffer_enable != 0)
		mpt3sas_enable_diag_buffer(ioc, diag_buffer_enable);

	if (disable_discovery > 0)
		return;

	ioc->start_scan = 1;
	rc = mpt3sas_port_enable(ioc);

	if (rc != 0)
		pr_info(MPT3SAS_FMT "port enable: FAILED\n", ioc->name);
}

/**
 * scsih_scan_finished - scsi lld callback for .scan_finished
 * @shost: SCSI host pointer
 * @time: elapsed time of the scan in jiffies
 *
 * This function will be called periodicallyn until it returns 1 with the
 * scsi_host and the elapsed time of the scan in jiffies. In our implemention,
 * we wait for firmware discovery to complete, then return 1.
 */
static int
scsih_scan_finished(struct Scsi_Host *shost, unsigned long time)
{
	struct MPT3SAS_ADAPTER *ioc = shost_priv(shost);

	if (disable_discovery > 0) {
		ioc->is_driver_loading = 0;
		ioc->wait_for_discovery_to_complete = 0;
		return 1;
	}

	if (time >= (300 * HZ)) {
		ioc->base_cmds.status = MPT3_CMD_NOT_USED;
		pr_info(MPT3SAS_FMT
			"port enable: FAILED with timeout (timeout=300s)\n",
			ioc->name);
		ioc->is_driver_loading = 0;
		return 1;
	}

	if (ioc->start_scan)
		return 0;

	if (ioc->start_scan_failed) {
		pr_info(MPT3SAS_FMT
			"port enable: FAILED with (ioc_status=0x%08x)\n",
			ioc->name, ioc->start_scan_failed);
		ioc->is_driver_loading = 0;
		ioc->wait_for_discovery_to_complete = 0;
		ioc->remove_host = 1;
		return 1;
	}

	pr_info(MPT3SAS_FMT "port enable: SUCCESS\n", ioc->name);
	ioc->base_cmds.status = MPT3_CMD_NOT_USED;

	if (ioc->wait_for_discovery_to_complete) {
		ioc->wait_for_discovery_to_complete = 0;
		_scsih_probe_devices(ioc);
	}
	mpt3sas_base_start_watchdog(ioc);
	ioc->is_driver_loading = 0;
	return 1;
}

/* shost template for SAS 2.0 HBA devices */
static struct scsi_host_template mpt2sas_driver_template = {
	.module				= THIS_MODULE,
	.name				= "Fusion MPT SAS Host",
	.proc_name			= MPT2SAS_DRIVER_NAME,
	.queuecommand			= scsih_qcmd,
	.target_alloc			= scsih_target_alloc,
	.slave_alloc			= scsih_slave_alloc,
	.slave_configure		= scsih_slave_configure,
	.target_destroy			= scsih_target_destroy,
	.slave_destroy			= scsih_slave_destroy,
	.scan_finished			= scsih_scan_finished,
	.scan_start			= scsih_scan_start,
	.change_queue_depth		= scsih_change_queue_depth,
	.eh_abort_handler		= scsih_abort,
	.eh_device_reset_handler	= scsih_dev_reset,
	.eh_target_reset_handler	= scsih_target_reset,
	.eh_host_reset_handler		= scsih_host_reset,
	.bios_param			= scsih_bios_param,
	.can_queue			= 1,
	.this_id			= -1,
	.sg_tablesize			= MPT2SAS_SG_DEPTH,
	.max_sectors			= 32767,
	.cmd_per_lun			= 7,
	.use_clustering			= ENABLE_CLUSTERING,
	.shost_attrs			= mpt3sas_host_attrs,
	.sdev_attrs			= mpt3sas_dev_attrs,
	.track_queue_depth		= 1,
};

/* raid transport support for SAS 2.0 HBA devices */
static struct raid_function_template mpt2sas_raid_functions = {
	.cookie		= &mpt2sas_driver_template,
	.is_raid	= scsih_is_raid,
	.get_resync	= scsih_get_resync,
	.get_state	= scsih_get_state,
};

/* shost template for SAS 3.0 HBA devices */
static struct scsi_host_template mpt3sas_driver_template = {
	.module				= THIS_MODULE,
	.name				= "Fusion MPT SAS Host",
	.proc_name			= MPT3SAS_DRIVER_NAME,
	.queuecommand			= scsih_qcmd,
	.target_alloc			= scsih_target_alloc,
	.slave_alloc			= scsih_slave_alloc,
	.slave_configure		= scsih_slave_configure,
	.target_destroy			= scsih_target_destroy,
	.slave_destroy			= scsih_slave_destroy,
	.scan_finished			= scsih_scan_finished,
	.scan_start			= scsih_scan_start,
	.change_queue_depth		= scsih_change_queue_depth,
	.eh_abort_handler		= scsih_abort,
	.eh_device_reset_handler	= scsih_dev_reset,
	.eh_target_reset_handler	= scsih_target_reset,
	.eh_host_reset_handler		= scsih_host_reset,
	.bios_param			= scsih_bios_param,
	.can_queue			= 1,
	.this_id			= -1,
	.sg_tablesize			= MPT3SAS_SG_DEPTH,
	.max_sectors			= 32767,
	.cmd_per_lun			= 7,
	.use_clustering			= ENABLE_CLUSTERING,
	.shost_attrs			= mpt3sas_host_attrs,
	.sdev_attrs			= mpt3sas_dev_attrs,
	.track_queue_depth		= 1,
};

/* raid transport support for SAS 3.0 HBA devices */
static struct raid_function_template mpt3sas_raid_functions = {
	.cookie		= &mpt3sas_driver_template,
	.is_raid	= scsih_is_raid,
	.get_resync	= scsih_get_resync,
	.get_state	= scsih_get_state,
};

/**
 * _scsih_determine_hba_mpi_version - determine in which MPI version class
 *					this device belongs to.
 * @pdev: PCI device struct
 *
 * return MPI2_VERSION for SAS 2.0 HBA devices,
 *	MPI25_VERSION for SAS 3.0 HBA devices, and
 *	MPI26 VERSION for Cutlass & Invader SAS 3.0 HBA devices
 */
static u16
_scsih_determine_hba_mpi_version(struct pci_dev *pdev)
{

	switch (pdev->device) {
	case MPI2_MFGPAGE_DEVID_SSS6200:
	case MPI2_MFGPAGE_DEVID_SAS2004:
	case MPI2_MFGPAGE_DEVID_SAS2008:
	case MPI2_MFGPAGE_DEVID_SAS2108_1:
	case MPI2_MFGPAGE_DEVID_SAS2108_2:
	case MPI2_MFGPAGE_DEVID_SAS2108_3:
	case MPI2_MFGPAGE_DEVID_SAS2116_1:
	case MPI2_MFGPAGE_DEVID_SAS2116_2:
	case MPI2_MFGPAGE_DEVID_SAS2208_1:
	case MPI2_MFGPAGE_DEVID_SAS2208_2:
	case MPI2_MFGPAGE_DEVID_SAS2208_3:
	case MPI2_MFGPAGE_DEVID_SAS2208_4:
	case MPI2_MFGPAGE_DEVID_SAS2208_5:
	case MPI2_MFGPAGE_DEVID_SAS2208_6:
	case MPI2_MFGPAGE_DEVID_SAS2308_1:
	case MPI2_MFGPAGE_DEVID_SAS2308_2:
	case MPI2_MFGPAGE_DEVID_SAS2308_3:
		return MPI2_VERSION;
	case MPI25_MFGPAGE_DEVID_SAS3004:
	case MPI25_MFGPAGE_DEVID_SAS3008:
	case MPI25_MFGPAGE_DEVID_SAS3108_1:
	case MPI25_MFGPAGE_DEVID_SAS3108_2:
	case MPI25_MFGPAGE_DEVID_SAS3108_5:
	case MPI25_MFGPAGE_DEVID_SAS3108_6:
		return MPI25_VERSION;
	case MPI26_MFGPAGE_DEVID_SAS3216:
	case MPI26_MFGPAGE_DEVID_SAS3224:
	case MPI26_MFGPAGE_DEVID_SAS3316_1:
	case MPI26_MFGPAGE_DEVID_SAS3316_2:
	case MPI26_MFGPAGE_DEVID_SAS3316_3:
	case MPI26_MFGPAGE_DEVID_SAS3316_4:
	case MPI26_MFGPAGE_DEVID_SAS3324_1:
	case MPI26_MFGPAGE_DEVID_SAS3324_2:
	case MPI26_MFGPAGE_DEVID_SAS3324_3:
	case MPI26_MFGPAGE_DEVID_SAS3324_4:
	case MPI26_MFGPAGE_DEVID_SAS3508:
	case MPI26_MFGPAGE_DEVID_SAS3508_1:
	case MPI26_MFGPAGE_DEVID_SAS3408:
	case MPI26_MFGPAGE_DEVID_SAS3516:
	case MPI26_MFGPAGE_DEVID_SAS3516_1:
	case MPI26_MFGPAGE_DEVID_SAS3416:
		return MPI26_VERSION;
	}
	return 0;
}

/**
 * _scsih_probe - attach and add scsi host
 * @pdev: PCI device struct
 * @id: pci device id
 *
 * Returns 0 success, anything else error.
 */
static int
_scsih_probe(struct pci_dev *pdev, const struct pci_device_id *id)
{
	struct MPT3SAS_ADAPTER *ioc;
	struct Scsi_Host *shost = NULL;
	int rv;
	u16 hba_mpi_version;

	/* Determine in which MPI version class this pci device belongs */
	hba_mpi_version = _scsih_determine_hba_mpi_version(pdev);
	if (hba_mpi_version == 0)
		return -ENODEV;

	/* Enumerate only SAS 2.0 HBA's if hbas_to_enumerate is one,
	 * for other generation HBA's return with -ENODEV
	 */
	if ((hbas_to_enumerate == 1) && (hba_mpi_version !=  MPI2_VERSION))
		return -ENODEV;

	/* Enumerate only SAS 3.0 HBA's if hbas_to_enumerate is two,
	 * for other generation HBA's return with -ENODEV
	 */
	if ((hbas_to_enumerate == 2) && (!(hba_mpi_version ==  MPI25_VERSION
		|| hba_mpi_version ==  MPI26_VERSION)))
		return -ENODEV;

	switch (hba_mpi_version) {
	case MPI2_VERSION:
		/* Use mpt2sas driver host template for SAS 2.0 HBA's */
		shost = scsi_host_alloc(&mpt2sas_driver_template,
		  sizeof(struct MPT3SAS_ADAPTER));
		if (!shost)
			return -ENODEV;
		ioc = shost_priv(shost);
		memset(ioc, 0, sizeof(struct MPT3SAS_ADAPTER));
		ioc->hba_mpi_version_belonged = hba_mpi_version;
		ioc->id = mpt2_ids++;
		sprintf(ioc->driver_name, "%s", MPT2SAS_DRIVER_NAME);
		if (pdev->device == MPI2_MFGPAGE_DEVID_SSS6200) {
			ioc->is_warpdrive = 1;
			ioc->hide_ir_msg = 1;
		} else
			ioc->mfg_pg10_hide_flag = MFG_PAGE10_EXPOSE_ALL_DISKS;
		break;
	case MPI25_VERSION:
	case MPI26_VERSION:
		/* Use mpt3sas driver host template for SAS 3.0 HBA's */
		shost = scsi_host_alloc(&mpt3sas_driver_template,
		  sizeof(struct MPT3SAS_ADAPTER));
		if (!shost)
			return -ENODEV;
		ioc = shost_priv(shost);
		memset(ioc, 0, sizeof(struct MPT3SAS_ADAPTER));
		ioc->hba_mpi_version_belonged = hba_mpi_version;
		ioc->id = mpt3_ids++;
		sprintf(ioc->driver_name, "%s", MPT3SAS_DRIVER_NAME);
		switch (pdev->device) {
		case MPI26_MFGPAGE_DEVID_SAS3508:
		case MPI26_MFGPAGE_DEVID_SAS3508_1:
		case MPI26_MFGPAGE_DEVID_SAS3408:
		case MPI26_MFGPAGE_DEVID_SAS3516:
		case MPI26_MFGPAGE_DEVID_SAS3516_1:
		case MPI26_MFGPAGE_DEVID_SAS3416:
			ioc->is_gen35_ioc = 1;
			break;
		default:
			ioc->is_gen35_ioc = 0;
		}
		if ((ioc->hba_mpi_version_belonged == MPI25_VERSION &&
			pdev->revision >= SAS3_PCI_DEVICE_C0_REVISION) ||
			(ioc->hba_mpi_version_belonged == MPI26_VERSION)) {
			ioc->combined_reply_queue = 1;
			if (ioc->is_gen35_ioc)
				ioc->combined_reply_index_count =
				 MPT3_SUP_REPLY_POST_HOST_INDEX_REG_COUNT_G35;
			else
				ioc->combined_reply_index_count =
				 MPT3_SUP_REPLY_POST_HOST_INDEX_REG_COUNT_G3;
		}
		break;
	default:
		return -ENODEV;
	}

	INIT_LIST_HEAD(&ioc->list);
	spin_lock(&gioc_lock);
	list_add_tail(&ioc->list, &mpt3sas_ioc_list);
	spin_unlock(&gioc_lock);
	ioc->shost = shost;
	ioc->pdev = pdev;
	ioc->scsi_io_cb_idx = scsi_io_cb_idx;
	ioc->tm_cb_idx = tm_cb_idx;
	ioc->ctl_cb_idx = ctl_cb_idx;
	ioc->base_cb_idx = base_cb_idx;
	ioc->port_enable_cb_idx = port_enable_cb_idx;
	ioc->transport_cb_idx = transport_cb_idx;
	ioc->scsih_cb_idx = scsih_cb_idx;
	ioc->config_cb_idx = config_cb_idx;
	ioc->tm_tr_cb_idx = tm_tr_cb_idx;
	ioc->tm_tr_volume_cb_idx = tm_tr_volume_cb_idx;
	ioc->tm_sas_control_cb_idx = tm_sas_control_cb_idx;
	ioc->logging_level = logging_level;
	ioc->schedule_dead_ioc_flush_running_cmds = &_scsih_flush_running_cmds;
	/* misc semaphores and spin locks */
	mutex_init(&ioc->reset_in_progress_mutex);
	/* initializing pci_access_mutex lock */
	mutex_init(&ioc->pci_access_mutex);
	spin_lock_init(&ioc->ioc_reset_in_progress_lock);
	spin_lock_init(&ioc->scsi_lookup_lock);
	spin_lock_init(&ioc->sas_device_lock);
	spin_lock_init(&ioc->sas_node_lock);
	spin_lock_init(&ioc->fw_event_lock);
	spin_lock_init(&ioc->raid_device_lock);
	spin_lock_init(&ioc->diag_trigger_lock);

	INIT_LIST_HEAD(&ioc->sas_device_list);
	INIT_LIST_HEAD(&ioc->sas_device_init_list);
	INIT_LIST_HEAD(&ioc->sas_expander_list);
	INIT_LIST_HEAD(&ioc->fw_event_list);
	INIT_LIST_HEAD(&ioc->raid_device_list);
	INIT_LIST_HEAD(&ioc->sas_hba.sas_port_list);
	INIT_LIST_HEAD(&ioc->delayed_tr_list);
	INIT_LIST_HEAD(&ioc->delayed_sc_list);
	INIT_LIST_HEAD(&ioc->delayed_event_ack_list);
	INIT_LIST_HEAD(&ioc->delayed_tr_volume_list);
	INIT_LIST_HEAD(&ioc->reply_queue_list);

	sprintf(ioc->name, "%s_cm%d", ioc->driver_name, ioc->id);

	/* init shost parameters */
	shost->max_cmd_len = 32;
	shost->max_lun = max_lun;
	shost->transportt = mpt3sas_transport_template;
	shost->unique_id = ioc->id;

	if (max_sectors != 0xFFFF) {
		if (max_sectors < 64) {
			shost->max_sectors = 64;
			pr_warn(MPT3SAS_FMT "Invalid value %d passed " \
			    "for max_sectors, range is 64 to 32767. Assigning "
			    "value of 64.\n", ioc->name, max_sectors);
		} else if (max_sectors > 32767) {
			shost->max_sectors = 32767;
			pr_warn(MPT3SAS_FMT "Invalid value %d passed " \
			    "for max_sectors, range is 64 to 32767. Assigning "
			    "default value of 32767.\n", ioc->name,
			    max_sectors);
		} else {
			shost->max_sectors = max_sectors & 0xFFFE;
			pr_info(MPT3SAS_FMT
				"The max_sectors value is set to %d\n",
				ioc->name, shost->max_sectors);
		}
	}

	/* register EEDP capabilities with SCSI layer */
	if (prot_mask > 0)
		scsi_host_set_prot(shost, prot_mask);
	else
		scsi_host_set_prot(shost, SHOST_DIF_TYPE1_PROTECTION
				   | SHOST_DIF_TYPE2_PROTECTION
				   | SHOST_DIF_TYPE3_PROTECTION);

	scsi_host_set_guard(shost, SHOST_DIX_GUARD_CRC);

	/* event thread */
	snprintf(ioc->firmware_event_name, sizeof(ioc->firmware_event_name),
	    "fw_event_%s%d", ioc->driver_name, ioc->id);
	ioc->firmware_event_thread = alloc_ordered_workqueue(
	    ioc->firmware_event_name, WQ_MEM_RECLAIM);
	if (!ioc->firmware_event_thread) {
		pr_err(MPT3SAS_FMT "failure at %s:%d/%s()!\n",
		    ioc->name, __FILE__, __LINE__, __func__);
		rv = -ENODEV;
		goto out_thread_fail;
	}

	ioc->is_driver_loading = 1;
	if ((mpt3sas_base_attach(ioc))) {
		pr_err(MPT3SAS_FMT "failure at %s:%d/%s()!\n",
		    ioc->name, __FILE__, __LINE__, __func__);
		rv = -ENODEV;
		goto out_attach_fail;
	}

	if (ioc->is_warpdrive) {
		if (ioc->mfg_pg10_hide_flag ==  MFG_PAGE10_EXPOSE_ALL_DISKS)
			ioc->hide_drives = 0;
		else if (ioc->mfg_pg10_hide_flag ==  MFG_PAGE10_HIDE_ALL_DISKS)
			ioc->hide_drives = 1;
		else {
			if (mpt3sas_get_num_volumes(ioc))
				ioc->hide_drives = 1;
			else
				ioc->hide_drives = 0;
		}
	} else
		ioc->hide_drives = 0;

	rv = scsi_add_host(shost, &pdev->dev);
	if (rv) {
		pr_err(MPT3SAS_FMT "failure at %s:%d/%s()!\n",
		    ioc->name, __FILE__, __LINE__, __func__);
		goto out_add_shost_fail;
	}

	scsi_scan_host(shost);
	return 0;
out_add_shost_fail:
	mpt3sas_base_detach(ioc);
 out_attach_fail:
	destroy_workqueue(ioc->firmware_event_thread);
 out_thread_fail:
	spin_lock(&gioc_lock);
	list_del(&ioc->list);
	spin_unlock(&gioc_lock);
	scsi_host_put(shost);
	return rv;
}

#ifdef CONFIG_PM
/**
 * scsih_suspend - power management suspend main entry point
 * @pdev: PCI device struct
 * @state: PM state change to (usually PCI_D3)
 *
 * Returns 0 success, anything else error.
 */
static int
scsih_suspend(struct pci_dev *pdev, pm_message_t state)
{
	struct Scsi_Host *shost = pci_get_drvdata(pdev);
	struct MPT3SAS_ADAPTER *ioc = shost_priv(shost);
	pci_power_t device_state;

	mpt3sas_base_stop_watchdog(ioc);
	flush_scheduled_work();
	scsi_block_requests(shost);
	device_state = pci_choose_state(pdev, state);
	pr_info(MPT3SAS_FMT
		"pdev=0x%p, slot=%s, entering operating state [D%d]\n",
		ioc->name, pdev, pci_name(pdev), device_state);

	pci_save_state(pdev);
	mpt3sas_base_free_resources(ioc);
	pci_set_power_state(pdev, device_state);
	return 0;
}

/**
 * scsih_resume - power management resume main entry point
 * @pdev: PCI device struct
 *
 * Returns 0 success, anything else error.
 */
static int
scsih_resume(struct pci_dev *pdev)
{
	struct Scsi_Host *shost = pci_get_drvdata(pdev);
	struct MPT3SAS_ADAPTER *ioc = shost_priv(shost);
	pci_power_t device_state = pdev->current_state;
	int r;

	pr_info(MPT3SAS_FMT
		"pdev=0x%p, slot=%s, previous operating state [D%d]\n",
		ioc->name, pdev, pci_name(pdev), device_state);

	pci_set_power_state(pdev, PCI_D0);
	pci_enable_wake(pdev, PCI_D0, 0);
	pci_restore_state(pdev);
	ioc->pdev = pdev;
	r = mpt3sas_base_map_resources(ioc);
	if (r)
		return r;

	mpt3sas_base_hard_reset_handler(ioc, SOFT_RESET);
	scsi_unblock_requests(shost);
	mpt3sas_base_start_watchdog(ioc);
	return 0;
}
#endif /* CONFIG_PM */

/**
 * scsih_pci_error_detected - Called when a PCI error is detected.
 * @pdev: PCI device struct
 * @state: PCI channel state
 *
 * Description: Called when a PCI error is detected.
 *
 * Return value:
 *      PCI_ERS_RESULT_NEED_RESET or PCI_ERS_RESULT_DISCONNECT
 */
static pci_ers_result_t
scsih_pci_error_detected(struct pci_dev *pdev, pci_channel_state_t state)
{
	struct Scsi_Host *shost = pci_get_drvdata(pdev);
	struct MPT3SAS_ADAPTER *ioc = shost_priv(shost);

	pr_info(MPT3SAS_FMT "PCI error: detected callback, state(%d)!!\n",
	    ioc->name, state);

	switch (state) {
	case pci_channel_io_normal:
		return PCI_ERS_RESULT_CAN_RECOVER;
	case pci_channel_io_frozen:
		/* Fatal error, prepare for slot reset */
		ioc->pci_error_recovery = 1;
		scsi_block_requests(ioc->shost);
		mpt3sas_base_stop_watchdog(ioc);
		mpt3sas_base_free_resources(ioc);
		return PCI_ERS_RESULT_NEED_RESET;
	case pci_channel_io_perm_failure:
		/* Permanent error, prepare for device removal */
		ioc->pci_error_recovery = 1;
		mpt3sas_base_stop_watchdog(ioc);
		_scsih_flush_running_cmds(ioc);
		return PCI_ERS_RESULT_DISCONNECT;
	}
	return PCI_ERS_RESULT_NEED_RESET;
}

/**
 * scsih_pci_slot_reset - Called when PCI slot has been reset.
 * @pdev: PCI device struct
 *
 * Description: This routine is called by the pci error recovery
 * code after the PCI slot has been reset, just before we
 * should resume normal operations.
 */
static pci_ers_result_t
scsih_pci_slot_reset(struct pci_dev *pdev)
{
	struct Scsi_Host *shost = pci_get_drvdata(pdev);
	struct MPT3SAS_ADAPTER *ioc = shost_priv(shost);
	int rc;

	pr_info(MPT3SAS_FMT "PCI error: slot reset callback!!\n",
	     ioc->name);

	ioc->pci_error_recovery = 0;
	ioc->pdev = pdev;
	pci_restore_state(pdev);
	rc = mpt3sas_base_map_resources(ioc);
	if (rc)
		return PCI_ERS_RESULT_DISCONNECT;

	rc = mpt3sas_base_hard_reset_handler(ioc, FORCE_BIG_HAMMER);

	pr_warn(MPT3SAS_FMT "hard reset: %s\n", ioc->name,
	    (rc == 0) ? "success" : "failed");

	if (!rc)
		return PCI_ERS_RESULT_RECOVERED;
	else
		return PCI_ERS_RESULT_DISCONNECT;
}

/**
 * scsih_pci_resume() - resume normal ops after PCI reset
 * @pdev: pointer to PCI device
 *
 * Called when the error recovery driver tells us that its
 * OK to resume normal operation. Use completion to allow
 * halted scsi ops to resume.
 */
static void
scsih_pci_resume(struct pci_dev *pdev)
{
	struct Scsi_Host *shost = pci_get_drvdata(pdev);
	struct MPT3SAS_ADAPTER *ioc = shost_priv(shost);

	pr_info(MPT3SAS_FMT "PCI error: resume callback!!\n", ioc->name);

	pci_cleanup_aer_uncorrect_error_status(pdev);
	mpt3sas_base_start_watchdog(ioc);
	scsi_unblock_requests(ioc->shost);
}

/**
 * scsih_pci_mmio_enabled - Enable MMIO and dump debug registers
 * @pdev: pointer to PCI device
 */
static pci_ers_result_t
scsih_pci_mmio_enabled(struct pci_dev *pdev)
{
	struct Scsi_Host *shost = pci_get_drvdata(pdev);
	struct MPT3SAS_ADAPTER *ioc = shost_priv(shost);

	pr_info(MPT3SAS_FMT "PCI error: mmio enabled callback!!\n",
	    ioc->name);

	/* TODO - dump whatever for debugging purposes */

	/* This called only if scsih_pci_error_detected returns
	 * PCI_ERS_RESULT_CAN_RECOVER. Read/write to the device still
	 * works, no need to reset slot.
	 */
	return PCI_ERS_RESULT_RECOVERED;
}

/**
 * scsih__ncq_prio_supp - Check for NCQ command priority support
 * @sdev: scsi device struct
 *
 * This is called when a user indicates they would like to enable
 * ncq command priorities. This works only on SATA devices.
 */
bool scsih_ncq_prio_supp(struct scsi_device *sdev)
{
	unsigned char *buf;
	bool ncq_prio_supp = false;

	if (!scsi_device_supports_vpd(sdev))
		return ncq_prio_supp;

	buf = kmalloc(SCSI_VPD_PG_LEN, GFP_KERNEL);
	if (!buf)
		return ncq_prio_supp;

	if (!scsi_get_vpd_page(sdev, 0x89, buf, SCSI_VPD_PG_LEN))
		ncq_prio_supp = (buf[213] >> 4) & 1;

	kfree(buf);
	return ncq_prio_supp;
}
/*
 * The pci device ids are defined in mpi/mpi2_cnfg.h.
 */
static const struct pci_device_id mpt3sas_pci_table[] = {
	/* Spitfire ~ 2004 */
	{ MPI2_MFGPAGE_VENDORID_LSI, MPI2_MFGPAGE_DEVID_SAS2004,
		PCI_ANY_ID, PCI_ANY_ID },
	/* Falcon ~ 2008 */
	{ MPI2_MFGPAGE_VENDORID_LSI, MPI2_MFGPAGE_DEVID_SAS2008,
		PCI_ANY_ID, PCI_ANY_ID },
	/* Liberator ~ 2108 */
	{ MPI2_MFGPAGE_VENDORID_LSI, MPI2_MFGPAGE_DEVID_SAS2108_1,
		PCI_ANY_ID, PCI_ANY_ID },
	{ MPI2_MFGPAGE_VENDORID_LSI, MPI2_MFGPAGE_DEVID_SAS2108_2,
		PCI_ANY_ID, PCI_ANY_ID },
	{ MPI2_MFGPAGE_VENDORID_LSI, MPI2_MFGPAGE_DEVID_SAS2108_3,
		PCI_ANY_ID, PCI_ANY_ID },
	/* Meteor ~ 2116 */
	{ MPI2_MFGPAGE_VENDORID_LSI, MPI2_MFGPAGE_DEVID_SAS2116_1,
		PCI_ANY_ID, PCI_ANY_ID },
	{ MPI2_MFGPAGE_VENDORID_LSI, MPI2_MFGPAGE_DEVID_SAS2116_2,
		PCI_ANY_ID, PCI_ANY_ID },
	/* Thunderbolt ~ 2208 */
	{ MPI2_MFGPAGE_VENDORID_LSI, MPI2_MFGPAGE_DEVID_SAS2208_1,
		PCI_ANY_ID, PCI_ANY_ID },
	{ MPI2_MFGPAGE_VENDORID_LSI, MPI2_MFGPAGE_DEVID_SAS2208_2,
		PCI_ANY_ID, PCI_ANY_ID },
	{ MPI2_MFGPAGE_VENDORID_LSI, MPI2_MFGPAGE_DEVID_SAS2208_3,
		PCI_ANY_ID, PCI_ANY_ID },
	{ MPI2_MFGPAGE_VENDORID_LSI, MPI2_MFGPAGE_DEVID_SAS2208_4,
		PCI_ANY_ID, PCI_ANY_ID },
	{ MPI2_MFGPAGE_VENDORID_LSI, MPI2_MFGPAGE_DEVID_SAS2208_5,
		PCI_ANY_ID, PCI_ANY_ID },
	{ MPI2_MFGPAGE_VENDORID_LSI, MPI2_MFGPAGE_DEVID_SAS2208_6,
		PCI_ANY_ID, PCI_ANY_ID },
	/* Mustang ~ 2308 */
	{ MPI2_MFGPAGE_VENDORID_LSI, MPI2_MFGPAGE_DEVID_SAS2308_1,
		PCI_ANY_ID, PCI_ANY_ID },
	{ MPI2_MFGPAGE_VENDORID_LSI, MPI2_MFGPAGE_DEVID_SAS2308_2,
		PCI_ANY_ID, PCI_ANY_ID },
	{ MPI2_MFGPAGE_VENDORID_LSI, MPI2_MFGPAGE_DEVID_SAS2308_3,
		PCI_ANY_ID, PCI_ANY_ID },
	/* SSS6200 */
	{ MPI2_MFGPAGE_VENDORID_LSI, MPI2_MFGPAGE_DEVID_SSS6200,
		PCI_ANY_ID, PCI_ANY_ID },
	/* Fury ~ 3004 and 3008 */
	{ MPI2_MFGPAGE_VENDORID_LSI, MPI25_MFGPAGE_DEVID_SAS3004,
		PCI_ANY_ID, PCI_ANY_ID },
	{ MPI2_MFGPAGE_VENDORID_LSI, MPI25_MFGPAGE_DEVID_SAS3008,
		PCI_ANY_ID, PCI_ANY_ID },
	/* Invader ~ 3108 */
	{ MPI2_MFGPAGE_VENDORID_LSI, MPI25_MFGPAGE_DEVID_SAS3108_1,
		PCI_ANY_ID, PCI_ANY_ID },
	{ MPI2_MFGPAGE_VENDORID_LSI, MPI25_MFGPAGE_DEVID_SAS3108_2,
		PCI_ANY_ID, PCI_ANY_ID },
	{ MPI2_MFGPAGE_VENDORID_LSI, MPI25_MFGPAGE_DEVID_SAS3108_5,
		PCI_ANY_ID, PCI_ANY_ID },
	{ MPI2_MFGPAGE_VENDORID_LSI, MPI25_MFGPAGE_DEVID_SAS3108_6,
		PCI_ANY_ID, PCI_ANY_ID },
	/* Cutlass ~ 3216 and 3224 */
	{ MPI2_MFGPAGE_VENDORID_LSI, MPI26_MFGPAGE_DEVID_SAS3216,
		PCI_ANY_ID, PCI_ANY_ID },
	{ MPI2_MFGPAGE_VENDORID_LSI, MPI26_MFGPAGE_DEVID_SAS3224,
		PCI_ANY_ID, PCI_ANY_ID },
	/* Intruder ~ 3316 and 3324 */
	{ MPI2_MFGPAGE_VENDORID_LSI, MPI26_MFGPAGE_DEVID_SAS3316_1,
		PCI_ANY_ID, PCI_ANY_ID },
	{ MPI2_MFGPAGE_VENDORID_LSI, MPI26_MFGPAGE_DEVID_SAS3316_2,
		PCI_ANY_ID, PCI_ANY_ID },
	{ MPI2_MFGPAGE_VENDORID_LSI, MPI26_MFGPAGE_DEVID_SAS3316_3,
		PCI_ANY_ID, PCI_ANY_ID },
	{ MPI2_MFGPAGE_VENDORID_LSI, MPI26_MFGPAGE_DEVID_SAS3316_4,
		PCI_ANY_ID, PCI_ANY_ID },
	{ MPI2_MFGPAGE_VENDORID_LSI, MPI26_MFGPAGE_DEVID_SAS3324_1,
		PCI_ANY_ID, PCI_ANY_ID },
	{ MPI2_MFGPAGE_VENDORID_LSI, MPI26_MFGPAGE_DEVID_SAS3324_2,
		PCI_ANY_ID, PCI_ANY_ID },
	{ MPI2_MFGPAGE_VENDORID_LSI, MPI26_MFGPAGE_DEVID_SAS3324_3,
		PCI_ANY_ID, PCI_ANY_ID },
	{ MPI2_MFGPAGE_VENDORID_LSI, MPI26_MFGPAGE_DEVID_SAS3324_4,
		PCI_ANY_ID, PCI_ANY_ID },
	/* Ventura, Crusader, Harpoon & Tomcat ~ 3516, 3416, 3508 & 3408*/
	{ MPI2_MFGPAGE_VENDORID_LSI, MPI26_MFGPAGE_DEVID_SAS3508,
		PCI_ANY_ID, PCI_ANY_ID },
	{ MPI2_MFGPAGE_VENDORID_LSI, MPI26_MFGPAGE_DEVID_SAS3508_1,
		PCI_ANY_ID, PCI_ANY_ID },
	{ MPI2_MFGPAGE_VENDORID_LSI, MPI26_MFGPAGE_DEVID_SAS3408,
		PCI_ANY_ID, PCI_ANY_ID },
	{ MPI2_MFGPAGE_VENDORID_LSI, MPI26_MFGPAGE_DEVID_SAS3516,
		PCI_ANY_ID, PCI_ANY_ID },
	{ MPI2_MFGPAGE_VENDORID_LSI, MPI26_MFGPAGE_DEVID_SAS3516_1,
		PCI_ANY_ID, PCI_ANY_ID },
	{ MPI2_MFGPAGE_VENDORID_LSI, MPI26_MFGPAGE_DEVID_SAS3416,
		PCI_ANY_ID, PCI_ANY_ID },
	{0}     /* Terminating entry */
};
MODULE_DEVICE_TABLE(pci, mpt3sas_pci_table);

static struct pci_error_handlers _mpt3sas_err_handler = {
	.error_detected	= scsih_pci_error_detected,
	.mmio_enabled	= scsih_pci_mmio_enabled,
	.slot_reset	= scsih_pci_slot_reset,
	.resume		= scsih_pci_resume,
};

static struct pci_driver mpt3sas_driver = {
	.name		= MPT3SAS_DRIVER_NAME,
	.id_table	= mpt3sas_pci_table,
	.probe		= _scsih_probe,
	.remove		= scsih_remove,
	.shutdown	= scsih_shutdown,
	.err_handler	= &_mpt3sas_err_handler,
#ifdef CONFIG_PM
	.suspend	= scsih_suspend,
	.resume		= scsih_resume,
#endif
};

/**
 * scsih_init - main entry point for this driver.
 *
 * Returns 0 success, anything else error.
 */
static int
scsih_init(void)
{
	mpt2_ids = 0;
	mpt3_ids = 0;

	mpt3sas_base_initialize_callback_handler();

	 /* queuecommand callback hander */
	scsi_io_cb_idx = mpt3sas_base_register_callback_handler(_scsih_io_done);

	/* task management callback handler */
	tm_cb_idx = mpt3sas_base_register_callback_handler(_scsih_tm_done);

	/* base internal commands callback handler */
	base_cb_idx = mpt3sas_base_register_callback_handler(mpt3sas_base_done);
	port_enable_cb_idx = mpt3sas_base_register_callback_handler(
	    mpt3sas_port_enable_done);

	/* transport internal commands callback handler */
	transport_cb_idx = mpt3sas_base_register_callback_handler(
	    mpt3sas_transport_done);

	/* scsih internal commands callback handler */
	scsih_cb_idx = mpt3sas_base_register_callback_handler(_scsih_done);

	/* configuration page API internal commands callback handler */
	config_cb_idx = mpt3sas_base_register_callback_handler(
	    mpt3sas_config_done);

	/* ctl module callback handler */
	ctl_cb_idx = mpt3sas_base_register_callback_handler(mpt3sas_ctl_done);

	tm_tr_cb_idx = mpt3sas_base_register_callback_handler(
	    _scsih_tm_tr_complete);

	tm_tr_volume_cb_idx = mpt3sas_base_register_callback_handler(
	    _scsih_tm_volume_tr_complete);

	tm_sas_control_cb_idx = mpt3sas_base_register_callback_handler(
	    _scsih_sas_control_complete);

	return 0;
}

/**
 * scsih_exit - exit point for this driver (when it is a module).
 *
 * Returns 0 success, anything else error.
 */
static void
scsih_exit(void)
{

	mpt3sas_base_release_callback_handler(scsi_io_cb_idx);
	mpt3sas_base_release_callback_handler(tm_cb_idx);
	mpt3sas_base_release_callback_handler(base_cb_idx);
	mpt3sas_base_release_callback_handler(port_enable_cb_idx);
	mpt3sas_base_release_callback_handler(transport_cb_idx);
	mpt3sas_base_release_callback_handler(scsih_cb_idx);
	mpt3sas_base_release_callback_handler(config_cb_idx);
	mpt3sas_base_release_callback_handler(ctl_cb_idx);

	mpt3sas_base_release_callback_handler(tm_tr_cb_idx);
	mpt3sas_base_release_callback_handler(tm_tr_volume_cb_idx);
	mpt3sas_base_release_callback_handler(tm_sas_control_cb_idx);

/* raid transport support */
	if (hbas_to_enumerate != 1)
		raid_class_release(mpt3sas_raid_template);
	if (hbas_to_enumerate != 2)
		raid_class_release(mpt2sas_raid_template);
	sas_release_transport(mpt3sas_transport_template);
}

/**
 * _mpt3sas_init - main entry point for this driver.
 *
 * Returns 0 success, anything else error.
 */
static int __init
_mpt3sas_init(void)
{
	int error;

	pr_info("%s version %s loaded\n", MPT3SAS_DRIVER_NAME,
					MPT3SAS_DRIVER_VERSION);

	mpt3sas_transport_template =
	    sas_attach_transport(&mpt3sas_transport_functions);
	if (!mpt3sas_transport_template)
		return -ENODEV;

	/* No need attach mpt3sas raid functions template
	 * if hbas_to_enumarate value is one.
	 */
	if (hbas_to_enumerate != 1) {
		mpt3sas_raid_template =
				raid_class_attach(&mpt3sas_raid_functions);
		if (!mpt3sas_raid_template) {
			sas_release_transport(mpt3sas_transport_template);
			return -ENODEV;
		}
	}

	/* No need to attach mpt2sas raid functions template
	 * if hbas_to_enumarate value is two
	 */
	if (hbas_to_enumerate != 2) {
		mpt2sas_raid_template =
				raid_class_attach(&mpt2sas_raid_functions);
		if (!mpt2sas_raid_template) {
			sas_release_transport(mpt3sas_transport_template);
			return -ENODEV;
		}
	}

	error = scsih_init();
	if (error) {
		scsih_exit();
		return error;
	}

	mpt3sas_ctl_init(hbas_to_enumerate);

	error = pci_register_driver(&mpt3sas_driver);
	if (error)
		scsih_exit();

	return error;
}

/**
 * _mpt3sas_exit - exit point for this driver (when it is a module).
 *
 */
static void __exit
_mpt3sas_exit(void)
{
	pr_info("mpt3sas version %s unloading\n",
				MPT3SAS_DRIVER_VERSION);

	pci_unregister_driver(&mpt3sas_driver);

	mpt3sas_ctl_exit(hbas_to_enumerate);

	scsih_exit();
}

module_init(_mpt3sas_init);
module_exit(_mpt3sas_exit);<|MERGE_RESOLUTION|>--- conflicted
+++ resolved
@@ -3903,11 +3903,7 @@
 {
 	struct MPT3SAS_DEVICE *priv = scmd->device->hostdata;
 
-<<<<<<< HEAD
-	if  (scmd->cmnd[0] != ATA_12 && scmd->cmnd[0] != ATA_16)
-=======
 	if (scmd->cmnd[0] != ATA_12 && scmd->cmnd[0] != ATA_16)
->>>>>>> b32d9f75
 		return 0;
 
 	if (pending)
@@ -4093,11 +4089,7 @@
 	 * since we're lockless at this point
 	 */
 	do {
-<<<<<<< HEAD
-		if (sas_device_priv_data->ata_command_pending) {
-=======
 		if (test_bit(0, &sas_device_priv_data->ata_command_pending)) {
->>>>>>> b32d9f75
 			scmd->result = SAM_STAT_BUSY;
 			scmd->scsi_done(scmd);
 			return 0;
