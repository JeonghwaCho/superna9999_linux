/*
 * Copyright (C) 1999 Eric Youngdale
 * Copyright (C) 2014 Christoph Hellwig
 *
 *  SCSI queueing library.
 *      Initial versions: Eric Youngdale (eric@andante.org).
 *                        Based upon conversations with large numbers
 *                        of people at Linux Expo.
 */

#include <linux/bio.h>
#include <linux/bitops.h>
#include <linux/blkdev.h>
#include <linux/completion.h>
#include <linux/kernel.h>
#include <linux/export.h>
#include <linux/init.h>
#include <linux/pci.h>
#include <linux/delay.h>
#include <linux/hardirq.h>
#include <linux/scatterlist.h>
#include <linux/blk-mq.h>
#include <linux/ratelimit.h>
#include <asm/unaligned.h>

#include <scsi/scsi.h>
#include <scsi/scsi_cmnd.h>
#include <scsi/scsi_dbg.h>
#include <scsi/scsi_device.h>
#include <scsi/scsi_driver.h>
#include <scsi/scsi_eh.h>
#include <scsi/scsi_host.h>
#include <scsi/scsi_transport.h> /* __scsi_init_queue() */
#include <scsi/scsi_dh.h>

#include <trace/events/scsi.h>

#include "scsi_debugfs.h"
#include "scsi_priv.h"
#include "scsi_logging.h"

static struct kmem_cache *scsi_sdb_cache;
static struct kmem_cache *scsi_sense_cache;
static struct kmem_cache *scsi_sense_isadma_cache;
static DEFINE_MUTEX(scsi_sense_cache_mutex);

static void scsi_mq_uninit_cmd(struct scsi_cmnd *cmd);

static inline struct kmem_cache *
scsi_select_sense_cache(bool unchecked_isa_dma)
{
	return unchecked_isa_dma ? scsi_sense_isadma_cache : scsi_sense_cache;
}

static void scsi_free_sense_buffer(bool unchecked_isa_dma,
				   unsigned char *sense_buffer)
{
	kmem_cache_free(scsi_select_sense_cache(unchecked_isa_dma),
			sense_buffer);
}

static unsigned char *scsi_alloc_sense_buffer(bool unchecked_isa_dma,
	gfp_t gfp_mask, int numa_node)
{
	return kmem_cache_alloc_node(scsi_select_sense_cache(unchecked_isa_dma),
				     gfp_mask, numa_node);
}

int scsi_init_sense_cache(struct Scsi_Host *shost)
{
	struct kmem_cache *cache;
	int ret = 0;

	cache = scsi_select_sense_cache(shost->unchecked_isa_dma);
	if (cache)
		return 0;

	mutex_lock(&scsi_sense_cache_mutex);
	if (shost->unchecked_isa_dma) {
		scsi_sense_isadma_cache =
			kmem_cache_create("scsi_sense_cache(DMA)",
			SCSI_SENSE_BUFFERSIZE, 0,
			SLAB_HWCACHE_ALIGN | SLAB_CACHE_DMA, NULL);
		if (!scsi_sense_isadma_cache)
			ret = -ENOMEM;
	} else {
		scsi_sense_cache =
			kmem_cache_create("scsi_sense_cache",
			SCSI_SENSE_BUFFERSIZE, 0, SLAB_HWCACHE_ALIGN, NULL);
		if (!scsi_sense_cache)
			ret = -ENOMEM;
	}

	mutex_unlock(&scsi_sense_cache_mutex);
	return ret;
}

/*
 * When to reinvoke queueing after a resource shortage. It's 3 msecs to
 * not change behaviour from the previous unplug mechanism, experimentation
 * may prove this needs changing.
 */
#define SCSI_QUEUE_DELAY	3

static void
scsi_set_blocked(struct scsi_cmnd *cmd, int reason)
{
	struct Scsi_Host *host = cmd->device->host;
	struct scsi_device *device = cmd->device;
	struct scsi_target *starget = scsi_target(device);

	/*
	 * Set the appropriate busy bit for the device/host.
	 *
	 * If the host/device isn't busy, assume that something actually
	 * completed, and that we should be able to queue a command now.
	 *
	 * Note that the prior mid-layer assumption that any host could
	 * always queue at least one command is now broken.  The mid-layer
	 * will implement a user specifiable stall (see
	 * scsi_host.max_host_blocked and scsi_device.max_device_blocked)
	 * if a command is requeued with no other commands outstanding
	 * either for the device or for the host.
	 */
	switch (reason) {
	case SCSI_MLQUEUE_HOST_BUSY:
		atomic_set(&host->host_blocked, host->max_host_blocked);
		break;
	case SCSI_MLQUEUE_DEVICE_BUSY:
	case SCSI_MLQUEUE_EH_RETRY:
		atomic_set(&device->device_blocked,
			   device->max_device_blocked);
		break;
	case SCSI_MLQUEUE_TARGET_BUSY:
		atomic_set(&starget->target_blocked,
			   starget->max_target_blocked);
		break;
	}
}

static void scsi_mq_requeue_cmd(struct scsi_cmnd *cmd)
{
	struct scsi_device *sdev = cmd->device;

	if (cmd->request->rq_flags & RQF_DONTPREP) {
		cmd->request->rq_flags &= ~RQF_DONTPREP;
		scsi_mq_uninit_cmd(cmd);
	} else {
		WARN_ON_ONCE(true);
	}
	blk_mq_requeue_request(cmd->request, true);
	put_device(&sdev->sdev_gendev);
}

/**
 * __scsi_queue_insert - private queue insertion
 * @cmd: The SCSI command being requeued
 * @reason:  The reason for the requeue
 * @unbusy: Whether the queue should be unbusied
 *
 * This is a private queue insertion.  The public interface
 * scsi_queue_insert() always assumes the queue should be unbusied
 * because it's always called before the completion.  This function is
 * for a requeue after completion, which should only occur in this
 * file.
 */
static void __scsi_queue_insert(struct scsi_cmnd *cmd, int reason, int unbusy)
{
	struct scsi_device *device = cmd->device;
	struct request_queue *q = device->request_queue;
	unsigned long flags;

	SCSI_LOG_MLQUEUE(1, scmd_printk(KERN_INFO, cmd,
		"Inserting command %p into mlqueue\n", cmd));

	scsi_set_blocked(cmd, reason);

	/*
	 * Decrement the counters, since these commands are no longer
	 * active on the host/device.
	 */
	if (unbusy)
		scsi_device_unbusy(device);

	/*
	 * Requeue this command.  It will go before all other commands
	 * that are already in the queue. Schedule requeue work under
	 * lock such that the kblockd_schedule_work() call happens
	 * before blk_cleanup_queue() finishes.
	 */
	cmd->result = 0;
	if (q->mq_ops) {
		scsi_mq_requeue_cmd(cmd);
		return;
	}
	spin_lock_irqsave(q->queue_lock, flags);
	blk_requeue_request(q, cmd->request);
	kblockd_schedule_work(&device->requeue_work);
	spin_unlock_irqrestore(q->queue_lock, flags);
}

/*
 * Function:    scsi_queue_insert()
 *
 * Purpose:     Insert a command in the midlevel queue.
 *
 * Arguments:   cmd    - command that we are adding to queue.
 *              reason - why we are inserting command to queue.
 *
 * Lock status: Assumed that lock is not held upon entry.
 *
 * Returns:     Nothing.
 *
 * Notes:       We do this for one of two cases.  Either the host is busy
 *              and it cannot accept any more commands for the time being,
 *              or the device returned QUEUE_FULL and can accept no more
 *              commands.
 * Notes:       This could be called either from an interrupt context or a
 *              normal process context.
 */
void scsi_queue_insert(struct scsi_cmnd *cmd, int reason)
{
	__scsi_queue_insert(cmd, reason, 1);
}


/**
 * scsi_execute - insert request and wait for the result
 * @sdev:	scsi device
 * @cmd:	scsi command
 * @data_direction: data direction
 * @buffer:	data buffer
 * @bufflen:	len of buffer
 * @sense:	optional sense buffer
 * @sshdr:	optional decoded sense header
 * @timeout:	request timeout in seconds
 * @retries:	number of times to retry request
 * @flags:	flags for ->cmd_flags
 * @rq_flags:	flags for ->rq_flags
 * @resid:	optional residual length
 *
 * Returns the scsi_cmnd result field if a command was executed, or a negative
 * Linux error code if we didn't get that far.
 */
int scsi_execute(struct scsi_device *sdev, const unsigned char *cmd,
		 int data_direction, void *buffer, unsigned bufflen,
		 unsigned char *sense, struct scsi_sense_hdr *sshdr,
		 int timeout, int retries, u64 flags, req_flags_t rq_flags,
		 int *resid)
{
	struct request *req;
	struct scsi_request *rq;
	int ret = DRIVER_ERROR << 24;

	req = blk_get_request_flags(sdev->request_queue,
			data_direction == DMA_TO_DEVICE ?
			REQ_OP_SCSI_OUT : REQ_OP_SCSI_IN, BLK_MQ_REQ_PREEMPT);
	if (IS_ERR(req))
		return ret;
	rq = scsi_req(req);

	if (bufflen &&	blk_rq_map_kern(sdev->request_queue, req,
					buffer, bufflen, __GFP_RECLAIM))
		goto out;

	rq->cmd_len = COMMAND_SIZE(cmd[0]);
	memcpy(rq->cmd, cmd, rq->cmd_len);
	rq->retries = retries;
	req->timeout = timeout;
	req->cmd_flags |= flags;
	req->rq_flags |= rq_flags | RQF_QUIET;

	/*
	 * head injection *required* here otherwise quiesce won't work
	 */
	blk_execute_rq(req->q, NULL, req, 1);

	/*
	 * Some devices (USB mass-storage in particular) may transfer
	 * garbage data together with a residue indicating that the data
	 * is invalid.  Prevent the garbage from being misinterpreted
	 * and prevent security leaks by zeroing out the excess data.
	 */
	if (unlikely(rq->resid_len > 0 && rq->resid_len <= bufflen))
		memset(buffer + (bufflen - rq->resid_len), 0, rq->resid_len);

	if (resid)
		*resid = rq->resid_len;
	if (sense && rq->sense_len)
		memcpy(sense, rq->sense, SCSI_SENSE_BUFFERSIZE);
	if (sshdr)
		scsi_normalize_sense(rq->sense, rq->sense_len, sshdr);
	ret = rq->result;
 out:
	blk_put_request(req);

	return ret;
}
EXPORT_SYMBOL(scsi_execute);

/*
 * Function:    scsi_init_cmd_errh()
 *
 * Purpose:     Initialize cmd fields related to error handling.
 *
 * Arguments:   cmd	- command that is ready to be queued.
 *
 * Notes:       This function has the job of initializing a number of
 *              fields related to error handling.   Typically this will
 *              be called once for each command, as required.
 */
static void scsi_init_cmd_errh(struct scsi_cmnd *cmd)
{
	cmd->serial_number = 0;
	scsi_set_resid(cmd, 0);
	memset(cmd->sense_buffer, 0, SCSI_SENSE_BUFFERSIZE);
	if (cmd->cmd_len == 0)
		cmd->cmd_len = scsi_command_size(cmd->cmnd);
}

void scsi_device_unbusy(struct scsi_device *sdev)
{
	struct Scsi_Host *shost = sdev->host;
	struct scsi_target *starget = scsi_target(sdev);
	unsigned long flags;

	atomic_dec(&shost->host_busy);
	if (starget->can_queue > 0)
		atomic_dec(&starget->target_busy);

	if (unlikely(scsi_host_in_recovery(shost) &&
		     (shost->host_failed || shost->host_eh_scheduled))) {
		spin_lock_irqsave(shost->host_lock, flags);
		scsi_eh_wakeup(shost);
		spin_unlock_irqrestore(shost->host_lock, flags);
	}

	atomic_dec(&sdev->device_busy);
}

static void scsi_kick_queue(struct request_queue *q)
{
	if (q->mq_ops)
		blk_mq_start_hw_queues(q);
	else
		blk_run_queue(q);
}

/*
 * Called for single_lun devices on IO completion. Clear starget_sdev_user,
 * and call blk_run_queue for all the scsi_devices on the target -
 * including current_sdev first.
 *
 * Called with *no* scsi locks held.
 */
static void scsi_single_lun_run(struct scsi_device *current_sdev)
{
	struct Scsi_Host *shost = current_sdev->host;
	struct scsi_device *sdev, *tmp;
	struct scsi_target *starget = scsi_target(current_sdev);
	unsigned long flags;

	spin_lock_irqsave(shost->host_lock, flags);
	starget->starget_sdev_user = NULL;
	spin_unlock_irqrestore(shost->host_lock, flags);

	/*
	 * Call blk_run_queue for all LUNs on the target, starting with
	 * current_sdev. We race with others (to set starget_sdev_user),
	 * but in most cases, we will be first. Ideally, each LU on the
	 * target would get some limited time or requests on the target.
	 */
	scsi_kick_queue(current_sdev->request_queue);

	spin_lock_irqsave(shost->host_lock, flags);
	if (starget->starget_sdev_user)
		goto out;
	list_for_each_entry_safe(sdev, tmp, &starget->devices,
			same_target_siblings) {
		if (sdev == current_sdev)
			continue;
		if (scsi_device_get(sdev))
			continue;

		spin_unlock_irqrestore(shost->host_lock, flags);
		scsi_kick_queue(sdev->request_queue);
		spin_lock_irqsave(shost->host_lock, flags);
	
		scsi_device_put(sdev);
	}
 out:
	spin_unlock_irqrestore(shost->host_lock, flags);
}

static inline bool scsi_device_is_busy(struct scsi_device *sdev)
{
	if (atomic_read(&sdev->device_busy) >= sdev->queue_depth)
		return true;
	if (atomic_read(&sdev->device_blocked) > 0)
		return true;
	return false;
}

static inline bool scsi_target_is_busy(struct scsi_target *starget)
{
	if (starget->can_queue > 0) {
		if (atomic_read(&starget->target_busy) >= starget->can_queue)
			return true;
		if (atomic_read(&starget->target_blocked) > 0)
			return true;
	}
	return false;
}

static inline bool scsi_host_is_busy(struct Scsi_Host *shost)
{
	if (shost->can_queue > 0 &&
	    atomic_read(&shost->host_busy) >= shost->can_queue)
		return true;
	if (atomic_read(&shost->host_blocked) > 0)
		return true;
	if (shost->host_self_blocked)
		return true;
	return false;
}

static void scsi_starved_list_run(struct Scsi_Host *shost)
{
	LIST_HEAD(starved_list);
	struct scsi_device *sdev;
	unsigned long flags;

	spin_lock_irqsave(shost->host_lock, flags);
	list_splice_init(&shost->starved_list, &starved_list);

	while (!list_empty(&starved_list)) {
		struct request_queue *slq;

		/*
		 * As long as shost is accepting commands and we have
		 * starved queues, call blk_run_queue. scsi_request_fn
		 * drops the queue_lock and can add us back to the
		 * starved_list.
		 *
		 * host_lock protects the starved_list and starved_entry.
		 * scsi_request_fn must get the host_lock before checking
		 * or modifying starved_list or starved_entry.
		 */
		if (scsi_host_is_busy(shost))
			break;

		sdev = list_entry(starved_list.next,
				  struct scsi_device, starved_entry);
		list_del_init(&sdev->starved_entry);
		if (scsi_target_is_busy(scsi_target(sdev))) {
			list_move_tail(&sdev->starved_entry,
				       &shost->starved_list);
			continue;
		}

		/*
		 * Once we drop the host lock, a racing scsi_remove_device()
		 * call may remove the sdev from the starved list and destroy
		 * it and the queue.  Mitigate by taking a reference to the
		 * queue and never touching the sdev again after we drop the
		 * host lock.  Note: if __scsi_remove_device() invokes
		 * blk_cleanup_queue() before the queue is run from this
		 * function then blk_run_queue() will return immediately since
		 * blk_cleanup_queue() marks the queue with QUEUE_FLAG_DYING.
		 */
		slq = sdev->request_queue;
		if (!blk_get_queue(slq))
			continue;
		spin_unlock_irqrestore(shost->host_lock, flags);

		scsi_kick_queue(slq);
		blk_put_queue(slq);

		spin_lock_irqsave(shost->host_lock, flags);
	}
	/* put any unprocessed entries back */
	list_splice(&starved_list, &shost->starved_list);
	spin_unlock_irqrestore(shost->host_lock, flags);
}

/*
 * Function:   scsi_run_queue()
 *
 * Purpose:    Select a proper request queue to serve next
 *
 * Arguments:  q       - last request's queue
 *
 * Returns:     Nothing
 *
 * Notes:      The previous command was completely finished, start
 *             a new one if possible.
 */
static void scsi_run_queue(struct request_queue *q)
{
	struct scsi_device *sdev = q->queuedata;

	if (scsi_target(sdev)->single_lun)
		scsi_single_lun_run(sdev);
	if (!list_empty(&sdev->host->starved_list))
		scsi_starved_list_run(sdev->host);

	if (q->mq_ops)
		blk_mq_run_hw_queues(q, false);
	else
		blk_run_queue(q);
}

void scsi_requeue_run_queue(struct work_struct *work)
{
	struct scsi_device *sdev;
	struct request_queue *q;

	sdev = container_of(work, struct scsi_device, requeue_work);
	q = sdev->request_queue;
	scsi_run_queue(q);
}

/*
 * Function:	scsi_requeue_command()
 *
 * Purpose:	Handle post-processing of completed commands.
 *
 * Arguments:	q	- queue to operate on
 *		cmd	- command that may need to be requeued.
 *
 * Returns:	Nothing
 *
 * Notes:	After command completion, there may be blocks left
 *		over which weren't finished by the previous command
 *		this can be for a number of reasons - the main one is
 *		I/O errors in the middle of the request, in which case
 *		we need to request the blocks that come after the bad
 *		sector.
 * Notes:	Upon return, cmd is a stale pointer.
 */
static void scsi_requeue_command(struct request_queue *q, struct scsi_cmnd *cmd)
{
	struct scsi_device *sdev = cmd->device;
	struct request *req = cmd->request;
	unsigned long flags;

	spin_lock_irqsave(q->queue_lock, flags);
	blk_unprep_request(req);
	req->special = NULL;
	scsi_put_command(cmd);
	blk_requeue_request(q, req);
	spin_unlock_irqrestore(q->queue_lock, flags);

	scsi_run_queue(q);

	put_device(&sdev->sdev_gendev);
}

void scsi_run_host_queues(struct Scsi_Host *shost)
{
	struct scsi_device *sdev;

	shost_for_each_device(sdev, shost)
		scsi_run_queue(sdev->request_queue);
}

static void scsi_uninit_cmd(struct scsi_cmnd *cmd)
{
	if (!blk_rq_is_passthrough(cmd->request)) {
		struct scsi_driver *drv = scsi_cmd_to_driver(cmd);

		if (drv->uninit_command)
			drv->uninit_command(cmd);
	}
}

static void scsi_mq_free_sgtables(struct scsi_cmnd *cmd)
{
	struct scsi_data_buffer *sdb;

	if (cmd->sdb.table.nents)
		sg_free_table_chained(&cmd->sdb.table, true);
	if (cmd->request->next_rq) {
		sdb = cmd->request->next_rq->special;
		if (sdb)
			sg_free_table_chained(&sdb->table, true);
	}
	if (scsi_prot_sg_count(cmd))
		sg_free_table_chained(&cmd->prot_sdb->table, true);
}

static void scsi_mq_uninit_cmd(struct scsi_cmnd *cmd)
{
	scsi_mq_free_sgtables(cmd);
	scsi_uninit_cmd(cmd);
	scsi_del_cmd_from_list(cmd);
}

/*
 * Function:    scsi_release_buffers()
 *
 * Purpose:     Free resources allocate for a scsi_command.
 *
 * Arguments:   cmd	- command that we are bailing.
 *
 * Lock status: Assumed that no lock is held upon entry.
 *
 * Returns:     Nothing
 *
 * Notes:       In the event that an upper level driver rejects a
 *		command, we must release resources allocated during
 *		the __init_io() function.  Primarily this would involve
 *		the scatter-gather table.
 */
static void scsi_release_buffers(struct scsi_cmnd *cmd)
{
	if (cmd->sdb.table.nents)
		sg_free_table_chained(&cmd->sdb.table, false);

	memset(&cmd->sdb, 0, sizeof(cmd->sdb));

	if (scsi_prot_sg_count(cmd))
		sg_free_table_chained(&cmd->prot_sdb->table, false);
}

static void scsi_release_bidi_buffers(struct scsi_cmnd *cmd)
{
	struct scsi_data_buffer *bidi_sdb = cmd->request->next_rq->special;

	sg_free_table_chained(&bidi_sdb->table, false);
	kmem_cache_free(scsi_sdb_cache, bidi_sdb);
	cmd->request->next_rq->special = NULL;
}

static bool scsi_end_request(struct request *req, blk_status_t error,
		unsigned int bytes, unsigned int bidi_bytes)
{
	struct scsi_cmnd *cmd = blk_mq_rq_to_pdu(req);
	struct scsi_device *sdev = cmd->device;
	struct request_queue *q = sdev->request_queue;

	if (blk_update_request(req, error, bytes))
		return true;

	/* Bidi request must be completed as a whole */
	if (unlikely(bidi_bytes) &&
	    blk_update_request(req->next_rq, error, bidi_bytes))
		return true;

	if (blk_queue_add_random(q))
		add_disk_randomness(req->rq_disk);

	if (!blk_rq_is_scsi(req)) {
		WARN_ON_ONCE(!(cmd->flags & SCMD_INITIALIZED));
		cmd->flags &= ~SCMD_INITIALIZED;
	}

	if (req->mq_ctx) {
		/*
		 * In the MQ case the command gets freed by __blk_mq_end_request,
		 * so we have to do all cleanup that depends on it earlier.
		 *
		 * We also can't kick the queues from irq context, so we
		 * will have to defer it to a workqueue.
		 */
		scsi_mq_uninit_cmd(cmd);

		__blk_mq_end_request(req, error);

		if (scsi_target(sdev)->single_lun ||
		    !list_empty(&sdev->host->starved_list))
			kblockd_schedule_work(&sdev->requeue_work);
		else
			blk_mq_run_hw_queues(q, true);
	} else {
		unsigned long flags;

		if (bidi_bytes)
			scsi_release_bidi_buffers(cmd);
		scsi_release_buffers(cmd);
		scsi_put_command(cmd);

		spin_lock_irqsave(q->queue_lock, flags);
		blk_finish_request(req, error);
		spin_unlock_irqrestore(q->queue_lock, flags);

		scsi_run_queue(q);
	}

	put_device(&sdev->sdev_gendev);
	return false;
}

/**
 * __scsi_error_from_host_byte - translate SCSI error code into errno
 * @cmd:	SCSI command (unused)
 * @result:	scsi error code
 *
 * Translate SCSI error code into block errors.
 */
static blk_status_t __scsi_error_from_host_byte(struct scsi_cmnd *cmd,
		int result)
{
	switch (host_byte(result)) {
	case DID_TRANSPORT_FAILFAST:
		return BLK_STS_TRANSPORT;
	case DID_TARGET_FAILURE:
		set_host_byte(cmd, DID_OK);
		return BLK_STS_TARGET;
	case DID_NEXUS_FAILURE:
		return BLK_STS_NEXUS;
	case DID_ALLOC_FAILURE:
		set_host_byte(cmd, DID_OK);
		return BLK_STS_NOSPC;
	case DID_MEDIUM_ERROR:
		set_host_byte(cmd, DID_OK);
		return BLK_STS_MEDIUM;
	default:
		return BLK_STS_IOERR;
	}
}

/*
 * Function:    scsi_io_completion()
 *
 * Purpose:     Completion processing for block device I/O requests.
 *
 * Arguments:   cmd   - command that is finished.
 *
 * Lock status: Assumed that no lock is held upon entry.
 *
 * Returns:     Nothing
 *
 * Notes:       We will finish off the specified number of sectors.  If we
 *		are done, the command block will be released and the queue
 *		function will be goosed.  If we are not done then we have to
 *		figure out what to do next:
 *
 *		a) We can call scsi_requeue_command().  The request
 *		   will be unprepared and put back on the queue.  Then
 *		   a new command will be created for it.  This should
 *		   be used if we made forward progress, or if we want
 *		   to switch from READ(10) to READ(6) for example.
 *
 *		b) We can call __scsi_queue_insert().  The request will
 *		   be put back on the queue and retried using the same
 *		   command as before, possibly after a delay.
 *
 *		c) We can call scsi_end_request() with -EIO to fail
 *		   the remainder of the request.
 */
void scsi_io_completion(struct scsi_cmnd *cmd, unsigned int good_bytes)
{
	int result = cmd->result;
	struct request_queue *q = cmd->device->request_queue;
	struct request *req = cmd->request;
	blk_status_t error = BLK_STS_OK;
	struct scsi_sense_hdr sshdr;
	bool sense_valid = false;
	int sense_deferred = 0, level = 0;
	enum {ACTION_FAIL, ACTION_REPREP, ACTION_RETRY,
	      ACTION_DELAYED_RETRY} action;
	unsigned long wait_for = (cmd->allowed + 1) * req->timeout;

	if (result) {
		sense_valid = scsi_command_normalize_sense(cmd, &sshdr);
		if (sense_valid)
			sense_deferred = scsi_sense_is_deferred(&sshdr);
	}

	if (blk_rq_is_passthrough(req)) {
		if (result) {
			if (sense_valid) {
				/*
				 * SG_IO wants current and deferred errors
				 */
				scsi_req(req)->sense_len =
					min(8 + cmd->sense_buffer[7],
					    SCSI_SENSE_BUFFERSIZE);
			}
			if (!sense_deferred)
				error = __scsi_error_from_host_byte(cmd, result);
		}
		/*
		 * __scsi_error_from_host_byte may have reset the host_byte
		 */
		scsi_req(req)->result = cmd->result;
		scsi_req(req)->resid_len = scsi_get_resid(cmd);

		if (scsi_bidi_cmnd(cmd)) {
			/*
			 * Bidi commands Must be complete as a whole,
			 * both sides at once.
			 */
			scsi_req(req->next_rq)->resid_len = scsi_in(cmd)->resid;
			if (scsi_end_request(req, BLK_STS_OK, blk_rq_bytes(req),
					blk_rq_bytes(req->next_rq)))
				BUG();
			return;
		}
	} else if (blk_rq_bytes(req) == 0 && result && !sense_deferred) {
		/*
		 * Flush commands do not transfers any data, and thus cannot use
		 * good_bytes != blk_rq_bytes(req) as the signal for an error.
		 * This sets the error explicitly for the problem case.
		 */
		error = __scsi_error_from_host_byte(cmd, result);
	}

	/* no bidi support for !blk_rq_is_passthrough yet */
	BUG_ON(blk_bidi_rq(req));

	/*
	 * Next deal with any sectors which we were able to correctly
	 * handle.
	 */
	SCSI_LOG_HLCOMPLETE(1, scmd_printk(KERN_INFO, cmd,
		"%u sectors total, %d bytes done.\n",
		blk_rq_sectors(req), good_bytes));

	/*
	 * Recovered errors need reporting, but they're always treated as
	 * success, so fiddle the result code here.  For passthrough requests
	 * we already took a copy of the original into sreq->result which
	 * is what gets returned to the user
	 */
	if (sense_valid && (sshdr.sense_key == RECOVERED_ERROR)) {
		/* if ATA PASS-THROUGH INFORMATION AVAILABLE skip
		 * print since caller wants ATA registers. Only occurs on
		 * SCSI ATA PASS_THROUGH commands when CK_COND=1
		 */
		if ((sshdr.asc == 0x0) && (sshdr.ascq == 0x1d))
			;
		else if (!(req->rq_flags & RQF_QUIET))
			scsi_print_sense(cmd);
		result = 0;
		/* for passthrough error may be set */
		error = BLK_STS_OK;
	}

	/*
	 * special case: failed zero length commands always need to
	 * drop down into the retry code. Otherwise, if we finished
	 * all bytes in the request we are done now.
	 */
	if (!(blk_rq_bytes(req) == 0 && error) &&
	    !scsi_end_request(req, error, good_bytes, 0))
		return;

	/*
	 * Kill remainder if no retrys.
	 */
	if (error && scsi_noretry_cmd(cmd)) {
		if (scsi_end_request(req, error, blk_rq_bytes(req), 0))
			BUG();
		return;
	}

	/*
	 * If there had been no error, but we have leftover bytes in the
	 * requeues just queue the command up again.
	 */
	if (result == 0)
		goto requeue;

	error = __scsi_error_from_host_byte(cmd, result);

	if (host_byte(result) == DID_RESET) {
		/* Third party bus reset or reset for error recovery
		 * reasons.  Just retry the command and see what
		 * happens.
		 */
		action = ACTION_RETRY;
	} else if (sense_valid && !sense_deferred) {
		switch (sshdr.sense_key) {
		case UNIT_ATTENTION:
			if (cmd->device->removable) {
				/* Detected disc change.  Set a bit
				 * and quietly refuse further access.
				 */
				cmd->device->changed = 1;
				action = ACTION_FAIL;
			} else {
				/* Must have been a power glitch, or a
				 * bus reset.  Could not have been a
				 * media change, so we just retry the
				 * command and see what happens.
				 */
				action = ACTION_RETRY;
			}
			break;
		case ILLEGAL_REQUEST:
			/* If we had an ILLEGAL REQUEST returned, then
			 * we may have performed an unsupported
			 * command.  The only thing this should be
			 * would be a ten byte read where only a six
			 * byte read was supported.  Also, on a system
			 * where READ CAPACITY failed, we may have
			 * read past the end of the disk.
			 */
			if ((cmd->device->use_10_for_rw &&
			    sshdr.asc == 0x20 && sshdr.ascq == 0x00) &&
			    (cmd->cmnd[0] == READ_10 ||
			     cmd->cmnd[0] == WRITE_10)) {
				/* This will issue a new 6-byte command. */
				cmd->device->use_10_for_rw = 0;
				action = ACTION_REPREP;
			} else if (sshdr.asc == 0x10) /* DIX */ {
				action = ACTION_FAIL;
				error = BLK_STS_PROTECTION;
			/* INVALID COMMAND OPCODE or INVALID FIELD IN CDB */
			} else if (sshdr.asc == 0x20 || sshdr.asc == 0x24) {
				action = ACTION_FAIL;
				error = BLK_STS_TARGET;
			} else
				action = ACTION_FAIL;
			break;
		case ABORTED_COMMAND:
			action = ACTION_FAIL;
			if (sshdr.asc == 0x10) /* DIF */
				error = BLK_STS_PROTECTION;
			break;
		case NOT_READY:
			/* If the device is in the process of becoming
			 * ready, or has a temporary blockage, retry.
			 */
			if (sshdr.asc == 0x04) {
				switch (sshdr.ascq) {
				case 0x01: /* becoming ready */
				case 0x04: /* format in progress */
				case 0x05: /* rebuild in progress */
				case 0x06: /* recalculation in progress */
				case 0x07: /* operation in progress */
				case 0x08: /* Long write in progress */
				case 0x09: /* self test in progress */
				case 0x14: /* space allocation in progress */
					action = ACTION_DELAYED_RETRY;
					break;
				default:
					action = ACTION_FAIL;
					break;
				}
			} else
				action = ACTION_FAIL;
			break;
		case VOLUME_OVERFLOW:
			/* See SSC3rXX or current. */
			action = ACTION_FAIL;
			break;
		default:
			action = ACTION_FAIL;
			break;
		}
	} else
		action = ACTION_FAIL;

	if (action != ACTION_FAIL &&
	    time_before(cmd->jiffies_at_alloc + wait_for, jiffies))
		action = ACTION_FAIL;

	switch (action) {
	case ACTION_FAIL:
		/* Give up and fail the remainder of the request */
		if (!(req->rq_flags & RQF_QUIET)) {
			static DEFINE_RATELIMIT_STATE(_rs,
					DEFAULT_RATELIMIT_INTERVAL,
					DEFAULT_RATELIMIT_BURST);

			if (unlikely(scsi_logging_level))
				level = SCSI_LOG_LEVEL(SCSI_LOG_MLCOMPLETE_SHIFT,
						       SCSI_LOG_MLCOMPLETE_BITS);

			/*
			 * if logging is enabled the failure will be printed
			 * in scsi_log_completion(), so avoid duplicate messages
			 */
			if (!level && __ratelimit(&_rs)) {
				scsi_print_result(cmd, NULL, FAILED);
				if (driver_byte(result) & DRIVER_SENSE)
					scsi_print_sense(cmd);
				scsi_print_command(cmd);
			}
		}
		if (!scsi_end_request(req, error, blk_rq_err_bytes(req), 0))
			return;
		/*FALLTHRU*/
	case ACTION_REPREP:
	requeue:
		/* Unprep the request and put it back at the head of the queue.
		 * A new command will be prepared and issued.
		 */
		if (q->mq_ops) {
			scsi_mq_requeue_cmd(cmd);
		} else {
			scsi_release_buffers(cmd);
			scsi_requeue_command(q, cmd);
		}
		break;
	case ACTION_RETRY:
		/* Retry the same command immediately */
		__scsi_queue_insert(cmd, SCSI_MLQUEUE_EH_RETRY, 0);
		break;
	case ACTION_DELAYED_RETRY:
		/* Retry the same command after a delay */
		__scsi_queue_insert(cmd, SCSI_MLQUEUE_DEVICE_BUSY, 0);
		break;
	}
}

static int scsi_init_sgtable(struct request *req, struct scsi_data_buffer *sdb)
{
	int count;

	/*
	 * If sg table allocation fails, requeue request later.
	 */
	if (unlikely(sg_alloc_table_chained(&sdb->table,
			blk_rq_nr_phys_segments(req), sdb->table.sgl)))
		return BLKPREP_DEFER;

	/* 
	 * Next, walk the list, and fill in the addresses and sizes of
	 * each segment.
	 */
	count = blk_rq_map_sg(req->q, req, sdb->table.sgl);
	BUG_ON(count > sdb->table.nents);
	sdb->table.nents = count;
	sdb->length = blk_rq_payload_bytes(req);
	return BLKPREP_OK;
}

/*
 * Function:    scsi_init_io()
 *
 * Purpose:     SCSI I/O initialize function.
 *
 * Arguments:   cmd   - Command descriptor we wish to initialize
 *
 * Returns:     0 on success
 *		BLKPREP_DEFER if the failure is retryable
 *		BLKPREP_KILL if the failure is fatal
 */
int scsi_init_io(struct scsi_cmnd *cmd)
{
	struct scsi_device *sdev = cmd->device;
	struct request *rq = cmd->request;
	bool is_mq = (rq->mq_ctx != NULL);
	int error = BLKPREP_KILL;

	if (WARN_ON_ONCE(!blk_rq_nr_phys_segments(rq)))
		goto err_exit;

	error = scsi_init_sgtable(rq, &cmd->sdb);
	if (error)
		goto err_exit;

	if (blk_bidi_rq(rq)) {
		if (!rq->q->mq_ops) {
			struct scsi_data_buffer *bidi_sdb =
				kmem_cache_zalloc(scsi_sdb_cache, GFP_ATOMIC);
			if (!bidi_sdb) {
				error = BLKPREP_DEFER;
				goto err_exit;
			}

			rq->next_rq->special = bidi_sdb;
		}

		error = scsi_init_sgtable(rq->next_rq, rq->next_rq->special);
		if (error)
			goto err_exit;
	}

	if (blk_integrity_rq(rq)) {
		struct scsi_data_buffer *prot_sdb = cmd->prot_sdb;
		int ivecs, count;

		if (prot_sdb == NULL) {
			/*
			 * This can happen if someone (e.g. multipath)
			 * queues a command to a device on an adapter
			 * that does not support DIX.
			 */
			WARN_ON_ONCE(1);
			error = BLKPREP_KILL;
			goto err_exit;
		}

		ivecs = blk_rq_count_integrity_sg(rq->q, rq->bio);

		if (sg_alloc_table_chained(&prot_sdb->table, ivecs,
				prot_sdb->table.sgl)) {
			error = BLKPREP_DEFER;
			goto err_exit;
		}

		count = blk_rq_map_integrity_sg(rq->q, rq->bio,
						prot_sdb->table.sgl);
		BUG_ON(unlikely(count > ivecs));
		BUG_ON(unlikely(count > queue_max_integrity_segments(rq->q)));

		cmd->prot_sdb = prot_sdb;
		cmd->prot_sdb->table.nents = count;
	}

	return BLKPREP_OK;
err_exit:
	if (is_mq) {
		scsi_mq_free_sgtables(cmd);
	} else {
		scsi_release_buffers(cmd);
		cmd->request->special = NULL;
		scsi_put_command(cmd);
		put_device(&sdev->sdev_gendev);
	}
	return error;
}
EXPORT_SYMBOL(scsi_init_io);

/**
 * scsi_initialize_rq - initialize struct scsi_cmnd partially
 * @rq: Request associated with the SCSI command to be initialized.
<<<<<<< HEAD
 *
 * This function initializes the members of struct scsi_cmnd that must be
 * initialized before request processing starts and that won't be
 * reinitialized if a SCSI command is requeued.
 *
=======
 *
 * This function initializes the members of struct scsi_cmnd that must be
 * initialized before request processing starts and that won't be
 * reinitialized if a SCSI command is requeued.
 *
>>>>>>> 9abd04af
 * Called from inside blk_get_request() for pass-through requests and from
 * inside scsi_init_command() for filesystem requests.
 */
void scsi_initialize_rq(struct request *rq)
{
	struct scsi_cmnd *cmd = blk_mq_rq_to_pdu(rq);

	scsi_req_init(&cmd->req);
	cmd->jiffies_at_alloc = jiffies;
	cmd->retries = 0;
}
EXPORT_SYMBOL(scsi_initialize_rq);

/* Add a command to the list used by the aacraid and dpt_i2o drivers */
void scsi_add_cmd_to_list(struct scsi_cmnd *cmd)
{
	struct scsi_device *sdev = cmd->device;
	struct Scsi_Host *shost = sdev->host;
	unsigned long flags;

	if (shost->use_cmd_list) {
		spin_lock_irqsave(&sdev->list_lock, flags);
		list_add_tail(&cmd->list, &sdev->cmd_list);
		spin_unlock_irqrestore(&sdev->list_lock, flags);
	}
}

/* Remove a command from the list used by the aacraid and dpt_i2o drivers */
void scsi_del_cmd_from_list(struct scsi_cmnd *cmd)
{
	struct scsi_device *sdev = cmd->device;
	struct Scsi_Host *shost = sdev->host;
	unsigned long flags;

	if (shost->use_cmd_list) {
		spin_lock_irqsave(&sdev->list_lock, flags);
		BUG_ON(list_empty(&cmd->list));
		list_del_init(&cmd->list);
		spin_unlock_irqrestore(&sdev->list_lock, flags);
	}
}

/* Called after a request has been started. */
void scsi_init_command(struct scsi_device *dev, struct scsi_cmnd *cmd)
{
	void *buf = cmd->sense_buffer;
	void *prot = cmd->prot_sdb;
	struct request *rq = blk_mq_rq_from_pdu(cmd);
	unsigned int flags = cmd->flags & SCMD_PRESERVED_FLAGS;
	unsigned long jiffies_at_alloc;
	int retries;
<<<<<<< HEAD

	if (!blk_rq_is_scsi(rq) && !(flags & SCMD_INITIALIZED)) {
		flags |= SCMD_INITIALIZED;
		scsi_initialize_rq(rq);
	}

=======

	if (!blk_rq_is_scsi(rq) && !(flags & SCMD_INITIALIZED)) {
		flags |= SCMD_INITIALIZED;
		scsi_initialize_rq(rq);
	}

>>>>>>> 9abd04af
	jiffies_at_alloc = cmd->jiffies_at_alloc;
	retries = cmd->retries;
	/* zero out the cmd, except for the embedded scsi_request */
	memset((char *)cmd + sizeof(cmd->req), 0,
		sizeof(*cmd) - sizeof(cmd->req) + dev->host->hostt->cmd_size);

	cmd->device = dev;
	cmd->sense_buffer = buf;
	cmd->prot_sdb = prot;
	cmd->flags = flags;
	INIT_DELAYED_WORK(&cmd->abort_work, scmd_eh_abort_handler);
	cmd->jiffies_at_alloc = jiffies_at_alloc;
	cmd->retries = retries;

	scsi_add_cmd_to_list(cmd);
}

static int scsi_setup_scsi_cmnd(struct scsi_device *sdev, struct request *req)
{
	struct scsi_cmnd *cmd = blk_mq_rq_to_pdu(req);

	/*
	 * Passthrough requests may transfer data, in which case they must
	 * a bio attached to them.  Or they might contain a SCSI command
	 * that does not transfer data, in which case they may optionally
	 * submit a request without an attached bio.
	 */
	if (req->bio) {
		int ret = scsi_init_io(cmd);
		if (unlikely(ret))
			return ret;
	} else {
		BUG_ON(blk_rq_bytes(req));

		memset(&cmd->sdb, 0, sizeof(cmd->sdb));
	}

	cmd->cmd_len = scsi_req(req)->cmd_len;
	cmd->cmnd = scsi_req(req)->cmd;
	cmd->transfersize = blk_rq_bytes(req);
	cmd->allowed = scsi_req(req)->retries;
	return BLKPREP_OK;
}

/*
 * Setup a normal block command.  These are simple request from filesystems
 * that still need to be translated to SCSI CDBs from the ULD.
 */
static int scsi_setup_fs_cmnd(struct scsi_device *sdev, struct request *req)
{
	struct scsi_cmnd *cmd = blk_mq_rq_to_pdu(req);

	if (unlikely(sdev->handler && sdev->handler->prep_fn)) {
		int ret = sdev->handler->prep_fn(sdev, req);
		if (ret != BLKPREP_OK)
			return ret;
	}

	cmd->cmnd = scsi_req(req)->cmd = scsi_req(req)->__cmd;
	memset(cmd->cmnd, 0, BLK_MAX_CDB);
	return scsi_cmd_to_driver(cmd)->init_command(cmd);
}

static int scsi_setup_cmnd(struct scsi_device *sdev, struct request *req)
{
	struct scsi_cmnd *cmd = blk_mq_rq_to_pdu(req);

	if (!blk_rq_bytes(req))
		cmd->sc_data_direction = DMA_NONE;
	else if (rq_data_dir(req) == WRITE)
		cmd->sc_data_direction = DMA_TO_DEVICE;
	else
		cmd->sc_data_direction = DMA_FROM_DEVICE;

	if (blk_rq_is_scsi(req))
		return scsi_setup_scsi_cmnd(sdev, req);
	else
		return scsi_setup_fs_cmnd(sdev, req);
}

static int
scsi_prep_state_check(struct scsi_device *sdev, struct request *req)
{
	int ret = BLKPREP_OK;

	/*
	 * If the device is not in running state we will reject some
	 * or all commands.
	 */
	if (unlikely(sdev->sdev_state != SDEV_RUNNING)) {
		switch (sdev->sdev_state) {
		case SDEV_OFFLINE:
		case SDEV_TRANSPORT_OFFLINE:
			/*
			 * If the device is offline we refuse to process any
			 * commands.  The device must be brought online
			 * before trying any recovery commands.
			 */
			sdev_printk(KERN_ERR, sdev,
				    "rejecting I/O to offline device\n");
			ret = BLKPREP_KILL;
			break;
		case SDEV_DEL:
			/*
			 * If the device is fully deleted, we refuse to
			 * process any commands as well.
			 */
			sdev_printk(KERN_ERR, sdev,
				    "rejecting I/O to dead device\n");
			ret = BLKPREP_KILL;
			break;
		case SDEV_BLOCK:
		case SDEV_CREATED_BLOCK:
			ret = BLKPREP_DEFER;
			break;
		case SDEV_QUIESCE:
			/*
			 * If the devices is blocked we defer normal commands.
			 */
			if (req && !(req->rq_flags & RQF_PREEMPT))
				ret = BLKPREP_DEFER;
			break;
		default:
			/*
			 * For any other not fully online state we only allow
			 * special commands.  In particular any user initiated
			 * command is not allowed.
			 */
			if (req && !(req->rq_flags & RQF_PREEMPT))
				ret = BLKPREP_KILL;
			break;
		}
	}
	return ret;
}

static int
scsi_prep_return(struct request_queue *q, struct request *req, int ret)
{
	struct scsi_device *sdev = q->queuedata;

	switch (ret) {
	case BLKPREP_KILL:
	case BLKPREP_INVALID:
		scsi_req(req)->result = DID_NO_CONNECT << 16;
		/* release the command and kill it */
		if (req->special) {
			struct scsi_cmnd *cmd = req->special;
			scsi_release_buffers(cmd);
			scsi_put_command(cmd);
			put_device(&sdev->sdev_gendev);
			req->special = NULL;
		}
		break;
	case BLKPREP_DEFER:
		/*
		 * If we defer, the blk_peek_request() returns NULL, but the
		 * queue must be restarted, so we schedule a callback to happen
		 * shortly.
		 */
		if (atomic_read(&sdev->device_busy) == 0)
			blk_delay_queue(q, SCSI_QUEUE_DELAY);
		break;
	default:
		req->rq_flags |= RQF_DONTPREP;
	}

	return ret;
}

static int scsi_prep_fn(struct request_queue *q, struct request *req)
{
	struct scsi_device *sdev = q->queuedata;
	struct scsi_cmnd *cmd = blk_mq_rq_to_pdu(req);
	int ret;

	ret = scsi_prep_state_check(sdev, req);
	if (ret != BLKPREP_OK)
		goto out;

	if (!req->special) {
		/* Bail if we can't get a reference to the device */
		if (unlikely(!get_device(&sdev->sdev_gendev))) {
			ret = BLKPREP_DEFER;
			goto out;
		}

		scsi_init_command(sdev, cmd);
		req->special = cmd;
	}

	cmd->tag = req->tag;
	cmd->request = req;
	cmd->prot_op = SCSI_PROT_NORMAL;

	ret = scsi_setup_cmnd(sdev, req);
out:
	if (ret != BLKPREP_OK)
		cmd->flags &= ~SCMD_INITIALIZED;
	return scsi_prep_return(q, req, ret);
}

static void scsi_unprep_fn(struct request_queue *q, struct request *req)
{
	scsi_uninit_cmd(blk_mq_rq_to_pdu(req));
}

/*
 * scsi_dev_queue_ready: if we can send requests to sdev, return 1 else
 * return 0.
 *
 * Called with the queue_lock held.
 */
static inline int scsi_dev_queue_ready(struct request_queue *q,
				  struct scsi_device *sdev)
{
	unsigned int busy;

	busy = atomic_inc_return(&sdev->device_busy) - 1;
	if (atomic_read(&sdev->device_blocked)) {
		if (busy)
			goto out_dec;

		/*
		 * unblock after device_blocked iterates to zero
		 */
		if (atomic_dec_return(&sdev->device_blocked) > 0) {
			/*
			 * For the MQ case we take care of this in the caller.
			 */
			if (!q->mq_ops)
				blk_delay_queue(q, SCSI_QUEUE_DELAY);
			goto out_dec;
		}
		SCSI_LOG_MLQUEUE(3, sdev_printk(KERN_INFO, sdev,
				   "unblocking device at zero depth\n"));
	}

	if (busy >= sdev->queue_depth)
		goto out_dec;

	return 1;
out_dec:
	atomic_dec(&sdev->device_busy);
	return 0;
}

/*
 * scsi_target_queue_ready: checks if there we can send commands to target
 * @sdev: scsi device on starget to check.
 */
static inline int scsi_target_queue_ready(struct Scsi_Host *shost,
					   struct scsi_device *sdev)
{
	struct scsi_target *starget = scsi_target(sdev);
	unsigned int busy;

	if (starget->single_lun) {
		spin_lock_irq(shost->host_lock);
		if (starget->starget_sdev_user &&
		    starget->starget_sdev_user != sdev) {
			spin_unlock_irq(shost->host_lock);
			return 0;
		}
		starget->starget_sdev_user = sdev;
		spin_unlock_irq(shost->host_lock);
	}

	if (starget->can_queue <= 0)
		return 1;

	busy = atomic_inc_return(&starget->target_busy) - 1;
	if (atomic_read(&starget->target_blocked) > 0) {
		if (busy)
			goto starved;

		/*
		 * unblock after target_blocked iterates to zero
		 */
		if (atomic_dec_return(&starget->target_blocked) > 0)
			goto out_dec;

		SCSI_LOG_MLQUEUE(3, starget_printk(KERN_INFO, starget,
				 "unblocking target at zero depth\n"));
	}

	if (busy >= starget->can_queue)
		goto starved;

	return 1;

starved:
	spin_lock_irq(shost->host_lock);
	list_move_tail(&sdev->starved_entry, &shost->starved_list);
	spin_unlock_irq(shost->host_lock);
out_dec:
	if (starget->can_queue > 0)
		atomic_dec(&starget->target_busy);
	return 0;
}

/*
 * scsi_host_queue_ready: if we can send requests to shost, return 1 else
 * return 0. We must end up running the queue again whenever 0 is
 * returned, else IO can hang.
 */
static inline int scsi_host_queue_ready(struct request_queue *q,
				   struct Scsi_Host *shost,
				   struct scsi_device *sdev)
{
	unsigned int busy;

	if (scsi_host_in_recovery(shost))
		return 0;

	busy = atomic_inc_return(&shost->host_busy) - 1;
	if (atomic_read(&shost->host_blocked) > 0) {
		if (busy)
			goto starved;

		/*
		 * unblock after host_blocked iterates to zero
		 */
		if (atomic_dec_return(&shost->host_blocked) > 0)
			goto out_dec;

		SCSI_LOG_MLQUEUE(3,
			shost_printk(KERN_INFO, shost,
				     "unblocking host at zero depth\n"));
	}

	if (shost->can_queue > 0 && busy >= shost->can_queue)
		goto starved;
	if (shost->host_self_blocked)
		goto starved;

	/* We're OK to process the command, so we can't be starved */
	if (!list_empty(&sdev->starved_entry)) {
		spin_lock_irq(shost->host_lock);
		if (!list_empty(&sdev->starved_entry))
			list_del_init(&sdev->starved_entry);
		spin_unlock_irq(shost->host_lock);
	}

	return 1;

starved:
	spin_lock_irq(shost->host_lock);
	if (list_empty(&sdev->starved_entry))
		list_add_tail(&sdev->starved_entry, &shost->starved_list);
	spin_unlock_irq(shost->host_lock);
out_dec:
	atomic_dec(&shost->host_busy);
	return 0;
}

/*
 * Busy state exporting function for request stacking drivers.
 *
 * For efficiency, no lock is taken to check the busy state of
 * shost/starget/sdev, since the returned value is not guaranteed and
 * may be changed after request stacking drivers call the function,
 * regardless of taking lock or not.
 *
 * When scsi can't dispatch I/Os anymore and needs to kill I/Os scsi
 * needs to return 'not busy'. Otherwise, request stacking drivers
 * may hold requests forever.
 */
static int scsi_lld_busy(struct request_queue *q)
{
	struct scsi_device *sdev = q->queuedata;
	struct Scsi_Host *shost;

	if (blk_queue_dying(q))
		return 0;

	shost = sdev->host;

	/*
	 * Ignore host/starget busy state.
	 * Since block layer does not have a concept of fairness across
	 * multiple queues, congestion of host/starget needs to be handled
	 * in SCSI layer.
	 */
	if (scsi_host_in_recovery(shost) || scsi_device_is_busy(sdev))
		return 1;

	return 0;
}

/*
 * Kill a request for a dead device
 */
static void scsi_kill_request(struct request *req, struct request_queue *q)
{
	struct scsi_cmnd *cmd = blk_mq_rq_to_pdu(req);
	struct scsi_device *sdev;
	struct scsi_target *starget;
	struct Scsi_Host *shost;

	blk_start_request(req);

	scmd_printk(KERN_INFO, cmd, "killing request\n");

	sdev = cmd->device;
	starget = scsi_target(sdev);
	shost = sdev->host;
	scsi_init_cmd_errh(cmd);
	cmd->result = DID_NO_CONNECT << 16;
	atomic_inc(&cmd->device->iorequest_cnt);

	/*
	 * SCSI request completion path will do scsi_device_unbusy(),
	 * bump busy counts.  To bump the counters, we need to dance
	 * with the locks as normal issue path does.
	 */
	atomic_inc(&sdev->device_busy);
	atomic_inc(&shost->host_busy);
	if (starget->can_queue > 0)
		atomic_inc(&starget->target_busy);

	blk_complete_request(req);
}

static void scsi_softirq_done(struct request *rq)
{
	struct scsi_cmnd *cmd = blk_mq_rq_to_pdu(rq);
	unsigned long wait_for = (cmd->allowed + 1) * rq->timeout;
	int disposition;

	INIT_LIST_HEAD(&cmd->eh_entry);

	atomic_inc(&cmd->device->iodone_cnt);
	if (cmd->result)
		atomic_inc(&cmd->device->ioerr_cnt);

	disposition = scsi_decide_disposition(cmd);
	if (disposition != SUCCESS &&
	    time_before(cmd->jiffies_at_alloc + wait_for, jiffies)) {
		sdev_printk(KERN_ERR, cmd->device,
			    "timing out command, waited %lus\n",
			    wait_for/HZ);
		disposition = SUCCESS;
	}

	scsi_log_completion(cmd, disposition);

	switch (disposition) {
		case SUCCESS:
			scsi_finish_command(cmd);
			break;
		case NEEDS_RETRY:
			scsi_queue_insert(cmd, SCSI_MLQUEUE_EH_RETRY);
			break;
		case ADD_TO_MLQUEUE:
			scsi_queue_insert(cmd, SCSI_MLQUEUE_DEVICE_BUSY);
			break;
		default:
			scsi_eh_scmd_add(cmd);
			break;
	}
}

/**
 * scsi_dispatch_command - Dispatch a command to the low-level driver.
 * @cmd: command block we are dispatching.
 *
 * Return: nonzero return request was rejected and device's queue needs to be
 * plugged.
 */
static int scsi_dispatch_cmd(struct scsi_cmnd *cmd)
{
	struct Scsi_Host *host = cmd->device->host;
	int rtn = 0;

	atomic_inc(&cmd->device->iorequest_cnt);

	/* check if the device is still usable */
	if (unlikely(cmd->device->sdev_state == SDEV_DEL)) {
		/* in SDEV_DEL we error all commands. DID_NO_CONNECT
		 * returns an immediate error upwards, and signals
		 * that the device is no longer present */
		cmd->result = DID_NO_CONNECT << 16;
		goto done;
	}

	/* Check to see if the scsi lld made this device blocked. */
	if (unlikely(scsi_device_blocked(cmd->device))) {
		/*
		 * in blocked state, the command is just put back on
		 * the device queue.  The suspend state has already
		 * blocked the queue so future requests should not
		 * occur until the device transitions out of the
		 * suspend state.
		 */
		SCSI_LOG_MLQUEUE(3, scmd_printk(KERN_INFO, cmd,
			"queuecommand : device blocked\n"));
		return SCSI_MLQUEUE_DEVICE_BUSY;
	}

	/* Store the LUN value in cmnd, if needed. */
	if (cmd->device->lun_in_cdb)
		cmd->cmnd[1] = (cmd->cmnd[1] & 0x1f) |
			       (cmd->device->lun << 5 & 0xe0);

	scsi_log_send(cmd);

	/*
	 * Before we queue this command, check if the command
	 * length exceeds what the host adapter can handle.
	 */
	if (cmd->cmd_len > cmd->device->host->max_cmd_len) {
		SCSI_LOG_MLQUEUE(3, scmd_printk(KERN_INFO, cmd,
			       "queuecommand : command too long. "
			       "cdb_size=%d host->max_cmd_len=%d\n",
			       cmd->cmd_len, cmd->device->host->max_cmd_len));
		cmd->result = (DID_ABORT << 16);
		goto done;
	}

	if (unlikely(host->shost_state == SHOST_DEL)) {
		cmd->result = (DID_NO_CONNECT << 16);
		goto done;

	}

	trace_scsi_dispatch_cmd_start(cmd);
	rtn = host->hostt->queuecommand(host, cmd);
	if (rtn) {
		trace_scsi_dispatch_cmd_error(cmd, rtn);
		if (rtn != SCSI_MLQUEUE_DEVICE_BUSY &&
		    rtn != SCSI_MLQUEUE_TARGET_BUSY)
			rtn = SCSI_MLQUEUE_HOST_BUSY;

		SCSI_LOG_MLQUEUE(3, scmd_printk(KERN_INFO, cmd,
			"queuecommand : request rejected\n"));
	}

	return rtn;
 done:
	cmd->scsi_done(cmd);
	return 0;
}

/**
 * scsi_done - Invoke completion on finished SCSI command.
 * @cmd: The SCSI Command for which a low-level device driver (LLDD) gives
 * ownership back to SCSI Core -- i.e. the LLDD has finished with it.
 *
 * Description: This function is the mid-level's (SCSI Core) interrupt routine,
 * which regains ownership of the SCSI command (de facto) from a LLDD, and
 * calls blk_complete_request() for further processing.
 *
 * This function is interrupt context safe.
 */
static void scsi_done(struct scsi_cmnd *cmd)
{
	trace_scsi_dispatch_cmd_done(cmd);
	blk_complete_request(cmd->request);
}

/*
 * Function:    scsi_request_fn()
 *
 * Purpose:     Main strategy routine for SCSI.
 *
 * Arguments:   q       - Pointer to actual queue.
 *
 * Returns:     Nothing
 *
 * Lock status: request queue lock assumed to be held when called.
 *
 * Note: See sd_zbc.c sd_zbc_write_lock_zone() for write order
 * protection for ZBC disks.
 */
static void scsi_request_fn(struct request_queue *q)
	__releases(q->queue_lock)
	__acquires(q->queue_lock)
{
	struct scsi_device *sdev = q->queuedata;
	struct Scsi_Host *shost;
	struct scsi_cmnd *cmd;
	struct request *req;

	/*
	 * To start with, we keep looping until the queue is empty, or until
	 * the host is no longer able to accept any more requests.
	 */
	shost = sdev->host;
	for (;;) {
		int rtn;
		/*
		 * get next queueable request.  We do this early to make sure
		 * that the request is fully prepared even if we cannot
		 * accept it.
		 */
		req = blk_peek_request(q);
		if (!req)
			break;

		if (unlikely(!scsi_device_online(sdev))) {
			sdev_printk(KERN_ERR, sdev,
				    "rejecting I/O to offline device\n");
			scsi_kill_request(req, q);
			continue;
		}

		if (!scsi_dev_queue_ready(q, sdev))
			break;

		/*
		 * Remove the request from the request list.
		 */
		if (!(blk_queue_tagged(q) && !blk_queue_start_tag(q, req)))
			blk_start_request(req);

		spin_unlock_irq(q->queue_lock);
		cmd = blk_mq_rq_to_pdu(req);
		if (cmd != req->special) {
			printk(KERN_CRIT "impossible request in %s.\n"
					 "please mail a stack trace to "
					 "linux-scsi@vger.kernel.org\n",
					 __func__);
			blk_dump_rq_flags(req, "foo");
			BUG();
		}

		/*
		 * We hit this when the driver is using a host wide
		 * tag map. For device level tag maps the queue_depth check
		 * in the device ready fn would prevent us from trying
		 * to allocate a tag. Since the map is a shared host resource
		 * we add the dev to the starved list so it eventually gets
		 * a run when a tag is freed.
		 */
		if (blk_queue_tagged(q) && !(req->rq_flags & RQF_QUEUED)) {
			spin_lock_irq(shost->host_lock);
			if (list_empty(&sdev->starved_entry))
				list_add_tail(&sdev->starved_entry,
					      &shost->starved_list);
			spin_unlock_irq(shost->host_lock);
			goto not_ready;
		}

		if (!scsi_target_queue_ready(shost, sdev))
			goto not_ready;

		if (!scsi_host_queue_ready(q, shost, sdev))
			goto host_not_ready;
	
		if (sdev->simple_tags)
			cmd->flags |= SCMD_TAGGED;
		else
			cmd->flags &= ~SCMD_TAGGED;

		/*
		 * Finally, initialize any error handling parameters, and set up
		 * the timers for timeouts.
		 */
		scsi_init_cmd_errh(cmd);

		/*
		 * Dispatch the command to the low-level driver.
		 */
		cmd->scsi_done = scsi_done;
		rtn = scsi_dispatch_cmd(cmd);
		if (rtn) {
			scsi_queue_insert(cmd, rtn);
			spin_lock_irq(q->queue_lock);
			goto out_delay;
		}
		spin_lock_irq(q->queue_lock);
	}

	return;

 host_not_ready:
	if (scsi_target(sdev)->can_queue > 0)
		atomic_dec(&scsi_target(sdev)->target_busy);
 not_ready:
	/*
	 * lock q, handle tag, requeue req, and decrement device_busy. We
	 * must return with queue_lock held.
	 *
	 * Decrementing device_busy without checking it is OK, as all such
	 * cases (host limits or settings) should run the queue at some
	 * later time.
	 */
	spin_lock_irq(q->queue_lock);
	blk_requeue_request(q, req);
	atomic_dec(&sdev->device_busy);
out_delay:
	if (!atomic_read(&sdev->device_busy) && !scsi_device_blocked(sdev))
		blk_delay_queue(q, SCSI_QUEUE_DELAY);
}

static inline blk_status_t prep_to_mq(int ret)
{
	switch (ret) {
	case BLKPREP_OK:
		return BLK_STS_OK;
	case BLKPREP_DEFER:
		return BLK_STS_RESOURCE;
	default:
		return BLK_STS_IOERR;
	}
}

/* Size in bytes of the sg-list stored in the scsi-mq command-private data. */
static unsigned int scsi_mq_sgl_size(struct Scsi_Host *shost)
{
	return min_t(unsigned int, shost->sg_tablesize, SG_CHUNK_SIZE) *
		sizeof(struct scatterlist);
}

static int scsi_mq_prep_fn(struct request *req)
{
	struct scsi_cmnd *cmd = blk_mq_rq_to_pdu(req);
	struct scsi_device *sdev = req->q->queuedata;
	struct Scsi_Host *shost = sdev->host;
	struct scatterlist *sg;
	int ret;

	scsi_init_command(sdev, cmd);

	req->special = cmd;

	cmd->request = req;

	cmd->tag = req->tag;
	cmd->prot_op = SCSI_PROT_NORMAL;

	sg = (void *)cmd + sizeof(struct scsi_cmnd) + shost->hostt->cmd_size;
	cmd->sdb.table.sgl = sg;

	if (scsi_host_get_prot(shost)) {
		memset(cmd->prot_sdb, 0, sizeof(struct scsi_data_buffer));

		cmd->prot_sdb->table.sgl =
			(struct scatterlist *)(cmd->prot_sdb + 1);
	}

	if (blk_bidi_rq(req)) {
		struct request *next_rq = req->next_rq;
		struct scsi_data_buffer *bidi_sdb = blk_mq_rq_to_pdu(next_rq);

		memset(bidi_sdb, 0, sizeof(struct scsi_data_buffer));
		bidi_sdb->table.sgl =
			(struct scatterlist *)(bidi_sdb + 1);

		next_rq->special = bidi_sdb;
	}

	blk_mq_start_request(req);

	ret = scsi_setup_cmnd(sdev, req);
	if (ret != BLK_STS_OK)
		cmd->flags &= ~SCMD_INITIALIZED;
	return ret;
}

static void scsi_mq_done(struct scsi_cmnd *cmd)
{
	trace_scsi_dispatch_cmd_done(cmd);
	blk_mq_complete_request(cmd->request);
}

static void scsi_mq_put_budget(struct blk_mq_hw_ctx *hctx)
{
	struct request_queue *q = hctx->queue;
	struct scsi_device *sdev = q->queuedata;

	atomic_dec(&sdev->device_busy);
	put_device(&sdev->sdev_gendev);
}

static bool scsi_mq_get_budget(struct blk_mq_hw_ctx *hctx)
{
	struct request_queue *q = hctx->queue;
	struct scsi_device *sdev = q->queuedata;

	if (!get_device(&sdev->sdev_gendev))
		goto out;
	if (!scsi_dev_queue_ready(q, sdev))
		goto out_put_device;

	return true;

out_put_device:
	put_device(&sdev->sdev_gendev);
out:
	return false;
}

static blk_status_t scsi_queue_rq(struct blk_mq_hw_ctx *hctx,
			 const struct blk_mq_queue_data *bd)
{
	struct request *req = bd->rq;
	struct request_queue *q = req->q;
	struct scsi_device *sdev = q->queuedata;
	struct Scsi_Host *shost = sdev->host;
	struct scsi_cmnd *cmd = blk_mq_rq_to_pdu(req);
	blk_status_t ret;
	int reason;

	ret = prep_to_mq(scsi_prep_state_check(sdev, req));
	if (ret != BLK_STS_OK)
		goto out_put_budget;

	ret = BLK_STS_RESOURCE;
	if (!scsi_target_queue_ready(shost, sdev))
		goto out_put_budget;
	if (!scsi_host_queue_ready(q, shost, sdev))
		goto out_dec_target_busy;

	if (!(req->rq_flags & RQF_DONTPREP)) {
		ret = prep_to_mq(scsi_mq_prep_fn(req));
		if (ret != BLK_STS_OK)
			goto out_dec_host_busy;
		req->rq_flags |= RQF_DONTPREP;
	} else {
		blk_mq_start_request(req);
	}

	if (sdev->simple_tags)
		cmd->flags |= SCMD_TAGGED;
	else
		cmd->flags &= ~SCMD_TAGGED;

	scsi_init_cmd_errh(cmd);
	cmd->scsi_done = scsi_mq_done;

	reason = scsi_dispatch_cmd(cmd);
	if (reason) {
		scsi_set_blocked(cmd, reason);
		ret = BLK_STS_RESOURCE;
		goto out_dec_host_busy;
	}

	return BLK_STS_OK;

out_dec_host_busy:
       atomic_dec(&shost->host_busy);
out_dec_target_busy:
	if (scsi_target(sdev)->can_queue > 0)
		atomic_dec(&scsi_target(sdev)->target_busy);
out_put_budget:
	scsi_mq_put_budget(hctx);
	switch (ret) {
	case BLK_STS_OK:
		break;
	case BLK_STS_RESOURCE:
		if (atomic_read(&sdev->device_busy) == 0 &&
		    !scsi_device_blocked(sdev))
			blk_mq_delay_run_hw_queue(hctx, SCSI_QUEUE_DELAY);
		break;
	default:
		/*
		 * Make sure to release all allocated ressources when
		 * we hit an error, as we will never see this command
		 * again.
		 */
		if (req->rq_flags & RQF_DONTPREP)
			scsi_mq_uninit_cmd(cmd);
		break;
	}
	return ret;
}

static enum blk_eh_timer_return scsi_timeout(struct request *req,
		bool reserved)
{
	if (reserved)
		return BLK_EH_RESET_TIMER;
	return scsi_times_out(req);
}

static int scsi_mq_init_request(struct blk_mq_tag_set *set, struct request *rq,
				unsigned int hctx_idx, unsigned int numa_node)
{
	struct Scsi_Host *shost = set->driver_data;
	const bool unchecked_isa_dma = shost->unchecked_isa_dma;
	struct scsi_cmnd *cmd = blk_mq_rq_to_pdu(rq);
	struct scatterlist *sg;

	if (unchecked_isa_dma)
		cmd->flags |= SCMD_UNCHECKED_ISA_DMA;
	cmd->sense_buffer = scsi_alloc_sense_buffer(unchecked_isa_dma,
						    GFP_KERNEL, numa_node);
	if (!cmd->sense_buffer)
		return -ENOMEM;
	cmd->req.sense = cmd->sense_buffer;

	if (scsi_host_get_prot(shost)) {
		sg = (void *)cmd + sizeof(struct scsi_cmnd) +
			shost->hostt->cmd_size;
		cmd->prot_sdb = (void *)sg + scsi_mq_sgl_size(shost);
	}

	return 0;
}

static void scsi_mq_exit_request(struct blk_mq_tag_set *set, struct request *rq,
				 unsigned int hctx_idx)
{
	struct scsi_cmnd *cmd = blk_mq_rq_to_pdu(rq);

	scsi_free_sense_buffer(cmd->flags & SCMD_UNCHECKED_ISA_DMA,
			       cmd->sense_buffer);
}

static int scsi_map_queues(struct blk_mq_tag_set *set)
{
	struct Scsi_Host *shost = container_of(set, struct Scsi_Host, tag_set);

	if (shost->hostt->map_queues)
		return shost->hostt->map_queues(shost);
	return blk_mq_map_queues(set);
}

static u64 scsi_calculate_bounce_limit(struct Scsi_Host *shost)
{
	struct device *host_dev;
	u64 bounce_limit = 0xffffffff;

	if (shost->unchecked_isa_dma)
		return BLK_BOUNCE_ISA;
	/*
	 * Platforms with virtual-DMA translation
	 * hardware have no practical limit.
	 */
	if (!PCI_DMA_BUS_IS_PHYS)
		return BLK_BOUNCE_ANY;

	host_dev = scsi_get_device(shost);
	if (host_dev && host_dev->dma_mask)
		bounce_limit = (u64)dma_max_pfn(host_dev) << PAGE_SHIFT;

	return bounce_limit;
}

void __scsi_init_queue(struct Scsi_Host *shost, struct request_queue *q)
{
	struct device *dev = shost->dma_dev;

	queue_flag_set_unlocked(QUEUE_FLAG_SCSI_PASSTHROUGH, q);

	/*
	 * this limit is imposed by hardware restrictions
	 */
	blk_queue_max_segments(q, min_t(unsigned short, shost->sg_tablesize,
					SG_MAX_SEGMENTS));

	if (scsi_host_prot_dma(shost)) {
		shost->sg_prot_tablesize =
			min_not_zero(shost->sg_prot_tablesize,
				     (unsigned short)SCSI_MAX_PROT_SG_SEGMENTS);
		BUG_ON(shost->sg_prot_tablesize < shost->sg_tablesize);
		blk_queue_max_integrity_segments(q, shost->sg_prot_tablesize);
	}

	blk_queue_max_hw_sectors(q, shost->max_sectors);
	blk_queue_bounce_limit(q, scsi_calculate_bounce_limit(shost));
	blk_queue_segment_boundary(q, shost->dma_boundary);
	dma_set_seg_boundary(dev, shost->dma_boundary);

	blk_queue_max_segment_size(q, dma_get_max_seg_size(dev));

	if (!shost->use_clustering)
		q->limits.cluster = 0;

	/*
	 * set a reasonable default alignment on word boundaries: the
	 * host and device may alter it using
	 * blk_queue_update_dma_alignment() later.
	 */
	blk_queue_dma_alignment(q, 0x03);
}
EXPORT_SYMBOL_GPL(__scsi_init_queue);

static int scsi_old_init_rq(struct request_queue *q, struct request *rq,
			    gfp_t gfp)
{
	struct Scsi_Host *shost = q->rq_alloc_data;
	const bool unchecked_isa_dma = shost->unchecked_isa_dma;
	struct scsi_cmnd *cmd = blk_mq_rq_to_pdu(rq);

	memset(cmd, 0, sizeof(*cmd));

	if (unchecked_isa_dma)
		cmd->flags |= SCMD_UNCHECKED_ISA_DMA;
	cmd->sense_buffer = scsi_alloc_sense_buffer(unchecked_isa_dma, gfp,
						    NUMA_NO_NODE);
	if (!cmd->sense_buffer)
		goto fail;
	cmd->req.sense = cmd->sense_buffer;

	if (scsi_host_get_prot(shost) >= SHOST_DIX_TYPE0_PROTECTION) {
		cmd->prot_sdb = kmem_cache_zalloc(scsi_sdb_cache, gfp);
		if (!cmd->prot_sdb)
			goto fail_free_sense;
	}

	return 0;

fail_free_sense:
	scsi_free_sense_buffer(unchecked_isa_dma, cmd->sense_buffer);
fail:
	return -ENOMEM;
}

static void scsi_old_exit_rq(struct request_queue *q, struct request *rq)
{
	struct scsi_cmnd *cmd = blk_mq_rq_to_pdu(rq);

	if (cmd->prot_sdb)
		kmem_cache_free(scsi_sdb_cache, cmd->prot_sdb);
	scsi_free_sense_buffer(cmd->flags & SCMD_UNCHECKED_ISA_DMA,
			       cmd->sense_buffer);
}

struct request_queue *scsi_old_alloc_queue(struct scsi_device *sdev)
{
	struct Scsi_Host *shost = sdev->host;
	struct request_queue *q;

	q = blk_alloc_queue_node(GFP_KERNEL, NUMA_NO_NODE);
	if (!q)
		return NULL;
	q->cmd_size = sizeof(struct scsi_cmnd) + shost->hostt->cmd_size;
	q->rq_alloc_data = shost;
	q->request_fn = scsi_request_fn;
	q->init_rq_fn = scsi_old_init_rq;
	q->exit_rq_fn = scsi_old_exit_rq;
	q->initialize_rq_fn = scsi_initialize_rq;

	if (blk_init_allocated_queue(q) < 0) {
		blk_cleanup_queue(q);
		return NULL;
	}

	__scsi_init_queue(shost, q);
	blk_queue_prep_rq(q, scsi_prep_fn);
	blk_queue_unprep_rq(q, scsi_unprep_fn);
	blk_queue_softirq_done(q, scsi_softirq_done);
	blk_queue_rq_timed_out(q, scsi_times_out);
	blk_queue_lld_busy(q, scsi_lld_busy);
	return q;
}

static const struct blk_mq_ops scsi_mq_ops = {
	.get_budget	= scsi_mq_get_budget,
	.put_budget	= scsi_mq_put_budget,
	.queue_rq	= scsi_queue_rq,
	.complete	= scsi_softirq_done,
	.timeout	= scsi_timeout,
#ifdef CONFIG_BLK_DEBUG_FS
	.show_rq	= scsi_show_rq,
#endif
	.init_request	= scsi_mq_init_request,
	.exit_request	= scsi_mq_exit_request,
	.initialize_rq_fn = scsi_initialize_rq,
	.map_queues	= scsi_map_queues,
};

struct request_queue *scsi_mq_alloc_queue(struct scsi_device *sdev)
{
	sdev->request_queue = blk_mq_init_queue(&sdev->host->tag_set);
	if (IS_ERR(sdev->request_queue))
		return NULL;

	sdev->request_queue->queuedata = sdev;
	__scsi_init_queue(sdev->host, sdev->request_queue);
	return sdev->request_queue;
}

int scsi_mq_setup_tags(struct Scsi_Host *shost)
{
	unsigned int cmd_size, sgl_size;

	sgl_size = scsi_mq_sgl_size(shost);
	cmd_size = sizeof(struct scsi_cmnd) + shost->hostt->cmd_size + sgl_size;
	if (scsi_host_get_prot(shost))
		cmd_size += sizeof(struct scsi_data_buffer) + sgl_size;

	memset(&shost->tag_set, 0, sizeof(shost->tag_set));
	shost->tag_set.ops = &scsi_mq_ops;
	shost->tag_set.nr_hw_queues = shost->nr_hw_queues ? : 1;
	shost->tag_set.queue_depth = shost->can_queue;
	shost->tag_set.cmd_size = cmd_size;
	shost->tag_set.numa_node = NUMA_NO_NODE;
	shost->tag_set.flags = BLK_MQ_F_SHOULD_MERGE | BLK_MQ_F_SG_MERGE;
	shost->tag_set.flags |=
		BLK_ALLOC_POLICY_TO_MQ_FLAG(shost->hostt->tag_alloc_policy);
	shost->tag_set.driver_data = shost;

	return blk_mq_alloc_tag_set(&shost->tag_set);
}

void scsi_mq_destroy_tags(struct Scsi_Host *shost)
{
	blk_mq_free_tag_set(&shost->tag_set);
}

/**
 * scsi_device_from_queue - return sdev associated with a request_queue
 * @q: The request queue to return the sdev from
 *
 * Return the sdev associated with a request queue or NULL if the
 * request_queue does not reference a SCSI device.
 */
struct scsi_device *scsi_device_from_queue(struct request_queue *q)
{
	struct scsi_device *sdev = NULL;

	if (q->mq_ops) {
		if (q->mq_ops == &scsi_mq_ops)
			sdev = q->queuedata;
	} else if (q->request_fn == scsi_request_fn)
		sdev = q->queuedata;
	if (!sdev || !get_device(&sdev->sdev_gendev))
		sdev = NULL;

	return sdev;
}
EXPORT_SYMBOL_GPL(scsi_device_from_queue);

/*
 * Function:    scsi_block_requests()
 *
 * Purpose:     Utility function used by low-level drivers to prevent further
 *		commands from being queued to the device.
 *
 * Arguments:   shost       - Host in question
 *
 * Returns:     Nothing
 *
 * Lock status: No locks are assumed held.
 *
 * Notes:       There is no timer nor any other means by which the requests
 *		get unblocked other than the low-level driver calling
 *		scsi_unblock_requests().
 */
void scsi_block_requests(struct Scsi_Host *shost)
{
	shost->host_self_blocked = 1;
}
EXPORT_SYMBOL(scsi_block_requests);

/*
 * Function:    scsi_unblock_requests()
 *
 * Purpose:     Utility function used by low-level drivers to allow further
 *		commands from being queued to the device.
 *
 * Arguments:   shost       - Host in question
 *
 * Returns:     Nothing
 *
 * Lock status: No locks are assumed held.
 *
 * Notes:       There is no timer nor any other means by which the requests
 *		get unblocked other than the low-level driver calling
 *		scsi_unblock_requests().
 *
 *		This is done as an API function so that changes to the
 *		internals of the scsi mid-layer won't require wholesale
 *		changes to drivers that use this feature.
 */
void scsi_unblock_requests(struct Scsi_Host *shost)
{
	shost->host_self_blocked = 0;
	scsi_run_host_queues(shost);
}
EXPORT_SYMBOL(scsi_unblock_requests);

int __init scsi_init_queue(void)
{
	scsi_sdb_cache = kmem_cache_create("scsi_data_buffer",
					   sizeof(struct scsi_data_buffer),
					   0, 0, NULL);
	if (!scsi_sdb_cache) {
		printk(KERN_ERR "SCSI: can't init scsi sdb cache\n");
		return -ENOMEM;
	}

	return 0;
}

void scsi_exit_queue(void)
{
	kmem_cache_destroy(scsi_sense_cache);
	kmem_cache_destroy(scsi_sense_isadma_cache);
	kmem_cache_destroy(scsi_sdb_cache);
}

/**
 *	scsi_mode_select - issue a mode select
 *	@sdev:	SCSI device to be queried
 *	@pf:	Page format bit (1 == standard, 0 == vendor specific)
 *	@sp:	Save page bit (0 == don't save, 1 == save)
 *	@modepage: mode page being requested
 *	@buffer: request buffer (may not be smaller than eight bytes)
 *	@len:	length of request buffer.
 *	@timeout: command timeout
 *	@retries: number of retries before failing
 *	@data: returns a structure abstracting the mode header data
 *	@sshdr: place to put sense data (or NULL if no sense to be collected).
 *		must be SCSI_SENSE_BUFFERSIZE big.
 *
 *	Returns zero if successful; negative error number or scsi
 *	status on error
 *
 */
int
scsi_mode_select(struct scsi_device *sdev, int pf, int sp, int modepage,
		 unsigned char *buffer, int len, int timeout, int retries,
		 struct scsi_mode_data *data, struct scsi_sense_hdr *sshdr)
{
	unsigned char cmd[10];
	unsigned char *real_buffer;
	int ret;

	memset(cmd, 0, sizeof(cmd));
	cmd[1] = (pf ? 0x10 : 0) | (sp ? 0x01 : 0);

	if (sdev->use_10_for_ms) {
		if (len > 65535)
			return -EINVAL;
		real_buffer = kmalloc(8 + len, GFP_KERNEL);
		if (!real_buffer)
			return -ENOMEM;
		memcpy(real_buffer + 8, buffer, len);
		len += 8;
		real_buffer[0] = 0;
		real_buffer[1] = 0;
		real_buffer[2] = data->medium_type;
		real_buffer[3] = data->device_specific;
		real_buffer[4] = data->longlba ? 0x01 : 0;
		real_buffer[5] = 0;
		real_buffer[6] = data->block_descriptor_length >> 8;
		real_buffer[7] = data->block_descriptor_length;

		cmd[0] = MODE_SELECT_10;
		cmd[7] = len >> 8;
		cmd[8] = len;
	} else {
		if (len > 255 || data->block_descriptor_length > 255 ||
		    data->longlba)
			return -EINVAL;

		real_buffer = kmalloc(4 + len, GFP_KERNEL);
		if (!real_buffer)
			return -ENOMEM;
		memcpy(real_buffer + 4, buffer, len);
		len += 4;
		real_buffer[0] = 0;
		real_buffer[1] = data->medium_type;
		real_buffer[2] = data->device_specific;
		real_buffer[3] = data->block_descriptor_length;
		

		cmd[0] = MODE_SELECT;
		cmd[4] = len;
	}

	ret = scsi_execute_req(sdev, cmd, DMA_TO_DEVICE, real_buffer, len,
			       sshdr, timeout, retries, NULL);
	kfree(real_buffer);
	return ret;
}
EXPORT_SYMBOL_GPL(scsi_mode_select);

/**
 *	scsi_mode_sense - issue a mode sense, falling back from 10 to six bytes if necessary.
 *	@sdev:	SCSI device to be queried
 *	@dbd:	set if mode sense will allow block descriptors to be returned
 *	@modepage: mode page being requested
 *	@buffer: request buffer (may not be smaller than eight bytes)
 *	@len:	length of request buffer.
 *	@timeout: command timeout
 *	@retries: number of retries before failing
 *	@data: returns a structure abstracting the mode header data
 *	@sshdr: place to put sense data (or NULL if no sense to be collected).
 *		must be SCSI_SENSE_BUFFERSIZE big.
 *
 *	Returns zero if unsuccessful, or the header offset (either 4
 *	or 8 depending on whether a six or ten byte command was
 *	issued) if successful.
 */
int
scsi_mode_sense(struct scsi_device *sdev, int dbd, int modepage,
		  unsigned char *buffer, int len, int timeout, int retries,
		  struct scsi_mode_data *data, struct scsi_sense_hdr *sshdr)
{
	unsigned char cmd[12];
	int use_10_for_ms;
	int header_length;
	int result, retry_count = retries;
	struct scsi_sense_hdr my_sshdr;

	memset(data, 0, sizeof(*data));
	memset(&cmd[0], 0, 12);
	cmd[1] = dbd & 0x18;	/* allows DBD and LLBA bits */
	cmd[2] = modepage;

	/* caller might not be interested in sense, but we need it */
	if (!sshdr)
		sshdr = &my_sshdr;

 retry:
	use_10_for_ms = sdev->use_10_for_ms;

	if (use_10_for_ms) {
		if (len < 8)
			len = 8;

		cmd[0] = MODE_SENSE_10;
		cmd[8] = len;
		header_length = 8;
	} else {
		if (len < 4)
			len = 4;

		cmd[0] = MODE_SENSE;
		cmd[4] = len;
		header_length = 4;
	}

	memset(buffer, 0, len);

	result = scsi_execute_req(sdev, cmd, DMA_FROM_DEVICE, buffer, len,
				  sshdr, timeout, retries, NULL);

	/* This code looks awful: what it's doing is making sure an
	 * ILLEGAL REQUEST sense return identifies the actual command
	 * byte as the problem.  MODE_SENSE commands can return
	 * ILLEGAL REQUEST if the code page isn't supported */

	if (use_10_for_ms && !scsi_status_is_good(result) &&
	    (driver_byte(result) & DRIVER_SENSE)) {
		if (scsi_sense_valid(sshdr)) {
			if ((sshdr->sense_key == ILLEGAL_REQUEST) &&
			    (sshdr->asc == 0x20) && (sshdr->ascq == 0)) {
				/* 
				 * Invalid command operation code
				 */
				sdev->use_10_for_ms = 0;
				goto retry;
			}
		}
	}

	if(scsi_status_is_good(result)) {
		if (unlikely(buffer[0] == 0x86 && buffer[1] == 0x0b &&
			     (modepage == 6 || modepage == 8))) {
			/* Initio breakage? */
			header_length = 0;
			data->length = 13;
			data->medium_type = 0;
			data->device_specific = 0;
			data->longlba = 0;
			data->block_descriptor_length = 0;
		} else if(use_10_for_ms) {
			data->length = buffer[0]*256 + buffer[1] + 2;
			data->medium_type = buffer[2];
			data->device_specific = buffer[3];
			data->longlba = buffer[4] & 0x01;
			data->block_descriptor_length = buffer[6]*256
				+ buffer[7];
		} else {
			data->length = buffer[0] + 1;
			data->medium_type = buffer[1];
			data->device_specific = buffer[2];
			data->block_descriptor_length = buffer[3];
		}
		data->header_length = header_length;
	} else if ((status_byte(result) == CHECK_CONDITION) &&
		   scsi_sense_valid(sshdr) &&
		   sshdr->sense_key == UNIT_ATTENTION && retry_count) {
		retry_count--;
		goto retry;
	}

	return result;
}
EXPORT_SYMBOL(scsi_mode_sense);

/**
 *	scsi_test_unit_ready - test if unit is ready
 *	@sdev:	scsi device to change the state of.
 *	@timeout: command timeout
 *	@retries: number of retries before failing
 *	@sshdr: outpout pointer for decoded sense information.
 *
 *	Returns zero if unsuccessful or an error if TUR failed.  For
 *	removable media, UNIT_ATTENTION sets ->changed flag.
 **/
int
scsi_test_unit_ready(struct scsi_device *sdev, int timeout, int retries,
		     struct scsi_sense_hdr *sshdr)
{
	char cmd[] = {
		TEST_UNIT_READY, 0, 0, 0, 0, 0,
	};
	int result;

	/* try to eat the UNIT_ATTENTION if there are enough retries */
	do {
		result = scsi_execute_req(sdev, cmd, DMA_NONE, NULL, 0, sshdr,
					  timeout, retries, NULL);
		if (sdev->removable && scsi_sense_valid(sshdr) &&
		    sshdr->sense_key == UNIT_ATTENTION)
			sdev->changed = 1;
	} while (scsi_sense_valid(sshdr) &&
		 sshdr->sense_key == UNIT_ATTENTION && --retries);

	return result;
}
EXPORT_SYMBOL(scsi_test_unit_ready);

/**
 *	scsi_device_set_state - Take the given device through the device state model.
 *	@sdev:	scsi device to change the state of.
 *	@state:	state to change to.
 *
 *	Returns zero if successful or an error if the requested
 *	transition is illegal.
 */
int
scsi_device_set_state(struct scsi_device *sdev, enum scsi_device_state state)
{
	enum scsi_device_state oldstate = sdev->sdev_state;

	if (state == oldstate)
		return 0;

	switch (state) {
	case SDEV_CREATED:
		switch (oldstate) {
		case SDEV_CREATED_BLOCK:
			break;
		default:
			goto illegal;
		}
		break;
			
	case SDEV_RUNNING:
		switch (oldstate) {
		case SDEV_CREATED:
		case SDEV_OFFLINE:
		case SDEV_TRANSPORT_OFFLINE:
		case SDEV_QUIESCE:
		case SDEV_BLOCK:
			break;
		default:
			goto illegal;
		}
		break;

	case SDEV_QUIESCE:
		switch (oldstate) {
		case SDEV_RUNNING:
		case SDEV_OFFLINE:
		case SDEV_TRANSPORT_OFFLINE:
			break;
		default:
			goto illegal;
		}
		break;

	case SDEV_OFFLINE:
	case SDEV_TRANSPORT_OFFLINE:
		switch (oldstate) {
		case SDEV_CREATED:
		case SDEV_RUNNING:
		case SDEV_QUIESCE:
		case SDEV_BLOCK:
			break;
		default:
			goto illegal;
		}
		break;

	case SDEV_BLOCK:
		switch (oldstate) {
		case SDEV_RUNNING:
		case SDEV_CREATED_BLOCK:
			break;
		default:
			goto illegal;
		}
		break;

	case SDEV_CREATED_BLOCK:
		switch (oldstate) {
		case SDEV_CREATED:
			break;
		default:
			goto illegal;
		}
		break;

	case SDEV_CANCEL:
		switch (oldstate) {
		case SDEV_CREATED:
		case SDEV_RUNNING:
		case SDEV_QUIESCE:
		case SDEV_OFFLINE:
		case SDEV_TRANSPORT_OFFLINE:
			break;
		default:
			goto illegal;
		}
		break;

	case SDEV_DEL:
		switch (oldstate) {
		case SDEV_CREATED:
		case SDEV_RUNNING:
		case SDEV_OFFLINE:
		case SDEV_TRANSPORT_OFFLINE:
		case SDEV_CANCEL:
		case SDEV_BLOCK:
		case SDEV_CREATED_BLOCK:
			break;
		default:
			goto illegal;
		}
		break;

	}
	sdev->sdev_state = state;
	sysfs_notify(&sdev->sdev_gendev.kobj, NULL, "state");
	return 0;

 illegal:
	SCSI_LOG_ERROR_RECOVERY(1,
				sdev_printk(KERN_ERR, sdev,
					    "Illegal state transition %s->%s",
					    scsi_device_state_name(oldstate),
					    scsi_device_state_name(state))
				);
	return -EINVAL;
}
EXPORT_SYMBOL(scsi_device_set_state);

/**
 * 	sdev_evt_emit - emit a single SCSI device uevent
 *	@sdev: associated SCSI device
 *	@evt: event to emit
 *
 *	Send a single uevent (scsi_event) to the associated scsi_device.
 */
static void scsi_evt_emit(struct scsi_device *sdev, struct scsi_event *evt)
{
	int idx = 0;
	char *envp[3];

	switch (evt->evt_type) {
	case SDEV_EVT_MEDIA_CHANGE:
		envp[idx++] = "SDEV_MEDIA_CHANGE=1";
		break;
	case SDEV_EVT_INQUIRY_CHANGE_REPORTED:
		scsi_rescan_device(&sdev->sdev_gendev);
		envp[idx++] = "SDEV_UA=INQUIRY_DATA_HAS_CHANGED";
		break;
	case SDEV_EVT_CAPACITY_CHANGE_REPORTED:
		envp[idx++] = "SDEV_UA=CAPACITY_DATA_HAS_CHANGED";
		break;
	case SDEV_EVT_SOFT_THRESHOLD_REACHED_REPORTED:
	       envp[idx++] = "SDEV_UA=THIN_PROVISIONING_SOFT_THRESHOLD_REACHED";
		break;
	case SDEV_EVT_MODE_PARAMETER_CHANGE_REPORTED:
		envp[idx++] = "SDEV_UA=MODE_PARAMETERS_CHANGED";
		break;
	case SDEV_EVT_LUN_CHANGE_REPORTED:
		envp[idx++] = "SDEV_UA=REPORTED_LUNS_DATA_HAS_CHANGED";
		break;
	case SDEV_EVT_ALUA_STATE_CHANGE_REPORTED:
		envp[idx++] = "SDEV_UA=ASYMMETRIC_ACCESS_STATE_CHANGED";
		break;
	case SDEV_EVT_POWER_ON_RESET_OCCURRED:
		envp[idx++] = "SDEV_UA=POWER_ON_RESET_OCCURRED";
		break;
	default:
		/* do nothing */
		break;
	}

	envp[idx++] = NULL;

	kobject_uevent_env(&sdev->sdev_gendev.kobj, KOBJ_CHANGE, envp);
}

/**
 * 	sdev_evt_thread - send a uevent for each scsi event
 *	@work: work struct for scsi_device
 *
 *	Dispatch queued events to their associated scsi_device kobjects
 *	as uevents.
 */
void scsi_evt_thread(struct work_struct *work)
{
	struct scsi_device *sdev;
	enum scsi_device_event evt_type;
	LIST_HEAD(event_list);

	sdev = container_of(work, struct scsi_device, event_work);

	for (evt_type = SDEV_EVT_FIRST; evt_type <= SDEV_EVT_LAST; evt_type++)
		if (test_and_clear_bit(evt_type, sdev->pending_events))
			sdev_evt_send_simple(sdev, evt_type, GFP_KERNEL);

	while (1) {
		struct scsi_event *evt;
		struct list_head *this, *tmp;
		unsigned long flags;

		spin_lock_irqsave(&sdev->list_lock, flags);
		list_splice_init(&sdev->event_list, &event_list);
		spin_unlock_irqrestore(&sdev->list_lock, flags);

		if (list_empty(&event_list))
			break;

		list_for_each_safe(this, tmp, &event_list) {
			evt = list_entry(this, struct scsi_event, node);
			list_del(&evt->node);
			scsi_evt_emit(sdev, evt);
			kfree(evt);
		}
	}
}

/**
 * 	sdev_evt_send - send asserted event to uevent thread
 *	@sdev: scsi_device event occurred on
 *	@evt: event to send
 *
 *	Assert scsi device event asynchronously.
 */
void sdev_evt_send(struct scsi_device *sdev, struct scsi_event *evt)
{
	unsigned long flags;

#if 0
	/* FIXME: currently this check eliminates all media change events
	 * for polled devices.  Need to update to discriminate between AN
	 * and polled events */
	if (!test_bit(evt->evt_type, sdev->supported_events)) {
		kfree(evt);
		return;
	}
#endif

	spin_lock_irqsave(&sdev->list_lock, flags);
	list_add_tail(&evt->node, &sdev->event_list);
	schedule_work(&sdev->event_work);
	spin_unlock_irqrestore(&sdev->list_lock, flags);
}
EXPORT_SYMBOL_GPL(sdev_evt_send);

/**
 * 	sdev_evt_alloc - allocate a new scsi event
 *	@evt_type: type of event to allocate
 *	@gfpflags: GFP flags for allocation
 *
 *	Allocates and returns a new scsi_event.
 */
struct scsi_event *sdev_evt_alloc(enum scsi_device_event evt_type,
				  gfp_t gfpflags)
{
	struct scsi_event *evt = kzalloc(sizeof(struct scsi_event), gfpflags);
	if (!evt)
		return NULL;

	evt->evt_type = evt_type;
	INIT_LIST_HEAD(&evt->node);

	/* evt_type-specific initialization, if any */
	switch (evt_type) {
	case SDEV_EVT_MEDIA_CHANGE:
	case SDEV_EVT_INQUIRY_CHANGE_REPORTED:
	case SDEV_EVT_CAPACITY_CHANGE_REPORTED:
	case SDEV_EVT_SOFT_THRESHOLD_REACHED_REPORTED:
	case SDEV_EVT_MODE_PARAMETER_CHANGE_REPORTED:
	case SDEV_EVT_LUN_CHANGE_REPORTED:
	case SDEV_EVT_ALUA_STATE_CHANGE_REPORTED:
	case SDEV_EVT_POWER_ON_RESET_OCCURRED:
	default:
		/* do nothing */
		break;
	}

	return evt;
}
EXPORT_SYMBOL_GPL(sdev_evt_alloc);

/**
 * 	sdev_evt_send_simple - send asserted event to uevent thread
 *	@sdev: scsi_device event occurred on
 *	@evt_type: type of event to send
 *	@gfpflags: GFP flags for allocation
 *
 *	Assert scsi device event asynchronously, given an event type.
 */
void sdev_evt_send_simple(struct scsi_device *sdev,
			  enum scsi_device_event evt_type, gfp_t gfpflags)
{
	struct scsi_event *evt = sdev_evt_alloc(evt_type, gfpflags);
	if (!evt) {
		sdev_printk(KERN_ERR, sdev, "event %d eaten due to OOM\n",
			    evt_type);
		return;
	}

	sdev_evt_send(sdev, evt);
}
EXPORT_SYMBOL_GPL(sdev_evt_send_simple);

/**
 * scsi_request_fn_active() - number of kernel threads inside scsi_request_fn()
 * @sdev: SCSI device to count the number of scsi_request_fn() callers for.
 */
static int scsi_request_fn_active(struct scsi_device *sdev)
{
	struct request_queue *q = sdev->request_queue;
	int request_fn_active;

	WARN_ON_ONCE(sdev->host->use_blk_mq);

	spin_lock_irq(q->queue_lock);
	request_fn_active = q->request_fn_active;
	spin_unlock_irq(q->queue_lock);

	return request_fn_active;
}

/**
 * scsi_wait_for_queuecommand() - wait for ongoing queuecommand() calls
 * @sdev: SCSI device pointer.
 *
 * Wait until the ongoing shost->hostt->queuecommand() calls that are
 * invoked from scsi_request_fn() have finished.
 */
static void scsi_wait_for_queuecommand(struct scsi_device *sdev)
{
	WARN_ON_ONCE(sdev->host->use_blk_mq);

	while (scsi_request_fn_active(sdev))
		msleep(20);
}

/**
 *	scsi_device_quiesce - Block user issued commands.
 *	@sdev:	scsi device to quiesce.
 *
 *	This works by trying to transition to the SDEV_QUIESCE state
 *	(which must be a legal transition).  When the device is in this
 *	state, only special requests will be accepted, all others will
 *	be deferred.  Since special requests may also be requeued requests,
 *	a successful return doesn't guarantee the device will be 
 *	totally quiescent.
 *
 *	Must be called with user context, may sleep.
 *
 *	Returns zero if unsuccessful or an error if not.
 */
int
scsi_device_quiesce(struct scsi_device *sdev)
{
	struct request_queue *q = sdev->request_queue;
	int err;

	/*
	 * It is allowed to call scsi_device_quiesce() multiple times from
	 * the same context but concurrent scsi_device_quiesce() calls are
	 * not allowed.
	 */
	WARN_ON_ONCE(sdev->quiesced_by && sdev->quiesced_by != current);

	blk_set_preempt_only(q);

	blk_mq_freeze_queue(q);
	/*
	 * Ensure that the effect of blk_set_preempt_only() will be visible
	 * for percpu_ref_tryget() callers that occur after the queue
	 * unfreeze even if the queue was already frozen before this function
	 * was called. See also https://lwn.net/Articles/573497/.
	 */
	synchronize_rcu();
	blk_mq_unfreeze_queue(q);

	mutex_lock(&sdev->state_mutex);
	err = scsi_device_set_state(sdev, SDEV_QUIESCE);
	if (err == 0)
		sdev->quiesced_by = current;
	else
		blk_clear_preempt_only(q);
	mutex_unlock(&sdev->state_mutex);

	return err;
}
EXPORT_SYMBOL(scsi_device_quiesce);

/**
 *	scsi_device_resume - Restart user issued commands to a quiesced device.
 *	@sdev:	scsi device to resume.
 *
 *	Moves the device from quiesced back to running and restarts the
 *	queues.
 *
 *	Must be called with user context, may sleep.
 */
void scsi_device_resume(struct scsi_device *sdev)
{
	/* check if the device state was mutated prior to resume, and if
	 * so assume the state is being managed elsewhere (for example
	 * device deleted during suspend)
	 */
	mutex_lock(&sdev->state_mutex);
	WARN_ON_ONCE(!sdev->quiesced_by);
	sdev->quiesced_by = NULL;
	blk_clear_preempt_only(sdev->request_queue);
	if (sdev->sdev_state == SDEV_QUIESCE)
		scsi_device_set_state(sdev, SDEV_RUNNING);
	mutex_unlock(&sdev->state_mutex);
}
EXPORT_SYMBOL(scsi_device_resume);

static void
device_quiesce_fn(struct scsi_device *sdev, void *data)
{
	scsi_device_quiesce(sdev);
}

void
scsi_target_quiesce(struct scsi_target *starget)
{
	starget_for_each_device(starget, NULL, device_quiesce_fn);
}
EXPORT_SYMBOL(scsi_target_quiesce);

static void
device_resume_fn(struct scsi_device *sdev, void *data)
{
	scsi_device_resume(sdev);
}

void
scsi_target_resume(struct scsi_target *starget)
{
	starget_for_each_device(starget, NULL, device_resume_fn);
}
EXPORT_SYMBOL(scsi_target_resume);

/**
 * scsi_internal_device_block_nowait - try to transition to the SDEV_BLOCK state
 * @sdev: device to block
 *
 * Pause SCSI command processing on the specified device. Does not sleep.
 *
 * Returns zero if successful or a negative error code upon failure.
 *
 * Notes:
 * This routine transitions the device to the SDEV_BLOCK state (which must be
 * a legal transition). When the device is in this state, command processing
 * is paused until the device leaves the SDEV_BLOCK state. See also
 * scsi_internal_device_unblock_nowait().
 */
int scsi_internal_device_block_nowait(struct scsi_device *sdev)
{
	struct request_queue *q = sdev->request_queue;
	unsigned long flags;
	int err = 0;

	err = scsi_device_set_state(sdev, SDEV_BLOCK);
	if (err) {
		err = scsi_device_set_state(sdev, SDEV_CREATED_BLOCK);

		if (err)
			return err;
	}

	/* 
	 * The device has transitioned to SDEV_BLOCK.  Stop the
	 * block layer from calling the midlayer with this device's
	 * request queue. 
	 */
	if (q->mq_ops) {
		blk_mq_quiesce_queue_nowait(q);
	} else {
		spin_lock_irqsave(q->queue_lock, flags);
		blk_stop_queue(q);
		spin_unlock_irqrestore(q->queue_lock, flags);
	}

	return 0;
}
EXPORT_SYMBOL_GPL(scsi_internal_device_block_nowait);

/**
 * scsi_internal_device_block - try to transition to the SDEV_BLOCK state
 * @sdev: device to block
 *
 * Pause SCSI command processing on the specified device and wait until all
 * ongoing scsi_request_fn() / scsi_queue_rq() calls have finished. May sleep.
 *
 * Returns zero if successful or a negative error code upon failure.
 *
 * Note:
 * This routine transitions the device to the SDEV_BLOCK state (which must be
 * a legal transition). When the device is in this state, command processing
 * is paused until the device leaves the SDEV_BLOCK state. See also
 * scsi_internal_device_unblock().
 *
 * To do: avoid that scsi_send_eh_cmnd() calls queuecommand() after
 * scsi_internal_device_block() has blocked a SCSI device and also
 * remove the rport mutex lock and unlock calls from srp_queuecommand().
 */
static int scsi_internal_device_block(struct scsi_device *sdev)
{
	struct request_queue *q = sdev->request_queue;
	int err;

	mutex_lock(&sdev->state_mutex);
	err = scsi_internal_device_block_nowait(sdev);
	if (err == 0) {
		if (q->mq_ops)
			blk_mq_quiesce_queue(q);
		else
			scsi_wait_for_queuecommand(sdev);
	}
	mutex_unlock(&sdev->state_mutex);

	return err;
}
 
void scsi_start_queue(struct scsi_device *sdev)
{
	struct request_queue *q = sdev->request_queue;
	unsigned long flags;

	if (q->mq_ops) {
		blk_mq_unquiesce_queue(q);
	} else {
		spin_lock_irqsave(q->queue_lock, flags);
		blk_start_queue(q);
		spin_unlock_irqrestore(q->queue_lock, flags);
	}
}

/**
 * scsi_internal_device_unblock_nowait - resume a device after a block request
 * @sdev:	device to resume
 * @new_state:	state to set the device to after unblocking
 *
 * Restart the device queue for a previously suspended SCSI device. Does not
 * sleep.
 *
 * Returns zero if successful or a negative error code upon failure.
 *
 * Notes:
 * This routine transitions the device to the SDEV_RUNNING state or to one of
 * the offline states (which must be a legal transition) allowing the midlayer
 * to goose the queue for this device.
 */
int scsi_internal_device_unblock_nowait(struct scsi_device *sdev,
					enum scsi_device_state new_state)
{
	/*
	 * Try to transition the scsi device to SDEV_RUNNING or one of the
	 * offlined states and goose the device queue if successful.
	 */
	switch (sdev->sdev_state) {
	case SDEV_BLOCK:
	case SDEV_TRANSPORT_OFFLINE:
		sdev->sdev_state = new_state;
<<<<<<< HEAD
		sysfs_notify(&sdev->sdev_gendev.kobj, NULL, "state");
=======
>>>>>>> 9abd04af
		break;
	case SDEV_CREATED_BLOCK:
		if (new_state == SDEV_TRANSPORT_OFFLINE ||
		    new_state == SDEV_OFFLINE)
			sdev->sdev_state = new_state;
		else
			sdev->sdev_state = SDEV_CREATED;
<<<<<<< HEAD
		sysfs_notify(&sdev->sdev_gendev.kobj, NULL, "state");
=======
>>>>>>> 9abd04af
		break;
	case SDEV_CANCEL:
	case SDEV_OFFLINE:
		break;
	default:
		return -EINVAL;
	}
	scsi_start_queue(sdev);

	return 0;
}
EXPORT_SYMBOL_GPL(scsi_internal_device_unblock_nowait);

/**
 * scsi_internal_device_unblock - resume a device after a block request
 * @sdev:	device to resume
 * @new_state:	state to set the device to after unblocking
 *
 * Restart the device queue for a previously suspended SCSI device. May sleep.
 *
 * Returns zero if successful or a negative error code upon failure.
 *
 * Notes:
 * This routine transitions the device to the SDEV_RUNNING state or to one of
 * the offline states (which must be a legal transition) allowing the midlayer
 * to goose the queue for this device.
 */
static int scsi_internal_device_unblock(struct scsi_device *sdev,
					enum scsi_device_state new_state)
{
	int ret;

	mutex_lock(&sdev->state_mutex);
	ret = scsi_internal_device_unblock_nowait(sdev, new_state);
	mutex_unlock(&sdev->state_mutex);

	return ret;
}

static void
device_block(struct scsi_device *sdev, void *data)
{
	scsi_internal_device_block(sdev);
}

static int
target_block(struct device *dev, void *data)
{
	if (scsi_is_target_device(dev))
		starget_for_each_device(to_scsi_target(dev), NULL,
					device_block);
	return 0;
}

void
scsi_target_block(struct device *dev)
{
	if (scsi_is_target_device(dev))
		starget_for_each_device(to_scsi_target(dev), NULL,
					device_block);
	else
		device_for_each_child(dev, NULL, target_block);
}
EXPORT_SYMBOL_GPL(scsi_target_block);

static void
device_unblock(struct scsi_device *sdev, void *data)
{
	scsi_internal_device_unblock(sdev, *(enum scsi_device_state *)data);
}

static int
target_unblock(struct device *dev, void *data)
{
	if (scsi_is_target_device(dev))
		starget_for_each_device(to_scsi_target(dev), data,
					device_unblock);
	return 0;
}

void
scsi_target_unblock(struct device *dev, enum scsi_device_state new_state)
{
	if (scsi_is_target_device(dev))
		starget_for_each_device(to_scsi_target(dev), &new_state,
					device_unblock);
	else
		device_for_each_child(dev, &new_state, target_unblock);
}
EXPORT_SYMBOL_GPL(scsi_target_unblock);

/**
 * scsi_kmap_atomic_sg - find and atomically map an sg-elemnt
 * @sgl:	scatter-gather list
 * @sg_count:	number of segments in sg
 * @offset:	offset in bytes into sg, on return offset into the mapped area
 * @len:	bytes to map, on return number of bytes mapped
 *
 * Returns virtual address of the start of the mapped page
 */
void *scsi_kmap_atomic_sg(struct scatterlist *sgl, int sg_count,
			  size_t *offset, size_t *len)
{
	int i;
	size_t sg_len = 0, len_complete = 0;
	struct scatterlist *sg;
	struct page *page;

	WARN_ON(!irqs_disabled());

	for_each_sg(sgl, sg, sg_count, i) {
		len_complete = sg_len; /* Complete sg-entries */
		sg_len += sg->length;
		if (sg_len > *offset)
			break;
	}

	if (unlikely(i == sg_count)) {
		printk(KERN_ERR "%s: Bytes in sg: %zu, requested offset %zu, "
			"elements %d\n",
		       __func__, sg_len, *offset, sg_count);
		WARN_ON(1);
		return NULL;
	}

	/* Offset starting from the beginning of first page in this sg-entry */
	*offset = *offset - len_complete + sg->offset;

	/* Assumption: contiguous pages can be accessed as "page + i" */
	page = nth_page(sg_page(sg), (*offset >> PAGE_SHIFT));
	*offset &= ~PAGE_MASK;

	/* Bytes in this sg-entry from *offset to the end of the page */
	sg_len = PAGE_SIZE - *offset;
	if (*len > sg_len)
		*len = sg_len;

	return kmap_atomic(page);
}
EXPORT_SYMBOL(scsi_kmap_atomic_sg);

/**
 * scsi_kunmap_atomic_sg - atomically unmap a virtual address, previously mapped with scsi_kmap_atomic_sg
 * @virt:	virtual address to be unmapped
 */
void scsi_kunmap_atomic_sg(void *virt)
{
	kunmap_atomic(virt);
}
EXPORT_SYMBOL(scsi_kunmap_atomic_sg);

void sdev_disable_disk_events(struct scsi_device *sdev)
{
	atomic_inc(&sdev->disk_events_disable_depth);
}
EXPORT_SYMBOL(sdev_disable_disk_events);

void sdev_enable_disk_events(struct scsi_device *sdev)
{
	if (WARN_ON_ONCE(atomic_read(&sdev->disk_events_disable_depth) <= 0))
		return;
	atomic_dec(&sdev->disk_events_disable_depth);
}
EXPORT_SYMBOL(sdev_enable_disk_events);

/**
 * scsi_vpd_lun_id - return a unique device identification
 * @sdev: SCSI device
 * @id:   buffer for the identification
 * @id_len:  length of the buffer
 *
 * Copies a unique device identification into @id based
 * on the information in the VPD page 0x83 of the device.
 * The string will be formatted as a SCSI name string.
 *
 * Returns the length of the identification or error on failure.
 * If the identifier is longer than the supplied buffer the actual
 * identifier length is returned and the buffer is not zero-padded.
 */
int scsi_vpd_lun_id(struct scsi_device *sdev, char *id, size_t id_len)
{
	u8 cur_id_type = 0xff;
	u8 cur_id_size = 0;
	const unsigned char *d, *cur_id_str;
	const struct scsi_vpd *vpd_pg83;
	int id_size = -EINVAL;

	rcu_read_lock();
	vpd_pg83 = rcu_dereference(sdev->vpd_pg83);
	if (!vpd_pg83) {
		rcu_read_unlock();
		return -ENXIO;
	}

	/*
	 * Look for the correct descriptor.
	 * Order of preference for lun descriptor:
	 * - SCSI name string
	 * - NAA IEEE Registered Extended
	 * - EUI-64 based 16-byte
	 * - EUI-64 based 12-byte
	 * - NAA IEEE Registered
	 * - NAA IEEE Extended
	 * - T10 Vendor ID
	 * as longer descriptors reduce the likelyhood
	 * of identification clashes.
	 */

	/* The id string must be at least 20 bytes + terminating NULL byte */
	if (id_len < 21) {
		rcu_read_unlock();
		return -EINVAL;
	}

	memset(id, 0, id_len);
	d = vpd_pg83->data + 4;
	while (d < vpd_pg83->data + vpd_pg83->len) {
		/* Skip designators not referring to the LUN */
		if ((d[1] & 0x30) != 0x00)
			goto next_desig;

		switch (d[1] & 0xf) {
		case 0x1:
			/* T10 Vendor ID */
			if (cur_id_size > d[3])
				break;
			/* Prefer anything */
			if (cur_id_type > 0x01 && cur_id_type != 0xff)
				break;
			cur_id_size = d[3];
			if (cur_id_size + 4 > id_len)
				cur_id_size = id_len - 4;
			cur_id_str = d + 4;
			cur_id_type = d[1] & 0xf;
			id_size = snprintf(id, id_len, "t10.%*pE",
					   cur_id_size, cur_id_str);
			break;
		case 0x2:
			/* EUI-64 */
			if (cur_id_size > d[3])
				break;
			/* Prefer NAA IEEE Registered Extended */
			if (cur_id_type == 0x3 &&
			    cur_id_size == d[3])
				break;
			cur_id_size = d[3];
			cur_id_str = d + 4;
			cur_id_type = d[1] & 0xf;
			switch (cur_id_size) {
			case 8:
				id_size = snprintf(id, id_len,
						   "eui.%8phN",
						   cur_id_str);
				break;
			case 12:
				id_size = snprintf(id, id_len,
						   "eui.%12phN",
						   cur_id_str);
				break;
			case 16:
				id_size = snprintf(id, id_len,
						   "eui.%16phN",
						   cur_id_str);
				break;
			default:
				cur_id_size = 0;
				break;
			}
			break;
		case 0x3:
			/* NAA */
			if (cur_id_size > d[3])
				break;
			cur_id_size = d[3];
			cur_id_str = d + 4;
			cur_id_type = d[1] & 0xf;
			switch (cur_id_size) {
			case 8:
				id_size = snprintf(id, id_len,
						   "naa.%8phN",
						   cur_id_str);
				break;
			case 16:
				id_size = snprintf(id, id_len,
						   "naa.%16phN",
						   cur_id_str);
				break;
			default:
				cur_id_size = 0;
				break;
			}
			break;
		case 0x8:
			/* SCSI name string */
			if (cur_id_size + 4 > d[3])
				break;
			/* Prefer others for truncated descriptor */
			if (cur_id_size && d[3] > id_len)
				break;
			cur_id_size = id_size = d[3];
			cur_id_str = d + 4;
			cur_id_type = d[1] & 0xf;
			if (cur_id_size >= id_len)
				cur_id_size = id_len - 1;
			memcpy(id, cur_id_str, cur_id_size);
			/* Decrease priority for truncated descriptor */
			if (cur_id_size != id_size)
				cur_id_size = 6;
			break;
		default:
			break;
		}
next_desig:
		d += d[3] + 4;
	}
	rcu_read_unlock();

	return id_size;
}
EXPORT_SYMBOL(scsi_vpd_lun_id);

/*
 * scsi_vpd_tpg_id - return a target port group identifier
 * @sdev: SCSI device
 *
 * Returns the Target Port Group identifier from the information
 * froom VPD page 0x83 of the device.
 *
 * Returns the identifier or error on failure.
 */
int scsi_vpd_tpg_id(struct scsi_device *sdev, int *rel_id)
{
	const unsigned char *d;
	const struct scsi_vpd *vpd_pg83;
	int group_id = -EAGAIN, rel_port = -1;

	rcu_read_lock();
	vpd_pg83 = rcu_dereference(sdev->vpd_pg83);
	if (!vpd_pg83) {
		rcu_read_unlock();
		return -ENXIO;
	}

	d = vpd_pg83->data + 4;
	while (d < vpd_pg83->data + vpd_pg83->len) {
		switch (d[1] & 0xf) {
		case 0x4:
			/* Relative target port */
			rel_port = get_unaligned_be16(&d[6]);
			break;
		case 0x5:
			/* Target port group */
			group_id = get_unaligned_be16(&d[6]);
			break;
		default:
			break;
		}
		d += d[3] + 4;
	}
	rcu_read_unlock();

	if (group_id >= 0 && rel_id && rel_port != -1)
		*rel_id = rel_port;

	return group_id;
}
EXPORT_SYMBOL(scsi_vpd_tpg_id);<|MERGE_RESOLUTION|>--- conflicted
+++ resolved
@@ -1120,19 +1120,11 @@
 /**
  * scsi_initialize_rq - initialize struct scsi_cmnd partially
  * @rq: Request associated with the SCSI command to be initialized.
-<<<<<<< HEAD
  *
  * This function initializes the members of struct scsi_cmnd that must be
  * initialized before request processing starts and that won't be
  * reinitialized if a SCSI command is requeued.
  *
-=======
- *
- * This function initializes the members of struct scsi_cmnd that must be
- * initialized before request processing starts and that won't be
- * reinitialized if a SCSI command is requeued.
- *
->>>>>>> 9abd04af
  * Called from inside blk_get_request() for pass-through requests and from
  * inside scsi_init_command() for filesystem requests.
  */
@@ -1184,21 +1176,12 @@
 	unsigned int flags = cmd->flags & SCMD_PRESERVED_FLAGS;
 	unsigned long jiffies_at_alloc;
 	int retries;
-<<<<<<< HEAD
 
 	if (!blk_rq_is_scsi(rq) && !(flags & SCMD_INITIALIZED)) {
 		flags |= SCMD_INITIALIZED;
 		scsi_initialize_rq(rq);
 	}
 
-=======
-
-	if (!blk_rq_is_scsi(rq) && !(flags & SCMD_INITIALIZED)) {
-		flags |= SCMD_INITIALIZED;
-		scsi_initialize_rq(rq);
-	}
-
->>>>>>> 9abd04af
 	jiffies_at_alloc = cmd->jiffies_at_alloc;
 	retries = cmd->retries;
 	/* zero out the cmd, except for the embedded scsi_request */
@@ -1396,8 +1379,6 @@
 
 	ret = scsi_setup_cmnd(sdev, req);
 out:
-	if (ret != BLKPREP_OK)
-		cmd->flags &= ~SCMD_INITIALIZED;
 	return scsi_prep_return(q, req, ret);
 }
 
@@ -1920,7 +1901,6 @@
 	struct scsi_device *sdev = req->q->queuedata;
 	struct Scsi_Host *shost = sdev->host;
 	struct scatterlist *sg;
-	int ret;
 
 	scsi_init_command(sdev, cmd);
 
@@ -1954,10 +1934,7 @@
 
 	blk_mq_start_request(req);
 
-	ret = scsi_setup_cmnd(sdev, req);
-	if (ret != BLK_STS_OK)
-		cmd->flags &= ~SCMD_INITIALIZED;
-	return ret;
+	return scsi_setup_cmnd(sdev, req);
 }
 
 static void scsi_mq_done(struct scsi_cmnd *cmd)
@@ -2732,7 +2709,6 @@
 
 	}
 	sdev->sdev_state = state;
-	sysfs_notify(&sdev->sdev_gendev.kobj, NULL, "state");
 	return 0;
 
  illegal:
@@ -3178,10 +3154,6 @@
 	case SDEV_BLOCK:
 	case SDEV_TRANSPORT_OFFLINE:
 		sdev->sdev_state = new_state;
-<<<<<<< HEAD
-		sysfs_notify(&sdev->sdev_gendev.kobj, NULL, "state");
-=======
->>>>>>> 9abd04af
 		break;
 	case SDEV_CREATED_BLOCK:
 		if (new_state == SDEV_TRANSPORT_OFFLINE ||
@@ -3189,10 +3161,6 @@
 			sdev->sdev_state = new_state;
 		else
 			sdev->sdev_state = SDEV_CREATED;
-<<<<<<< HEAD
-		sysfs_notify(&sdev->sdev_gendev.kobj, NULL, "state");
-=======
->>>>>>> 9abd04af
 		break;
 	case SDEV_CANCEL:
 	case SDEV_OFFLINE:
