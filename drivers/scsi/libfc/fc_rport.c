--- conflicted
+++ resolved
@@ -660,11 +660,7 @@
  */
 static void fc_rport_error_retry(struct fc_rport_priv *rdata, int err)
 {
-<<<<<<< HEAD
-	unsigned long delay = msecs_to_jiffies(FC_DEF_E_D_TOV);
-=======
 	unsigned long delay = msecs_to_jiffies(rdata->e_d_tov);
->>>>>>> e193bb68
 	struct fc_lport *lport = rdata->local_port;
 
 	/* make sure this isn't an FC_EX_CLOSED error, never retry those */
@@ -790,11 +786,7 @@
 
 	flogi = fc_frame_payload_get(fp, sizeof(*flogi));
 	if (!flogi) {
-<<<<<<< HEAD
-		FC_RPORT_DBG(rdata, "Bad FLOGI response\n");
-=======
 		err = -FC_EX_ALLOC_ERR;
->>>>>>> e193bb68
 		goto bad;
 	}
 	r_a_tov = ntohl(flogi->fl_csp.sp_r_a_tov);
@@ -813,12 +805,8 @@
 	kref_put(&rdata->kref, lport->tt.rport_destroy);
 	return;
 bad:
-<<<<<<< HEAD
-	fc_rport_error_retry(rdata, fp);
-=======
 	FC_RPORT_DBG(rdata, "Bad FLOGI response\n");
 	fc_rport_error_retry(rdata, err);
->>>>>>> e193bb68
 	goto out;
 }
 
@@ -852,11 +840,7 @@
 	if (!lport->tt.elsct_send(lport, rdata->ids.port_id, fp, ELS_FLOGI,
 				  fc_rport_flogi_resp, rdata,
 				  2 * lport->r_a_tov)) {
-<<<<<<< HEAD
-		fc_rport_error_retry(rdata, NULL);
-=======
 		fc_rport_error_retry(rdata, -FC_EX_XMIT_ERR);
->>>>>>> e193bb68
 		kref_put(&rdata->kref, lport->tt.rport_destroy);
 	}
 }
@@ -1113,11 +1097,7 @@
 	if (!lport->tt.elsct_send(lport, rdata->ids.port_id, fp, ELS_PLOGI,
 				  fc_rport_plogi_resp, rdata,
 				  2 * lport->r_a_tov)) {
-<<<<<<< HEAD
-		fc_rport_error_retry(rdata, NULL);
-=======
 		fc_rport_error_retry(rdata, -FC_EX_XMIT_ERR);
->>>>>>> e193bb68
 		kref_put(&rdata->kref, lport->tt.rport_destroy);
 	}
 }
@@ -1146,11 +1126,7 @@
 	u32 roles = FC_RPORT_ROLE_UNKNOWN;
 	u32 fcp_parm = 0;
 	u8 op;
-<<<<<<< HEAD
-	u8 resp_code = 0;
-=======
 	enum fc_els_spp_resp resp_code;
->>>>>>> e193bb68
 
 	FC_RPORT_DBG(rdata, "Received a PRLI %s\n", fc_els_resp_type(fp));
 
@@ -1308,11 +1284,7 @@
 	kref_get(&rdata->kref);
 	if (!lport->tt.exch_seq_send(lport, fp, fc_rport_prli_resp,
 				     NULL, rdata, 2 * lport->r_a_tov)) {
-<<<<<<< HEAD
-		fc_rport_error_retry(rdata, NULL);
-=======
 		fc_rport_error_retry(rdata, -FC_EX_XMIT_ERR);
->>>>>>> e193bb68
 		kref_put(&rdata->kref, lport->tt.rport_destroy);
 	}
 }
@@ -1418,11 +1390,6 @@
 	if (!lport->tt.elsct_send(lport, rdata->ids.port_id, fp, ELS_RTV,
 				  fc_rport_rtv_resp, rdata,
 				  2 * lport->r_a_tov)) {
-<<<<<<< HEAD
-		fc_rport_error_retry(rdata, NULL);
-		kref_put(&rdata->kref, lport->tt.rport_destroy);
-	}
-=======
 		fc_rport_error_retry(rdata, -FC_EX_XMIT_ERR);
 		kref_put(&rdata->kref, lport->tt.rport_destroy);
 	}
@@ -1461,7 +1428,6 @@
 	lport->tt.frame_send(lport, fp);
 drop:
 	fc_frame_free(in_fp);
->>>>>>> e193bb68
 }
 
 /**
@@ -1599,11 +1565,7 @@
 	if (!lport->tt.elsct_send(lport, rdata->ids.port_id, fp, ELS_ADISC,
 				  fc_rport_adisc_resp, rdata,
 				  2 * lport->r_a_tov)) {
-<<<<<<< HEAD
-		fc_rport_error_retry(rdata, NULL);
-=======
 		fc_rport_error_retry(rdata, -FC_EX_XMIT_ERR);
->>>>>>> e193bb68
 		kref_put(&rdata->kref, lport->tt.rport_destroy);
 	}
 }
