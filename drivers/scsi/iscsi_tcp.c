--- conflicted
+++ resolved
@@ -388,11 +388,7 @@
 		rc = 0;
 	}
 
-<<<<<<< HEAD
-	current_restore_flags(pflags, PF_MEMALLOC);
-=======
 	memalloc_noreclaim_restore(noreclaim_flag);
->>>>>>> 8bc56dc7
 	return rc;
 }
 
