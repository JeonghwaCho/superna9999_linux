/*
 * Copyright (c) 2014 MediaTek Inc.
 * Author: Flora Fu, MediaTek
 *
 * This program is free software; you can redistribute it and/or modify
 * it under the terms of the GNU General Public License version 2 as
 * published by the Free Software Foundation.
 *
 * This program is distributed in the hope that it will be useful,
 * but WITHOUT ANY WARRANTY; without even the implied warranty of
 * MERCHANTABILITY or FITNESS FOR A PARTICULAR PURPOSE.  See the
 * GNU General Public License for more details.
 */
#include <linux/clk.h>
#include <linux/interrupt.h>
#include <linux/io.h>
#include <linux/kernel.h>
#include <linux/module.h>
#include <linux/of_device.h>
#include <linux/platform_device.h>
#include <linux/regmap.h>
#include <linux/reset.h>

#define PWRAP_MT8135_BRIDGE_IORD_ARB_EN		0x4
#define PWRAP_MT8135_BRIDGE_WACS3_EN		0x10
#define PWRAP_MT8135_BRIDGE_INIT_DONE3		0x14
#define PWRAP_MT8135_BRIDGE_WACS4_EN		0x24
#define PWRAP_MT8135_BRIDGE_INIT_DONE4		0x28
#define PWRAP_MT8135_BRIDGE_INT_EN		0x38
#define PWRAP_MT8135_BRIDGE_TIMER_EN		0x48
#define PWRAP_MT8135_BRIDGE_WDT_UNIT		0x50
#define PWRAP_MT8135_BRIDGE_WDT_SRC_EN		0x54

/* macro for wrapper status */
#define PWRAP_GET_WACS_RDATA(x)		(((x) >> 0) & 0x0000ffff)
#define PWRAP_GET_WACS_FSM(x)		(((x) >> 16) & 0x00000007)
#define PWRAP_GET_WACS_REQ(x)		(((x) >> 19) & 0x00000001)
#define PWRAP_STATE_SYNC_IDLE0		(1 << 20)
#define PWRAP_STATE_INIT_DONE0		(1 << 21)

/* macro for WACS FSM */
#define PWRAP_WACS_FSM_IDLE		0x00
#define PWRAP_WACS_FSM_REQ		0x02
#define PWRAP_WACS_FSM_WFDLE		0x04
#define PWRAP_WACS_FSM_WFVLDCLR		0x06
#define PWRAP_WACS_INIT_DONE		0x01
#define PWRAP_WACS_WACS_SYNC_IDLE	0x01
#define PWRAP_WACS_SYNC_BUSY		0x00

/* macro for device wrapper default value */
#define PWRAP_DEW_READ_TEST_VAL		0x5aa5
#define PWRAP_DEW_WRITE_TEST_VAL	0xa55a

/* macro for manual command */
#define PWRAP_MAN_CMD_SPI_WRITE_NEW	(1 << 14)
#define PWRAP_MAN_CMD_SPI_WRITE		(1 << 13)
#define PWRAP_MAN_CMD_OP_CSH		(0x0 << 8)
#define PWRAP_MAN_CMD_OP_CSL		(0x1 << 8)
#define PWRAP_MAN_CMD_OP_CK		(0x2 << 8)
#define PWRAP_MAN_CMD_OP_OUTS		(0x8 << 8)
#define PWRAP_MAN_CMD_OP_OUTD		(0x9 << 8)
#define PWRAP_MAN_CMD_OP_OUTQ		(0xa << 8)

/* macro for Watch Dog Timer Source */
#define PWRAP_WDT_SRC_EN_STAUPD_TRIG		(1 << 25)
#define PWRAP_WDT_SRC_EN_HARB_STAUPD_DLE	(1 << 20)
#define PWRAP_WDT_SRC_EN_HARB_STAUPD_ALE	(1 << 6)
#define PWRAP_WDT_SRC_MASK_ALL			0xffffffff
#define PWRAP_WDT_SRC_MASK_NO_STAUPD	~(PWRAP_WDT_SRC_EN_STAUPD_TRIG | \
					  PWRAP_WDT_SRC_EN_HARB_STAUPD_DLE | \
					  PWRAP_WDT_SRC_EN_HARB_STAUPD_ALE)

/* Group of bits used for shown slave capability */
#define PWRAP_SLV_CAP_SPI	BIT(0)
#define PWRAP_SLV_CAP_DUALIO	BIT(1)
#define PWRAP_SLV_CAP_SECURITY	BIT(2)
#define HAS_CAP(_c, _x)	(((_c) & (_x)) == (_x))

/* Group of bits used for shown pwrap capability */
#define PWRAP_CAP_BRIDGE	BIT(0)
#define PWRAP_CAP_RESET		BIT(1)
#define PWRAP_CAP_DCM		BIT(2)
#define PWRAP_CAP_INT1_EN	BIT(3)
#define PWRAP_CAP_WDT_SRC1	BIT(4)

/* defines for slave device wrapper registers */
enum dew_regs {
	PWRAP_DEW_BASE,
	PWRAP_DEW_DIO_EN,
	PWRAP_DEW_READ_TEST,
	PWRAP_DEW_WRITE_TEST,
	PWRAP_DEW_CRC_EN,
	PWRAP_DEW_CRC_VAL,
	PWRAP_DEW_MON_GRP_SEL,
	PWRAP_DEW_CIPHER_KEY_SEL,
	PWRAP_DEW_CIPHER_IV_SEL,
	PWRAP_DEW_CIPHER_RDY,
	PWRAP_DEW_CIPHER_MODE,
	PWRAP_DEW_CIPHER_SWRST,

	/* MT6323 only regs */
	PWRAP_DEW_CIPHER_EN,
	PWRAP_DEW_RDDMY_NO,

	/* MT6358 only regs */
	PWRAP_SMT_CON1,
	PWRAP_DRV_CON1,
	PWRAP_FILTER_CON0,
	PWRAP_GPIO_PULLEN0_CLR,
	PWRAP_RG_SPI_CON0,
	PWRAP_RG_SPI_RECORD0,
	PWRAP_RG_SPI_CON2,
	PWRAP_RG_SPI_CON3,
	PWRAP_RG_SPI_CON4,
	PWRAP_RG_SPI_CON5,
	PWRAP_RG_SPI_CON6,
	PWRAP_RG_SPI_CON7,
	PWRAP_RG_SPI_CON8,
	PWRAP_RG_SPI_CON13,
	PWRAP_SPISLV_KEY,

	/* MT6397 only regs */
	PWRAP_DEW_EVENT_OUT_EN,
	PWRAP_DEW_EVENT_SRC_EN,
	PWRAP_DEW_EVENT_SRC,
	PWRAP_DEW_EVENT_FLAG,
	PWRAP_DEW_MON_FLAG_SEL,
	PWRAP_DEW_EVENT_TEST,
	PWRAP_DEW_CIPHER_LOAD,
	PWRAP_DEW_CIPHER_START,
};

static const u32 mt6323_regs[] = {
	[PWRAP_DEW_BASE] =		0x0000,
	[PWRAP_DEW_DIO_EN] =		0x018a,
	[PWRAP_DEW_READ_TEST] =		0x018c,
	[PWRAP_DEW_WRITE_TEST] =	0x018e,
	[PWRAP_DEW_CRC_EN] =		0x0192,
	[PWRAP_DEW_CRC_VAL] =		0x0194,
	[PWRAP_DEW_MON_GRP_SEL] =	0x0196,
	[PWRAP_DEW_CIPHER_KEY_SEL] =	0x0198,
	[PWRAP_DEW_CIPHER_IV_SEL] =	0x019a,
	[PWRAP_DEW_CIPHER_EN] =		0x019c,
	[PWRAP_DEW_CIPHER_RDY] =	0x019e,
	[PWRAP_DEW_CIPHER_MODE] =	0x01a0,
	[PWRAP_DEW_CIPHER_SWRST] =	0x01a2,
	[PWRAP_DEW_RDDMY_NO] =		0x01a4,
};

static const u32 mt6351_regs[] = {
	[PWRAP_DEW_DIO_EN] =		0x02F2,
	[PWRAP_DEW_READ_TEST] =		0x02F4,
	[PWRAP_DEW_WRITE_TEST] =	0x02F6,
	[PWRAP_DEW_CRC_EN] =		0x02FA,
	[PWRAP_DEW_CRC_VAL] =		0x02FC,
	[PWRAP_DEW_CIPHER_KEY_SEL] =	0x0300,
	[PWRAP_DEW_CIPHER_IV_SEL] =	0x0302,
	[PWRAP_DEW_CIPHER_EN] =		0x0304,
	[PWRAP_DEW_CIPHER_RDY] =	0x0306,
	[PWRAP_DEW_CIPHER_MODE] =	0x0308,
	[PWRAP_DEW_CIPHER_SWRST] =	0x030A,
	[PWRAP_DEW_RDDMY_NO] =		0x030C,
};

static const u32 mt6357_regs[] = {
	[PWRAP_DEW_DIO_EN] =            0x040A,
	[PWRAP_DEW_READ_TEST] =         0x040C,
	[PWRAP_DEW_WRITE_TEST] =        0x040E,
	[PWRAP_DEW_CRC_EN] =            0x0412,
	[PWRAP_DEW_CRC_VAL] =           0x0414,
	[PWRAP_DEW_CIPHER_KEY_SEL] =    0x0418,
	[PWRAP_DEW_CIPHER_IV_SEL] =     0x041A,
	[PWRAP_DEW_CIPHER_EN] =         0x041C,
	[PWRAP_DEW_CIPHER_RDY] =        0x041E,
	[PWRAP_DEW_CIPHER_MODE] =       0x0420,
	[PWRAP_DEW_CIPHER_SWRST] =      0x0422,
	[PWRAP_DEW_RDDMY_NO] =          0x0424,
};

static const u32 mt6358_regs[] = {
	[PWRAP_SMT_CON1] =		0x0030,
	[PWRAP_DRV_CON1] =		0x0038,
	[PWRAP_FILTER_CON0] =		0x0040,
	[PWRAP_GPIO_PULLEN0_CLR] =	0x0098,
	[PWRAP_RG_SPI_CON0] =		0x0408,
	[PWRAP_RG_SPI_RECORD0] =	0x040a,
	[PWRAP_DEW_DIO_EN] =		0x040c,
	[PWRAP_DEW_READ_TEST]	=	0x040e,
	[PWRAP_DEW_WRITE_TEST]	=	0x0410,
	[PWRAP_DEW_CRC_EN] =		0x0414,
	[PWRAP_DEW_CIPHER_KEY_SEL] =	0x041a,
	[PWRAP_DEW_CIPHER_IV_SEL] =	0x041c,
	[PWRAP_DEW_CIPHER_EN]	=	0x041e,
	[PWRAP_DEW_CIPHER_RDY] =	0x0420,
	[PWRAP_DEW_CIPHER_MODE] =	0x0422,
	[PWRAP_DEW_CIPHER_SWRST] =	0x0424,
	[PWRAP_RG_SPI_CON2] =		0x0432,
	[PWRAP_RG_SPI_CON3] =		0x0434,
	[PWRAP_RG_SPI_CON4] =		0x0436,
	[PWRAP_RG_SPI_CON5] =		0x0438,
	[PWRAP_RG_SPI_CON6] =		0x043a,
	[PWRAP_RG_SPI_CON7] =		0x043c,
	[PWRAP_RG_SPI_CON8] =		0x043e,
	[PWRAP_RG_SPI_CON13] =		0x0448,
	[PWRAP_SPISLV_KEY] =		0x044a,
};

static const u32 mt6397_regs[] = {
	[PWRAP_DEW_BASE] =		0xbc00,
	[PWRAP_DEW_EVENT_OUT_EN] =	0xbc00,
	[PWRAP_DEW_DIO_EN] =		0xbc02,
	[PWRAP_DEW_EVENT_SRC_EN] =	0xbc04,
	[PWRAP_DEW_EVENT_SRC] =		0xbc06,
	[PWRAP_DEW_EVENT_FLAG] =	0xbc08,
	[PWRAP_DEW_READ_TEST] =		0xbc0a,
	[PWRAP_DEW_WRITE_TEST] =	0xbc0c,
	[PWRAP_DEW_CRC_EN] =		0xbc0e,
	[PWRAP_DEW_CRC_VAL] =		0xbc10,
	[PWRAP_DEW_MON_GRP_SEL] =	0xbc12,
	[PWRAP_DEW_MON_FLAG_SEL] =	0xbc14,
	[PWRAP_DEW_EVENT_TEST] =	0xbc16,
	[PWRAP_DEW_CIPHER_KEY_SEL] =	0xbc18,
	[PWRAP_DEW_CIPHER_IV_SEL] =	0xbc1a,
	[PWRAP_DEW_CIPHER_LOAD] =	0xbc1c,
	[PWRAP_DEW_CIPHER_START] =	0xbc1e,
	[PWRAP_DEW_CIPHER_RDY] =	0xbc20,
	[PWRAP_DEW_CIPHER_MODE] =	0xbc22,
	[PWRAP_DEW_CIPHER_SWRST] =	0xbc24,
};

static const u32 mt6351_regs[] = {
	[PWRAP_DEW_DIO_EN] =		0x02F2,
	[PWRAP_DEW_READ_TEST] =		0x02F4,
	[PWRAP_DEW_WRITE_TEST] =	0x02F6,
	[PWRAP_DEW_CRC_EN] =		0x02FA,
	[PWRAP_DEW_CRC_VAL] =		0x02FC,
	[PWRAP_DEW_CIPHER_KEY_SEL] =	0x0300,
	[PWRAP_DEW_CIPHER_IV_SEL] =	0x0302,
	[PWRAP_DEW_CIPHER_EN] =		0x0304,
	[PWRAP_DEW_CIPHER_RDY] =	0x0306,
	[PWRAP_DEW_CIPHER_MODE] =	0x0308,
	[PWRAP_DEW_CIPHER_SWRST] =	0x030A,
	[PWRAP_DEW_RDDMY_NO] =		0x030C,
};

enum pwrap_regs {
	PWRAP_MUX_SEL,
	PWRAP_WRAP_EN,
	PWRAP_DIO_EN,
	PWRAP_SIDLY,
	PWRAP_CSHEXT_WRITE,
	PWRAP_CSHEXT_READ,
	PWRAP_CSLEXT_START,
	PWRAP_CSLEXT_END,
	PWRAP_STAUPD_PRD,
	PWRAP_STAUPD_GRPEN,
	PWRAP_STAUPD_MAN_TRIG,
	PWRAP_STAUPD_STA,
	PWRAP_WRAP_STA,
	PWRAP_HARB_INIT,
	PWRAP_HARB_HPRIO,
	PWRAP_HIPRIO_ARB_EN,
	PWRAP_HARB_STA0,
	PWRAP_HARB_STA1,
	PWRAP_MAN_EN,
	PWRAP_MAN_CMD,
	PWRAP_MAN_RDATA,
	PWRAP_MAN_VLDCLR,
	PWRAP_WACS0_EN,
	PWRAP_INIT_DONE0,
	PWRAP_WACS0_CMD,
	PWRAP_WACS0_RDATA,
	PWRAP_WACS0_VLDCLR,
	PWRAP_WACS1_EN,
	PWRAP_INIT_DONE1,
	PWRAP_WACS1_CMD,
	PWRAP_WACS1_RDATA,
	PWRAP_WACS1_VLDCLR,
	PWRAP_WACS2_EN,
	PWRAP_INIT_DONE2,
	PWRAP_WACS2_CMD,
	PWRAP_WACS2_RDATA,
	PWRAP_WACS2_VLDCLR,
	PWRAP_INT_EN,
	PWRAP_INT_FLG_RAW,
	PWRAP_INT_FLG,
	PWRAP_INT_CLR,
	PWRAP_SIG_ADR,
	PWRAP_SIG_MODE,
	PWRAP_SIG_VALUE,
	PWRAP_SIG_ERRVAL,
	PWRAP_CRC_EN,
	PWRAP_TIMER_EN,
	PWRAP_TIMER_STA,
	PWRAP_WDT_UNIT,
	PWRAP_WDT_SRC_EN,
	PWRAP_WDT_FLG,
	PWRAP_DEBUG_INT_SEL,
	PWRAP_CIPHER_KEY_SEL,
	PWRAP_CIPHER_IV_SEL,
	PWRAP_CIPHER_RDY,
	PWRAP_CIPHER_MODE,
	PWRAP_CIPHER_SWRST,
	PWRAP_DCM_EN,
	PWRAP_DCM_DBC_PRD,
	PWRAP_EINT_STA0_ADR,
	PWRAP_EINT_STA1_ADR,

	/* MT2701 only regs */
	PWRAP_ADC_CMD_ADDR,
	PWRAP_PWRAP_ADC_CMD,
	PWRAP_ADC_RDY_ADDR,
	PWRAP_ADC_RDATA_ADDR1,
	PWRAP_ADC_RDATA_ADDR2,

	/* MT7622 only regs */
	PWRAP_STA,
	PWRAP_CLR,
	PWRAP_DVFS_ADR8,
	PWRAP_DVFS_WDATA8,
	PWRAP_DVFS_ADR9,
	PWRAP_DVFS_WDATA9,
	PWRAP_DVFS_ADR10,
	PWRAP_DVFS_WDATA10,
	PWRAP_DVFS_ADR11,
	PWRAP_DVFS_WDATA11,
	PWRAP_DVFS_ADR12,
	PWRAP_DVFS_WDATA12,
	PWRAP_DVFS_ADR13,
	PWRAP_DVFS_WDATA13,
	PWRAP_DVFS_ADR14,
	PWRAP_DVFS_WDATA14,
	PWRAP_DVFS_ADR15,
	PWRAP_DVFS_WDATA15,
	PWRAP_EXT_CK,
	PWRAP_ADC_RDATA_ADDR,
	PWRAP_GPS_STA,
	PWRAP_SW_RST,
	PWRAP_DVFS_STEP_CTRL0,
	PWRAP_DVFS_STEP_CTRL1,
	PWRAP_DVFS_STEP_CTRL2,
	PWRAP_SPI2_CTRL,

	/* MT8135 only regs */
	PWRAP_CSHEXT,
	PWRAP_EVENT_IN_EN,
	PWRAP_EVENT_DST_EN,
	PWRAP_RRARB_INIT,
	PWRAP_RRARB_EN,
	PWRAP_RRARB_STA0,
	PWRAP_RRARB_STA1,
	PWRAP_EVENT_STA,
	PWRAP_EVENT_STACLR,
	PWRAP_CIPHER_LOAD,
	PWRAP_CIPHER_START,

	/* MT8173 only regs */
	PWRAP_RDDMY,
	PWRAP_SI_CK_CON,
	PWRAP_DVFS_ADR0,
	PWRAP_DVFS_WDATA0,
	PWRAP_DVFS_ADR1,
	PWRAP_DVFS_WDATA1,
	PWRAP_DVFS_ADR2,
	PWRAP_DVFS_WDATA2,
	PWRAP_DVFS_ADR3,
	PWRAP_DVFS_WDATA3,
	PWRAP_DVFS_ADR4,
	PWRAP_DVFS_WDATA4,
	PWRAP_DVFS_ADR5,
	PWRAP_DVFS_WDATA5,
	PWRAP_DVFS_ADR6,
	PWRAP_DVFS_WDATA6,
	PWRAP_DVFS_ADR7,
	PWRAP_DVFS_WDATA7,
	PWRAP_SPMINF_STA,
	PWRAP_CIPHER_EN,

	/* MT8183 only regs */
	PWRAP_SI_SAMPLE_CTRL,
	PWRAP_CSLEXT_WRITE,
	PWRAP_CSLEXT_READ,
	PWRAP_EXT_CK_WRITE,
	PWRAP_STAUPD_CTRL,
	PWRAP_WACS_P2P_EN,
	PWRAP_INIT_DONE_P2P,
	PWRAP_WACS_MD32_EN,
	PWRAP_INIT_DONE_MD32,
	PWRAP_INT1_EN,
	PWRAP_INT1_FLG,
	PWRAP_INT1_CLR,
	PWRAP_WDT_SRC_EN_1,
	PWRAP_INT_GPS_AUXADC_CMD_ADDR,
	PWRAP_INT_GPS_AUXADC_CMD,
	PWRAP_INT_GPS_AUXADC_RDATA_ADDR,
	PWRAP_EXT_GPS_AUXADC_RDATA_ADDR,
	PWRAP_GPSINF_0_STA,
	PWRAP_GPSINF_1_STA,
};

static int mt2701_regs[] = {
	[PWRAP_MUX_SEL] =		0x0,
	[PWRAP_WRAP_EN] =		0x4,
	[PWRAP_DIO_EN] =		0x8,
	[PWRAP_SIDLY] =			0xc,
	[PWRAP_RDDMY] =			0x18,
	[PWRAP_SI_CK_CON] =		0x1c,
	[PWRAP_CSHEXT_WRITE] =		0x20,
	[PWRAP_CSHEXT_READ] =		0x24,
	[PWRAP_CSLEXT_START] =		0x28,
	[PWRAP_CSLEXT_END] =		0x2c,
	[PWRAP_STAUPD_PRD] =		0x30,
	[PWRAP_STAUPD_GRPEN] =		0x34,
	[PWRAP_STAUPD_MAN_TRIG] =	0x38,
	[PWRAP_STAUPD_STA] =		0x3c,
	[PWRAP_WRAP_STA] =		0x44,
	[PWRAP_HARB_INIT] =		0x48,
	[PWRAP_HARB_HPRIO] =		0x4c,
	[PWRAP_HIPRIO_ARB_EN] =		0x50,
	[PWRAP_HARB_STA0] =		0x54,
	[PWRAP_HARB_STA1] =		0x58,
	[PWRAP_MAN_EN] =		0x5c,
	[PWRAP_MAN_CMD] =		0x60,
	[PWRAP_MAN_RDATA] =		0x64,
	[PWRAP_MAN_VLDCLR] =		0x68,
	[PWRAP_WACS0_EN] =		0x6c,
	[PWRAP_INIT_DONE0] =		0x70,
	[PWRAP_WACS0_CMD] =		0x74,
	[PWRAP_WACS0_RDATA] =		0x78,
	[PWRAP_WACS0_VLDCLR] =		0x7c,
	[PWRAP_WACS1_EN] =		0x80,
	[PWRAP_INIT_DONE1] =		0x84,
	[PWRAP_WACS1_CMD] =		0x88,
	[PWRAP_WACS1_RDATA] =		0x8c,
	[PWRAP_WACS1_VLDCLR] =		0x90,
	[PWRAP_WACS2_EN] =		0x94,
	[PWRAP_INIT_DONE2] =		0x98,
	[PWRAP_WACS2_CMD] =		0x9c,
	[PWRAP_WACS2_RDATA] =		0xa0,
	[PWRAP_WACS2_VLDCLR] =		0xa4,
	[PWRAP_INT_EN] =		0xa8,
	[PWRAP_INT_FLG_RAW] =		0xac,
	[PWRAP_INT_FLG] =		0xb0,
	[PWRAP_INT_CLR] =		0xb4,
	[PWRAP_SIG_ADR] =		0xb8,
	[PWRAP_SIG_MODE] =		0xbc,
	[PWRAP_SIG_VALUE] =		0xc0,
	[PWRAP_SIG_ERRVAL] =		0xc4,
	[PWRAP_CRC_EN] =		0xc8,
	[PWRAP_TIMER_EN] =		0xcc,
	[PWRAP_TIMER_STA] =		0xd0,
	[PWRAP_WDT_UNIT] =		0xd4,
	[PWRAP_WDT_SRC_EN] =		0xd8,
	[PWRAP_WDT_FLG] =		0xdc,
	[PWRAP_DEBUG_INT_SEL] =		0xe0,
	[PWRAP_DVFS_ADR0] =		0xe4,
	[PWRAP_DVFS_WDATA0] =		0xe8,
	[PWRAP_DVFS_ADR1] =		0xec,
	[PWRAP_DVFS_WDATA1] =		0xf0,
	[PWRAP_DVFS_ADR2] =		0xf4,
	[PWRAP_DVFS_WDATA2] =		0xf8,
	[PWRAP_DVFS_ADR3] =		0xfc,
	[PWRAP_DVFS_WDATA3] =		0x100,
	[PWRAP_DVFS_ADR4] =		0x104,
	[PWRAP_DVFS_WDATA4] =		0x108,
	[PWRAP_DVFS_ADR5] =		0x10c,
	[PWRAP_DVFS_WDATA5] =		0x110,
	[PWRAP_DVFS_ADR6] =		0x114,
	[PWRAP_DVFS_WDATA6] =		0x118,
	[PWRAP_DVFS_ADR7] =		0x11c,
	[PWRAP_DVFS_WDATA7] =		0x120,
	[PWRAP_CIPHER_KEY_SEL] =	0x124,
	[PWRAP_CIPHER_IV_SEL] =		0x128,
	[PWRAP_CIPHER_EN] =		0x12c,
	[PWRAP_CIPHER_RDY] =		0x130,
	[PWRAP_CIPHER_MODE] =		0x134,
	[PWRAP_CIPHER_SWRST] =		0x138,
	[PWRAP_DCM_EN] =		0x13c,
	[PWRAP_DCM_DBC_PRD] =		0x140,
	[PWRAP_ADC_CMD_ADDR] =		0x144,
	[PWRAP_PWRAP_ADC_CMD] =		0x148,
	[PWRAP_ADC_RDY_ADDR] =		0x14c,
	[PWRAP_ADC_RDATA_ADDR1] =	0x150,
	[PWRAP_ADC_RDATA_ADDR2] =	0x154,
};

<<<<<<< HEAD
=======
static int mt6765_regs[] = {
	[PWRAP_MUX_SEL] =		0x0,
	[PWRAP_WRAP_EN] =		0x4,
	[PWRAP_DIO_EN] =		0x8,
	[PWRAP_RDDMY] =			0x20,
	[PWRAP_CSHEXT_WRITE] =		0x24,
	[PWRAP_CSHEXT_READ] =		0x28,
	[PWRAP_CSLEXT_START] =		0x2C,
	[PWRAP_CSLEXT_END] =		0x30,
	[PWRAP_STAUPD_PRD] =		0x3C,
	[PWRAP_HARB_HPRIO] =		0x68,
	[PWRAP_HIPRIO_ARB_EN] =		0x6C,
	[PWRAP_MAN_EN] =		0x7C,
	[PWRAP_MAN_CMD] =		0x80,
	[PWRAP_WACS0_EN] =		0x8C,
	[PWRAP_WACS1_EN] =		0x94,
	[PWRAP_WACS2_EN] =		0x9C,
	[PWRAP_INIT_DONE2] =		0xA0,
	[PWRAP_WACS2_CMD] =		0xC20,
	[PWRAP_WACS2_RDATA] =		0xC24,
	[PWRAP_WACS2_VLDCLR] =		0xC28,
	[PWRAP_INT_EN] =		0xB4,
	[PWRAP_INT_FLG_RAW] =		0xB8,
	[PWRAP_INT_FLG] =		0xBC,
	[PWRAP_INT_CLR] =		0xC0,
	[PWRAP_TIMER_EN] =		0xE8,
	[PWRAP_WDT_UNIT] =		0xF0,
	[PWRAP_WDT_SRC_EN] =		0xF4,
	[PWRAP_DCM_EN] =		0x1DC,
	[PWRAP_DCM_DBC_PRD] =		0x1E0,
};

>>>>>>> 0fd79184
static int mt6797_regs[] = {
	[PWRAP_MUX_SEL] =		0x0,
	[PWRAP_WRAP_EN] =		0x4,
	[PWRAP_DIO_EN] =		0x8,
	[PWRAP_SIDLY] =			0xC,
	[PWRAP_RDDMY] =			0x10,
	[PWRAP_CSHEXT_WRITE] =		0x18,
	[PWRAP_CSHEXT_READ] =		0x1C,
	[PWRAP_CSLEXT_START] =		0x20,
	[PWRAP_CSLEXT_END] =		0x24,
	[PWRAP_STAUPD_PRD] =		0x28,
	[PWRAP_HARB_HPRIO] =		0x50,
	[PWRAP_HIPRIO_ARB_EN] =		0x54,
	[PWRAP_MAN_EN] =		0x60,
	[PWRAP_MAN_CMD] =		0x64,
	[PWRAP_WACS0_EN] =		0x70,
	[PWRAP_WACS1_EN] =		0x84,
	[PWRAP_WACS2_EN] =		0x98,
	[PWRAP_INIT_DONE2] =		0x9C,
	[PWRAP_WACS2_CMD] =		0xA0,
	[PWRAP_WACS2_RDATA] =		0xA4,
	[PWRAP_WACS2_VLDCLR] =		0xA8,
	[PWRAP_INT_EN] =		0xC0,
	[PWRAP_INT_FLG_RAW] =		0xC4,
	[PWRAP_INT_FLG] =		0xC8,
	[PWRAP_INT_CLR] =		0xCC,
	[PWRAP_TIMER_EN] =		0xF4,
	[PWRAP_WDT_UNIT] =		0xFC,
	[PWRAP_WDT_SRC_EN] =		0x100,
	[PWRAP_DCM_EN] =		0x1CC,
	[PWRAP_DCM_DBC_PRD] =		0x1D4,
};

static int mt7622_regs[] = {
	[PWRAP_MUX_SEL] =		0x0,
	[PWRAP_WRAP_EN] =		0x4,
	[PWRAP_DIO_EN] =		0x8,
	[PWRAP_SIDLY] =			0xC,
	[PWRAP_RDDMY] =			0x10,
	[PWRAP_SI_CK_CON] =		0x14,
	[PWRAP_CSHEXT_WRITE] =		0x18,
	[PWRAP_CSHEXT_READ] =		0x1C,
	[PWRAP_CSLEXT_START] =		0x20,
	[PWRAP_CSLEXT_END] =		0x24,
	[PWRAP_STAUPD_PRD] =		0x28,
	[PWRAP_STAUPD_GRPEN] =		0x2C,
	[PWRAP_EINT_STA0_ADR] =		0x30,
	[PWRAP_EINT_STA1_ADR] =		0x34,
	[PWRAP_STA] =			0x38,
	[PWRAP_CLR] =			0x3C,
	[PWRAP_STAUPD_MAN_TRIG] =	0x40,
	[PWRAP_STAUPD_STA] =		0x44,
	[PWRAP_WRAP_STA] =		0x48,
	[PWRAP_HARB_INIT] =		0x4C,
	[PWRAP_HARB_HPRIO] =		0x50,
	[PWRAP_HIPRIO_ARB_EN] =		0x54,
	[PWRAP_HARB_STA0] =		0x58,
	[PWRAP_HARB_STA1] =		0x5C,
	[PWRAP_MAN_EN] =		0x60,
	[PWRAP_MAN_CMD] =		0x64,
	[PWRAP_MAN_RDATA] =		0x68,
	[PWRAP_MAN_VLDCLR] =		0x6C,
	[PWRAP_WACS0_EN] =		0x70,
	[PWRAP_INIT_DONE0] =		0x74,
	[PWRAP_WACS0_CMD] =		0x78,
	[PWRAP_WACS0_RDATA] =		0x7C,
	[PWRAP_WACS0_VLDCLR] =		0x80,
	[PWRAP_WACS1_EN] =		0x84,
	[PWRAP_INIT_DONE1] =		0x88,
	[PWRAP_WACS1_CMD] =		0x8C,
	[PWRAP_WACS1_RDATA] =		0x90,
	[PWRAP_WACS1_VLDCLR] =		0x94,
	[PWRAP_WACS2_EN] =		0x98,
	[PWRAP_INIT_DONE2] =		0x9C,
	[PWRAP_WACS2_CMD] =		0xA0,
	[PWRAP_WACS2_RDATA] =		0xA4,
	[PWRAP_WACS2_VLDCLR] =		0xA8,
	[PWRAP_INT_EN] =		0xAC,
	[PWRAP_INT_FLG_RAW] =		0xB0,
	[PWRAP_INT_FLG] =		0xB4,
	[PWRAP_INT_CLR] =		0xB8,
	[PWRAP_SIG_ADR] =		0xBC,
	[PWRAP_SIG_MODE] =		0xC0,
	[PWRAP_SIG_VALUE] =		0xC4,
	[PWRAP_SIG_ERRVAL] =		0xC8,
	[PWRAP_CRC_EN] =		0xCC,
	[PWRAP_TIMER_EN] =		0xD0,
	[PWRAP_TIMER_STA] =		0xD4,
	[PWRAP_WDT_UNIT] =		0xD8,
	[PWRAP_WDT_SRC_EN] =		0xDC,
	[PWRAP_WDT_FLG] =		0xE0,
	[PWRAP_DEBUG_INT_SEL] =		0xE4,
	[PWRAP_DVFS_ADR0] =		0xE8,
	[PWRAP_DVFS_WDATA0] =		0xEC,
	[PWRAP_DVFS_ADR1] =		0xF0,
	[PWRAP_DVFS_WDATA1] =		0xF4,
	[PWRAP_DVFS_ADR2] =		0xF8,
	[PWRAP_DVFS_WDATA2] =		0xFC,
	[PWRAP_DVFS_ADR3] =		0x100,
	[PWRAP_DVFS_WDATA3] =		0x104,
	[PWRAP_DVFS_ADR4] =		0x108,
	[PWRAP_DVFS_WDATA4] =		0x10C,
	[PWRAP_DVFS_ADR5] =		0x110,
	[PWRAP_DVFS_WDATA5] =		0x114,
	[PWRAP_DVFS_ADR6] =		0x118,
	[PWRAP_DVFS_WDATA6] =		0x11C,
	[PWRAP_DVFS_ADR7] =		0x120,
	[PWRAP_DVFS_WDATA7] =		0x124,
	[PWRAP_DVFS_ADR8] =		0x128,
	[PWRAP_DVFS_WDATA8] =		0x12C,
	[PWRAP_DVFS_ADR9] =		0x130,
	[PWRAP_DVFS_WDATA9] =		0x134,
	[PWRAP_DVFS_ADR10] =		0x138,
	[PWRAP_DVFS_WDATA10] =		0x13C,
	[PWRAP_DVFS_ADR11] =		0x140,
	[PWRAP_DVFS_WDATA11] =		0x144,
	[PWRAP_DVFS_ADR12] =		0x148,
	[PWRAP_DVFS_WDATA12] =		0x14C,
	[PWRAP_DVFS_ADR13] =		0x150,
	[PWRAP_DVFS_WDATA13] =		0x154,
	[PWRAP_DVFS_ADR14] =		0x158,
	[PWRAP_DVFS_WDATA14] =		0x15C,
	[PWRAP_DVFS_ADR15] =		0x160,
	[PWRAP_DVFS_WDATA15] =		0x164,
	[PWRAP_SPMINF_STA] =		0x168,
	[PWRAP_CIPHER_KEY_SEL] =	0x16C,
	[PWRAP_CIPHER_IV_SEL] =		0x170,
	[PWRAP_CIPHER_EN] =		0x174,
	[PWRAP_CIPHER_RDY] =		0x178,
	[PWRAP_CIPHER_MODE] =		0x17C,
	[PWRAP_CIPHER_SWRST] =		0x180,
	[PWRAP_DCM_EN] =		0x184,
	[PWRAP_DCM_DBC_PRD] =		0x188,
	[PWRAP_EXT_CK] =		0x18C,
	[PWRAP_ADC_CMD_ADDR] =		0x190,
	[PWRAP_PWRAP_ADC_CMD] =		0x194,
	[PWRAP_ADC_RDATA_ADDR] =	0x198,
	[PWRAP_GPS_STA] =		0x19C,
	[PWRAP_SW_RST] =		0x1A0,
	[PWRAP_DVFS_STEP_CTRL0] =	0x238,
	[PWRAP_DVFS_STEP_CTRL1] =	0x23C,
	[PWRAP_DVFS_STEP_CTRL2] =	0x240,
	[PWRAP_SPI2_CTRL] =		0x244,
};

static int mt8135_regs[] = {
	[PWRAP_MUX_SEL] =		0x0,
	[PWRAP_WRAP_EN] =		0x4,
	[PWRAP_DIO_EN] =		0x8,
	[PWRAP_SIDLY] =			0xc,
	[PWRAP_CSHEXT] =		0x10,
	[PWRAP_CSHEXT_WRITE] =		0x14,
	[PWRAP_CSHEXT_READ] =		0x18,
	[PWRAP_CSLEXT_START] =		0x1c,
	[PWRAP_CSLEXT_END] =		0x20,
	[PWRAP_STAUPD_PRD] =		0x24,
	[PWRAP_STAUPD_GRPEN] =		0x28,
	[PWRAP_STAUPD_MAN_TRIG] =	0x2c,
	[PWRAP_STAUPD_STA] =		0x30,
	[PWRAP_EVENT_IN_EN] =		0x34,
	[PWRAP_EVENT_DST_EN] =		0x38,
	[PWRAP_WRAP_STA] =		0x3c,
	[PWRAP_RRARB_INIT] =		0x40,
	[PWRAP_RRARB_EN] =		0x44,
	[PWRAP_RRARB_STA0] =		0x48,
	[PWRAP_RRARB_STA1] =		0x4c,
	[PWRAP_HARB_INIT] =		0x50,
	[PWRAP_HARB_HPRIO] =		0x54,
	[PWRAP_HIPRIO_ARB_EN] =		0x58,
	[PWRAP_HARB_STA0] =		0x5c,
	[PWRAP_HARB_STA1] =		0x60,
	[PWRAP_MAN_EN] =		0x64,
	[PWRAP_MAN_CMD] =		0x68,
	[PWRAP_MAN_RDATA] =		0x6c,
	[PWRAP_MAN_VLDCLR] =		0x70,
	[PWRAP_WACS0_EN] =		0x74,
	[PWRAP_INIT_DONE0] =		0x78,
	[PWRAP_WACS0_CMD] =		0x7c,
	[PWRAP_WACS0_RDATA] =		0x80,
	[PWRAP_WACS0_VLDCLR] =		0x84,
	[PWRAP_WACS1_EN] =		0x88,
	[PWRAP_INIT_DONE1] =		0x8c,
	[PWRAP_WACS1_CMD] =		0x90,
	[PWRAP_WACS1_RDATA] =		0x94,
	[PWRAP_WACS1_VLDCLR] =		0x98,
	[PWRAP_WACS2_EN] =		0x9c,
	[PWRAP_INIT_DONE2] =		0xa0,
	[PWRAP_WACS2_CMD] =		0xa4,
	[PWRAP_WACS2_RDATA] =		0xa8,
	[PWRAP_WACS2_VLDCLR] =		0xac,
	[PWRAP_INT_EN] =		0xb0,
	[PWRAP_INT_FLG_RAW] =		0xb4,
	[PWRAP_INT_FLG] =		0xb8,
	[PWRAP_INT_CLR] =		0xbc,
	[PWRAP_SIG_ADR] =		0xc0,
	[PWRAP_SIG_MODE] =		0xc4,
	[PWRAP_SIG_VALUE] =		0xc8,
	[PWRAP_SIG_ERRVAL] =		0xcc,
	[PWRAP_CRC_EN] =		0xd0,
	[PWRAP_EVENT_STA] =		0xd4,
	[PWRAP_EVENT_STACLR] =		0xd8,
	[PWRAP_TIMER_EN] =		0xdc,
	[PWRAP_TIMER_STA] =		0xe0,
	[PWRAP_WDT_UNIT] =		0xe4,
	[PWRAP_WDT_SRC_EN] =		0xe8,
	[PWRAP_WDT_FLG] =		0xec,
	[PWRAP_DEBUG_INT_SEL] =		0xf0,
	[PWRAP_CIPHER_KEY_SEL] =	0x134,
	[PWRAP_CIPHER_IV_SEL] =		0x138,
	[PWRAP_CIPHER_LOAD] =		0x13c,
	[PWRAP_CIPHER_START] =		0x140,
	[PWRAP_CIPHER_RDY] =		0x144,
	[PWRAP_CIPHER_MODE] =		0x148,
	[PWRAP_CIPHER_SWRST] =		0x14c,
	[PWRAP_DCM_EN] =		0x15c,
	[PWRAP_DCM_DBC_PRD] =		0x160,
};

static int mt8173_regs[] = {
	[PWRAP_MUX_SEL] =		0x0,
	[PWRAP_WRAP_EN] =		0x4,
	[PWRAP_DIO_EN] =		0x8,
	[PWRAP_SIDLY] =			0xc,
	[PWRAP_RDDMY] =			0x10,
	[PWRAP_SI_CK_CON] =		0x14,
	[PWRAP_CSHEXT_WRITE] =		0x18,
	[PWRAP_CSHEXT_READ] =		0x1c,
	[PWRAP_CSLEXT_START] =		0x20,
	[PWRAP_CSLEXT_END] =		0x24,
	[PWRAP_STAUPD_PRD] =		0x28,
	[PWRAP_STAUPD_GRPEN] =		0x2c,
	[PWRAP_STAUPD_MAN_TRIG] =	0x40,
	[PWRAP_STAUPD_STA] =		0x44,
	[PWRAP_WRAP_STA] =		0x48,
	[PWRAP_HARB_INIT] =		0x4c,
	[PWRAP_HARB_HPRIO] =		0x50,
	[PWRAP_HIPRIO_ARB_EN] =		0x54,
	[PWRAP_HARB_STA0] =		0x58,
	[PWRAP_HARB_STA1] =		0x5c,
	[PWRAP_MAN_EN] =		0x60,
	[PWRAP_MAN_CMD] =		0x64,
	[PWRAP_MAN_RDATA] =		0x68,
	[PWRAP_MAN_VLDCLR] =		0x6c,
	[PWRAP_WACS0_EN] =		0x70,
	[PWRAP_INIT_DONE0] =		0x74,
	[PWRAP_WACS0_CMD] =		0x78,
	[PWRAP_WACS0_RDATA] =		0x7c,
	[PWRAP_WACS0_VLDCLR] =		0x80,
	[PWRAP_WACS1_EN] =		0x84,
	[PWRAP_INIT_DONE1] =		0x88,
	[PWRAP_WACS1_CMD] =		0x8c,
	[PWRAP_WACS1_RDATA] =		0x90,
	[PWRAP_WACS1_VLDCLR] =		0x94,
	[PWRAP_WACS2_EN] =		0x98,
	[PWRAP_INIT_DONE2] =		0x9c,
	[PWRAP_WACS2_CMD] =		0xa0,
	[PWRAP_WACS2_RDATA] =		0xa4,
	[PWRAP_WACS2_VLDCLR] =		0xa8,
	[PWRAP_INT_EN] =		0xac,
	[PWRAP_INT_FLG_RAW] =		0xb0,
	[PWRAP_INT_FLG] =		0xb4,
	[PWRAP_INT_CLR] =		0xb8,
	[PWRAP_SIG_ADR] =		0xbc,
	[PWRAP_SIG_MODE] =		0xc0,
	[PWRAP_SIG_VALUE] =		0xc4,
	[PWRAP_SIG_ERRVAL] =		0xc8,
	[PWRAP_CRC_EN] =		0xcc,
	[PWRAP_TIMER_EN] =		0xd0,
	[PWRAP_TIMER_STA] =		0xd4,
	[PWRAP_WDT_UNIT] =		0xd8,
	[PWRAP_WDT_SRC_EN] =		0xdc,
	[PWRAP_WDT_FLG] =		0xe0,
	[PWRAP_DEBUG_INT_SEL] =		0xe4,
	[PWRAP_DVFS_ADR0] =		0xe8,
	[PWRAP_DVFS_WDATA0] =		0xec,
	[PWRAP_DVFS_ADR1] =		0xf0,
	[PWRAP_DVFS_WDATA1] =		0xf4,
	[PWRAP_DVFS_ADR2] =		0xf8,
	[PWRAP_DVFS_WDATA2] =		0xfc,
	[PWRAP_DVFS_ADR3] =		0x100,
	[PWRAP_DVFS_WDATA3] =		0x104,
	[PWRAP_DVFS_ADR4] =		0x108,
	[PWRAP_DVFS_WDATA4] =		0x10c,
	[PWRAP_DVFS_ADR5] =		0x110,
	[PWRAP_DVFS_WDATA5] =		0x114,
	[PWRAP_DVFS_ADR6] =		0x118,
	[PWRAP_DVFS_WDATA6] =		0x11c,
	[PWRAP_DVFS_ADR7] =		0x120,
	[PWRAP_DVFS_WDATA7] =		0x124,
	[PWRAP_SPMINF_STA] =		0x128,
	[PWRAP_CIPHER_KEY_SEL] =	0x12c,
	[PWRAP_CIPHER_IV_SEL] =		0x130,
	[PWRAP_CIPHER_EN] =		0x134,
	[PWRAP_CIPHER_RDY] =		0x138,
	[PWRAP_CIPHER_MODE] =		0x13c,
	[PWRAP_CIPHER_SWRST] =		0x140,
	[PWRAP_DCM_EN] =		0x144,
	[PWRAP_DCM_DBC_PRD] =		0x148,
};

static int mt8183_regs[] = {
	[PWRAP_MUX_SEL] =			0x0,
	[PWRAP_WRAP_EN] =			0x4,
	[PWRAP_DIO_EN] =			0x8,
	[PWRAP_SI_SAMPLE_CTRL] =		0xC,
	[PWRAP_RDDMY] =				0x14,
	[PWRAP_CSHEXT_WRITE] =			0x18,
	[PWRAP_CSHEXT_READ] =			0x1C,
	[PWRAP_CSLEXT_WRITE] =			0x20,
	[PWRAP_CSLEXT_READ] =			0x24,
	[PWRAP_EXT_CK_WRITE] =			0x28,
	[PWRAP_STAUPD_CTRL] =			0x30,
	[PWRAP_STAUPD_GRPEN] =			0x34,
	[PWRAP_EINT_STA0_ADR] =			0x38,
	[PWRAP_HARB_HPRIO] =			0x5C,
	[PWRAP_HIPRIO_ARB_EN] =			0x60,
	[PWRAP_MAN_EN] =			0x70,
	[PWRAP_MAN_CMD] =			0x74,
	[PWRAP_WACS0_EN] =			0x80,
	[PWRAP_INIT_DONE0] =			0x84,
	[PWRAP_WACS1_EN] =			0x88,
	[PWRAP_INIT_DONE1] =			0x8C,
	[PWRAP_WACS2_EN] =			0x90,
	[PWRAP_INIT_DONE2] =			0x94,
	[PWRAP_WACS_P2P_EN] =			0xA0,
	[PWRAP_INIT_DONE_P2P] =			0xA4,
	[PWRAP_WACS_MD32_EN] =			0xA8,
	[PWRAP_INIT_DONE_MD32] =		0xAC,
	[PWRAP_INT_EN] =			0xB0,
	[PWRAP_INT_FLG] =			0xB8,
	[PWRAP_INT_CLR] =			0xBC,
	[PWRAP_INT1_EN] =			0xC0,
	[PWRAP_INT1_FLG] =			0xC8,
	[PWRAP_INT1_CLR] =			0xCC,
	[PWRAP_SIG_ADR] =			0xD0,
	[PWRAP_CRC_EN] =			0xE0,
	[PWRAP_TIMER_EN] =			0xE4,
	[PWRAP_WDT_UNIT] =			0xEC,
	[PWRAP_WDT_SRC_EN] =			0xF0,
	[PWRAP_WDT_SRC_EN_1] =			0xF4,
	[PWRAP_INT_GPS_AUXADC_CMD_ADDR] =	0x1DC,
	[PWRAP_INT_GPS_AUXADC_CMD] =		0x1E0,
	[PWRAP_INT_GPS_AUXADC_RDATA_ADDR] =	0x1E4,
	[PWRAP_EXT_GPS_AUXADC_RDATA_ADDR] =	0x1E8,
	[PWRAP_GPSINF_0_STA] =			0x1EC,
	[PWRAP_GPSINF_1_STA] =			0x1F0,
	[PWRAP_WACS2_CMD] =			0xC20,
	[PWRAP_WACS2_RDATA] =			0xC24,
	[PWRAP_WACS2_VLDCLR] =			0xC28,
};

enum pmic_type {
	PMIC_MT6323,
	PMIC_MT6351,
<<<<<<< HEAD
=======
	PMIC_MT6357,
	PMIC_MT6358,
>>>>>>> 0fd79184
	PMIC_MT6380,
	PMIC_MT6397,
};

enum pwrap_type {
	PWRAP_MT2701,
<<<<<<< HEAD
=======
	PWRAP_MT6765,
>>>>>>> 0fd79184
	PWRAP_MT6797,
	PWRAP_MT7622,
	PWRAP_MT8135,
	PWRAP_MT8173,
	PWRAP_MT8183,
};

struct pmic_wrapper;
struct pwrap_slv_type {
	const u32 *dew_regs;
	enum pmic_type type;
	const struct regmap_config *regmap;
	/* Flags indicating the capability for the target slave */
	u32 caps;
	/*
	 * pwrap operations are highly associated with the PMIC types,
	 * so the pointers added increases flexibility allowing determination
	 * which type is used by the detection through device tree.
	 */
	int (*pwrap_read)(struct pmic_wrapper *wrp, u32 adr, u32 *rdata);
	int (*pwrap_write)(struct pmic_wrapper *wrp, u32 adr, u32 wdata);
};

struct pmic_wrapper {
	struct device *dev;
	void __iomem *base;
	struct regmap *regmap;
	const struct pmic_wrapper_type *master;
	const struct pwrap_slv_type *slave;
	struct clk *clk_spi;
	struct clk *clk_wrap;
	struct reset_control *rstc;

	struct reset_control *rstc_bridge;
	void __iomem *bridge_base;
};

struct pmic_wrapper_type {
	int *regs;
	enum pwrap_type type;
	u32 arb_en_all;
	u32 int_en_all;
	u32 int1_en_all;
	u32 spi_w;
	u32 wdt_src;
	/* Flags indicating the capability for the target pwrap */
	u32 caps;
	int (*init_reg_clock)(struct pmic_wrapper *wrp);
	int (*init_soc_specific)(struct pmic_wrapper *wrp);
};

static u32 pwrap_readl(struct pmic_wrapper *wrp, enum pwrap_regs reg)
{
	return readl(wrp->base + wrp->master->regs[reg]);
}

static void pwrap_writel(struct pmic_wrapper *wrp, u32 val, enum pwrap_regs reg)
{
	writel(val, wrp->base + wrp->master->regs[reg]);
}

static bool pwrap_is_fsm_idle(struct pmic_wrapper *wrp)
{
	u32 val = pwrap_readl(wrp, PWRAP_WACS2_RDATA);

	return PWRAP_GET_WACS_FSM(val) == PWRAP_WACS_FSM_IDLE;
}

static bool pwrap_is_fsm_vldclr(struct pmic_wrapper *wrp)
{
	u32 val = pwrap_readl(wrp, PWRAP_WACS2_RDATA);

	return PWRAP_GET_WACS_FSM(val) == PWRAP_WACS_FSM_WFVLDCLR;
}

/*
 * Timeout issue sometimes caused by the last read command
 * failed because pmic wrap could not got the FSM_VLDCLR
 * in time after finishing WACS2_CMD. It made state machine
 * still on FSM_VLDCLR and timeout next time.
 * Check the status of FSM and clear the vldclr to recovery the
 * error.
 */
static inline void pwrap_leave_fsm_vldclr(struct pmic_wrapper *wrp)
{
	if (pwrap_is_fsm_vldclr(wrp))
		pwrap_writel(wrp, 1, PWRAP_WACS2_VLDCLR);
}

static bool pwrap_is_sync_idle(struct pmic_wrapper *wrp)
{
	return pwrap_readl(wrp, PWRAP_WACS2_RDATA) & PWRAP_STATE_SYNC_IDLE0;
}

static bool pwrap_is_fsm_idle_and_sync_idle(struct pmic_wrapper *wrp)
{
	u32 val = pwrap_readl(wrp, PWRAP_WACS2_RDATA);

	return (PWRAP_GET_WACS_FSM(val) == PWRAP_WACS_FSM_IDLE) &&
		(val & PWRAP_STATE_SYNC_IDLE0);
}

static int pwrap_wait_for_state(struct pmic_wrapper *wrp,
		bool (*fp)(struct pmic_wrapper *))
{
	unsigned long timeout;

	timeout = jiffies + usecs_to_jiffies(10000);

	do {
		if (time_after(jiffies, timeout))
			return fp(wrp) ? 0 : -ETIMEDOUT;
		if (fp(wrp))
			return 0;
	} while (1);
}

static int pwrap_read16(struct pmic_wrapper *wrp, u32 adr, u32 *rdata)
{
	int ret;

	ret = pwrap_wait_for_state(wrp, pwrap_is_fsm_idle);
	if (ret) {
		pwrap_leave_fsm_vldclr(wrp);
		return ret;
	}

	pwrap_writel(wrp, (adr >> 1) << 16, PWRAP_WACS2_CMD);

	ret = pwrap_wait_for_state(wrp, pwrap_is_fsm_vldclr);
	if (ret)
		return ret;

	*rdata = PWRAP_GET_WACS_RDATA(pwrap_readl(wrp, PWRAP_WACS2_RDATA));

	pwrap_writel(wrp, 1, PWRAP_WACS2_VLDCLR);

	return 0;
}

static int pwrap_read32(struct pmic_wrapper *wrp, u32 adr, u32 *rdata)
{
	int ret, msb;

	*rdata = 0;
	for (msb = 0; msb < 2; msb++) {
		ret = pwrap_wait_for_state(wrp, pwrap_is_fsm_idle);
		if (ret) {
			pwrap_leave_fsm_vldclr(wrp);
			return ret;
		}

		pwrap_writel(wrp, ((msb << 30) | (adr << 16)),
			     PWRAP_WACS2_CMD);

		ret = pwrap_wait_for_state(wrp, pwrap_is_fsm_vldclr);
		if (ret)
			return ret;

		*rdata += (PWRAP_GET_WACS_RDATA(pwrap_readl(wrp,
			   PWRAP_WACS2_RDATA)) << (16 * msb));

		pwrap_writel(wrp, 1, PWRAP_WACS2_VLDCLR);
	}

	return 0;
}

static int pwrap_read(struct pmic_wrapper *wrp, u32 adr, u32 *rdata)
{
	return wrp->slave->pwrap_read(wrp, adr, rdata);
}

static int pwrap_write16(struct pmic_wrapper *wrp, u32 adr, u32 wdata)
{
	int ret;

	ret = pwrap_wait_for_state(wrp, pwrap_is_fsm_idle);
	if (ret) {
		pwrap_leave_fsm_vldclr(wrp);
		return ret;
	}

	pwrap_writel(wrp, (1 << 31) | ((adr >> 1) << 16) | wdata,
		     PWRAP_WACS2_CMD);

	return 0;
}

static int pwrap_write32(struct pmic_wrapper *wrp, u32 adr, u32 wdata)
{
	int ret, msb, rdata;

	for (msb = 0; msb < 2; msb++) {
		ret = pwrap_wait_for_state(wrp, pwrap_is_fsm_idle);
		if (ret) {
			pwrap_leave_fsm_vldclr(wrp);
			return ret;
		}

		pwrap_writel(wrp, (1 << 31) | (msb << 30) | (adr << 16) |
			     ((wdata >> (msb * 16)) & 0xffff),
			     PWRAP_WACS2_CMD);

		/*
		 * The pwrap_read operation is the requirement of hardware used
		 * for the synchronization between two successive 16-bit
		 * pwrap_writel operations composing one 32-bit bus writing.
		 * Otherwise, we'll find the result fails on the lower 16-bit
		 * pwrap writing.
		 */
		if (!msb)
			pwrap_read(wrp, adr, &rdata);
	}

	return 0;
}

static int pwrap_write(struct pmic_wrapper *wrp, u32 adr, u32 wdata)
{
	return wrp->slave->pwrap_write(wrp, adr, wdata);
}

static int pwrap_regmap_read(void *context, u32 adr, u32 *rdata)
{
	return pwrap_read(context, adr, rdata);
}

static int pwrap_regmap_write(void *context, u32 adr, u32 wdata)
{
	return pwrap_write(context, adr, wdata);
}

static int pwrap_reset_spislave(struct pmic_wrapper *wrp)
{
	int ret, i;

	pwrap_writel(wrp, 0, PWRAP_HIPRIO_ARB_EN);
	pwrap_writel(wrp, 0, PWRAP_WRAP_EN);
	pwrap_writel(wrp, 1, PWRAP_MUX_SEL);
	pwrap_writel(wrp, 1, PWRAP_MAN_EN);
	pwrap_writel(wrp, 0, PWRAP_DIO_EN);

	pwrap_writel(wrp, wrp->master->spi_w | PWRAP_MAN_CMD_OP_CSL,
			PWRAP_MAN_CMD);
	pwrap_writel(wrp, wrp->master->spi_w | PWRAP_MAN_CMD_OP_OUTS,
			PWRAP_MAN_CMD);
	pwrap_writel(wrp, wrp->master->spi_w | PWRAP_MAN_CMD_OP_CSH,
			PWRAP_MAN_CMD);

	for (i = 0; i < 4; i++)
		pwrap_writel(wrp, wrp->master->spi_w | PWRAP_MAN_CMD_OP_OUTS,
				PWRAP_MAN_CMD);

	ret = pwrap_wait_for_state(wrp, pwrap_is_sync_idle);
	if (ret) {
		dev_err(wrp->dev, "%s fail, ret=%d\n", __func__, ret);
		return ret;
	}

	pwrap_writel(wrp, 0, PWRAP_MAN_EN);
	pwrap_writel(wrp, 0, PWRAP_MUX_SEL);

	return 0;
}

/*
 * pwrap_init_sidly - configure serial input delay
 *
 * This configures the serial input delay. We can configure 0, 2, 4 or 6ns
 * delay. Do a read test with all possible values and chose the best delay.
 */
static int pwrap_init_sidly(struct pmic_wrapper *wrp)
{
	u32 rdata;
	u32 i;
	u32 pass = 0;
	signed char dly[16] = {
		-1, 0, 1, 0, 2, -1, 1, 1, 3, -1, -1, -1, 3, -1, 2, 1
	};

	for (i = 0; i < 4; i++) {
		pwrap_writel(wrp, i, PWRAP_SIDLY);
		pwrap_read(wrp, wrp->slave->dew_regs[PWRAP_DEW_READ_TEST],
			   &rdata);
		if (rdata == PWRAP_DEW_READ_TEST_VAL) {
			dev_dbg(wrp->dev, "[Read Test] pass, SIDLY=%x\n", i);
			pass |= 1 << i;
		}
	}

	if (dly[pass] < 0) {
		dev_err(wrp->dev, "sidly pass range 0x%x not continuous\n",
				pass);
		return -EIO;
	}

	pwrap_writel(wrp, dly[pass], PWRAP_SIDLY);

	return 0;
}

static int pwrap_init_dual_io(struct pmic_wrapper *wrp)
{
	int ret;
	u32 rdata;

	/* Enable dual IO mode */
	pwrap_write(wrp, wrp->slave->dew_regs[PWRAP_DEW_DIO_EN], 1);

	/* Check IDLE & INIT_DONE in advance */
	ret = pwrap_wait_for_state(wrp,
				   pwrap_is_fsm_idle_and_sync_idle);
	if (ret) {
		dev_err(wrp->dev, "%s fail, ret=%d\n", __func__, ret);
		return ret;
	}

	pwrap_writel(wrp, 1, PWRAP_DIO_EN);

	/* Read Test */
	pwrap_read(wrp,
		   wrp->slave->dew_regs[PWRAP_DEW_READ_TEST], &rdata);
	if (rdata != PWRAP_DEW_READ_TEST_VAL) {
		dev_err(wrp->dev,
			"Read failed on DIO mode: 0x%04x!=0x%04x\n",
			PWRAP_DEW_READ_TEST_VAL, rdata);
		return -EFAULT;
	}

	return 0;
}

/*
 * pwrap_init_chip_select_ext is used to configure CS extension time for each
 * phase during data transactions on the pwrap bus.
 */
static void pwrap_init_chip_select_ext(struct pmic_wrapper *wrp, u8 hext_write,
				       u8 hext_read, u8 lext_start,
				       u8 lext_end)
{
	/*
	 * After finishing a write and read transaction, extends CS high time
	 * to be at least xT of BUS CLK as hext_write and hext_read specifies
	 * respectively.
	 */
	pwrap_writel(wrp, hext_write, PWRAP_CSHEXT_WRITE);
	pwrap_writel(wrp, hext_read, PWRAP_CSHEXT_READ);

	/*
	 * Extends CS low time after CSL and before CSH command to be at
	 * least xT of BUS CLK as lext_start and lext_end specifies
	 * respectively.
	 */
	pwrap_writel(wrp, lext_start, PWRAP_CSLEXT_START);
	pwrap_writel(wrp, lext_end, PWRAP_CSLEXT_END);
}

static int pwrap_common_init_reg_clock(struct pmic_wrapper *wrp)
{
	switch (wrp->master->type) {
	case PWRAP_MT8173:
		pwrap_init_chip_select_ext(wrp, 0, 4, 2, 2);
		break;
	case PWRAP_MT8135:
		pwrap_writel(wrp, 0x4, PWRAP_CSHEXT);
		pwrap_init_chip_select_ext(wrp, 0, 4, 0, 0);
		break;
	default:
		break;
	}

	return 0;
}

static int pwrap_mt2701_init_reg_clock(struct pmic_wrapper *wrp)
{
	switch (wrp->slave->type) {
	case PMIC_MT6397:
		pwrap_writel(wrp, 0xc, PWRAP_RDDMY);
		pwrap_init_chip_select_ext(wrp, 4, 0, 2, 2);
		break;

	case PMIC_MT6323:
		pwrap_writel(wrp, 0x8, PWRAP_RDDMY);
		pwrap_write(wrp, wrp->slave->dew_regs[PWRAP_DEW_RDDMY_NO],
			    0x8);
		pwrap_init_chip_select_ext(wrp, 5, 0, 2, 2);
		break;
	default:
		break;
	}

	return 0;
}

static bool pwrap_is_cipher_ready(struct pmic_wrapper *wrp)
{
	return pwrap_readl(wrp, PWRAP_CIPHER_RDY) & 1;
}

static bool pwrap_is_pmic_cipher_ready(struct pmic_wrapper *wrp)
{
	u32 rdata;
	int ret;

	ret = pwrap_read(wrp, wrp->slave->dew_regs[PWRAP_DEW_CIPHER_RDY],
			 &rdata);
	if (ret)
		return false;

	return rdata == 1;
}

static int pwrap_init_cipher(struct pmic_wrapper *wrp)
{
	int ret;
	u32 rdata;

	pwrap_writel(wrp, 0x1, PWRAP_CIPHER_SWRST);
	pwrap_writel(wrp, 0x0, PWRAP_CIPHER_SWRST);
	pwrap_writel(wrp, 0x1, PWRAP_CIPHER_KEY_SEL);
	pwrap_writel(wrp, 0x2, PWRAP_CIPHER_IV_SEL);

	switch (wrp->master->type) {
	case PWRAP_MT8135:
		pwrap_writel(wrp, 1, PWRAP_CIPHER_LOAD);
		pwrap_writel(wrp, 1, PWRAP_CIPHER_START);
		break;
	case PWRAP_MT2701:
<<<<<<< HEAD
=======
	case PWRAP_MT6765:
>>>>>>> 0fd79184
	case PWRAP_MT6797:
	case PWRAP_MT8173:
		pwrap_writel(wrp, 1, PWRAP_CIPHER_EN);
		break;
	case PWRAP_MT7622:
		pwrap_writel(wrp, 0, PWRAP_CIPHER_EN);
		break;
	case PWRAP_MT8183:
		break;
	}

	/* Config cipher mode @PMIC */
	pwrap_write(wrp, wrp->slave->dew_regs[PWRAP_DEW_CIPHER_SWRST], 0x1);
	pwrap_write(wrp, wrp->slave->dew_regs[PWRAP_DEW_CIPHER_SWRST], 0x0);
	pwrap_write(wrp, wrp->slave->dew_regs[PWRAP_DEW_CIPHER_KEY_SEL], 0x1);
	pwrap_write(wrp, wrp->slave->dew_regs[PWRAP_DEW_CIPHER_IV_SEL], 0x2);

	switch (wrp->slave->type) {
	case PMIC_MT6397:
		pwrap_write(wrp, wrp->slave->dew_regs[PWRAP_DEW_CIPHER_LOAD],
			    0x1);
		pwrap_write(wrp, wrp->slave->dew_regs[PWRAP_DEW_CIPHER_START],
			    0x1);
		break;
	case PMIC_MT6323:
	case PMIC_MT6351:
<<<<<<< HEAD
=======
	case PMIC_MT6357:
>>>>>>> 0fd79184
		pwrap_write(wrp, wrp->slave->dew_regs[PWRAP_DEW_CIPHER_EN],
			    0x1);
		break;
	default:
		break;
	}

	/* wait for cipher data ready@AP */
	ret = pwrap_wait_for_state(wrp, pwrap_is_cipher_ready);
	if (ret) {
		dev_err(wrp->dev, "cipher data ready@AP fail, ret=%d\n", ret);
		return ret;
	}

	/* wait for cipher data ready@PMIC */
	ret = pwrap_wait_for_state(wrp, pwrap_is_pmic_cipher_ready);
	if (ret) {
		dev_err(wrp->dev,
			"timeout waiting for cipher data ready@PMIC\n");
		return ret;
	}

	/* wait for cipher mode idle */
	pwrap_write(wrp, wrp->slave->dew_regs[PWRAP_DEW_CIPHER_MODE], 0x1);
	ret = pwrap_wait_for_state(wrp, pwrap_is_fsm_idle_and_sync_idle);
	if (ret) {
		dev_err(wrp->dev, "cipher mode idle fail, ret=%d\n", ret);
		return ret;
	}

	pwrap_writel(wrp, 1, PWRAP_CIPHER_MODE);

	/* Write Test */
	if (pwrap_write(wrp, wrp->slave->dew_regs[PWRAP_DEW_WRITE_TEST],
			PWRAP_DEW_WRITE_TEST_VAL) ||
	    pwrap_read(wrp, wrp->slave->dew_regs[PWRAP_DEW_WRITE_TEST],
		       &rdata) ||
	    (rdata != PWRAP_DEW_WRITE_TEST_VAL)) {
		dev_err(wrp->dev, "rdata=0x%04X\n", rdata);
		return -EFAULT;
	}

	return 0;
}

static int pwrap_init_security(struct pmic_wrapper *wrp)
{
	int ret;

	/* Enable encryption */
	ret = pwrap_init_cipher(wrp);
	if (ret)
		return ret;

	/* Signature checking - using CRC */
	if (pwrap_write(wrp,
			wrp->slave->dew_regs[PWRAP_DEW_CRC_EN], 0x1))
		return -EFAULT;

	pwrap_writel(wrp, 0x1, PWRAP_CRC_EN);
	pwrap_writel(wrp, 0x0, PWRAP_SIG_MODE);
	pwrap_writel(wrp, wrp->slave->dew_regs[PWRAP_DEW_CRC_VAL],
		     PWRAP_SIG_ADR);
	pwrap_writel(wrp,
		     wrp->master->arb_en_all, PWRAP_HIPRIO_ARB_EN);

	return 0;
}

static int pwrap_mt8135_init_soc_specific(struct pmic_wrapper *wrp)
{
	/* enable pwrap events and pwrap bridge in AP side */
	pwrap_writel(wrp, 0x1, PWRAP_EVENT_IN_EN);
	pwrap_writel(wrp, 0xffff, PWRAP_EVENT_DST_EN);
	writel(0x7f, wrp->bridge_base + PWRAP_MT8135_BRIDGE_IORD_ARB_EN);
	writel(0x1, wrp->bridge_base + PWRAP_MT8135_BRIDGE_WACS3_EN);
	writel(0x1, wrp->bridge_base + PWRAP_MT8135_BRIDGE_WACS4_EN);
	writel(0x1, wrp->bridge_base + PWRAP_MT8135_BRIDGE_WDT_UNIT);
	writel(0xffff, wrp->bridge_base + PWRAP_MT8135_BRIDGE_WDT_SRC_EN);
	writel(0x1, wrp->bridge_base + PWRAP_MT8135_BRIDGE_TIMER_EN);
	writel(0x7ff, wrp->bridge_base + PWRAP_MT8135_BRIDGE_INT_EN);

	/* enable PMIC event out and sources */
	if (pwrap_write(wrp, wrp->slave->dew_regs[PWRAP_DEW_EVENT_OUT_EN],
			0x1) ||
	    pwrap_write(wrp, wrp->slave->dew_regs[PWRAP_DEW_EVENT_SRC_EN],
			0xffff)) {
		dev_err(wrp->dev, "enable dewrap fail\n");
		return -EFAULT;
	}

	return 0;
}

static int pwrap_mt8173_init_soc_specific(struct pmic_wrapper *wrp)
{
	/* PMIC_DEWRAP enables */
	if (pwrap_write(wrp, wrp->slave->dew_regs[PWRAP_DEW_EVENT_OUT_EN],
			0x1) ||
	    pwrap_write(wrp, wrp->slave->dew_regs[PWRAP_DEW_EVENT_SRC_EN],
			0xffff)) {
		dev_err(wrp->dev, "enable dewrap fail\n");
		return -EFAULT;
	}

	return 0;
}

static int pwrap_mt2701_init_soc_specific(struct pmic_wrapper *wrp)
{
	/* GPS_INTF initialization */
	switch (wrp->slave->type) {
	case PMIC_MT6323:
		pwrap_writel(wrp, 0x076c, PWRAP_ADC_CMD_ADDR);
		pwrap_writel(wrp, 0x8000, PWRAP_PWRAP_ADC_CMD);
		pwrap_writel(wrp, 0x072c, PWRAP_ADC_RDY_ADDR);
		pwrap_writel(wrp, 0x072e, PWRAP_ADC_RDATA_ADDR1);
		pwrap_writel(wrp, 0x0730, PWRAP_ADC_RDATA_ADDR2);
		break;
	default:
		break;
	}

	return 0;
}

static int pwrap_mt7622_init_soc_specific(struct pmic_wrapper *wrp)
{
	pwrap_writel(wrp, 0, PWRAP_STAUPD_PRD);
	/* enable 2wire SPI master */
	pwrap_writel(wrp, 0x8000000, PWRAP_SPI2_CTRL);

	return 0;
}

static int pwrap_mt8183_init_soc_specific(struct pmic_wrapper *wrp)
{
	pwrap_writel(wrp, 0xf5, PWRAP_STAUPD_GRPEN);

	pwrap_write(wrp, wrp->slave->dew_regs[PWRAP_DEW_CRC_EN], 0x1);
	pwrap_writel(wrp, 1, PWRAP_CRC_EN);
	pwrap_writel(wrp, 0x416, PWRAP_SIG_ADR);
	pwrap_writel(wrp, 0x42e, PWRAP_EINT_STA0_ADR);

	pwrap_writel(wrp, 1, PWRAP_WACS_P2P_EN);
	pwrap_writel(wrp, 1, PWRAP_WACS_MD32_EN);
	pwrap_writel(wrp, 1, PWRAP_INIT_DONE_P2P);
	pwrap_writel(wrp, 1, PWRAP_INIT_DONE_MD32);

	return 0;
}

static int pwrap_init(struct pmic_wrapper *wrp)
{
	int ret;

	reset_control_reset(wrp->rstc);
	if (wrp->rstc_bridge)
		reset_control_reset(wrp->rstc_bridge);

	if (wrp->master->type == PWRAP_MT8173) {
		/* Enable DCM */
		pwrap_writel(wrp, 3, PWRAP_DCM_EN);
		pwrap_writel(wrp, 0, PWRAP_DCM_DBC_PRD);
	}

	if (HAS_CAP(wrp->slave->caps, PWRAP_SLV_CAP_SPI)) {
		/* Reset SPI slave */
		ret = pwrap_reset_spislave(wrp);
		if (ret)
			return ret;
	}

	pwrap_writel(wrp, 1, PWRAP_WRAP_EN);

	pwrap_writel(wrp, wrp->master->arb_en_all, PWRAP_HIPRIO_ARB_EN);

	pwrap_writel(wrp, 1, PWRAP_WACS2_EN);

	ret = wrp->master->init_reg_clock(wrp);
	if (ret)
		return ret;

	if (HAS_CAP(wrp->slave->caps, PWRAP_SLV_CAP_SPI)) {
		/* Setup serial input delay */
		ret = pwrap_init_sidly(wrp);
		if (ret)
			return ret;
	}

	if (HAS_CAP(wrp->slave->caps, PWRAP_SLV_CAP_DUALIO)) {
		/* Enable dual I/O mode */
		ret = pwrap_init_dual_io(wrp);
		if (ret)
			return ret;
	}

	if (HAS_CAP(wrp->slave->caps, PWRAP_SLV_CAP_SECURITY)) {
		/* Enable security on bus */
		ret = pwrap_init_security(wrp);
		if (ret)
			return ret;
	}

	if (wrp->master->type == PWRAP_MT8135)
		pwrap_writel(wrp, 0x7, PWRAP_RRARB_EN);

	pwrap_writel(wrp, 0x1, PWRAP_WACS0_EN);
	pwrap_writel(wrp, 0x1, PWRAP_WACS1_EN);
	pwrap_writel(wrp, 0x1, PWRAP_WACS2_EN);
	pwrap_writel(wrp, 0x5, PWRAP_STAUPD_PRD);
	pwrap_writel(wrp, 0xff, PWRAP_STAUPD_GRPEN);

	if (wrp->master->init_soc_specific) {
		ret = wrp->master->init_soc_specific(wrp);
		if (ret)
			return ret;
	}

	/* Setup the init done registers */
	pwrap_writel(wrp, 1, PWRAP_INIT_DONE2);
	pwrap_writel(wrp, 1, PWRAP_INIT_DONE0);
	pwrap_writel(wrp, 1, PWRAP_INIT_DONE1);

	if (HAS_CAP(wrp->master->caps, PWRAP_CAP_BRIDGE)) {
		writel(1, wrp->bridge_base + PWRAP_MT8135_BRIDGE_INIT_DONE3);
		writel(1, wrp->bridge_base + PWRAP_MT8135_BRIDGE_INIT_DONE4);
	}

	return 0;
}

static irqreturn_t pwrap_interrupt(int irqno, void *dev_id)
{
	u32 rdata;
	struct pmic_wrapper *wrp = dev_id;

	rdata = pwrap_readl(wrp, PWRAP_INT_FLG);
	dev_err(wrp->dev, "unexpected interrupt int=0x%x\n", rdata);
	pwrap_writel(wrp, 0xffffffff, PWRAP_INT_CLR);

	if (HAS_CAP(wrp->master->caps, PWRAP_CAP_INT1_EN)) {
		rdata = pwrap_readl(wrp, PWRAP_INT1_FLG);
		dev_err(wrp->dev, "unexpected interrupt int1=0x%x\n", rdata);
		pwrap_writel(wrp, 0xffffffff, PWRAP_INT1_CLR);
	}

	return IRQ_HANDLED;
}

static const struct regmap_config pwrap_regmap_config16 = {
	.reg_bits = 16,
	.val_bits = 16,
	.reg_stride = 2,
	.reg_read = pwrap_regmap_read,
	.reg_write = pwrap_regmap_write,
	.max_register = 0xffff,
};

static const struct regmap_config pwrap_regmap_config32 = {
	.reg_bits = 32,
	.val_bits = 32,
	.reg_stride = 4,
	.reg_read = pwrap_regmap_read,
	.reg_write = pwrap_regmap_write,
	.max_register = 0xffff,
};

static const struct pwrap_slv_type pmic_mt6323 = {
	.dew_regs = mt6323_regs,
	.type = PMIC_MT6323,
	.regmap = &pwrap_regmap_config16,
	.caps = PWRAP_SLV_CAP_SPI | PWRAP_SLV_CAP_DUALIO |
		PWRAP_SLV_CAP_SECURITY,
	.pwrap_read = pwrap_read16,
	.pwrap_write = pwrap_write16,
};

static const struct pwrap_slv_type pmic_mt6351 = {
	.dew_regs = mt6351_regs,
	.type = PMIC_MT6351,
	.regmap = &pwrap_regmap_config16,
	.caps = 0,
	.pwrap_read = pwrap_read16,
	.pwrap_write = pwrap_write16,
};

static const struct pwrap_slv_type pmic_mt6357 = {
	.dew_regs = mt6357_regs,
	.type = PMIC_MT6357,
	.regmap = &pwrap_regmap_config16,
	.caps = 0,
	.pwrap_read = pwrap_read16,
	.pwrap_write = pwrap_write16,
};

static const struct pwrap_slv_type pmic_mt6358 = {
	.dew_regs = mt6358_regs,
	.type = PMIC_MT6358,
	.regmap = &pwrap_regmap_config16,
	.caps = PWRAP_SLV_CAP_SPI | PWRAP_SLV_CAP_DUALIO,
	.pwrap_read = pwrap_read16,
	.pwrap_write = pwrap_write16,
};

static const struct pwrap_slv_type pmic_mt6380 = {
	.dew_regs = NULL,
	.type = PMIC_MT6380,
	.regmap = &pwrap_regmap_config32,
	.caps = 0,
	.pwrap_read = pwrap_read32,
	.pwrap_write = pwrap_write32,
};

static const struct pwrap_slv_type pmic_mt6397 = {
	.dew_regs = mt6397_regs,
	.type = PMIC_MT6397,
	.regmap = &pwrap_regmap_config16,
	.caps = PWRAP_SLV_CAP_SPI | PWRAP_SLV_CAP_DUALIO |
		PWRAP_SLV_CAP_SECURITY,
	.pwrap_read = pwrap_read16,
	.pwrap_write = pwrap_write16,
};

static const struct pwrap_slv_type pmic_mt6351 = {
	.dew_regs = mt6351_regs,
	.type = PMIC_MT6351,
	.regmap = &pwrap_regmap_config16,
	.caps = 0,
	.pwrap_read = pwrap_read16,
	.pwrap_write = pwrap_write16,
};

static const struct of_device_id of_slave_match_tbl[] = {
	{
		.compatible = "mediatek,mt6323",
		.data = &pmic_mt6323,
	}, {
		.compatible = "mediatek,mt6351",
		.data = &pmic_mt6351,
	}, {
		.compatible = "mediatek,mt6357",
		.data = &pmic_mt6357,
	}, {
		.compatible = "mediatek,mt6358",
		.data = &pmic_mt6358,
	}, {
		/* The MT6380 PMIC only implements a regulator, so we bind it
		 * directly instead of using a MFD.
		 */
		.compatible = "mediatek,mt6380-regulator",
		.data = &pmic_mt6380,
	}, {
		.compatible = "mediatek,mt6397",
		.data = &pmic_mt6397,
	}, {
		.compatible = "mediatek,mt6351",
		.data = &pmic_mt6351,
	}, {
		/* sentinel */
	}
};
MODULE_DEVICE_TABLE(of, of_slave_match_tbl);

static const struct pmic_wrapper_type pwrap_mt2701 = {
	.regs = mt2701_regs,
	.type = PWRAP_MT2701,
	.arb_en_all = 0x3f,
	.int_en_all = ~(u32)(BIT(31) | BIT(2)),
	.int1_en_all = 0,
	.spi_w = PWRAP_MAN_CMD_SPI_WRITE_NEW,
	.wdt_src = PWRAP_WDT_SRC_MASK_ALL,
	.caps = PWRAP_CAP_RESET | PWRAP_CAP_DCM,
	.init_reg_clock = pwrap_mt2701_init_reg_clock,
	.init_soc_specific = pwrap_mt2701_init_soc_specific,
};

<<<<<<< HEAD
=======
static const struct pmic_wrapper_type pwrap_mt6765 = {
	.regs = mt6765_regs,
	.type = PWRAP_MT6765,
	.arb_en_all = 0x3fd35,
	.int_en_all = 0xffffffff,
	.spi_w = PWRAP_MAN_CMD_SPI_WRITE,
	.wdt_src = PWRAP_WDT_SRC_MASK_ALL,
	.caps = PWRAP_CAP_RESET | PWRAP_CAP_DCM,
	.init_reg_clock = pwrap_common_init_reg_clock,
	.init_soc_specific = NULL,
};

>>>>>>> 0fd79184
static const struct pmic_wrapper_type pwrap_mt6797 = {
	.regs = mt6797_regs,
	.type = PWRAP_MT6797,
	.arb_en_all = 0x01fff,
	.int_en_all = 0xffffffc6,
<<<<<<< HEAD
	.spi_w = PWRAP_MAN_CMD_SPI_WRITE,
	.wdt_src = PWRAP_WDT_SRC_MASK_ALL,
	.has_bridge = 0,
=======
	.int1_en_all = 0,
	.spi_w = PWRAP_MAN_CMD_SPI_WRITE,
	.wdt_src = PWRAP_WDT_SRC_MASK_ALL,
	.caps = PWRAP_CAP_RESET | PWRAP_CAP_DCM,
>>>>>>> 0fd79184
	.init_reg_clock = pwrap_common_init_reg_clock,
	.init_soc_specific = NULL,
};

static const struct pmic_wrapper_type pwrap_mt7622 = {
	.regs = mt7622_regs,
	.type = PWRAP_MT7622,
	.arb_en_all = 0xff,
	.int_en_all = ~(u32)BIT(31),
	.int1_en_all = 0,
	.spi_w = PWRAP_MAN_CMD_SPI_WRITE,
	.wdt_src = PWRAP_WDT_SRC_MASK_ALL,
	.caps = PWRAP_CAP_RESET | PWRAP_CAP_DCM,
	.init_reg_clock = pwrap_common_init_reg_clock,
	.init_soc_specific = pwrap_mt7622_init_soc_specific,
};

static const struct pmic_wrapper_type pwrap_mt8135 = {
	.regs = mt8135_regs,
	.type = PWRAP_MT8135,
	.arb_en_all = 0x1ff,
	.int_en_all = ~(u32)(BIT(31) | BIT(1)),
	.int1_en_all = 0,
	.spi_w = PWRAP_MAN_CMD_SPI_WRITE,
	.wdt_src = PWRAP_WDT_SRC_MASK_ALL,
	.caps = PWRAP_CAP_BRIDGE | PWRAP_CAP_RESET | PWRAP_CAP_DCM,
	.init_reg_clock = pwrap_common_init_reg_clock,
	.init_soc_specific = pwrap_mt8135_init_soc_specific,
};

static const struct pmic_wrapper_type pwrap_mt8173 = {
	.regs = mt8173_regs,
	.type = PWRAP_MT8173,
	.arb_en_all = 0x3f,
	.int_en_all = ~(u32)(BIT(31) | BIT(1)),
	.int1_en_all = 0,
	.spi_w = PWRAP_MAN_CMD_SPI_WRITE,
	.wdt_src = PWRAP_WDT_SRC_MASK_NO_STAUPD,
	.caps = PWRAP_CAP_RESET | PWRAP_CAP_DCM,
	.init_reg_clock = pwrap_common_init_reg_clock,
	.init_soc_specific = pwrap_mt8173_init_soc_specific,
};

static const struct pmic_wrapper_type pwrap_mt8183 = {
	.regs = mt8183_regs,
	.type = PWRAP_MT8183,
	.arb_en_all = 0x3fa75,
	.int_en_all = 0xffffffff,
	.int1_en_all = 0xeef7ffff,
	.spi_w = PWRAP_MAN_CMD_SPI_WRITE,
	.wdt_src = PWRAP_WDT_SRC_MASK_ALL,
	.caps = PWRAP_CAP_INT1_EN | PWRAP_CAP_WDT_SRC1,
	.init_reg_clock = pwrap_common_init_reg_clock,
	.init_soc_specific = pwrap_mt8183_init_soc_specific,
};

static const struct of_device_id of_pwrap_match_tbl[] = {
	{
		.compatible = "mediatek,mt2701-pwrap",
		.data = &pwrap_mt2701,
	}, {
<<<<<<< HEAD
=======
		.compatible = "mediatek,mt6765-pwrap",
		.data = &pwrap_mt6765,
	}, {
>>>>>>> 0fd79184
		.compatible = "mediatek,mt6797-pwrap",
		.data = &pwrap_mt6797,
	}, {
		.compatible = "mediatek,mt7622-pwrap",
		.data = &pwrap_mt7622,
	}, {
		.compatible = "mediatek,mt8135-pwrap",
		.data = &pwrap_mt8135,
	}, {
		.compatible = "mediatek,mt8173-pwrap",
		.data = &pwrap_mt8173,
	}, {
		.compatible = "mediatek,mt8183-pwrap",
		.data = &pwrap_mt8183,
	}, {
		/* sentinel */
	}
};
MODULE_DEVICE_TABLE(of, of_pwrap_match_tbl);

static int pwrap_probe(struct platform_device *pdev)
{
	int ret, irq;
	struct pmic_wrapper *wrp;
	struct device_node *np = pdev->dev.of_node;
	const struct of_device_id *of_slave_id = NULL;
	struct resource *res;

	if (np->child)
		of_slave_id = of_match_node(of_slave_match_tbl, np->child);

	if (!of_slave_id) {
		dev_dbg(&pdev->dev, "slave pmic should be defined in dts\n");
		return -EINVAL;
	}

	wrp = devm_kzalloc(&pdev->dev, sizeof(*wrp), GFP_KERNEL);
	if (!wrp)
		return -ENOMEM;

	platform_set_drvdata(pdev, wrp);

	wrp->master = of_device_get_match_data(&pdev->dev);
	wrp->slave = of_slave_id->data;
	wrp->dev = &pdev->dev;

	res = platform_get_resource_byname(pdev, IORESOURCE_MEM, "pwrap");
	wrp->base = devm_ioremap_resource(wrp->dev, res);
	if (IS_ERR(wrp->base))
		return PTR_ERR(wrp->base);

	if (HAS_CAP(wrp->master->caps, PWRAP_CAP_RESET)) {
		wrp->rstc = devm_reset_control_get(wrp->dev, "pwrap");
		if (IS_ERR(wrp->rstc)) {
			ret = PTR_ERR(wrp->rstc);
			dev_dbg(wrp->dev, "cannot get pwrap reset: %d\n", ret);
			return ret;
		}
	}

	if (HAS_CAP(wrp->master->caps, PWRAP_CAP_BRIDGE)) {
		res = platform_get_resource_byname(pdev, IORESOURCE_MEM,
				"pwrap-bridge");
		wrp->bridge_base = devm_ioremap_resource(wrp->dev, res);
		if (IS_ERR(wrp->bridge_base))
			return PTR_ERR(wrp->bridge_base);

		wrp->rstc_bridge = devm_reset_control_get(wrp->dev,
							  "pwrap-bridge");
		if (IS_ERR(wrp->rstc_bridge)) {
			ret = PTR_ERR(wrp->rstc_bridge);
			dev_dbg(wrp->dev,
				"cannot get pwrap-bridge reset: %d\n", ret);
			return ret;
		}
	}

	wrp->clk_spi = devm_clk_get(wrp->dev, "spi");
	if (IS_ERR(wrp->clk_spi)) {
		dev_dbg(wrp->dev, "failed to get clock: %ld\n",
			PTR_ERR(wrp->clk_spi));
		return PTR_ERR(wrp->clk_spi);
	}

	wrp->clk_wrap = devm_clk_get(wrp->dev, "wrap");
	if (IS_ERR(wrp->clk_wrap)) {
		dev_dbg(wrp->dev, "failed to get clock: %ld\n",
			PTR_ERR(wrp->clk_wrap));
		return PTR_ERR(wrp->clk_wrap);
	}

	ret = clk_prepare_enable(wrp->clk_spi);
	if (ret)
		return ret;

	ret = clk_prepare_enable(wrp->clk_wrap);
	if (ret)
		goto err_out1;

	/* Enable internal dynamic clock */
	if (HAS_CAP(wrp->master->caps, PWRAP_CAP_DCM)) {
		pwrap_writel(wrp, 1, PWRAP_DCM_EN);
		pwrap_writel(wrp, 0, PWRAP_DCM_DBC_PRD);
	}

	/*
	 * The PMIC could already be initialized by the bootloader.
	 * Skip initialization here in this case.
	 */
	if (!pwrap_readl(wrp, PWRAP_INIT_DONE2)) {
		ret = pwrap_init(wrp);
		if (ret) {
			dev_dbg(wrp->dev, "init failed with %d\n", ret);
			goto err_out2;
		}
	}

	if (!(pwrap_readl(wrp, PWRAP_WACS2_RDATA) & PWRAP_STATE_INIT_DONE0)) {
		dev_dbg(wrp->dev, "initialization isn't finished\n");
		ret = -ENODEV;
		goto err_out2;
	}

	/* Initialize watchdog, may not be done by the bootloader */
	pwrap_writel(wrp, 0xf, PWRAP_WDT_UNIT);
	/*
	 * Since STAUPD was not used on mt8173 platform,
	 * so STAUPD of WDT_SRC which should be turned off
	 */
	pwrap_writel(wrp, wrp->master->wdt_src, PWRAP_WDT_SRC_EN);
	if (HAS_CAP(wrp->master->caps, PWRAP_CAP_WDT_SRC1))
		pwrap_writel(wrp, wrp->master->wdt_src, PWRAP_WDT_SRC_EN_1);

	pwrap_writel(wrp, 0x1, PWRAP_TIMER_EN);
	pwrap_writel(wrp, wrp->master->int_en_all, PWRAP_INT_EN);
	/*
	 * We add INT1 interrupt to handle starvation and request exception
	 * If we support it, we should enable it here.
	 */
	if (HAS_CAP(wrp->master->caps, PWRAP_CAP_INT1_EN))
		pwrap_writel(wrp, wrp->master->int1_en_all, PWRAP_INT1_EN);

	irq = platform_get_irq(pdev, 0);
	ret = devm_request_irq(wrp->dev, irq, pwrap_interrupt,
			       IRQF_TRIGGER_HIGH,
			       "mt-pmic-pwrap", wrp);
	if (ret)
		goto err_out2;

	wrp->regmap = devm_regmap_init(wrp->dev, NULL, wrp, wrp->slave->regmap);
	if (IS_ERR(wrp->regmap)) {
		ret = PTR_ERR(wrp->regmap);
		goto err_out2;
	}

	ret = of_platform_populate(np, NULL, NULL, wrp->dev);
	if (ret) {
		dev_dbg(wrp->dev, "failed to create child devices at %pOF\n",
				np);
		goto err_out2;
	}

	return 0;

err_out2:
	clk_disable_unprepare(wrp->clk_wrap);
err_out1:
	clk_disable_unprepare(wrp->clk_spi);

	return ret;
}

static struct platform_driver pwrap_drv = {
	.driver = {
		.name = "mt-pmic-pwrap",
		.of_match_table = of_match_ptr(of_pwrap_match_tbl),
	},
	.probe = pwrap_probe,
};

module_platform_driver(pwrap_drv);

MODULE_AUTHOR("Flora Fu, MediaTek");
MODULE_DESCRIPTION("MediaTek MT8135 PMIC Wrapper Driver");
MODULE_LICENSE("GPL v2");<|MERGE_RESOLUTION|>--- conflicted
+++ resolved
@@ -226,21 +226,6 @@
 	[PWRAP_DEW_CIPHER_RDY] =	0xbc20,
 	[PWRAP_DEW_CIPHER_MODE] =	0xbc22,
 	[PWRAP_DEW_CIPHER_SWRST] =	0xbc24,
-};
-
-static const u32 mt6351_regs[] = {
-	[PWRAP_DEW_DIO_EN] =		0x02F2,
-	[PWRAP_DEW_READ_TEST] =		0x02F4,
-	[PWRAP_DEW_WRITE_TEST] =	0x02F6,
-	[PWRAP_DEW_CRC_EN] =		0x02FA,
-	[PWRAP_DEW_CRC_VAL] =		0x02FC,
-	[PWRAP_DEW_CIPHER_KEY_SEL] =	0x0300,
-	[PWRAP_DEW_CIPHER_IV_SEL] =	0x0302,
-	[PWRAP_DEW_CIPHER_EN] =		0x0304,
-	[PWRAP_DEW_CIPHER_RDY] =	0x0306,
-	[PWRAP_DEW_CIPHER_MODE] =	0x0308,
-	[PWRAP_DEW_CIPHER_SWRST] =	0x030A,
-	[PWRAP_DEW_RDDMY_NO] =		0x030C,
 };
 
 enum pwrap_regs {
@@ -484,8 +469,6 @@
 	[PWRAP_ADC_RDATA_ADDR2] =	0x154,
 };
 
-<<<<<<< HEAD
-=======
 static int mt6765_regs[] = {
 	[PWRAP_MUX_SEL] =		0x0,
 	[PWRAP_WRAP_EN] =		0x4,
@@ -518,7 +501,6 @@
 	[PWRAP_DCM_DBC_PRD] =		0x1E0,
 };
 
->>>>>>> 0fd79184
 static int mt6797_regs[] = {
 	[PWRAP_MUX_SEL] =		0x0,
 	[PWRAP_WRAP_EN] =		0x4,
@@ -873,21 +855,15 @@
 enum pmic_type {
 	PMIC_MT6323,
 	PMIC_MT6351,
-<<<<<<< HEAD
-=======
 	PMIC_MT6357,
 	PMIC_MT6358,
->>>>>>> 0fd79184
 	PMIC_MT6380,
 	PMIC_MT6397,
 };
 
 enum pwrap_type {
 	PWRAP_MT2701,
-<<<<<<< HEAD
-=======
 	PWRAP_MT6765,
->>>>>>> 0fd79184
 	PWRAP_MT6797,
 	PWRAP_MT7622,
 	PWRAP_MT8135,
@@ -1318,10 +1294,7 @@
 		pwrap_writel(wrp, 1, PWRAP_CIPHER_START);
 		break;
 	case PWRAP_MT2701:
-<<<<<<< HEAD
-=======
 	case PWRAP_MT6765:
->>>>>>> 0fd79184
 	case PWRAP_MT6797:
 	case PWRAP_MT8173:
 		pwrap_writel(wrp, 1, PWRAP_CIPHER_EN);
@@ -1348,10 +1321,7 @@
 		break;
 	case PMIC_MT6323:
 	case PMIC_MT6351:
-<<<<<<< HEAD
-=======
 	case PMIC_MT6357:
->>>>>>> 0fd79184
 		pwrap_write(wrp, wrp->slave->dew_regs[PWRAP_DEW_CIPHER_EN],
 			    0x1);
 		break;
@@ -1672,15 +1642,6 @@
 	.regmap = &pwrap_regmap_config16,
 	.caps = PWRAP_SLV_CAP_SPI | PWRAP_SLV_CAP_DUALIO |
 		PWRAP_SLV_CAP_SECURITY,
-	.pwrap_read = pwrap_read16,
-	.pwrap_write = pwrap_write16,
-};
-
-static const struct pwrap_slv_type pmic_mt6351 = {
-	.dew_regs = mt6351_regs,
-	.type = PMIC_MT6351,
-	.regmap = &pwrap_regmap_config16,
-	.caps = 0,
 	.pwrap_read = pwrap_read16,
 	.pwrap_write = pwrap_write16,
 };
@@ -1708,9 +1669,6 @@
 		.compatible = "mediatek,mt6397",
 		.data = &pmic_mt6397,
 	}, {
-		.compatible = "mediatek,mt6351",
-		.data = &pmic_mt6351,
-	}, {
 		/* sentinel */
 	}
 };
@@ -1729,8 +1687,6 @@
 	.init_soc_specific = pwrap_mt2701_init_soc_specific,
 };
 
-<<<<<<< HEAD
-=======
 static const struct pmic_wrapper_type pwrap_mt6765 = {
 	.regs = mt6765_regs,
 	.type = PWRAP_MT6765,
@@ -1743,22 +1699,15 @@
 	.init_soc_specific = NULL,
 };
 
->>>>>>> 0fd79184
 static const struct pmic_wrapper_type pwrap_mt6797 = {
 	.regs = mt6797_regs,
 	.type = PWRAP_MT6797,
 	.arb_en_all = 0x01fff,
 	.int_en_all = 0xffffffc6,
-<<<<<<< HEAD
-	.spi_w = PWRAP_MAN_CMD_SPI_WRITE,
-	.wdt_src = PWRAP_WDT_SRC_MASK_ALL,
-	.has_bridge = 0,
-=======
 	.int1_en_all = 0,
 	.spi_w = PWRAP_MAN_CMD_SPI_WRITE,
 	.wdt_src = PWRAP_WDT_SRC_MASK_ALL,
 	.caps = PWRAP_CAP_RESET | PWRAP_CAP_DCM,
->>>>>>> 0fd79184
 	.init_reg_clock = pwrap_common_init_reg_clock,
 	.init_soc_specific = NULL,
 };
@@ -1820,12 +1769,9 @@
 		.compatible = "mediatek,mt2701-pwrap",
 		.data = &pwrap_mt2701,
 	}, {
-<<<<<<< HEAD
-=======
 		.compatible = "mediatek,mt6765-pwrap",
 		.data = &pwrap_mt6765,
 	}, {
->>>>>>> 0fd79184
 		.compatible = "mediatek,mt6797-pwrap",
 		.data = &pwrap_mt6797,
 	}, {
