--- conflicted
+++ resolved
@@ -504,11 +504,7 @@
  * @highmem: highmem or lowmem pages
  * @return 0 on success, error otherwise
  */
-<<<<<<< HEAD
 int alloc_xenballooned_pages(int nr_pages, struct page **pages, bool highmem)
-=======
-int alloc_xenballooned_pages(int nr_pages, struct page **pages)
->>>>>>> 6b71c52e
 {
 	int pgno = 0;
 	struct page *page;
