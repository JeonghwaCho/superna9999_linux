
menu "Bluetooth device drivers"
	depends on BT

config BT_INTEL
	tristate
	select REGMAP

config BT_BCM
	tristate
	select FW_LOADER

config BT_RTL
	tristate
	select FW_LOADER

config BT_QCA
	tristate
	select FW_LOADER

config BT_HCIBTUSB
	tristate "HCI USB driver"
	depends on USB
	select BT_INTEL
	help
	  Bluetooth HCI USB driver.
	  This driver is required if you want to use Bluetooth devices with
	  USB interface.

	  Say Y here to compile support for Bluetooth USB devices into the
	  kernel or say M to compile it as module (btusb).

config BT_HCIBTUSB_BCM
	bool "Broadcom protocol support"
	depends on BT_HCIBTUSB
	select BT_BCM
	default y
	help
	  The Broadcom protocol support enables firmware and patchram
	  download support for Broadcom Bluetooth controllers.

	  Say Y here to compile support for Broadcom protocol.

config BT_HCIBTUSB_RTL
	bool "Realtek protocol support"
	depends on BT_HCIBTUSB
	select BT_RTL
	default y
	help
	  The Realtek protocol support enables firmware and configuration
	  download support for Realtek Bluetooth controllers.

	  Say Y here to compile support for Realtek protocol.

config BT_HCIBTSDIO
	tristate "HCI SDIO driver"
	depends on MMC
	help
	  Bluetooth HCI SDIO driver.
	  This driver is required if you want to use Bluetooth device with
	  SDIO interface.

	  Say Y here to compile support for Bluetooth SDIO devices into the
	  kernel or say M to compile it as module (btsdio).

config BT_HCIUART
	tristate "HCI UART driver"
	depends on TTY
	help
	  Bluetooth HCI UART driver.
	  This driver is required if you want to use Bluetooth devices with
	  serial port interface. You will also need this driver if you have
	  UART based Bluetooth PCMCIA and CF devices like Xircom Credit Card
	  adapter and BrainBoxes Bluetooth PC Card.

	  Say Y here to compile support for Bluetooth UART devices into the
	  kernel or say M to compile it as module (hci_uart).

config BT_HCIUART_H4
	bool "UART (H4) protocol support"
	depends on BT_HCIUART
	help
	  UART (H4) is serial protocol for communication between Bluetooth
	  device and host. This protocol is required for most Bluetooth devices
	  with UART interface, including PCMCIA and CF cards.

	  Say Y here to compile support for HCI UART (H4) protocol.

config BT_HCIUART_BCSP
	bool "BCSP protocol support"
	depends on BT_HCIUART
	select BITREVERSE
	help
	  BCSP (BlueCore Serial Protocol) is serial protocol for communication
	  between Bluetooth device and host. This protocol is required for non
	  USB Bluetooth devices based on CSR BlueCore chip, including PCMCIA and
	  CF cards.

	  Say Y here to compile support for HCI BCSP protocol.

config BT_HCIUART_ATH3K
	bool "Atheros AR300x serial support"
	depends on BT_HCIUART
	select BT_HCIUART_H4
	help
	  HCIATH3K (HCI Atheros AR300x) is a serial protocol for
	  communication between host and Atheros AR300x Bluetooth devices.
	  This protocol enables AR300x chips to be enabled with
	  power management support.
	  Enable this if you have Atheros AR300x serial Bluetooth device.

	  Say Y here to compile support for HCI UART ATH3K protocol.

config BT_HCIUART_LL
	bool "HCILL protocol support"
	depends on BT_HCIUART
	help
	  HCILL (HCI Low Level) is a serial protocol for communication
	  between Bluetooth device and host. This protocol is required for
	  serial Bluetooth devices that are based on Texas Instruments'
	  BRF chips.

	  Say Y here to compile support for HCILL protocol.

config BT_HCIUART_3WIRE
	bool "Three-wire UART (H5) protocol support"
	depends on BT_HCIUART
	help
	  The HCI Three-wire UART Transport Layer makes it possible to
	  user the Bluetooth HCI over a serial port interface. The HCI
	  Three-wire UART Transport Layer assumes that the UART
	  communication may have bit errors, overrun errors or burst
	  errors and thereby making CTS/RTS lines unnecessary.

	  Say Y here to compile support for Three-wire UART protocol.

config BT_HCIUART_INTEL
	bool "Intel protocol support"
	depends on BT_HCIUART
	select BT_HCIUART_H4
	select BT_INTEL
	help
	  The Intel protocol support enables Bluetooth HCI over serial
	  port interface for Intel Bluetooth controllers.

	  Say Y here to compile support for Intel protocol.

config BT_HCIUART_BCM
	bool "Broadcom protocol support"
	depends on BT_HCIUART
	select BT_HCIUART_H4
	select BT_BCM
	help
	  The Broadcom protocol support enables Bluetooth HCI over serial
	  port interface for Broadcom Bluetooth controllers.

	  Say Y here to compile support for Broadcom protocol.

config BT_HCIUART_QCA
	bool "Qualcomm Atheros protocol support"
	depends on BT_HCIUART
	select BT_HCIUART_H4
	select BT_QCA
	help
	  The Qualcomm Atheros protocol supports HCI In-Band Sleep feature
	  over serial port interface(H4) between controller and host.
	  This protocol is required for UART clock control for QCA Bluetooth
	  devices.

	  Say Y here to compile support for QCA protocol.

config BT_HCIUART_AG6XX
	bool "Intel AG6XX protocol support"
	depends on BT_HCIUART
	select BT_HCIUART_H4
	select BT_INTEL
	help
	  The Intel/AG6XX protocol support enables Bluetooth HCI over serial
	  port interface for Intel ibt 2.1 Bluetooth controllers.

	  Say Y here to compile support for Intel AG6XX protocol.

config BT_HCIUART_MRVL
	bool "Marvell protocol support"
	depends on BT_HCIUART
	select BT_HCIUART_H4
	help
	  Marvell is serial protocol for communication between Bluetooth
	  device and host. This protocol is required for most Marvell Bluetooth
	  devices with UART interface.

	  Say Y here to compile support for HCI MRVL protocol.

config BT_HCIBCM203X
	tristate "HCI BCM203x USB driver"
	depends on USB
	select FW_LOADER
	help
	  Bluetooth HCI BCM203x USB driver.
	  This driver provides the firmware loading mechanism for the Broadcom
	  Blutonium based devices.

	  Say Y here to compile support for HCI BCM203x devices into the
	  kernel or say M to compile it as module (bcm203x).

config BT_HCIBPA10X
	tristate "HCI BPA10x USB driver"
	depends on USB && BT_HCIUART
	select BT_HCIUART_H4
	help
	  Bluetooth HCI BPA10x USB driver.
	  This driver provides support for the Digianswer BPA 100/105 Bluetooth
	  sniffer devices.

	  Say Y here to compile support for HCI BPA10x devices into the
	  kernel or say M to compile it as module (bpa10x).

config BT_HCIBFUSB
	tristate "HCI BlueFRITZ! USB driver"
	depends on USB
	select FW_LOADER
	help
	  Bluetooth HCI BlueFRITZ! USB driver.
	  This driver provides support for Bluetooth USB devices with AVM
	  interface:
	     AVM BlueFRITZ! USB

	  Say Y here to compile support for HCI BFUSB devices into the
	  kernel or say M to compile it as module (bfusb).

config BT_HCIDTL1
	tristate "HCI DTL1 (PC Card) driver"
	depends on PCMCIA
	help
	  Bluetooth HCI DTL1 (PC Card) driver.
	  This driver provides support for Bluetooth PCMCIA devices with
	  Nokia DTL1 interface:
	     Nokia Bluetooth Card
	     Socket Bluetooth CF Card

	  Say Y here to compile support for HCI DTL1 devices into the
	  kernel or say M to compile it as module (dtl1_cs).

config BT_HCIBT3C
	tristate "HCI BT3C (PC Card) driver"
	depends on PCMCIA
	select FW_LOADER
	help
	  Bluetooth HCI BT3C (PC Card) driver.
	  This driver provides support for Bluetooth PCMCIA devices with
	  3Com BT3C interface:
	     3Com Bluetooth Card (3CRWB6096)
	     HP Bluetooth Card

	  Say Y here to compile support for HCI BT3C devices into the
	  kernel or say M to compile it as module (bt3c_cs).

config BT_HCIBLUECARD
	tristate "HCI BlueCard (PC Card) driver"
	depends on PCMCIA
	help
	  Bluetooth HCI BlueCard (PC Card) driver.
	  This driver provides support for Bluetooth PCMCIA devices with
	  Anycom BlueCard interface:
	     Anycom Bluetooth PC Card
	     Anycom Bluetooth CF Card

	  Say Y here to compile support for HCI BlueCard devices into the
	  kernel or say M to compile it as module (bluecard_cs).

config BT_HCIBTUART
	tristate "HCI UART (PC Card) device driver"
	depends on PCMCIA
	help
	  Bluetooth HCI UART (PC Card) driver.
	  This driver provides support for Bluetooth PCMCIA devices with
	  an UART interface:
	     Xircom CreditCard Bluetooth Adapter
	     Xircom RealPort2 Bluetooth Adapter
	     Sphinx PICO Card
	     H-Soft blue+Card
	     Cyber-blue Compact Flash Card

	  Say Y here to compile support for HCI UART devices into the
	  kernel or say M to compile it as module (btuart_cs).

config BT_HCIVHCI
	tristate "HCI VHCI (Virtual HCI device) driver"
	help
	  Bluetooth Virtual HCI device driver.
	  This driver is required if you want to use HCI Emulation software.

	  Say Y here to compile support for virtual HCI devices into the
	  kernel or say M to compile it as module (hci_vhci).

config BT_MRVL
	tristate "Marvell Bluetooth driver support"
	help
	  The core driver to support Marvell Bluetooth devices.

	  This driver is required if you want to support
	  Marvell Bluetooth devices, such as 8688/8787/8797/8887/8897/8997.

	  Say Y here to compile Marvell Bluetooth driver
	  into the kernel or say M to compile it as module.

config BT_MRVL_SDIO
	tristate "Marvell BT-over-SDIO driver"
	depends on BT_MRVL && MMC
	select FW_LOADER
	select WANT_DEV_COREDUMP
	help
	  The driver for Marvell Bluetooth chipsets with SDIO interface.

	  This driver is required if you want to use Marvell Bluetooth
	  devices with SDIO interface. Currently SD8688/SD8787/SD8797/SD8887/SD8897/SD8997
	  chipsets are supported.

	  Say Y here to compile support for Marvell BT-over-SDIO driver
	  into the kernel or say M to compile it as module.

config BT_ATH3K
	tristate "Atheros firmware download driver"
	depends on BT_HCIBTUSB
	select FW_LOADER
	help
	  Bluetooth firmware download driver.
	  This driver loads the firmware into the Atheros Bluetooth
	  chipset.

	  Say Y here to compile support for "Atheros firmware download driver"
	  into the kernel or say M to compile it as module (ath3k).

config BT_WILINK
	tristate "Texas Instruments WiLink7 driver"
	depends on TI_ST
	help
	  This enables the Bluetooth driver for Texas Instrument's BT/FM/GPS
	  combo devices. This makes use of shared transport line discipline
	  core driver to communicate with the BT core of the combo chip.

	  Say Y here to compile support for Texas Instrument's WiLink7 driver
	  into the kernel or say M to compile it as module (btwilink).

config BT_QCOMSMD
	tristate "Qualcomm SMD based HCI support"
<<<<<<< HEAD
	depends on QCOM_SMD || (COMPILE_TEST && QCOM_SMD=n)
=======
	depends on RPMSG || (COMPILE_TEST && RPMSG=n)
>>>>>>> 2f5e9f8d
	depends on QCOM_WCNSS_CTRL || (COMPILE_TEST && QCOM_WCNSS_CTRL=n)
	select BT_QCA
	help
	  Qualcomm SMD based HCI driver.
	  This driver is used to bridge HCI data onto the shared memory
	  channels to the WCNSS core.

	  Say Y here to compile support for HCI over Qualcomm SMD into the
	  kernel or say M to compile as a module.

endmenu<|MERGE_RESOLUTION|>--- conflicted
+++ resolved
@@ -344,11 +344,7 @@
 
 config BT_QCOMSMD
 	tristate "Qualcomm SMD based HCI support"
-<<<<<<< HEAD
-	depends on QCOM_SMD || (COMPILE_TEST && QCOM_SMD=n)
-=======
 	depends on RPMSG || (COMPILE_TEST && RPMSG=n)
->>>>>>> 2f5e9f8d
 	depends on QCOM_WCNSS_CTRL || (COMPILE_TEST && QCOM_WCNSS_CTRL=n)
 	select BT_QCA
 	help
