--- conflicted
+++ resolved
@@ -20,11 +20,7 @@
 
 #include <linux/efi.h>
 #include <asm/efi.h>
-<<<<<<< HEAD
 #include <asm/memory.h>
-#include <asm/sections.h>
-=======
->>>>>>> f848c810
 #include <asm/sysreg.h>
 
 #include "efistub.h"
