--- conflicted
+++ resolved
@@ -787,11 +787,7 @@
 		if (tf->flags & ATA_TFLAG_FUA)
 			tf->device |= 1 << 7;
 
-<<<<<<< HEAD
-		if (dev->flags & ATA_DFLAG_NCQ_PRIO_ENABLE) {
-=======
 		if (dev->flags & ATA_DFLAG_NCQ_PRIO) {
->>>>>>> 7ddf6a38
 			if (class == IOPRIO_CLASS_RT)
 				tf->hob_nsect |= ATA_PRIO_HIGH <<
 						 ATA_SHIFT_PRIO;
@@ -2172,14 +2168,11 @@
 	struct ata_port *ap = dev->link->ap;
 	unsigned int err_mask;
 
-<<<<<<< HEAD
-=======
 	if (!(dev->flags & ATA_DFLAG_NCQ_PRIO_ENABLE)) {
 		dev->flags &= ~ATA_DFLAG_NCQ_PRIO;
 		return;
 	}
 
->>>>>>> 7ddf6a38
 	err_mask = ata_read_log_page(dev,
 				     ATA_LOG_SATA_ID_DEV_DATA,
 				     ATA_LOG_SATA_SETTINGS,
@@ -2192,19 +2185,12 @@
 		return;
 	}
 
-<<<<<<< HEAD
-	if (ap->sector_buf[ATA_LOG_NCQ_PRIO_OFFSET] & BIT(3))
-		dev->flags |= ATA_DFLAG_NCQ_PRIO;
-	else
-		ata_dev_dbg(dev, "SATA page does not support priority\n");
-=======
 	if (ap->sector_buf[ATA_LOG_NCQ_PRIO_OFFSET] & BIT(3)) {
 		dev->flags |= ATA_DFLAG_NCQ_PRIO;
 	} else {
 		dev->flags &= ~ATA_DFLAG_NCQ_PRIO;
 		ata_dev_dbg(dev, "SATA page does not support priority\n");
 	}
->>>>>>> 7ddf6a38
 
 }
 
