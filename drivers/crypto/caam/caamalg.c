/*
 * caam - Freescale FSL CAAM support for crypto API
 *
 * Copyright 2008-2011 Freescale Semiconductor, Inc.
 * Copyright 2016 NXP
 *
 * Based on talitos crypto API driver.
 *
 * relationship of job descriptors to shared descriptors (SteveC Dec 10 2008):
 *
 * ---------------                     ---------------
 * | JobDesc #1  |-------------------->|  ShareDesc  |
 * | *(packet 1) |                     |   (PDB)     |
 * ---------------      |------------->|  (hashKey)  |
 *       .              |              | (cipherKey) |
 *       .              |    |-------->| (operation) |
 * ---------------      |    |         ---------------
 * | JobDesc #2  |------|    |
 * | *(packet 2) |           |
 * ---------------           |
 *       .                   |
 *       .                   |
 * ---------------           |
 * | JobDesc #3  |------------
 * | *(packet 3) |
 * ---------------
 *
 * The SharedDesc never changes for a connection unless rekeyed, but
 * each packet will likely be in a different place. So all we need
 * to know to process the packet is where the input is, where the
 * output goes, and what context we want to process with. Context is
 * in the SharedDesc, packet references in the JobDesc.
 *
 * So, a job desc looks like:
 *
 * ---------------------
 * | Header            |
 * | ShareDesc Pointer |
 * | SEQ_OUT_PTR       |
 * | (output buffer)   |
 * | (output length)   |
 * | SEQ_IN_PTR        |
 * | (input buffer)    |
 * | (input length)    |
 * ---------------------
 */

#include "compat.h"

#include "regs.h"
#include "intern.h"
#include "desc_constr.h"
#include "jr.h"
#include "error.h"
#include "sg_sw_sec4.h"
#include "key_gen.h"
#include "caamalg_desc.h"

/*
 * crypto alg
 */
#define CAAM_CRA_PRIORITY		3000
/* max key is sum of AES_MAX_KEY_SIZE, max split key size */
#define CAAM_MAX_KEY_SIZE		(AES_MAX_KEY_SIZE + \
					 CTR_RFC3686_NONCE_SIZE + \
					 SHA512_DIGEST_SIZE * 2)

#define AEAD_DESC_JOB_IO_LEN		(DESC_JOB_IO_LEN + CAAM_CMD_SZ * 2)
#define GCM_DESC_JOB_IO_LEN		(AEAD_DESC_JOB_IO_LEN + \
					 CAAM_CMD_SZ * 4)
#define AUTHENC_DESC_JOB_IO_LEN		(AEAD_DESC_JOB_IO_LEN + \
					 CAAM_CMD_SZ * 5)

#define DESC_MAX_USED_BYTES		(CAAM_DESC_BYTES_MAX - DESC_JOB_IO_LEN)
#define DESC_MAX_USED_LEN		(DESC_MAX_USED_BYTES / CAAM_CMD_SZ)

#ifdef DEBUG
/* for print_hex_dumps with line references */
#define debug(format, arg...) printk(format, arg)
#else
#define debug(format, arg...)
#endif

#ifdef DEBUG
#include <linux/highmem.h>

static void dbg_dump_sg(const char *level, const char *prefix_str,
			int prefix_type, int rowsize, int groupsize,
			struct scatterlist *sg, size_t tlen, bool ascii)
{
	struct scatterlist *it;
	void *it_page;
	size_t len;
	void *buf;

	for (it = sg; it != NULL && tlen > 0 ; it = sg_next(sg)) {
		/*
		 * make sure the scatterlist's page
		 * has a valid virtual memory mapping
		 */
		it_page = kmap_atomic(sg_page(it));
		if (unlikely(!it_page)) {
			printk(KERN_ERR "dbg_dump_sg: kmap failed\n");
			return;
		}

		buf = it_page + it->offset;
		len = min_t(size_t, tlen, it->length);
		print_hex_dump(level, prefix_str, prefix_type, rowsize,
			       groupsize, buf, len, ascii);
		tlen -= len;

		kunmap_atomic(it_page);
	}
}
#endif

static struct list_head alg_list;

struct caam_alg_entry {
	int class1_alg_type;
	int class2_alg_type;
	bool rfc3686;
	bool geniv;
};

struct caam_aead_alg {
	struct aead_alg aead;
	struct caam_alg_entry caam;
	bool registered;
};

/*
 * per-session context
 */
struct caam_ctx {
	u32 sh_desc_enc[DESC_MAX_USED_LEN];
	u32 sh_desc_dec[DESC_MAX_USED_LEN];
	u32 sh_desc_givenc[DESC_MAX_USED_LEN];
	u8 key[CAAM_MAX_KEY_SIZE];
	dma_addr_t sh_desc_enc_dma;
	dma_addr_t sh_desc_dec_dma;
	dma_addr_t sh_desc_givenc_dma;
	dma_addr_t key_dma;
	struct device *jrdev;
	struct alginfo adata;
	struct alginfo cdata;
	unsigned int authsize;
};

static int aead_null_set_sh_desc(struct crypto_aead *aead)
{
	struct caam_ctx *ctx = crypto_aead_ctx(aead);
	struct device *jrdev = ctx->jrdev;
	u32 *desc;
	int rem_bytes = CAAM_DESC_BYTES_MAX - AEAD_DESC_JOB_IO_LEN -
			ctx->adata.keylen_pad;

	/*
	 * Job Descriptor and Shared Descriptors
	 * must all fit into the 64-word Descriptor h/w Buffer
	 */
	if (rem_bytes >= DESC_AEAD_NULL_ENC_LEN) {
		ctx->adata.key_inline = true;
		ctx->adata.key_virt = ctx->key;
	} else {
		ctx->adata.key_inline = false;
		ctx->adata.key_dma = ctx->key_dma;
	}

	/* aead_encrypt shared descriptor */
	desc = ctx->sh_desc_enc;
	cnstr_shdsc_aead_null_encap(desc, &ctx->adata, ctx->authsize);
	dma_sync_single_for_device(jrdev, ctx->sh_desc_enc_dma,
				   desc_bytes(desc), DMA_TO_DEVICE);

	/*
	 * Job Descriptor and Shared Descriptors
	 * must all fit into the 64-word Descriptor h/w Buffer
	 */
	if (rem_bytes >= DESC_AEAD_NULL_DEC_LEN) {
		ctx->adata.key_inline = true;
		ctx->adata.key_virt = ctx->key;
	} else {
		ctx->adata.key_inline = false;
		ctx->adata.key_dma = ctx->key_dma;
	}

	/* aead_decrypt shared descriptor */
	desc = ctx->sh_desc_dec;
	cnstr_shdsc_aead_null_decap(desc, &ctx->adata, ctx->authsize);
	dma_sync_single_for_device(jrdev, ctx->sh_desc_dec_dma,
				   desc_bytes(desc), DMA_TO_DEVICE);

	return 0;
}

static int aead_set_sh_desc(struct crypto_aead *aead)
{
	struct caam_aead_alg *alg = container_of(crypto_aead_alg(aead),
						 struct caam_aead_alg, aead);
	unsigned int ivsize = crypto_aead_ivsize(aead);
	struct caam_ctx *ctx = crypto_aead_ctx(aead);
	struct device *jrdev = ctx->jrdev;
	u32 ctx1_iv_off = 0;
	u32 *desc, *nonce = NULL;
	u32 inl_mask;
	unsigned int data_len[2];
	const bool ctr_mode = ((ctx->cdata.algtype & OP_ALG_AAI_MASK) ==
			       OP_ALG_AAI_CTR_MOD128);
	const bool is_rfc3686 = alg->caam.rfc3686;

	if (!ctx->authsize)
		return 0;

	/* NULL encryption / decryption */
	if (!ctx->cdata.keylen)
		return aead_null_set_sh_desc(aead);

	/*
	 * AES-CTR needs to load IV in CONTEXT1 reg
	 * at an offset of 128bits (16bytes)
	 * CONTEXT1[255:128] = IV
	 */
	if (ctr_mode)
		ctx1_iv_off = 16;

	/*
	 * RFC3686 specific:
	 *	CONTEXT1[255:128] = {NONCE, IV, COUNTER}
	 */
	if (is_rfc3686) {
		ctx1_iv_off = 16 + CTR_RFC3686_NONCE_SIZE;
		nonce = (u32 *)((void *)ctx->key + ctx->adata.keylen_pad +
				ctx->cdata.keylen - CTR_RFC3686_NONCE_SIZE);
	}

	data_len[0] = ctx->adata.keylen_pad;
	data_len[1] = ctx->cdata.keylen;

	if (alg->caam.geniv)
		goto skip_enc;

	/*
	 * Job Descriptor and Shared Descriptors
	 * must all fit into the 64-word Descriptor h/w Buffer
	 */
	if (desc_inline_query(DESC_AEAD_ENC_LEN +
			      (is_rfc3686 ? DESC_AEAD_CTR_RFC3686_LEN : 0),
			      AUTHENC_DESC_JOB_IO_LEN, data_len, &inl_mask,
			      ARRAY_SIZE(data_len)) < 0)
		return -EINVAL;

	if (inl_mask & 1)
		ctx->adata.key_virt = ctx->key;
	else
		ctx->adata.key_dma = ctx->key_dma;

	if (inl_mask & 2)
		ctx->cdata.key_virt = ctx->key + ctx->adata.keylen_pad;
	else
		ctx->cdata.key_dma = ctx->key_dma + ctx->adata.keylen_pad;

	ctx->adata.key_inline = !!(inl_mask & 1);
	ctx->cdata.key_inline = !!(inl_mask & 2);

	/* aead_encrypt shared descriptor */
	desc = ctx->sh_desc_enc;
<<<<<<< HEAD
	cnstr_shdsc_aead_encap(desc, &ctx->cdata, &ctx->adata, ctx->authsize,
			       is_rfc3686, nonce, ctx1_iv_off);
=======
	cnstr_shdsc_aead_encap(desc, &ctx->cdata, &ctx->adata, ivsize,
			       ctx->authsize, is_rfc3686, nonce, ctx1_iv_off,
			       false);
>>>>>>> 2ac97f0f
	dma_sync_single_for_device(jrdev, ctx->sh_desc_enc_dma,
				   desc_bytes(desc), DMA_TO_DEVICE);

skip_enc:
	/*
	 * Job Descriptor and Shared Descriptors
	 * must all fit into the 64-word Descriptor h/w Buffer
	 */
	if (desc_inline_query(DESC_AEAD_DEC_LEN +
			      (is_rfc3686 ? DESC_AEAD_CTR_RFC3686_LEN : 0),
			      AUTHENC_DESC_JOB_IO_LEN, data_len, &inl_mask,
			      ARRAY_SIZE(data_len)) < 0)
		return -EINVAL;

	if (inl_mask & 1)
		ctx->adata.key_virt = ctx->key;
	else
		ctx->adata.key_dma = ctx->key_dma;

	if (inl_mask & 2)
		ctx->cdata.key_virt = ctx->key + ctx->adata.keylen_pad;
	else
		ctx->cdata.key_dma = ctx->key_dma + ctx->adata.keylen_pad;

	ctx->adata.key_inline = !!(inl_mask & 1);
	ctx->cdata.key_inline = !!(inl_mask & 2);

	/* aead_decrypt shared descriptor */
	desc = ctx->sh_desc_dec;
	cnstr_shdsc_aead_decap(desc, &ctx->cdata, &ctx->adata, ivsize,
			       ctx->authsize, alg->caam.geniv, is_rfc3686,
<<<<<<< HEAD
			       nonce, ctx1_iv_off);
=======
			       nonce, ctx1_iv_off, false);
>>>>>>> 2ac97f0f
	dma_sync_single_for_device(jrdev, ctx->sh_desc_dec_dma,
				   desc_bytes(desc), DMA_TO_DEVICE);

	if (!alg->caam.geniv)
		goto skip_givenc;

	/*
	 * Job Descriptor and Shared Descriptors
	 * must all fit into the 64-word Descriptor h/w Buffer
	 */
	if (desc_inline_query(DESC_AEAD_GIVENC_LEN +
			      (is_rfc3686 ? DESC_AEAD_CTR_RFC3686_LEN : 0),
			      AUTHENC_DESC_JOB_IO_LEN, data_len, &inl_mask,
			      ARRAY_SIZE(data_len)) < 0)
		return -EINVAL;

	if (inl_mask & 1)
		ctx->adata.key_virt = ctx->key;
	else
		ctx->adata.key_dma = ctx->key_dma;

	if (inl_mask & 2)
		ctx->cdata.key_virt = ctx->key + ctx->adata.keylen_pad;
	else
		ctx->cdata.key_dma = ctx->key_dma + ctx->adata.keylen_pad;

	ctx->adata.key_inline = !!(inl_mask & 1);
	ctx->cdata.key_inline = !!(inl_mask & 2);

	/* aead_givencrypt shared descriptor */
	desc = ctx->sh_desc_enc;
	cnstr_shdsc_aead_givencap(desc, &ctx->cdata, &ctx->adata, ivsize,
				  ctx->authsize, is_rfc3686, nonce,
<<<<<<< HEAD
				  ctx1_iv_off);
=======
				  ctx1_iv_off, false);
>>>>>>> 2ac97f0f
	dma_sync_single_for_device(jrdev, ctx->sh_desc_enc_dma,
				   desc_bytes(desc), DMA_TO_DEVICE);

skip_givenc:
	return 0;
}

static int aead_setauthsize(struct crypto_aead *authenc,
				    unsigned int authsize)
{
	struct caam_ctx *ctx = crypto_aead_ctx(authenc);

	ctx->authsize = authsize;
	aead_set_sh_desc(authenc);

	return 0;
}

static int gcm_set_sh_desc(struct crypto_aead *aead)
{
	struct caam_ctx *ctx = crypto_aead_ctx(aead);
	struct device *jrdev = ctx->jrdev;
	u32 *desc;
	int rem_bytes = CAAM_DESC_BYTES_MAX - GCM_DESC_JOB_IO_LEN -
			ctx->cdata.keylen;

	if (!ctx->cdata.keylen || !ctx->authsize)
		return 0;

	/*
	 * AES GCM encrypt shared descriptor
	 * Job Descriptor and Shared Descriptor
	 * must fit into the 64-word Descriptor h/w Buffer
	 */
	if (rem_bytes >= DESC_GCM_ENC_LEN) {
		ctx->cdata.key_inline = true;
		ctx->cdata.key_virt = ctx->key;
	} else {
		ctx->cdata.key_inline = false;
		ctx->cdata.key_dma = ctx->key_dma;
	}

	desc = ctx->sh_desc_enc;
	cnstr_shdsc_gcm_encap(desc, &ctx->cdata, ctx->authsize);
	dma_sync_single_for_device(jrdev, ctx->sh_desc_enc_dma,
				   desc_bytes(desc), DMA_TO_DEVICE);

	/*
	 * Job Descriptor and Shared Descriptors
	 * must all fit into the 64-word Descriptor h/w Buffer
	 */
	if (rem_bytes >= DESC_GCM_DEC_LEN) {
		ctx->cdata.key_inline = true;
		ctx->cdata.key_virt = ctx->key;
	} else {
		ctx->cdata.key_inline = false;
		ctx->cdata.key_dma = ctx->key_dma;
	}

	desc = ctx->sh_desc_dec;
	cnstr_shdsc_gcm_decap(desc, &ctx->cdata, ctx->authsize);
	dma_sync_single_for_device(jrdev, ctx->sh_desc_dec_dma,
				   desc_bytes(desc), DMA_TO_DEVICE);

	return 0;
}

static int gcm_setauthsize(struct crypto_aead *authenc, unsigned int authsize)
{
	struct caam_ctx *ctx = crypto_aead_ctx(authenc);

	ctx->authsize = authsize;
	gcm_set_sh_desc(authenc);

	return 0;
}

static int rfc4106_set_sh_desc(struct crypto_aead *aead)
{
	struct caam_ctx *ctx = crypto_aead_ctx(aead);
	struct device *jrdev = ctx->jrdev;
	u32 *desc;
	int rem_bytes = CAAM_DESC_BYTES_MAX - GCM_DESC_JOB_IO_LEN -
			ctx->cdata.keylen;

	if (!ctx->cdata.keylen || !ctx->authsize)
		return 0;

	/*
	 * RFC4106 encrypt shared descriptor
	 * Job Descriptor and Shared Descriptor
	 * must fit into the 64-word Descriptor h/w Buffer
	 */
	if (rem_bytes >= DESC_RFC4106_ENC_LEN) {
		ctx->cdata.key_inline = true;
		ctx->cdata.key_virt = ctx->key;
	} else {
		ctx->cdata.key_inline = false;
		ctx->cdata.key_dma = ctx->key_dma;
	}

	desc = ctx->sh_desc_enc;
	cnstr_shdsc_rfc4106_encap(desc, &ctx->cdata, ctx->authsize);
	dma_sync_single_for_device(jrdev, ctx->sh_desc_enc_dma,
				   desc_bytes(desc), DMA_TO_DEVICE);

	/*
	 * Job Descriptor and Shared Descriptors
	 * must all fit into the 64-word Descriptor h/w Buffer
	 */
	if (rem_bytes >= DESC_RFC4106_DEC_LEN) {
		ctx->cdata.key_inline = true;
		ctx->cdata.key_virt = ctx->key;
	} else {
		ctx->cdata.key_inline = false;
		ctx->cdata.key_dma = ctx->key_dma;
	}

	desc = ctx->sh_desc_dec;
	cnstr_shdsc_rfc4106_decap(desc, &ctx->cdata, ctx->authsize);
	dma_sync_single_for_device(jrdev, ctx->sh_desc_dec_dma,
				   desc_bytes(desc), DMA_TO_DEVICE);

	return 0;
}

static int rfc4106_setauthsize(struct crypto_aead *authenc,
			       unsigned int authsize)
{
	struct caam_ctx *ctx = crypto_aead_ctx(authenc);

	ctx->authsize = authsize;
	rfc4106_set_sh_desc(authenc);

	return 0;
}

static int rfc4543_set_sh_desc(struct crypto_aead *aead)
{
	struct caam_ctx *ctx = crypto_aead_ctx(aead);
	struct device *jrdev = ctx->jrdev;
	u32 *desc;
	int rem_bytes = CAAM_DESC_BYTES_MAX - GCM_DESC_JOB_IO_LEN -
			ctx->cdata.keylen;

	if (!ctx->cdata.keylen || !ctx->authsize)
		return 0;

	/*
	 * RFC4543 encrypt shared descriptor
	 * Job Descriptor and Shared Descriptor
	 * must fit into the 64-word Descriptor h/w Buffer
	 */
	if (rem_bytes >= DESC_RFC4543_ENC_LEN) {
		ctx->cdata.key_inline = true;
		ctx->cdata.key_virt = ctx->key;
	} else {
		ctx->cdata.key_inline = false;
		ctx->cdata.key_dma = ctx->key_dma;
	}

	desc = ctx->sh_desc_enc;
	cnstr_shdsc_rfc4543_encap(desc, &ctx->cdata, ctx->authsize);
	dma_sync_single_for_device(jrdev, ctx->sh_desc_enc_dma,
				   desc_bytes(desc), DMA_TO_DEVICE);

	/*
	 * Job Descriptor and Shared Descriptors
	 * must all fit into the 64-word Descriptor h/w Buffer
	 */
	if (rem_bytes >= DESC_RFC4543_DEC_LEN) {
		ctx->cdata.key_inline = true;
		ctx->cdata.key_virt = ctx->key;
	} else {
		ctx->cdata.key_inline = false;
		ctx->cdata.key_dma = ctx->key_dma;
	}

	desc = ctx->sh_desc_dec;
	cnstr_shdsc_rfc4543_decap(desc, &ctx->cdata, ctx->authsize);
	dma_sync_single_for_device(jrdev, ctx->sh_desc_dec_dma,
				   desc_bytes(desc), DMA_TO_DEVICE);

	return 0;
}

static int rfc4543_setauthsize(struct crypto_aead *authenc,
			       unsigned int authsize)
{
	struct caam_ctx *ctx = crypto_aead_ctx(authenc);

	ctx->authsize = authsize;
	rfc4543_set_sh_desc(authenc);

	return 0;
}

static int aead_setkey(struct crypto_aead *aead,
			       const u8 *key, unsigned int keylen)
{
	struct caam_ctx *ctx = crypto_aead_ctx(aead);
	struct device *jrdev = ctx->jrdev;
	struct crypto_authenc_keys keys;
	int ret = 0;

	if (crypto_authenc_extractkeys(&keys, key, keylen) != 0)
		goto badkey;

#ifdef DEBUG
	printk(KERN_ERR "keylen %d enckeylen %d authkeylen %d\n",
	       keys.authkeylen + keys.enckeylen, keys.enckeylen,
	       keys.authkeylen);
	print_hex_dump(KERN_ERR, "key in @"__stringify(__LINE__)": ",
		       DUMP_PREFIX_ADDRESS, 16, 4, key, keylen, 1);
#endif

	ret = gen_split_key(ctx->jrdev, ctx->key, &ctx->adata, keys.authkey,
			    keys.authkeylen, CAAM_MAX_KEY_SIZE -
			    keys.enckeylen);
	if (ret) {
		goto badkey;
	}

	/* postpend encryption key to auth split key */
	memcpy(ctx->key + ctx->adata.keylen_pad, keys.enckey, keys.enckeylen);
	dma_sync_single_for_device(jrdev, ctx->key_dma, ctx->adata.keylen_pad +
				   keys.enckeylen, DMA_TO_DEVICE);
#ifdef DEBUG
	print_hex_dump(KERN_ERR, "ctx.key@"__stringify(__LINE__)": ",
		       DUMP_PREFIX_ADDRESS, 16, 4, ctx->key,
		       ctx->adata.keylen_pad + keys.enckeylen, 1);
#endif
	ctx->cdata.keylen = keys.enckeylen;
	return aead_set_sh_desc(aead);
badkey:
	crypto_aead_set_flags(aead, CRYPTO_TFM_RES_BAD_KEY_LEN);
	return -EINVAL;
}

static int gcm_setkey(struct crypto_aead *aead,
		      const u8 *key, unsigned int keylen)
{
	struct caam_ctx *ctx = crypto_aead_ctx(aead);
	struct device *jrdev = ctx->jrdev;

#ifdef DEBUG
	print_hex_dump(KERN_ERR, "key in @"__stringify(__LINE__)": ",
		       DUMP_PREFIX_ADDRESS, 16, 4, key, keylen, 1);
#endif

	memcpy(ctx->key, key, keylen);
	dma_sync_single_for_device(jrdev, ctx->key_dma, keylen, DMA_TO_DEVICE);
	ctx->cdata.keylen = keylen;

	return gcm_set_sh_desc(aead);
}

static int rfc4106_setkey(struct crypto_aead *aead,
			  const u8 *key, unsigned int keylen)
{
	struct caam_ctx *ctx = crypto_aead_ctx(aead);
	struct device *jrdev = ctx->jrdev;

	if (keylen < 4)
		return -EINVAL;

#ifdef DEBUG
	print_hex_dump(KERN_ERR, "key in @"__stringify(__LINE__)": ",
		       DUMP_PREFIX_ADDRESS, 16, 4, key, keylen, 1);
#endif

	memcpy(ctx->key, key, keylen);

	/*
	 * The last four bytes of the key material are used as the salt value
	 * in the nonce. Update the AES key length.
	 */
	ctx->cdata.keylen = keylen - 4;
	dma_sync_single_for_device(jrdev, ctx->key_dma, ctx->cdata.keylen,
				   DMA_TO_DEVICE);
	return rfc4106_set_sh_desc(aead);
}

static int rfc4543_setkey(struct crypto_aead *aead,
			  const u8 *key, unsigned int keylen)
{
	struct caam_ctx *ctx = crypto_aead_ctx(aead);
	struct device *jrdev = ctx->jrdev;

	if (keylen < 4)
		return -EINVAL;

#ifdef DEBUG
	print_hex_dump(KERN_ERR, "key in @"__stringify(__LINE__)": ",
		       DUMP_PREFIX_ADDRESS, 16, 4, key, keylen, 1);
#endif

	memcpy(ctx->key, key, keylen);

	/*
	 * The last four bytes of the key material are used as the salt value
	 * in the nonce. Update the AES key length.
	 */
	ctx->cdata.keylen = keylen - 4;
	dma_sync_single_for_device(jrdev, ctx->key_dma, ctx->cdata.keylen,
				   DMA_TO_DEVICE);
	return rfc4543_set_sh_desc(aead);
}

static int ablkcipher_setkey(struct crypto_ablkcipher *ablkcipher,
			     const u8 *key, unsigned int keylen)
{
	struct caam_ctx *ctx = crypto_ablkcipher_ctx(ablkcipher);
	struct crypto_tfm *tfm = crypto_ablkcipher_tfm(ablkcipher);
	const char *alg_name = crypto_tfm_alg_name(tfm);
	struct device *jrdev = ctx->jrdev;
	unsigned int ivsize = crypto_ablkcipher_ivsize(ablkcipher);
	u32 *desc;
	u32 ctx1_iv_off = 0;
	const bool ctr_mode = ((ctx->cdata.algtype & OP_ALG_AAI_MASK) ==
			       OP_ALG_AAI_CTR_MOD128);
	const bool is_rfc3686 = (ctr_mode &&
				 (strstr(alg_name, "rfc3686") != NULL));

	memcpy(ctx->key, key, keylen);
#ifdef DEBUG
	print_hex_dump(KERN_ERR, "key in @"__stringify(__LINE__)": ",
		       DUMP_PREFIX_ADDRESS, 16, 4, key, keylen, 1);
#endif
	/*
	 * AES-CTR needs to load IV in CONTEXT1 reg
	 * at an offset of 128bits (16bytes)
	 * CONTEXT1[255:128] = IV
	 */
	if (ctr_mode)
		ctx1_iv_off = 16;

	/*
	 * RFC3686 specific:
	 *	| CONTEXT1[255:128] = {NONCE, IV, COUNTER}
	 *	| *key = {KEY, NONCE}
	 */
	if (is_rfc3686) {
		ctx1_iv_off = 16 + CTR_RFC3686_NONCE_SIZE;
		keylen -= CTR_RFC3686_NONCE_SIZE;
	}

	dma_sync_single_for_device(jrdev, ctx->key_dma, keylen, DMA_TO_DEVICE);
	ctx->cdata.keylen = keylen;
	ctx->cdata.key_virt = ctx->key;
	ctx->cdata.key_inline = true;

	/* ablkcipher_encrypt shared descriptor */
	desc = ctx->sh_desc_enc;
	cnstr_shdsc_ablkcipher_encap(desc, &ctx->cdata, ivsize, is_rfc3686,
				     ctx1_iv_off);
	dma_sync_single_for_device(jrdev, ctx->sh_desc_enc_dma,
				   desc_bytes(desc), DMA_TO_DEVICE);

	/* ablkcipher_decrypt shared descriptor */
	desc = ctx->sh_desc_dec;
	cnstr_shdsc_ablkcipher_decap(desc, &ctx->cdata, ivsize, is_rfc3686,
				     ctx1_iv_off);
	dma_sync_single_for_device(jrdev, ctx->sh_desc_dec_dma,
				   desc_bytes(desc), DMA_TO_DEVICE);

	/* ablkcipher_givencrypt shared descriptor */
	desc = ctx->sh_desc_givenc;
	cnstr_shdsc_ablkcipher_givencap(desc, &ctx->cdata, ivsize, is_rfc3686,
					ctx1_iv_off);
	dma_sync_single_for_device(jrdev, ctx->sh_desc_givenc_dma,
				   desc_bytes(desc), DMA_TO_DEVICE);

	return 0;
}

static int xts_ablkcipher_setkey(struct crypto_ablkcipher *ablkcipher,
				 const u8 *key, unsigned int keylen)
{
	struct caam_ctx *ctx = crypto_ablkcipher_ctx(ablkcipher);
	struct device *jrdev = ctx->jrdev;
	u32 *desc;

	if (keylen != 2 * AES_MIN_KEY_SIZE  && keylen != 2 * AES_MAX_KEY_SIZE) {
		crypto_ablkcipher_set_flags(ablkcipher,
					    CRYPTO_TFM_RES_BAD_KEY_LEN);
		dev_err(jrdev, "key size mismatch\n");
		return -EINVAL;
	}

	memcpy(ctx->key, key, keylen);
	dma_sync_single_for_device(jrdev, ctx->key_dma, keylen, DMA_TO_DEVICE);
	ctx->cdata.keylen = keylen;
	ctx->cdata.key_virt = ctx->key;
	ctx->cdata.key_inline = true;

	/* xts_ablkcipher_encrypt shared descriptor */
	desc = ctx->sh_desc_enc;
	cnstr_shdsc_xts_ablkcipher_encap(desc, &ctx->cdata);
	dma_sync_single_for_device(jrdev, ctx->sh_desc_enc_dma,
				   desc_bytes(desc), DMA_TO_DEVICE);

	/* xts_ablkcipher_decrypt shared descriptor */
	desc = ctx->sh_desc_dec;
	cnstr_shdsc_xts_ablkcipher_decap(desc, &ctx->cdata);
	dma_sync_single_for_device(jrdev, ctx->sh_desc_dec_dma,
				   desc_bytes(desc), DMA_TO_DEVICE);

	return 0;
}

/*
 * aead_edesc - s/w-extended aead descriptor
 * @src_nents: number of segments in input s/w scatterlist
 * @dst_nents: number of segments in output s/w scatterlist
 * @sec4_sg_bytes: length of dma mapped sec4_sg space
 * @sec4_sg_dma: bus physical mapped address of h/w link table
 * @sec4_sg: pointer to h/w link table
 * @hw_desc: the h/w job descriptor followed by any referenced link tables
 */
struct aead_edesc {
	int src_nents;
	int dst_nents;
	int sec4_sg_bytes;
	dma_addr_t sec4_sg_dma;
	struct sec4_sg_entry *sec4_sg;
	u32 hw_desc[];
};

/*
 * ablkcipher_edesc - s/w-extended ablkcipher descriptor
 * @src_nents: number of segments in input s/w scatterlist
 * @dst_nents: number of segments in output s/w scatterlist
 * @iv_dma: dma address of iv for checking continuity and link table
 * @sec4_sg_bytes: length of dma mapped sec4_sg space
 * @sec4_sg_dma: bus physical mapped address of h/w link table
 * @sec4_sg: pointer to h/w link table
 * @hw_desc: the h/w job descriptor followed by any referenced link tables
 */
struct ablkcipher_edesc {
	int src_nents;
	int dst_nents;
	dma_addr_t iv_dma;
	int sec4_sg_bytes;
	dma_addr_t sec4_sg_dma;
	struct sec4_sg_entry *sec4_sg;
	u32 hw_desc[0];
};

static void caam_unmap(struct device *dev, struct scatterlist *src,
		       struct scatterlist *dst, int src_nents,
		       int dst_nents,
		       dma_addr_t iv_dma, int ivsize, dma_addr_t sec4_sg_dma,
		       int sec4_sg_bytes)
{
	if (dst != src) {
		if (src_nents)
			dma_unmap_sg(dev, src, src_nents, DMA_TO_DEVICE);
		dma_unmap_sg(dev, dst, dst_nents, DMA_FROM_DEVICE);
	} else {
		dma_unmap_sg(dev, src, src_nents, DMA_BIDIRECTIONAL);
	}

	if (iv_dma)
		dma_unmap_single(dev, iv_dma, ivsize, DMA_TO_DEVICE);
	if (sec4_sg_bytes)
		dma_unmap_single(dev, sec4_sg_dma, sec4_sg_bytes,
				 DMA_TO_DEVICE);
}

static void aead_unmap(struct device *dev,
		       struct aead_edesc *edesc,
		       struct aead_request *req)
{
	caam_unmap(dev, req->src, req->dst,
		   edesc->src_nents, edesc->dst_nents, 0, 0,
		   edesc->sec4_sg_dma, edesc->sec4_sg_bytes);
}

static void ablkcipher_unmap(struct device *dev,
			     struct ablkcipher_edesc *edesc,
			     struct ablkcipher_request *req)
{
	struct crypto_ablkcipher *ablkcipher = crypto_ablkcipher_reqtfm(req);
	int ivsize = crypto_ablkcipher_ivsize(ablkcipher);

	caam_unmap(dev, req->src, req->dst,
		   edesc->src_nents, edesc->dst_nents,
		   edesc->iv_dma, ivsize,
		   edesc->sec4_sg_dma, edesc->sec4_sg_bytes);
}

static void aead_encrypt_done(struct device *jrdev, u32 *desc, u32 err,
				   void *context)
{
	struct aead_request *req = context;
	struct aead_edesc *edesc;

#ifdef DEBUG
	dev_err(jrdev, "%s %d: err 0x%x\n", __func__, __LINE__, err);
#endif

	edesc = container_of(desc, struct aead_edesc, hw_desc[0]);

	if (err)
		caam_jr_strstatus(jrdev, err);

	aead_unmap(jrdev, edesc, req);

	kfree(edesc);

	aead_request_complete(req, err);
}

static void aead_decrypt_done(struct device *jrdev, u32 *desc, u32 err,
				   void *context)
{
	struct aead_request *req = context;
	struct aead_edesc *edesc;

#ifdef DEBUG
	dev_err(jrdev, "%s %d: err 0x%x\n", __func__, __LINE__, err);
#endif

	edesc = container_of(desc, struct aead_edesc, hw_desc[0]);

	if (err)
		caam_jr_strstatus(jrdev, err);

	aead_unmap(jrdev, edesc, req);

	/*
	 * verify hw auth check passed else return -EBADMSG
	 */
	if ((err & JRSTA_CCBERR_ERRID_MASK) == JRSTA_CCBERR_ERRID_ICVCHK)
		err = -EBADMSG;

	kfree(edesc);

	aead_request_complete(req, err);
}

static void ablkcipher_encrypt_done(struct device *jrdev, u32 *desc, u32 err,
				   void *context)
{
	struct ablkcipher_request *req = context;
	struct ablkcipher_edesc *edesc;
#ifdef DEBUG
	struct crypto_ablkcipher *ablkcipher = crypto_ablkcipher_reqtfm(req);
	int ivsize = crypto_ablkcipher_ivsize(ablkcipher);

	dev_err(jrdev, "%s %d: err 0x%x\n", __func__, __LINE__, err);
#endif

	edesc = container_of(desc, struct ablkcipher_edesc, hw_desc[0]);

	if (err)
		caam_jr_strstatus(jrdev, err);

#ifdef DEBUG
	print_hex_dump(KERN_ERR, "dstiv  @"__stringify(__LINE__)": ",
		       DUMP_PREFIX_ADDRESS, 16, 4, req->info,
		       edesc->src_nents > 1 ? 100 : ivsize, 1);
	dbg_dump_sg(KERN_ERR, "dst    @"__stringify(__LINE__)": ",
		    DUMP_PREFIX_ADDRESS, 16, 4, req->dst,
		    edesc->dst_nents > 1 ? 100 : req->nbytes, 1);
#endif

	ablkcipher_unmap(jrdev, edesc, req);
	kfree(edesc);

	ablkcipher_request_complete(req, err);
}

static void ablkcipher_decrypt_done(struct device *jrdev, u32 *desc, u32 err,
				    void *context)
{
	struct ablkcipher_request *req = context;
	struct ablkcipher_edesc *edesc;
#ifdef DEBUG
	struct crypto_ablkcipher *ablkcipher = crypto_ablkcipher_reqtfm(req);
	int ivsize = crypto_ablkcipher_ivsize(ablkcipher);

	dev_err(jrdev, "%s %d: err 0x%x\n", __func__, __LINE__, err);
#endif

	edesc = container_of(desc, struct ablkcipher_edesc, hw_desc[0]);
	if (err)
		caam_jr_strstatus(jrdev, err);

#ifdef DEBUG
	print_hex_dump(KERN_ERR, "dstiv  @"__stringify(__LINE__)": ",
		       DUMP_PREFIX_ADDRESS, 16, 4, req->info,
		       ivsize, 1);
	dbg_dump_sg(KERN_ERR, "dst    @"__stringify(__LINE__)": ",
		    DUMP_PREFIX_ADDRESS, 16, 4, req->dst,
		    edesc->dst_nents > 1 ? 100 : req->nbytes, 1);
#endif

	ablkcipher_unmap(jrdev, edesc, req);
	kfree(edesc);

	ablkcipher_request_complete(req, err);
}

/*
 * Fill in aead job descriptor
 */
static void init_aead_job(struct aead_request *req,
			  struct aead_edesc *edesc,
			  bool all_contig, bool encrypt)
{
	struct crypto_aead *aead = crypto_aead_reqtfm(req);
	struct caam_ctx *ctx = crypto_aead_ctx(aead);
	int authsize = ctx->authsize;
	u32 *desc = edesc->hw_desc;
	u32 out_options, in_options;
	dma_addr_t dst_dma, src_dma;
	int len, sec4_sg_index = 0;
	dma_addr_t ptr;
	u32 *sh_desc;

	sh_desc = encrypt ? ctx->sh_desc_enc : ctx->sh_desc_dec;
	ptr = encrypt ? ctx->sh_desc_enc_dma : ctx->sh_desc_dec_dma;

	len = desc_len(sh_desc);
	init_job_desc_shared(desc, ptr, len, HDR_SHARE_DEFER | HDR_REVERSE);

	if (all_contig) {
		src_dma = edesc->src_nents ? sg_dma_address(req->src) : 0;
		in_options = 0;
	} else {
		src_dma = edesc->sec4_sg_dma;
		sec4_sg_index += edesc->src_nents;
		in_options = LDST_SGF;
	}

	append_seq_in_ptr(desc, src_dma, req->assoclen + req->cryptlen,
			  in_options);

	dst_dma = src_dma;
	out_options = in_options;

	if (unlikely(req->src != req->dst)) {
		if (edesc->dst_nents == 1) {
			dst_dma = sg_dma_address(req->dst);
		} else {
			dst_dma = edesc->sec4_sg_dma +
				  sec4_sg_index *
				  sizeof(struct sec4_sg_entry);
			out_options = LDST_SGF;
		}
	}

	if (encrypt)
		append_seq_out_ptr(desc, dst_dma,
				   req->assoclen + req->cryptlen + authsize,
				   out_options);
	else
		append_seq_out_ptr(desc, dst_dma,
				   req->assoclen + req->cryptlen - authsize,
				   out_options);

	/* REG3 = assoclen */
	append_math_add_imm_u32(desc, REG3, ZERO, IMM, req->assoclen);
}

static void init_gcm_job(struct aead_request *req,
			 struct aead_edesc *edesc,
			 bool all_contig, bool encrypt)
{
	struct crypto_aead *aead = crypto_aead_reqtfm(req);
	struct caam_ctx *ctx = crypto_aead_ctx(aead);
	unsigned int ivsize = crypto_aead_ivsize(aead);
	u32 *desc = edesc->hw_desc;
	bool generic_gcm = (ivsize == 12);
	unsigned int last;

	init_aead_job(req, edesc, all_contig, encrypt);

	/* BUG This should not be specific to generic GCM. */
	last = 0;
	if (encrypt && generic_gcm && !(req->assoclen + req->cryptlen))
		last = FIFOLD_TYPE_LAST1;

	/* Read GCM IV */
	append_cmd(desc, CMD_FIFO_LOAD | FIFOLD_CLASS_CLASS1 | IMMEDIATE |
			 FIFOLD_TYPE_IV | FIFOLD_TYPE_FLUSH1 | 12 | last);
	/* Append Salt */
	if (!generic_gcm)
		append_data(desc, ctx->key + ctx->cdata.keylen, 4);
	/* Append IV */
	append_data(desc, req->iv, ivsize);
	/* End of blank commands */
}

static void init_authenc_job(struct aead_request *req,
			     struct aead_edesc *edesc,
			     bool all_contig, bool encrypt)
{
	struct crypto_aead *aead = crypto_aead_reqtfm(req);
	struct caam_aead_alg *alg = container_of(crypto_aead_alg(aead),
						 struct caam_aead_alg, aead);
	unsigned int ivsize = crypto_aead_ivsize(aead);
	struct caam_ctx *ctx = crypto_aead_ctx(aead);
	const bool ctr_mode = ((ctx->cdata.algtype & OP_ALG_AAI_MASK) ==
			       OP_ALG_AAI_CTR_MOD128);
	const bool is_rfc3686 = alg->caam.rfc3686;
	u32 *desc = edesc->hw_desc;
	u32 ivoffset = 0;

	/*
	 * AES-CTR needs to load IV in CONTEXT1 reg
	 * at an offset of 128bits (16bytes)
	 * CONTEXT1[255:128] = IV
	 */
	if (ctr_mode)
		ivoffset = 16;

	/*
	 * RFC3686 specific:
	 *	CONTEXT1[255:128] = {NONCE, IV, COUNTER}
	 */
	if (is_rfc3686)
		ivoffset = 16 + CTR_RFC3686_NONCE_SIZE;

	init_aead_job(req, edesc, all_contig, encrypt);

	if (ivsize && ((is_rfc3686 && encrypt) || !alg->caam.geniv))
		append_load_as_imm(desc, req->iv, ivsize,
				   LDST_CLASS_1_CCB |
				   LDST_SRCDST_BYTE_CONTEXT |
				   (ivoffset << LDST_OFFSET_SHIFT));
}

/*
 * Fill in ablkcipher job descriptor
 */
static void init_ablkcipher_job(u32 *sh_desc, dma_addr_t ptr,
				struct ablkcipher_edesc *edesc,
				struct ablkcipher_request *req,
				bool iv_contig)
{
	struct crypto_ablkcipher *ablkcipher = crypto_ablkcipher_reqtfm(req);
	int ivsize = crypto_ablkcipher_ivsize(ablkcipher);
	u32 *desc = edesc->hw_desc;
	u32 out_options = 0, in_options;
	dma_addr_t dst_dma, src_dma;
	int len, sec4_sg_index = 0;

#ifdef DEBUG
	print_hex_dump(KERN_ERR, "presciv@"__stringify(__LINE__)": ",
		       DUMP_PREFIX_ADDRESS, 16, 4, req->info,
		       ivsize, 1);
	pr_err("asked=%d, nbytes%d\n",
	       (int)edesc->src_nents > 1 ? 100 : req->nbytes, req->nbytes);
	dbg_dump_sg(KERN_ERR, "src    @"__stringify(__LINE__)": ",
		    DUMP_PREFIX_ADDRESS, 16, 4, req->src,
		    edesc->src_nents > 1 ? 100 : req->nbytes, 1);
#endif

	len = desc_len(sh_desc);
	init_job_desc_shared(desc, ptr, len, HDR_SHARE_DEFER | HDR_REVERSE);

	if (iv_contig) {
		src_dma = edesc->iv_dma;
		in_options = 0;
	} else {
		src_dma = edesc->sec4_sg_dma;
		sec4_sg_index += edesc->src_nents + 1;
		in_options = LDST_SGF;
	}
	append_seq_in_ptr(desc, src_dma, req->nbytes + ivsize, in_options);

	if (likely(req->src == req->dst)) {
		if (edesc->src_nents == 1 && iv_contig) {
			dst_dma = sg_dma_address(req->src);
		} else {
			dst_dma = edesc->sec4_sg_dma +
				sizeof(struct sec4_sg_entry);
			out_options = LDST_SGF;
		}
	} else {
		if (edesc->dst_nents == 1) {
			dst_dma = sg_dma_address(req->dst);
		} else {
			dst_dma = edesc->sec4_sg_dma +
				sec4_sg_index * sizeof(struct sec4_sg_entry);
			out_options = LDST_SGF;
		}
	}
	append_seq_out_ptr(desc, dst_dma, req->nbytes, out_options);
}

/*
 * Fill in ablkcipher givencrypt job descriptor
 */
static void init_ablkcipher_giv_job(u32 *sh_desc, dma_addr_t ptr,
				    struct ablkcipher_edesc *edesc,
				    struct ablkcipher_request *req,
				    bool iv_contig)
{
	struct crypto_ablkcipher *ablkcipher = crypto_ablkcipher_reqtfm(req);
	int ivsize = crypto_ablkcipher_ivsize(ablkcipher);
	u32 *desc = edesc->hw_desc;
	u32 out_options, in_options;
	dma_addr_t dst_dma, src_dma;
	int len, sec4_sg_index = 0;

#ifdef DEBUG
	print_hex_dump(KERN_ERR, "presciv@" __stringify(__LINE__) ": ",
		       DUMP_PREFIX_ADDRESS, 16, 4, req->info,
		       ivsize, 1);
	dbg_dump_sg(KERN_ERR, "src    @" __stringify(__LINE__) ": ",
		    DUMP_PREFIX_ADDRESS, 16, 4, req->src,
		    edesc->src_nents > 1 ? 100 : req->nbytes, 1);
#endif

	len = desc_len(sh_desc);
	init_job_desc_shared(desc, ptr, len, HDR_SHARE_DEFER | HDR_REVERSE);

	if (edesc->src_nents == 1) {
		src_dma = sg_dma_address(req->src);
		in_options = 0;
	} else {
		src_dma = edesc->sec4_sg_dma;
		sec4_sg_index += edesc->src_nents;
		in_options = LDST_SGF;
	}
	append_seq_in_ptr(desc, src_dma, req->nbytes, in_options);

	if (iv_contig) {
		dst_dma = edesc->iv_dma;
		out_options = 0;
	} else {
		dst_dma = edesc->sec4_sg_dma +
			  sec4_sg_index * sizeof(struct sec4_sg_entry);
		out_options = LDST_SGF;
	}
	append_seq_out_ptr(desc, dst_dma, req->nbytes + ivsize, out_options);
}

/*
 * allocate and map the aead extended descriptor
 */
static struct aead_edesc *aead_edesc_alloc(struct aead_request *req,
					   int desc_bytes, bool *all_contig_ptr,
					   bool encrypt)
{
	struct crypto_aead *aead = crypto_aead_reqtfm(req);
	struct caam_ctx *ctx = crypto_aead_ctx(aead);
	struct device *jrdev = ctx->jrdev;
	gfp_t flags = (req->base.flags & (CRYPTO_TFM_REQ_MAY_BACKLOG |
		       CRYPTO_TFM_REQ_MAY_SLEEP)) ? GFP_KERNEL : GFP_ATOMIC;
	int src_nents, mapped_src_nents, dst_nents = 0, mapped_dst_nents = 0;
	struct aead_edesc *edesc;
	int sec4_sg_index, sec4_sg_len, sec4_sg_bytes;
	unsigned int authsize = ctx->authsize;

	if (unlikely(req->dst != req->src)) {
		src_nents = sg_nents_for_len(req->src, req->assoclen +
					     req->cryptlen);
		if (unlikely(src_nents < 0)) {
			dev_err(jrdev, "Insufficient bytes (%d) in src S/G\n",
				req->assoclen + req->cryptlen);
			return ERR_PTR(src_nents);
		}

		dst_nents = sg_nents_for_len(req->dst, req->assoclen +
					     req->cryptlen +
						(encrypt ? authsize :
							   (-authsize)));
		if (unlikely(dst_nents < 0)) {
			dev_err(jrdev, "Insufficient bytes (%d) in dst S/G\n",
				req->assoclen + req->cryptlen +
				(encrypt ? authsize : (-authsize)));
			return ERR_PTR(dst_nents);
		}
	} else {
		src_nents = sg_nents_for_len(req->src, req->assoclen +
					     req->cryptlen +
					     (encrypt ? authsize : 0));
		if (unlikely(src_nents < 0)) {
			dev_err(jrdev, "Insufficient bytes (%d) in src S/G\n",
				req->assoclen + req->cryptlen +
				(encrypt ? authsize : 0));
			return ERR_PTR(src_nents);
		}
	}

	if (likely(req->src == req->dst)) {
		mapped_src_nents = dma_map_sg(jrdev, req->src, src_nents,
					      DMA_BIDIRECTIONAL);
		if (unlikely(!mapped_src_nents)) {
			dev_err(jrdev, "unable to map source\n");
			return ERR_PTR(-ENOMEM);
		}
	} else {
		/* Cover also the case of null (zero length) input data */
		if (src_nents) {
			mapped_src_nents = dma_map_sg(jrdev, req->src,
						      src_nents, DMA_TO_DEVICE);
			if (unlikely(!mapped_src_nents)) {
				dev_err(jrdev, "unable to map source\n");
				return ERR_PTR(-ENOMEM);
			}
		} else {
			mapped_src_nents = 0;
		}

		mapped_dst_nents = dma_map_sg(jrdev, req->dst, dst_nents,
					      DMA_FROM_DEVICE);
		if (unlikely(!mapped_dst_nents)) {
			dev_err(jrdev, "unable to map destination\n");
			dma_unmap_sg(jrdev, req->src, src_nents, DMA_TO_DEVICE);
			return ERR_PTR(-ENOMEM);
		}
	}

	sec4_sg_len = mapped_src_nents > 1 ? mapped_src_nents : 0;
	sec4_sg_len += mapped_dst_nents > 1 ? mapped_dst_nents : 0;
	sec4_sg_bytes = sec4_sg_len * sizeof(struct sec4_sg_entry);

	/* allocate space for base edesc and hw desc commands, link tables */
	edesc = kzalloc(sizeof(*edesc) + desc_bytes + sec4_sg_bytes,
			GFP_DMA | flags);
	if (!edesc) {
		caam_unmap(jrdev, req->src, req->dst, src_nents, dst_nents, 0,
			   0, 0, 0);
		return ERR_PTR(-ENOMEM);
	}

	edesc->src_nents = src_nents;
	edesc->dst_nents = dst_nents;
	edesc->sec4_sg = (void *)edesc + sizeof(struct aead_edesc) +
			 desc_bytes;
	*all_contig_ptr = !(mapped_src_nents > 1);

	sec4_sg_index = 0;
	if (mapped_src_nents > 1) {
		sg_to_sec4_sg_last(req->src, mapped_src_nents,
				   edesc->sec4_sg + sec4_sg_index, 0);
		sec4_sg_index += mapped_src_nents;
	}
	if (mapped_dst_nents > 1) {
		sg_to_sec4_sg_last(req->dst, mapped_dst_nents,
				   edesc->sec4_sg + sec4_sg_index, 0);
	}

	if (!sec4_sg_bytes)
		return edesc;

	edesc->sec4_sg_dma = dma_map_single(jrdev, edesc->sec4_sg,
					    sec4_sg_bytes, DMA_TO_DEVICE);
	if (dma_mapping_error(jrdev, edesc->sec4_sg_dma)) {
		dev_err(jrdev, "unable to map S/G table\n");
		aead_unmap(jrdev, edesc, req);
		kfree(edesc);
		return ERR_PTR(-ENOMEM);
	}

	edesc->sec4_sg_bytes = sec4_sg_bytes;

	return edesc;
}

static int gcm_encrypt(struct aead_request *req)
{
	struct aead_edesc *edesc;
	struct crypto_aead *aead = crypto_aead_reqtfm(req);
	struct caam_ctx *ctx = crypto_aead_ctx(aead);
	struct device *jrdev = ctx->jrdev;
	bool all_contig;
	u32 *desc;
	int ret = 0;

	/* allocate extended descriptor */
	edesc = aead_edesc_alloc(req, GCM_DESC_JOB_IO_LEN, &all_contig, true);
	if (IS_ERR(edesc))
		return PTR_ERR(edesc);

	/* Create and submit job descriptor */
	init_gcm_job(req, edesc, all_contig, true);
#ifdef DEBUG
	print_hex_dump(KERN_ERR, "aead jobdesc@"__stringify(__LINE__)": ",
		       DUMP_PREFIX_ADDRESS, 16, 4, edesc->hw_desc,
		       desc_bytes(edesc->hw_desc), 1);
#endif

	desc = edesc->hw_desc;
	ret = caam_jr_enqueue(jrdev, desc, aead_encrypt_done, req);
	if (!ret) {
		ret = -EINPROGRESS;
	} else {
		aead_unmap(jrdev, edesc, req);
		kfree(edesc);
	}

	return ret;
}

static int ipsec_gcm_encrypt(struct aead_request *req)
{
	if (req->assoclen < 8)
		return -EINVAL;

	return gcm_encrypt(req);
}

static int aead_encrypt(struct aead_request *req)
{
	struct aead_edesc *edesc;
	struct crypto_aead *aead = crypto_aead_reqtfm(req);
	struct caam_ctx *ctx = crypto_aead_ctx(aead);
	struct device *jrdev = ctx->jrdev;
	bool all_contig;
	u32 *desc;
	int ret = 0;

	/* allocate extended descriptor */
	edesc = aead_edesc_alloc(req, AUTHENC_DESC_JOB_IO_LEN,
				 &all_contig, true);
	if (IS_ERR(edesc))
		return PTR_ERR(edesc);

	/* Create and submit job descriptor */
	init_authenc_job(req, edesc, all_contig, true);
#ifdef DEBUG
	print_hex_dump(KERN_ERR, "aead jobdesc@"__stringify(__LINE__)": ",
		       DUMP_PREFIX_ADDRESS, 16, 4, edesc->hw_desc,
		       desc_bytes(edesc->hw_desc), 1);
#endif

	desc = edesc->hw_desc;
	ret = caam_jr_enqueue(jrdev, desc, aead_encrypt_done, req);
	if (!ret) {
		ret = -EINPROGRESS;
	} else {
		aead_unmap(jrdev, edesc, req);
		kfree(edesc);
	}

	return ret;
}

static int gcm_decrypt(struct aead_request *req)
{
	struct aead_edesc *edesc;
	struct crypto_aead *aead = crypto_aead_reqtfm(req);
	struct caam_ctx *ctx = crypto_aead_ctx(aead);
	struct device *jrdev = ctx->jrdev;
	bool all_contig;
	u32 *desc;
	int ret = 0;

	/* allocate extended descriptor */
	edesc = aead_edesc_alloc(req, GCM_DESC_JOB_IO_LEN, &all_contig, false);
	if (IS_ERR(edesc))
		return PTR_ERR(edesc);

	/* Create and submit job descriptor*/
	init_gcm_job(req, edesc, all_contig, false);
#ifdef DEBUG
	print_hex_dump(KERN_ERR, "aead jobdesc@"__stringify(__LINE__)": ",
		       DUMP_PREFIX_ADDRESS, 16, 4, edesc->hw_desc,
		       desc_bytes(edesc->hw_desc), 1);
#endif

	desc = edesc->hw_desc;
	ret = caam_jr_enqueue(jrdev, desc, aead_decrypt_done, req);
	if (!ret) {
		ret = -EINPROGRESS;
	} else {
		aead_unmap(jrdev, edesc, req);
		kfree(edesc);
	}

	return ret;
}

static int ipsec_gcm_decrypt(struct aead_request *req)
{
	if (req->assoclen < 8)
		return -EINVAL;

	return gcm_decrypt(req);
}

static int aead_decrypt(struct aead_request *req)
{
	struct aead_edesc *edesc;
	struct crypto_aead *aead = crypto_aead_reqtfm(req);
	struct caam_ctx *ctx = crypto_aead_ctx(aead);
	struct device *jrdev = ctx->jrdev;
	bool all_contig;
	u32 *desc;
	int ret = 0;

#ifdef DEBUG
	dbg_dump_sg(KERN_ERR, "dec src@"__stringify(__LINE__)": ",
		    DUMP_PREFIX_ADDRESS, 16, 4, req->src,
		    req->assoclen + req->cryptlen, 1);
#endif

	/* allocate extended descriptor */
	edesc = aead_edesc_alloc(req, AUTHENC_DESC_JOB_IO_LEN,
				 &all_contig, false);
	if (IS_ERR(edesc))
		return PTR_ERR(edesc);

	/* Create and submit job descriptor*/
	init_authenc_job(req, edesc, all_contig, false);
#ifdef DEBUG
	print_hex_dump(KERN_ERR, "aead jobdesc@"__stringify(__LINE__)": ",
		       DUMP_PREFIX_ADDRESS, 16, 4, edesc->hw_desc,
		       desc_bytes(edesc->hw_desc), 1);
#endif

	desc = edesc->hw_desc;
	ret = caam_jr_enqueue(jrdev, desc, aead_decrypt_done, req);
	if (!ret) {
		ret = -EINPROGRESS;
	} else {
		aead_unmap(jrdev, edesc, req);
		kfree(edesc);
	}

	return ret;
}

/*
 * allocate and map the ablkcipher extended descriptor for ablkcipher
 */
static struct ablkcipher_edesc *ablkcipher_edesc_alloc(struct ablkcipher_request
						       *req, int desc_bytes,
						       bool *iv_contig_out)
{
	struct crypto_ablkcipher *ablkcipher = crypto_ablkcipher_reqtfm(req);
	struct caam_ctx *ctx = crypto_ablkcipher_ctx(ablkcipher);
	struct device *jrdev = ctx->jrdev;
	gfp_t flags = (req->base.flags & (CRYPTO_TFM_REQ_MAY_BACKLOG |
					  CRYPTO_TFM_REQ_MAY_SLEEP)) ?
		       GFP_KERNEL : GFP_ATOMIC;
	int src_nents, mapped_src_nents, dst_nents = 0, mapped_dst_nents = 0;
	struct ablkcipher_edesc *edesc;
	dma_addr_t iv_dma = 0;
	bool in_contig;
	int ivsize = crypto_ablkcipher_ivsize(ablkcipher);
	int dst_sg_idx, sec4_sg_ents, sec4_sg_bytes;

	src_nents = sg_nents_for_len(req->src, req->nbytes);
	if (unlikely(src_nents < 0)) {
		dev_err(jrdev, "Insufficient bytes (%d) in src S/G\n",
			req->nbytes);
		return ERR_PTR(src_nents);
	}

	if (req->dst != req->src) {
		dst_nents = sg_nents_for_len(req->dst, req->nbytes);
		if (unlikely(dst_nents < 0)) {
			dev_err(jrdev, "Insufficient bytes (%d) in dst S/G\n",
				req->nbytes);
			return ERR_PTR(dst_nents);
		}
	}

	if (likely(req->src == req->dst)) {
		mapped_src_nents = dma_map_sg(jrdev, req->src, src_nents,
					      DMA_BIDIRECTIONAL);
		if (unlikely(!mapped_src_nents)) {
			dev_err(jrdev, "unable to map source\n");
			return ERR_PTR(-ENOMEM);
		}
	} else {
		mapped_src_nents = dma_map_sg(jrdev, req->src, src_nents,
					      DMA_TO_DEVICE);
		if (unlikely(!mapped_src_nents)) {
			dev_err(jrdev, "unable to map source\n");
			return ERR_PTR(-ENOMEM);
		}

		mapped_dst_nents = dma_map_sg(jrdev, req->dst, dst_nents,
					      DMA_FROM_DEVICE);
		if (unlikely(!mapped_dst_nents)) {
			dev_err(jrdev, "unable to map destination\n");
			dma_unmap_sg(jrdev, req->src, src_nents, DMA_TO_DEVICE);
			return ERR_PTR(-ENOMEM);
		}
	}

	iv_dma = dma_map_single(jrdev, req->info, ivsize, DMA_TO_DEVICE);
	if (dma_mapping_error(jrdev, iv_dma)) {
		dev_err(jrdev, "unable to map IV\n");
		caam_unmap(jrdev, req->src, req->dst, src_nents, dst_nents, 0,
			   0, 0, 0);
		return ERR_PTR(-ENOMEM);
	}

	if (mapped_src_nents == 1 &&
	    iv_dma + ivsize == sg_dma_address(req->src)) {
		in_contig = true;
		sec4_sg_ents = 0;
	} else {
		in_contig = false;
		sec4_sg_ents = 1 + mapped_src_nents;
	}
	dst_sg_idx = sec4_sg_ents;
	sec4_sg_ents += mapped_dst_nents > 1 ? mapped_dst_nents : 0;
	sec4_sg_bytes = sec4_sg_ents * sizeof(struct sec4_sg_entry);

	/* allocate space for base edesc and hw desc commands, link tables */
	edesc = kzalloc(sizeof(*edesc) + desc_bytes + sec4_sg_bytes,
			GFP_DMA | flags);
	if (!edesc) {
		dev_err(jrdev, "could not allocate extended descriptor\n");
		caam_unmap(jrdev, req->src, req->dst, src_nents, dst_nents,
			   iv_dma, ivsize, 0, 0);
		return ERR_PTR(-ENOMEM);
	}

	edesc->src_nents = src_nents;
	edesc->dst_nents = dst_nents;
	edesc->sec4_sg_bytes = sec4_sg_bytes;
	edesc->sec4_sg = (void *)edesc + sizeof(struct ablkcipher_edesc) +
			 desc_bytes;

	if (!in_contig) {
		dma_to_sec4_sg_one(edesc->sec4_sg, iv_dma, ivsize, 0);
		sg_to_sec4_sg_last(req->src, mapped_src_nents,
				   edesc->sec4_sg + 1, 0);
	}

	if (mapped_dst_nents > 1) {
		sg_to_sec4_sg_last(req->dst, mapped_dst_nents,
				   edesc->sec4_sg + dst_sg_idx, 0);
	}

	edesc->sec4_sg_dma = dma_map_single(jrdev, edesc->sec4_sg,
					    sec4_sg_bytes, DMA_TO_DEVICE);
	if (dma_mapping_error(jrdev, edesc->sec4_sg_dma)) {
		dev_err(jrdev, "unable to map S/G table\n");
		caam_unmap(jrdev, req->src, req->dst, src_nents, dst_nents,
			   iv_dma, ivsize, 0, 0);
		kfree(edesc);
		return ERR_PTR(-ENOMEM);
	}

	edesc->iv_dma = iv_dma;

#ifdef DEBUG
	print_hex_dump(KERN_ERR, "ablkcipher sec4_sg@"__stringify(__LINE__)": ",
		       DUMP_PREFIX_ADDRESS, 16, 4, edesc->sec4_sg,
		       sec4_sg_bytes, 1);
#endif

	*iv_contig_out = in_contig;
	return edesc;
}

static int ablkcipher_encrypt(struct ablkcipher_request *req)
{
	struct ablkcipher_edesc *edesc;
	struct crypto_ablkcipher *ablkcipher = crypto_ablkcipher_reqtfm(req);
	struct caam_ctx *ctx = crypto_ablkcipher_ctx(ablkcipher);
	struct device *jrdev = ctx->jrdev;
	bool iv_contig;
	u32 *desc;
	int ret = 0;

	/* allocate extended descriptor */
	edesc = ablkcipher_edesc_alloc(req, DESC_JOB_IO_LEN *
				       CAAM_CMD_SZ, &iv_contig);
	if (IS_ERR(edesc))
		return PTR_ERR(edesc);

	/* Create and submit job descriptor*/
	init_ablkcipher_job(ctx->sh_desc_enc,
		ctx->sh_desc_enc_dma, edesc, req, iv_contig);
#ifdef DEBUG
	print_hex_dump(KERN_ERR, "ablkcipher jobdesc@"__stringify(__LINE__)": ",
		       DUMP_PREFIX_ADDRESS, 16, 4, edesc->hw_desc,
		       desc_bytes(edesc->hw_desc), 1);
#endif
	desc = edesc->hw_desc;
	ret = caam_jr_enqueue(jrdev, desc, ablkcipher_encrypt_done, req);

	if (!ret) {
		ret = -EINPROGRESS;
	} else {
		ablkcipher_unmap(jrdev, edesc, req);
		kfree(edesc);
	}

	return ret;
}

static int ablkcipher_decrypt(struct ablkcipher_request *req)
{
	struct ablkcipher_edesc *edesc;
	struct crypto_ablkcipher *ablkcipher = crypto_ablkcipher_reqtfm(req);
	struct caam_ctx *ctx = crypto_ablkcipher_ctx(ablkcipher);
	struct device *jrdev = ctx->jrdev;
	bool iv_contig;
	u32 *desc;
	int ret = 0;

	/* allocate extended descriptor */
	edesc = ablkcipher_edesc_alloc(req, DESC_JOB_IO_LEN *
				       CAAM_CMD_SZ, &iv_contig);
	if (IS_ERR(edesc))
		return PTR_ERR(edesc);

	/* Create and submit job descriptor*/
	init_ablkcipher_job(ctx->sh_desc_dec,
		ctx->sh_desc_dec_dma, edesc, req, iv_contig);
	desc = edesc->hw_desc;
#ifdef DEBUG
	print_hex_dump(KERN_ERR, "ablkcipher jobdesc@"__stringify(__LINE__)": ",
		       DUMP_PREFIX_ADDRESS, 16, 4, edesc->hw_desc,
		       desc_bytes(edesc->hw_desc), 1);
#endif

	ret = caam_jr_enqueue(jrdev, desc, ablkcipher_decrypt_done, req);
	if (!ret) {
		ret = -EINPROGRESS;
	} else {
		ablkcipher_unmap(jrdev, edesc, req);
		kfree(edesc);
	}

	return ret;
}

/*
 * allocate and map the ablkcipher extended descriptor
 * for ablkcipher givencrypt
 */
static struct ablkcipher_edesc *ablkcipher_giv_edesc_alloc(
				struct skcipher_givcrypt_request *greq,
				int desc_bytes,
				bool *iv_contig_out)
{
	struct ablkcipher_request *req = &greq->creq;
	struct crypto_ablkcipher *ablkcipher = crypto_ablkcipher_reqtfm(req);
	struct caam_ctx *ctx = crypto_ablkcipher_ctx(ablkcipher);
	struct device *jrdev = ctx->jrdev;
	gfp_t flags = (req->base.flags & (CRYPTO_TFM_REQ_MAY_BACKLOG |
					  CRYPTO_TFM_REQ_MAY_SLEEP)) ?
		       GFP_KERNEL : GFP_ATOMIC;
	int src_nents, mapped_src_nents, dst_nents, mapped_dst_nents;
	struct ablkcipher_edesc *edesc;
	dma_addr_t iv_dma = 0;
	bool out_contig;
	int ivsize = crypto_ablkcipher_ivsize(ablkcipher);
	int dst_sg_idx, sec4_sg_ents, sec4_sg_bytes;

	src_nents = sg_nents_for_len(req->src, req->nbytes);
	if (unlikely(src_nents < 0)) {
		dev_err(jrdev, "Insufficient bytes (%d) in src S/G\n",
			req->nbytes);
		return ERR_PTR(src_nents);
	}

	if (likely(req->src == req->dst)) {
		mapped_src_nents = dma_map_sg(jrdev, req->src, src_nents,
					      DMA_BIDIRECTIONAL);
		if (unlikely(!mapped_src_nents)) {
			dev_err(jrdev, "unable to map source\n");
			return ERR_PTR(-ENOMEM);
		}

		dst_nents = src_nents;
		mapped_dst_nents = src_nents;
	} else {
		mapped_src_nents = dma_map_sg(jrdev, req->src, src_nents,
					      DMA_TO_DEVICE);
		if (unlikely(!mapped_src_nents)) {
			dev_err(jrdev, "unable to map source\n");
			return ERR_PTR(-ENOMEM);
		}

		dst_nents = sg_nents_for_len(req->dst, req->nbytes);
		if (unlikely(dst_nents < 0)) {
			dev_err(jrdev, "Insufficient bytes (%d) in dst S/G\n",
				req->nbytes);
			return ERR_PTR(dst_nents);
		}

		mapped_dst_nents = dma_map_sg(jrdev, req->dst, dst_nents,
					      DMA_FROM_DEVICE);
		if (unlikely(!mapped_dst_nents)) {
			dev_err(jrdev, "unable to map destination\n");
			dma_unmap_sg(jrdev, req->src, src_nents, DMA_TO_DEVICE);
			return ERR_PTR(-ENOMEM);
		}
	}

	/*
	 * Check if iv can be contiguous with source and destination.
	 * If so, include it. If not, create scatterlist.
	 */
	iv_dma = dma_map_single(jrdev, greq->giv, ivsize, DMA_TO_DEVICE);
	if (dma_mapping_error(jrdev, iv_dma)) {
		dev_err(jrdev, "unable to map IV\n");
		caam_unmap(jrdev, req->src, req->dst, src_nents, dst_nents, 0,
			   0, 0, 0);
		return ERR_PTR(-ENOMEM);
	}

	sec4_sg_ents = mapped_src_nents > 1 ? mapped_src_nents : 0;
	dst_sg_idx = sec4_sg_ents;
	if (mapped_dst_nents == 1 &&
	    iv_dma + ivsize == sg_dma_address(req->dst)) {
		out_contig = true;
	} else {
		out_contig = false;
		sec4_sg_ents += 1 + mapped_dst_nents;
	}

	/* allocate space for base edesc and hw desc commands, link tables */
	sec4_sg_bytes = sec4_sg_ents * sizeof(struct sec4_sg_entry);
	edesc = kzalloc(sizeof(*edesc) + desc_bytes + sec4_sg_bytes,
			GFP_DMA | flags);
	if (!edesc) {
		dev_err(jrdev, "could not allocate extended descriptor\n");
		caam_unmap(jrdev, req->src, req->dst, src_nents, dst_nents,
			   iv_dma, ivsize, 0, 0);
		return ERR_PTR(-ENOMEM);
	}

	edesc->src_nents = src_nents;
	edesc->dst_nents = dst_nents;
	edesc->sec4_sg_bytes = sec4_sg_bytes;
	edesc->sec4_sg = (void *)edesc + sizeof(struct ablkcipher_edesc) +
			 desc_bytes;

	if (mapped_src_nents > 1)
		sg_to_sec4_sg_last(req->src, mapped_src_nents, edesc->sec4_sg,
				   0);

	if (!out_contig) {
		dma_to_sec4_sg_one(edesc->sec4_sg + dst_sg_idx,
				   iv_dma, ivsize, 0);
		sg_to_sec4_sg_last(req->dst, mapped_dst_nents,
				   edesc->sec4_sg + dst_sg_idx + 1, 0);
	}

	edesc->sec4_sg_dma = dma_map_single(jrdev, edesc->sec4_sg,
					    sec4_sg_bytes, DMA_TO_DEVICE);
	if (dma_mapping_error(jrdev, edesc->sec4_sg_dma)) {
		dev_err(jrdev, "unable to map S/G table\n");
		caam_unmap(jrdev, req->src, req->dst, src_nents, dst_nents,
			   iv_dma, ivsize, 0, 0);
		kfree(edesc);
		return ERR_PTR(-ENOMEM);
	}
	edesc->iv_dma = iv_dma;

#ifdef DEBUG
	print_hex_dump(KERN_ERR,
		       "ablkcipher sec4_sg@" __stringify(__LINE__) ": ",
		       DUMP_PREFIX_ADDRESS, 16, 4, edesc->sec4_sg,
		       sec4_sg_bytes, 1);
#endif

	*iv_contig_out = out_contig;
	return edesc;
}

static int ablkcipher_givencrypt(struct skcipher_givcrypt_request *creq)
{
	struct ablkcipher_request *req = &creq->creq;
	struct ablkcipher_edesc *edesc;
	struct crypto_ablkcipher *ablkcipher = crypto_ablkcipher_reqtfm(req);
	struct caam_ctx *ctx = crypto_ablkcipher_ctx(ablkcipher);
	struct device *jrdev = ctx->jrdev;
	bool iv_contig = false;
	u32 *desc;
	int ret = 0;

	/* allocate extended descriptor */
	edesc = ablkcipher_giv_edesc_alloc(creq, DESC_JOB_IO_LEN *
				       CAAM_CMD_SZ, &iv_contig);
	if (IS_ERR(edesc))
		return PTR_ERR(edesc);

	/* Create and submit job descriptor*/
	init_ablkcipher_giv_job(ctx->sh_desc_givenc, ctx->sh_desc_givenc_dma,
				edesc, req, iv_contig);
#ifdef DEBUG
	print_hex_dump(KERN_ERR,
		       "ablkcipher jobdesc@" __stringify(__LINE__) ": ",
		       DUMP_PREFIX_ADDRESS, 16, 4, edesc->hw_desc,
		       desc_bytes(edesc->hw_desc), 1);
#endif
	desc = edesc->hw_desc;
	ret = caam_jr_enqueue(jrdev, desc, ablkcipher_encrypt_done, req);

	if (!ret) {
		ret = -EINPROGRESS;
	} else {
		ablkcipher_unmap(jrdev, edesc, req);
		kfree(edesc);
	}

	return ret;
}

#define template_aead		template_u.aead
#define template_ablkcipher	template_u.ablkcipher
struct caam_alg_template {
	char name[CRYPTO_MAX_ALG_NAME];
	char driver_name[CRYPTO_MAX_ALG_NAME];
	unsigned int blocksize;
	u32 type;
	union {
		struct ablkcipher_alg ablkcipher;
	} template_u;
	u32 class1_alg_type;
	u32 class2_alg_type;
};

static struct caam_alg_template driver_algs[] = {
	/* ablkcipher descriptor */
	{
		.name = "cbc(aes)",
		.driver_name = "cbc-aes-caam",
		.blocksize = AES_BLOCK_SIZE,
		.type = CRYPTO_ALG_TYPE_GIVCIPHER,
		.template_ablkcipher = {
			.setkey = ablkcipher_setkey,
			.encrypt = ablkcipher_encrypt,
			.decrypt = ablkcipher_decrypt,
			.givencrypt = ablkcipher_givencrypt,
			.geniv = "<built-in>",
			.min_keysize = AES_MIN_KEY_SIZE,
			.max_keysize = AES_MAX_KEY_SIZE,
			.ivsize = AES_BLOCK_SIZE,
			},
		.class1_alg_type = OP_ALG_ALGSEL_AES | OP_ALG_AAI_CBC,
	},
	{
		.name = "cbc(des3_ede)",
		.driver_name = "cbc-3des-caam",
		.blocksize = DES3_EDE_BLOCK_SIZE,
		.type = CRYPTO_ALG_TYPE_GIVCIPHER,
		.template_ablkcipher = {
			.setkey = ablkcipher_setkey,
			.encrypt = ablkcipher_encrypt,
			.decrypt = ablkcipher_decrypt,
			.givencrypt = ablkcipher_givencrypt,
			.geniv = "<built-in>",
			.min_keysize = DES3_EDE_KEY_SIZE,
			.max_keysize = DES3_EDE_KEY_SIZE,
			.ivsize = DES3_EDE_BLOCK_SIZE,
			},
		.class1_alg_type = OP_ALG_ALGSEL_3DES | OP_ALG_AAI_CBC,
	},
	{
		.name = "cbc(des)",
		.driver_name = "cbc-des-caam",
		.blocksize = DES_BLOCK_SIZE,
		.type = CRYPTO_ALG_TYPE_GIVCIPHER,
		.template_ablkcipher = {
			.setkey = ablkcipher_setkey,
			.encrypt = ablkcipher_encrypt,
			.decrypt = ablkcipher_decrypt,
			.givencrypt = ablkcipher_givencrypt,
			.geniv = "<built-in>",
			.min_keysize = DES_KEY_SIZE,
			.max_keysize = DES_KEY_SIZE,
			.ivsize = DES_BLOCK_SIZE,
			},
		.class1_alg_type = OP_ALG_ALGSEL_DES | OP_ALG_AAI_CBC,
	},
	{
		.name = "ctr(aes)",
		.driver_name = "ctr-aes-caam",
		.blocksize = 1,
		.type = CRYPTO_ALG_TYPE_ABLKCIPHER,
		.template_ablkcipher = {
			.setkey = ablkcipher_setkey,
			.encrypt = ablkcipher_encrypt,
			.decrypt = ablkcipher_decrypt,
			.geniv = "chainiv",
			.min_keysize = AES_MIN_KEY_SIZE,
			.max_keysize = AES_MAX_KEY_SIZE,
			.ivsize = AES_BLOCK_SIZE,
			},
		.class1_alg_type = OP_ALG_ALGSEL_AES | OP_ALG_AAI_CTR_MOD128,
	},
	{
		.name = "rfc3686(ctr(aes))",
		.driver_name = "rfc3686-ctr-aes-caam",
		.blocksize = 1,
		.type = CRYPTO_ALG_TYPE_GIVCIPHER,
		.template_ablkcipher = {
			.setkey = ablkcipher_setkey,
			.encrypt = ablkcipher_encrypt,
			.decrypt = ablkcipher_decrypt,
			.givencrypt = ablkcipher_givencrypt,
			.geniv = "<built-in>",
			.min_keysize = AES_MIN_KEY_SIZE +
				       CTR_RFC3686_NONCE_SIZE,
			.max_keysize = AES_MAX_KEY_SIZE +
				       CTR_RFC3686_NONCE_SIZE,
			.ivsize = CTR_RFC3686_IV_SIZE,
			},
		.class1_alg_type = OP_ALG_ALGSEL_AES | OP_ALG_AAI_CTR_MOD128,
	},
	{
		.name = "xts(aes)",
		.driver_name = "xts-aes-caam",
		.blocksize = AES_BLOCK_SIZE,
		.type = CRYPTO_ALG_TYPE_ABLKCIPHER,
		.template_ablkcipher = {
			.setkey = xts_ablkcipher_setkey,
			.encrypt = ablkcipher_encrypt,
			.decrypt = ablkcipher_decrypt,
			.geniv = "eseqiv",
			.min_keysize = 2 * AES_MIN_KEY_SIZE,
			.max_keysize = 2 * AES_MAX_KEY_SIZE,
			.ivsize = AES_BLOCK_SIZE,
			},
		.class1_alg_type = OP_ALG_ALGSEL_AES | OP_ALG_AAI_XTS,
	},
};

static struct caam_aead_alg driver_aeads[] = {
	{
		.aead = {
			.base = {
				.cra_name = "rfc4106(gcm(aes))",
				.cra_driver_name = "rfc4106-gcm-aes-caam",
				.cra_blocksize = 1,
			},
			.setkey = rfc4106_setkey,
			.setauthsize = rfc4106_setauthsize,
			.encrypt = ipsec_gcm_encrypt,
			.decrypt = ipsec_gcm_decrypt,
			.ivsize = 8,
			.maxauthsize = AES_BLOCK_SIZE,
		},
		.caam = {
			.class1_alg_type = OP_ALG_ALGSEL_AES | OP_ALG_AAI_GCM,
		},
	},
	{
		.aead = {
			.base = {
				.cra_name = "rfc4543(gcm(aes))",
				.cra_driver_name = "rfc4543-gcm-aes-caam",
				.cra_blocksize = 1,
			},
			.setkey = rfc4543_setkey,
			.setauthsize = rfc4543_setauthsize,
			.encrypt = ipsec_gcm_encrypt,
			.decrypt = ipsec_gcm_decrypt,
			.ivsize = 8,
			.maxauthsize = AES_BLOCK_SIZE,
		},
		.caam = {
			.class1_alg_type = OP_ALG_ALGSEL_AES | OP_ALG_AAI_GCM,
		},
	},
	/* Galois Counter Mode */
	{
		.aead = {
			.base = {
				.cra_name = "gcm(aes)",
				.cra_driver_name = "gcm-aes-caam",
				.cra_blocksize = 1,
			},
			.setkey = gcm_setkey,
			.setauthsize = gcm_setauthsize,
			.encrypt = gcm_encrypt,
			.decrypt = gcm_decrypt,
			.ivsize = 12,
			.maxauthsize = AES_BLOCK_SIZE,
		},
		.caam = {
			.class1_alg_type = OP_ALG_ALGSEL_AES | OP_ALG_AAI_GCM,
		},
	},
	/* single-pass ipsec_esp descriptor */
	{
		.aead = {
			.base = {
				.cra_name = "authenc(hmac(md5),"
					    "ecb(cipher_null))",
				.cra_driver_name = "authenc-hmac-md5-"
						   "ecb-cipher_null-caam",
				.cra_blocksize = NULL_BLOCK_SIZE,
			},
			.setkey = aead_setkey,
			.setauthsize = aead_setauthsize,
			.encrypt = aead_encrypt,
			.decrypt = aead_decrypt,
			.ivsize = NULL_IV_SIZE,
			.maxauthsize = MD5_DIGEST_SIZE,
		},
		.caam = {
			.class2_alg_type = OP_ALG_ALGSEL_MD5 |
					   OP_ALG_AAI_HMAC_PRECOMP,
		},
	},
	{
		.aead = {
			.base = {
				.cra_name = "authenc(hmac(sha1),"
					    "ecb(cipher_null))",
				.cra_driver_name = "authenc-hmac-sha1-"
						   "ecb-cipher_null-caam",
				.cra_blocksize = NULL_BLOCK_SIZE,
			},
			.setkey = aead_setkey,
			.setauthsize = aead_setauthsize,
			.encrypt = aead_encrypt,
			.decrypt = aead_decrypt,
			.ivsize = NULL_IV_SIZE,
			.maxauthsize = SHA1_DIGEST_SIZE,
		},
		.caam = {
			.class2_alg_type = OP_ALG_ALGSEL_SHA1 |
					   OP_ALG_AAI_HMAC_PRECOMP,
		},
	},
	{
		.aead = {
			.base = {
				.cra_name = "authenc(hmac(sha224),"
					    "ecb(cipher_null))",
				.cra_driver_name = "authenc-hmac-sha224-"
						   "ecb-cipher_null-caam",
				.cra_blocksize = NULL_BLOCK_SIZE,
			},
			.setkey = aead_setkey,
			.setauthsize = aead_setauthsize,
			.encrypt = aead_encrypt,
			.decrypt = aead_decrypt,
			.ivsize = NULL_IV_SIZE,
			.maxauthsize = SHA224_DIGEST_SIZE,
		},
		.caam = {
			.class2_alg_type = OP_ALG_ALGSEL_SHA224 |
					   OP_ALG_AAI_HMAC_PRECOMP,
		},
	},
	{
		.aead = {
			.base = {
				.cra_name = "authenc(hmac(sha256),"
					    "ecb(cipher_null))",
				.cra_driver_name = "authenc-hmac-sha256-"
						   "ecb-cipher_null-caam",
				.cra_blocksize = NULL_BLOCK_SIZE,
			},
			.setkey = aead_setkey,
			.setauthsize = aead_setauthsize,
			.encrypt = aead_encrypt,
			.decrypt = aead_decrypt,
			.ivsize = NULL_IV_SIZE,
			.maxauthsize = SHA256_DIGEST_SIZE,
		},
		.caam = {
			.class2_alg_type = OP_ALG_ALGSEL_SHA256 |
					   OP_ALG_AAI_HMAC_PRECOMP,
		},
	},
	{
		.aead = {
			.base = {
				.cra_name = "authenc(hmac(sha384),"
					    "ecb(cipher_null))",
				.cra_driver_name = "authenc-hmac-sha384-"
						   "ecb-cipher_null-caam",
				.cra_blocksize = NULL_BLOCK_SIZE,
			},
			.setkey = aead_setkey,
			.setauthsize = aead_setauthsize,
			.encrypt = aead_encrypt,
			.decrypt = aead_decrypt,
			.ivsize = NULL_IV_SIZE,
			.maxauthsize = SHA384_DIGEST_SIZE,
		},
		.caam = {
			.class2_alg_type = OP_ALG_ALGSEL_SHA384 |
					   OP_ALG_AAI_HMAC_PRECOMP,
		},
	},
	{
		.aead = {
			.base = {
				.cra_name = "authenc(hmac(sha512),"
					    "ecb(cipher_null))",
				.cra_driver_name = "authenc-hmac-sha512-"
						   "ecb-cipher_null-caam",
				.cra_blocksize = NULL_BLOCK_SIZE,
			},
			.setkey = aead_setkey,
			.setauthsize = aead_setauthsize,
			.encrypt = aead_encrypt,
			.decrypt = aead_decrypt,
			.ivsize = NULL_IV_SIZE,
			.maxauthsize = SHA512_DIGEST_SIZE,
		},
		.caam = {
			.class2_alg_type = OP_ALG_ALGSEL_SHA512 |
					   OP_ALG_AAI_HMAC_PRECOMP,
		},
	},
	{
		.aead = {
			.base = {
				.cra_name = "authenc(hmac(md5),cbc(aes))",
				.cra_driver_name = "authenc-hmac-md5-"
						   "cbc-aes-caam",
				.cra_blocksize = AES_BLOCK_SIZE,
			},
			.setkey = aead_setkey,
			.setauthsize = aead_setauthsize,
			.encrypt = aead_encrypt,
			.decrypt = aead_decrypt,
			.ivsize = AES_BLOCK_SIZE,
			.maxauthsize = MD5_DIGEST_SIZE,
		},
		.caam = {
			.class1_alg_type = OP_ALG_ALGSEL_AES | OP_ALG_AAI_CBC,
			.class2_alg_type = OP_ALG_ALGSEL_MD5 |
					   OP_ALG_AAI_HMAC_PRECOMP,
		},
	},
	{
		.aead = {
			.base = {
				.cra_name = "echainiv(authenc(hmac(md5),"
					    "cbc(aes)))",
				.cra_driver_name = "echainiv-authenc-hmac-md5-"
						   "cbc-aes-caam",
				.cra_blocksize = AES_BLOCK_SIZE,
			},
			.setkey = aead_setkey,
			.setauthsize = aead_setauthsize,
			.encrypt = aead_encrypt,
			.decrypt = aead_decrypt,
			.ivsize = AES_BLOCK_SIZE,
			.maxauthsize = MD5_DIGEST_SIZE,
		},
		.caam = {
			.class1_alg_type = OP_ALG_ALGSEL_AES | OP_ALG_AAI_CBC,
			.class2_alg_type = OP_ALG_ALGSEL_MD5 |
					   OP_ALG_AAI_HMAC_PRECOMP,
			.geniv = true,
		},
	},
	{
		.aead = {
			.base = {
				.cra_name = "authenc(hmac(sha1),cbc(aes))",
				.cra_driver_name = "authenc-hmac-sha1-"
						   "cbc-aes-caam",
				.cra_blocksize = AES_BLOCK_SIZE,
			},
			.setkey = aead_setkey,
			.setauthsize = aead_setauthsize,
			.encrypt = aead_encrypt,
			.decrypt = aead_decrypt,
			.ivsize = AES_BLOCK_SIZE,
			.maxauthsize = SHA1_DIGEST_SIZE,
		},
		.caam = {
			.class1_alg_type = OP_ALG_ALGSEL_AES | OP_ALG_AAI_CBC,
			.class2_alg_type = OP_ALG_ALGSEL_SHA1 |
					   OP_ALG_AAI_HMAC_PRECOMP,
		},
	},
	{
		.aead = {
			.base = {
				.cra_name = "echainiv(authenc(hmac(sha1),"
					    "cbc(aes)))",
				.cra_driver_name = "echainiv-authenc-"
						   "hmac-sha1-cbc-aes-caam",
				.cra_blocksize = AES_BLOCK_SIZE,
			},
			.setkey = aead_setkey,
			.setauthsize = aead_setauthsize,
			.encrypt = aead_encrypt,
			.decrypt = aead_decrypt,
			.ivsize = AES_BLOCK_SIZE,
			.maxauthsize = SHA1_DIGEST_SIZE,
		},
		.caam = {
			.class1_alg_type = OP_ALG_ALGSEL_AES | OP_ALG_AAI_CBC,
			.class2_alg_type = OP_ALG_ALGSEL_SHA1 |
					   OP_ALG_AAI_HMAC_PRECOMP,
			.geniv = true,
		},
	},
	{
		.aead = {
			.base = {
				.cra_name = "authenc(hmac(sha224),cbc(aes))",
				.cra_driver_name = "authenc-hmac-sha224-"
						   "cbc-aes-caam",
				.cra_blocksize = AES_BLOCK_SIZE,
			},
			.setkey = aead_setkey,
			.setauthsize = aead_setauthsize,
			.encrypt = aead_encrypt,
			.decrypt = aead_decrypt,
			.ivsize = AES_BLOCK_SIZE,
			.maxauthsize = SHA224_DIGEST_SIZE,
		},
		.caam = {
			.class1_alg_type = OP_ALG_ALGSEL_AES | OP_ALG_AAI_CBC,
			.class2_alg_type = OP_ALG_ALGSEL_SHA224 |
					   OP_ALG_AAI_HMAC_PRECOMP,
		},
	},
	{
		.aead = {
			.base = {
				.cra_name = "echainiv(authenc(hmac(sha224),"
					    "cbc(aes)))",
				.cra_driver_name = "echainiv-authenc-"
						   "hmac-sha224-cbc-aes-caam",
				.cra_blocksize = AES_BLOCK_SIZE,
			},
			.setkey = aead_setkey,
			.setauthsize = aead_setauthsize,
			.encrypt = aead_encrypt,
			.decrypt = aead_decrypt,
			.ivsize = AES_BLOCK_SIZE,
			.maxauthsize = SHA224_DIGEST_SIZE,
		},
		.caam = {
			.class1_alg_type = OP_ALG_ALGSEL_AES | OP_ALG_AAI_CBC,
			.class2_alg_type = OP_ALG_ALGSEL_SHA224 |
					   OP_ALG_AAI_HMAC_PRECOMP,
			.geniv = true,
		},
	},
	{
		.aead = {
			.base = {
				.cra_name = "authenc(hmac(sha256),cbc(aes))",
				.cra_driver_name = "authenc-hmac-sha256-"
						   "cbc-aes-caam",
				.cra_blocksize = AES_BLOCK_SIZE,
			},
			.setkey = aead_setkey,
			.setauthsize = aead_setauthsize,
			.encrypt = aead_encrypt,
			.decrypt = aead_decrypt,
			.ivsize = AES_BLOCK_SIZE,
			.maxauthsize = SHA256_DIGEST_SIZE,
		},
		.caam = {
			.class1_alg_type = OP_ALG_ALGSEL_AES | OP_ALG_AAI_CBC,
			.class2_alg_type = OP_ALG_ALGSEL_SHA256 |
					   OP_ALG_AAI_HMAC_PRECOMP,
		},
	},
	{
		.aead = {
			.base = {
				.cra_name = "echainiv(authenc(hmac(sha256),"
					    "cbc(aes)))",
				.cra_driver_name = "echainiv-authenc-"
						   "hmac-sha256-cbc-aes-caam",
				.cra_blocksize = AES_BLOCK_SIZE,
			},
			.setkey = aead_setkey,
			.setauthsize = aead_setauthsize,
			.encrypt = aead_encrypt,
			.decrypt = aead_decrypt,
			.ivsize = AES_BLOCK_SIZE,
			.maxauthsize = SHA256_DIGEST_SIZE,
		},
		.caam = {
			.class1_alg_type = OP_ALG_ALGSEL_AES | OP_ALG_AAI_CBC,
			.class2_alg_type = OP_ALG_ALGSEL_SHA256 |
					   OP_ALG_AAI_HMAC_PRECOMP,
			.geniv = true,
		},
	},
	{
		.aead = {
			.base = {
				.cra_name = "authenc(hmac(sha384),cbc(aes))",
				.cra_driver_name = "authenc-hmac-sha384-"
						   "cbc-aes-caam",
				.cra_blocksize = AES_BLOCK_SIZE,
			},
			.setkey = aead_setkey,
			.setauthsize = aead_setauthsize,
			.encrypt = aead_encrypt,
			.decrypt = aead_decrypt,
			.ivsize = AES_BLOCK_SIZE,
			.maxauthsize = SHA384_DIGEST_SIZE,
		},
		.caam = {
			.class1_alg_type = OP_ALG_ALGSEL_AES | OP_ALG_AAI_CBC,
			.class2_alg_type = OP_ALG_ALGSEL_SHA384 |
					   OP_ALG_AAI_HMAC_PRECOMP,
		},
	},
	{
		.aead = {
			.base = {
				.cra_name = "echainiv(authenc(hmac(sha384),"
					    "cbc(aes)))",
				.cra_driver_name = "echainiv-authenc-"
						   "hmac-sha384-cbc-aes-caam",
				.cra_blocksize = AES_BLOCK_SIZE,
			},
			.setkey = aead_setkey,
			.setauthsize = aead_setauthsize,
			.encrypt = aead_encrypt,
			.decrypt = aead_decrypt,
			.ivsize = AES_BLOCK_SIZE,
			.maxauthsize = SHA384_DIGEST_SIZE,
		},
		.caam = {
			.class1_alg_type = OP_ALG_ALGSEL_AES | OP_ALG_AAI_CBC,
			.class2_alg_type = OP_ALG_ALGSEL_SHA384 |
					   OP_ALG_AAI_HMAC_PRECOMP,
			.geniv = true,
		},
	},
	{
		.aead = {
			.base = {
				.cra_name = "authenc(hmac(sha512),cbc(aes))",
				.cra_driver_name = "authenc-hmac-sha512-"
						   "cbc-aes-caam",
				.cra_blocksize = AES_BLOCK_SIZE,
			},
			.setkey = aead_setkey,
			.setauthsize = aead_setauthsize,
			.encrypt = aead_encrypt,
			.decrypt = aead_decrypt,
			.ivsize = AES_BLOCK_SIZE,
			.maxauthsize = SHA512_DIGEST_SIZE,
		},
		.caam = {
			.class1_alg_type = OP_ALG_ALGSEL_AES | OP_ALG_AAI_CBC,
			.class2_alg_type = OP_ALG_ALGSEL_SHA512 |
					   OP_ALG_AAI_HMAC_PRECOMP,
		},
	},
	{
		.aead = {
			.base = {
				.cra_name = "echainiv(authenc(hmac(sha512),"
					    "cbc(aes)))",
				.cra_driver_name = "echainiv-authenc-"
						   "hmac-sha512-cbc-aes-caam",
				.cra_blocksize = AES_BLOCK_SIZE,
			},
			.setkey = aead_setkey,
			.setauthsize = aead_setauthsize,
			.encrypt = aead_encrypt,
			.decrypt = aead_decrypt,
			.ivsize = AES_BLOCK_SIZE,
			.maxauthsize = SHA512_DIGEST_SIZE,
		},
		.caam = {
			.class1_alg_type = OP_ALG_ALGSEL_AES | OP_ALG_AAI_CBC,
			.class2_alg_type = OP_ALG_ALGSEL_SHA512 |
					   OP_ALG_AAI_HMAC_PRECOMP,
			.geniv = true,
		},
	},
	{
		.aead = {
			.base = {
				.cra_name = "authenc(hmac(md5),cbc(des3_ede))",
				.cra_driver_name = "authenc-hmac-md5-"
						   "cbc-des3_ede-caam",
				.cra_blocksize = DES3_EDE_BLOCK_SIZE,
			},
			.setkey = aead_setkey,
			.setauthsize = aead_setauthsize,
			.encrypt = aead_encrypt,
			.decrypt = aead_decrypt,
			.ivsize = DES3_EDE_BLOCK_SIZE,
			.maxauthsize = MD5_DIGEST_SIZE,
		},
		.caam = {
			.class1_alg_type = OP_ALG_ALGSEL_3DES | OP_ALG_AAI_CBC,
			.class2_alg_type = OP_ALG_ALGSEL_MD5 |
					   OP_ALG_AAI_HMAC_PRECOMP,
		}
	},
	{
		.aead = {
			.base = {
				.cra_name = "echainiv(authenc(hmac(md5),"
					    "cbc(des3_ede)))",
				.cra_driver_name = "echainiv-authenc-hmac-md5-"
						   "cbc-des3_ede-caam",
				.cra_blocksize = DES3_EDE_BLOCK_SIZE,
			},
			.setkey = aead_setkey,
			.setauthsize = aead_setauthsize,
			.encrypt = aead_encrypt,
			.decrypt = aead_decrypt,
			.ivsize = DES3_EDE_BLOCK_SIZE,
			.maxauthsize = MD5_DIGEST_SIZE,
		},
		.caam = {
			.class1_alg_type = OP_ALG_ALGSEL_3DES | OP_ALG_AAI_CBC,
			.class2_alg_type = OP_ALG_ALGSEL_MD5 |
					   OP_ALG_AAI_HMAC_PRECOMP,
			.geniv = true,
		}
	},
	{
		.aead = {
			.base = {
				.cra_name = "authenc(hmac(sha1),"
					    "cbc(des3_ede))",
				.cra_driver_name = "authenc-hmac-sha1-"
						   "cbc-des3_ede-caam",
				.cra_blocksize = DES3_EDE_BLOCK_SIZE,
			},
			.setkey = aead_setkey,
			.setauthsize = aead_setauthsize,
			.encrypt = aead_encrypt,
			.decrypt = aead_decrypt,
			.ivsize = DES3_EDE_BLOCK_SIZE,
			.maxauthsize = SHA1_DIGEST_SIZE,
		},
		.caam = {
			.class1_alg_type = OP_ALG_ALGSEL_3DES | OP_ALG_AAI_CBC,
			.class2_alg_type = OP_ALG_ALGSEL_SHA1 |
					   OP_ALG_AAI_HMAC_PRECOMP,
		},
	},
	{
		.aead = {
			.base = {
				.cra_name = "echainiv(authenc(hmac(sha1),"
					    "cbc(des3_ede)))",
				.cra_driver_name = "echainiv-authenc-"
						   "hmac-sha1-"
						   "cbc-des3_ede-caam",
				.cra_blocksize = DES3_EDE_BLOCK_SIZE,
			},
			.setkey = aead_setkey,
			.setauthsize = aead_setauthsize,
			.encrypt = aead_encrypt,
			.decrypt = aead_decrypt,
			.ivsize = DES3_EDE_BLOCK_SIZE,
			.maxauthsize = SHA1_DIGEST_SIZE,
		},
		.caam = {
			.class1_alg_type = OP_ALG_ALGSEL_3DES | OP_ALG_AAI_CBC,
			.class2_alg_type = OP_ALG_ALGSEL_SHA1 |
					   OP_ALG_AAI_HMAC_PRECOMP,
			.geniv = true,
		},
	},
	{
		.aead = {
			.base = {
				.cra_name = "authenc(hmac(sha224),"
					    "cbc(des3_ede))",
				.cra_driver_name = "authenc-hmac-sha224-"
						   "cbc-des3_ede-caam",
				.cra_blocksize = DES3_EDE_BLOCK_SIZE,
			},
			.setkey = aead_setkey,
			.setauthsize = aead_setauthsize,
			.encrypt = aead_encrypt,
			.decrypt = aead_decrypt,
			.ivsize = DES3_EDE_BLOCK_SIZE,
			.maxauthsize = SHA224_DIGEST_SIZE,
		},
		.caam = {
			.class1_alg_type = OP_ALG_ALGSEL_3DES | OP_ALG_AAI_CBC,
			.class2_alg_type = OP_ALG_ALGSEL_SHA224 |
					   OP_ALG_AAI_HMAC_PRECOMP,
		},
	},
	{
		.aead = {
			.base = {
				.cra_name = "echainiv(authenc(hmac(sha224),"
					    "cbc(des3_ede)))",
				.cra_driver_name = "echainiv-authenc-"
						   "hmac-sha224-"
						   "cbc-des3_ede-caam",
				.cra_blocksize = DES3_EDE_BLOCK_SIZE,
			},
			.setkey = aead_setkey,
			.setauthsize = aead_setauthsize,
			.encrypt = aead_encrypt,
			.decrypt = aead_decrypt,
			.ivsize = DES3_EDE_BLOCK_SIZE,
			.maxauthsize = SHA224_DIGEST_SIZE,
		},
		.caam = {
			.class1_alg_type = OP_ALG_ALGSEL_3DES | OP_ALG_AAI_CBC,
			.class2_alg_type = OP_ALG_ALGSEL_SHA224 |
					   OP_ALG_AAI_HMAC_PRECOMP,
			.geniv = true,
		},
	},
	{
		.aead = {
			.base = {
				.cra_name = "authenc(hmac(sha256),"
					    "cbc(des3_ede))",
				.cra_driver_name = "authenc-hmac-sha256-"
						   "cbc-des3_ede-caam",
				.cra_blocksize = DES3_EDE_BLOCK_SIZE,
			},
			.setkey = aead_setkey,
			.setauthsize = aead_setauthsize,
			.encrypt = aead_encrypt,
			.decrypt = aead_decrypt,
			.ivsize = DES3_EDE_BLOCK_SIZE,
			.maxauthsize = SHA256_DIGEST_SIZE,
		},
		.caam = {
			.class1_alg_type = OP_ALG_ALGSEL_3DES | OP_ALG_AAI_CBC,
			.class2_alg_type = OP_ALG_ALGSEL_SHA256 |
					   OP_ALG_AAI_HMAC_PRECOMP,
		},
	},
	{
		.aead = {
			.base = {
				.cra_name = "echainiv(authenc(hmac(sha256),"
					    "cbc(des3_ede)))",
				.cra_driver_name = "echainiv-authenc-"
						   "hmac-sha256-"
						   "cbc-des3_ede-caam",
				.cra_blocksize = DES3_EDE_BLOCK_SIZE,
			},
			.setkey = aead_setkey,
			.setauthsize = aead_setauthsize,
			.encrypt = aead_encrypt,
			.decrypt = aead_decrypt,
			.ivsize = DES3_EDE_BLOCK_SIZE,
			.maxauthsize = SHA256_DIGEST_SIZE,
		},
		.caam = {
			.class1_alg_type = OP_ALG_ALGSEL_3DES | OP_ALG_AAI_CBC,
			.class2_alg_type = OP_ALG_ALGSEL_SHA256 |
					   OP_ALG_AAI_HMAC_PRECOMP,
			.geniv = true,
		},
	},
	{
		.aead = {
			.base = {
				.cra_name = "authenc(hmac(sha384),"
					    "cbc(des3_ede))",
				.cra_driver_name = "authenc-hmac-sha384-"
						   "cbc-des3_ede-caam",
				.cra_blocksize = DES3_EDE_BLOCK_SIZE,
			},
			.setkey = aead_setkey,
			.setauthsize = aead_setauthsize,
			.encrypt = aead_encrypt,
			.decrypt = aead_decrypt,
			.ivsize = DES3_EDE_BLOCK_SIZE,
			.maxauthsize = SHA384_DIGEST_SIZE,
		},
		.caam = {
			.class1_alg_type = OP_ALG_ALGSEL_3DES | OP_ALG_AAI_CBC,
			.class2_alg_type = OP_ALG_ALGSEL_SHA384 |
					   OP_ALG_AAI_HMAC_PRECOMP,
		},
	},
	{
		.aead = {
			.base = {
				.cra_name = "echainiv(authenc(hmac(sha384),"
					    "cbc(des3_ede)))",
				.cra_driver_name = "echainiv-authenc-"
						   "hmac-sha384-"
						   "cbc-des3_ede-caam",
				.cra_blocksize = DES3_EDE_BLOCK_SIZE,
			},
			.setkey = aead_setkey,
			.setauthsize = aead_setauthsize,
			.encrypt = aead_encrypt,
			.decrypt = aead_decrypt,
			.ivsize = DES3_EDE_BLOCK_SIZE,
			.maxauthsize = SHA384_DIGEST_SIZE,
		},
		.caam = {
			.class1_alg_type = OP_ALG_ALGSEL_3DES | OP_ALG_AAI_CBC,
			.class2_alg_type = OP_ALG_ALGSEL_SHA384 |
					   OP_ALG_AAI_HMAC_PRECOMP,
			.geniv = true,
		},
	},
	{
		.aead = {
			.base = {
				.cra_name = "authenc(hmac(sha512),"
					    "cbc(des3_ede))",
				.cra_driver_name = "authenc-hmac-sha512-"
						   "cbc-des3_ede-caam",
				.cra_blocksize = DES3_EDE_BLOCK_SIZE,
			},
			.setkey = aead_setkey,
			.setauthsize = aead_setauthsize,
			.encrypt = aead_encrypt,
			.decrypt = aead_decrypt,
			.ivsize = DES3_EDE_BLOCK_SIZE,
			.maxauthsize = SHA512_DIGEST_SIZE,
		},
		.caam = {
			.class1_alg_type = OP_ALG_ALGSEL_3DES | OP_ALG_AAI_CBC,
			.class2_alg_type = OP_ALG_ALGSEL_SHA512 |
					   OP_ALG_AAI_HMAC_PRECOMP,
		},
	},
	{
		.aead = {
			.base = {
				.cra_name = "echainiv(authenc(hmac(sha512),"
					    "cbc(des3_ede)))",
				.cra_driver_name = "echainiv-authenc-"
						   "hmac-sha512-"
						   "cbc-des3_ede-caam",
				.cra_blocksize = DES3_EDE_BLOCK_SIZE,
			},
			.setkey = aead_setkey,
			.setauthsize = aead_setauthsize,
			.encrypt = aead_encrypt,
			.decrypt = aead_decrypt,
			.ivsize = DES3_EDE_BLOCK_SIZE,
			.maxauthsize = SHA512_DIGEST_SIZE,
		},
		.caam = {
			.class1_alg_type = OP_ALG_ALGSEL_3DES | OP_ALG_AAI_CBC,
			.class2_alg_type = OP_ALG_ALGSEL_SHA512 |
					   OP_ALG_AAI_HMAC_PRECOMP,
			.geniv = true,
		},
	},
	{
		.aead = {
			.base = {
				.cra_name = "authenc(hmac(md5),cbc(des))",
				.cra_driver_name = "authenc-hmac-md5-"
						   "cbc-des-caam",
				.cra_blocksize = DES_BLOCK_SIZE,
			},
			.setkey = aead_setkey,
			.setauthsize = aead_setauthsize,
			.encrypt = aead_encrypt,
			.decrypt = aead_decrypt,
			.ivsize = DES_BLOCK_SIZE,
			.maxauthsize = MD5_DIGEST_SIZE,
		},
		.caam = {
			.class1_alg_type = OP_ALG_ALGSEL_DES | OP_ALG_AAI_CBC,
			.class2_alg_type = OP_ALG_ALGSEL_MD5 |
					   OP_ALG_AAI_HMAC_PRECOMP,
		},
	},
	{
		.aead = {
			.base = {
				.cra_name = "echainiv(authenc(hmac(md5),"
					    "cbc(des)))",
				.cra_driver_name = "echainiv-authenc-hmac-md5-"
						   "cbc-des-caam",
				.cra_blocksize = DES_BLOCK_SIZE,
			},
			.setkey = aead_setkey,
			.setauthsize = aead_setauthsize,
			.encrypt = aead_encrypt,
			.decrypt = aead_decrypt,
			.ivsize = DES_BLOCK_SIZE,
			.maxauthsize = MD5_DIGEST_SIZE,
		},
		.caam = {
			.class1_alg_type = OP_ALG_ALGSEL_DES | OP_ALG_AAI_CBC,
			.class2_alg_type = OP_ALG_ALGSEL_MD5 |
					   OP_ALG_AAI_HMAC_PRECOMP,
			.geniv = true,
		},
	},
	{
		.aead = {
			.base = {
				.cra_name = "authenc(hmac(sha1),cbc(des))",
				.cra_driver_name = "authenc-hmac-sha1-"
						   "cbc-des-caam",
				.cra_blocksize = DES_BLOCK_SIZE,
			},
			.setkey = aead_setkey,
			.setauthsize = aead_setauthsize,
			.encrypt = aead_encrypt,
			.decrypt = aead_decrypt,
			.ivsize = DES_BLOCK_SIZE,
			.maxauthsize = SHA1_DIGEST_SIZE,
		},
		.caam = {
			.class1_alg_type = OP_ALG_ALGSEL_DES | OP_ALG_AAI_CBC,
			.class2_alg_type = OP_ALG_ALGSEL_SHA1 |
					   OP_ALG_AAI_HMAC_PRECOMP,
		},
	},
	{
		.aead = {
			.base = {
				.cra_name = "echainiv(authenc(hmac(sha1),"
					    "cbc(des)))",
				.cra_driver_name = "echainiv-authenc-"
						   "hmac-sha1-cbc-des-caam",
				.cra_blocksize = DES_BLOCK_SIZE,
			},
			.setkey = aead_setkey,
			.setauthsize = aead_setauthsize,
			.encrypt = aead_encrypt,
			.decrypt = aead_decrypt,
			.ivsize = DES_BLOCK_SIZE,
			.maxauthsize = SHA1_DIGEST_SIZE,
		},
		.caam = {
			.class1_alg_type = OP_ALG_ALGSEL_DES | OP_ALG_AAI_CBC,
			.class2_alg_type = OP_ALG_ALGSEL_SHA1 |
					   OP_ALG_AAI_HMAC_PRECOMP,
			.geniv = true,
		},
	},
	{
		.aead = {
			.base = {
				.cra_name = "authenc(hmac(sha224),cbc(des))",
				.cra_driver_name = "authenc-hmac-sha224-"
						   "cbc-des-caam",
				.cra_blocksize = DES_BLOCK_SIZE,
			},
			.setkey = aead_setkey,
			.setauthsize = aead_setauthsize,
			.encrypt = aead_encrypt,
			.decrypt = aead_decrypt,
			.ivsize = DES_BLOCK_SIZE,
			.maxauthsize = SHA224_DIGEST_SIZE,
		},
		.caam = {
			.class1_alg_type = OP_ALG_ALGSEL_DES | OP_ALG_AAI_CBC,
			.class2_alg_type = OP_ALG_ALGSEL_SHA224 |
					   OP_ALG_AAI_HMAC_PRECOMP,
		},
	},
	{
		.aead = {
			.base = {
				.cra_name = "echainiv(authenc(hmac(sha224),"
					    "cbc(des)))",
				.cra_driver_name = "echainiv-authenc-"
						   "hmac-sha224-cbc-des-caam",
				.cra_blocksize = DES_BLOCK_SIZE,
			},
			.setkey = aead_setkey,
			.setauthsize = aead_setauthsize,
			.encrypt = aead_encrypt,
			.decrypt = aead_decrypt,
			.ivsize = DES_BLOCK_SIZE,
			.maxauthsize = SHA224_DIGEST_SIZE,
		},
		.caam = {
			.class1_alg_type = OP_ALG_ALGSEL_DES | OP_ALG_AAI_CBC,
			.class2_alg_type = OP_ALG_ALGSEL_SHA224 |
					   OP_ALG_AAI_HMAC_PRECOMP,
			.geniv = true,
		},
	},
	{
		.aead = {
			.base = {
				.cra_name = "authenc(hmac(sha256),cbc(des))",
				.cra_driver_name = "authenc-hmac-sha256-"
						   "cbc-des-caam",
				.cra_blocksize = DES_BLOCK_SIZE,
			},
			.setkey = aead_setkey,
			.setauthsize = aead_setauthsize,
			.encrypt = aead_encrypt,
			.decrypt = aead_decrypt,
			.ivsize = DES_BLOCK_SIZE,
			.maxauthsize = SHA256_DIGEST_SIZE,
		},
		.caam = {
			.class1_alg_type = OP_ALG_ALGSEL_DES | OP_ALG_AAI_CBC,
			.class2_alg_type = OP_ALG_ALGSEL_SHA256 |
					   OP_ALG_AAI_HMAC_PRECOMP,
		},
	},
	{
		.aead = {
			.base = {
				.cra_name = "echainiv(authenc(hmac(sha256),"
					    "cbc(des)))",
				.cra_driver_name = "echainiv-authenc-"
						   "hmac-sha256-cbc-des-caam",
				.cra_blocksize = DES_BLOCK_SIZE,
			},
			.setkey = aead_setkey,
			.setauthsize = aead_setauthsize,
			.encrypt = aead_encrypt,
			.decrypt = aead_decrypt,
			.ivsize = DES_BLOCK_SIZE,
			.maxauthsize = SHA256_DIGEST_SIZE,
		},
		.caam = {
			.class1_alg_type = OP_ALG_ALGSEL_DES | OP_ALG_AAI_CBC,
			.class2_alg_type = OP_ALG_ALGSEL_SHA256 |
					   OP_ALG_AAI_HMAC_PRECOMP,
			.geniv = true,
		},
	},
	{
		.aead = {
			.base = {
				.cra_name = "authenc(hmac(sha384),cbc(des))",
				.cra_driver_name = "authenc-hmac-sha384-"
						   "cbc-des-caam",
				.cra_blocksize = DES_BLOCK_SIZE,
			},
			.setkey = aead_setkey,
			.setauthsize = aead_setauthsize,
			.encrypt = aead_encrypt,
			.decrypt = aead_decrypt,
			.ivsize = DES_BLOCK_SIZE,
			.maxauthsize = SHA384_DIGEST_SIZE,
		},
		.caam = {
			.class1_alg_type = OP_ALG_ALGSEL_DES | OP_ALG_AAI_CBC,
			.class2_alg_type = OP_ALG_ALGSEL_SHA384 |
					   OP_ALG_AAI_HMAC_PRECOMP,
		},
	},
	{
		.aead = {
			.base = {
				.cra_name = "echainiv(authenc(hmac(sha384),"
					    "cbc(des)))",
				.cra_driver_name = "echainiv-authenc-"
						   "hmac-sha384-cbc-des-caam",
				.cra_blocksize = DES_BLOCK_SIZE,
			},
			.setkey = aead_setkey,
			.setauthsize = aead_setauthsize,
			.encrypt = aead_encrypt,
			.decrypt = aead_decrypt,
			.ivsize = DES_BLOCK_SIZE,
			.maxauthsize = SHA384_DIGEST_SIZE,
		},
		.caam = {
			.class1_alg_type = OP_ALG_ALGSEL_DES | OP_ALG_AAI_CBC,
			.class2_alg_type = OP_ALG_ALGSEL_SHA384 |
					   OP_ALG_AAI_HMAC_PRECOMP,
			.geniv = true,
		},
	},
	{
		.aead = {
			.base = {
				.cra_name = "authenc(hmac(sha512),cbc(des))",
				.cra_driver_name = "authenc-hmac-sha512-"
						   "cbc-des-caam",
				.cra_blocksize = DES_BLOCK_SIZE,
			},
			.setkey = aead_setkey,
			.setauthsize = aead_setauthsize,
			.encrypt = aead_encrypt,
			.decrypt = aead_decrypt,
			.ivsize = DES_BLOCK_SIZE,
			.maxauthsize = SHA512_DIGEST_SIZE,
		},
		.caam = {
			.class1_alg_type = OP_ALG_ALGSEL_DES | OP_ALG_AAI_CBC,
			.class2_alg_type = OP_ALG_ALGSEL_SHA512 |
					   OP_ALG_AAI_HMAC_PRECOMP,
		},
	},
	{
		.aead = {
			.base = {
				.cra_name = "echainiv(authenc(hmac(sha512),"
					    "cbc(des)))",
				.cra_driver_name = "echainiv-authenc-"
						   "hmac-sha512-cbc-des-caam",
				.cra_blocksize = DES_BLOCK_SIZE,
			},
			.setkey = aead_setkey,
			.setauthsize = aead_setauthsize,
			.encrypt = aead_encrypt,
			.decrypt = aead_decrypt,
			.ivsize = DES_BLOCK_SIZE,
			.maxauthsize = SHA512_DIGEST_SIZE,
		},
		.caam = {
			.class1_alg_type = OP_ALG_ALGSEL_DES | OP_ALG_AAI_CBC,
			.class2_alg_type = OP_ALG_ALGSEL_SHA512 |
					   OP_ALG_AAI_HMAC_PRECOMP,
			.geniv = true,
		},
	},
	{
		.aead = {
			.base = {
				.cra_name = "authenc(hmac(md5),"
					    "rfc3686(ctr(aes)))",
				.cra_driver_name = "authenc-hmac-md5-"
						   "rfc3686-ctr-aes-caam",
				.cra_blocksize = 1,
			},
			.setkey = aead_setkey,
			.setauthsize = aead_setauthsize,
			.encrypt = aead_encrypt,
			.decrypt = aead_decrypt,
			.ivsize = CTR_RFC3686_IV_SIZE,
			.maxauthsize = MD5_DIGEST_SIZE,
		},
		.caam = {
			.class1_alg_type = OP_ALG_ALGSEL_AES |
					   OP_ALG_AAI_CTR_MOD128,
			.class2_alg_type = OP_ALG_ALGSEL_MD5 |
					   OP_ALG_AAI_HMAC_PRECOMP,
			.rfc3686 = true,
		},
	},
	{
		.aead = {
			.base = {
				.cra_name = "seqiv(authenc("
					    "hmac(md5),rfc3686(ctr(aes))))",
				.cra_driver_name = "seqiv-authenc-hmac-md5-"
						   "rfc3686-ctr-aes-caam",
				.cra_blocksize = 1,
			},
			.setkey = aead_setkey,
			.setauthsize = aead_setauthsize,
			.encrypt = aead_encrypt,
			.decrypt = aead_decrypt,
			.ivsize = CTR_RFC3686_IV_SIZE,
			.maxauthsize = MD5_DIGEST_SIZE,
		},
		.caam = {
			.class1_alg_type = OP_ALG_ALGSEL_AES |
					   OP_ALG_AAI_CTR_MOD128,
			.class2_alg_type = OP_ALG_ALGSEL_MD5 |
					   OP_ALG_AAI_HMAC_PRECOMP,
			.rfc3686 = true,
			.geniv = true,
		},
	},
	{
		.aead = {
			.base = {
				.cra_name = "authenc(hmac(sha1),"
					    "rfc3686(ctr(aes)))",
				.cra_driver_name = "authenc-hmac-sha1-"
						   "rfc3686-ctr-aes-caam",
				.cra_blocksize = 1,
			},
			.setkey = aead_setkey,
			.setauthsize = aead_setauthsize,
			.encrypt = aead_encrypt,
			.decrypt = aead_decrypt,
			.ivsize = CTR_RFC3686_IV_SIZE,
			.maxauthsize = SHA1_DIGEST_SIZE,
		},
		.caam = {
			.class1_alg_type = OP_ALG_ALGSEL_AES |
					   OP_ALG_AAI_CTR_MOD128,
			.class2_alg_type = OP_ALG_ALGSEL_SHA1 |
					   OP_ALG_AAI_HMAC_PRECOMP,
			.rfc3686 = true,
		},
	},
	{
		.aead = {
			.base = {
				.cra_name = "seqiv(authenc("
					    "hmac(sha1),rfc3686(ctr(aes))))",
				.cra_driver_name = "seqiv-authenc-hmac-sha1-"
						   "rfc3686-ctr-aes-caam",
				.cra_blocksize = 1,
			},
			.setkey = aead_setkey,
			.setauthsize = aead_setauthsize,
			.encrypt = aead_encrypt,
			.decrypt = aead_decrypt,
			.ivsize = CTR_RFC3686_IV_SIZE,
			.maxauthsize = SHA1_DIGEST_SIZE,
		},
		.caam = {
			.class1_alg_type = OP_ALG_ALGSEL_AES |
					   OP_ALG_AAI_CTR_MOD128,
			.class2_alg_type = OP_ALG_ALGSEL_SHA1 |
					   OP_ALG_AAI_HMAC_PRECOMP,
			.rfc3686 = true,
			.geniv = true,
		},
	},
	{
		.aead = {
			.base = {
				.cra_name = "authenc(hmac(sha224),"
					    "rfc3686(ctr(aes)))",
				.cra_driver_name = "authenc-hmac-sha224-"
						   "rfc3686-ctr-aes-caam",
				.cra_blocksize = 1,
			},
			.setkey = aead_setkey,
			.setauthsize = aead_setauthsize,
			.encrypt = aead_encrypt,
			.decrypt = aead_decrypt,
			.ivsize = CTR_RFC3686_IV_SIZE,
			.maxauthsize = SHA224_DIGEST_SIZE,
		},
		.caam = {
			.class1_alg_type = OP_ALG_ALGSEL_AES |
					   OP_ALG_AAI_CTR_MOD128,
			.class2_alg_type = OP_ALG_ALGSEL_SHA224 |
					   OP_ALG_AAI_HMAC_PRECOMP,
			.rfc3686 = true,
		},
	},
	{
		.aead = {
			.base = {
				.cra_name = "seqiv(authenc("
					    "hmac(sha224),rfc3686(ctr(aes))))",
				.cra_driver_name = "seqiv-authenc-hmac-sha224-"
						   "rfc3686-ctr-aes-caam",
				.cra_blocksize = 1,
			},
			.setkey = aead_setkey,
			.setauthsize = aead_setauthsize,
			.encrypt = aead_encrypt,
			.decrypt = aead_decrypt,
			.ivsize = CTR_RFC3686_IV_SIZE,
			.maxauthsize = SHA224_DIGEST_SIZE,
		},
		.caam = {
			.class1_alg_type = OP_ALG_ALGSEL_AES |
					   OP_ALG_AAI_CTR_MOD128,
			.class2_alg_type = OP_ALG_ALGSEL_SHA224 |
					   OP_ALG_AAI_HMAC_PRECOMP,
			.rfc3686 = true,
			.geniv = true,
		},
	},
	{
		.aead = {
			.base = {
				.cra_name = "authenc(hmac(sha256),"
					    "rfc3686(ctr(aes)))",
				.cra_driver_name = "authenc-hmac-sha256-"
						   "rfc3686-ctr-aes-caam",
				.cra_blocksize = 1,
			},
			.setkey = aead_setkey,
			.setauthsize = aead_setauthsize,
			.encrypt = aead_encrypt,
			.decrypt = aead_decrypt,
			.ivsize = CTR_RFC3686_IV_SIZE,
			.maxauthsize = SHA256_DIGEST_SIZE,
		},
		.caam = {
			.class1_alg_type = OP_ALG_ALGSEL_AES |
					   OP_ALG_AAI_CTR_MOD128,
			.class2_alg_type = OP_ALG_ALGSEL_SHA256 |
					   OP_ALG_AAI_HMAC_PRECOMP,
			.rfc3686 = true,
		},
	},
	{
		.aead = {
			.base = {
				.cra_name = "seqiv(authenc(hmac(sha256),"
					    "rfc3686(ctr(aes))))",
				.cra_driver_name = "seqiv-authenc-hmac-sha256-"
						   "rfc3686-ctr-aes-caam",
				.cra_blocksize = 1,
			},
			.setkey = aead_setkey,
			.setauthsize = aead_setauthsize,
			.encrypt = aead_encrypt,
			.decrypt = aead_decrypt,
			.ivsize = CTR_RFC3686_IV_SIZE,
			.maxauthsize = SHA256_DIGEST_SIZE,
		},
		.caam = {
			.class1_alg_type = OP_ALG_ALGSEL_AES |
					   OP_ALG_AAI_CTR_MOD128,
			.class2_alg_type = OP_ALG_ALGSEL_SHA256 |
					   OP_ALG_AAI_HMAC_PRECOMP,
			.rfc3686 = true,
			.geniv = true,
		},
	},
	{
		.aead = {
			.base = {
				.cra_name = "authenc(hmac(sha384),"
					    "rfc3686(ctr(aes)))",
				.cra_driver_name = "authenc-hmac-sha384-"
						   "rfc3686-ctr-aes-caam",
				.cra_blocksize = 1,
			},
			.setkey = aead_setkey,
			.setauthsize = aead_setauthsize,
			.encrypt = aead_encrypt,
			.decrypt = aead_decrypt,
			.ivsize = CTR_RFC3686_IV_SIZE,
			.maxauthsize = SHA384_DIGEST_SIZE,
		},
		.caam = {
			.class1_alg_type = OP_ALG_ALGSEL_AES |
					   OP_ALG_AAI_CTR_MOD128,
			.class2_alg_type = OP_ALG_ALGSEL_SHA384 |
					   OP_ALG_AAI_HMAC_PRECOMP,
			.rfc3686 = true,
		},
	},
	{
		.aead = {
			.base = {
				.cra_name = "seqiv(authenc(hmac(sha384),"
					    "rfc3686(ctr(aes))))",
				.cra_driver_name = "seqiv-authenc-hmac-sha384-"
						   "rfc3686-ctr-aes-caam",
				.cra_blocksize = 1,
			},
			.setkey = aead_setkey,
			.setauthsize = aead_setauthsize,
			.encrypt = aead_encrypt,
			.decrypt = aead_decrypt,
			.ivsize = CTR_RFC3686_IV_SIZE,
			.maxauthsize = SHA384_DIGEST_SIZE,
		},
		.caam = {
			.class1_alg_type = OP_ALG_ALGSEL_AES |
					   OP_ALG_AAI_CTR_MOD128,
			.class2_alg_type = OP_ALG_ALGSEL_SHA384 |
					   OP_ALG_AAI_HMAC_PRECOMP,
			.rfc3686 = true,
			.geniv = true,
		},
	},
	{
		.aead = {
			.base = {
				.cra_name = "authenc(hmac(sha512),"
					    "rfc3686(ctr(aes)))",
				.cra_driver_name = "authenc-hmac-sha512-"
						   "rfc3686-ctr-aes-caam",
				.cra_blocksize = 1,
			},
			.setkey = aead_setkey,
			.setauthsize = aead_setauthsize,
			.encrypt = aead_encrypt,
			.decrypt = aead_decrypt,
			.ivsize = CTR_RFC3686_IV_SIZE,
			.maxauthsize = SHA512_DIGEST_SIZE,
		},
		.caam = {
			.class1_alg_type = OP_ALG_ALGSEL_AES |
					   OP_ALG_AAI_CTR_MOD128,
			.class2_alg_type = OP_ALG_ALGSEL_SHA512 |
					   OP_ALG_AAI_HMAC_PRECOMP,
			.rfc3686 = true,
		},
	},
	{
		.aead = {
			.base = {
				.cra_name = "seqiv(authenc(hmac(sha512),"
					    "rfc3686(ctr(aes))))",
				.cra_driver_name = "seqiv-authenc-hmac-sha512-"
						   "rfc3686-ctr-aes-caam",
				.cra_blocksize = 1,
			},
			.setkey = aead_setkey,
			.setauthsize = aead_setauthsize,
			.encrypt = aead_encrypt,
			.decrypt = aead_decrypt,
			.ivsize = CTR_RFC3686_IV_SIZE,
			.maxauthsize = SHA512_DIGEST_SIZE,
		},
		.caam = {
			.class1_alg_type = OP_ALG_ALGSEL_AES |
					   OP_ALG_AAI_CTR_MOD128,
			.class2_alg_type = OP_ALG_ALGSEL_SHA512 |
					   OP_ALG_AAI_HMAC_PRECOMP,
			.rfc3686 = true,
			.geniv = true,
		},
	},
};

struct caam_crypto_alg {
	struct crypto_alg crypto_alg;
	struct list_head entry;
	struct caam_alg_entry caam;
};

static int caam_init_common(struct caam_ctx *ctx, struct caam_alg_entry *caam)
{
	dma_addr_t dma_addr;

	ctx->jrdev = caam_jr_alloc();
	if (IS_ERR(ctx->jrdev)) {
		pr_err("Job Ring Device allocation for transform failed\n");
		return PTR_ERR(ctx->jrdev);
	}

	dma_addr = dma_map_single_attrs(ctx->jrdev, ctx->sh_desc_enc,
					offsetof(struct caam_ctx,
						 sh_desc_enc_dma),
					DMA_TO_DEVICE, DMA_ATTR_SKIP_CPU_SYNC);
	if (dma_mapping_error(ctx->jrdev, dma_addr)) {
		dev_err(ctx->jrdev, "unable to map key, shared descriptors\n");
		caam_jr_free(ctx->jrdev);
		return -ENOMEM;
	}

	ctx->sh_desc_enc_dma = dma_addr;
	ctx->sh_desc_dec_dma = dma_addr + offsetof(struct caam_ctx,
						   sh_desc_dec);
	ctx->sh_desc_givenc_dma = dma_addr + offsetof(struct caam_ctx,
						      sh_desc_givenc);
	ctx->key_dma = dma_addr + offsetof(struct caam_ctx, key);

	/* copy descriptor header template value */
	ctx->cdata.algtype = OP_TYPE_CLASS1_ALG | caam->class1_alg_type;
	ctx->adata.algtype = OP_TYPE_CLASS2_ALG | caam->class2_alg_type;

	return 0;
}

static int caam_cra_init(struct crypto_tfm *tfm)
{
	struct crypto_alg *alg = tfm->__crt_alg;
	struct caam_crypto_alg *caam_alg =
		 container_of(alg, struct caam_crypto_alg, crypto_alg);
	struct caam_ctx *ctx = crypto_tfm_ctx(tfm);

	return caam_init_common(ctx, &caam_alg->caam);
}

static int caam_aead_init(struct crypto_aead *tfm)
{
	struct aead_alg *alg = crypto_aead_alg(tfm);
	struct caam_aead_alg *caam_alg =
		 container_of(alg, struct caam_aead_alg, aead);
	struct caam_ctx *ctx = crypto_aead_ctx(tfm);

	return caam_init_common(ctx, &caam_alg->caam);
}

static void caam_exit_common(struct caam_ctx *ctx)
{
	dma_unmap_single_attrs(ctx->jrdev, ctx->sh_desc_enc_dma,
			       offsetof(struct caam_ctx, sh_desc_enc_dma),
			       DMA_TO_DEVICE, DMA_ATTR_SKIP_CPU_SYNC);
	caam_jr_free(ctx->jrdev);
}

static void caam_cra_exit(struct crypto_tfm *tfm)
{
	caam_exit_common(crypto_tfm_ctx(tfm));
}

static void caam_aead_exit(struct crypto_aead *tfm)
{
	caam_exit_common(crypto_aead_ctx(tfm));
}

static void __exit caam_algapi_exit(void)
{

	struct caam_crypto_alg *t_alg, *n;
	int i;

	for (i = 0; i < ARRAY_SIZE(driver_aeads); i++) {
		struct caam_aead_alg *t_alg = driver_aeads + i;

		if (t_alg->registered)
			crypto_unregister_aead(&t_alg->aead);
	}

	if (!alg_list.next)
		return;

	list_for_each_entry_safe(t_alg, n, &alg_list, entry) {
		crypto_unregister_alg(&t_alg->crypto_alg);
		list_del(&t_alg->entry);
		kfree(t_alg);
	}
}

static struct caam_crypto_alg *caam_alg_alloc(struct caam_alg_template
					      *template)
{
	struct caam_crypto_alg *t_alg;
	struct crypto_alg *alg;

	t_alg = kzalloc(sizeof(*t_alg), GFP_KERNEL);
	if (!t_alg) {
		pr_err("failed to allocate t_alg\n");
		return ERR_PTR(-ENOMEM);
	}

	alg = &t_alg->crypto_alg;

	snprintf(alg->cra_name, CRYPTO_MAX_ALG_NAME, "%s", template->name);
	snprintf(alg->cra_driver_name, CRYPTO_MAX_ALG_NAME, "%s",
		 template->driver_name);
	alg->cra_module = THIS_MODULE;
	alg->cra_init = caam_cra_init;
	alg->cra_exit = caam_cra_exit;
	alg->cra_priority = CAAM_CRA_PRIORITY;
	alg->cra_blocksize = template->blocksize;
	alg->cra_alignmask = 0;
	alg->cra_ctxsize = sizeof(struct caam_ctx);
	alg->cra_flags = CRYPTO_ALG_ASYNC | CRYPTO_ALG_KERN_DRIVER_ONLY |
			 template->type;
	switch (template->type) {
	case CRYPTO_ALG_TYPE_GIVCIPHER:
		alg->cra_type = &crypto_givcipher_type;
		alg->cra_ablkcipher = template->template_ablkcipher;
		break;
	case CRYPTO_ALG_TYPE_ABLKCIPHER:
		alg->cra_type = &crypto_ablkcipher_type;
		alg->cra_ablkcipher = template->template_ablkcipher;
		break;
	}

	t_alg->caam.class1_alg_type = template->class1_alg_type;
	t_alg->caam.class2_alg_type = template->class2_alg_type;

	return t_alg;
}

static void caam_aead_alg_init(struct caam_aead_alg *t_alg)
{
	struct aead_alg *alg = &t_alg->aead;

	alg->base.cra_module = THIS_MODULE;
	alg->base.cra_priority = CAAM_CRA_PRIORITY;
	alg->base.cra_ctxsize = sizeof(struct caam_ctx);
	alg->base.cra_flags = CRYPTO_ALG_ASYNC | CRYPTO_ALG_KERN_DRIVER_ONLY;

	alg->init = caam_aead_init;
	alg->exit = caam_aead_exit;
}

static int __init caam_algapi_init(void)
{
	struct device_node *dev_node;
	struct platform_device *pdev;
	struct device *ctrldev;
	struct caam_drv_private *priv;
	int i = 0, err = 0;
	u32 cha_vid, cha_inst, des_inst, aes_inst, md_inst;
	unsigned int md_limit = SHA512_DIGEST_SIZE;
	bool registered = false;

	dev_node = of_find_compatible_node(NULL, NULL, "fsl,sec-v4.0");
	if (!dev_node) {
		dev_node = of_find_compatible_node(NULL, NULL, "fsl,sec4.0");
		if (!dev_node)
			return -ENODEV;
	}

	pdev = of_find_device_by_node(dev_node);
	if (!pdev) {
		of_node_put(dev_node);
		return -ENODEV;
	}

	ctrldev = &pdev->dev;
	priv = dev_get_drvdata(ctrldev);
	of_node_put(dev_node);

	/*
	 * If priv is NULL, it's probably because the caam driver wasn't
	 * properly initialized (e.g. RNG4 init failed). Thus, bail out here.
	 */
	if (!priv)
		return -ENODEV;


	INIT_LIST_HEAD(&alg_list);

	/*
	 * Register crypto algorithms the device supports.
	 * First, detect presence and attributes of DES, AES, and MD blocks.
	 */
	cha_vid = rd_reg32(&priv->ctrl->perfmon.cha_id_ls);
	cha_inst = rd_reg32(&priv->ctrl->perfmon.cha_num_ls);
	des_inst = (cha_inst & CHA_ID_LS_DES_MASK) >> CHA_ID_LS_DES_SHIFT;
	aes_inst = (cha_inst & CHA_ID_LS_AES_MASK) >> CHA_ID_LS_AES_SHIFT;
	md_inst = (cha_inst & CHA_ID_LS_MD_MASK) >> CHA_ID_LS_MD_SHIFT;

	/* If MD is present, limit digest size based on LP256 */
	if (md_inst && ((cha_vid & CHA_ID_LS_MD_MASK) == CHA_ID_LS_MD_LP256))
		md_limit = SHA256_DIGEST_SIZE;

	for (i = 0; i < ARRAY_SIZE(driver_algs); i++) {
		struct caam_crypto_alg *t_alg;
		struct caam_alg_template *alg = driver_algs + i;
		u32 alg_sel = alg->class1_alg_type & OP_ALG_ALGSEL_MASK;

		/* Skip DES algorithms if not supported by device */
		if (!des_inst &&
		    ((alg_sel == OP_ALG_ALGSEL_3DES) ||
		     (alg_sel == OP_ALG_ALGSEL_DES)))
				continue;

		/* Skip AES algorithms if not supported by device */
		if (!aes_inst && (alg_sel == OP_ALG_ALGSEL_AES))
				continue;

		/*
		 * Check support for AES modes not available
		 * on LP devices.
		 */
		if ((cha_vid & CHA_ID_LS_AES_MASK) == CHA_ID_LS_AES_LP)
			if ((alg->class1_alg_type & OP_ALG_AAI_MASK) ==
			     OP_ALG_AAI_XTS)
				continue;

		t_alg = caam_alg_alloc(alg);
		if (IS_ERR(t_alg)) {
			err = PTR_ERR(t_alg);
			pr_warn("%s alg allocation failed\n", alg->driver_name);
			continue;
		}

		err = crypto_register_alg(&t_alg->crypto_alg);
		if (err) {
			pr_warn("%s alg registration failed\n",
				t_alg->crypto_alg.cra_driver_name);
			kfree(t_alg);
			continue;
		}

		list_add_tail(&t_alg->entry, &alg_list);
		registered = true;
	}

	for (i = 0; i < ARRAY_SIZE(driver_aeads); i++) {
		struct caam_aead_alg *t_alg = driver_aeads + i;
		u32 c1_alg_sel = t_alg->caam.class1_alg_type &
				 OP_ALG_ALGSEL_MASK;
		u32 c2_alg_sel = t_alg->caam.class2_alg_type &
				 OP_ALG_ALGSEL_MASK;
		u32 alg_aai = t_alg->caam.class1_alg_type & OP_ALG_AAI_MASK;

		/* Skip DES algorithms if not supported by device */
		if (!des_inst &&
		    ((c1_alg_sel == OP_ALG_ALGSEL_3DES) ||
		     (c1_alg_sel == OP_ALG_ALGSEL_DES)))
				continue;

		/* Skip AES algorithms if not supported by device */
		if (!aes_inst && (c1_alg_sel == OP_ALG_ALGSEL_AES))
				continue;

		/*
		 * Check support for AES algorithms not available
		 * on LP devices.
		 */
		if ((cha_vid & CHA_ID_LS_AES_MASK) == CHA_ID_LS_AES_LP)
			if (alg_aai == OP_ALG_AAI_GCM)
				continue;

		/*
		 * Skip algorithms requiring message digests
		 * if MD or MD size is not supported by device.
		 */
		if (c2_alg_sel &&
		    (!md_inst || (t_alg->aead.maxauthsize > md_limit)))
				continue;

		caam_aead_alg_init(t_alg);

		err = crypto_register_aead(&t_alg->aead);
		if (err) {
			pr_warn("%s alg registration failed\n",
				t_alg->aead.base.cra_driver_name);
			continue;
		}

		t_alg->registered = true;
		registered = true;
	}

	if (registered)
		pr_info("caam algorithms registered in /proc/crypto\n");

	return err;
}

module_init(caam_algapi_init);
module_exit(caam_algapi_exit);

MODULE_LICENSE("GPL");
MODULE_DESCRIPTION("FSL CAAM support for crypto API");
MODULE_AUTHOR("Freescale Semiconductor - NMG/STC");<|MERGE_RESOLUTION|>--- conflicted
+++ resolved
@@ -266,14 +266,9 @@
 
 	/* aead_encrypt shared descriptor */
 	desc = ctx->sh_desc_enc;
-<<<<<<< HEAD
-	cnstr_shdsc_aead_encap(desc, &ctx->cdata, &ctx->adata, ctx->authsize,
-			       is_rfc3686, nonce, ctx1_iv_off);
-=======
 	cnstr_shdsc_aead_encap(desc, &ctx->cdata, &ctx->adata, ivsize,
 			       ctx->authsize, is_rfc3686, nonce, ctx1_iv_off,
 			       false);
->>>>>>> 2ac97f0f
 	dma_sync_single_for_device(jrdev, ctx->sh_desc_enc_dma,
 				   desc_bytes(desc), DMA_TO_DEVICE);
 
@@ -305,11 +300,7 @@
 	desc = ctx->sh_desc_dec;
 	cnstr_shdsc_aead_decap(desc, &ctx->cdata, &ctx->adata, ivsize,
 			       ctx->authsize, alg->caam.geniv, is_rfc3686,
-<<<<<<< HEAD
-			       nonce, ctx1_iv_off);
-=======
 			       nonce, ctx1_iv_off, false);
->>>>>>> 2ac97f0f
 	dma_sync_single_for_device(jrdev, ctx->sh_desc_dec_dma,
 				   desc_bytes(desc), DMA_TO_DEVICE);
 
@@ -343,11 +334,7 @@
 	desc = ctx->sh_desc_enc;
 	cnstr_shdsc_aead_givencap(desc, &ctx->cdata, &ctx->adata, ivsize,
 				  ctx->authsize, is_rfc3686, nonce,
-<<<<<<< HEAD
-				  ctx1_iv_off);
-=======
 				  ctx1_iv_off, false);
->>>>>>> 2ac97f0f
 	dma_sync_single_for_device(jrdev, ctx->sh_desc_enc_dma,
 				   desc_bytes(desc), DMA_TO_DEVICE);
 
