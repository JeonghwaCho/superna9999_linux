--- conflicted
+++ resolved
@@ -192,13 +192,8 @@
 				nvmet_execute_identify_disc_ctrl;
 			return 0;
 		default:
-<<<<<<< HEAD
-			pr_err("nvmet: unsupported identify cns %d\n",
-				cmd->identify.cns);
-=======
 			pr_err("unsupported identify cns %d\n",
 			       cmd->identify.cns);
->>>>>>> 2ac97f0f
 			return NVME_SC_INVALID_OPCODE | NVME_SC_DNR;
 		}
 	default:
