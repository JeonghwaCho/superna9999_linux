/*
 * Copyright (c) 2011-2014, Intel Corporation.
 *
 * This program is free software; you can redistribute it and/or modify it
 * under the terms and conditions of the GNU General Public License,
 * version 2, as published by the Free Software Foundation.
 *
 * This program is distributed in the hope it will be useful, but WITHOUT
 * ANY WARRANTY; without even the implied warranty of MERCHANTABILITY or
 * FITNESS FOR A PARTICULAR PURPOSE.  See the GNU General Public License for
 * more details.
 */

#ifndef _NVME_H
#define _NVME_H

#include <linux/nvme.h>
#include <linux/pci.h>
#include <linux/kref.h>
#include <linux/blk-mq.h>
#include <linux/lightnvm.h>

enum {
	/*
	 * Driver internal status code for commands that were cancelled due
	 * to timeouts or controller shutdown.  The value is negative so
	 * that it a) doesn't overlap with the unsigned hardware error codes,
	 * and b) can easily be tested for.
	 */
	NVME_SC_CANCELLED		= -EINTR,
};

extern unsigned char nvme_io_timeout;
#define NVME_IO_TIMEOUT	(nvme_io_timeout * HZ)

extern unsigned char admin_timeout;
#define ADMIN_TIMEOUT	(admin_timeout * HZ)

extern unsigned char shutdown_timeout;
#define SHUTDOWN_TIMEOUT	(shutdown_timeout * HZ)

#define NVME_DEFAULT_KATO	5
#define NVME_KATO_GRACE		10

extern unsigned int nvme_max_retries;

enum {
	NVME_NS_LBA		= 0,
	NVME_NS_LIGHTNVM	= 1,
};

/*
 * List of workarounds for devices that required behavior not specified in
 * the standard.
 */
enum nvme_quirks {
	/*
	 * Prefers I/O aligned to a stripe size specified in a vendor
	 * specific Identify field.
	 */
	NVME_QUIRK_STRIPE_SIZE			= (1 << 0),

	/*
	 * The controller doesn't handle Identify value others than 0 or 1
	 * correctly.
	 */
	NVME_QUIRK_IDENTIFY_CNS			= (1 << 1),

	/*
	 * The controller deterministically returns O's on reads to discarded
	 * logical blocks.
	 */
	NVME_QUIRK_DISCARD_ZEROES		= (1 << 2),

	/*
	 * The controller needs a delay before starts checking the device
	 * readiness, which is done by reading the NVME_CSTS_RDY bit.
	 */
	NVME_QUIRK_DELAY_BEFORE_CHK_RDY		= (1 << 3),
};

/*
 * Common request structure for NVMe passthrough.  All drivers must have
 * this structure as the first member of their request-private data.
 */
struct nvme_request {
	struct nvme_command	*cmd;
	union nvme_result	result;
};

static inline struct nvme_request *nvme_req(struct request *req)
{
	return blk_mq_rq_to_pdu(req);
}

/* The below value is the specific amount of delay needed before checking
 * readiness in case of the PCI_DEVICE(0x1c58, 0x0003), which needs the
 * NVME_QUIRK_DELAY_BEFORE_CHK_RDY quirk enabled. The value (in ms) was
 * found empirically.
 */
#define NVME_QUIRK_DELAY_AMOUNT		2000

enum nvme_ctrl_state {
	NVME_CTRL_NEW,
	NVME_CTRL_LIVE,
	NVME_CTRL_RESETTING,
	NVME_CTRL_RECONNECTING,
	NVME_CTRL_DELETING,
	NVME_CTRL_DEAD,
};

struct nvme_ctrl {
	enum nvme_ctrl_state state;
	spinlock_t lock;
	const struct nvme_ctrl_ops *ops;
	struct request_queue *admin_q;
	struct request_queue *connect_q;
	struct device *dev;
	struct kref kref;
	int instance;
	struct blk_mq_tag_set *tagset;
	struct list_head namespaces;
	struct mutex namespaces_mutex;
	struct device *device;	/* char device */
	struct list_head node;
	struct ida ns_ida;

	char name[12];
	char serial[20];
	char model[40];
	char firmware_rev[8];
	u16 cntlid;

	u32 ctrl_config;

	u32 page_size;
	u32 max_hw_sectors;
	u32 stripe_size;
	u16 oncs;
	u16 vid;
	atomic_t abort_limit;
	u8 event_limit;
	u8 vwc;
	u32 vs;
	u32 sgls;
	u16 kas;
	unsigned int kato;
	bool subsystem;
	unsigned long quirks;
	struct work_struct scan_work;
	struct work_struct async_event_work;
	struct delayed_work ka_work;

	/* Fabrics only */
	u16 sqsize;
	u32 ioccsz;
	u32 iorcsz;
	u16 icdoff;
	u16 maxcmd;
	struct nvmf_ctrl_options *opts;
};

/*
 * An NVM Express namespace is equivalent to a SCSI LUN
 */
struct nvme_ns {
	struct list_head list;

	struct nvme_ctrl *ctrl;
	struct request_queue *queue;
	struct gendisk *disk;
	struct nvm_dev *ndev;
	struct kref kref;
	int instance;

	u8 eui[8];
	u8 uuid[16];

	unsigned ns_id;
	int lba_shift;
	u16 ms;
	bool ext;
	u8 pi_type;
	unsigned long flags;

#define NVME_NS_REMOVING 0
#define NVME_NS_DEAD     1

	u64 mode_select_num_blocks;
	u32 mode_select_block_len;
};

struct nvme_ctrl_ops {
	const char *name;
	struct module *module;
	bool is_fabrics;
	int (*reg_read32)(struct nvme_ctrl *ctrl, u32 off, u32 *val);
	int (*reg_write32)(struct nvme_ctrl *ctrl, u32 off, u32 val);
	int (*reg_read64)(struct nvme_ctrl *ctrl, u32 off, u64 *val);
	int (*reset_ctrl)(struct nvme_ctrl *ctrl);
	void (*free_ctrl)(struct nvme_ctrl *ctrl);
	void (*submit_async_event)(struct nvme_ctrl *ctrl, int aer_idx);
	int (*delete_ctrl)(struct nvme_ctrl *ctrl);
	const char *(*get_subsysnqn)(struct nvme_ctrl *ctrl);
	int (*get_address)(struct nvme_ctrl *ctrl, char *buf, int size);
};

static inline bool nvme_ctrl_ready(struct nvme_ctrl *ctrl)
{
	u32 val = 0;

	if (ctrl->ops->reg_read32(ctrl, NVME_REG_CSTS, &val))
		return false;
	return val & NVME_CSTS_RDY;
}

static inline int nvme_reset_subsystem(struct nvme_ctrl *ctrl)
{
	if (!ctrl->subsystem)
		return -ENOTTY;
	return ctrl->ops->reg_write32(ctrl, NVME_REG_NSSR, 0x4E564D65);
}

static inline u64 nvme_block_nr(struct nvme_ns *ns, sector_t sector)
{
	return (sector >> (ns->lba_shift - 9));
}

static inline unsigned nvme_map_len(struct request *rq)
{
	if (req_op(rq) == REQ_OP_DISCARD)
		return sizeof(struct nvme_dsm_range);
	else
		return blk_rq_bytes(rq);
}

static inline void nvme_cleanup_cmd(struct request *req)
{
	if (req->rq_flags & RQF_SPECIAL_PAYLOAD) {
		kfree(page_address(req->special_vec.bv_page) +
		      req->special_vec.bv_offset);
	}
}

static inline int nvme_error_status(u16 status)
{
	switch (status & 0x7ff) {
	case NVME_SC_SUCCESS:
		return 0;
	case NVME_SC_CAP_EXCEEDED:
		return -ENOSPC;
	default:
		return -EIO;
	}
}

static inline bool nvme_req_needs_retry(struct request *req, u16 status)
{
	return !(status & NVME_SC_DNR || blk_noretry_request(req)) &&
		(jiffies - req->start_time) < req->timeout &&
		req->retries < nvme_max_retries;
}

void nvme_cancel_request(struct request *req, void *data, bool reserved);
bool nvme_change_ctrl_state(struct nvme_ctrl *ctrl,
		enum nvme_ctrl_state new_state);
int nvme_disable_ctrl(struct nvme_ctrl *ctrl, u64 cap);
int nvme_enable_ctrl(struct nvme_ctrl *ctrl, u64 cap);
int nvme_shutdown_ctrl(struct nvme_ctrl *ctrl);
int nvme_init_ctrl(struct nvme_ctrl *ctrl, struct device *dev,
		const struct nvme_ctrl_ops *ops, unsigned long quirks);
void nvme_uninit_ctrl(struct nvme_ctrl *ctrl);
void nvme_put_ctrl(struct nvme_ctrl *ctrl);
int nvme_init_identify(struct nvme_ctrl *ctrl);

void nvme_queue_scan(struct nvme_ctrl *ctrl);
void nvme_remove_namespaces(struct nvme_ctrl *ctrl);

#define NVME_NR_AERS	1
void nvme_complete_async_event(struct nvme_ctrl *ctrl, __le16 status,
		union nvme_result *res);
void nvme_queue_async_events(struct nvme_ctrl *ctrl);

void nvme_stop_queues(struct nvme_ctrl *ctrl);
void nvme_start_queues(struct nvme_ctrl *ctrl);
void nvme_kill_queues(struct nvme_ctrl *ctrl);

#define NVME_QID_ANY -1
struct request *nvme_alloc_request(struct request_queue *q,
		struct nvme_command *cmd, unsigned int flags, int qid);
void nvme_requeue_req(struct request *req);
int nvme_setup_cmd(struct nvme_ns *ns, struct request *req,
		struct nvme_command *cmd);
int nvme_submit_sync_cmd(struct request_queue *q, struct nvme_command *cmd,
		void *buf, unsigned bufflen);
int __nvme_submit_sync_cmd(struct request_queue *q, struct nvme_command *cmd,
		union nvme_result *result, void *buffer, unsigned bufflen,
		unsigned timeout, int qid, int at_head, int flags);
int nvme_submit_user_cmd(struct request_queue *q, struct nvme_command *cmd,
		void __user *ubuffer, unsigned bufflen, u32 *result,
		unsigned timeout);
int __nvme_submit_user_cmd(struct request_queue *q, struct nvme_command *cmd,
		void __user *ubuffer, unsigned bufflen,
		void __user *meta_buffer, unsigned meta_len, u32 meta_seed,
		u32 *result, unsigned timeout);
int nvme_identify_ctrl(struct nvme_ctrl *dev, struct nvme_id_ctrl **id);
int nvme_identify_ns(struct nvme_ctrl *dev, unsigned nsid,
		struct nvme_id_ns **id);
int nvme_get_log_page(struct nvme_ctrl *dev, struct nvme_smart_log **log);
int nvme_get_features(struct nvme_ctrl *dev, unsigned fid, unsigned nsid,
		      void *buffer, size_t buflen, u32 *result);
int nvme_set_features(struct nvme_ctrl *dev, unsigned fid, unsigned dword11,
		      void *buffer, size_t buflen, u32 *result);
int nvme_set_queue_count(struct nvme_ctrl *ctrl, int *count);
void nvme_start_keep_alive(struct nvme_ctrl *ctrl);
void nvme_stop_keep_alive(struct nvme_ctrl *ctrl);

struct sg_io_hdr;

int nvme_sg_io(struct nvme_ns *ns, struct sg_io_hdr __user *u_hdr);
int nvme_sg_io32(struct nvme_ns *ns, unsigned long arg);
int nvme_sg_get_version_num(int __user *ip);

#ifdef CONFIG_NVM
int nvme_nvm_ns_supported(struct nvme_ns *ns, struct nvme_id_ns *id);
<<<<<<< HEAD
int nvme_nvm_register(struct nvme_ns *ns, char *disk_name, int node,
		      const struct attribute_group *attrs);
void nvme_nvm_unregister(struct nvme_ns *ns);

static inline struct nvme_ns *nvme_get_ns_from_dev(struct device *dev)
{
	if (dev->type->devnode)
		return dev_to_disk(dev)->private_data;

	return (container_of(dev, struct nvm_dev, dev))->private_data;
}
#else
static inline int nvme_nvm_register(struct nvme_ns *ns, char *disk_name,
				    int node,
				    const struct attribute_group *attrs)
=======
int nvme_nvm_register(struct nvme_ns *ns, char *disk_name, int node);
void nvme_nvm_unregister(struct nvme_ns *ns);
int nvme_nvm_register_sysfs(struct nvme_ns *ns);
void nvme_nvm_unregister_sysfs(struct nvme_ns *ns);
#else
static inline int nvme_nvm_register(struct nvme_ns *ns, char *disk_name,
				    int node)
>>>>>>> 405182c2
{
	return 0;
}

static inline void nvme_nvm_unregister(struct nvme_ns *ns) {};
<<<<<<< HEAD

=======
static inline int nvme_nvm_register_sysfs(struct nvme_ns *ns)
{
	return 0;
}
static inline void nvme_nvm_unregister_sysfs(struct nvme_ns *ns) {};
>>>>>>> 405182c2
static inline int nvme_nvm_ns_supported(struct nvme_ns *ns, struct nvme_id_ns *id)
{
	return 0;
}
static inline struct nvme_ns *nvme_get_ns_from_dev(struct device *dev)
{
	return dev_to_disk(dev)->private_data;
}
#endif /* CONFIG_NVM */

static inline struct nvme_ns *nvme_get_ns_from_dev(struct device *dev)
{
	return dev_to_disk(dev)->private_data;
}

int __init nvme_core_init(void);
void nvme_core_exit(void);

#endif /* _NVME_H */<|MERGE_RESOLUTION|>--- conflicted
+++ resolved
@@ -323,23 +323,6 @@
 
 #ifdef CONFIG_NVM
 int nvme_nvm_ns_supported(struct nvme_ns *ns, struct nvme_id_ns *id);
-<<<<<<< HEAD
-int nvme_nvm_register(struct nvme_ns *ns, char *disk_name, int node,
-		      const struct attribute_group *attrs);
-void nvme_nvm_unregister(struct nvme_ns *ns);
-
-static inline struct nvme_ns *nvme_get_ns_from_dev(struct device *dev)
-{
-	if (dev->type->devnode)
-		return dev_to_disk(dev)->private_data;
-
-	return (container_of(dev, struct nvm_dev, dev))->private_data;
-}
-#else
-static inline int nvme_nvm_register(struct nvme_ns *ns, char *disk_name,
-				    int node,
-				    const struct attribute_group *attrs)
-=======
 int nvme_nvm_register(struct nvme_ns *ns, char *disk_name, int node);
 void nvme_nvm_unregister(struct nvme_ns *ns);
 int nvme_nvm_register_sysfs(struct nvme_ns *ns);
@@ -347,28 +330,19 @@
 #else
 static inline int nvme_nvm_register(struct nvme_ns *ns, char *disk_name,
 				    int node)
->>>>>>> 405182c2
 {
 	return 0;
 }
 
 static inline void nvme_nvm_unregister(struct nvme_ns *ns) {};
-<<<<<<< HEAD
-
-=======
 static inline int nvme_nvm_register_sysfs(struct nvme_ns *ns)
 {
 	return 0;
 }
 static inline void nvme_nvm_unregister_sysfs(struct nvme_ns *ns) {};
->>>>>>> 405182c2
 static inline int nvme_nvm_ns_supported(struct nvme_ns *ns, struct nvme_id_ns *id)
 {
 	return 0;
-}
-static inline struct nvme_ns *nvme_get_ns_from_dev(struct device *dev)
-{
-	return dev_to_disk(dev)->private_data;
 }
 #endif /* CONFIG_NVM */
 
