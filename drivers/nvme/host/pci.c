/*
 * NVM Express device driver
 * Copyright (c) 2011-2014, Intel Corporation.
 *
 * This program is free software; you can redistribute it and/or modify it
 * under the terms and conditions of the GNU General Public License,
 * version 2, as published by the Free Software Foundation.
 *
 * This program is distributed in the hope it will be useful, but WITHOUT
 * ANY WARRANTY; without even the implied warranty of MERCHANTABILITY or
 * FITNESS FOR A PARTICULAR PURPOSE.  See the GNU General Public License for
 * more details.
 */

#include <linux/aer.h>
#include <linux/bitops.h>
#include <linux/blkdev.h>
#include <linux/blk-mq.h>
#include <linux/blk-mq-pci.h>
#include <linux/cpu.h>
#include <linux/delay.h>
#include <linux/dmi.h>
#include <linux/errno.h>
#include <linux/fs.h>
#include <linux/genhd.h>
#include <linux/hdreg.h>
#include <linux/idr.h>
#include <linux/init.h>
#include <linux/interrupt.h>
#include <linux/io.h>
#include <linux/kdev_t.h>
#include <linux/kernel.h>
#include <linux/mm.h>
#include <linux/module.h>
#include <linux/moduleparam.h>
#include <linux/mutex.h>
#include <linux/pci.h>
#include <linux/poison.h>
#include <linux/ptrace.h>
#include <linux/sched.h>
#include <linux/slab.h>
#include <linux/t10-pi.h>
#include <linux/timer.h>
#include <linux/types.h>
#include <linux/io-64-nonatomic-lo-hi.h>
#include <asm/unaligned.h>
#include <linux/sed-opal.h>

#include "nvme.h"

#define NVME_Q_DEPTH		1024
#define NVME_AQ_DEPTH		256
#define SQ_SIZE(depth)		(depth * sizeof(struct nvme_command))
#define CQ_SIZE(depth)		(depth * sizeof(struct nvme_completion))

/*
 * We handle AEN commands ourselves and don't even let the
 * block layer know about them.
 */
#define NVME_AQ_BLKMQ_DEPTH	(NVME_AQ_DEPTH - NVME_NR_AERS)

static int use_threaded_interrupts;
module_param(use_threaded_interrupts, int, 0);

static bool use_cmb_sqes = true;
module_param(use_cmb_sqes, bool, 0644);
MODULE_PARM_DESC(use_cmb_sqes, "use controller's memory buffer for I/O SQes");

static struct workqueue_struct *nvme_workq;

struct nvme_dev;
struct nvme_queue;

static int nvme_reset(struct nvme_dev *dev);
static void nvme_process_cq(struct nvme_queue *nvmeq);
static void nvme_dev_disable(struct nvme_dev *dev, bool shutdown);

/*
 * Represents an NVM Express device.  Each nvme_dev is a PCI function.
 */
struct nvme_dev {
	struct nvme_queue **queues;
	struct blk_mq_tag_set tagset;
	struct blk_mq_tag_set admin_tagset;
	u32 __iomem *dbs;
	struct device *dev;
	struct dma_pool *prp_page_pool;
	struct dma_pool *prp_small_pool;
	unsigned queue_count;
	unsigned online_queues;
	unsigned max_qid;
	int q_depth;
	u32 db_stride;
	void __iomem *bar;
	struct work_struct reset_work;
	struct work_struct remove_work;
	struct timer_list watchdog_timer;
	struct mutex shutdown_lock;
	bool subsystem;
	void __iomem *cmb;
	dma_addr_t cmb_dma_addr;
	u64 cmb_size;
	u32 cmbsz;
	u32 cmbloc;
	struct nvme_ctrl ctrl;
	struct completion ioq_wait;
	u32 *dbbuf_dbs;
	dma_addr_t dbbuf_dbs_dma_addr;
	u32 *dbbuf_eis;
	dma_addr_t dbbuf_eis_dma_addr;
};

static inline unsigned int sq_idx(unsigned int qid, u32 stride)
{
	return qid * 2 * stride;
}

static inline unsigned int cq_idx(unsigned int qid, u32 stride)
{
	return (qid * 2 + 1) * stride;
}

static inline struct nvme_dev *to_nvme_dev(struct nvme_ctrl *ctrl)
{
	return container_of(ctrl, struct nvme_dev, ctrl);
}

/*
 * An NVM Express queue.  Each device has at least two (one for admin
 * commands and one for I/O commands).
 */
struct nvme_queue {
	struct device *q_dmadev;
	struct nvme_dev *dev;
	char irqname[24];	/* nvme4294967295-65535\0 */
	spinlock_t q_lock;
	struct nvme_command *sq_cmds;
	struct nvme_command __iomem *sq_cmds_io;
	volatile struct nvme_completion *cqes;
	struct blk_mq_tags **tags;
	dma_addr_t sq_dma_addr;
	dma_addr_t cq_dma_addr;
	u32 __iomem *q_db;
	u16 q_depth;
	s16 cq_vector;
	u16 sq_tail;
	u16 cq_head;
	u16 qid;
	u8 cq_phase;
	u8 cqe_seen;
	u32 *dbbuf_sq_db;
	u32 *dbbuf_cq_db;
	u32 *dbbuf_sq_ei;
	u32 *dbbuf_cq_ei;
};

/*
 * The nvme_iod describes the data in an I/O, including the list of PRP
 * entries.  You can't see it in this data structure because C doesn't let
 * me express that.  Use nvme_init_iod to ensure there's enough space
 * allocated to store the PRP list.
 */
struct nvme_iod {
	struct nvme_request req;
	struct nvme_queue *nvmeq;
	int aborted;
	int npages;		/* In the PRP list. 0 means small pool in use */
	int nents;		/* Used in scatterlist */
	int length;		/* Of data, in bytes */
	dma_addr_t first_dma;
	struct scatterlist meta_sg; /* metadata requires single contiguous buffer */
	struct scatterlist *sg;
	struct scatterlist inline_sg[0];
};

/*
 * Check we didin't inadvertently grow the command struct
 */
static inline void _nvme_check_size(void)
{
	BUILD_BUG_ON(sizeof(struct nvme_rw_command) != 64);
	BUILD_BUG_ON(sizeof(struct nvme_create_cq) != 64);
	BUILD_BUG_ON(sizeof(struct nvme_create_sq) != 64);
	BUILD_BUG_ON(sizeof(struct nvme_delete_queue) != 64);
	BUILD_BUG_ON(sizeof(struct nvme_features) != 64);
	BUILD_BUG_ON(sizeof(struct nvme_format_cmd) != 64);
	BUILD_BUG_ON(sizeof(struct nvme_abort_cmd) != 64);
	BUILD_BUG_ON(sizeof(struct nvme_command) != 64);
	BUILD_BUG_ON(sizeof(struct nvme_id_ctrl) != 4096);
	BUILD_BUG_ON(sizeof(struct nvme_id_ns) != 4096);
	BUILD_BUG_ON(sizeof(struct nvme_lba_range_type) != 64);
	BUILD_BUG_ON(sizeof(struct nvme_smart_log) != 512);
	BUILD_BUG_ON(sizeof(struct nvme_dbbuf) != 64);
}

static inline unsigned int nvme_dbbuf_size(u32 stride)
{
	return ((num_possible_cpus() + 1) * 8 * stride);
}

static int nvme_dbbuf_dma_alloc(struct nvme_dev *dev)
{
	unsigned int mem_size = nvme_dbbuf_size(dev->db_stride);

	if (dev->dbbuf_dbs)
		return 0;

	dev->dbbuf_dbs = dma_alloc_coherent(dev->dev, mem_size,
					    &dev->dbbuf_dbs_dma_addr,
					    GFP_KERNEL);
	if (!dev->dbbuf_dbs)
		return -ENOMEM;
	dev->dbbuf_eis = dma_alloc_coherent(dev->dev, mem_size,
					    &dev->dbbuf_eis_dma_addr,
					    GFP_KERNEL);
	if (!dev->dbbuf_eis) {
		dma_free_coherent(dev->dev, mem_size,
				  dev->dbbuf_dbs, dev->dbbuf_dbs_dma_addr);
		dev->dbbuf_dbs = NULL;
		return -ENOMEM;
	}

	return 0;
}

static void nvme_dbbuf_dma_free(struct nvme_dev *dev)
{
	unsigned int mem_size = nvme_dbbuf_size(dev->db_stride);

	if (dev->dbbuf_dbs) {
		dma_free_coherent(dev->dev, mem_size,
				  dev->dbbuf_dbs, dev->dbbuf_dbs_dma_addr);
		dev->dbbuf_dbs = NULL;
	}
	if (dev->dbbuf_eis) {
		dma_free_coherent(dev->dev, mem_size,
				  dev->dbbuf_eis, dev->dbbuf_eis_dma_addr);
		dev->dbbuf_eis = NULL;
	}
}

static void nvme_dbbuf_init(struct nvme_dev *dev,
			    struct nvme_queue *nvmeq, int qid)
{
	if (!dev->dbbuf_dbs || !qid)
		return;

	nvmeq->dbbuf_sq_db = &dev->dbbuf_dbs[sq_idx(qid, dev->db_stride)];
	nvmeq->dbbuf_cq_db = &dev->dbbuf_dbs[cq_idx(qid, dev->db_stride)];
	nvmeq->dbbuf_sq_ei = &dev->dbbuf_eis[sq_idx(qid, dev->db_stride)];
	nvmeq->dbbuf_cq_ei = &dev->dbbuf_eis[cq_idx(qid, dev->db_stride)];
}

static void nvme_dbbuf_set(struct nvme_dev *dev)
{
	struct nvme_command c;

	if (!dev->dbbuf_dbs)
		return;

	memset(&c, 0, sizeof(c));
	c.dbbuf.opcode = nvme_admin_dbbuf;
	c.dbbuf.prp1 = cpu_to_le64(dev->dbbuf_dbs_dma_addr);
	c.dbbuf.prp2 = cpu_to_le64(dev->dbbuf_eis_dma_addr);

	if (nvme_submit_sync_cmd(dev->ctrl.admin_q, &c, NULL, 0)) {
		dev_warn(dev->dev, "unable to set dbbuf\n");
		/* Free memory and continue on */
		nvme_dbbuf_dma_free(dev);
	}
}

static inline int nvme_dbbuf_need_event(u16 event_idx, u16 new_idx, u16 old)
{
	return (u16)(new_idx - event_idx - 1) < (u16)(new_idx - old);
}

/* Update dbbuf and return true if an MMIO is required */
static bool nvme_dbbuf_update_and_check_event(u16 value, u32 *dbbuf_db,
					      volatile u32 *dbbuf_ei)
{
	if (dbbuf_db) {
		u16 old_value;

		/*
		 * Ensure that the queue is written before updating
		 * the doorbell in memory
		 */
		wmb();

		old_value = *dbbuf_db;
		*dbbuf_db = value;

		if (!nvme_dbbuf_need_event(*dbbuf_ei, value, old_value))
			return false;
	}

	return true;
}

/*
 * Max size of iod being embedded in the request payload
 */
#define NVME_INT_PAGES		2
#define NVME_INT_BYTES(dev)	(NVME_INT_PAGES * (dev)->ctrl.page_size)

/*
 * Will slightly overestimate the number of pages needed.  This is OK
 * as it only leads to a small amount of wasted memory for the lifetime of
 * the I/O.
 */
static int nvme_npages(unsigned size, struct nvme_dev *dev)
{
	unsigned nprps = DIV_ROUND_UP(size + dev->ctrl.page_size,
				      dev->ctrl.page_size);
	return DIV_ROUND_UP(8 * nprps, PAGE_SIZE - 8);
}

static unsigned int nvme_iod_alloc_size(struct nvme_dev *dev,
		unsigned int size, unsigned int nseg)
{
	return sizeof(__le64 *) * nvme_npages(size, dev) +
			sizeof(struct scatterlist) * nseg;
}

static unsigned int nvme_cmd_size(struct nvme_dev *dev)
{
	return sizeof(struct nvme_iod) +
		nvme_iod_alloc_size(dev, NVME_INT_BYTES(dev), NVME_INT_PAGES);
}

static int nvmeq_irq(struct nvme_queue *nvmeq)
{
	return pci_irq_vector(to_pci_dev(nvmeq->dev->dev), nvmeq->cq_vector);
}

static int nvme_admin_init_hctx(struct blk_mq_hw_ctx *hctx, void *data,
				unsigned int hctx_idx)
{
	struct nvme_dev *dev = data;
	struct nvme_queue *nvmeq = dev->queues[0];

	WARN_ON(hctx_idx != 0);
	WARN_ON(dev->admin_tagset.tags[0] != hctx->tags);
	WARN_ON(nvmeq->tags);

	hctx->driver_data = nvmeq;
	nvmeq->tags = &dev->admin_tagset.tags[0];
	return 0;
}

static void nvme_admin_exit_hctx(struct blk_mq_hw_ctx *hctx, unsigned int hctx_idx)
{
	struct nvme_queue *nvmeq = hctx->driver_data;

	nvmeq->tags = NULL;
}

static int nvme_admin_init_request(void *data, struct request *req,
				unsigned int hctx_idx, unsigned int rq_idx,
				unsigned int numa_node)
{
	struct nvme_dev *dev = data;
	struct nvme_iod *iod = blk_mq_rq_to_pdu(req);
	struct nvme_queue *nvmeq = dev->queues[0];

	BUG_ON(!nvmeq);
	iod->nvmeq = nvmeq;
	return 0;
}

static int nvme_init_hctx(struct blk_mq_hw_ctx *hctx, void *data,
			  unsigned int hctx_idx)
{
	struct nvme_dev *dev = data;
	struct nvme_queue *nvmeq = dev->queues[hctx_idx + 1];

	if (!nvmeq->tags)
		nvmeq->tags = &dev->tagset.tags[hctx_idx];

	WARN_ON(dev->tagset.tags[hctx_idx] != hctx->tags);
	hctx->driver_data = nvmeq;
	return 0;
}

static int nvme_init_request(void *data, struct request *req,
				unsigned int hctx_idx, unsigned int rq_idx,
				unsigned int numa_node)
{
	struct nvme_dev *dev = data;
	struct nvme_iod *iod = blk_mq_rq_to_pdu(req);
	struct nvme_queue *nvmeq = dev->queues[hctx_idx + 1];

	BUG_ON(!nvmeq);
	iod->nvmeq = nvmeq;
	return 0;
}

static int nvme_pci_map_queues(struct blk_mq_tag_set *set)
{
	struct nvme_dev *dev = set->driver_data;

	return blk_mq_pci_map_queues(set, to_pci_dev(dev->dev));
}

/**
 * __nvme_submit_cmd() - Copy a command into a queue and ring the doorbell
 * @nvmeq: The queue to use
 * @cmd: The command to send
 *
 * Safe to use from interrupt context
 */
static void __nvme_submit_cmd(struct nvme_queue *nvmeq,
						struct nvme_command *cmd)
{
	u16 tail = nvmeq->sq_tail;

	if (nvmeq->sq_cmds_io)
		memcpy_toio(&nvmeq->sq_cmds_io[tail], cmd, sizeof(*cmd));
	else
		memcpy(&nvmeq->sq_cmds[tail], cmd, sizeof(*cmd));

	if (++tail == nvmeq->q_depth)
		tail = 0;
	if (nvme_dbbuf_update_and_check_event(tail, nvmeq->dbbuf_sq_db,
					      nvmeq->dbbuf_sq_ei))
		writel(tail, nvmeq->q_db);
	nvmeq->sq_tail = tail;
}

static __le64 **iod_list(struct request *req)
{
	struct nvme_iod *iod = blk_mq_rq_to_pdu(req);
	return (__le64 **)(iod->sg + blk_rq_nr_phys_segments(req));
}

static int nvme_init_iod(struct request *rq, struct nvme_dev *dev)
{
	struct nvme_iod *iod = blk_mq_rq_to_pdu(rq);
	int nseg = blk_rq_nr_phys_segments(rq);
	unsigned int size = blk_rq_payload_bytes(rq);

	if (nseg > NVME_INT_PAGES || size > NVME_INT_BYTES(dev)) {
		iod->sg = kmalloc(nvme_iod_alloc_size(dev, size, nseg), GFP_ATOMIC);
		if (!iod->sg)
			return BLK_MQ_RQ_QUEUE_BUSY;
	} else {
		iod->sg = iod->inline_sg;
	}

	iod->aborted = 0;
	iod->npages = -1;
	iod->nents = 0;
	iod->length = size;

	return BLK_MQ_RQ_QUEUE_OK;
}

static void nvme_free_iod(struct nvme_dev *dev, struct request *req)
{
	struct nvme_iod *iod = blk_mq_rq_to_pdu(req);
	const int last_prp = dev->ctrl.page_size / 8 - 1;
	int i;
	__le64 **list = iod_list(req);
	dma_addr_t prp_dma = iod->first_dma;

	if (iod->npages == 0)
		dma_pool_free(dev->prp_small_pool, list[0], prp_dma);
	for (i = 0; i < iod->npages; i++) {
		__le64 *prp_list = list[i];
		dma_addr_t next_prp_dma = le64_to_cpu(prp_list[last_prp]);
		dma_pool_free(dev->prp_page_pool, prp_list, prp_dma);
		prp_dma = next_prp_dma;
	}

	if (iod->sg != iod->inline_sg)
		kfree(iod->sg);
}

#ifdef CONFIG_BLK_DEV_INTEGRITY
static void nvme_dif_prep(u32 p, u32 v, struct t10_pi_tuple *pi)
{
	if (be32_to_cpu(pi->ref_tag) == v)
		pi->ref_tag = cpu_to_be32(p);
}

static void nvme_dif_complete(u32 p, u32 v, struct t10_pi_tuple *pi)
{
	if (be32_to_cpu(pi->ref_tag) == p)
		pi->ref_tag = cpu_to_be32(v);
}

/**
 * nvme_dif_remap - remaps ref tags to bip seed and physical lba
 *
 * The virtual start sector is the one that was originally submitted by the
 * block layer.	Due to partitioning, MD/DM cloning, etc. the actual physical
 * start sector may be different. Remap protection information to match the
 * physical LBA on writes, and back to the original seed on reads.
 *
 * Type 0 and 3 do not have a ref tag, so no remapping required.
 */
static void nvme_dif_remap(struct request *req,
			void (*dif_swap)(u32 p, u32 v, struct t10_pi_tuple *pi))
{
	struct nvme_ns *ns = req->rq_disk->private_data;
	struct bio_integrity_payload *bip;
	struct t10_pi_tuple *pi;
	void *p, *pmap;
	u32 i, nlb, ts, phys, virt;

	if (!ns->pi_type || ns->pi_type == NVME_NS_DPS_PI_TYPE3)
		return;

	bip = bio_integrity(req->bio);
	if (!bip)
		return;

	pmap = kmap_atomic(bip->bip_vec->bv_page) + bip->bip_vec->bv_offset;

	p = pmap;
	virt = bip_get_seed(bip);
	phys = nvme_block_nr(ns, blk_rq_pos(req));
	nlb = (blk_rq_bytes(req) >> ns->lba_shift);
	ts = ns->disk->queue->integrity.tuple_size;

	for (i = 0; i < nlb; i++, virt++, phys++) {
		pi = (struct t10_pi_tuple *)p;
		dif_swap(phys, virt, pi);
		p += ts;
	}
	kunmap_atomic(pmap);
}
#else /* CONFIG_BLK_DEV_INTEGRITY */
static void nvme_dif_remap(struct request *req,
			void (*dif_swap)(u32 p, u32 v, struct t10_pi_tuple *pi))
{
}
static void nvme_dif_prep(u32 p, u32 v, struct t10_pi_tuple *pi)
{
}
static void nvme_dif_complete(u32 p, u32 v, struct t10_pi_tuple *pi)
{
}
#endif

static bool nvme_setup_prps(struct nvme_dev *dev, struct request *req)
{
	struct nvme_iod *iod = blk_mq_rq_to_pdu(req);
	struct dma_pool *pool;
	int length = blk_rq_payload_bytes(req);
	struct scatterlist *sg = iod->sg;
	int dma_len = sg_dma_len(sg);
	u64 dma_addr = sg_dma_address(sg);
	u32 page_size = dev->ctrl.page_size;
	int offset = dma_addr & (page_size - 1);
	__le64 *prp_list;
	__le64 **list = iod_list(req);
	dma_addr_t prp_dma;
	int nprps, i;

	length -= (page_size - offset);
	if (length <= 0)
		return true;

	dma_len -= (page_size - offset);
	if (dma_len) {
		dma_addr += (page_size - offset);
	} else {
		sg = sg_next(sg);
		dma_addr = sg_dma_address(sg);
		dma_len = sg_dma_len(sg);
	}

	if (length <= page_size) {
		iod->first_dma = dma_addr;
		return true;
	}

	nprps = DIV_ROUND_UP(length, page_size);
	if (nprps <= (256 / 8)) {
		pool = dev->prp_small_pool;
		iod->npages = 0;
	} else {
		pool = dev->prp_page_pool;
		iod->npages = 1;
	}

	prp_list = dma_pool_alloc(pool, GFP_ATOMIC, &prp_dma);
	if (!prp_list) {
		iod->first_dma = dma_addr;
		iod->npages = -1;
		return false;
	}
	list[0] = prp_list;
	iod->first_dma = prp_dma;
	i = 0;
	for (;;) {
		if (i == page_size >> 3) {
			__le64 *old_prp_list = prp_list;
			prp_list = dma_pool_alloc(pool, GFP_ATOMIC, &prp_dma);
			if (!prp_list)
				return false;
			list[iod->npages++] = prp_list;
			prp_list[0] = old_prp_list[i - 1];
			old_prp_list[i - 1] = cpu_to_le64(prp_dma);
			i = 1;
		}
		prp_list[i++] = cpu_to_le64(dma_addr);
		dma_len -= page_size;
		dma_addr += page_size;
		length -= page_size;
		if (length <= 0)
			break;
		if (dma_len > 0)
			continue;
		BUG_ON(dma_len < 0);
		sg = sg_next(sg);
		dma_addr = sg_dma_address(sg);
		dma_len = sg_dma_len(sg);
	}

	return true;
}

static int nvme_map_data(struct nvme_dev *dev, struct request *req,
		struct nvme_command *cmnd)
{
	struct nvme_iod *iod = blk_mq_rq_to_pdu(req);
	struct request_queue *q = req->q;
	enum dma_data_direction dma_dir = rq_data_dir(req) ?
			DMA_TO_DEVICE : DMA_FROM_DEVICE;
	int ret = BLK_MQ_RQ_QUEUE_ERROR;

	sg_init_table(iod->sg, blk_rq_nr_phys_segments(req));
	iod->nents = blk_rq_map_sg(q, req, iod->sg);
	if (!iod->nents)
		goto out;

	ret = BLK_MQ_RQ_QUEUE_BUSY;
	if (!dma_map_sg_attrs(dev->dev, iod->sg, iod->nents, dma_dir,
				DMA_ATTR_NO_WARN))
		goto out;

	if (!nvme_setup_prps(dev, req))
		goto out_unmap;

	ret = BLK_MQ_RQ_QUEUE_ERROR;
	if (blk_integrity_rq(req)) {
		if (blk_rq_count_integrity_sg(q, req->bio) != 1)
			goto out_unmap;

		sg_init_table(&iod->meta_sg, 1);
		if (blk_rq_map_integrity_sg(q, req->bio, &iod->meta_sg) != 1)
			goto out_unmap;

		if (rq_data_dir(req))
			nvme_dif_remap(req, nvme_dif_prep);

		if (!dma_map_sg(dev->dev, &iod->meta_sg, 1, dma_dir))
			goto out_unmap;
	}

	cmnd->rw.dptr.prp1 = cpu_to_le64(sg_dma_address(iod->sg));
	cmnd->rw.dptr.prp2 = cpu_to_le64(iod->first_dma);
	if (blk_integrity_rq(req))
		cmnd->rw.metadata = cpu_to_le64(sg_dma_address(&iod->meta_sg));
	return BLK_MQ_RQ_QUEUE_OK;

out_unmap:
	dma_unmap_sg(dev->dev, iod->sg, iod->nents, dma_dir);
out:
	return ret;
}

static void nvme_unmap_data(struct nvme_dev *dev, struct request *req)
{
	struct nvme_iod *iod = blk_mq_rq_to_pdu(req);
	enum dma_data_direction dma_dir = rq_data_dir(req) ?
			DMA_TO_DEVICE : DMA_FROM_DEVICE;

	if (iod->nents) {
		dma_unmap_sg(dev->dev, iod->sg, iod->nents, dma_dir);
		if (blk_integrity_rq(req)) {
			if (!rq_data_dir(req))
				nvme_dif_remap(req, nvme_dif_complete);
			dma_unmap_sg(dev->dev, &iod->meta_sg, 1, dma_dir);
		}
	}

	nvme_cleanup_cmd(req);
	nvme_free_iod(dev, req);
}

/*
 * NOTE: ns is NULL when called on the admin queue.
 */
static int nvme_queue_rq(struct blk_mq_hw_ctx *hctx,
			 const struct blk_mq_queue_data *bd)
{
	struct nvme_ns *ns = hctx->queue->queuedata;
	struct nvme_queue *nvmeq = hctx->driver_data;
	struct nvme_dev *dev = nvmeq->dev;
	struct request *req = bd->rq;
	struct nvme_command cmnd;
	int ret = BLK_MQ_RQ_QUEUE_OK;

	/*
	 * If formated with metadata, require the block layer provide a buffer
	 * unless this namespace is formated such that the metadata can be
	 * stripped/generated by the controller with PRACT=1.
	 */
	if (ns && ns->ms && !blk_integrity_rq(req)) {
		if (!(ns->pi_type && ns->ms == 8) &&
		    !blk_rq_is_passthrough(req)) {
			blk_mq_end_request(req, -EFAULT);
			return BLK_MQ_RQ_QUEUE_OK;
		}
	}

	ret = nvme_setup_cmd(ns, req, &cmnd);
	if (ret != BLK_MQ_RQ_QUEUE_OK)
		return ret;

	ret = nvme_init_iod(req, dev);
	if (ret != BLK_MQ_RQ_QUEUE_OK)
		goto out_free_cmd;

	if (blk_rq_nr_phys_segments(req))
		ret = nvme_map_data(dev, req, &cmnd);

	if (ret != BLK_MQ_RQ_QUEUE_OK)
		goto out_cleanup_iod;

	blk_mq_start_request(req);

	spin_lock_irq(&nvmeq->q_lock);
	if (unlikely(nvmeq->cq_vector < 0)) {
		ret = BLK_MQ_RQ_QUEUE_ERROR;
		spin_unlock_irq(&nvmeq->q_lock);
		goto out_cleanup_iod;
	}
	__nvme_submit_cmd(nvmeq, &cmnd);
	nvme_process_cq(nvmeq);
	spin_unlock_irq(&nvmeq->q_lock);
	return BLK_MQ_RQ_QUEUE_OK;
out_cleanup_iod:
	nvme_free_iod(dev, req);
out_free_cmd:
	nvme_cleanup_cmd(req);
	return ret;
}

static void nvme_pci_complete_rq(struct request *req)
{
	struct nvme_iod *iod = blk_mq_rq_to_pdu(req);

<<<<<<< HEAD
	if (unlikely(req->errors)) {
		if (nvme_req_needs_retry(req, req->errors)) {
			req->retries++;
			nvme_requeue_req(req);
			return;
		}

		if (blk_rq_is_passthrough(req))
			error = req->errors;
		else
			error = nvme_error_status(req->errors);
	}

	if (unlikely(iod->aborted)) {
		dev_warn(dev->ctrl.device,
			"completing aborted command with status: %04x\n",
			req->errors);
	}

	blk_mq_end_request(req, error);
=======
	nvme_unmap_data(iod->nvmeq->dev, req);
	nvme_complete_rq(req);
>>>>>>> 2ac97f0f
}

/* We read the CQE phase first to check if the rest of the entry is valid */
static inline bool nvme_cqe_valid(struct nvme_queue *nvmeq, u16 head,
		u16 phase)
{
	return (le16_to_cpu(nvmeq->cqes[head].status) & 1) == phase;
}

static void __nvme_process_cq(struct nvme_queue *nvmeq, unsigned int *tag)
{
	u16 head, phase;

	head = nvmeq->cq_head;
	phase = nvmeq->cq_phase;

	while (nvme_cqe_valid(nvmeq, head, phase)) {
		struct nvme_completion cqe = nvmeq->cqes[head];
		struct request *req;

		if (++head == nvmeq->q_depth) {
			head = 0;
			phase = !phase;
		}

		if (tag && *tag == cqe.command_id)
			*tag = -1;

		if (unlikely(cqe.command_id >= nvmeq->q_depth)) {
			dev_warn(nvmeq->dev->ctrl.device,
				"invalid id %d completed on queue %d\n",
				cqe.command_id, le16_to_cpu(cqe.sq_id));
			continue;
		}

		/*
		 * AEN requests are special as they don't time out and can
		 * survive any kind of queue freeze and often don't respond to
		 * aborts.  We don't even bother to allocate a struct request
		 * for them but rather special case them here.
		 */
		if (unlikely(nvmeq->qid == 0 &&
				cqe.command_id >= NVME_AQ_BLKMQ_DEPTH)) {
			nvme_complete_async_event(&nvmeq->dev->ctrl,
					cqe.status, &cqe.result);
			continue;
		}

		req = blk_mq_tag_to_rq(*nvmeq->tags, cqe.command_id);
		nvme_end_request(req, cqe.status, cqe.result);
	}

	if (head == nvmeq->cq_head && phase == nvmeq->cq_phase)
		return;

	if (likely(nvmeq->cq_vector >= 0))
		if (nvme_dbbuf_update_and_check_event(head, nvmeq->dbbuf_cq_db,
						      nvmeq->dbbuf_cq_ei))
			writel(head, nvmeq->q_db + nvmeq->dev->db_stride);
	nvmeq->cq_head = head;
	nvmeq->cq_phase = phase;

	nvmeq->cqe_seen = 1;
}

static void nvme_process_cq(struct nvme_queue *nvmeq)
{
	__nvme_process_cq(nvmeq, NULL);
}

static irqreturn_t nvme_irq(int irq, void *data)
{
	irqreturn_t result;
	struct nvme_queue *nvmeq = data;
	spin_lock(&nvmeq->q_lock);
	nvme_process_cq(nvmeq);
	result = nvmeq->cqe_seen ? IRQ_HANDLED : IRQ_NONE;
	nvmeq->cqe_seen = 0;
	spin_unlock(&nvmeq->q_lock);
	return result;
}

static irqreturn_t nvme_irq_check(int irq, void *data)
{
	struct nvme_queue *nvmeq = data;
	if (nvme_cqe_valid(nvmeq, nvmeq->cq_head, nvmeq->cq_phase))
		return IRQ_WAKE_THREAD;
	return IRQ_NONE;
}

static int __nvme_poll(struct nvme_queue *nvmeq, unsigned int tag)
{
	if (nvme_cqe_valid(nvmeq, nvmeq->cq_head, nvmeq->cq_phase)) {
		spin_lock_irq(&nvmeq->q_lock);
		__nvme_process_cq(nvmeq, &tag);
		spin_unlock_irq(&nvmeq->q_lock);

		if (tag == -1)
			return 1;
	}

	return 0;
}

static int nvme_poll(struct blk_mq_hw_ctx *hctx, unsigned int tag)
{
	struct nvme_queue *nvmeq = hctx->driver_data;

	return __nvme_poll(nvmeq, tag);
}

static void nvme_pci_submit_async_event(struct nvme_ctrl *ctrl, int aer_idx)
{
	struct nvme_dev *dev = to_nvme_dev(ctrl);
	struct nvme_queue *nvmeq = dev->queues[0];
	struct nvme_command c;

	memset(&c, 0, sizeof(c));
	c.common.opcode = nvme_admin_async_event;
	c.common.command_id = NVME_AQ_BLKMQ_DEPTH + aer_idx;

	spin_lock_irq(&nvmeq->q_lock);
	__nvme_submit_cmd(nvmeq, &c);
	spin_unlock_irq(&nvmeq->q_lock);
}

static int adapter_delete_queue(struct nvme_dev *dev, u8 opcode, u16 id)
{
	struct nvme_command c;

	memset(&c, 0, sizeof(c));
	c.delete_queue.opcode = opcode;
	c.delete_queue.qid = cpu_to_le16(id);

	return nvme_submit_sync_cmd(dev->ctrl.admin_q, &c, NULL, 0);
}

static int adapter_alloc_cq(struct nvme_dev *dev, u16 qid,
						struct nvme_queue *nvmeq)
{
	struct nvme_command c;
	int flags = NVME_QUEUE_PHYS_CONTIG | NVME_CQ_IRQ_ENABLED;

	/*
	 * Note: we (ab)use the fact the the prp fields survive if no data
	 * is attached to the request.
	 */
	memset(&c, 0, sizeof(c));
	c.create_cq.opcode = nvme_admin_create_cq;
	c.create_cq.prp1 = cpu_to_le64(nvmeq->cq_dma_addr);
	c.create_cq.cqid = cpu_to_le16(qid);
	c.create_cq.qsize = cpu_to_le16(nvmeq->q_depth - 1);
	c.create_cq.cq_flags = cpu_to_le16(flags);
	c.create_cq.irq_vector = cpu_to_le16(nvmeq->cq_vector);

	return nvme_submit_sync_cmd(dev->ctrl.admin_q, &c, NULL, 0);
}

static int adapter_alloc_sq(struct nvme_dev *dev, u16 qid,
						struct nvme_queue *nvmeq)
{
	struct nvme_command c;
	int flags = NVME_QUEUE_PHYS_CONTIG;

	/*
	 * Note: we (ab)use the fact the the prp fields survive if no data
	 * is attached to the request.
	 */
	memset(&c, 0, sizeof(c));
	c.create_sq.opcode = nvme_admin_create_sq;
	c.create_sq.prp1 = cpu_to_le64(nvmeq->sq_dma_addr);
	c.create_sq.sqid = cpu_to_le16(qid);
	c.create_sq.qsize = cpu_to_le16(nvmeq->q_depth - 1);
	c.create_sq.sq_flags = cpu_to_le16(flags);
	c.create_sq.cqid = cpu_to_le16(qid);

	return nvme_submit_sync_cmd(dev->ctrl.admin_q, &c, NULL, 0);
}

static int adapter_delete_cq(struct nvme_dev *dev, u16 cqid)
{
	return adapter_delete_queue(dev, nvme_admin_delete_cq, cqid);
}

static int adapter_delete_sq(struct nvme_dev *dev, u16 sqid)
{
	return adapter_delete_queue(dev, nvme_admin_delete_sq, sqid);
}

static void abort_endio(struct request *req, int error)
{
	struct nvme_iod *iod = blk_mq_rq_to_pdu(req);
	struct nvme_queue *nvmeq = iod->nvmeq;

	dev_warn(nvmeq->dev->ctrl.device,
		 "Abort status: 0x%x", nvme_req(req)->status);
	atomic_inc(&nvmeq->dev->ctrl.abort_limit);
	blk_mq_free_request(req);
}

static enum blk_eh_timer_return nvme_timeout(struct request *req, bool reserved)
{
	struct nvme_iod *iod = blk_mq_rq_to_pdu(req);
	struct nvme_queue *nvmeq = iod->nvmeq;
	struct nvme_dev *dev = nvmeq->dev;
	struct request *abort_req;
	struct nvme_command cmd;

	/*
	 * Did we miss an interrupt?
	 */
	if (__nvme_poll(nvmeq, req->tag)) {
		dev_warn(dev->ctrl.device,
			 "I/O %d QID %d timeout, completion polled\n",
			 req->tag, nvmeq->qid);
		return BLK_EH_HANDLED;
	}

	/*
	 * Shutdown immediately if controller times out while starting. The
	 * reset work will see the pci device disabled when it gets the forced
	 * cancellation error. All outstanding requests are completed on
	 * shutdown, so we return BLK_EH_HANDLED.
	 */
	if (dev->ctrl.state == NVME_CTRL_RESETTING) {
		dev_warn(dev->ctrl.device,
			 "I/O %d QID %d timeout, disable controller\n",
			 req->tag, nvmeq->qid);
		nvme_dev_disable(dev, false);
		nvme_req(req)->flags |= NVME_REQ_CANCELLED;
		return BLK_EH_HANDLED;
	}

	/*
 	 * Shutdown the controller immediately and schedule a reset if the
 	 * command was already aborted once before and still hasn't been
 	 * returned to the driver, or if this is the admin queue.
	 */
	if (!nvmeq->qid || iod->aborted) {
		dev_warn(dev->ctrl.device,
			 "I/O %d QID %d timeout, reset controller\n",
			 req->tag, nvmeq->qid);
		nvme_dev_disable(dev, false);
		nvme_reset(dev);

		/*
		 * Mark the request as handled, since the inline shutdown
		 * forces all outstanding requests to complete.
		 */
		nvme_req(req)->flags |= NVME_REQ_CANCELLED;
		return BLK_EH_HANDLED;
	}

	if (atomic_dec_return(&dev->ctrl.abort_limit) < 0) {
		atomic_inc(&dev->ctrl.abort_limit);
		return BLK_EH_RESET_TIMER;
	}
	iod->aborted = 1;

	memset(&cmd, 0, sizeof(cmd));
	cmd.abort.opcode = nvme_admin_abort_cmd;
	cmd.abort.cid = req->tag;
	cmd.abort.sqid = cpu_to_le16(nvmeq->qid);

	dev_warn(nvmeq->dev->ctrl.device,
		"I/O %d QID %d timeout, aborting\n",
		 req->tag, nvmeq->qid);

	abort_req = nvme_alloc_request(dev->ctrl.admin_q, &cmd,
			BLK_MQ_REQ_NOWAIT, NVME_QID_ANY);
	if (IS_ERR(abort_req)) {
		atomic_inc(&dev->ctrl.abort_limit);
		return BLK_EH_RESET_TIMER;
	}

	abort_req->timeout = ADMIN_TIMEOUT;
	abort_req->end_io_data = NULL;
	blk_execute_rq_nowait(abort_req->q, NULL, abort_req, 0, abort_endio);

	/*
	 * The aborted req will be completed on receiving the abort req.
	 * We enable the timer again. If hit twice, it'll cause a device reset,
	 * as the device then is in a faulty state.
	 */
	return BLK_EH_RESET_TIMER;
}

static void nvme_free_queue(struct nvme_queue *nvmeq)
{
	dma_free_coherent(nvmeq->q_dmadev, CQ_SIZE(nvmeq->q_depth),
				(void *)nvmeq->cqes, nvmeq->cq_dma_addr);
	if (nvmeq->sq_cmds)
		dma_free_coherent(nvmeq->q_dmadev, SQ_SIZE(nvmeq->q_depth),
					nvmeq->sq_cmds, nvmeq->sq_dma_addr);
	kfree(nvmeq);
}

static void nvme_free_queues(struct nvme_dev *dev, int lowest)
{
	int i;

	for (i = dev->queue_count - 1; i >= lowest; i--) {
		struct nvme_queue *nvmeq = dev->queues[i];
		dev->queue_count--;
		dev->queues[i] = NULL;
		nvme_free_queue(nvmeq);
	}
}

/**
 * nvme_suspend_queue - put queue into suspended state
 * @nvmeq - queue to suspend
 */
static int nvme_suspend_queue(struct nvme_queue *nvmeq)
{
	int vector;

	spin_lock_irq(&nvmeq->q_lock);
	if (nvmeq->cq_vector == -1) {
		spin_unlock_irq(&nvmeq->q_lock);
		return 1;
	}
	vector = nvmeq_irq(nvmeq);
	nvmeq->dev->online_queues--;
	nvmeq->cq_vector = -1;
	spin_unlock_irq(&nvmeq->q_lock);

	if (!nvmeq->qid && nvmeq->dev->ctrl.admin_q)
		blk_mq_stop_hw_queues(nvmeq->dev->ctrl.admin_q);

	free_irq(vector, nvmeq);

	return 0;
}

static void nvme_disable_admin_queue(struct nvme_dev *dev, bool shutdown)
{
	struct nvme_queue *nvmeq = dev->queues[0];

	if (!nvmeq)
		return;
	if (nvme_suspend_queue(nvmeq))
		return;

	if (shutdown)
		nvme_shutdown_ctrl(&dev->ctrl);
	else
		nvme_disable_ctrl(&dev->ctrl, lo_hi_readq(
						dev->bar + NVME_REG_CAP));

	spin_lock_irq(&nvmeq->q_lock);
	nvme_process_cq(nvmeq);
	spin_unlock_irq(&nvmeq->q_lock);
}

static int nvme_cmb_qdepth(struct nvme_dev *dev, int nr_io_queues,
				int entry_size)
{
	int q_depth = dev->q_depth;
	unsigned q_size_aligned = roundup(q_depth * entry_size,
					  dev->ctrl.page_size);

	if (q_size_aligned * nr_io_queues > dev->cmb_size) {
		u64 mem_per_q = div_u64(dev->cmb_size, nr_io_queues);
		mem_per_q = round_down(mem_per_q, dev->ctrl.page_size);
		q_depth = div_u64(mem_per_q, entry_size);

		/*
		 * Ensure the reduced q_depth is above some threshold where it
		 * would be better to map queues in system memory with the
		 * original depth
		 */
		if (q_depth < 64)
			return -ENOMEM;
	}

	return q_depth;
}

static int nvme_alloc_sq_cmds(struct nvme_dev *dev, struct nvme_queue *nvmeq,
				int qid, int depth)
{
	if (qid && dev->cmb && use_cmb_sqes && NVME_CMB_SQS(dev->cmbsz)) {
		unsigned offset = (qid - 1) * roundup(SQ_SIZE(depth),
						      dev->ctrl.page_size);
		nvmeq->sq_dma_addr = dev->cmb_dma_addr + offset;
		nvmeq->sq_cmds_io = dev->cmb + offset;
	} else {
		nvmeq->sq_cmds = dma_alloc_coherent(dev->dev, SQ_SIZE(depth),
					&nvmeq->sq_dma_addr, GFP_KERNEL);
		if (!nvmeq->sq_cmds)
			return -ENOMEM;
	}

	return 0;
}

static struct nvme_queue *nvme_alloc_queue(struct nvme_dev *dev, int qid,
							int depth, int node)
{
	struct nvme_queue *nvmeq = kzalloc_node(sizeof(*nvmeq), GFP_KERNEL,
							node);
	if (!nvmeq)
		return NULL;

	nvmeq->cqes = dma_zalloc_coherent(dev->dev, CQ_SIZE(depth),
					  &nvmeq->cq_dma_addr, GFP_KERNEL);
	if (!nvmeq->cqes)
		goto free_nvmeq;

	if (nvme_alloc_sq_cmds(dev, nvmeq, qid, depth))
		goto free_cqdma;

	nvmeq->q_dmadev = dev->dev;
	nvmeq->dev = dev;
	snprintf(nvmeq->irqname, sizeof(nvmeq->irqname), "nvme%dq%d",
			dev->ctrl.instance, qid);
	spin_lock_init(&nvmeq->q_lock);
	nvmeq->cq_head = 0;
	nvmeq->cq_phase = 1;
	nvmeq->q_db = &dev->dbs[qid * 2 * dev->db_stride];
	nvmeq->q_depth = depth;
	nvmeq->qid = qid;
	nvmeq->cq_vector = -1;
	dev->queues[qid] = nvmeq;
	dev->queue_count++;

	return nvmeq;

 free_cqdma:
	dma_free_coherent(dev->dev, CQ_SIZE(depth), (void *)nvmeq->cqes,
							nvmeq->cq_dma_addr);
 free_nvmeq:
	kfree(nvmeq);
	return NULL;
}

static int queue_request_irq(struct nvme_queue *nvmeq)
{
	if (use_threaded_interrupts)
		return request_threaded_irq(nvmeq_irq(nvmeq), nvme_irq_check,
				nvme_irq, IRQF_SHARED, nvmeq->irqname, nvmeq);
	else
		return request_irq(nvmeq_irq(nvmeq), nvme_irq, IRQF_SHARED,
				nvmeq->irqname, nvmeq);
}

static void nvme_init_queue(struct nvme_queue *nvmeq, u16 qid)
{
	struct nvme_dev *dev = nvmeq->dev;

	spin_lock_irq(&nvmeq->q_lock);
	nvmeq->sq_tail = 0;
	nvmeq->cq_head = 0;
	nvmeq->cq_phase = 1;
	nvmeq->q_db = &dev->dbs[qid * 2 * dev->db_stride];
	memset((void *)nvmeq->cqes, 0, CQ_SIZE(nvmeq->q_depth));
	nvme_dbbuf_init(dev, nvmeq, qid);
	dev->online_queues++;
	spin_unlock_irq(&nvmeq->q_lock);
}

static int nvme_create_queue(struct nvme_queue *nvmeq, int qid)
{
	struct nvme_dev *dev = nvmeq->dev;
	int result;

	nvmeq->cq_vector = qid - 1;
	result = adapter_alloc_cq(dev, qid, nvmeq);
	if (result < 0)
		return result;

	result = adapter_alloc_sq(dev, qid, nvmeq);
	if (result < 0)
		goto release_cq;

	result = queue_request_irq(nvmeq);
	if (result < 0)
		goto release_sq;

	nvme_init_queue(nvmeq, qid);
	return result;

 release_sq:
	adapter_delete_sq(dev, qid);
 release_cq:
	adapter_delete_cq(dev, qid);
	return result;
}

static const struct blk_mq_ops nvme_mq_admin_ops = {
	.queue_rq	= nvme_queue_rq,
	.complete	= nvme_pci_complete_rq,
	.init_hctx	= nvme_admin_init_hctx,
	.exit_hctx      = nvme_admin_exit_hctx,
	.init_request	= nvme_admin_init_request,
	.timeout	= nvme_timeout,
};

static const struct blk_mq_ops nvme_mq_ops = {
	.queue_rq	= nvme_queue_rq,
	.complete	= nvme_pci_complete_rq,
	.init_hctx	= nvme_init_hctx,
	.init_request	= nvme_init_request,
	.map_queues	= nvme_pci_map_queues,
	.timeout	= nvme_timeout,
	.poll		= nvme_poll,
};

static void nvme_dev_remove_admin(struct nvme_dev *dev)
{
	if (dev->ctrl.admin_q && !blk_queue_dying(dev->ctrl.admin_q)) {
		/*
		 * If the controller was reset during removal, it's possible
		 * user requests may be waiting on a stopped queue. Start the
		 * queue to flush these to completion.
		 */
		blk_mq_start_stopped_hw_queues(dev->ctrl.admin_q, true);
		blk_cleanup_queue(dev->ctrl.admin_q);
		blk_mq_free_tag_set(&dev->admin_tagset);
	}
}

static int nvme_alloc_admin_tags(struct nvme_dev *dev)
{
	if (!dev->ctrl.admin_q) {
		dev->admin_tagset.ops = &nvme_mq_admin_ops;
		dev->admin_tagset.nr_hw_queues = 1;

		/*
		 * Subtract one to leave an empty queue entry for 'Full Queue'
		 * condition. See NVM-Express 1.2 specification, section 4.1.2.
		 */
		dev->admin_tagset.queue_depth = NVME_AQ_BLKMQ_DEPTH - 1;
		dev->admin_tagset.timeout = ADMIN_TIMEOUT;
		dev->admin_tagset.numa_node = dev_to_node(dev->dev);
		dev->admin_tagset.cmd_size = nvme_cmd_size(dev);
		dev->admin_tagset.flags = BLK_MQ_F_NO_SCHED;
		dev->admin_tagset.driver_data = dev;

		if (blk_mq_alloc_tag_set(&dev->admin_tagset))
			return -ENOMEM;

		dev->ctrl.admin_q = blk_mq_init_queue(&dev->admin_tagset);
		if (IS_ERR(dev->ctrl.admin_q)) {
			blk_mq_free_tag_set(&dev->admin_tagset);
			return -ENOMEM;
		}
		if (!blk_get_queue(dev->ctrl.admin_q)) {
			nvme_dev_remove_admin(dev);
			dev->ctrl.admin_q = NULL;
			return -ENODEV;
		}
	} else
		blk_mq_start_stopped_hw_queues(dev->ctrl.admin_q, true);

	return 0;
}

static int nvme_configure_admin_queue(struct nvme_dev *dev)
{
	int result;
	u32 aqa;
	u64 cap = lo_hi_readq(dev->bar + NVME_REG_CAP);
	struct nvme_queue *nvmeq;

	dev->subsystem = readl(dev->bar + NVME_REG_VS) >= NVME_VS(1, 1, 0) ?
						NVME_CAP_NSSRC(cap) : 0;

	if (dev->subsystem &&
	    (readl(dev->bar + NVME_REG_CSTS) & NVME_CSTS_NSSRO))
		writel(NVME_CSTS_NSSRO, dev->bar + NVME_REG_CSTS);

	result = nvme_disable_ctrl(&dev->ctrl, cap);
	if (result < 0)
		return result;

	nvmeq = dev->queues[0];
	if (!nvmeq) {
		nvmeq = nvme_alloc_queue(dev, 0, NVME_AQ_DEPTH,
					dev_to_node(dev->dev));
		if (!nvmeq)
			return -ENOMEM;
	}

	aqa = nvmeq->q_depth - 1;
	aqa |= aqa << 16;

	writel(aqa, dev->bar + NVME_REG_AQA);
	lo_hi_writeq(nvmeq->sq_dma_addr, dev->bar + NVME_REG_ASQ);
	lo_hi_writeq(nvmeq->cq_dma_addr, dev->bar + NVME_REG_ACQ);

	result = nvme_enable_ctrl(&dev->ctrl, cap);
	if (result)
		return result;

	nvmeq->cq_vector = 0;
	result = queue_request_irq(nvmeq);
	if (result) {
		nvmeq->cq_vector = -1;
		return result;
	}

	return result;
}

static bool nvme_should_reset(struct nvme_dev *dev, u32 csts)
{

	/* If true, indicates loss of adapter communication, possibly by a
	 * NVMe Subsystem reset.
	 */
	bool nssro = dev->subsystem && (csts & NVME_CSTS_NSSRO);

	/* If there is a reset ongoing, we shouldn't reset again. */
	if (work_busy(&dev->reset_work))
		return false;

	/* We shouldn't reset unless the controller is on fatal error state
	 * _or_ if we lost the communication with it.
	 */
	if (!(csts & NVME_CSTS_CFS) && !nssro)
		return false;

	/* If PCI error recovery process is happening, we cannot reset or
	 * the recovery mechanism will surely fail.
	 */
	if (pci_channel_offline(to_pci_dev(dev->dev)))
		return false;

	return true;
}

static void nvme_warn_reset(struct nvme_dev *dev, u32 csts)
{
	/* Read a config register to help see what died. */
	u16 pci_status;
	int result;

	result = pci_read_config_word(to_pci_dev(dev->dev), PCI_STATUS,
				      &pci_status);
	if (result == PCIBIOS_SUCCESSFUL)
		dev_warn(dev->dev,
			 "controller is down; will reset: CSTS=0x%x, PCI_STATUS=0x%hx\n",
			 csts, pci_status);
	else
		dev_warn(dev->dev,
			 "controller is down; will reset: CSTS=0x%x, PCI_STATUS read failed (%d)\n",
			 csts, result);
}

static void nvme_watchdog_timer(unsigned long data)
{
	struct nvme_dev *dev = (struct nvme_dev *)data;
	u32 csts = readl(dev->bar + NVME_REG_CSTS);

	/* Skip controllers under certain specific conditions. */
	if (nvme_should_reset(dev, csts)) {
		if (!nvme_reset(dev))
			nvme_warn_reset(dev, csts);
		return;
	}

	mod_timer(&dev->watchdog_timer, round_jiffies(jiffies + HZ));
}

static int nvme_create_io_queues(struct nvme_dev *dev)
{
	unsigned i, max;
	int ret = 0;

	for (i = dev->queue_count; i <= dev->max_qid; i++) {
		/* vector == qid - 1, match nvme_create_queue */
		if (!nvme_alloc_queue(dev, i, dev->q_depth,
		     pci_irq_get_node(to_pci_dev(dev->dev), i - 1))) {
			ret = -ENOMEM;
			break;
		}
	}

	max = min(dev->max_qid, dev->queue_count - 1);
	for (i = dev->online_queues; i <= max; i++) {
		ret = nvme_create_queue(dev->queues[i], i);
		if (ret)
			break;
	}

	/*
	 * Ignore failing Create SQ/CQ commands, we can continue with less
	 * than the desired aount of queues, and even a controller without
	 * I/O queues an still be used to issue admin commands.  This might
	 * be useful to upgrade a buggy firmware for example.
	 */
	return ret >= 0 ? 0 : ret;
}

static ssize_t nvme_cmb_show(struct device *dev,
			     struct device_attribute *attr,
			     char *buf)
{
	struct nvme_dev *ndev = to_nvme_dev(dev_get_drvdata(dev));

	return scnprintf(buf, PAGE_SIZE, "cmbloc : x%08x\ncmbsz  : x%08x\n",
		       ndev->cmbloc, ndev->cmbsz);
}
static DEVICE_ATTR(cmb, S_IRUGO, nvme_cmb_show, NULL);

static void __iomem *nvme_map_cmb(struct nvme_dev *dev)
{
	u64 szu, size, offset;
	resource_size_t bar_size;
	struct pci_dev *pdev = to_pci_dev(dev->dev);
	void __iomem *cmb;
	dma_addr_t dma_addr;

	dev->cmbsz = readl(dev->bar + NVME_REG_CMBSZ);
	if (!(NVME_CMB_SZ(dev->cmbsz)))
		return NULL;
	dev->cmbloc = readl(dev->bar + NVME_REG_CMBLOC);

	if (!use_cmb_sqes)
		return NULL;

	szu = (u64)1 << (12 + 4 * NVME_CMB_SZU(dev->cmbsz));
	size = szu * NVME_CMB_SZ(dev->cmbsz);
	offset = szu * NVME_CMB_OFST(dev->cmbloc);
	bar_size = pci_resource_len(pdev, NVME_CMB_BIR(dev->cmbloc));

	if (offset > bar_size)
		return NULL;

	/*
	 * Controllers may support a CMB size larger than their BAR,
	 * for example, due to being behind a bridge. Reduce the CMB to
	 * the reported size of the BAR
	 */
	if (size > bar_size - offset)
		size = bar_size - offset;

	dma_addr = pci_resource_start(pdev, NVME_CMB_BIR(dev->cmbloc)) + offset;
	cmb = ioremap_wc(dma_addr, size);
	if (!cmb)
		return NULL;

	dev->cmb_dma_addr = dma_addr;
	dev->cmb_size = size;
	return cmb;
}

static inline void nvme_release_cmb(struct nvme_dev *dev)
{
	if (dev->cmb) {
		iounmap(dev->cmb);
		dev->cmb = NULL;
	}
}

static size_t db_bar_size(struct nvme_dev *dev, unsigned nr_io_queues)
{
	return 4096 + ((nr_io_queues + 1) * 8 * dev->db_stride);
}

static int nvme_setup_io_queues(struct nvme_dev *dev)
{
	struct nvme_queue *adminq = dev->queues[0];
	struct pci_dev *pdev = to_pci_dev(dev->dev);
	int result, nr_io_queues, size;

	nr_io_queues = num_online_cpus();
	result = nvme_set_queue_count(&dev->ctrl, &nr_io_queues);
	if (result < 0)
		return result;

	if (nr_io_queues == 0)
		return 0;

	if (dev->cmb && NVME_CMB_SQS(dev->cmbsz)) {
		result = nvme_cmb_qdepth(dev, nr_io_queues,
				sizeof(struct nvme_command));
		if (result > 0)
			dev->q_depth = result;
		else
			nvme_release_cmb(dev);
	}

	size = db_bar_size(dev, nr_io_queues);
	if (size > 8192) {
		iounmap(dev->bar);
		do {
			dev->bar = ioremap(pci_resource_start(pdev, 0), size);
			if (dev->bar)
				break;
			if (!--nr_io_queues)
				return -ENOMEM;
			size = db_bar_size(dev, nr_io_queues);
		} while (1);
		dev->dbs = dev->bar + 4096;
		adminq->q_db = dev->dbs;
	}

	/* Deregister the admin queue's interrupt */
	free_irq(pci_irq_vector(pdev, 0), adminq);

	/*
	 * If we enable msix early due to not intx, disable it again before
	 * setting up the full range we need.
	 */
	pci_free_irq_vectors(pdev);
	nr_io_queues = pci_alloc_irq_vectors(pdev, 1, nr_io_queues,
			PCI_IRQ_ALL_TYPES | PCI_IRQ_AFFINITY);
	if (nr_io_queues <= 0)
		return -EIO;
	dev->max_qid = nr_io_queues;

	/*
	 * Should investigate if there's a performance win from allocating
	 * more queues than interrupt vectors; it might allow the submission
	 * path to scale better, even if the receive path is limited by the
	 * number of interrupts.
	 */

	result = queue_request_irq(adminq);
	if (result) {
		adminq->cq_vector = -1;
		return result;
	}
	return nvme_create_io_queues(dev);
}

static void nvme_del_queue_end(struct request *req, int error)
{
	struct nvme_queue *nvmeq = req->end_io_data;

	blk_mq_free_request(req);
	complete(&nvmeq->dev->ioq_wait);
}

static void nvme_del_cq_end(struct request *req, int error)
{
	struct nvme_queue *nvmeq = req->end_io_data;

	if (!error) {
		unsigned long flags;

		/*
		 * We might be called with the AQ q_lock held
		 * and the I/O queue q_lock should always
		 * nest inside the AQ one.
		 */
		spin_lock_irqsave_nested(&nvmeq->q_lock, flags,
					SINGLE_DEPTH_NESTING);
		nvme_process_cq(nvmeq);
		spin_unlock_irqrestore(&nvmeq->q_lock, flags);
	}

	nvme_del_queue_end(req, error);
}

static int nvme_delete_queue(struct nvme_queue *nvmeq, u8 opcode)
{
	struct request_queue *q = nvmeq->dev->ctrl.admin_q;
	struct request *req;
	struct nvme_command cmd;

	memset(&cmd, 0, sizeof(cmd));
	cmd.delete_queue.opcode = opcode;
	cmd.delete_queue.qid = cpu_to_le16(nvmeq->qid);

	req = nvme_alloc_request(q, &cmd, BLK_MQ_REQ_NOWAIT, NVME_QID_ANY);
	if (IS_ERR(req))
		return PTR_ERR(req);

	req->timeout = ADMIN_TIMEOUT;
	req->end_io_data = nvmeq;

	blk_execute_rq_nowait(q, NULL, req, false,
			opcode == nvme_admin_delete_cq ?
				nvme_del_cq_end : nvme_del_queue_end);
	return 0;
}

static void nvme_disable_io_queues(struct nvme_dev *dev, int queues)
{
	int pass;
	unsigned long timeout;
	u8 opcode = nvme_admin_delete_sq;

	for (pass = 0; pass < 2; pass++) {
		int sent = 0, i = queues;

		reinit_completion(&dev->ioq_wait);
 retry:
		timeout = ADMIN_TIMEOUT;
		for (; i > 0; i--, sent++)
			if (nvme_delete_queue(dev->queues[i], opcode))
				break;

		while (sent--) {
			timeout = wait_for_completion_io_timeout(&dev->ioq_wait, timeout);
			if (timeout == 0)
				return;
			if (i)
				goto retry;
		}
		opcode = nvme_admin_delete_cq;
	}
}

/*
 * Return: error value if an error occurred setting up the queues or calling
 * Identify Device.  0 if these succeeded, even if adding some of the
 * namespaces failed.  At the moment, these failures are silent.  TBD which
 * failures should be reported.
 */
static int nvme_dev_add(struct nvme_dev *dev)
{
	if (!dev->ctrl.tagset) {
		dev->tagset.ops = &nvme_mq_ops;
		dev->tagset.nr_hw_queues = dev->online_queues - 1;
		dev->tagset.timeout = NVME_IO_TIMEOUT;
		dev->tagset.numa_node = dev_to_node(dev->dev);
		dev->tagset.queue_depth =
				min_t(int, dev->q_depth, BLK_MQ_MAX_DEPTH) - 1;
		dev->tagset.cmd_size = nvme_cmd_size(dev);
		dev->tagset.flags = BLK_MQ_F_SHOULD_MERGE;
		dev->tagset.driver_data = dev;

		if (blk_mq_alloc_tag_set(&dev->tagset))
			return 0;
		dev->ctrl.tagset = &dev->tagset;

		nvme_dbbuf_set(dev);
	} else {
		blk_mq_update_nr_hw_queues(&dev->tagset, dev->online_queues - 1);

		/* Free previously allocated queues that are no longer usable */
		nvme_free_queues(dev, dev->online_queues);
	}

	return 0;
}

static int nvme_pci_enable(struct nvme_dev *dev)
{
	u64 cap;
	int result = -ENOMEM;
	struct pci_dev *pdev = to_pci_dev(dev->dev);

	if (pci_enable_device_mem(pdev))
		return result;

	pci_set_master(pdev);

	if (dma_set_mask_and_coherent(dev->dev, DMA_BIT_MASK(64)) &&
	    dma_set_mask_and_coherent(dev->dev, DMA_BIT_MASK(32)))
		goto disable;

	if (readl(dev->bar + NVME_REG_CSTS) == -1) {
		result = -ENODEV;
		goto disable;
	}

	/*
	 * Some devices and/or platforms don't advertise or work with INTx
	 * interrupts. Pre-enable a single MSIX or MSI vec for setup. We'll
	 * adjust this later.
	 */
	result = pci_alloc_irq_vectors(pdev, 1, 1, PCI_IRQ_ALL_TYPES);
	if (result < 0)
		return result;

	cap = lo_hi_readq(dev->bar + NVME_REG_CAP);

	dev->q_depth = min_t(int, NVME_CAP_MQES(cap) + 1, NVME_Q_DEPTH);
	dev->db_stride = 1 << NVME_CAP_STRIDE(cap);
	dev->dbs = dev->bar + 4096;

	/*
	 * Temporary fix for the Apple controller found in the MacBook8,1 and
	 * some MacBook7,1 to avoid controller resets and data loss.
	 */
	if (pdev->vendor == PCI_VENDOR_ID_APPLE && pdev->device == 0x2001) {
		dev->q_depth = 2;
		dev_warn(dev->dev, "detected Apple NVMe controller, set "
			"queue depth=%u to work around controller resets\n",
			dev->q_depth);
	}

	/*
	 * CMBs can currently only exist on >=1.2 PCIe devices. We only
	 * populate sysfs if a CMB is implemented. Note that we add the
	 * CMB attribute to the nvme_ctrl kobj which removes the need to remove
	 * it on exit. Since nvme_dev_attrs_group has no name we can pass
	 * NULL as final argument to sysfs_add_file_to_group.
	 */

	if (readl(dev->bar + NVME_REG_VS) >= NVME_VS(1, 2, 0)) {
		dev->cmb = nvme_map_cmb(dev);

		if (dev->cmbsz) {
			if (sysfs_add_file_to_group(&dev->ctrl.device->kobj,
						    &dev_attr_cmb.attr, NULL))
				dev_warn(dev->dev,
					 "failed to add sysfs attribute for CMB\n");
		}
	}

	pci_enable_pcie_error_reporting(pdev);
	pci_save_state(pdev);
	return 0;

 disable:
	pci_disable_device(pdev);
	return result;
}

static void nvme_dev_unmap(struct nvme_dev *dev)
{
	if (dev->bar)
		iounmap(dev->bar);
	pci_release_mem_regions(to_pci_dev(dev->dev));
}

static void nvme_pci_disable(struct nvme_dev *dev)
{
	struct pci_dev *pdev = to_pci_dev(dev->dev);

	pci_free_irq_vectors(pdev);

	if (pci_is_enabled(pdev)) {
		pci_disable_pcie_error_reporting(pdev);
		pci_disable_device(pdev);
	}
}

static void nvme_dev_disable(struct nvme_dev *dev, bool shutdown)
{
	int i, queues;
	bool dead = true;
	struct pci_dev *pdev = to_pci_dev(dev->dev);

	del_timer_sync(&dev->watchdog_timer);

	mutex_lock(&dev->shutdown_lock);
	if (pci_is_enabled(pdev)) {
		u32 csts = readl(dev->bar + NVME_REG_CSTS);

		if (dev->ctrl.state == NVME_CTRL_LIVE)
			nvme_start_freeze(&dev->ctrl);
		dead = !!((csts & NVME_CSTS_CFS) || !(csts & NVME_CSTS_RDY) ||
			pdev->error_state  != pci_channel_io_normal);
	}

	/*
	 * Give the controller a chance to complete all entered requests if
	 * doing a safe shutdown.
	 */
	if (!dead && shutdown)
		nvme_wait_freeze_timeout(&dev->ctrl, NVME_IO_TIMEOUT);
	nvme_stop_queues(&dev->ctrl);

	queues = dev->online_queues - 1;
	for (i = dev->queue_count - 1; i > 0; i--)
		nvme_suspend_queue(dev->queues[i]);

	if (dead) {
		/* A device might become IO incapable very soon during
		 * probe, before the admin queue is configured. Thus,
		 * queue_count can be 0 here.
		 */
		if (dev->queue_count)
			nvme_suspend_queue(dev->queues[0]);
	} else {
		nvme_disable_io_queues(dev, queues);
		nvme_disable_admin_queue(dev, shutdown);
	}
	nvme_pci_disable(dev);

	blk_mq_tagset_busy_iter(&dev->tagset, nvme_cancel_request, &dev->ctrl);
	blk_mq_tagset_busy_iter(&dev->admin_tagset, nvme_cancel_request, &dev->ctrl);

	/*
	 * The driver will not be starting up queues again if shutting down so
	 * must flush all entered requests to their failed completion to avoid
	 * deadlocking blk-mq hot-cpu notifier.
	 */
	if (shutdown)
		nvme_start_queues(&dev->ctrl);
	mutex_unlock(&dev->shutdown_lock);
}

static int nvme_setup_prp_pools(struct nvme_dev *dev)
{
	dev->prp_page_pool = dma_pool_create("prp list page", dev->dev,
						PAGE_SIZE, PAGE_SIZE, 0);
	if (!dev->prp_page_pool)
		return -ENOMEM;

	/* Optimisation for I/Os between 4k and 128k */
	dev->prp_small_pool = dma_pool_create("prp list 256", dev->dev,
						256, 256, 0);
	if (!dev->prp_small_pool) {
		dma_pool_destroy(dev->prp_page_pool);
		return -ENOMEM;
	}
	return 0;
}

static void nvme_release_prp_pools(struct nvme_dev *dev)
{
	dma_pool_destroy(dev->prp_page_pool);
	dma_pool_destroy(dev->prp_small_pool);
}

static void nvme_pci_free_ctrl(struct nvme_ctrl *ctrl)
{
	struct nvme_dev *dev = to_nvme_dev(ctrl);

	nvme_dbbuf_dma_free(dev);
	put_device(dev->dev);
	if (dev->tagset.tags)
		blk_mq_free_tag_set(&dev->tagset);
	if (dev->ctrl.admin_q)
		blk_put_queue(dev->ctrl.admin_q);
	kfree(dev->queues);
	free_opal_dev(dev->ctrl.opal_dev);
	kfree(dev);
}

static void nvme_remove_dead_ctrl(struct nvme_dev *dev, int status)
{
	dev_warn(dev->ctrl.device, "Removing after probe failure status: %d\n", status);

	kref_get(&dev->ctrl.kref);
	nvme_dev_disable(dev, false);
	if (!schedule_work(&dev->remove_work))
		nvme_put_ctrl(&dev->ctrl);
}

static void nvme_reset_work(struct work_struct *work)
{
	struct nvme_dev *dev = container_of(work, struct nvme_dev, reset_work);
	bool was_suspend = !!(dev->ctrl.ctrl_config & NVME_CC_SHN_NORMAL);
	int result = -ENODEV;

	if (WARN_ON(dev->ctrl.state == NVME_CTRL_RESETTING))
		goto out;

	/*
	 * If we're called to reset a live controller first shut it down before
	 * moving on.
	 */
	if (dev->ctrl.ctrl_config & NVME_CC_ENABLE)
		nvme_dev_disable(dev, false);

	if (!nvme_change_ctrl_state(&dev->ctrl, NVME_CTRL_RESETTING))
		goto out;

	result = nvme_pci_enable(dev);
	if (result)
		goto out;

	result = nvme_configure_admin_queue(dev);
	if (result)
		goto out;

	nvme_init_queue(dev->queues[0], 0);
	result = nvme_alloc_admin_tags(dev);
	if (result)
		goto out;

	result = nvme_init_identify(&dev->ctrl);
	if (result)
		goto out;

	if (dev->ctrl.oacs & NVME_CTRL_OACS_SEC_SUPP) {
		if (!dev->ctrl.opal_dev)
			dev->ctrl.opal_dev =
				init_opal_dev(&dev->ctrl, &nvme_sec_submit);
		else if (was_suspend)
			opal_unlock_from_suspend(dev->ctrl.opal_dev);
	} else {
		free_opal_dev(dev->ctrl.opal_dev);
		dev->ctrl.opal_dev = NULL;
	}

<<<<<<< HEAD
=======
	if (dev->ctrl.oacs & NVME_CTRL_OACS_DBBUF_SUPP) {
		result = nvme_dbbuf_dma_alloc(dev);
		if (result)
			dev_warn(dev->dev,
				 "unable to allocate dma for dbbuf\n");
	}

>>>>>>> 2ac97f0f
	result = nvme_setup_io_queues(dev);
	if (result)
		goto out;

	/*
	 * A controller that can not execute IO typically requires user
	 * intervention to correct. For such degraded controllers, the driver
	 * should not submit commands the user did not request, so skip
	 * registering for asynchronous event notification on this condition.
	 */
	if (dev->online_queues > 1)
		nvme_queue_async_events(&dev->ctrl);

	mod_timer(&dev->watchdog_timer, round_jiffies(jiffies + HZ));

	/*
	 * Keep the controller around but remove all namespaces if we don't have
	 * any working I/O queue.
	 */
	if (dev->online_queues < 2) {
		dev_warn(dev->ctrl.device, "IO queues not created\n");
		nvme_kill_queues(&dev->ctrl);
		nvme_remove_namespaces(&dev->ctrl);
	} else {
		nvme_start_queues(&dev->ctrl);
		nvme_wait_freeze(&dev->ctrl);
		nvme_dev_add(dev);
		nvme_unfreeze(&dev->ctrl);
	}

	if (!nvme_change_ctrl_state(&dev->ctrl, NVME_CTRL_LIVE)) {
		dev_warn(dev->ctrl.device, "failed to mark controller live\n");
		goto out;
	}

	if (dev->online_queues > 1)
		nvme_queue_scan(&dev->ctrl);
	return;

 out:
	nvme_remove_dead_ctrl(dev, result);
}

static void nvme_remove_dead_ctrl_work(struct work_struct *work)
{
	struct nvme_dev *dev = container_of(work, struct nvme_dev, remove_work);
	struct pci_dev *pdev = to_pci_dev(dev->dev);

	nvme_kill_queues(&dev->ctrl);
	if (pci_get_drvdata(pdev))
		device_release_driver(&pdev->dev);
	nvme_put_ctrl(&dev->ctrl);
}

static int nvme_reset(struct nvme_dev *dev)
{
	if (!dev->ctrl.admin_q || blk_queue_dying(dev->ctrl.admin_q))
		return -ENODEV;
	if (work_busy(&dev->reset_work))
		return -ENODEV;
	if (!queue_work(nvme_workq, &dev->reset_work))
		return -EBUSY;
	return 0;
}

static int nvme_pci_reg_read32(struct nvme_ctrl *ctrl, u32 off, u32 *val)
{
	*val = readl(to_nvme_dev(ctrl)->bar + off);
	return 0;
}

static int nvme_pci_reg_write32(struct nvme_ctrl *ctrl, u32 off, u32 val)
{
	writel(val, to_nvme_dev(ctrl)->bar + off);
	return 0;
}

static int nvme_pci_reg_read64(struct nvme_ctrl *ctrl, u32 off, u64 *val)
{
	*val = readq(to_nvme_dev(ctrl)->bar + off);
	return 0;
}

static int nvme_pci_reset_ctrl(struct nvme_ctrl *ctrl)
{
	struct nvme_dev *dev = to_nvme_dev(ctrl);
	int ret = nvme_reset(dev);

	if (!ret)
		flush_work(&dev->reset_work);
	return ret;
}

static const struct nvme_ctrl_ops nvme_pci_ctrl_ops = {
	.name			= "pcie",
	.module			= THIS_MODULE,
	.reg_read32		= nvme_pci_reg_read32,
	.reg_write32		= nvme_pci_reg_write32,
	.reg_read64		= nvme_pci_reg_read64,
	.reset_ctrl		= nvme_pci_reset_ctrl,
	.free_ctrl		= nvme_pci_free_ctrl,
	.submit_async_event	= nvme_pci_submit_async_event,
};

static int nvme_dev_map(struct nvme_dev *dev)
{
	struct pci_dev *pdev = to_pci_dev(dev->dev);

	if (pci_request_mem_regions(pdev, "nvme"))
		return -ENODEV;

	dev->bar = ioremap(pci_resource_start(pdev, 0), 8192);
	if (!dev->bar)
		goto release;

	return 0;
  release:
	pci_release_mem_regions(pdev);
	return -ENODEV;
}

static unsigned long check_dell_samsung_bug(struct pci_dev *pdev)
{
	if (pdev->vendor == 0x144d && pdev->device == 0xa802) {
		/*
		 * Several Samsung devices seem to drop off the PCIe bus
		 * randomly when APST is on and uses the deepest sleep state.
		 * This has been observed on a Samsung "SM951 NVMe SAMSUNG
		 * 256GB", a "PM951 NVMe SAMSUNG 512GB", and a "Samsung SSD
		 * 950 PRO 256GB", but it seems to be restricted to two Dell
		 * laptops.
		 */
		if (dmi_match(DMI_SYS_VENDOR, "Dell Inc.") &&
		    (dmi_match(DMI_PRODUCT_NAME, "XPS 15 9550") ||
		     dmi_match(DMI_PRODUCT_NAME, "Precision 5510")))
			return NVME_QUIRK_NO_DEEPEST_PS;
	}

	return 0;
}

static int nvme_probe(struct pci_dev *pdev, const struct pci_device_id *id)
{
	int node, result = -ENOMEM;
	struct nvme_dev *dev;
	unsigned long quirks = id->driver_data;

	node = dev_to_node(&pdev->dev);
	if (node == NUMA_NO_NODE)
		set_dev_node(&pdev->dev, first_memory_node);

	dev = kzalloc_node(sizeof(*dev), GFP_KERNEL, node);
	if (!dev)
		return -ENOMEM;
	dev->queues = kzalloc_node((num_possible_cpus() + 1) * sizeof(void *),
							GFP_KERNEL, node);
	if (!dev->queues)
		goto free;

	dev->dev = get_device(&pdev->dev);
	pci_set_drvdata(pdev, dev);

	result = nvme_dev_map(dev);
	if (result)
		goto free;

	INIT_WORK(&dev->reset_work, nvme_reset_work);
	INIT_WORK(&dev->remove_work, nvme_remove_dead_ctrl_work);
	setup_timer(&dev->watchdog_timer, nvme_watchdog_timer,
		(unsigned long)dev);
	mutex_init(&dev->shutdown_lock);
	init_completion(&dev->ioq_wait);

	result = nvme_setup_prp_pools(dev);
	if (result)
		goto put_pci;

	quirks |= check_dell_samsung_bug(pdev);

	result = nvme_init_ctrl(&dev->ctrl, &pdev->dev, &nvme_pci_ctrl_ops,
			quirks);
	if (result)
		goto release_pools;

	dev_info(dev->ctrl.device, "pci function %s\n", dev_name(&pdev->dev));

	queue_work(nvme_workq, &dev->reset_work);
	return 0;

 release_pools:
	nvme_release_prp_pools(dev);
 put_pci:
	put_device(dev->dev);
	nvme_dev_unmap(dev);
 free:
	kfree(dev->queues);
	kfree(dev);
	return result;
}

static void nvme_reset_notify(struct pci_dev *pdev, bool prepare)
{
	struct nvme_dev *dev = pci_get_drvdata(pdev);

	if (prepare)
		nvme_dev_disable(dev, false);
	else
		nvme_reset(dev);
}

static void nvme_shutdown(struct pci_dev *pdev)
{
	struct nvme_dev *dev = pci_get_drvdata(pdev);
	nvme_dev_disable(dev, true);
}

/*
 * The driver's remove may be called on a device in a partially initialized
 * state. This function must not have any dependencies on the device state in
 * order to proceed.
 */
static void nvme_remove(struct pci_dev *pdev)
{
	struct nvme_dev *dev = pci_get_drvdata(pdev);

	nvme_change_ctrl_state(&dev->ctrl, NVME_CTRL_DELETING);

	pci_set_drvdata(pdev, NULL);

	if (!pci_device_is_present(pdev)) {
		nvme_change_ctrl_state(&dev->ctrl, NVME_CTRL_DEAD);
		nvme_dev_disable(dev, false);
	}

	flush_work(&dev->reset_work);
	nvme_uninit_ctrl(&dev->ctrl);
	nvme_dev_disable(dev, true);
	nvme_dev_remove_admin(dev);
	nvme_free_queues(dev, 0);
	nvme_release_cmb(dev);
	nvme_release_prp_pools(dev);
	nvme_dev_unmap(dev);
	nvme_put_ctrl(&dev->ctrl);
}

static int nvme_pci_sriov_configure(struct pci_dev *pdev, int numvfs)
{
	int ret = 0;

	if (numvfs == 0) {
		if (pci_vfs_assigned(pdev)) {
			dev_warn(&pdev->dev,
				"Cannot disable SR-IOV VFs while assigned\n");
			return -EPERM;
		}
		pci_disable_sriov(pdev);
		return 0;
	}

	ret = pci_enable_sriov(pdev, numvfs);
	return ret ? ret : numvfs;
}

#ifdef CONFIG_PM_SLEEP
static int nvme_suspend(struct device *dev)
{
	struct pci_dev *pdev = to_pci_dev(dev);
	struct nvme_dev *ndev = pci_get_drvdata(pdev);

	nvme_dev_disable(ndev, true);
	return 0;
}

static int nvme_resume(struct device *dev)
{
	struct pci_dev *pdev = to_pci_dev(dev);
	struct nvme_dev *ndev = pci_get_drvdata(pdev);

	nvme_reset(ndev);
	return 0;
}
#endif

static SIMPLE_DEV_PM_OPS(nvme_dev_pm_ops, nvme_suspend, nvme_resume);

static pci_ers_result_t nvme_error_detected(struct pci_dev *pdev,
						pci_channel_state_t state)
{
	struct nvme_dev *dev = pci_get_drvdata(pdev);

	/*
	 * A frozen channel requires a reset. When detected, this method will
	 * shutdown the controller to quiesce. The controller will be restarted
	 * after the slot reset through driver's slot_reset callback.
	 */
	switch (state) {
	case pci_channel_io_normal:
		return PCI_ERS_RESULT_CAN_RECOVER;
	case pci_channel_io_frozen:
		dev_warn(dev->ctrl.device,
			"frozen state error detected, reset controller\n");
		nvme_dev_disable(dev, false);
		return PCI_ERS_RESULT_NEED_RESET;
	case pci_channel_io_perm_failure:
		dev_warn(dev->ctrl.device,
			"failure state error detected, request disconnect\n");
		return PCI_ERS_RESULT_DISCONNECT;
	}
	return PCI_ERS_RESULT_NEED_RESET;
}

static pci_ers_result_t nvme_slot_reset(struct pci_dev *pdev)
{
	struct nvme_dev *dev = pci_get_drvdata(pdev);

	dev_info(dev->ctrl.device, "restart after slot reset\n");
	pci_restore_state(pdev);
	nvme_reset(dev);
	return PCI_ERS_RESULT_RECOVERED;
}

static void nvme_error_resume(struct pci_dev *pdev)
{
	pci_cleanup_aer_uncorrect_error_status(pdev);
}

static const struct pci_error_handlers nvme_err_handler = {
	.error_detected	= nvme_error_detected,
	.slot_reset	= nvme_slot_reset,
	.resume		= nvme_error_resume,
	.reset_notify	= nvme_reset_notify,
};

static const struct pci_device_id nvme_id_table[] = {
	{ PCI_VDEVICE(INTEL, 0x0953),
		.driver_data = NVME_QUIRK_STRIPE_SIZE |
				NVME_QUIRK_DEALLOCATE_ZEROES, },
	{ PCI_VDEVICE(INTEL, 0x0a53),
		.driver_data = NVME_QUIRK_STRIPE_SIZE |
				NVME_QUIRK_DEALLOCATE_ZEROES, },
	{ PCI_VDEVICE(INTEL, 0x0a54),
		.driver_data = NVME_QUIRK_STRIPE_SIZE |
				NVME_QUIRK_DEALLOCATE_ZEROES, },
	{ PCI_VDEVICE(INTEL, 0x5845),	/* Qemu emulated controller */
		.driver_data = NVME_QUIRK_IDENTIFY_CNS, },
	{ PCI_DEVICE(0x1c58, 0x0003),	/* HGST adapter */
		.driver_data = NVME_QUIRK_DELAY_BEFORE_CHK_RDY, },
	{ PCI_DEVICE(0x1c5f, 0x0540),	/* Memblaze Pblaze4 adapter */
		.driver_data = NVME_QUIRK_DELAY_BEFORE_CHK_RDY, },
	{ PCI_DEVICE_CLASS(PCI_CLASS_STORAGE_EXPRESS, 0xffffff) },
	{ PCI_DEVICE(PCI_VENDOR_ID_APPLE, 0x2001) },
	{ PCI_DEVICE(PCI_VENDOR_ID_APPLE, 0x2003) },
	{ 0, }
};
MODULE_DEVICE_TABLE(pci, nvme_id_table);

static struct pci_driver nvme_driver = {
	.name		= "nvme",
	.id_table	= nvme_id_table,
	.probe		= nvme_probe,
	.remove		= nvme_remove,
	.shutdown	= nvme_shutdown,
	.driver		= {
		.pm	= &nvme_dev_pm_ops,
	},
	.sriov_configure = nvme_pci_sriov_configure,
	.err_handler	= &nvme_err_handler,
};

static int __init nvme_init(void)
{
	int result;

	nvme_workq = alloc_workqueue("nvme", WQ_UNBOUND | WQ_MEM_RECLAIM, 0);
	if (!nvme_workq)
		return -ENOMEM;

	result = pci_register_driver(&nvme_driver);
	if (result)
		destroy_workqueue(nvme_workq);
	return result;
}

static void __exit nvme_exit(void)
{
	pci_unregister_driver(&nvme_driver);
	destroy_workqueue(nvme_workq);
	_nvme_check_size();
}

MODULE_AUTHOR("Matthew Wilcox <willy@linux.intel.com>");
MODULE_LICENSE("GPL");
MODULE_VERSION("1.0");
module_init(nvme_init);
module_exit(nvme_exit);<|MERGE_RESOLUTION|>--- conflicted
+++ resolved
@@ -755,31 +755,8 @@
 {
 	struct nvme_iod *iod = blk_mq_rq_to_pdu(req);
 
-<<<<<<< HEAD
-	if (unlikely(req->errors)) {
-		if (nvme_req_needs_retry(req, req->errors)) {
-			req->retries++;
-			nvme_requeue_req(req);
-			return;
-		}
-
-		if (blk_rq_is_passthrough(req))
-			error = req->errors;
-		else
-			error = nvme_error_status(req->errors);
-	}
-
-	if (unlikely(iod->aborted)) {
-		dev_warn(dev->ctrl.device,
-			"completing aborted command with status: %04x\n",
-			req->errors);
-	}
-
-	blk_mq_end_request(req, error);
-=======
 	nvme_unmap_data(iod->nvmeq->dev, req);
 	nvme_complete_rq(req);
->>>>>>> 2ac97f0f
 }
 
 /* We read the CQE phase first to check if the rest of the entry is valid */
@@ -1966,8 +1943,6 @@
 		dev->ctrl.opal_dev = NULL;
 	}
 
-<<<<<<< HEAD
-=======
 	if (dev->ctrl.oacs & NVME_CTRL_OACS_DBBUF_SUPP) {
 		result = nvme_dbbuf_dma_alloc(dev);
 		if (result)
@@ -1975,7 +1950,6 @@
 				 "unable to allocate dma for dbbuf\n");
 	}
 
->>>>>>> 2ac97f0f
 	result = nvme_setup_io_queues(dev);
 	if (result)
 		goto out;
