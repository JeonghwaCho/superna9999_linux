--- conflicted
+++ resolved
@@ -560,11 +560,6 @@
 
 static void nvme_rdma_free_queue(struct nvme_rdma_queue *queue)
 {
-<<<<<<< HEAD
-	if (test_and_set_bit(NVME_RDMA_Q_DELETING, &queue->flags))
-		return;
-
-=======
 	if (!test_and_clear_bit(NVME_RDMA_Q_ALLOCATED, &queue->flags))
 		return;
 
@@ -574,7 +569,6 @@
 			sizeof(struct nvme_command), DMA_TO_DEVICE);
 	}
 
->>>>>>> 9abd04af
 	nvme_rdma_destroy_queue_ib(queue);
 	rdma_destroy_id(queue->cm_id);
 }
@@ -593,7 +587,6 @@
 
 	for (i = 1; i < ctrl->ctrl.queue_count; i++)
 		nvme_rdma_stop_queue(&ctrl->queues[i]);
-<<<<<<< HEAD
 }
 
 static int nvme_rdma_start_queue(struct nvme_rdma_ctrl *ctrl, int idx)
@@ -613,27 +606,6 @@
 	return ret;
 }
 
-=======
-}
-
-static int nvme_rdma_start_queue(struct nvme_rdma_ctrl *ctrl, int idx)
-{
-	int ret;
-
-	if (idx)
-		ret = nvmf_connect_io_queue(&ctrl->ctrl, idx);
-	else
-		ret = nvmf_connect_admin_queue(&ctrl->ctrl);
-
-	if (!ret)
-		set_bit(NVME_RDMA_Q_LIVE, &ctrl->queues[idx].flags);
-	else
-		dev_info(ctrl->ctrl.device,
-			"failed to connect queue: %d ret=%d\n", idx, ret);
-	return ret;
-}
-
->>>>>>> 9abd04af
 static int nvme_rdma_start_io_queues(struct nvme_rdma_ctrl *ctrl)
 {
 	int i, ret = 0;
@@ -696,225 +668,13 @@
 	return ret;
 }
 
-<<<<<<< HEAD
-static void nvme_rdma_free_tagset(struct nvme_ctrl *nctrl, bool admin)
+static void nvme_rdma_free_tagset(struct nvme_ctrl *nctrl,
+		struct blk_mq_tag_set *set)
 {
 	struct nvme_rdma_ctrl *ctrl = to_rdma_ctrl(nctrl);
-	struct blk_mq_tag_set *set = admin ?
-			&ctrl->admin_tag_set : &ctrl->tag_set;
 
 	blk_mq_free_tag_set(set);
 	nvme_rdma_dev_put(ctrl->device);
-}
-
-static struct blk_mq_tag_set *nvme_rdma_alloc_tagset(struct nvme_ctrl *nctrl,
-		bool admin)
-{
-	struct nvme_rdma_ctrl *ctrl = to_rdma_ctrl(nctrl);
-	struct blk_mq_tag_set *set;
-	int ret;
-
-	if (admin) {
-		set = &ctrl->admin_tag_set;
-		memset(set, 0, sizeof(*set));
-		set->ops = &nvme_rdma_admin_mq_ops;
-		set->queue_depth = NVME_RDMA_AQ_BLKMQ_DEPTH;
-		set->reserved_tags = 2; /* connect + keep-alive */
-		set->numa_node = NUMA_NO_NODE;
-		set->cmd_size = sizeof(struct nvme_rdma_request) +
-			SG_CHUNK_SIZE * sizeof(struct scatterlist);
-		set->driver_data = ctrl;
-		set->nr_hw_queues = 1;
-		set->timeout = ADMIN_TIMEOUT;
-	} else {
-		set = &ctrl->tag_set;
-		memset(set, 0, sizeof(*set));
-		set->ops = &nvme_rdma_mq_ops;
-		set->queue_depth = nctrl->opts->queue_size;
-		set->reserved_tags = 1; /* fabric connect */
-		set->numa_node = NUMA_NO_NODE;
-		set->flags = BLK_MQ_F_SHOULD_MERGE;
-		set->cmd_size = sizeof(struct nvme_rdma_request) +
-			SG_CHUNK_SIZE * sizeof(struct scatterlist);
-		set->driver_data = ctrl;
-		set->nr_hw_queues = nctrl->queue_count - 1;
-		set->timeout = NVME_IO_TIMEOUT;
-	}
-
-	ret = blk_mq_alloc_tag_set(set);
-	if (ret)
-		goto out;
-
-	/*
-	 * We need a reference on the device as long as the tag_set is alive,
-	 * as the MRs in the request structures need a valid ib_device.
-	 */
-	ret = nvme_rdma_dev_get(ctrl->device);
-	if (!ret) {
-		ret = -EINVAL;
-		goto out_free_tagset;
-	}
-
-	return set;
-
-out_free_tagset:
-	blk_mq_free_tag_set(set);
-out:
-	return ERR_PTR(ret);
-}
-
-static void nvme_rdma_destroy_admin_queue(struct nvme_rdma_ctrl *ctrl,
-		bool remove)
-{
-	nvme_rdma_free_qe(ctrl->queues[0].device->dev, &ctrl->async_event_sqe,
-			sizeof(struct nvme_command), DMA_TO_DEVICE);
-	nvme_rdma_stop_queue(&ctrl->queues[0]);
-	if (remove) {
-		blk_cleanup_queue(ctrl->ctrl.admin_q);
-		nvme_rdma_free_tagset(&ctrl->ctrl, true);
-	}
-	nvme_rdma_free_queue(&ctrl->queues[0]);
-}
-
-static int nvme_rdma_configure_admin_queue(struct nvme_rdma_ctrl *ctrl,
-		bool new)
-{
-	int error;
-
-	error = nvme_rdma_alloc_queue(ctrl, 0, NVME_AQ_DEPTH);
-	if (error)
-		return error;
-
-	ctrl->device = ctrl->queues[0].device;
-
-	ctrl->max_fr_pages = min_t(u32, NVME_RDMA_MAX_SEGMENTS,
-		ctrl->device->dev->attrs.max_fast_reg_page_list_len);
-
-	if (new) {
-		ctrl->ctrl.admin_tagset = nvme_rdma_alloc_tagset(&ctrl->ctrl, true);
-		if (IS_ERR(ctrl->ctrl.admin_tagset))
-			goto out_free_queue;
-
-		ctrl->ctrl.admin_q = blk_mq_init_queue(&ctrl->admin_tag_set);
-		if (IS_ERR(ctrl->ctrl.admin_q)) {
-			error = PTR_ERR(ctrl->ctrl.admin_q);
-			goto out_free_tagset;
-		}
-	} else {
-		error = blk_mq_reinit_tagset(&ctrl->admin_tag_set,
-					     nvme_rdma_reinit_request);
-		if (error)
-			goto out_free_queue;
-	}
-
-	error = nvme_rdma_start_queue(ctrl, 0);
-	if (error)
-		goto out_cleanup_queue;
-
-	error = ctrl->ctrl.ops->reg_read64(&ctrl->ctrl, NVME_REG_CAP,
-			&ctrl->ctrl.cap);
-	if (error) {
-		dev_err(ctrl->ctrl.device,
-			"prop_get NVME_REG_CAP failed\n");
-		goto out_cleanup_queue;
-	}
-
-	ctrl->ctrl.sqsize =
-		min_t(int, NVME_CAP_MQES(ctrl->ctrl.cap), ctrl->ctrl.sqsize);
-
-	error = nvme_enable_ctrl(&ctrl->ctrl, ctrl->ctrl.cap);
-	if (error)
-		goto out_cleanup_queue;
-
-	ctrl->ctrl.max_hw_sectors =
-		(ctrl->max_fr_pages - 1) << (ilog2(SZ_4K) - 9);
-
-	error = nvme_init_identify(&ctrl->ctrl);
-	if (error)
-		goto out_cleanup_queue;
-
-	error = nvme_rdma_alloc_qe(ctrl->queues[0].device->dev,
-			&ctrl->async_event_sqe, sizeof(struct nvme_command),
-			DMA_TO_DEVICE);
-	if (error)
-		goto out_cleanup_queue;
-
-	return 0;
-
-out_cleanup_queue:
-	if (new)
-		blk_cleanup_queue(ctrl->ctrl.admin_q);
-out_free_tagset:
-	if (new)
-		nvme_rdma_free_tagset(&ctrl->ctrl, true);
-out_free_queue:
-	nvme_rdma_free_queue(&ctrl->queues[0]);
-	return error;
-}
-
-static void nvme_rdma_destroy_io_queues(struct nvme_rdma_ctrl *ctrl,
-		bool remove)
-{
-	nvme_rdma_stop_io_queues(ctrl);
-	if (remove) {
-		blk_cleanup_queue(ctrl->ctrl.connect_q);
-		nvme_rdma_free_tagset(&ctrl->ctrl, false);
-	}
-	nvme_rdma_free_io_queues(ctrl);
-}
-
-static int nvme_rdma_configure_io_queues(struct nvme_rdma_ctrl *ctrl, bool new)
-{
-	int ret;
-
-	ret = nvme_rdma_alloc_io_queues(ctrl);
-	if (ret)
-		return ret;
-
-	if (new) {
-		ctrl->ctrl.tagset = nvme_rdma_alloc_tagset(&ctrl->ctrl, false);
-		if (IS_ERR(ctrl->ctrl.tagset))
-			goto out_free_io_queues;
-
-		ctrl->ctrl.connect_q = blk_mq_init_queue(&ctrl->tag_set);
-		if (IS_ERR(ctrl->ctrl.connect_q)) {
-			ret = PTR_ERR(ctrl->ctrl.connect_q);
-			goto out_free_tag_set;
-		}
-	} else {
-		ret = blk_mq_reinit_tagset(&ctrl->tag_set,
-					   nvme_rdma_reinit_request);
-		if (ret)
-			goto out_free_io_queues;
-
-		blk_mq_update_nr_hw_queues(&ctrl->tag_set,
-			ctrl->ctrl.queue_count - 1);
-	}
-
-	ret = nvme_rdma_start_io_queues(ctrl);
-	if (ret)
-		goto out_cleanup_connect_q;
-
-	return 0;
-
-out_cleanup_connect_q:
-	if (new)
-		blk_cleanup_queue(ctrl->ctrl.connect_q);
-out_free_tag_set:
-	if (new)
-		nvme_rdma_free_tagset(&ctrl->ctrl, false);
-out_free_io_queues:
-	nvme_rdma_free_io_queues(ctrl);
-	return ret;
-=======
-static void nvme_rdma_free_tagset(struct nvme_ctrl *nctrl,
-		struct blk_mq_tag_set *set)
-{
-	struct nvme_rdma_ctrl *ctrl = to_rdma_ctrl(nctrl);
-
-	blk_mq_free_tag_set(set);
-	nvme_rdma_dev_put(ctrl->device);
->>>>>>> 9abd04af
 }
 
 static struct blk_mq_tag_set *nvme_rdma_alloc_tagset(struct nvme_ctrl *nctrl,
@@ -1165,13 +925,6 @@
 
 	++ctrl->ctrl.nr_reconnects;
 
-<<<<<<< HEAD
-	if (ctrl->ctrl.queue_count > 1)
-		nvme_rdma_destroy_io_queues(ctrl, false);
-
-	nvme_rdma_destroy_admin_queue(ctrl, false);
-=======
->>>>>>> 9abd04af
 	ret = nvme_rdma_configure_admin_queue(ctrl, false);
 	if (ret)
 		goto requeue;
@@ -1179,11 +932,7 @@
 	if (ctrl->ctrl.queue_count > 1) {
 		ret = nvme_rdma_configure_io_queues(ctrl, false);
 		if (ret)
-<<<<<<< HEAD
-			goto requeue;
-=======
 			goto destroy_admin;
->>>>>>> 9abd04af
 	}
 
 	changed = nvme_change_ctrl_state(&ctrl->ctrl, NVME_CTRL_LIVE);
@@ -1192,11 +941,6 @@
 		WARN_ON_ONCE(ctrl->ctrl.state != NVME_CTRL_DELETING);
 		return;
 	}
-<<<<<<< HEAD
-
-	ctrl->ctrl.nr_reconnects = 0;
-=======
->>>>>>> 9abd04af
 
 	nvme_start_ctrl(&ctrl->ctrl);
 
@@ -1219,26 +963,11 @@
 {
 	struct nvme_rdma_ctrl *ctrl = container_of(work,
 			struct nvme_rdma_ctrl, err_work);
-<<<<<<< HEAD
 
 	nvme_stop_keep_alive(&ctrl->ctrl);
 
 	if (ctrl->ctrl.queue_count > 1) {
 		nvme_stop_queues(&ctrl->ctrl);
-		nvme_rdma_stop_io_queues(ctrl);
-	}
-	blk_mq_quiesce_queue(ctrl->ctrl.admin_q);
-	nvme_rdma_stop_queue(&ctrl->queues[0]);
-
-	/* We must take care of fastfail/requeue all our inflight requests */
-	if (ctrl->ctrl.queue_count > 1)
-=======
-
-	nvme_stop_keep_alive(&ctrl->ctrl);
-
-	if (ctrl->ctrl.queue_count > 1) {
-		nvme_stop_queues(&ctrl->ctrl);
->>>>>>> 9abd04af
 		blk_mq_tagset_busy_iter(&ctrl->tag_set,
 					nvme_cancel_request, &ctrl->ctrl);
 		nvme_rdma_destroy_io_queues(ctrl, false);
@@ -2024,59 +1753,11 @@
 				nvme_cancel_request, &ctrl->ctrl);
 	blk_mq_unquiesce_queue(ctrl->ctrl.admin_q);
 	nvme_rdma_destroy_admin_queue(ctrl, shutdown);
-<<<<<<< HEAD
-}
-
-static void nvme_rdma_remove_ctrl(struct nvme_rdma_ctrl *ctrl)
-{
-	nvme_remove_namespaces(&ctrl->ctrl);
-	nvme_rdma_shutdown_ctrl(ctrl, true);
-	nvme_uninit_ctrl(&ctrl->ctrl);
-	nvme_put_ctrl(&ctrl->ctrl);
-}
-
-static void nvme_rdma_del_ctrl_work(struct work_struct *work)
-{
-	struct nvme_rdma_ctrl *ctrl = container_of(work,
-				struct nvme_rdma_ctrl, delete_work);
-
-	nvme_stop_ctrl(&ctrl->ctrl);
-	nvme_rdma_remove_ctrl(ctrl);
-}
-
-static int __nvme_rdma_del_ctrl(struct nvme_rdma_ctrl *ctrl)
-{
-	if (!nvme_change_ctrl_state(&ctrl->ctrl, NVME_CTRL_DELETING))
-		return -EBUSY;
-
-	if (!queue_work(nvme_wq, &ctrl->delete_work))
-		return -EBUSY;
-
-	return 0;
-=======
->>>>>>> 9abd04af
 }
 
 static void nvme_rdma_delete_ctrl(struct nvme_ctrl *ctrl)
 {
-<<<<<<< HEAD
-	struct nvme_rdma_ctrl *ctrl = to_rdma_ctrl(nctrl);
-	int ret = 0;
-
-	/*
-	 * Keep a reference until all work is flushed since
-	 * __nvme_rdma_del_ctrl can free the ctrl mem
-	 */
-	if (!kref_get_unless_zero(&ctrl->ctrl.kref))
-		return -EBUSY;
-	ret = __nvme_rdma_del_ctrl(ctrl);
-	if (!ret)
-		flush_work(&ctrl->delete_work);
-	nvme_put_ctrl(&ctrl->ctrl);
-	return ret;
-=======
 	nvme_rdma_shutdown_ctrl(to_rdma_ctrl(ctrl), true);
->>>>>>> 9abd04af
 }
 
 static void nvme_rdma_reset_ctrl_work(struct work_struct *work)
@@ -2112,14 +1793,10 @@
 
 out_fail:
 	dev_warn(ctrl->ctrl.device, "Removing after reset failure\n");
-<<<<<<< HEAD
-	nvme_rdma_remove_ctrl(ctrl);
-=======
 	nvme_remove_namespaces(&ctrl->ctrl);
 	nvme_rdma_shutdown_ctrl(ctrl, true);
 	nvme_uninit_ctrl(&ctrl->ctrl);
 	nvme_put_ctrl(&ctrl->ctrl);
->>>>>>> 9abd04af
 }
 
 static const struct nvme_ctrl_ops nvme_rdma_ctrl_ops = {
@@ -2136,8 +1813,6 @@
 	.reinit_request		= nvme_rdma_reinit_request,
 };
 
-<<<<<<< HEAD
-=======
 static inline bool
 __nvme_rdma_options_match(struct nvme_rdma_ctrl *ctrl,
 	struct nvmf_ctrl_options *opts)
@@ -2215,7 +1890,6 @@
 	return found;
 }
 
->>>>>>> 9abd04af
 static struct nvme_ctrl *nvme_rdma_create_ctrl(struct device *dev,
 		struct nvmf_ctrl_options *opts)
 {
