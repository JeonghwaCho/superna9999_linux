/*
 * NVM Express device driver
 * Copyright (c) 2011-2014, Intel Corporation.
 *
 * This program is free software; you can redistribute it and/or modify it
 * under the terms and conditions of the GNU General Public License,
 * version 2, as published by the Free Software Foundation.
 *
 * This program is distributed in the hope it will be useful, but WITHOUT
 * ANY WARRANTY; without even the implied warranty of MERCHANTABILITY or
 * FITNESS FOR A PARTICULAR PURPOSE.  See the GNU General Public License for
 * more details.
 */

#include <linux/blkdev.h>
#include <linux/blk-mq.h>
#include <linux/delay.h>
#include <linux/errno.h>
#include <linux/hdreg.h>
#include <linux/kernel.h>
#include <linux/module.h>
#include <linux/list_sort.h>
#include <linux/slab.h>
#include <linux/types.h>
#include <linux/pr.h>
#include <linux/ptrace.h>
#include <linux/nvme_ioctl.h>
#include <linux/t10-pi.h>
#include <linux/pm_qos.h>
#include <scsi/sg.h>
#include <asm/unaligned.h>

#include "nvme.h"
#include "fabrics.h"

#define NVME_MINORS		(1U << MINORBITS)

unsigned char admin_timeout = 60;
module_param(admin_timeout, byte, 0644);
MODULE_PARM_DESC(admin_timeout, "timeout in seconds for admin commands");
EXPORT_SYMBOL_GPL(admin_timeout);

unsigned char nvme_io_timeout = 30;
module_param_named(io_timeout, nvme_io_timeout, byte, 0644);
MODULE_PARM_DESC(io_timeout, "timeout in seconds for I/O");
EXPORT_SYMBOL_GPL(nvme_io_timeout);

unsigned char shutdown_timeout = 5;
module_param(shutdown_timeout, byte, 0644);
MODULE_PARM_DESC(shutdown_timeout, "timeout in seconds for controller shutdown");

static u8 nvme_max_retries = 5;
module_param_named(max_retries, nvme_max_retries, byte, 0644);
MODULE_PARM_DESC(max_retries, "max number of retries a command may have");

static int nvme_char_major;
module_param(nvme_char_major, int, 0);

static unsigned long default_ps_max_latency_us = 25000;
module_param(default_ps_max_latency_us, ulong, 0644);
MODULE_PARM_DESC(default_ps_max_latency_us,
		 "max power saving latency for new devices; use PM QOS to change per device");

<<<<<<< HEAD
=======
static bool force_apst;
module_param(force_apst, bool, 0644);
MODULE_PARM_DESC(force_apst, "allow APST for newly enumerated devices even if quirked off");

>>>>>>> 2ac97f0f
static LIST_HEAD(nvme_ctrl_list);
static DEFINE_SPINLOCK(dev_list_lock);

static struct class *nvme_class;

static int nvme_error_status(struct request *req)
{
	switch (nvme_req(req)->status & 0x7ff) {
	case NVME_SC_SUCCESS:
		return 0;
	case NVME_SC_CAP_EXCEEDED:
		return -ENOSPC;
	default:
		return -EIO;

	/*
	 * XXX: these errors are a nasty side-band protocol to
	 * drivers/md/dm-mpath.c:noretry_error() that aren't documented
	 * anywhere..
	 */
	case NVME_SC_CMD_SEQ_ERROR:
		return -EILSEQ;
	case NVME_SC_ONCS_NOT_SUPPORTED:
		return -EOPNOTSUPP;
	case NVME_SC_WRITE_FAULT:
	case NVME_SC_READ_ERROR:
	case NVME_SC_UNWRITTEN_BLOCK:
		return -ENODATA;
	}
}

static inline bool nvme_req_needs_retry(struct request *req)
{
	if (blk_noretry_request(req))
		return false;
	if (nvme_req(req)->status & NVME_SC_DNR)
		return false;
	if (jiffies - req->start_time >= req->timeout)
		return false;
	if (nvme_req(req)->retries >= nvme_max_retries)
		return false;
	return true;
}

void nvme_complete_rq(struct request *req)
{
	if (unlikely(nvme_req(req)->status && nvme_req_needs_retry(req))) {
		nvme_req(req)->retries++;
		blk_mq_requeue_request(req, !blk_mq_queue_stopped(req->q));
		return;
	}

	blk_mq_end_request(req, nvme_error_status(req));
}
EXPORT_SYMBOL_GPL(nvme_complete_rq);

void nvme_cancel_request(struct request *req, void *data, bool reserved)
{
	int status;

	if (!blk_mq_request_started(req))
		return;

	dev_dbg_ratelimited(((struct nvme_ctrl *) data)->device,
				"Cancelling I/O %d", req->tag);

	status = NVME_SC_ABORT_REQ;
	if (blk_queue_dying(req->q))
		status |= NVME_SC_DNR;
	nvme_req(req)->status = status;
	blk_mq_complete_request(req);

}
EXPORT_SYMBOL_GPL(nvme_cancel_request);

bool nvme_change_ctrl_state(struct nvme_ctrl *ctrl,
		enum nvme_ctrl_state new_state)
{
	enum nvme_ctrl_state old_state;
	bool changed = false;

	spin_lock_irq(&ctrl->lock);

	old_state = ctrl->state;
	switch (new_state) {
	case NVME_CTRL_LIVE:
		switch (old_state) {
		case NVME_CTRL_NEW:
		case NVME_CTRL_RESETTING:
		case NVME_CTRL_RECONNECTING:
			changed = true;
			/* FALLTHRU */
		default:
			break;
		}
		break;
	case NVME_CTRL_RESETTING:
		switch (old_state) {
		case NVME_CTRL_NEW:
		case NVME_CTRL_LIVE:
		case NVME_CTRL_RECONNECTING:
			changed = true;
			/* FALLTHRU */
		default:
			break;
		}
		break;
	case NVME_CTRL_RECONNECTING:
		switch (old_state) {
		case NVME_CTRL_LIVE:
			changed = true;
			/* FALLTHRU */
		default:
			break;
		}
		break;
	case NVME_CTRL_DELETING:
		switch (old_state) {
		case NVME_CTRL_LIVE:
		case NVME_CTRL_RESETTING:
		case NVME_CTRL_RECONNECTING:
			changed = true;
			/* FALLTHRU */
		default:
			break;
		}
		break;
	case NVME_CTRL_DEAD:
		switch (old_state) {
		case NVME_CTRL_DELETING:
			changed = true;
			/* FALLTHRU */
		default:
			break;
		}
		break;
	default:
		break;
	}

	if (changed)
		ctrl->state = new_state;

	spin_unlock_irq(&ctrl->lock);

	return changed;
}
EXPORT_SYMBOL_GPL(nvme_change_ctrl_state);

static void nvme_free_ns(struct kref *kref)
{
	struct nvme_ns *ns = container_of(kref, struct nvme_ns, kref);

	if (ns->ndev)
		nvme_nvm_unregister(ns);

	if (ns->disk) {
		spin_lock(&dev_list_lock);
		ns->disk->private_data = NULL;
		spin_unlock(&dev_list_lock);
	}

	put_disk(ns->disk);
	ida_simple_remove(&ns->ctrl->ns_ida, ns->instance);
	nvme_put_ctrl(ns->ctrl);
	kfree(ns);
}

static void nvme_put_ns(struct nvme_ns *ns)
{
	kref_put(&ns->kref, nvme_free_ns);
}

static struct nvme_ns *nvme_get_ns_from_disk(struct gendisk *disk)
{
	struct nvme_ns *ns;

	spin_lock(&dev_list_lock);
	ns = disk->private_data;
	if (ns) {
		if (!kref_get_unless_zero(&ns->kref))
			goto fail;
		if (!try_module_get(ns->ctrl->ops->module))
			goto fail_put_ns;
	}
	spin_unlock(&dev_list_lock);

	return ns;

fail_put_ns:
	kref_put(&ns->kref, nvme_free_ns);
fail:
	spin_unlock(&dev_list_lock);
	return NULL;
}

struct request *nvme_alloc_request(struct request_queue *q,
		struct nvme_command *cmd, unsigned int flags, int qid)
{
	unsigned op = nvme_is_write(cmd) ? REQ_OP_DRV_OUT : REQ_OP_DRV_IN;
	struct request *req;

	if (qid == NVME_QID_ANY) {
		req = blk_mq_alloc_request(q, op, flags);
	} else {
		req = blk_mq_alloc_request_hctx(q, op, flags,
				qid ? qid - 1 : 0);
	}
	if (IS_ERR(req))
		return req;

	req->cmd_flags |= REQ_FAILFAST_DRIVER;
	nvme_req(req)->cmd = cmd;

	return req;
}
EXPORT_SYMBOL_GPL(nvme_alloc_request);

static inline void nvme_setup_flush(struct nvme_ns *ns,
		struct nvme_command *cmnd)
{
	memset(cmnd, 0, sizeof(*cmnd));
	cmnd->common.opcode = nvme_cmd_flush;
	cmnd->common.nsid = cpu_to_le32(ns->ns_id);
}

static inline int nvme_setup_discard(struct nvme_ns *ns, struct request *req,
		struct nvme_command *cmnd)
{
	unsigned short segments = blk_rq_nr_discard_segments(req), n = 0;
	struct nvme_dsm_range *range;
	struct bio *bio;

	range = kmalloc_array(segments, sizeof(*range), GFP_ATOMIC);
	if (!range)
		return BLK_MQ_RQ_QUEUE_BUSY;

	__rq_for_each_bio(bio, req) {
		u64 slba = nvme_block_nr(ns, bio->bi_iter.bi_sector);
		u32 nlb = bio->bi_iter.bi_size >> ns->lba_shift;

		range[n].cattr = cpu_to_le32(0);
		range[n].nlb = cpu_to_le32(nlb);
		range[n].slba = cpu_to_le64(slba);
		n++;
	}

	if (WARN_ON_ONCE(n != segments)) {
		kfree(range);
		return BLK_MQ_RQ_QUEUE_ERROR;
	}

	memset(cmnd, 0, sizeof(*cmnd));
	cmnd->dsm.opcode = nvme_cmd_dsm;
	cmnd->dsm.nsid = cpu_to_le32(ns->ns_id);
<<<<<<< HEAD
	cmnd->dsm.nr = segments - 1;
=======
	cmnd->dsm.nr = cpu_to_le32(segments - 1);
>>>>>>> 2ac97f0f
	cmnd->dsm.attributes = cpu_to_le32(NVME_DSMGMT_AD);

	req->special_vec.bv_page = virt_to_page(range);
	req->special_vec.bv_offset = offset_in_page(range);
	req->special_vec.bv_len = sizeof(*range) * segments;
	req->rq_flags |= RQF_SPECIAL_PAYLOAD;

	return BLK_MQ_RQ_QUEUE_OK;
}

static inline void nvme_setup_rw(struct nvme_ns *ns, struct request *req,
		struct nvme_command *cmnd)
{
	u16 control = 0;
	u32 dsmgmt = 0;

	if (req->cmd_flags & REQ_FUA)
		control |= NVME_RW_FUA;
	if (req->cmd_flags & (REQ_FAILFAST_DEV | REQ_RAHEAD))
		control |= NVME_RW_LR;

	if (req->cmd_flags & REQ_RAHEAD)
		dsmgmt |= NVME_RW_DSM_FREQ_PREFETCH;

	memset(cmnd, 0, sizeof(*cmnd));
	cmnd->rw.opcode = (rq_data_dir(req) ? nvme_cmd_write : nvme_cmd_read);
	cmnd->rw.nsid = cpu_to_le32(ns->ns_id);
	cmnd->rw.slba = cpu_to_le64(nvme_block_nr(ns, blk_rq_pos(req)));
	cmnd->rw.length = cpu_to_le16((blk_rq_bytes(req) >> ns->lba_shift) - 1);

	if (ns->ms) {
		switch (ns->pi_type) {
		case NVME_NS_DPS_PI_TYPE3:
			control |= NVME_RW_PRINFO_PRCHK_GUARD;
			break;
		case NVME_NS_DPS_PI_TYPE1:
		case NVME_NS_DPS_PI_TYPE2:
			control |= NVME_RW_PRINFO_PRCHK_GUARD |
					NVME_RW_PRINFO_PRCHK_REF;
			cmnd->rw.reftag = cpu_to_le32(
					nvme_block_nr(ns, blk_rq_pos(req)));
			break;
		}
		if (!blk_integrity_rq(req))
			control |= NVME_RW_PRINFO_PRACT;
	}

	cmnd->rw.control = cpu_to_le16(control);
	cmnd->rw.dsmgmt = cpu_to_le32(dsmgmt);
}

int nvme_setup_cmd(struct nvme_ns *ns, struct request *req,
		struct nvme_command *cmd)
{
	int ret = BLK_MQ_RQ_QUEUE_OK;

<<<<<<< HEAD
=======
	if (!(req->rq_flags & RQF_DONTPREP)) {
		nvme_req(req)->retries = 0;
		nvme_req(req)->flags = 0;
		req->rq_flags |= RQF_DONTPREP;
	}

>>>>>>> 2ac97f0f
	switch (req_op(req)) {
	case REQ_OP_DRV_IN:
	case REQ_OP_DRV_OUT:
		memcpy(cmd, nvme_req(req)->cmd, sizeof(*cmd));
		break;
	case REQ_OP_FLUSH:
		nvme_setup_flush(ns, cmd);
		break;
<<<<<<< HEAD
=======
	case REQ_OP_WRITE_ZEROES:
		/* currently only aliased to deallocate for a few ctrls: */
>>>>>>> 2ac97f0f
	case REQ_OP_DISCARD:
		ret = nvme_setup_discard(ns, req, cmd);
		break;
	case REQ_OP_READ:
	case REQ_OP_WRITE:
		nvme_setup_rw(ns, req, cmd);
		break;
	default:
		WARN_ON_ONCE(1);
		return BLK_MQ_RQ_QUEUE_ERROR;
	}

	cmd->common.command_id = req->tag;
	return ret;
}
EXPORT_SYMBOL_GPL(nvme_setup_cmd);

/*
 * Returns 0 on success.  If the result is negative, it's a Linux error code;
 * if the result is positive, it's an NVM Express status code
 */
int __nvme_submit_sync_cmd(struct request_queue *q, struct nvme_command *cmd,
		union nvme_result *result, void *buffer, unsigned bufflen,
		unsigned timeout, int qid, int at_head, int flags)
{
	struct request *req;
	int ret;

	req = nvme_alloc_request(q, cmd, flags, qid);
	if (IS_ERR(req))
		return PTR_ERR(req);

	req->timeout = timeout ? timeout : ADMIN_TIMEOUT;

	if (buffer && bufflen) {
		ret = blk_rq_map_kern(q, req, buffer, bufflen, GFP_KERNEL);
		if (ret)
			goto out;
	}

	blk_execute_rq(req->q, NULL, req, at_head);
	if (result)
		*result = nvme_req(req)->result;
	if (nvme_req(req)->flags & NVME_REQ_CANCELLED)
		ret = -EINTR;
	else
		ret = nvme_req(req)->status;
 out:
	blk_mq_free_request(req);
	return ret;
}
EXPORT_SYMBOL_GPL(__nvme_submit_sync_cmd);

int nvme_submit_sync_cmd(struct request_queue *q, struct nvme_command *cmd,
		void *buffer, unsigned bufflen)
{
	return __nvme_submit_sync_cmd(q, cmd, NULL, buffer, bufflen, 0,
			NVME_QID_ANY, 0, 0);
}
EXPORT_SYMBOL_GPL(nvme_submit_sync_cmd);

int __nvme_submit_user_cmd(struct request_queue *q, struct nvme_command *cmd,
		void __user *ubuffer, unsigned bufflen,
		void __user *meta_buffer, unsigned meta_len, u32 meta_seed,
		u32 *result, unsigned timeout)
{
	bool write = nvme_is_write(cmd);
	struct nvme_ns *ns = q->queuedata;
	struct gendisk *disk = ns ? ns->disk : NULL;
	struct request *req;
	struct bio *bio = NULL;
	void *meta = NULL;
	int ret;

	req = nvme_alloc_request(q, cmd, 0, NVME_QID_ANY);
	if (IS_ERR(req))
		return PTR_ERR(req);

	req->timeout = timeout ? timeout : ADMIN_TIMEOUT;

	if (ubuffer && bufflen) {
		ret = blk_rq_map_user(q, req, NULL, ubuffer, bufflen,
				GFP_KERNEL);
		if (ret)
			goto out;
		bio = req->bio;

		if (!disk)
			goto submit;
		bio->bi_bdev = bdget_disk(disk, 0);
		if (!bio->bi_bdev) {
			ret = -ENODEV;
			goto out_unmap;
		}

		if (meta_buffer && meta_len) {
			struct bio_integrity_payload *bip;

			meta = kmalloc(meta_len, GFP_KERNEL);
			if (!meta) {
				ret = -ENOMEM;
				goto out_unmap;
			}

			if (write) {
				if (copy_from_user(meta, meta_buffer,
						meta_len)) {
					ret = -EFAULT;
					goto out_free_meta;
				}
			}

			bip = bio_integrity_alloc(bio, GFP_KERNEL, 1);
			if (IS_ERR(bip)) {
				ret = PTR_ERR(bip);
				goto out_free_meta;
			}

			bip->bip_iter.bi_size = meta_len;
			bip->bip_iter.bi_sector = meta_seed;

			ret = bio_integrity_add_page(bio, virt_to_page(meta),
					meta_len, offset_in_page(meta));
			if (ret != meta_len) {
				ret = -ENOMEM;
				goto out_free_meta;
			}
		}
	}
 submit:
	blk_execute_rq(req->q, disk, req, 0);
	if (nvme_req(req)->flags & NVME_REQ_CANCELLED)
		ret = -EINTR;
	else
		ret = nvme_req(req)->status;
	if (result)
		*result = le32_to_cpu(nvme_req(req)->result.u32);
	if (meta && !ret && !write) {
		if (copy_to_user(meta_buffer, meta, meta_len))
			ret = -EFAULT;
	}
 out_free_meta:
	kfree(meta);
 out_unmap:
	if (bio) {
		if (disk && bio->bi_bdev)
			bdput(bio->bi_bdev);
		blk_rq_unmap_user(bio);
	}
 out:
	blk_mq_free_request(req);
	return ret;
}

int nvme_submit_user_cmd(struct request_queue *q, struct nvme_command *cmd,
		void __user *ubuffer, unsigned bufflen, u32 *result,
		unsigned timeout)
{
	return __nvme_submit_user_cmd(q, cmd, ubuffer, bufflen, NULL, 0, 0,
			result, timeout);
}

static void nvme_keep_alive_end_io(struct request *rq, int error)
{
	struct nvme_ctrl *ctrl = rq->end_io_data;

	blk_mq_free_request(rq);

	if (error) {
		dev_err(ctrl->device,
			"failed nvme_keep_alive_end_io error=%d\n", error);
		return;
	}

	schedule_delayed_work(&ctrl->ka_work, ctrl->kato * HZ);
}

static int nvme_keep_alive(struct nvme_ctrl *ctrl)
{
	struct nvme_command c;
	struct request *rq;

	memset(&c, 0, sizeof(c));
	c.common.opcode = nvme_admin_keep_alive;

	rq = nvme_alloc_request(ctrl->admin_q, &c, BLK_MQ_REQ_RESERVED,
			NVME_QID_ANY);
	if (IS_ERR(rq))
		return PTR_ERR(rq);

	rq->timeout = ctrl->kato * HZ;
	rq->end_io_data = ctrl;

	blk_execute_rq_nowait(rq->q, NULL, rq, 0, nvme_keep_alive_end_io);

	return 0;
}

static void nvme_keep_alive_work(struct work_struct *work)
{
	struct nvme_ctrl *ctrl = container_of(to_delayed_work(work),
			struct nvme_ctrl, ka_work);

	if (nvme_keep_alive(ctrl)) {
		/* allocation failure, reset the controller */
		dev_err(ctrl->device, "keep-alive failed\n");
		ctrl->ops->reset_ctrl(ctrl);
		return;
	}
}

void nvme_start_keep_alive(struct nvme_ctrl *ctrl)
{
	if (unlikely(ctrl->kato == 0))
		return;

	INIT_DELAYED_WORK(&ctrl->ka_work, nvme_keep_alive_work);
	schedule_delayed_work(&ctrl->ka_work, ctrl->kato * HZ);
}
EXPORT_SYMBOL_GPL(nvme_start_keep_alive);

void nvme_stop_keep_alive(struct nvme_ctrl *ctrl)
{
	if (unlikely(ctrl->kato == 0))
		return;

	cancel_delayed_work_sync(&ctrl->ka_work);
}
EXPORT_SYMBOL_GPL(nvme_stop_keep_alive);

int nvme_identify_ctrl(struct nvme_ctrl *dev, struct nvme_id_ctrl **id)
{
	struct nvme_command c = { };
	int error;

	/* gcc-4.4.4 (at least) has issues with initializers and anon unions */
	c.identify.opcode = nvme_admin_identify;
	c.identify.cns = NVME_ID_CNS_CTRL;

	*id = kmalloc(sizeof(struct nvme_id_ctrl), GFP_KERNEL);
	if (!*id)
		return -ENOMEM;

	error = nvme_submit_sync_cmd(dev->admin_q, &c, *id,
			sizeof(struct nvme_id_ctrl));
	if (error)
		kfree(*id);
	return error;
}

static int nvme_identify_ns_list(struct nvme_ctrl *dev, unsigned nsid, __le32 *ns_list)
{
	struct nvme_command c = { };

	c.identify.opcode = nvme_admin_identify;
	c.identify.cns = NVME_ID_CNS_NS_ACTIVE_LIST;
	c.identify.nsid = cpu_to_le32(nsid);
	return nvme_submit_sync_cmd(dev->admin_q, &c, ns_list, 0x1000);
}

int nvme_identify_ns(struct nvme_ctrl *dev, unsigned nsid,
		struct nvme_id_ns **id)
{
	struct nvme_command c = { };
	int error;

	/* gcc-4.4.4 (at least) has issues with initializers and anon unions */
	c.identify.opcode = nvme_admin_identify;
	c.identify.nsid = cpu_to_le32(nsid);
	c.identify.cns = NVME_ID_CNS_NS;

	*id = kmalloc(sizeof(struct nvme_id_ns), GFP_KERNEL);
	if (!*id)
		return -ENOMEM;

	error = nvme_submit_sync_cmd(dev->admin_q, &c, *id,
			sizeof(struct nvme_id_ns));
	if (error)
		kfree(*id);
	return error;
}

int nvme_get_features(struct nvme_ctrl *dev, unsigned fid, unsigned nsid,
		      void *buffer, size_t buflen, u32 *result)
{
	struct nvme_command c;
	union nvme_result res;
	int ret;

	memset(&c, 0, sizeof(c));
	c.features.opcode = nvme_admin_get_features;
	c.features.nsid = cpu_to_le32(nsid);
	c.features.fid = cpu_to_le32(fid);

	ret = __nvme_submit_sync_cmd(dev->admin_q, &c, &res, buffer, buflen, 0,
			NVME_QID_ANY, 0, 0);
	if (ret >= 0 && result)
		*result = le32_to_cpu(res.u32);
	return ret;
}

int nvme_set_features(struct nvme_ctrl *dev, unsigned fid, unsigned dword11,
		      void *buffer, size_t buflen, u32 *result)
{
	struct nvme_command c;
	union nvme_result res;
	int ret;

	memset(&c, 0, sizeof(c));
	c.features.opcode = nvme_admin_set_features;
	c.features.fid = cpu_to_le32(fid);
	c.features.dword11 = cpu_to_le32(dword11);

	ret = __nvme_submit_sync_cmd(dev->admin_q, &c, &res,
			buffer, buflen, 0, NVME_QID_ANY, 0, 0);
	if (ret >= 0 && result)
		*result = le32_to_cpu(res.u32);
	return ret;
}

int nvme_get_log_page(struct nvme_ctrl *dev, struct nvme_smart_log **log)
{
	struct nvme_command c = { };
	int error;

	c.common.opcode = nvme_admin_get_log_page,
	c.common.nsid = cpu_to_le32(0xFFFFFFFF),
	c.common.cdw10[0] = cpu_to_le32(
			(((sizeof(struct nvme_smart_log) / 4) - 1) << 16) |
			 NVME_LOG_SMART),

	*log = kmalloc(sizeof(struct nvme_smart_log), GFP_KERNEL);
	if (!*log)
		return -ENOMEM;

	error = nvme_submit_sync_cmd(dev->admin_q, &c, *log,
			sizeof(struct nvme_smart_log));
	if (error)
		kfree(*log);
	return error;
}

int nvme_set_queue_count(struct nvme_ctrl *ctrl, int *count)
{
	u32 q_count = (*count - 1) | ((*count - 1) << 16);
	u32 result;
	int status, nr_io_queues;

	status = nvme_set_features(ctrl, NVME_FEAT_NUM_QUEUES, q_count, NULL, 0,
			&result);
	if (status < 0)
		return status;

	/*
	 * Degraded controllers might return an error when setting the queue
	 * count.  We still want to be able to bring them online and offer
	 * access to the admin queue, as that might be only way to fix them up.
	 */
	if (status > 0) {
		dev_err(ctrl->dev, "Could not set queue count (%d)\n", status);
		*count = 0;
	} else {
		nr_io_queues = min(result & 0xffff, result >> 16) + 1;
		*count = min(*count, nr_io_queues);
	}

	return 0;
}
EXPORT_SYMBOL_GPL(nvme_set_queue_count);

static int nvme_submit_io(struct nvme_ns *ns, struct nvme_user_io __user *uio)
{
	struct nvme_user_io io;
	struct nvme_command c;
	unsigned length, meta_len;
	void __user *metadata;

	if (copy_from_user(&io, uio, sizeof(io)))
		return -EFAULT;
	if (io.flags)
		return -EINVAL;

	switch (io.opcode) {
	case nvme_cmd_write:
	case nvme_cmd_read:
	case nvme_cmd_compare:
		break;
	default:
		return -EINVAL;
	}

	length = (io.nblocks + 1) << ns->lba_shift;
	meta_len = (io.nblocks + 1) * ns->ms;
	metadata = (void __user *)(uintptr_t)io.metadata;

	if (ns->ext) {
		length += meta_len;
		meta_len = 0;
	} else if (meta_len) {
		if ((io.metadata & 3) || !io.metadata)
			return -EINVAL;
	}

	memset(&c, 0, sizeof(c));
	c.rw.opcode = io.opcode;
	c.rw.flags = io.flags;
	c.rw.nsid = cpu_to_le32(ns->ns_id);
	c.rw.slba = cpu_to_le64(io.slba);
	c.rw.length = cpu_to_le16(io.nblocks);
	c.rw.control = cpu_to_le16(io.control);
	c.rw.dsmgmt = cpu_to_le32(io.dsmgmt);
	c.rw.reftag = cpu_to_le32(io.reftag);
	c.rw.apptag = cpu_to_le16(io.apptag);
	c.rw.appmask = cpu_to_le16(io.appmask);

	return __nvme_submit_user_cmd(ns->queue, &c,
			(void __user *)(uintptr_t)io.addr, length,
			metadata, meta_len, io.slba, NULL, 0);
}

static int nvme_user_cmd(struct nvme_ctrl *ctrl, struct nvme_ns *ns,
			struct nvme_passthru_cmd __user *ucmd)
{
	struct nvme_passthru_cmd cmd;
	struct nvme_command c;
	unsigned timeout = 0;
	int status;

	if (!capable(CAP_SYS_ADMIN))
		return -EACCES;
	if (copy_from_user(&cmd, ucmd, sizeof(cmd)))
		return -EFAULT;
	if (cmd.flags)
		return -EINVAL;

	memset(&c, 0, sizeof(c));
	c.common.opcode = cmd.opcode;
	c.common.flags = cmd.flags;
	c.common.nsid = cpu_to_le32(cmd.nsid);
	c.common.cdw2[0] = cpu_to_le32(cmd.cdw2);
	c.common.cdw2[1] = cpu_to_le32(cmd.cdw3);
	c.common.cdw10[0] = cpu_to_le32(cmd.cdw10);
	c.common.cdw10[1] = cpu_to_le32(cmd.cdw11);
	c.common.cdw10[2] = cpu_to_le32(cmd.cdw12);
	c.common.cdw10[3] = cpu_to_le32(cmd.cdw13);
	c.common.cdw10[4] = cpu_to_le32(cmd.cdw14);
	c.common.cdw10[5] = cpu_to_le32(cmd.cdw15);

	if (cmd.timeout_ms)
		timeout = msecs_to_jiffies(cmd.timeout_ms);

	status = nvme_submit_user_cmd(ns ? ns->queue : ctrl->admin_q, &c,
			(void __user *)(uintptr_t)cmd.addr, cmd.data_len,
			&cmd.result, timeout);
	if (status >= 0) {
		if (put_user(cmd.result, &ucmd->result))
			return -EFAULT;
	}

	return status;
}

static int nvme_ioctl(struct block_device *bdev, fmode_t mode,
		unsigned int cmd, unsigned long arg)
{
	struct nvme_ns *ns = bdev->bd_disk->private_data;

	switch (cmd) {
	case NVME_IOCTL_ID:
		force_successful_syscall_return();
		return ns->ns_id;
	case NVME_IOCTL_ADMIN_CMD:
		return nvme_user_cmd(ns->ctrl, NULL, (void __user *)arg);
	case NVME_IOCTL_IO_CMD:
		return nvme_user_cmd(ns->ctrl, ns, (void __user *)arg);
	case NVME_IOCTL_SUBMIT_IO:
		return nvme_submit_io(ns, (void __user *)arg);
#ifdef CONFIG_BLK_DEV_NVME_SCSI
	case SG_GET_VERSION_NUM:
		return nvme_sg_get_version_num((void __user *)arg);
	case SG_IO:
		return nvme_sg_io(ns, (void __user *)arg);
#endif
	default:
#ifdef CONFIG_NVM
		if (ns->ndev)
			return nvme_nvm_ioctl(ns, cmd, arg);
#endif
		if (is_sed_ioctl(cmd))
			return sed_ioctl(ns->ctrl->opal_dev, cmd,
					 (void __user *) arg);
		return -ENOTTY;
	}
}

#ifdef CONFIG_COMPAT
static int nvme_compat_ioctl(struct block_device *bdev, fmode_t mode,
			unsigned int cmd, unsigned long arg)
{
	switch (cmd) {
	case SG_IO:
		return -ENOIOCTLCMD;
	}
	return nvme_ioctl(bdev, mode, cmd, arg);
}
#else
#define nvme_compat_ioctl	NULL
#endif

static int nvme_open(struct block_device *bdev, fmode_t mode)
{
	return nvme_get_ns_from_disk(bdev->bd_disk) ? 0 : -ENXIO;
}

static void nvme_release(struct gendisk *disk, fmode_t mode)
{
	struct nvme_ns *ns = disk->private_data;

	module_put(ns->ctrl->ops->module);
	nvme_put_ns(ns);
}

static int nvme_getgeo(struct block_device *bdev, struct hd_geometry *geo)
{
	/* some standard values */
	geo->heads = 1 << 6;
	geo->sectors = 1 << 5;
	geo->cylinders = get_capacity(bdev->bd_disk) >> 11;
	return 0;
}

#ifdef CONFIG_BLK_DEV_INTEGRITY
static void nvme_init_integrity(struct nvme_ns *ns)
{
	struct blk_integrity integrity;

	memset(&integrity, 0, sizeof(integrity));
	switch (ns->pi_type) {
	case NVME_NS_DPS_PI_TYPE3:
		integrity.profile = &t10_pi_type3_crc;
		integrity.tag_size = sizeof(u16) + sizeof(u32);
		integrity.flags |= BLK_INTEGRITY_DEVICE_CAPABLE;
		break;
	case NVME_NS_DPS_PI_TYPE1:
	case NVME_NS_DPS_PI_TYPE2:
		integrity.profile = &t10_pi_type1_crc;
		integrity.tag_size = sizeof(u16);
		integrity.flags |= BLK_INTEGRITY_DEVICE_CAPABLE;
		break;
	default:
		integrity.profile = NULL;
		break;
	}
	integrity.tuple_size = ns->ms;
	blk_integrity_register(ns->disk, &integrity);
	blk_queue_max_integrity_segments(ns->queue, 1);
}
#else
static void nvme_init_integrity(struct nvme_ns *ns)
{
}
#endif /* CONFIG_BLK_DEV_INTEGRITY */

static void nvme_config_discard(struct nvme_ns *ns)
{
	struct nvme_ctrl *ctrl = ns->ctrl;
	u32 logical_block_size = queue_logical_block_size(ns->queue);

	BUILD_BUG_ON(PAGE_SIZE / sizeof(struct nvme_dsm_range) <
			NVME_DSM_MAX_RANGES);
<<<<<<< HEAD

	if (ctrl->quirks & NVME_QUIRK_DISCARD_ZEROES)
		ns->queue->limits.discard_zeroes_data = 1;
	else
		ns->queue->limits.discard_zeroes_data = 0;
=======
>>>>>>> 2ac97f0f

	ns->queue->limits.discard_alignment = logical_block_size;
	ns->queue->limits.discard_granularity = logical_block_size;
	blk_queue_max_discard_sectors(ns->queue, UINT_MAX);
	blk_queue_max_discard_segments(ns->queue, NVME_DSM_MAX_RANGES);
	queue_flag_set_unlocked(QUEUE_FLAG_DISCARD, ns->queue);

	if (ctrl->quirks & NVME_QUIRK_DEALLOCATE_ZEROES)
		blk_queue_max_write_zeroes_sectors(ns->queue, UINT_MAX);
}

static int nvme_revalidate_ns(struct nvme_ns *ns, struct nvme_id_ns **id)
{
	if (nvme_identify_ns(ns->ctrl, ns->ns_id, id)) {
		dev_warn(ns->ctrl->dev, "%s: Identify failure\n", __func__);
		return -ENODEV;
	}

	if ((*id)->ncap == 0) {
		kfree(*id);
		return -ENODEV;
	}

	if (ns->ctrl->vs >= NVME_VS(1, 1, 0))
		memcpy(ns->eui, (*id)->eui64, sizeof(ns->eui));
	if (ns->ctrl->vs >= NVME_VS(1, 2, 0))
		memcpy(ns->uuid, (*id)->nguid, sizeof(ns->uuid));

	return 0;
}

static void __nvme_revalidate_disk(struct gendisk *disk, struct nvme_id_ns *id)
{
	struct nvme_ns *ns = disk->private_data;
	u8 lbaf, pi_type;
	u16 old_ms;
	unsigned short bs;

	old_ms = ns->ms;
	lbaf = id->flbas & NVME_NS_FLBAS_LBA_MASK;
	ns->lba_shift = id->lbaf[lbaf].ds;
	ns->ms = le16_to_cpu(id->lbaf[lbaf].ms);
	ns->ext = ns->ms && (id->flbas & NVME_NS_FLBAS_META_EXT);

	/*
	 * If identify namespace failed, use default 512 byte block size so
	 * block layer can use before failing read/write for 0 capacity.
	 */
	if (ns->lba_shift == 0)
		ns->lba_shift = 9;
	bs = 1 << ns->lba_shift;
	/* XXX: PI implementation requires metadata equal t10 pi tuple size */
	pi_type = ns->ms == sizeof(struct t10_pi_tuple) ?
					id->dps & NVME_NS_DPS_PI_MASK : 0;

	blk_mq_freeze_queue(disk->queue);
	if (blk_get_integrity(disk) && (ns->pi_type != pi_type ||
				ns->ms != old_ms ||
				bs != queue_logical_block_size(disk->queue) ||
				(ns->ms && ns->ext)))
		blk_integrity_unregister(disk);

	ns->pi_type = pi_type;
	blk_queue_logical_block_size(ns->queue, bs);

	if (ns->ms && !blk_get_integrity(disk) && !ns->ext)
		nvme_init_integrity(ns);
	if (ns->ms && !(ns->ms == 8 && ns->pi_type) && !blk_get_integrity(disk))
		set_capacity(disk, 0);
	else
		set_capacity(disk, le64_to_cpup(&id->nsze) << (ns->lba_shift - 9));

	if (ns->ctrl->oncs & NVME_CTRL_ONCS_DSM)
		nvme_config_discard(ns);
	blk_mq_unfreeze_queue(disk->queue);
}

static int nvme_revalidate_disk(struct gendisk *disk)
{
	struct nvme_ns *ns = disk->private_data;
	struct nvme_id_ns *id = NULL;
	int ret;

	if (test_bit(NVME_NS_DEAD, &ns->flags)) {
		set_capacity(disk, 0);
		return -ENODEV;
	}

	ret = nvme_revalidate_ns(ns, &id);
	if (ret)
		return ret;

	__nvme_revalidate_disk(disk, id);
	kfree(id);

	return 0;
}

static char nvme_pr_type(enum pr_type type)
{
	switch (type) {
	case PR_WRITE_EXCLUSIVE:
		return 1;
	case PR_EXCLUSIVE_ACCESS:
		return 2;
	case PR_WRITE_EXCLUSIVE_REG_ONLY:
		return 3;
	case PR_EXCLUSIVE_ACCESS_REG_ONLY:
		return 4;
	case PR_WRITE_EXCLUSIVE_ALL_REGS:
		return 5;
	case PR_EXCLUSIVE_ACCESS_ALL_REGS:
		return 6;
	default:
		return 0;
	}
};

static int nvme_pr_command(struct block_device *bdev, u32 cdw10,
				u64 key, u64 sa_key, u8 op)
{
	struct nvme_ns *ns = bdev->bd_disk->private_data;
	struct nvme_command c;
	u8 data[16] = { 0, };

	put_unaligned_le64(key, &data[0]);
	put_unaligned_le64(sa_key, &data[8]);

	memset(&c, 0, sizeof(c));
	c.common.opcode = op;
	c.common.nsid = cpu_to_le32(ns->ns_id);
	c.common.cdw10[0] = cpu_to_le32(cdw10);

	return nvme_submit_sync_cmd(ns->queue, &c, data, 16);
}

static int nvme_pr_register(struct block_device *bdev, u64 old,
		u64 new, unsigned flags)
{
	u32 cdw10;

	if (flags & ~PR_FL_IGNORE_KEY)
		return -EOPNOTSUPP;

	cdw10 = old ? 2 : 0;
	cdw10 |= (flags & PR_FL_IGNORE_KEY) ? 1 << 3 : 0;
	cdw10 |= (1 << 30) | (1 << 31); /* PTPL=1 */
	return nvme_pr_command(bdev, cdw10, old, new, nvme_cmd_resv_register);
}

static int nvme_pr_reserve(struct block_device *bdev, u64 key,
		enum pr_type type, unsigned flags)
{
	u32 cdw10;

	if (flags & ~PR_FL_IGNORE_KEY)
		return -EOPNOTSUPP;

	cdw10 = nvme_pr_type(type) << 8;
	cdw10 |= ((flags & PR_FL_IGNORE_KEY) ? 1 << 3 : 0);
	return nvme_pr_command(bdev, cdw10, key, 0, nvme_cmd_resv_acquire);
}

static int nvme_pr_preempt(struct block_device *bdev, u64 old, u64 new,
		enum pr_type type, bool abort)
{
	u32 cdw10 = nvme_pr_type(type) << 8 | abort ? 2 : 1;
	return nvme_pr_command(bdev, cdw10, old, new, nvme_cmd_resv_acquire);
}

static int nvme_pr_clear(struct block_device *bdev, u64 key)
{
	u32 cdw10 = 1 | (key ? 1 << 3 : 0);
	return nvme_pr_command(bdev, cdw10, key, 0, nvme_cmd_resv_register);
}

static int nvme_pr_release(struct block_device *bdev, u64 key, enum pr_type type)
{
	u32 cdw10 = nvme_pr_type(type) << 8 | key ? 1 << 3 : 0;
	return nvme_pr_command(bdev, cdw10, key, 0, nvme_cmd_resv_release);
}

static const struct pr_ops nvme_pr_ops = {
	.pr_register	= nvme_pr_register,
	.pr_reserve	= nvme_pr_reserve,
	.pr_release	= nvme_pr_release,
	.pr_preempt	= nvme_pr_preempt,
	.pr_clear	= nvme_pr_clear,
};

#ifdef CONFIG_BLK_SED_OPAL
int nvme_sec_submit(void *data, u16 spsp, u8 secp, void *buffer, size_t len,
		bool send)
{
	struct nvme_ctrl *ctrl = data;
	struct nvme_command cmd;

	memset(&cmd, 0, sizeof(cmd));
	if (send)
		cmd.common.opcode = nvme_admin_security_send;
	else
		cmd.common.opcode = nvme_admin_security_recv;
	cmd.common.nsid = 0;
	cmd.common.cdw10[0] = cpu_to_le32(((u32)secp) << 24 | ((u32)spsp) << 8);
	cmd.common.cdw10[1] = cpu_to_le32(len);

	return __nvme_submit_sync_cmd(ctrl->admin_q, &cmd, NULL, buffer, len,
				      ADMIN_TIMEOUT, NVME_QID_ANY, 1, 0);
}
EXPORT_SYMBOL_GPL(nvme_sec_submit);
#endif /* CONFIG_BLK_SED_OPAL */

static const struct block_device_operations nvme_fops = {
	.owner		= THIS_MODULE,
	.ioctl		= nvme_ioctl,
	.compat_ioctl	= nvme_compat_ioctl,
	.open		= nvme_open,
	.release	= nvme_release,
	.getgeo		= nvme_getgeo,
	.revalidate_disk= nvme_revalidate_disk,
	.pr_ops		= &nvme_pr_ops,
};

static int nvme_wait_ready(struct nvme_ctrl *ctrl, u64 cap, bool enabled)
{
	unsigned long timeout =
		((NVME_CAP_TIMEOUT(cap) + 1) * HZ / 2) + jiffies;
	u32 csts, bit = enabled ? NVME_CSTS_RDY : 0;
	int ret;

	while ((ret = ctrl->ops->reg_read32(ctrl, NVME_REG_CSTS, &csts)) == 0) {
		if (csts == ~0)
			return -ENODEV;
		if ((csts & NVME_CSTS_RDY) == bit)
			break;

		msleep(100);
		if (fatal_signal_pending(current))
			return -EINTR;
		if (time_after(jiffies, timeout)) {
			dev_err(ctrl->device,
				"Device not ready; aborting %s\n", enabled ?
						"initialisation" : "reset");
			return -ENODEV;
		}
	}

	return ret;
}

/*
 * If the device has been passed off to us in an enabled state, just clear
 * the enabled bit.  The spec says we should set the 'shutdown notification
 * bits', but doing so may cause the device to complete commands to the
 * admin queue ... and we don't know what memory that might be pointing at!
 */
int nvme_disable_ctrl(struct nvme_ctrl *ctrl, u64 cap)
{
	int ret;

	ctrl->ctrl_config &= ~NVME_CC_SHN_MASK;
	ctrl->ctrl_config &= ~NVME_CC_ENABLE;

	ret = ctrl->ops->reg_write32(ctrl, NVME_REG_CC, ctrl->ctrl_config);
	if (ret)
		return ret;

	if (ctrl->quirks & NVME_QUIRK_DELAY_BEFORE_CHK_RDY)
		msleep(NVME_QUIRK_DELAY_AMOUNT);

	return nvme_wait_ready(ctrl, cap, false);
}
EXPORT_SYMBOL_GPL(nvme_disable_ctrl);

int nvme_enable_ctrl(struct nvme_ctrl *ctrl, u64 cap)
{
	/*
	 * Default to a 4K page size, with the intention to update this
	 * path in the future to accomodate architectures with differing
	 * kernel and IO page sizes.
	 */
	unsigned dev_page_min = NVME_CAP_MPSMIN(cap) + 12, page_shift = 12;
	int ret;

	if (page_shift < dev_page_min) {
		dev_err(ctrl->device,
			"Minimum device page size %u too large for host (%u)\n",
			1 << dev_page_min, 1 << page_shift);
		return -ENODEV;
	}

	ctrl->page_size = 1 << page_shift;

	ctrl->ctrl_config = NVME_CC_CSS_NVM;
	ctrl->ctrl_config |= (page_shift - 12) << NVME_CC_MPS_SHIFT;
	ctrl->ctrl_config |= NVME_CC_ARB_RR | NVME_CC_SHN_NONE;
	ctrl->ctrl_config |= NVME_CC_IOSQES | NVME_CC_IOCQES;
	ctrl->ctrl_config |= NVME_CC_ENABLE;

	ret = ctrl->ops->reg_write32(ctrl, NVME_REG_CC, ctrl->ctrl_config);
	if (ret)
		return ret;
	return nvme_wait_ready(ctrl, cap, true);
}
EXPORT_SYMBOL_GPL(nvme_enable_ctrl);

int nvme_shutdown_ctrl(struct nvme_ctrl *ctrl)
{
	unsigned long timeout = SHUTDOWN_TIMEOUT + jiffies;
	u32 csts;
	int ret;

	ctrl->ctrl_config &= ~NVME_CC_SHN_MASK;
	ctrl->ctrl_config |= NVME_CC_SHN_NORMAL;

	ret = ctrl->ops->reg_write32(ctrl, NVME_REG_CC, ctrl->ctrl_config);
	if (ret)
		return ret;

	while ((ret = ctrl->ops->reg_read32(ctrl, NVME_REG_CSTS, &csts)) == 0) {
		if ((csts & NVME_CSTS_SHST_MASK) == NVME_CSTS_SHST_CMPLT)
			break;

		msleep(100);
		if (fatal_signal_pending(current))
			return -EINTR;
		if (time_after(jiffies, timeout)) {
			dev_err(ctrl->device,
				"Device shutdown incomplete; abort shutdown\n");
			return -ENODEV;
		}
	}

	return ret;
}
EXPORT_SYMBOL_GPL(nvme_shutdown_ctrl);

static void nvme_set_queue_limits(struct nvme_ctrl *ctrl,
		struct request_queue *q)
{
	bool vwc = false;

	if (ctrl->max_hw_sectors) {
		u32 max_segments =
			(ctrl->max_hw_sectors / (ctrl->page_size >> 9)) + 1;

		blk_queue_max_hw_sectors(q, ctrl->max_hw_sectors);
		blk_queue_max_segments(q, min_t(u32, max_segments, USHRT_MAX));
	}
	if (ctrl->quirks & NVME_QUIRK_STRIPE_SIZE)
		blk_queue_chunk_sectors(q, ctrl->max_hw_sectors);
	blk_queue_virt_boundary(q, ctrl->page_size - 1);
	if (ctrl->vwc & NVME_CTRL_VWC_PRESENT)
		vwc = true;
	blk_queue_write_cache(q, vwc, vwc);
}

static void nvme_configure_apst(struct nvme_ctrl *ctrl)
{
	/*
	 * APST (Autonomous Power State Transition) lets us program a
	 * table of power state transitions that the controller will
	 * perform automatically.  We configure it with a simple
	 * heuristic: we are willing to spend at most 2% of the time
	 * transitioning between power states.  Therefore, when running
	 * in any given state, we will enter the next lower-power
<<<<<<< HEAD
	 * non-operational state after waiting 100 * (enlat + exlat)
=======
	 * non-operational state after waiting 50 * (enlat + exlat)
>>>>>>> 2ac97f0f
	 * microseconds, as long as that state's total latency is under
	 * the requested maximum latency.
	 *
	 * We will not autonomously enter any non-operational state for
	 * which the total latency exceeds ps_max_latency_us.  Users
	 * can set ps_max_latency_us to zero to turn off APST.
	 */

	unsigned apste;
	struct nvme_feat_auto_pst *table;
<<<<<<< HEAD
=======
	u64 max_lat_us = 0;
	int max_ps = -1;
>>>>>>> 2ac97f0f
	int ret;

	/*
	 * If APST isn't supported or if we haven't been initialized yet,
	 * then don't do anything.
	 */
	if (!ctrl->apsta)
		return;

	if (ctrl->npss > 31) {
		dev_warn(ctrl->device, "NPSS is invalid; not using APST\n");
		return;
	}

	table = kzalloc(sizeof(*table), GFP_KERNEL);
	if (!table)
		return;

	if (ctrl->ps_max_latency_us == 0) {
		/* Turn off APST. */
		apste = 0;
<<<<<<< HEAD
=======
		dev_dbg(ctrl->device, "APST disabled\n");
>>>>>>> 2ac97f0f
	} else {
		__le64 target = cpu_to_le64(0);
		int state;

		/*
		 * Walk through all states from lowest- to highest-power.
		 * According to the spec, lower-numbered states use more
		 * power.  NPSS, despite the name, is the index of the
		 * lowest-power state, not the number of states.
		 */
		for (state = (int)ctrl->npss; state >= 0; state--) {
			u64 total_latency_us, transition_ms;

			if (target)
				table->entries[state] = target;

			/*
<<<<<<< HEAD
=======
			 * Don't allow transitions to the deepest state
			 * if it's quirked off.
			 */
			if (state == ctrl->npss &&
			    (ctrl->quirks & NVME_QUIRK_NO_DEEPEST_PS))
				continue;

			/*
>>>>>>> 2ac97f0f
			 * Is this state a useful non-operational state for
			 * higher-power states to autonomously transition to?
			 */
			if (!(ctrl->psd[state].flags &
			      NVME_PS_FLAGS_NON_OP_STATE))
				continue;

			total_latency_us =
				(u64)le32_to_cpu(ctrl->psd[state].entry_lat) +
				+ le32_to_cpu(ctrl->psd[state].exit_lat);
			if (total_latency_us > ctrl->ps_max_latency_us)
				continue;

			/*
			 * This state is good.  Use it as the APST idle
			 * target for higher power states.
			 */
			transition_ms = total_latency_us + 19;
			do_div(transition_ms, 20);
			if (transition_ms > (1 << 24) - 1)
				transition_ms = (1 << 24) - 1;

			target = cpu_to_le64((state << 3) |
					     (transition_ms << 8));
<<<<<<< HEAD
		}

		apste = 1;
=======

			if (max_ps == -1)
				max_ps = state;

			if (total_latency_us > max_lat_us)
				max_lat_us = total_latency_us;
		}

		apste = 1;

		if (max_ps == -1) {
			dev_dbg(ctrl->device, "APST enabled but no non-operational states are available\n");
		} else {
			dev_dbg(ctrl->device, "APST enabled: max PS = %d, max round-trip latency = %lluus, table = %*phN\n",
				max_ps, max_lat_us, (int)sizeof(*table), table);
		}
>>>>>>> 2ac97f0f
	}

	ret = nvme_set_features(ctrl, NVME_FEAT_AUTO_PST, apste,
				table, sizeof(*table), NULL);
	if (ret)
		dev_err(ctrl->device, "failed to set APST feature (%d)\n", ret);

	kfree(table);
}

static void nvme_set_latency_tolerance(struct device *dev, s32 val)
{
	struct nvme_ctrl *ctrl = dev_get_drvdata(dev);
	u64 latency;

	switch (val) {
	case PM_QOS_LATENCY_TOLERANCE_NO_CONSTRAINT:
	case PM_QOS_LATENCY_ANY:
		latency = U64_MAX;
		break;

	default:
		latency = val;
	}

	if (ctrl->ps_max_latency_us != latency) {
		ctrl->ps_max_latency_us = latency;
		nvme_configure_apst(ctrl);
	}
}

struct nvme_core_quirk_entry {
	/*
	 * NVMe model and firmware strings are padded with spaces.  For
	 * simplicity, strings in the quirk table are padded with NULLs
	 * instead.
	 */
	u16 vid;
	const char *mn;
	const char *fr;
	unsigned long quirks;
};

static const struct nvme_core_quirk_entry core_quirks[] = {
<<<<<<< HEAD
	/*
	 * Seen on a Samsung "SM951 NVMe SAMSUNG 256GB": using APST causes
	 * the controller to go out to lunch.  It dies when the watchdog
	 * timer reads CSTS and gets 0xffffffff.
	 */
	{
		.vid = 0x144d,
		.fr = "BXW75D0Q",
		.quirks = NVME_QUIRK_NO_APST,
	},
=======
	{
		/*
		 * This Toshiba device seems to die using any APST states.  See:
		 * https://bugs.launchpad.net/ubuntu/+source/linux/+bug/1678184/comments/11
		 */
		.vid = 0x1179,
		.mn = "THNSF5256GPUK TOSHIBA",
		.quirks = NVME_QUIRK_NO_APST,
	}
>>>>>>> 2ac97f0f
};

/* match is null-terminated but idstr is space-padded. */
static bool string_matches(const char *idstr, const char *match, size_t len)
{
	size_t matchlen;

	if (!match)
		return true;

	matchlen = strlen(match);
	WARN_ON_ONCE(matchlen > len);

	if (memcmp(idstr, match, matchlen))
		return false;

	for (; matchlen < len; matchlen++)
		if (idstr[matchlen] != ' ')
			return false;

	return true;
}

static bool quirk_matches(const struct nvme_id_ctrl *id,
			  const struct nvme_core_quirk_entry *q)
{
	return q->vid == le16_to_cpu(id->vid) &&
		string_matches(id->mn, q->mn, sizeof(id->mn)) &&
		string_matches(id->fr, q->fr, sizeof(id->fr));
}

/*
 * Initialize the cached copies of the Identify data and various controller
 * register in our nvme_ctrl structure.  This should be called as soon as
 * the admin queue is fully up and running.
 */
int nvme_init_identify(struct nvme_ctrl *ctrl)
{
	struct nvme_id_ctrl *id;
	u64 cap;
	int ret, page_shift;
	u32 max_hw_sectors;
	u8 prev_apsta;

	ret = ctrl->ops->reg_read32(ctrl, NVME_REG_VS, &ctrl->vs);
	if (ret) {
		dev_err(ctrl->device, "Reading VS failed (%d)\n", ret);
		return ret;
	}

	ret = ctrl->ops->reg_read64(ctrl, NVME_REG_CAP, &cap);
	if (ret) {
		dev_err(ctrl->device, "Reading CAP failed (%d)\n", ret);
		return ret;
	}
	page_shift = NVME_CAP_MPSMIN(cap) + 12;

	if (ctrl->vs >= NVME_VS(1, 1, 0))
		ctrl->subsystem = NVME_CAP_NSSRC(cap);

	ret = nvme_identify_ctrl(ctrl, &id);
	if (ret) {
		dev_err(ctrl->device, "Identify Controller failed (%d)\n", ret);
		return -EIO;
	}

	if (!ctrl->identified) {
		/*
		 * Check for quirks.  Quirk can depend on firmware version,
		 * so, in principle, the set of quirks present can change
		 * across a reset.  As a possible future enhancement, we
		 * could re-scan for quirks every time we reinitialize
		 * the device, but we'd have to make sure that the driver
		 * behaves intelligently if the quirks change.
		 */

		int i;

		for (i = 0; i < ARRAY_SIZE(core_quirks); i++) {
			if (quirk_matches(id, &core_quirks[i]))
				ctrl->quirks |= core_quirks[i].quirks;
		}
	}

<<<<<<< HEAD
=======
	if (force_apst && (ctrl->quirks & NVME_QUIRK_NO_DEEPEST_PS)) {
		dev_warn(ctrl->dev, "forcibly allowing all power states due to nvme_core.force_apst -- use at your own risk\n");
		ctrl->quirks &= ~NVME_QUIRK_NO_DEEPEST_PS;
	}

>>>>>>> 2ac97f0f
	ctrl->oacs = le16_to_cpu(id->oacs);
	ctrl->vid = le16_to_cpu(id->vid);
	ctrl->oncs = le16_to_cpup(&id->oncs);
	atomic_set(&ctrl->abort_limit, id->acl + 1);
	ctrl->vwc = id->vwc;
	ctrl->cntlid = le16_to_cpup(&id->cntlid);
	memcpy(ctrl->serial, id->sn, sizeof(id->sn));
	memcpy(ctrl->model, id->mn, sizeof(id->mn));
	memcpy(ctrl->firmware_rev, id->fr, sizeof(id->fr));
	if (id->mdts)
		max_hw_sectors = 1 << (id->mdts + page_shift - 9);
	else
		max_hw_sectors = UINT_MAX;
	ctrl->max_hw_sectors =
		min_not_zero(ctrl->max_hw_sectors, max_hw_sectors);

	nvme_set_queue_limits(ctrl, ctrl->admin_q);
	ctrl->sgls = le32_to_cpu(id->sgls);
	ctrl->kas = le16_to_cpu(id->kas);

	ctrl->npss = id->npss;
	prev_apsta = ctrl->apsta;
<<<<<<< HEAD
	ctrl->apsta = (ctrl->quirks & NVME_QUIRK_NO_APST) ? 0 : id->apsta;
=======
	if (ctrl->quirks & NVME_QUIRK_NO_APST) {
		if (force_apst && id->apsta) {
			dev_warn(ctrl->dev, "forcibly allowing APST due to nvme_core.force_apst -- use at your own risk\n");
			ctrl->apsta = 1;
		} else {
			ctrl->apsta = 0;
		}
	} else {
		ctrl->apsta = id->apsta;
	}
>>>>>>> 2ac97f0f
	memcpy(ctrl->psd, id->psd, sizeof(ctrl->psd));

	if (ctrl->ops->is_fabrics) {
		ctrl->icdoff = le16_to_cpu(id->icdoff);
		ctrl->ioccsz = le32_to_cpu(id->ioccsz);
		ctrl->iorcsz = le32_to_cpu(id->iorcsz);
		ctrl->maxcmd = le16_to_cpu(id->maxcmd);

		/*
		 * In fabrics we need to verify the cntlid matches the
		 * admin connect
		 */
		if (ctrl->cntlid != le16_to_cpu(id->cntlid))
			ret = -EINVAL;

		if (!ctrl->opts->discovery_nqn && !ctrl->kas) {
			dev_err(ctrl->dev,
				"keep-alive support is mandatory for fabrics\n");
			ret = -EINVAL;
		}
	} else {
		ctrl->cntlid = le16_to_cpu(id->cntlid);
	}

	kfree(id);

	if (ctrl->apsta && !prev_apsta)
		dev_pm_qos_expose_latency_tolerance(ctrl->device);
	else if (!ctrl->apsta && prev_apsta)
		dev_pm_qos_hide_latency_tolerance(ctrl->device);

	nvme_configure_apst(ctrl);

	ctrl->identified = true;

	return ret;
}
EXPORT_SYMBOL_GPL(nvme_init_identify);

static int nvme_dev_open(struct inode *inode, struct file *file)
{
	struct nvme_ctrl *ctrl;
	int instance = iminor(inode);
	int ret = -ENODEV;

	spin_lock(&dev_list_lock);
	list_for_each_entry(ctrl, &nvme_ctrl_list, node) {
		if (ctrl->instance != instance)
			continue;

		if (!ctrl->admin_q) {
			ret = -EWOULDBLOCK;
			break;
		}
		if (!kref_get_unless_zero(&ctrl->kref))
			break;
		file->private_data = ctrl;
		ret = 0;
		break;
	}
	spin_unlock(&dev_list_lock);

	return ret;
}

static int nvme_dev_release(struct inode *inode, struct file *file)
{
	nvme_put_ctrl(file->private_data);
	return 0;
}

static int nvme_dev_user_cmd(struct nvme_ctrl *ctrl, void __user *argp)
{
	struct nvme_ns *ns;
	int ret;

	mutex_lock(&ctrl->namespaces_mutex);
	if (list_empty(&ctrl->namespaces)) {
		ret = -ENOTTY;
		goto out_unlock;
	}

	ns = list_first_entry(&ctrl->namespaces, struct nvme_ns, list);
	if (ns != list_last_entry(&ctrl->namespaces, struct nvme_ns, list)) {
		dev_warn(ctrl->device,
			"NVME_IOCTL_IO_CMD not supported when multiple namespaces present!\n");
		ret = -EINVAL;
		goto out_unlock;
	}

	dev_warn(ctrl->device,
		"using deprecated NVME_IOCTL_IO_CMD ioctl on the char device!\n");
	kref_get(&ns->kref);
	mutex_unlock(&ctrl->namespaces_mutex);

	ret = nvme_user_cmd(ctrl, ns, argp);
	nvme_put_ns(ns);
	return ret;

out_unlock:
	mutex_unlock(&ctrl->namespaces_mutex);
	return ret;
}

static long nvme_dev_ioctl(struct file *file, unsigned int cmd,
		unsigned long arg)
{
	struct nvme_ctrl *ctrl = file->private_data;
	void __user *argp = (void __user *)arg;

	switch (cmd) {
	case NVME_IOCTL_ADMIN_CMD:
		return nvme_user_cmd(ctrl, NULL, argp);
	case NVME_IOCTL_IO_CMD:
		return nvme_dev_user_cmd(ctrl, argp);
	case NVME_IOCTL_RESET:
		dev_warn(ctrl->device, "resetting controller\n");
		return ctrl->ops->reset_ctrl(ctrl);
	case NVME_IOCTL_SUBSYS_RESET:
		return nvme_reset_subsystem(ctrl);
	case NVME_IOCTL_RESCAN:
		nvme_queue_scan(ctrl);
		return 0;
	default:
		return -ENOTTY;
	}
}

static const struct file_operations nvme_dev_fops = {
	.owner		= THIS_MODULE,
	.open		= nvme_dev_open,
	.release	= nvme_dev_release,
	.unlocked_ioctl	= nvme_dev_ioctl,
	.compat_ioctl	= nvme_dev_ioctl,
};

static ssize_t nvme_sysfs_reset(struct device *dev,
				struct device_attribute *attr, const char *buf,
				size_t count)
{
	struct nvme_ctrl *ctrl = dev_get_drvdata(dev);
	int ret;

	ret = ctrl->ops->reset_ctrl(ctrl);
	if (ret < 0)
		return ret;
	return count;
}
static DEVICE_ATTR(reset_controller, S_IWUSR, NULL, nvme_sysfs_reset);

static ssize_t nvme_sysfs_rescan(struct device *dev,
				struct device_attribute *attr, const char *buf,
				size_t count)
{
	struct nvme_ctrl *ctrl = dev_get_drvdata(dev);

	nvme_queue_scan(ctrl);
	return count;
}
static DEVICE_ATTR(rescan_controller, S_IWUSR, NULL, nvme_sysfs_rescan);

static ssize_t wwid_show(struct device *dev, struct device_attribute *attr,
								char *buf)
{
	struct nvme_ns *ns = nvme_get_ns_from_dev(dev);
	struct nvme_ctrl *ctrl = ns->ctrl;
	int serial_len = sizeof(ctrl->serial);
	int model_len = sizeof(ctrl->model);

	if (memchr_inv(ns->uuid, 0, sizeof(ns->uuid)))
		return sprintf(buf, "eui.%16phN\n", ns->uuid);

	if (memchr_inv(ns->eui, 0, sizeof(ns->eui)))
		return sprintf(buf, "eui.%8phN\n", ns->eui);

	while (ctrl->serial[serial_len - 1] == ' ')
		serial_len--;
	while (ctrl->model[model_len - 1] == ' ')
		model_len--;

	return sprintf(buf, "nvme.%04x-%*phN-%*phN-%08x\n", ctrl->vid,
		serial_len, ctrl->serial, model_len, ctrl->model, ns->ns_id);
}
static DEVICE_ATTR(wwid, S_IRUGO, wwid_show, NULL);

static ssize_t uuid_show(struct device *dev, struct device_attribute *attr,
								char *buf)
{
	struct nvme_ns *ns = nvme_get_ns_from_dev(dev);
	return sprintf(buf, "%pU\n", ns->uuid);
}
static DEVICE_ATTR(uuid, S_IRUGO, uuid_show, NULL);

static ssize_t eui_show(struct device *dev, struct device_attribute *attr,
								char *buf)
{
	struct nvme_ns *ns = nvme_get_ns_from_dev(dev);
	return sprintf(buf, "%8phd\n", ns->eui);
}
static DEVICE_ATTR(eui, S_IRUGO, eui_show, NULL);

static ssize_t nsid_show(struct device *dev, struct device_attribute *attr,
								char *buf)
{
	struct nvme_ns *ns = nvme_get_ns_from_dev(dev);
	return sprintf(buf, "%d\n", ns->ns_id);
}
static DEVICE_ATTR(nsid, S_IRUGO, nsid_show, NULL);

static struct attribute *nvme_ns_attrs[] = {
	&dev_attr_wwid.attr,
	&dev_attr_uuid.attr,
	&dev_attr_eui.attr,
	&dev_attr_nsid.attr,
	NULL,
};

static umode_t nvme_ns_attrs_are_visible(struct kobject *kobj,
		struct attribute *a, int n)
{
	struct device *dev = container_of(kobj, struct device, kobj);
	struct nvme_ns *ns = nvme_get_ns_from_dev(dev);

	if (a == &dev_attr_uuid.attr) {
		if (!memchr_inv(ns->uuid, 0, sizeof(ns->uuid)))
			return 0;
	}
	if (a == &dev_attr_eui.attr) {
		if (!memchr_inv(ns->eui, 0, sizeof(ns->eui)))
			return 0;
	}
	return a->mode;
}

static const struct attribute_group nvme_ns_attr_group = {
	.attrs		= nvme_ns_attrs,
	.is_visible	= nvme_ns_attrs_are_visible,
};

#define nvme_show_str_function(field)						\
static ssize_t  field##_show(struct device *dev,				\
			    struct device_attribute *attr, char *buf)		\
{										\
        struct nvme_ctrl *ctrl = dev_get_drvdata(dev);				\
        return sprintf(buf, "%.*s\n", (int)sizeof(ctrl->field), ctrl->field);	\
}										\
static DEVICE_ATTR(field, S_IRUGO, field##_show, NULL);

#define nvme_show_int_function(field)						\
static ssize_t  field##_show(struct device *dev,				\
			    struct device_attribute *attr, char *buf)		\
{										\
        struct nvme_ctrl *ctrl = dev_get_drvdata(dev);				\
        return sprintf(buf, "%d\n", ctrl->field);	\
}										\
static DEVICE_ATTR(field, S_IRUGO, field##_show, NULL);

nvme_show_str_function(model);
nvme_show_str_function(serial);
nvme_show_str_function(firmware_rev);
nvme_show_int_function(cntlid);

static ssize_t nvme_sysfs_delete(struct device *dev,
				struct device_attribute *attr, const char *buf,
				size_t count)
{
	struct nvme_ctrl *ctrl = dev_get_drvdata(dev);

	if (device_remove_file_self(dev, attr))
		ctrl->ops->delete_ctrl(ctrl);
	return count;
}
static DEVICE_ATTR(delete_controller, S_IWUSR, NULL, nvme_sysfs_delete);

static ssize_t nvme_sysfs_show_transport(struct device *dev,
					 struct device_attribute *attr,
					 char *buf)
{
	struct nvme_ctrl *ctrl = dev_get_drvdata(dev);

	return snprintf(buf, PAGE_SIZE, "%s\n", ctrl->ops->name);
}
static DEVICE_ATTR(transport, S_IRUGO, nvme_sysfs_show_transport, NULL);

static ssize_t nvme_sysfs_show_state(struct device *dev,
				     struct device_attribute *attr,
				     char *buf)
{
	struct nvme_ctrl *ctrl = dev_get_drvdata(dev);
	static const char *const state_name[] = {
		[NVME_CTRL_NEW]		= "new",
		[NVME_CTRL_LIVE]	= "live",
		[NVME_CTRL_RESETTING]	= "resetting",
		[NVME_CTRL_RECONNECTING]= "reconnecting",
		[NVME_CTRL_DELETING]	= "deleting",
		[NVME_CTRL_DEAD]	= "dead",
	};

	if ((unsigned)ctrl->state < ARRAY_SIZE(state_name) &&
	    state_name[ctrl->state])
		return sprintf(buf, "%s\n", state_name[ctrl->state]);

	return sprintf(buf, "unknown state\n");
}

static DEVICE_ATTR(state, S_IRUGO, nvme_sysfs_show_state, NULL);

static ssize_t nvme_sysfs_show_subsysnqn(struct device *dev,
					 struct device_attribute *attr,
					 char *buf)
{
	struct nvme_ctrl *ctrl = dev_get_drvdata(dev);

	return snprintf(buf, PAGE_SIZE, "%s\n",
			ctrl->ops->get_subsysnqn(ctrl));
}
static DEVICE_ATTR(subsysnqn, S_IRUGO, nvme_sysfs_show_subsysnqn, NULL);

static ssize_t nvme_sysfs_show_address(struct device *dev,
					 struct device_attribute *attr,
					 char *buf)
{
	struct nvme_ctrl *ctrl = dev_get_drvdata(dev);

	return ctrl->ops->get_address(ctrl, buf, PAGE_SIZE);
}
static DEVICE_ATTR(address, S_IRUGO, nvme_sysfs_show_address, NULL);

static struct attribute *nvme_dev_attrs[] = {
	&dev_attr_reset_controller.attr,
	&dev_attr_rescan_controller.attr,
	&dev_attr_model.attr,
	&dev_attr_serial.attr,
	&dev_attr_firmware_rev.attr,
	&dev_attr_cntlid.attr,
	&dev_attr_delete_controller.attr,
	&dev_attr_transport.attr,
	&dev_attr_subsysnqn.attr,
	&dev_attr_address.attr,
	&dev_attr_state.attr,
	NULL
};

#define CHECK_ATTR(ctrl, a, name)		\
	if ((a) == &dev_attr_##name.attr &&	\
	    !(ctrl)->ops->get_##name)		\
		return 0

static umode_t nvme_dev_attrs_are_visible(struct kobject *kobj,
		struct attribute *a, int n)
{
	struct device *dev = container_of(kobj, struct device, kobj);
	struct nvme_ctrl *ctrl = dev_get_drvdata(dev);

	if (a == &dev_attr_delete_controller.attr) {
		if (!ctrl->ops->delete_ctrl)
			return 0;
	}

	CHECK_ATTR(ctrl, a, subsysnqn);
	CHECK_ATTR(ctrl, a, address);

	return a->mode;
}

static struct attribute_group nvme_dev_attrs_group = {
	.attrs		= nvme_dev_attrs,
	.is_visible	= nvme_dev_attrs_are_visible,
};

static const struct attribute_group *nvme_dev_attr_groups[] = {
	&nvme_dev_attrs_group,
	NULL,
};

static int ns_cmp(void *priv, struct list_head *a, struct list_head *b)
{
	struct nvme_ns *nsa = container_of(a, struct nvme_ns, list);
	struct nvme_ns *nsb = container_of(b, struct nvme_ns, list);

	return nsa->ns_id - nsb->ns_id;
}

static struct nvme_ns *nvme_find_get_ns(struct nvme_ctrl *ctrl, unsigned nsid)
{
	struct nvme_ns *ns, *ret = NULL;

	mutex_lock(&ctrl->namespaces_mutex);
	list_for_each_entry(ns, &ctrl->namespaces, list) {
		if (ns->ns_id == nsid) {
			kref_get(&ns->kref);
			ret = ns;
			break;
		}
		if (ns->ns_id > nsid)
			break;
	}
	mutex_unlock(&ctrl->namespaces_mutex);
	return ret;
}

static void nvme_alloc_ns(struct nvme_ctrl *ctrl, unsigned nsid)
{
	struct nvme_ns *ns;
	struct gendisk *disk;
	struct nvme_id_ns *id;
	char disk_name[DISK_NAME_LEN];
	int node = dev_to_node(ctrl->dev);

	ns = kzalloc_node(sizeof(*ns), GFP_KERNEL, node);
	if (!ns)
		return;

	ns->instance = ida_simple_get(&ctrl->ns_ida, 1, 0, GFP_KERNEL);
	if (ns->instance < 0)
		goto out_free_ns;

	ns->queue = blk_mq_init_queue(ctrl->tagset);
	if (IS_ERR(ns->queue))
		goto out_release_instance;
	queue_flag_set_unlocked(QUEUE_FLAG_NONROT, ns->queue);
	ns->queue->queuedata = ns;
	ns->ctrl = ctrl;

	kref_init(&ns->kref);
	ns->ns_id = nsid;
	ns->lba_shift = 9; /* set to a default value for 512 until disk is validated */

	blk_queue_logical_block_size(ns->queue, 1 << ns->lba_shift);
	nvme_set_queue_limits(ctrl, ns->queue);

	sprintf(disk_name, "nvme%dn%d", ctrl->instance, ns->instance);

	if (nvme_revalidate_ns(ns, &id))
		goto out_free_queue;

	if (nvme_nvm_ns_supported(ns, id) &&
				nvme_nvm_register(ns, disk_name, node)) {
		dev_warn(ctrl->dev, "%s: LightNVM init failure\n", __func__);
		goto out_free_id;
	}

	disk = alloc_disk_node(0, node);
	if (!disk)
		goto out_free_id;

	disk->fops = &nvme_fops;
	disk->private_data = ns;
	disk->queue = ns->queue;
	disk->flags = GENHD_FL_EXT_DEVT;
	memcpy(disk->disk_name, disk_name, DISK_NAME_LEN);
	ns->disk = disk;

	__nvme_revalidate_disk(disk, id);

	mutex_lock(&ctrl->namespaces_mutex);
	list_add_tail(&ns->list, &ctrl->namespaces);
	mutex_unlock(&ctrl->namespaces_mutex);

	kref_get(&ctrl->kref);

	kfree(id);

	device_add_disk(ctrl->device, ns->disk);
	if (sysfs_create_group(&disk_to_dev(ns->disk)->kobj,
					&nvme_ns_attr_group))
		pr_warn("%s: failed to create sysfs group for identification\n",
			ns->disk->disk_name);
	if (ns->ndev && nvme_nvm_register_sysfs(ns))
		pr_warn("%s: failed to register lightnvm sysfs group for identification\n",
			ns->disk->disk_name);
	return;
 out_free_id:
	kfree(id);
 out_free_queue:
	blk_cleanup_queue(ns->queue);
 out_release_instance:
	ida_simple_remove(&ctrl->ns_ida, ns->instance);
 out_free_ns:
	kfree(ns);
}

static void nvme_ns_remove(struct nvme_ns *ns)
{
	if (test_and_set_bit(NVME_NS_REMOVING, &ns->flags))
		return;

	if (ns->disk && ns->disk->flags & GENHD_FL_UP) {
		if (blk_get_integrity(ns->disk))
			blk_integrity_unregister(ns->disk);
		sysfs_remove_group(&disk_to_dev(ns->disk)->kobj,
					&nvme_ns_attr_group);
		if (ns->ndev)
			nvme_nvm_unregister_sysfs(ns);
		del_gendisk(ns->disk);
		blk_mq_abort_requeue_list(ns->queue);
		blk_cleanup_queue(ns->queue);
	}

	mutex_lock(&ns->ctrl->namespaces_mutex);
	list_del_init(&ns->list);
	mutex_unlock(&ns->ctrl->namespaces_mutex);

	nvme_put_ns(ns);
}

static void nvme_validate_ns(struct nvme_ctrl *ctrl, unsigned nsid)
{
	struct nvme_ns *ns;

	ns = nvme_find_get_ns(ctrl, nsid);
	if (ns) {
		if (ns->disk && revalidate_disk(ns->disk))
			nvme_ns_remove(ns);
		nvme_put_ns(ns);
	} else
		nvme_alloc_ns(ctrl, nsid);
}

static void nvme_remove_invalid_namespaces(struct nvme_ctrl *ctrl,
					unsigned nsid)
{
	struct nvme_ns *ns, *next;

	list_for_each_entry_safe(ns, next, &ctrl->namespaces, list) {
		if (ns->ns_id > nsid)
			nvme_ns_remove(ns);
	}
}

static int nvme_scan_ns_list(struct nvme_ctrl *ctrl, unsigned nn)
{
	struct nvme_ns *ns;
	__le32 *ns_list;
	unsigned i, j, nsid, prev = 0, num_lists = DIV_ROUND_UP(nn, 1024);
	int ret = 0;

	ns_list = kzalloc(0x1000, GFP_KERNEL);
	if (!ns_list)
		return -ENOMEM;

	for (i = 0; i < num_lists; i++) {
		ret = nvme_identify_ns_list(ctrl, prev, ns_list);
		if (ret)
			goto free;

		for (j = 0; j < min(nn, 1024U); j++) {
			nsid = le32_to_cpu(ns_list[j]);
			if (!nsid)
				goto out;

			nvme_validate_ns(ctrl, nsid);

			while (++prev < nsid) {
				ns = nvme_find_get_ns(ctrl, prev);
				if (ns) {
					nvme_ns_remove(ns);
					nvme_put_ns(ns);
				}
			}
		}
		nn -= j;
	}
 out:
	nvme_remove_invalid_namespaces(ctrl, prev);
 free:
	kfree(ns_list);
	return ret;
}

static void nvme_scan_ns_sequential(struct nvme_ctrl *ctrl, unsigned nn)
{
	unsigned i;

	for (i = 1; i <= nn; i++)
		nvme_validate_ns(ctrl, i);

	nvme_remove_invalid_namespaces(ctrl, nn);
}

static void nvme_scan_work(struct work_struct *work)
{
	struct nvme_ctrl *ctrl =
		container_of(work, struct nvme_ctrl, scan_work);
	struct nvme_id_ctrl *id;
	unsigned nn;

	if (ctrl->state != NVME_CTRL_LIVE)
		return;

	if (nvme_identify_ctrl(ctrl, &id))
		return;

	nn = le32_to_cpu(id->nn);
	if (ctrl->vs >= NVME_VS(1, 1, 0) &&
	    !(ctrl->quirks & NVME_QUIRK_IDENTIFY_CNS)) {
		if (!nvme_scan_ns_list(ctrl, nn))
			goto done;
	}
	nvme_scan_ns_sequential(ctrl, nn);
 done:
	mutex_lock(&ctrl->namespaces_mutex);
	list_sort(NULL, &ctrl->namespaces, ns_cmp);
	mutex_unlock(&ctrl->namespaces_mutex);
	kfree(id);
}

void nvme_queue_scan(struct nvme_ctrl *ctrl)
{
	/*
	 * Do not queue new scan work when a controller is reset during
	 * removal.
	 */
	if (ctrl->state == NVME_CTRL_LIVE)
		schedule_work(&ctrl->scan_work);
}
EXPORT_SYMBOL_GPL(nvme_queue_scan);

/*
 * This function iterates the namespace list unlocked to allow recovery from
 * controller failure. It is up to the caller to ensure the namespace list is
 * not modified by scan work while this function is executing.
 */
void nvme_remove_namespaces(struct nvme_ctrl *ctrl)
{
	struct nvme_ns *ns, *next;

	/*
	 * The dead states indicates the controller was not gracefully
	 * disconnected. In that case, we won't be able to flush any data while
	 * removing the namespaces' disks; fail all the queues now to avoid
	 * potentially having to clean up the failed sync later.
	 */
	if (ctrl->state == NVME_CTRL_DEAD)
		nvme_kill_queues(ctrl);

	list_for_each_entry_safe(ns, next, &ctrl->namespaces, list)
		nvme_ns_remove(ns);
}
EXPORT_SYMBOL_GPL(nvme_remove_namespaces);

static void nvme_async_event_work(struct work_struct *work)
{
	struct nvme_ctrl *ctrl =
		container_of(work, struct nvme_ctrl, async_event_work);

	spin_lock_irq(&ctrl->lock);
	while (ctrl->event_limit > 0) {
		int aer_idx = --ctrl->event_limit;

		spin_unlock_irq(&ctrl->lock);
		ctrl->ops->submit_async_event(ctrl, aer_idx);
		spin_lock_irq(&ctrl->lock);
	}
	spin_unlock_irq(&ctrl->lock);
}

void nvme_complete_async_event(struct nvme_ctrl *ctrl, __le16 status,
		union nvme_result *res)
{
	u32 result = le32_to_cpu(res->u32);
	bool done = true;

	switch (le16_to_cpu(status) >> 1) {
	case NVME_SC_SUCCESS:
		done = false;
		/*FALLTHRU*/
	case NVME_SC_ABORT_REQ:
		++ctrl->event_limit;
		schedule_work(&ctrl->async_event_work);
		break;
	default:
		break;
	}

	if (done)
		return;

	switch (result & 0xff07) {
	case NVME_AER_NOTICE_NS_CHANGED:
		dev_info(ctrl->device, "rescanning\n");
		nvme_queue_scan(ctrl);
		break;
	default:
		dev_warn(ctrl->device, "async event result %08x\n", result);
	}
}
EXPORT_SYMBOL_GPL(nvme_complete_async_event);

void nvme_queue_async_events(struct nvme_ctrl *ctrl)
{
	ctrl->event_limit = NVME_NR_AERS;
	schedule_work(&ctrl->async_event_work);
}
EXPORT_SYMBOL_GPL(nvme_queue_async_events);

static DEFINE_IDA(nvme_instance_ida);

static int nvme_set_instance(struct nvme_ctrl *ctrl)
{
	int instance, error;

	do {
		if (!ida_pre_get(&nvme_instance_ida, GFP_KERNEL))
			return -ENODEV;

		spin_lock(&dev_list_lock);
		error = ida_get_new(&nvme_instance_ida, &instance);
		spin_unlock(&dev_list_lock);
	} while (error == -EAGAIN);

	if (error)
		return -ENODEV;

	ctrl->instance = instance;
	return 0;
}

static void nvme_release_instance(struct nvme_ctrl *ctrl)
{
	spin_lock(&dev_list_lock);
	ida_remove(&nvme_instance_ida, ctrl->instance);
	spin_unlock(&dev_list_lock);
}

void nvme_uninit_ctrl(struct nvme_ctrl *ctrl)
{
	flush_work(&ctrl->async_event_work);
	flush_work(&ctrl->scan_work);
	nvme_remove_namespaces(ctrl);

	device_destroy(nvme_class, MKDEV(nvme_char_major, ctrl->instance));

	spin_lock(&dev_list_lock);
	list_del(&ctrl->node);
	spin_unlock(&dev_list_lock);
}
EXPORT_SYMBOL_GPL(nvme_uninit_ctrl);

static void nvme_free_ctrl(struct kref *kref)
{
	struct nvme_ctrl *ctrl = container_of(kref, struct nvme_ctrl, kref);

	put_device(ctrl->device);
	nvme_release_instance(ctrl);
	ida_destroy(&ctrl->ns_ida);

	ctrl->ops->free_ctrl(ctrl);
}

void nvme_put_ctrl(struct nvme_ctrl *ctrl)
{
	kref_put(&ctrl->kref, nvme_free_ctrl);
}
EXPORT_SYMBOL_GPL(nvme_put_ctrl);

/*
 * Initialize a NVMe controller structures.  This needs to be called during
 * earliest initialization so that we have the initialized structured around
 * during probing.
 */
int nvme_init_ctrl(struct nvme_ctrl *ctrl, struct device *dev,
		const struct nvme_ctrl_ops *ops, unsigned long quirks)
{
	int ret;

	ctrl->state = NVME_CTRL_NEW;
	spin_lock_init(&ctrl->lock);
	INIT_LIST_HEAD(&ctrl->namespaces);
	mutex_init(&ctrl->namespaces_mutex);
	kref_init(&ctrl->kref);
	ctrl->dev = dev;
	ctrl->ops = ops;
	ctrl->quirks = quirks;
	INIT_WORK(&ctrl->scan_work, nvme_scan_work);
	INIT_WORK(&ctrl->async_event_work, nvme_async_event_work);

	ret = nvme_set_instance(ctrl);
	if (ret)
		goto out;

	ctrl->device = device_create_with_groups(nvme_class, ctrl->dev,
				MKDEV(nvme_char_major, ctrl->instance),
				ctrl, nvme_dev_attr_groups,
				"nvme%d", ctrl->instance);
	if (IS_ERR(ctrl->device)) {
		ret = PTR_ERR(ctrl->device);
		goto out_release_instance;
	}
	get_device(ctrl->device);
	ida_init(&ctrl->ns_ida);

	spin_lock(&dev_list_lock);
	list_add_tail(&ctrl->node, &nvme_ctrl_list);
	spin_unlock(&dev_list_lock);

	/*
	 * Initialize latency tolerance controls.  The sysfs files won't
	 * be visible to userspace unless the device actually supports APST.
	 */
	ctrl->device->power.set_latency_tolerance = nvme_set_latency_tolerance;
	dev_pm_qos_update_user_latency_tolerance(ctrl->device,
		min(default_ps_max_latency_us, (unsigned long)S32_MAX));

	return 0;
out_release_instance:
	nvme_release_instance(ctrl);
out:
	return ret;
}
EXPORT_SYMBOL_GPL(nvme_init_ctrl);

/**
 * nvme_kill_queues(): Ends all namespace queues
 * @ctrl: the dead controller that needs to end
 *
 * Call this function when the driver determines it is unable to get the
 * controller in a state capable of servicing IO.
 */
void nvme_kill_queues(struct nvme_ctrl *ctrl)
{
	struct nvme_ns *ns;

	mutex_lock(&ctrl->namespaces_mutex);
	list_for_each_entry(ns, &ctrl->namespaces, list) {
		/*
		 * Revalidating a dead namespace sets capacity to 0. This will
		 * end buffered writers dirtying pages that can't be synced.
		 */
		if (!ns->disk || test_and_set_bit(NVME_NS_DEAD, &ns->flags))
			continue;
		revalidate_disk(ns->disk);
		blk_set_queue_dying(ns->queue);
		blk_mq_abort_requeue_list(ns->queue);
		blk_mq_start_stopped_hw_queues(ns->queue, true);
	}
	mutex_unlock(&ctrl->namespaces_mutex);
}
EXPORT_SYMBOL_GPL(nvme_kill_queues);

void nvme_unfreeze(struct nvme_ctrl *ctrl)
{
	struct nvme_ns *ns;

	mutex_lock(&ctrl->namespaces_mutex);
	list_for_each_entry(ns, &ctrl->namespaces, list)
		blk_mq_unfreeze_queue(ns->queue);
	mutex_unlock(&ctrl->namespaces_mutex);
}
EXPORT_SYMBOL_GPL(nvme_unfreeze);

void nvme_wait_freeze_timeout(struct nvme_ctrl *ctrl, long timeout)
{
	struct nvme_ns *ns;

	mutex_lock(&ctrl->namespaces_mutex);
	list_for_each_entry(ns, &ctrl->namespaces, list) {
		timeout = blk_mq_freeze_queue_wait_timeout(ns->queue, timeout);
		if (timeout <= 0)
			break;
	}
	mutex_unlock(&ctrl->namespaces_mutex);
}
EXPORT_SYMBOL_GPL(nvme_wait_freeze_timeout);

void nvme_wait_freeze(struct nvme_ctrl *ctrl)
{
	struct nvme_ns *ns;

	mutex_lock(&ctrl->namespaces_mutex);
	list_for_each_entry(ns, &ctrl->namespaces, list)
		blk_mq_freeze_queue_wait(ns->queue);
	mutex_unlock(&ctrl->namespaces_mutex);
}
EXPORT_SYMBOL_GPL(nvme_wait_freeze);

void nvme_start_freeze(struct nvme_ctrl *ctrl)
{
	struct nvme_ns *ns;

	mutex_lock(&ctrl->namespaces_mutex);
	list_for_each_entry(ns, &ctrl->namespaces, list)
<<<<<<< HEAD
		blk_mq_freeze_queue_start(ns->queue);
=======
		blk_freeze_queue_start(ns->queue);
>>>>>>> 2ac97f0f
	mutex_unlock(&ctrl->namespaces_mutex);
}
EXPORT_SYMBOL_GPL(nvme_start_freeze);

void nvme_stop_queues(struct nvme_ctrl *ctrl)
{
	struct nvme_ns *ns;

	mutex_lock(&ctrl->namespaces_mutex);
	list_for_each_entry(ns, &ctrl->namespaces, list)
		blk_mq_quiesce_queue(ns->queue);
	mutex_unlock(&ctrl->namespaces_mutex);
}
EXPORT_SYMBOL_GPL(nvme_stop_queues);

void nvme_start_queues(struct nvme_ctrl *ctrl)
{
	struct nvme_ns *ns;

	mutex_lock(&ctrl->namespaces_mutex);
	list_for_each_entry(ns, &ctrl->namespaces, list) {
		blk_mq_start_stopped_hw_queues(ns->queue, true);
		blk_mq_kick_requeue_list(ns->queue);
	}
	mutex_unlock(&ctrl->namespaces_mutex);
}
EXPORT_SYMBOL_GPL(nvme_start_queues);

int __init nvme_core_init(void)
{
	int result;

	result = __register_chrdev(nvme_char_major, 0, NVME_MINORS, "nvme",
							&nvme_dev_fops);
	if (result < 0)
		return result;
	else if (result > 0)
		nvme_char_major = result;

	nvme_class = class_create(THIS_MODULE, "nvme");
	if (IS_ERR(nvme_class)) {
		result = PTR_ERR(nvme_class);
		goto unregister_chrdev;
	}

	return 0;

 unregister_chrdev:
	__unregister_chrdev(nvme_char_major, 0, NVME_MINORS, "nvme");
	return result;
}

void nvme_core_exit(void)
{
	class_destroy(nvme_class);
	__unregister_chrdev(nvme_char_major, 0, NVME_MINORS, "nvme");
}

MODULE_LICENSE("GPL");
MODULE_VERSION("1.0");
module_init(nvme_core_init);
module_exit(nvme_core_exit);<|MERGE_RESOLUTION|>--- conflicted
+++ resolved
@@ -61,13 +61,10 @@
 MODULE_PARM_DESC(default_ps_max_latency_us,
 		 "max power saving latency for new devices; use PM QOS to change per device");
 
-<<<<<<< HEAD
-=======
 static bool force_apst;
 module_param(force_apst, bool, 0644);
 MODULE_PARM_DESC(force_apst, "allow APST for newly enumerated devices even if quirked off");
 
->>>>>>> 2ac97f0f
 static LIST_HEAD(nvme_ctrl_list);
 static DEFINE_SPINLOCK(dev_list_lock);
 
@@ -323,11 +320,7 @@
 	memset(cmnd, 0, sizeof(*cmnd));
 	cmnd->dsm.opcode = nvme_cmd_dsm;
 	cmnd->dsm.nsid = cpu_to_le32(ns->ns_id);
-<<<<<<< HEAD
-	cmnd->dsm.nr = segments - 1;
-=======
 	cmnd->dsm.nr = cpu_to_le32(segments - 1);
->>>>>>> 2ac97f0f
 	cmnd->dsm.attributes = cpu_to_le32(NVME_DSMGMT_AD);
 
 	req->special_vec.bv_page = virt_to_page(range);
@@ -384,15 +377,12 @@
 {
 	int ret = BLK_MQ_RQ_QUEUE_OK;
 
-<<<<<<< HEAD
-=======
 	if (!(req->rq_flags & RQF_DONTPREP)) {
 		nvme_req(req)->retries = 0;
 		nvme_req(req)->flags = 0;
 		req->rq_flags |= RQF_DONTPREP;
 	}
 
->>>>>>> 2ac97f0f
 	switch (req_op(req)) {
 	case REQ_OP_DRV_IN:
 	case REQ_OP_DRV_OUT:
@@ -401,11 +391,8 @@
 	case REQ_OP_FLUSH:
 		nvme_setup_flush(ns, cmd);
 		break;
-<<<<<<< HEAD
-=======
 	case REQ_OP_WRITE_ZEROES:
 		/* currently only aliased to deallocate for a few ctrls: */
->>>>>>> 2ac97f0f
 	case REQ_OP_DISCARD:
 		ret = nvme_setup_discard(ns, req, cmd);
 		break;
@@ -976,14 +963,6 @@
 
 	BUILD_BUG_ON(PAGE_SIZE / sizeof(struct nvme_dsm_range) <
 			NVME_DSM_MAX_RANGES);
-<<<<<<< HEAD
-
-	if (ctrl->quirks & NVME_QUIRK_DISCARD_ZEROES)
-		ns->queue->limits.discard_zeroes_data = 1;
-	else
-		ns->queue->limits.discard_zeroes_data = 0;
-=======
->>>>>>> 2ac97f0f
 
 	ns->queue->limits.discard_alignment = logical_block_size;
 	ns->queue->limits.discard_granularity = logical_block_size;
@@ -1350,11 +1329,7 @@
 	 * heuristic: we are willing to spend at most 2% of the time
 	 * transitioning between power states.  Therefore, when running
 	 * in any given state, we will enter the next lower-power
-<<<<<<< HEAD
-	 * non-operational state after waiting 100 * (enlat + exlat)
-=======
 	 * non-operational state after waiting 50 * (enlat + exlat)
->>>>>>> 2ac97f0f
 	 * microseconds, as long as that state's total latency is under
 	 * the requested maximum latency.
 	 *
@@ -1365,11 +1340,8 @@
 
 	unsigned apste;
 	struct nvme_feat_auto_pst *table;
-<<<<<<< HEAD
-=======
 	u64 max_lat_us = 0;
 	int max_ps = -1;
->>>>>>> 2ac97f0f
 	int ret;
 
 	/*
@@ -1391,10 +1363,7 @@
 	if (ctrl->ps_max_latency_us == 0) {
 		/* Turn off APST. */
 		apste = 0;
-<<<<<<< HEAD
-=======
 		dev_dbg(ctrl->device, "APST disabled\n");
->>>>>>> 2ac97f0f
 	} else {
 		__le64 target = cpu_to_le64(0);
 		int state;
@@ -1412,8 +1381,6 @@
 				table->entries[state] = target;
 
 			/*
-<<<<<<< HEAD
-=======
 			 * Don't allow transitions to the deepest state
 			 * if it's quirked off.
 			 */
@@ -1422,7 +1389,6 @@
 				continue;
 
 			/*
->>>>>>> 2ac97f0f
 			 * Is this state a useful non-operational state for
 			 * higher-power states to autonomously transition to?
 			 */
@@ -1447,11 +1413,6 @@
 
 			target = cpu_to_le64((state << 3) |
 					     (transition_ms << 8));
-<<<<<<< HEAD
-		}
-
-		apste = 1;
-=======
 
 			if (max_ps == -1)
 				max_ps = state;
@@ -1468,7 +1429,6 @@
 			dev_dbg(ctrl->device, "APST enabled: max PS = %d, max round-trip latency = %lluus, table = %*phN\n",
 				max_ps, max_lat_us, (int)sizeof(*table), table);
 		}
->>>>>>> 2ac97f0f
 	}
 
 	ret = nvme_set_features(ctrl, NVME_FEAT_AUTO_PST, apste,
@@ -1513,18 +1473,6 @@
 };
 
 static const struct nvme_core_quirk_entry core_quirks[] = {
-<<<<<<< HEAD
-	/*
-	 * Seen on a Samsung "SM951 NVMe SAMSUNG 256GB": using APST causes
-	 * the controller to go out to lunch.  It dies when the watchdog
-	 * timer reads CSTS and gets 0xffffffff.
-	 */
-	{
-		.vid = 0x144d,
-		.fr = "BXW75D0Q",
-		.quirks = NVME_QUIRK_NO_APST,
-	},
-=======
 	{
 		/*
 		 * This Toshiba device seems to die using any APST states.  See:
@@ -1534,7 +1482,6 @@
 		.mn = "THNSF5256GPUK TOSHIBA",
 		.quirks = NVME_QUIRK_NO_APST,
 	}
->>>>>>> 2ac97f0f
 };
 
 /* match is null-terminated but idstr is space-padded. */
@@ -1619,14 +1566,11 @@
 		}
 	}
 
-<<<<<<< HEAD
-=======
 	if (force_apst && (ctrl->quirks & NVME_QUIRK_NO_DEEPEST_PS)) {
 		dev_warn(ctrl->dev, "forcibly allowing all power states due to nvme_core.force_apst -- use at your own risk\n");
 		ctrl->quirks &= ~NVME_QUIRK_NO_DEEPEST_PS;
 	}
 
->>>>>>> 2ac97f0f
 	ctrl->oacs = le16_to_cpu(id->oacs);
 	ctrl->vid = le16_to_cpu(id->vid);
 	ctrl->oncs = le16_to_cpup(&id->oncs);
@@ -1649,9 +1593,6 @@
 
 	ctrl->npss = id->npss;
 	prev_apsta = ctrl->apsta;
-<<<<<<< HEAD
-	ctrl->apsta = (ctrl->quirks & NVME_QUIRK_NO_APST) ? 0 : id->apsta;
-=======
 	if (ctrl->quirks & NVME_QUIRK_NO_APST) {
 		if (force_apst && id->apsta) {
 			dev_warn(ctrl->dev, "forcibly allowing APST due to nvme_core.force_apst -- use at your own risk\n");
@@ -1662,7 +1603,6 @@
 	} else {
 		ctrl->apsta = id->apsta;
 	}
->>>>>>> 2ac97f0f
 	memcpy(ctrl->psd, id->psd, sizeof(ctrl->psd));
 
 	if (ctrl->ops->is_fabrics) {
@@ -2545,11 +2485,7 @@
 
 	mutex_lock(&ctrl->namespaces_mutex);
 	list_for_each_entry(ns, &ctrl->namespaces, list)
-<<<<<<< HEAD
-		blk_mq_freeze_queue_start(ns->queue);
-=======
 		blk_freeze_queue_start(ns->queue);
->>>>>>> 2ac97f0f
 	mutex_unlock(&ctrl->namespaces_mutex);
 }
 EXPORT_SYMBOL_GPL(nvme_start_freeze);
