--- conflicted
+++ resolved
@@ -841,11 +841,7 @@
 static void intel_pstate_hwp_set(struct cpufreq_policy *policy)
 {
 	int min, hw_min, max, hw_max, cpu;
-<<<<<<< HEAD
-	struct perf_limits *perf_limits = limits;
-=======
 	struct perf_limits *perf_limits = &global;
->>>>>>> e6c0da43
 	u64 value, cap;
 
 	for_each_cpu(cpu, policy->cpus) {
@@ -1192,24 +1188,11 @@
 
 	mutex_lock(&intel_pstate_limits_lock);
 
-<<<<<<< HEAD
-	limits->max_sysfs_pct = clamp_t(int, input, 0 , 100);
-	limits->max_perf_pct = min(limits->max_policy_pct,
-				   limits->max_sysfs_pct);
-	limits->max_perf_pct = max(limits->min_policy_pct,
-				   limits->max_perf_pct);
-	limits->max_perf_pct = max(limits->min_perf_pct,
-				   limits->max_perf_pct);
-	limits->max_perf = percent_ext_fp(limits->max_perf_pct);
-
-	intel_pstate_update_policies();
-=======
 	global.max_sysfs_pct = clamp_t(int, input, 0 , 100);
 	global.max_perf_pct = min(global.max_policy_pct, global.max_sysfs_pct);
 	global.max_perf_pct = max(global.min_policy_pct, global.max_perf_pct);
 	global.max_perf_pct = max(global.min_perf_pct, global.max_perf_pct);
 	global.max_perf = percent_ext_fp(global.max_perf_pct);
->>>>>>> e6c0da43
 
 	mutex_unlock(&intel_pstate_limits_lock);
 
@@ -1239,24 +1222,11 @@
 
 	mutex_lock(&intel_pstate_limits_lock);
 
-<<<<<<< HEAD
-	limits->min_sysfs_pct = clamp_t(int, input, 0 , 100);
-	limits->min_perf_pct = max(limits->min_policy_pct,
-				   limits->min_sysfs_pct);
-	limits->min_perf_pct = min(limits->max_policy_pct,
-				   limits->min_perf_pct);
-	limits->min_perf_pct = min(limits->max_perf_pct,
-				   limits->min_perf_pct);
-	limits->min_perf = percent_ext_fp(limits->min_perf_pct);
-
-	intel_pstate_update_policies();
-=======
 	global.min_sysfs_pct = clamp_t(int, input, 0 , 100);
 	global.min_perf_pct = max(global.min_policy_pct, global.min_sysfs_pct);
 	global.min_perf_pct = min(global.max_policy_pct, global.min_perf_pct);
 	global.min_perf_pct = min(global.max_perf_pct, global.min_perf_pct);
 	global.min_perf = percent_ext_fp(global.min_perf_pct);
->>>>>>> e6c0da43
 
 	mutex_unlock(&intel_pstate_limits_lock);
 
