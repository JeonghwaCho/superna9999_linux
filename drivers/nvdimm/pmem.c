--- conflicted
+++ resolved
@@ -51,24 +51,20 @@
 		unsigned int len)
 {
 	struct device *dev = to_dev(pmem);
-	sector_t sector, cleared;
+	sector_t sector;
+	long cleared;
 
 	sector = (offset - pmem->data_offset) / 512;
-	cleared = nvdimm_clear_poison(dev, pmem->phys_addr + offset, len) / 512;
-
-	if (cleared) {
-		dev_dbg(dev, "%s: %#llx clear %ld sector%s\n",
-				__func__, (unsigned long long) sector,
-<<<<<<< HEAD
-				cleared / 512, cleared / 512 > 1 ? "s" : "");
-		badblocks_clear(&pmem->bb, sector, cleared / 512);
-	} else {
+
+	cleared = nvdimm_clear_poison(dev, pmem->phys_addr + offset, len);
+	if (cleared < 0 || cleared / 512 == 0)
 		return -EIO;
-=======
-				cleared, cleared > 1 ? "s" : "");
-		badblocks_clear(&pmem->bb, sector, cleared);
->>>>>>> af7d9f0c
-	}
+	cleared /= 512;
+
+	dev_dbg(dev, "%s: %#llx clear %ld sector%s\n", __func__,
+			(unsigned long long) sector, cleared,
+			cleared > 1 ? "s" : "");
+	badblocks_clear(&pmem->bb, sector, cleared);
 
 	invalidate_pmem(pmem->virt_addr + offset, len);
 	return 0;
