--- conflicted
+++ resolved
@@ -1238,14 +1238,11 @@
 	  GPIO driver for SPI compatible parallel-in/serial-out shift
 	  registers. These are input only devices.
 
-<<<<<<< HEAD
 config GPIO_XRA1403
 	tristate "EXAR XRA1403 16-bit GPIO expander"
 	help
 	  GPIO driver for EXAR XRA1403 16-bit SPI-based GPIO expander.
 
-=======
->>>>>>> 80e91c89
 endmenu
 
 menu "USB GPIO expanders"
