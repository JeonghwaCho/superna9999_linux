/*
 *  Driver for AMBA serial ports
 *
 *  Based on drivers/char/serial.c, by Linus Torvalds, Theodore Ts'o.
 *
 *  Copyright 1999 ARM Limited
 *  Copyright (C) 2000 Deep Blue Solutions Ltd.
 *  Copyright (C) 2010 ST-Ericsson SA
 *
 * This program is free software; you can redistribute it and/or modify
 * it under the terms of the GNU General Public License as published by
 * the Free Software Foundation; either version 2 of the License, or
 * (at your option) any later version.
 *
 * This program is distributed in the hope that it will be useful,
 * but WITHOUT ANY WARRANTY; without even the implied warranty of
 * MERCHANTABILITY or FITNESS FOR A PARTICULAR PURPOSE.  See the
 * GNU General Public License for more details.
 *
 * You should have received a copy of the GNU General Public License
 * along with this program; if not, write to the Free Software
 * Foundation, Inc., 59 Temple Place, Suite 330, Boston, MA  02111-1307  USA
 *
 * This is a generic driver for ARM AMBA-type serial ports.  They
 * have a lot of 16550-like features, but are not register compatible.
 * Note that although they do have CTS, DCD and DSR inputs, they do
 * not have an RI input, nor do they have DTR or RTS outputs.  If
 * required, these have to be supplied via some other means (eg, GPIO)
 * and hooked into this driver.
 */


#if defined(CONFIG_SERIAL_AMBA_PL011_CONSOLE) && defined(CONFIG_MAGIC_SYSRQ)
#define SUPPORT_SYSRQ
#endif

#include <linux/module.h>
#include <linux/ioport.h>
#include <linux/init.h>
#include <linux/console.h>
#include <linux/sysrq.h>
#include <linux/device.h>
#include <linux/tty.h>
#include <linux/tty_flip.h>
#include <linux/serial_core.h>
#include <linux/serial.h>
#include <linux/amba/bus.h>
#include <linux/amba/serial.h>
#include <linux/clk.h>
#include <linux/slab.h>
#include <linux/dmaengine.h>
#include <linux/dma-mapping.h>
#include <linux/scatterlist.h>
#include <linux/delay.h>
#include <linux/types.h>
#include <linux/of.h>
#include <linux/of_device.h>
#include <linux/pinctrl/consumer.h>
#include <linux/sizes.h>
#include <linux/io.h>
#include <linux/acpi.h>

#include "amba-pl011.h"

#define UART_NR			14

#define SERIAL_AMBA_MAJOR	204
#define SERIAL_AMBA_MINOR	64
#define SERIAL_AMBA_NR		UART_NR

#define AMBA_ISR_PASS_LIMIT	256

#define UART_DR_ERROR		(UART011_DR_OE|UART011_DR_BE|UART011_DR_PE|UART011_DR_FE)
#define UART_DUMMY_DR_RX	(1 << 16)

static u16 pl011_std_offsets[REG_ARRAY_SIZE] = {
	[REG_DR] = UART01x_DR,
	[REG_FR] = UART01x_FR,
	[REG_LCRH_RX] = UART011_LCRH,
	[REG_LCRH_TX] = UART011_LCRH,
	[REG_IBRD] = UART011_IBRD,
	[REG_FBRD] = UART011_FBRD,
	[REG_CR] = UART011_CR,
	[REG_IFLS] = UART011_IFLS,
	[REG_IMSC] = UART011_IMSC,
	[REG_RIS] = UART011_RIS,
	[REG_MIS] = UART011_MIS,
	[REG_ICR] = UART011_ICR,
	[REG_DMACR] = UART011_DMACR,
};

/* There is by now at least one vendor with differing details, so handle it */
struct vendor_data {
	const u16		*reg_offset;
	unsigned int		ifls;
	unsigned int		fr_busy;
	unsigned int		fr_dsr;
	unsigned int		fr_cts;
	unsigned int		fr_ri;
	unsigned int		inv_fr;
	bool			access_32b;
	bool			oversampling;
	bool			dma_threshold;
	bool			cts_event_workaround;
	bool			always_enabled;
	bool			fixed_options;

	unsigned int (*get_fifosize)(struct amba_device *dev);
};

static unsigned int get_fifosize_arm(struct amba_device *dev)
{
	return amba_rev(dev) < 3 ? 16 : 32;
}

static struct vendor_data vendor_arm = {
	.reg_offset		= pl011_std_offsets,
	.ifls			= UART011_IFLS_RX4_8|UART011_IFLS_TX4_8,
	.fr_busy		= UART01x_FR_BUSY,
	.fr_dsr			= UART01x_FR_DSR,
	.fr_cts			= UART01x_FR_CTS,
	.fr_ri			= UART011_FR_RI,
	.oversampling		= false,
	.dma_threshold		= false,
	.cts_event_workaround	= false,
	.always_enabled		= false,
	.fixed_options		= false,
	.get_fifosize		= get_fifosize_arm,
};

static struct vendor_data vendor_sbsa = {
	.reg_offset		= pl011_std_offsets,
	.fr_busy		= UART01x_FR_BUSY,
	.fr_dsr			= UART01x_FR_DSR,
	.fr_cts			= UART01x_FR_CTS,
	.fr_ri			= UART011_FR_RI,
	.access_32b		= true,
	.oversampling		= false,
	.dma_threshold		= false,
	.cts_event_workaround	= false,
	.always_enabled		= true,
	.fixed_options		= true,
};

/*
 * Erratum 44 for QDF2432v1 and QDF2400v1 SoCs describes the BUSY bit as
 * occasionally getting stuck as 1. To avoid the potential for a hang, check
 * TXFE == 0 instead of BUSY == 1. This may not be suitable for all UART
 * implementations, so only do so if an affected platform is detected in
 * parse_spcr().
 */
static bool qdf2400_e44_present = false;

static struct vendor_data vendor_qdt_qdf2400_e44 = {
	.reg_offset		= pl011_std_offsets,
	.fr_busy		= UART011_FR_TXFE,
	.fr_dsr			= UART01x_FR_DSR,
	.fr_cts			= UART01x_FR_CTS,
	.fr_ri			= UART011_FR_RI,
	.inv_fr			= UART011_FR_TXFE,
	.access_32b		= true,
	.oversampling		= false,
	.dma_threshold		= false,
	.cts_event_workaround	= false,
	.always_enabled		= true,
	.fixed_options		= true,
};

static u16 pl011_st_offsets[REG_ARRAY_SIZE] = {
	[REG_DR] = UART01x_DR,
	[REG_ST_DMAWM] = ST_UART011_DMAWM,
	[REG_ST_TIMEOUT] = ST_UART011_TIMEOUT,
	[REG_FR] = UART01x_FR,
	[REG_LCRH_RX] = ST_UART011_LCRH_RX,
	[REG_LCRH_TX] = ST_UART011_LCRH_TX,
	[REG_IBRD] = UART011_IBRD,
	[REG_FBRD] = UART011_FBRD,
	[REG_CR] = UART011_CR,
	[REG_IFLS] = UART011_IFLS,
	[REG_IMSC] = UART011_IMSC,
	[REG_RIS] = UART011_RIS,
	[REG_MIS] = UART011_MIS,
	[REG_ICR] = UART011_ICR,
	[REG_DMACR] = UART011_DMACR,
	[REG_ST_XFCR] = ST_UART011_XFCR,
	[REG_ST_XON1] = ST_UART011_XON1,
	[REG_ST_XON2] = ST_UART011_XON2,
	[REG_ST_XOFF1] = ST_UART011_XOFF1,
	[REG_ST_XOFF2] = ST_UART011_XOFF2,
	[REG_ST_ITCR] = ST_UART011_ITCR,
	[REG_ST_ITIP] = ST_UART011_ITIP,
	[REG_ST_ABCR] = ST_UART011_ABCR,
	[REG_ST_ABIMSC] = ST_UART011_ABIMSC,
};

static unsigned int get_fifosize_st(struct amba_device *dev)
{
	return 64;
}

static struct vendor_data vendor_st = {
	.reg_offset		= pl011_st_offsets,
	.ifls			= UART011_IFLS_RX_HALF|UART011_IFLS_TX_HALF,
	.fr_busy		= UART01x_FR_BUSY,
	.fr_dsr			= UART01x_FR_DSR,
	.fr_cts			= UART01x_FR_CTS,
	.fr_ri			= UART011_FR_RI,
	.oversampling		= true,
	.dma_threshold		= true,
	.cts_event_workaround	= true,
	.always_enabled		= false,
	.fixed_options		= false,
	.get_fifosize		= get_fifosize_st,
};

static const u16 pl011_zte_offsets[REG_ARRAY_SIZE] = {
	[REG_DR] = ZX_UART011_DR,
	[REG_FR] = ZX_UART011_FR,
	[REG_LCRH_RX] = ZX_UART011_LCRH,
	[REG_LCRH_TX] = ZX_UART011_LCRH,
	[REG_IBRD] = ZX_UART011_IBRD,
	[REG_FBRD] = ZX_UART011_FBRD,
	[REG_CR] = ZX_UART011_CR,
	[REG_IFLS] = ZX_UART011_IFLS,
	[REG_IMSC] = ZX_UART011_IMSC,
	[REG_RIS] = ZX_UART011_RIS,
	[REG_MIS] = ZX_UART011_MIS,
	[REG_ICR] = ZX_UART011_ICR,
	[REG_DMACR] = ZX_UART011_DMACR,
};

static unsigned int get_fifosize_zte(struct amba_device *dev)
{
	return 16;
}

static struct vendor_data vendor_zte = {
	.reg_offset		= pl011_zte_offsets,
	.access_32b		= true,
	.ifls			= UART011_IFLS_RX4_8|UART011_IFLS_TX4_8,
	.fr_busy		= ZX_UART01x_FR_BUSY,
	.fr_dsr			= ZX_UART01x_FR_DSR,
	.fr_cts			= ZX_UART01x_FR_CTS,
	.fr_ri			= ZX_UART011_FR_RI,
	.get_fifosize		= get_fifosize_zte,
};

/* Deals with DMA transactions */

struct pl011_sgbuf {
	struct scatterlist sg;
	char *buf;
};

struct pl011_dmarx_data {
	struct dma_chan		*chan;
	struct completion	complete;
	bool			use_buf_b;
	struct pl011_sgbuf	sgbuf_a;
	struct pl011_sgbuf	sgbuf_b;
	dma_cookie_t		cookie;
	bool			running;
	struct timer_list	timer;
	unsigned int last_residue;
	unsigned long last_jiffies;
	bool auto_poll_rate;
	unsigned int poll_rate;
	unsigned int poll_timeout;
};

struct pl011_dmatx_data {
	struct dma_chan		*chan;
	struct scatterlist	sg;
	char			*buf;
	bool			queued;
};

/*
 * We wrap our port structure around the generic uart_port.
 */
struct uart_amba_port {
	struct uart_port	port;
	const u16		*reg_offset;
	struct clk		*clk;
	const struct vendor_data *vendor;
	unsigned int		dmacr;		/* dma control reg */
	unsigned int		im;		/* interrupt mask */
	unsigned int		old_status;
	unsigned int		fifosize;	/* vendor-specific */
	unsigned int		old_cr;		/* state during shutdown */
	bool			autorts;
	unsigned int		fixed_baud;	/* vendor-set fixed baud rate */
	char			type[12];
#ifdef CONFIG_DMA_ENGINE
	/* DMA stuff */
	bool			using_tx_dma;
	bool			using_rx_dma;
	struct pl011_dmarx_data dmarx;
	struct pl011_dmatx_data	dmatx;
	bool			dma_probed;
#endif
};

static unsigned int pl011_reg_to_offset(const struct uart_amba_port *uap,
	unsigned int reg)
{
	return uap->reg_offset[reg];
}

static unsigned int pl011_read(const struct uart_amba_port *uap,
	unsigned int reg)
{
	void __iomem *addr = uap->port.membase + pl011_reg_to_offset(uap, reg);

	return (uap->port.iotype == UPIO_MEM32) ?
		readl_relaxed(addr) : readw_relaxed(addr);
}

static void pl011_write(unsigned int val, const struct uart_amba_port *uap,
	unsigned int reg)
{
	void __iomem *addr = uap->port.membase + pl011_reg_to_offset(uap, reg);

	if (uap->port.iotype == UPIO_MEM32)
		writel_relaxed(val, addr);
	else
		writew_relaxed(val, addr);
}

/*
 * Reads up to 256 characters from the FIFO or until it's empty and
 * inserts them into the TTY layer. Returns the number of characters
 * read from the FIFO.
 */
static int pl011_fifo_to_tty(struct uart_amba_port *uap)
{
	u16 status;
	unsigned int ch, flag, max_count = 256;
	int fifotaken = 0;

	while (max_count--) {
		status = pl011_read(uap, REG_FR);
		if (status & UART01x_FR_RXFE)
			break;

		/* Take chars from the FIFO and update status */
		ch = pl011_read(uap, REG_DR) | UART_DUMMY_DR_RX;
		flag = TTY_NORMAL;
		uap->port.icount.rx++;
		fifotaken++;

		if (unlikely(ch & UART_DR_ERROR)) {
			if (ch & UART011_DR_BE) {
				ch &= ~(UART011_DR_FE | UART011_DR_PE);
				uap->port.icount.brk++;
				if (uart_handle_break(&uap->port))
					continue;
			} else if (ch & UART011_DR_PE)
				uap->port.icount.parity++;
			else if (ch & UART011_DR_FE)
				uap->port.icount.frame++;
			if (ch & UART011_DR_OE)
				uap->port.icount.overrun++;

			ch &= uap->port.read_status_mask;

			if (ch & UART011_DR_BE)
				flag = TTY_BREAK;
			else if (ch & UART011_DR_PE)
				flag = TTY_PARITY;
			else if (ch & UART011_DR_FE)
				flag = TTY_FRAME;
		}

		if (uart_handle_sysrq_char(&uap->port, ch & 255))
			continue;

		uart_insert_char(&uap->port, ch, UART011_DR_OE, ch, flag);
	}

	return fifotaken;
}


/*
 * All the DMA operation mode stuff goes inside this ifdef.
 * This assumes that you have a generic DMA device interface,
 * no custom DMA interfaces are supported.
 */
#ifdef CONFIG_DMA_ENGINE

#define PL011_DMA_BUFFER_SIZE PAGE_SIZE

static int pl011_sgbuf_init(struct dma_chan *chan, struct pl011_sgbuf *sg,
	enum dma_data_direction dir)
{
	dma_addr_t dma_addr;

	sg->buf = dma_alloc_coherent(chan->device->dev,
		PL011_DMA_BUFFER_SIZE, &dma_addr, GFP_KERNEL);
	if (!sg->buf)
		return -ENOMEM;

	sg_init_table(&sg->sg, 1);
	sg_set_page(&sg->sg, phys_to_page(dma_addr),
		PL011_DMA_BUFFER_SIZE, offset_in_page(dma_addr));
	sg_dma_address(&sg->sg) = dma_addr;
	sg_dma_len(&sg->sg) = PL011_DMA_BUFFER_SIZE;

	return 0;
}

static void pl011_sgbuf_free(struct dma_chan *chan, struct pl011_sgbuf *sg,
	enum dma_data_direction dir)
{
	if (sg->buf) {
		dma_free_coherent(chan->device->dev,
			PL011_DMA_BUFFER_SIZE, sg->buf,
			sg_dma_address(&sg->sg));
	}
}

static void pl011_dma_probe(struct uart_amba_port *uap)
{
	/* DMA is the sole user of the platform data right now */
	struct amba_pl011_data *plat = dev_get_platdata(uap->port.dev);
	struct device *dev = uap->port.dev;
	struct dma_slave_config tx_conf = {
		.dst_addr = uap->port.mapbase +
				 pl011_reg_to_offset(uap, REG_DR),
		.dst_addr_width = DMA_SLAVE_BUSWIDTH_1_BYTE,
		.direction = DMA_MEM_TO_DEV,
		.dst_maxburst = uap->fifosize >> 1,
		.device_fc = false,
	};
	struct dma_chan *chan;
	dma_cap_mask_t mask;

	uap->dma_probed = true;
	chan = dma_request_slave_channel_reason(dev, "tx");
	if (IS_ERR(chan)) {
		if (PTR_ERR(chan) == -EPROBE_DEFER) {
			uap->dma_probed = false;
			return;
		}

		/* We need platform data */
		if (!plat || !plat->dma_filter) {
			dev_info(uap->port.dev, "no DMA platform data\n");
			return;
		}

		/* Try to acquire a generic DMA engine slave TX channel */
		dma_cap_zero(mask);
		dma_cap_set(DMA_SLAVE, mask);

		chan = dma_request_channel(mask, plat->dma_filter,
						plat->dma_tx_param);
		if (!chan) {
			dev_err(uap->port.dev, "no TX DMA channel!\n");
			return;
		}
	}

	dmaengine_slave_config(chan, &tx_conf);
	uap->dmatx.chan = chan;

	dev_info(uap->port.dev, "DMA channel TX %s\n",
		 dma_chan_name(uap->dmatx.chan));

	/* Optionally make use of an RX channel as well */
	chan = dma_request_slave_channel(dev, "rx");

	if (!chan && plat && plat->dma_rx_param) {
		chan = dma_request_channel(mask, plat->dma_filter, plat->dma_rx_param);

		if (!chan) {
			dev_err(uap->port.dev, "no RX DMA channel!\n");
			return;
		}
	}

	if (chan) {
		struct dma_slave_config rx_conf = {
			.src_addr = uap->port.mapbase +
				pl011_reg_to_offset(uap, REG_DR),
			.src_addr_width = DMA_SLAVE_BUSWIDTH_1_BYTE,
			.direction = DMA_DEV_TO_MEM,
			.src_maxburst = uap->fifosize >> 2,
			.device_fc = false,
		};
		struct dma_slave_caps caps;

		/*
		 * Some DMA controllers provide information on their capabilities.
		 * If the controller does, check for suitable residue processing
		 * otherwise assime all is well.
		 */
		if (0 == dma_get_slave_caps(chan, &caps)) {
			if (caps.residue_granularity ==
					DMA_RESIDUE_GRANULARITY_DESCRIPTOR) {
				dma_release_channel(chan);
				dev_info(uap->port.dev,
					"RX DMA disabled - no residue processing\n");
				return;
			}
		}
		dmaengine_slave_config(chan, &rx_conf);
		uap->dmarx.chan = chan;

		uap->dmarx.auto_poll_rate = false;
		if (plat && plat->dma_rx_poll_enable) {
			/* Set poll rate if specified. */
			if (plat->dma_rx_poll_rate) {
				uap->dmarx.auto_poll_rate = false;
				uap->dmarx.poll_rate = plat->dma_rx_poll_rate;
			} else {
				/*
				 * 100 ms defaults to poll rate if not
				 * specified. This will be adjusted with
				 * the baud rate at set_termios.
				 */
				uap->dmarx.auto_poll_rate = true;
				uap->dmarx.poll_rate =  100;
			}
			/* 3 secs defaults poll_timeout if not specified. */
			if (plat->dma_rx_poll_timeout)
				uap->dmarx.poll_timeout =
					plat->dma_rx_poll_timeout;
			else
				uap->dmarx.poll_timeout = 3000;
		} else if (!plat && dev->of_node) {
			uap->dmarx.auto_poll_rate = of_property_read_bool(
						dev->of_node, "auto-poll");
			if (uap->dmarx.auto_poll_rate) {
				u32 x;

				if (0 == of_property_read_u32(dev->of_node,
						"poll-rate-ms", &x))
					uap->dmarx.poll_rate = x;
				else
					uap->dmarx.poll_rate = 100;
				if (0 == of_property_read_u32(dev->of_node,
						"poll-timeout-ms", &x))
					uap->dmarx.poll_timeout = x;
				else
					uap->dmarx.poll_timeout = 3000;
			}
		}
		dev_info(uap->port.dev, "DMA channel RX %s\n",
			 dma_chan_name(uap->dmarx.chan));
	}
}

static void pl011_dma_remove(struct uart_amba_port *uap)
{
	if (uap->dmatx.chan)
		dma_release_channel(uap->dmatx.chan);
	if (uap->dmarx.chan)
		dma_release_channel(uap->dmarx.chan);
}

/* Forward declare these for the refill routine */
static int pl011_dma_tx_refill(struct uart_amba_port *uap);
static void pl011_start_tx_pio(struct uart_amba_port *uap);

/*
 * The current DMA TX buffer has been sent.
 * Try to queue up another DMA buffer.
 */
static void pl011_dma_tx_callback(void *data)
{
	struct uart_amba_port *uap = data;
	struct pl011_dmatx_data *dmatx = &uap->dmatx;
	unsigned long flags;
	u16 dmacr;

	spin_lock_irqsave(&uap->port.lock, flags);
	if (uap->dmatx.queued)
		dma_unmap_sg(dmatx->chan->device->dev, &dmatx->sg, 1,
			     DMA_TO_DEVICE);

	dmacr = uap->dmacr;
	uap->dmacr = dmacr & ~UART011_TXDMAE;
	pl011_write(uap->dmacr, uap, REG_DMACR);

	/*
	 * If TX DMA was disabled, it means that we've stopped the DMA for
	 * some reason (eg, XOFF received, or we want to send an X-char.)
	 *
	 * Note: we need to be careful here of a potential race between DMA
	 * and the rest of the driver - if the driver disables TX DMA while
	 * a TX buffer completing, we must update the tx queued status to
	 * get further refills (hence we check dmacr).
	 */
	if (!(dmacr & UART011_TXDMAE) || uart_tx_stopped(&uap->port) ||
	    uart_circ_empty(&uap->port.state->xmit)) {
		uap->dmatx.queued = false;
		spin_unlock_irqrestore(&uap->port.lock, flags);
		return;
	}

	if (pl011_dma_tx_refill(uap) <= 0)
		/*
		 * We didn't queue a DMA buffer for some reason, but we
		 * have data pending to be sent.  Re-enable the TX IRQ.
		 */
		pl011_start_tx_pio(uap);

	spin_unlock_irqrestore(&uap->port.lock, flags);
}

/*
 * Try to refill the TX DMA buffer.
 * Locking: called with port lock held and IRQs disabled.
 * Returns:
 *   1 if we queued up a TX DMA buffer.
 *   0 if we didn't want to handle this by DMA
 *  <0 on error
 */
static int pl011_dma_tx_refill(struct uart_amba_port *uap)
{
	struct pl011_dmatx_data *dmatx = &uap->dmatx;
	struct dma_chan *chan = dmatx->chan;
	struct dma_device *dma_dev = chan->device;
	struct dma_async_tx_descriptor *desc;
	struct circ_buf *xmit = &uap->port.state->xmit;
	unsigned int count;

	/*
	 * Try to avoid the overhead involved in using DMA if the
	 * transaction fits in the first half of the FIFO, by using
	 * the standard interrupt handling.  This ensures that we
	 * issue a uart_write_wakeup() at the appropriate time.
	 */
	count = uart_circ_chars_pending(xmit);
	if (count < (uap->fifosize >> 1)) {
		uap->dmatx.queued = false;
		return 0;
	}

	/*
	 * Bodge: don't send the last character by DMA, as this
	 * will prevent XON from notifying us to restart DMA.
	 */
	count -= 1;

	/* Else proceed to copy the TX chars to the DMA buffer and fire DMA */
	if (count > PL011_DMA_BUFFER_SIZE)
		count = PL011_DMA_BUFFER_SIZE;

	if (xmit->tail < xmit->head)
		memcpy(&dmatx->buf[0], &xmit->buf[xmit->tail], count);
	else {
		size_t first = UART_XMIT_SIZE - xmit->tail;
		size_t second;

		if (first > count)
			first = count;
		second = count - first;

		memcpy(&dmatx->buf[0], &xmit->buf[xmit->tail], first);
		if (second)
			memcpy(&dmatx->buf[first], &xmit->buf[0], second);
	}

	dmatx->sg.length = count;

	if (dma_map_sg(dma_dev->dev, &dmatx->sg, 1, DMA_TO_DEVICE) != 1) {
		uap->dmatx.queued = false;
		dev_dbg(uap->port.dev, "unable to map TX DMA\n");
		return -EBUSY;
	}

	desc = dmaengine_prep_slave_sg(chan, &dmatx->sg, 1, DMA_MEM_TO_DEV,
					     DMA_PREP_INTERRUPT | DMA_CTRL_ACK);
	if (!desc) {
		dma_unmap_sg(dma_dev->dev, &dmatx->sg, 1, DMA_TO_DEVICE);
		uap->dmatx.queued = false;
		/*
		 * If DMA cannot be used right now, we complete this
		 * transaction via IRQ and let the TTY layer retry.
		 */
		dev_dbg(uap->port.dev, "TX DMA busy\n");
		return -EBUSY;
	}

	/* Some data to go along to the callback */
	desc->callback = pl011_dma_tx_callback;
	desc->callback_param = uap;

	/* All errors should happen at prepare time */
	dmaengine_submit(desc);

	/* Fire the DMA transaction */
	dma_dev->device_issue_pending(chan);

	uap->dmacr |= UART011_TXDMAE;
	pl011_write(uap->dmacr, uap, REG_DMACR);
	uap->dmatx.queued = true;

	/*
	 * Now we know that DMA will fire, so advance the ring buffer
	 * with the stuff we just dispatched.
	 */
	xmit->tail = (xmit->tail + count) & (UART_XMIT_SIZE - 1);
	uap->port.icount.tx += count;

	if (uart_circ_chars_pending(xmit) < WAKEUP_CHARS)
		uart_write_wakeup(&uap->port);

	return 1;
}

/*
 * We received a transmit interrupt without a pending X-char but with
 * pending characters.
 * Locking: called with port lock held and IRQs disabled.
 * Returns:
 *   false if we want to use PIO to transmit
 *   true if we queued a DMA buffer
 */
static bool pl011_dma_tx_irq(struct uart_amba_port *uap)
{
	if (!uap->using_tx_dma)
		return false;

	/*
	 * If we already have a TX buffer queued, but received a
	 * TX interrupt, it will be because we've just sent an X-char.
	 * Ensure the TX DMA is enabled and the TX IRQ is disabled.
	 */
	if (uap->dmatx.queued) {
		uap->dmacr |= UART011_TXDMAE;
		pl011_write(uap->dmacr, uap, REG_DMACR);
		uap->im &= ~UART011_TXIM;
		pl011_write(uap->im, uap, REG_IMSC);
		return true;
	}

	/*
	 * We don't have a TX buffer queued, so try to queue one.
	 * If we successfully queued a buffer, mask the TX IRQ.
	 */
	if (pl011_dma_tx_refill(uap) > 0) {
		uap->im &= ~UART011_TXIM;
		pl011_write(uap->im, uap, REG_IMSC);
		return true;
	}
	return false;
}

/*
 * Stop the DMA transmit (eg, due to received XOFF).
 * Locking: called with port lock held and IRQs disabled.
 */
static inline void pl011_dma_tx_stop(struct uart_amba_port *uap)
{
	if (uap->dmatx.queued) {
		uap->dmacr &= ~UART011_TXDMAE;
		pl011_write(uap->dmacr, uap, REG_DMACR);
	}
}

/*
 * Try to start a DMA transmit, or in the case of an XON/OFF
 * character queued for send, try to get that character out ASAP.
 * Locking: called with port lock held and IRQs disabled.
 * Returns:
 *   false if we want the TX IRQ to be enabled
 *   true if we have a buffer queued
 */
static inline bool pl011_dma_tx_start(struct uart_amba_port *uap)
{
	u16 dmacr;

	if (!uap->using_tx_dma)
		return false;

	if (!uap->port.x_char) {
		/* no X-char, try to push chars out in DMA mode */
		bool ret = true;

		if (!uap->dmatx.queued) {
			if (pl011_dma_tx_refill(uap) > 0) {
				uap->im &= ~UART011_TXIM;
				pl011_write(uap->im, uap, REG_IMSC);
			} else
				ret = false;
		} else if (!(uap->dmacr & UART011_TXDMAE)) {
			uap->dmacr |= UART011_TXDMAE;
			pl011_write(uap->dmacr, uap, REG_DMACR);
		}
		return ret;
	}

	/*
	 * We have an X-char to send.  Disable DMA to prevent it loading
	 * the TX fifo, and then see if we can stuff it into the FIFO.
	 */
	dmacr = uap->dmacr;
	uap->dmacr &= ~UART011_TXDMAE;
	pl011_write(uap->dmacr, uap, REG_DMACR);

	if (pl011_read(uap, REG_FR) & UART01x_FR_TXFF) {
		/*
		 * No space in the FIFO, so enable the transmit interrupt
		 * so we know when there is space.  Note that once we've
		 * loaded the character, we should just re-enable DMA.
		 */
		return false;
	}

	pl011_write(uap->port.x_char, uap, REG_DR);
	uap->port.icount.tx++;
	uap->port.x_char = 0;

	/* Success - restore the DMA state */
	uap->dmacr = dmacr;
	pl011_write(dmacr, uap, REG_DMACR);

	return true;
}

/*
 * Flush the transmit buffer.
 * Locking: called with port lock held and IRQs disabled.
 */
static void pl011_dma_flush_buffer(struct uart_port *port)
__releases(&uap->port.lock)
__acquires(&uap->port.lock)
{
	struct uart_amba_port *uap =
	    container_of(port, struct uart_amba_port, port);

	if (!uap->using_tx_dma)
		return;

	/* Avoid deadlock with the DMA engine callback */
	spin_unlock(&uap->port.lock);
	dmaengine_terminate_all(uap->dmatx.chan);
	spin_lock(&uap->port.lock);
	if (uap->dmatx.queued) {
		dma_unmap_sg(uap->dmatx.chan->device->dev, &uap->dmatx.sg, 1,
			     DMA_TO_DEVICE);
		uap->dmatx.queued = false;
		uap->dmacr &= ~UART011_TXDMAE;
		pl011_write(uap->dmacr, uap, REG_DMACR);
	}
}

static void pl011_dma_rx_callback(void *data);

static int pl011_dma_rx_trigger_dma(struct uart_amba_port *uap)
{
	struct dma_chan *rxchan = uap->dmarx.chan;
	struct pl011_dmarx_data *dmarx = &uap->dmarx;
	struct dma_async_tx_descriptor *desc;
	struct pl011_sgbuf *sgbuf;

	if (!rxchan)
		return -EIO;

	/* Start the RX DMA job */
	sgbuf = uap->dmarx.use_buf_b ?
		&uap->dmarx.sgbuf_b : &uap->dmarx.sgbuf_a;
	desc = dmaengine_prep_slave_sg(rxchan, &sgbuf->sg, 1,
					DMA_DEV_TO_MEM,
					DMA_PREP_INTERRUPT | DMA_CTRL_ACK);
	/*
	 * If the DMA engine is busy and cannot prepare a
	 * channel, no big deal, the driver will fall back
	 * to interrupt mode as a result of this error code.
	 */
	if (!desc) {
		uap->dmarx.running = false;
		dmaengine_terminate_all(rxchan);
		return -EBUSY;
	}

	/* Some data to go along to the callback */
	desc->callback = pl011_dma_rx_callback;
	desc->callback_param = uap;
	dmarx->cookie = dmaengine_submit(desc);
	dma_async_issue_pending(rxchan);

	uap->dmacr |= UART011_RXDMAE;
	pl011_write(uap->dmacr, uap, REG_DMACR);
	uap->dmarx.running = true;

	uap->im &= ~UART011_RXIM;
	pl011_write(uap->im, uap, REG_IMSC);

	return 0;
}

/*
 * This is called when either the DMA job is complete, or
 * the FIFO timeout interrupt occurred. This must be called
 * with the port spinlock uap->port.lock held.
 */
static void pl011_dma_rx_chars(struct uart_amba_port *uap,
			       u32 pending, bool use_buf_b,
			       bool readfifo)
{
	struct tty_port *port = &uap->port.state->port;
	struct pl011_sgbuf *sgbuf = use_buf_b ?
		&uap->dmarx.sgbuf_b : &uap->dmarx.sgbuf_a;
	int dma_count = 0;
	u32 fifotaken = 0; /* only used for vdbg() */

	struct pl011_dmarx_data *dmarx = &uap->dmarx;
	int dmataken = 0;

	if (uap->dmarx.poll_rate) {
		/* The data can be taken by polling */
		dmataken = sgbuf->sg.length - dmarx->last_residue;
		/* Recalculate the pending size */
		if (pending >= dmataken)
			pending -= dmataken;
	}

	/* Pick the remain data from the DMA */
	if (pending) {

		/*
		 * First take all chars in the DMA pipe, then look in the FIFO.
		 * Note that tty_insert_flip_buf() tries to take as many chars
		 * as it can.
		 */
		dma_count = tty_insert_flip_string(port, sgbuf->buf + dmataken,
				pending);

		uap->port.icount.rx += dma_count;
		if (dma_count < pending)
			dev_warn(uap->port.dev,
				 "couldn't insert all characters (TTY is full?)\n");
	}

	/* Reset the last_residue for Rx DMA poll */
	if (uap->dmarx.poll_rate)
		dmarx->last_residue = sgbuf->sg.length;

	/*
	 * Only continue with trying to read the FIFO if all DMA chars have
	 * been taken first.
	 */
	if (dma_count == pending && readfifo) {
		/* Clear any error flags */
		pl011_write(UART011_OEIS | UART011_BEIS | UART011_PEIS |
			    UART011_FEIS, uap, REG_ICR);

		/*
		 * If we read all the DMA'd characters, and we had an
		 * incomplete buffer, that could be due to an rx error, or
		 * maybe we just timed out. Read any pending chars and check
		 * the error status.
		 *
		 * Error conditions will only occur in the FIFO, these will
		 * trigger an immediate interrupt and stop the DMA job, so we
		 * will always find the error in the FIFO, never in the DMA
		 * buffer.
		 */
		fifotaken = pl011_fifo_to_tty(uap);
	}

	spin_unlock(&uap->port.lock);
	dev_vdbg(uap->port.dev,
		 "Took %d chars from DMA buffer and %d chars from the FIFO\n",
		 dma_count, fifotaken);
	tty_flip_buffer_push(port);
	spin_lock(&uap->port.lock);
}

static void pl011_dma_rx_irq(struct uart_amba_port *uap)
{
	struct pl011_dmarx_data *dmarx = &uap->dmarx;
	struct dma_chan *rxchan = dmarx->chan;
	struct pl011_sgbuf *sgbuf = dmarx->use_buf_b ?
		&dmarx->sgbuf_b : &dmarx->sgbuf_a;
	size_t pending;
	struct dma_tx_state state;
	enum dma_status dmastat;

	/*
	 * Pause the transfer so we can trust the current counter,
	 * do this before we pause the PL011 block, else we may
	 * overflow the FIFO.
	 */
	if (dmaengine_pause(rxchan))
		dev_err(uap->port.dev, "unable to pause DMA transfer\n");
	dmastat = rxchan->device->device_tx_status(rxchan,
						   dmarx->cookie, &state);
	if (dmastat != DMA_PAUSED)
		dev_err(uap->port.dev, "unable to pause DMA transfer\n");

	/* Disable RX DMA - incoming data will wait in the FIFO */
	uap->dmacr &= ~UART011_RXDMAE;
	pl011_write(uap->dmacr, uap, REG_DMACR);
	uap->dmarx.running = false;

	pending = sgbuf->sg.length - state.residue;
	BUG_ON(pending > PL011_DMA_BUFFER_SIZE);
	/* Then we terminate the transfer - we now know our residue */
	dmaengine_terminate_all(rxchan);

	/*
	 * This will take the chars we have so far and insert
	 * into the framework.
	 */
	pl011_dma_rx_chars(uap, pending, dmarx->use_buf_b, true);

	/* Switch buffer & re-trigger DMA job */
	dmarx->use_buf_b = !dmarx->use_buf_b;
	if (pl011_dma_rx_trigger_dma(uap)) {
		dev_dbg(uap->port.dev, "could not retrigger RX DMA job "
			"fall back to interrupt mode\n");
		uap->im |= UART011_RXIM;
		pl011_write(uap->im, uap, REG_IMSC);
	}
}

static void pl011_dma_rx_callback(void *data)
{
	struct uart_amba_port *uap = data;
	struct pl011_dmarx_data *dmarx = &uap->dmarx;
	struct dma_chan *rxchan = dmarx->chan;
	bool lastbuf = dmarx->use_buf_b;
	struct pl011_sgbuf *sgbuf = dmarx->use_buf_b ?
		&dmarx->sgbuf_b : &dmarx->sgbuf_a;
	size_t pending;
	struct dma_tx_state state;
	int ret;

	/*
	 * This completion interrupt occurs typically when the
	 * RX buffer is totally stuffed but no timeout has yet
	 * occurred. When that happens, we just want the RX
	 * routine to flush out the secondary DMA buffer while
	 * we immediately trigger the next DMA job.
	 */
	spin_lock_irq(&uap->port.lock);
	/*
	 * Rx data can be taken by the UART interrupts during
	 * the DMA irq handler. So we check the residue here.
	 */
	rxchan->device->device_tx_status(rxchan, dmarx->cookie, &state);
	pending = sgbuf->sg.length - state.residue;
	BUG_ON(pending > PL011_DMA_BUFFER_SIZE);
	/* Then we terminate the transfer - we now know our residue */
	dmaengine_terminate_all(rxchan);

	uap->dmarx.running = false;
	dmarx->use_buf_b = !lastbuf;
	ret = pl011_dma_rx_trigger_dma(uap);

	pl011_dma_rx_chars(uap, pending, lastbuf, false);
	spin_unlock_irq(&uap->port.lock);
	/*
	 * Do this check after we picked the DMA chars so we don't
	 * get some IRQ immediately from RX.
	 */
	if (ret) {
		dev_dbg(uap->port.dev, "could not retrigger RX DMA job "
			"fall back to interrupt mode\n");
		uap->im |= UART011_RXIM;
		pl011_write(uap->im, uap, REG_IMSC);
	}
}

/*
 * Stop accepting received characters, when we're shutting down or
 * suspending this port.
 * Locking: called with port lock held and IRQs disabled.
 */
static inline void pl011_dma_rx_stop(struct uart_amba_port *uap)
{
	/* FIXME.  Just disable the DMA enable */
	uap->dmacr &= ~UART011_RXDMAE;
	pl011_write(uap->dmacr, uap, REG_DMACR);
}

/*
 * Timer handler for Rx DMA polling.
 * Every polling, It checks the residue in the dma buffer and transfer
 * data to the tty. Also, last_residue is updated for the next polling.
 */
static void pl011_dma_rx_poll(unsigned long args)
{
	struct uart_amba_port *uap = (struct uart_amba_port *)args;
	struct tty_port *port = &uap->port.state->port;
	struct pl011_dmarx_data *dmarx = &uap->dmarx;
	struct dma_chan *rxchan = uap->dmarx.chan;
	unsigned long flags = 0;
	unsigned int dmataken = 0;
	unsigned int size = 0;
	struct pl011_sgbuf *sgbuf;
	int dma_count;
	struct dma_tx_state state;

	sgbuf = dmarx->use_buf_b ? &uap->dmarx.sgbuf_b : &uap->dmarx.sgbuf_a;
	rxchan->device->device_tx_status(rxchan, dmarx->cookie, &state);
	if (likely(state.residue < dmarx->last_residue)) {
		dmataken = sgbuf->sg.length - dmarx->last_residue;
		size = dmarx->last_residue - state.residue;
		dma_count = tty_insert_flip_string(port, sgbuf->buf + dmataken,
				size);
		if (dma_count == size)
			dmarx->last_residue =  state.residue;
		dmarx->last_jiffies = jiffies;
	}
	tty_flip_buffer_push(port);

	/*
	 * If no data is received in poll_timeout, the driver will fall back
	 * to interrupt mode. We will retrigger DMA at the first interrupt.
	 */
	if (jiffies_to_msecs(jiffies - dmarx->last_jiffies)
			> uap->dmarx.poll_timeout) {

		spin_lock_irqsave(&uap->port.lock, flags);
		pl011_dma_rx_stop(uap);
		uap->im |= UART011_RXIM;
		pl011_write(uap->im, uap, REG_IMSC);
		spin_unlock_irqrestore(&uap->port.lock, flags);

		uap->dmarx.running = false;
		dmaengine_terminate_all(rxchan);
		del_timer(&uap->dmarx.timer);
	} else {
		mod_timer(&uap->dmarx.timer,
			jiffies + msecs_to_jiffies(uap->dmarx.poll_rate));
	}
}

static void pl011_dma_startup(struct uart_amba_port *uap)
{
	int ret;

	if (!uap->dma_probed)
		pl011_dma_probe(uap);

	if (!uap->dmatx.chan)
		return;

	uap->dmatx.buf = kmalloc(PL011_DMA_BUFFER_SIZE, GFP_KERNEL | __GFP_DMA);
	if (!uap->dmatx.buf) {
		dev_err(uap->port.dev, "no memory for DMA TX buffer\n");
		uap->port.fifosize = uap->fifosize;
		return;
	}

	sg_init_one(&uap->dmatx.sg, uap->dmatx.buf, PL011_DMA_BUFFER_SIZE);

	/* The DMA buffer is now the FIFO the TTY subsystem can use */
	uap->port.fifosize = PL011_DMA_BUFFER_SIZE;
	uap->using_tx_dma = true;

	if (!uap->dmarx.chan)
		goto skip_rx;

	/* Allocate and map DMA RX buffers */
	ret = pl011_sgbuf_init(uap->dmarx.chan, &uap->dmarx.sgbuf_a,
			       DMA_FROM_DEVICE);
	if (ret) {
		dev_err(uap->port.dev, "failed to init DMA %s: %d\n",
			"RX buffer A", ret);
		goto skip_rx;
	}

	ret = pl011_sgbuf_init(uap->dmarx.chan, &uap->dmarx.sgbuf_b,
			       DMA_FROM_DEVICE);
	if (ret) {
		dev_err(uap->port.dev, "failed to init DMA %s: %d\n",
			"RX buffer B", ret);
		pl011_sgbuf_free(uap->dmarx.chan, &uap->dmarx.sgbuf_a,
				 DMA_FROM_DEVICE);
		goto skip_rx;
	}

	uap->using_rx_dma = true;

skip_rx:
	/* Turn on DMA error (RX/TX will be enabled on demand) */
	uap->dmacr |= UART011_DMAONERR;
	pl011_write(uap->dmacr, uap, REG_DMACR);

	/*
	 * ST Micro variants has some specific dma burst threshold
	 * compensation. Set this to 16 bytes, so burst will only
	 * be issued above/below 16 bytes.
	 */
	if (uap->vendor->dma_threshold)
		pl011_write(ST_UART011_DMAWM_RX_16 | ST_UART011_DMAWM_TX_16,
			    uap, REG_ST_DMAWM);

	if (uap->using_rx_dma) {
		if (pl011_dma_rx_trigger_dma(uap))
			dev_dbg(uap->port.dev, "could not trigger initial "
				"RX DMA job, fall back to interrupt mode\n");
		if (uap->dmarx.poll_rate) {
			init_timer(&(uap->dmarx.timer));
			uap->dmarx.timer.function = pl011_dma_rx_poll;
			uap->dmarx.timer.data = (unsigned long)uap;
			mod_timer(&uap->dmarx.timer,
				jiffies +
				msecs_to_jiffies(uap->dmarx.poll_rate));
			uap->dmarx.last_residue = PL011_DMA_BUFFER_SIZE;
			uap->dmarx.last_jiffies = jiffies;
		}
	}
}

static void pl011_dma_shutdown(struct uart_amba_port *uap)
{
	if (!(uap->using_tx_dma || uap->using_rx_dma))
		return;

	/* Disable RX and TX DMA */
	while (pl011_read(uap, REG_FR) & uap->vendor->fr_busy)
		cpu_relax();

	spin_lock_irq(&uap->port.lock);
	uap->dmacr &= ~(UART011_DMAONERR | UART011_RXDMAE | UART011_TXDMAE);
	pl011_write(uap->dmacr, uap, REG_DMACR);
	spin_unlock_irq(&uap->port.lock);

	if (uap->using_tx_dma) {
		/* In theory, this should already be done by pl011_dma_flush_buffer */
		dmaengine_terminate_all(uap->dmatx.chan);
		if (uap->dmatx.queued) {
			dma_unmap_sg(uap->dmatx.chan->device->dev, &uap->dmatx.sg, 1,
				     DMA_TO_DEVICE);
			uap->dmatx.queued = false;
		}

		kfree(uap->dmatx.buf);
		uap->using_tx_dma = false;
	}

	if (uap->using_rx_dma) {
		dmaengine_terminate_all(uap->dmarx.chan);
		/* Clean up the RX DMA */
		pl011_sgbuf_free(uap->dmarx.chan, &uap->dmarx.sgbuf_a, DMA_FROM_DEVICE);
		pl011_sgbuf_free(uap->dmarx.chan, &uap->dmarx.sgbuf_b, DMA_FROM_DEVICE);
		if (uap->dmarx.poll_rate)
			del_timer_sync(&uap->dmarx.timer);
		uap->using_rx_dma = false;
	}
}

static inline bool pl011_dma_rx_available(struct uart_amba_port *uap)
{
	return uap->using_rx_dma;
}

static inline bool pl011_dma_rx_running(struct uart_amba_port *uap)
{
	return uap->using_rx_dma && uap->dmarx.running;
}

#else
/* Blank functions if the DMA engine is not available */
static inline void pl011_dma_probe(struct uart_amba_port *uap)
{
}

static inline void pl011_dma_remove(struct uart_amba_port *uap)
{
}

static inline void pl011_dma_startup(struct uart_amba_port *uap)
{
}

static inline void pl011_dma_shutdown(struct uart_amba_port *uap)
{
}

static inline bool pl011_dma_tx_irq(struct uart_amba_port *uap)
{
	return false;
}

static inline void pl011_dma_tx_stop(struct uart_amba_port *uap)
{
}

static inline bool pl011_dma_tx_start(struct uart_amba_port *uap)
{
	return false;
}

static inline void pl011_dma_rx_irq(struct uart_amba_port *uap)
{
}

static inline void pl011_dma_rx_stop(struct uart_amba_port *uap)
{
}

static inline int pl011_dma_rx_trigger_dma(struct uart_amba_port *uap)
{
	return -EIO;
}

static inline bool pl011_dma_rx_available(struct uart_amba_port *uap)
{
	return false;
}

static inline bool pl011_dma_rx_running(struct uart_amba_port *uap)
{
	return false;
}

#define pl011_dma_flush_buffer	NULL
#endif

static void pl011_stop_tx(struct uart_port *port)
{
	struct uart_amba_port *uap =
	    container_of(port, struct uart_amba_port, port);

	uap->im &= ~UART011_TXIM;
	pl011_write(uap->im, uap, REG_IMSC);
	pl011_dma_tx_stop(uap);
}

static void pl011_tx_chars(struct uart_amba_port *uap, bool from_irq);

/* Start TX with programmed I/O only (no DMA) */
static void pl011_start_tx_pio(struct uart_amba_port *uap)
{
	uap->im |= UART011_TXIM;
	pl011_write(uap->im, uap, REG_IMSC);
	pl011_tx_chars(uap, false);
}

static void pl011_start_tx(struct uart_port *port)
{
	struct uart_amba_port *uap =
	    container_of(port, struct uart_amba_port, port);

	if (!pl011_dma_tx_start(uap))
		pl011_start_tx_pio(uap);
}

static void pl011_stop_rx(struct uart_port *port)
{
	struct uart_amba_port *uap =
	    container_of(port, struct uart_amba_port, port);

	uap->im &= ~(UART011_RXIM|UART011_RTIM|UART011_FEIM|
		     UART011_PEIM|UART011_BEIM|UART011_OEIM);
	pl011_write(uap->im, uap, REG_IMSC);

	pl011_dma_rx_stop(uap);
}

static void pl011_enable_ms(struct uart_port *port)
{
	struct uart_amba_port *uap =
	    container_of(port, struct uart_amba_port, port);

	uap->im |= UART011_RIMIM|UART011_CTSMIM|UART011_DCDMIM|UART011_DSRMIM;
	pl011_write(uap->im, uap, REG_IMSC);
}

static void pl011_rx_chars(struct uart_amba_port *uap)
__releases(&uap->port.lock)
__acquires(&uap->port.lock)
{
	pl011_fifo_to_tty(uap);

	spin_unlock(&uap->port.lock);
	tty_flip_buffer_push(&uap->port.state->port);
	/*
	 * If we were temporarily out of DMA mode for a while,
	 * attempt to switch back to DMA mode again.
	 */
	if (pl011_dma_rx_available(uap)) {
		if (pl011_dma_rx_trigger_dma(uap)) {
			dev_dbg(uap->port.dev, "could not trigger RX DMA job "
				"fall back to interrupt mode again\n");
			uap->im |= UART011_RXIM;
			pl011_write(uap->im, uap, REG_IMSC);
		} else {
#ifdef CONFIG_DMA_ENGINE
			/* Start Rx DMA poll */
			if (uap->dmarx.poll_rate) {
				uap->dmarx.last_jiffies = jiffies;
				uap->dmarx.last_residue	= PL011_DMA_BUFFER_SIZE;
				mod_timer(&uap->dmarx.timer,
					jiffies +
					msecs_to_jiffies(uap->dmarx.poll_rate));
			}
#endif
		}
	}
	spin_lock(&uap->port.lock);
}

static bool pl011_tx_char(struct uart_amba_port *uap, unsigned char c,
			  bool from_irq)
{
	if (unlikely(!from_irq) &&
	    pl011_read(uap, REG_FR) & UART01x_FR_TXFF)
		return false; /* unable to transmit character */

	pl011_write(c, uap, REG_DR);
	uap->port.icount.tx++;

	return true;
}

static void pl011_tx_chars(struct uart_amba_port *uap, bool from_irq)
{
	struct circ_buf *xmit = &uap->port.state->xmit;
	int count = uap->fifosize >> 1;

	if (uap->port.x_char) {
		if (!pl011_tx_char(uap, uap->port.x_char, from_irq))
			return;
		uap->port.x_char = 0;
		--count;
	}
	if (uart_circ_empty(xmit) || uart_tx_stopped(&uap->port)) {
		pl011_stop_tx(&uap->port);
		return;
	}

	/* If we are using DMA mode, try to send some characters. */
	if (pl011_dma_tx_irq(uap))
		return;

	do {
		if (likely(from_irq) && count-- == 0)
			break;

		if (!pl011_tx_char(uap, xmit->buf[xmit->tail], from_irq))
			break;

		xmit->tail = (xmit->tail + 1) & (UART_XMIT_SIZE - 1);
	} while (!uart_circ_empty(xmit));

	if (uart_circ_chars_pending(xmit) < WAKEUP_CHARS)
		uart_write_wakeup(&uap->port);

	if (uart_circ_empty(xmit))
		pl011_stop_tx(&uap->port);
}

static void pl011_modem_status(struct uart_amba_port *uap)
{
	unsigned int status, delta;

	status = pl011_read(uap, REG_FR) & UART01x_FR_MODEM_ANY;

	delta = status ^ uap->old_status;
	uap->old_status = status;

	if (!delta)
		return;

	if (delta & UART01x_FR_DCD)
		uart_handle_dcd_change(&uap->port, status & UART01x_FR_DCD);

	if (delta & uap->vendor->fr_dsr)
		uap->port.icount.dsr++;

	if (delta & uap->vendor->fr_cts)
		uart_handle_cts_change(&uap->port,
				       status & uap->vendor->fr_cts);

	wake_up_interruptible(&uap->port.state->port.delta_msr_wait);
}

static void check_apply_cts_event_workaround(struct uart_amba_port *uap)
{
	unsigned int dummy_read;

	if (!uap->vendor->cts_event_workaround)
		return;

	/* workaround to make sure that all bits are unlocked.. */
	pl011_write(0x00, uap, REG_ICR);

	/*
	 * WA: introduce 26ns(1 uart clk) delay before W1C;
	 * single apb access will incur 2 pclk(133.12Mhz) delay,
	 * so add 2 dummy reads
	 */
	dummy_read = pl011_read(uap, REG_ICR);
	dummy_read = pl011_read(uap, REG_ICR);
}

static irqreturn_t pl011_int(int irq, void *dev_id)
{
	struct uart_amba_port *uap = dev_id;
	unsigned long flags;
	unsigned int status, pass_counter = AMBA_ISR_PASS_LIMIT;
	u16 imsc;
	int handled = 0;

	spin_lock_irqsave(&uap->port.lock, flags);
	imsc = pl011_read(uap, REG_IMSC);
	status = pl011_read(uap, REG_RIS) & imsc;
	if (status) {
		do {
			check_apply_cts_event_workaround(uap);

			pl011_write(status & ~(UART011_TXIS|UART011_RTIS|
					       UART011_RXIS),
				    uap, REG_ICR);

			if (status & (UART011_RTIS|UART011_RXIS)) {
				if (pl011_dma_rx_running(uap))
					pl011_dma_rx_irq(uap);
				else
					pl011_rx_chars(uap);
			}
			if (status & (UART011_DSRMIS|UART011_DCDMIS|
				      UART011_CTSMIS|UART011_RIMIS))
				pl011_modem_status(uap);
			if (status & UART011_TXIS)
				pl011_tx_chars(uap, true);

			if (pass_counter-- == 0)
				break;

			status = pl011_read(uap, REG_RIS) & imsc;
		} while (status != 0);
		handled = 1;
	}

	spin_unlock_irqrestore(&uap->port.lock, flags);

	return IRQ_RETVAL(handled);
}

static unsigned int pl011_tx_empty(struct uart_port *port)
{
	struct uart_amba_port *uap =
	    container_of(port, struct uart_amba_port, port);

	/* Allow feature register bits to be inverted to work around errata */
	unsigned int status = pl011_read(uap, REG_FR) ^ uap->vendor->inv_fr;

	return status & (uap->vendor->fr_busy | UART01x_FR_TXFF) ?
							0 : TIOCSER_TEMT;
}

static unsigned int pl011_get_mctrl(struct uart_port *port)
{
	struct uart_amba_port *uap =
	    container_of(port, struct uart_amba_port, port);
	unsigned int result = 0;
	unsigned int status = pl011_read(uap, REG_FR);

#define TIOCMBIT(uartbit, tiocmbit)	\
	if (status & uartbit)		\
		result |= tiocmbit

	TIOCMBIT(UART01x_FR_DCD, TIOCM_CAR);
	TIOCMBIT(uap->vendor->fr_dsr, TIOCM_DSR);
	TIOCMBIT(uap->vendor->fr_cts, TIOCM_CTS);
	TIOCMBIT(uap->vendor->fr_ri, TIOCM_RNG);
#undef TIOCMBIT
	return result;
}

static void pl011_set_mctrl(struct uart_port *port, unsigned int mctrl)
{
	struct uart_amba_port *uap =
	    container_of(port, struct uart_amba_port, port);
	unsigned int cr;

	cr = pl011_read(uap, REG_CR);

#define	TIOCMBIT(tiocmbit, uartbit)		\
	if (mctrl & tiocmbit)		\
		cr |= uartbit;		\
	else				\
		cr &= ~uartbit

	TIOCMBIT(TIOCM_RTS, UART011_CR_RTS);
	TIOCMBIT(TIOCM_DTR, UART011_CR_DTR);
	TIOCMBIT(TIOCM_OUT1, UART011_CR_OUT1);
	TIOCMBIT(TIOCM_OUT2, UART011_CR_OUT2);
	TIOCMBIT(TIOCM_LOOP, UART011_CR_LBE);

	if (uap->autorts) {
		/* We need to disable auto-RTS if we want to turn RTS off */
		TIOCMBIT(TIOCM_RTS, UART011_CR_RTSEN);
	}
#undef TIOCMBIT

	pl011_write(cr, uap, REG_CR);
}

static void pl011_break_ctl(struct uart_port *port, int break_state)
{
	struct uart_amba_port *uap =
	    container_of(port, struct uart_amba_port, port);
	unsigned long flags;
	unsigned int lcr_h;

	spin_lock_irqsave(&uap->port.lock, flags);
	lcr_h = pl011_read(uap, REG_LCRH_TX);
	if (break_state == -1)
		lcr_h |= UART01x_LCRH_BRK;
	else
		lcr_h &= ~UART01x_LCRH_BRK;
	pl011_write(lcr_h, uap, REG_LCRH_TX);
	spin_unlock_irqrestore(&uap->port.lock, flags);
}

#ifdef CONFIG_CONSOLE_POLL

static void pl011_quiesce_irqs(struct uart_port *port)
{
	struct uart_amba_port *uap =
	    container_of(port, struct uart_amba_port, port);

	pl011_write(pl011_read(uap, REG_MIS), uap, REG_ICR);
	/*
	 * There is no way to clear TXIM as this is "ready to transmit IRQ", so
	 * we simply mask it. start_tx() will unmask it.
	 *
	 * Note we can race with start_tx(), and if the race happens, the
	 * polling user might get another interrupt just after we clear it.
	 * But it should be OK and can happen even w/o the race, e.g.
	 * controller immediately got some new data and raised the IRQ.
	 *
	 * And whoever uses polling routines assumes that it manages the device
	 * (including tx queue), so we're also fine with start_tx()'s caller
	 * side.
	 */
	pl011_write(pl011_read(uap, REG_IMSC) & ~UART011_TXIM, uap,
		    REG_IMSC);
}

static int pl011_get_poll_char(struct uart_port *port)
{
	struct uart_amba_port *uap =
	    container_of(port, struct uart_amba_port, port);
	unsigned int status;

	/*
	 * The caller might need IRQs lowered, e.g. if used with KDB NMI
	 * debugger.
	 */
	pl011_quiesce_irqs(port);

	status = pl011_read(uap, REG_FR);
	if (status & UART01x_FR_RXFE)
		return NO_POLL_CHAR;

	return pl011_read(uap, REG_DR);
}

static void pl011_put_poll_char(struct uart_port *port,
			 unsigned char ch)
{
	struct uart_amba_port *uap =
	    container_of(port, struct uart_amba_port, port);

	while (pl011_read(uap, REG_FR) & UART01x_FR_TXFF)
		cpu_relax();

	pl011_write(ch, uap, REG_DR);
}

#endif /* CONFIG_CONSOLE_POLL */

static int pl011_hwinit(struct uart_port *port)
{
	struct uart_amba_port *uap =
	    container_of(port, struct uart_amba_port, port);
	int retval;

	/* Optionaly enable pins to be muxed in and configured */
	pinctrl_pm_select_default_state(port->dev);

	/*
	 * Try to enable the clock producer.
	 */
	retval = clk_prepare_enable(uap->clk);
	if (retval)
		return retval;

	uap->port.uartclk = clk_get_rate(uap->clk);

	/* Clear pending error and receive interrupts */
	pl011_write(UART011_OEIS | UART011_BEIS | UART011_PEIS |
		    UART011_FEIS | UART011_RTIS | UART011_RXIS,
		    uap, REG_ICR);

	/*
	 * Save interrupts enable mask, and enable RX interrupts in case if
	 * the interrupt is used for NMI entry.
	 */
	uap->im = pl011_read(uap, REG_IMSC);
	pl011_write(UART011_RTIM | UART011_RXIM, uap, REG_IMSC);

	if (dev_get_platdata(uap->port.dev)) {
		struct amba_pl011_data *plat;

		plat = dev_get_platdata(uap->port.dev);
		if (plat->init)
			plat->init();
	}
	return 0;
}

static bool pl011_split_lcrh(const struct uart_amba_port *uap)
{
	return pl011_reg_to_offset(uap, REG_LCRH_RX) !=
	       pl011_reg_to_offset(uap, REG_LCRH_TX);
}

static void pl011_write_lcr_h(struct uart_amba_port *uap, unsigned int lcr_h)
{
	pl011_write(lcr_h, uap, REG_LCRH_RX);
	if (pl011_split_lcrh(uap)) {
		int i;
		/*
		 * Wait 10 PCLKs before writing LCRH_TX register,
		 * to get this delay write read only register 10 times
		 */
		for (i = 0; i < 10; ++i)
			pl011_write(0xff, uap, REG_MIS);
		pl011_write(lcr_h, uap, REG_LCRH_TX);
	}
}

static int pl011_allocate_irq(struct uart_amba_port *uap)
{
	pl011_write(uap->im, uap, REG_IMSC);

	return request_irq(uap->port.irq, pl011_int, 0, "uart-pl011", uap);
}

/*
 * Enable interrupts, only timeouts when using DMA
 * if initial RX DMA job failed, start in interrupt mode
 * as well.
 */
static void pl011_enable_interrupts(struct uart_amba_port *uap)
{
	spin_lock_irq(&uap->port.lock);

	/* Clear out any spuriously appearing RX interrupts */
	pl011_write(UART011_RTIS | UART011_RXIS, uap, REG_ICR);
	uap->im = UART011_RTIM;
	if (!pl011_dma_rx_running(uap))
		uap->im |= UART011_RXIM;
	pl011_write(uap->im, uap, REG_IMSC);
	spin_unlock_irq(&uap->port.lock);
}

static int pl011_startup(struct uart_port *port)
{
	struct uart_amba_port *uap =
	    container_of(port, struct uart_amba_port, port);
	unsigned int cr;
	int retval;

	retval = pl011_hwinit(port);
	if (retval)
		goto clk_dis;

	retval = pl011_allocate_irq(uap);
	if (retval)
		goto clk_dis;

	pl011_write(uap->vendor->ifls, uap, REG_IFLS);

	spin_lock_irq(&uap->port.lock);

	/* restore RTS and DTR */
	cr = uap->old_cr & (UART011_CR_RTS | UART011_CR_DTR);
	cr |= UART01x_CR_UARTEN | UART011_CR_RXE | UART011_CR_TXE;
	pl011_write(cr, uap, REG_CR);

	spin_unlock_irq(&uap->port.lock);

	/*
	 * initialise the old status of the modem signals
	 */
	uap->old_status = pl011_read(uap, REG_FR) & UART01x_FR_MODEM_ANY;

	/* Startup DMA */
	pl011_dma_startup(uap);

	pl011_enable_interrupts(uap);

	return 0;

 clk_dis:
	clk_disable_unprepare(uap->clk);
	return retval;
}

static int sbsa_uart_startup(struct uart_port *port)
{
	struct uart_amba_port *uap =
		container_of(port, struct uart_amba_port, port);
	int retval;

	retval = pl011_hwinit(port);
	if (retval)
		return retval;

	retval = pl011_allocate_irq(uap);
	if (retval)
		return retval;

	/* The SBSA UART does not support any modem status lines. */
	uap->old_status = 0;

	pl011_enable_interrupts(uap);

	return 0;
}

static void pl011_shutdown_channel(struct uart_amba_port *uap,
					unsigned int lcrh)
{
      unsigned long val;

      val = pl011_read(uap, lcrh);
      val &= ~(UART01x_LCRH_BRK | UART01x_LCRH_FEN);
      pl011_write(val, uap, lcrh);
}

/*
 * disable the port. It should not disable RTS and DTR.
 * Also RTS and DTR state should be preserved to restore
 * it during startup().
 */
static void pl011_disable_uart(struct uart_amba_port *uap)
{
	unsigned int cr;

	uap->autorts = false;
	spin_lock_irq(&uap->port.lock);
	cr = pl011_read(uap, REG_CR);
	uap->old_cr = cr;
	cr &= UART011_CR_RTS | UART011_CR_DTR;
	cr |= UART01x_CR_UARTEN | UART011_CR_TXE;
	pl011_write(cr, uap, REG_CR);
	spin_unlock_irq(&uap->port.lock);

	/*
	 * disable break condition and fifos
	 */
	pl011_shutdown_channel(uap, REG_LCRH_RX);
	if (pl011_split_lcrh(uap))
		pl011_shutdown_channel(uap, REG_LCRH_TX);
}

static void pl011_disable_interrupts(struct uart_amba_port *uap)
{
	spin_lock_irq(&uap->port.lock);

	/* mask all interrupts and clear all pending ones */
	uap->im = 0;
	pl011_write(uap->im, uap, REG_IMSC);
	pl011_write(0xffff, uap, REG_ICR);

	spin_unlock_irq(&uap->port.lock);
}

static void pl011_shutdown(struct uart_port *port)
{
	struct uart_amba_port *uap =
		container_of(port, struct uart_amba_port, port);

	pl011_disable_interrupts(uap);

	pl011_dma_shutdown(uap);

	free_irq(uap->port.irq, uap);

	pl011_disable_uart(uap);

	/*
	 * Shut down the clock producer
	 */
	clk_disable_unprepare(uap->clk);
	/* Optionally let pins go into sleep states */
	pinctrl_pm_select_sleep_state(port->dev);

	if (dev_get_platdata(uap->port.dev)) {
		struct amba_pl011_data *plat;

		plat = dev_get_platdata(uap->port.dev);
		if (plat->exit)
			plat->exit();
	}

	if (uap->port.ops->flush_buffer)
		uap->port.ops->flush_buffer(port);
}

static void sbsa_uart_shutdown(struct uart_port *port)
{
	struct uart_amba_port *uap =
		container_of(port, struct uart_amba_port, port);

	pl011_disable_interrupts(uap);

	free_irq(uap->port.irq, uap);

	if (uap->port.ops->flush_buffer)
		uap->port.ops->flush_buffer(port);
}

static void
pl011_setup_status_masks(struct uart_port *port, struct ktermios *termios)
{
	port->read_status_mask = UART011_DR_OE | 255;
	if (termios->c_iflag & INPCK)
		port->read_status_mask |= UART011_DR_FE | UART011_DR_PE;
	if (termios->c_iflag & (IGNBRK | BRKINT | PARMRK))
		port->read_status_mask |= UART011_DR_BE;

	/*
	 * Characters to ignore
	 */
	port->ignore_status_mask = 0;
	if (termios->c_iflag & IGNPAR)
		port->ignore_status_mask |= UART011_DR_FE | UART011_DR_PE;
	if (termios->c_iflag & IGNBRK) {
		port->ignore_status_mask |= UART011_DR_BE;
		/*
		 * If we're ignoring parity and break indicators,
		 * ignore overruns too (for real raw support).
		 */
		if (termios->c_iflag & IGNPAR)
			port->ignore_status_mask |= UART011_DR_OE;
	}

	/*
	 * Ignore all characters if CREAD is not set.
	 */
	if ((termios->c_cflag & CREAD) == 0)
		port->ignore_status_mask |= UART_DUMMY_DR_RX;
}

static void
pl011_set_termios(struct uart_port *port, struct ktermios *termios,
		     struct ktermios *old)
{
	struct uart_amba_port *uap =
	    container_of(port, struct uart_amba_port, port);
	unsigned int lcr_h, old_cr;
	unsigned long flags;
	unsigned int baud, quot, clkdiv;

	if (uap->vendor->oversampling)
		clkdiv = 8;
	else
		clkdiv = 16;

	/*
	 * Ask the core to calculate the divisor for us.
	 */
	baud = uart_get_baud_rate(port, termios, old, 0,
				  port->uartclk / clkdiv);
#ifdef CONFIG_DMA_ENGINE
	/*
	 * Adjust RX DMA polling rate with baud rate if not specified.
	 */
	if (uap->dmarx.auto_poll_rate)
		uap->dmarx.poll_rate = DIV_ROUND_UP(10000000, baud);
#endif

	if (baud > port->uartclk/16)
		quot = DIV_ROUND_CLOSEST(port->uartclk * 8, baud);
	else
		quot = DIV_ROUND_CLOSEST(port->uartclk * 4, baud);

	switch (termios->c_cflag & CSIZE) {
	case CS5:
		lcr_h = UART01x_LCRH_WLEN_5;
		break;
	case CS6:
		lcr_h = UART01x_LCRH_WLEN_6;
		break;
	case CS7:
		lcr_h = UART01x_LCRH_WLEN_7;
		break;
	default: // CS8
		lcr_h = UART01x_LCRH_WLEN_8;
		break;
	}
	if (termios->c_cflag & CSTOPB)
		lcr_h |= UART01x_LCRH_STP2;
	if (termios->c_cflag & PARENB) {
		lcr_h |= UART01x_LCRH_PEN;
		if (!(termios->c_cflag & PARODD))
			lcr_h |= UART01x_LCRH_EPS;
		if (termios->c_cflag & CMSPAR)
			lcr_h |= UART011_LCRH_SPS;
	}
	if (uap->fifosize > 1)
		lcr_h |= UART01x_LCRH_FEN;

	spin_lock_irqsave(&port->lock, flags);

	/*
	 * Update the per-port timeout.
	 */
	uart_update_timeout(port, termios->c_cflag, baud);

	pl011_setup_status_masks(port, termios);

	if (UART_ENABLE_MS(port, termios->c_cflag))
		pl011_enable_ms(port);

	/* first, disable everything */
	old_cr = pl011_read(uap, REG_CR);
	pl011_write(0, uap, REG_CR);

	if (termios->c_cflag & CRTSCTS) {
		if (old_cr & UART011_CR_RTS)
			old_cr |= UART011_CR_RTSEN;

		old_cr |= UART011_CR_CTSEN;
		uap->autorts = true;
	} else {
		old_cr &= ~(UART011_CR_CTSEN | UART011_CR_RTSEN);
		uap->autorts = false;
	}

	if (uap->vendor->oversampling) {
		if (baud > port->uartclk / 16)
			old_cr |= ST_UART011_CR_OVSFACT;
		else
			old_cr &= ~ST_UART011_CR_OVSFACT;
	}

	/*
	 * Workaround for the ST Micro oversampling variants to
	 * increase the bitrate slightly, by lowering the divisor,
	 * to avoid delayed sampling of start bit at high speeds,
	 * else we see data corruption.
	 */
	if (uap->vendor->oversampling) {
		if ((baud >= 3000000) && (baud < 3250000) && (quot > 1))
			quot -= 1;
		else if ((baud > 3250000) && (quot > 2))
			quot -= 2;
	}
	/* Set baud rate */
	pl011_write(quot & 0x3f, uap, REG_FBRD);
	pl011_write(quot >> 6, uap, REG_IBRD);

	/*
	 * ----------v----------v----------v----------v-----
	 * NOTE: REG_LCRH_TX and REG_LCRH_RX MUST BE WRITTEN AFTER
	 * REG_FBRD & REG_IBRD.
	 * ----------^----------^----------^----------^-----
	 */
	pl011_write_lcr_h(uap, lcr_h);
	pl011_write(old_cr, uap, REG_CR);

	spin_unlock_irqrestore(&port->lock, flags);
}

static void
sbsa_uart_set_termios(struct uart_port *port, struct ktermios *termios,
		      struct ktermios *old)
{
	struct uart_amba_port *uap =
	    container_of(port, struct uart_amba_port, port);
	unsigned long flags;

	tty_termios_encode_baud_rate(termios, uap->fixed_baud, uap->fixed_baud);

	/* The SBSA UART only supports 8n1 without hardware flow control. */
	termios->c_cflag &= ~(CSIZE | CSTOPB | PARENB | PARODD);
	termios->c_cflag &= ~(CMSPAR | CRTSCTS);
	termios->c_cflag |= CS8 | CLOCAL;

	spin_lock_irqsave(&port->lock, flags);
	uart_update_timeout(port, CS8, uap->fixed_baud);
	pl011_setup_status_masks(port, termios);
	spin_unlock_irqrestore(&port->lock, flags);
}

static const char *pl011_type(struct uart_port *port)
{
	struct uart_amba_port *uap =
	    container_of(port, struct uart_amba_port, port);
	return uap->port.type == PORT_AMBA ? uap->type : NULL;
}

/*
 * Release the memory region(s) being used by 'port'
 */
static void pl011_release_port(struct uart_port *port)
{
	release_mem_region(port->mapbase, SZ_4K);
}

/*
 * Request the memory region(s) being used by 'port'
 */
static int pl011_request_port(struct uart_port *port)
{
	return request_mem_region(port->mapbase, SZ_4K, "uart-pl011")
			!= NULL ? 0 : -EBUSY;
}

/*
 * Configure/autoconfigure the port.
 */
static void pl011_config_port(struct uart_port *port, int flags)
{
	if (flags & UART_CONFIG_TYPE) {
		port->type = PORT_AMBA;
		pl011_request_port(port);
	}
}

/*
 * verify the new serial_struct (for TIOCSSERIAL).
 */
static int pl011_verify_port(struct uart_port *port, struct serial_struct *ser)
{
	int ret = 0;
	if (ser->type != PORT_UNKNOWN && ser->type != PORT_AMBA)
		ret = -EINVAL;
	if (ser->irq < 0 || ser->irq >= nr_irqs)
		ret = -EINVAL;
	if (ser->baud_base < 9600)
		ret = -EINVAL;
	return ret;
}

static const struct uart_ops amba_pl011_pops = {
	.tx_empty	= pl011_tx_empty,
	.set_mctrl	= pl011_set_mctrl,
	.get_mctrl	= pl011_get_mctrl,
	.stop_tx	= pl011_stop_tx,
	.start_tx	= pl011_start_tx,
	.stop_rx	= pl011_stop_rx,
	.enable_ms	= pl011_enable_ms,
	.break_ctl	= pl011_break_ctl,
	.startup	= pl011_startup,
	.shutdown	= pl011_shutdown,
	.flush_buffer	= pl011_dma_flush_buffer,
	.set_termios	= pl011_set_termios,
	.type		= pl011_type,
	.release_port	= pl011_release_port,
	.request_port	= pl011_request_port,
	.config_port	= pl011_config_port,
	.verify_port	= pl011_verify_port,
#ifdef CONFIG_CONSOLE_POLL
	.poll_init     = pl011_hwinit,
	.poll_get_char = pl011_get_poll_char,
	.poll_put_char = pl011_put_poll_char,
#endif
};

static void sbsa_uart_set_mctrl(struct uart_port *port, unsigned int mctrl)
{
}

static unsigned int sbsa_uart_get_mctrl(struct uart_port *port)
{
	return 0;
}

static const struct uart_ops sbsa_uart_pops = {
	.tx_empty	= pl011_tx_empty,
	.set_mctrl	= sbsa_uart_set_mctrl,
	.get_mctrl	= sbsa_uart_get_mctrl,
	.stop_tx	= pl011_stop_tx,
	.start_tx	= pl011_start_tx,
	.stop_rx	= pl011_stop_rx,
	.startup	= sbsa_uart_startup,
	.shutdown	= sbsa_uart_shutdown,
	.set_termios	= sbsa_uart_set_termios,
	.type		= pl011_type,
	.release_port	= pl011_release_port,
	.request_port	= pl011_request_port,
	.config_port	= pl011_config_port,
	.verify_port	= pl011_verify_port,
#ifdef CONFIG_CONSOLE_POLL
	.poll_init     = pl011_hwinit,
	.poll_get_char = pl011_get_poll_char,
	.poll_put_char = pl011_put_poll_char,
#endif
};

static struct uart_amba_port *amba_ports[UART_NR];

#ifdef CONFIG_SERIAL_AMBA_PL011_CONSOLE

static void pl011_console_putchar(struct uart_port *port, int ch)
{
	struct uart_amba_port *uap =
	    container_of(port, struct uart_amba_port, port);

	while (pl011_read(uap, REG_FR) & UART01x_FR_TXFF)
		cpu_relax();
	pl011_write(ch, uap, REG_DR);
}

static void
pl011_console_write(struct console *co, const char *s, unsigned int count)
{
	struct uart_amba_port *uap = amba_ports[co->index];
	unsigned int old_cr = 0, new_cr;
	unsigned long flags;
	int locked = 1;

	clk_enable(uap->clk);

	local_irq_save(flags);
	if (uap->port.sysrq)
		locked = 0;
	else if (oops_in_progress)
		locked = spin_trylock(&uap->port.lock);
	else
		spin_lock(&uap->port.lock);

	/*
	 *	First save the CR then disable the interrupts
	 */
	if (!uap->vendor->always_enabled) {
		old_cr = pl011_read(uap, REG_CR);
		new_cr = old_cr & ~UART011_CR_CTSEN;
		new_cr |= UART01x_CR_UARTEN | UART011_CR_TXE;
		pl011_write(new_cr, uap, REG_CR);
	}

	uart_console_write(&uap->port, s, count, pl011_console_putchar);

	/*
	 *	Finally, wait for transmitter to become empty and restore the
	 *	TCR. Allow feature register bits to be inverted to work around
	 *	errata.
	 */
	while ((pl011_read(uap, REG_FR) ^ uap->vendor->inv_fr)
						& uap->vendor->fr_busy)
		cpu_relax();
	if (!uap->vendor->always_enabled)
		pl011_write(old_cr, uap, REG_CR);

	if (locked)
		spin_unlock(&uap->port.lock);
	local_irq_restore(flags);

	clk_disable(uap->clk);
}

static void __init
pl011_console_get_options(struct uart_amba_port *uap, int *baud,
			     int *parity, int *bits)
{
	if (pl011_read(uap, REG_CR) & UART01x_CR_UARTEN) {
		unsigned int lcr_h, ibrd, fbrd;

		lcr_h = pl011_read(uap, REG_LCRH_TX);

		*parity = 'n';
		if (lcr_h & UART01x_LCRH_PEN) {
			if (lcr_h & UART01x_LCRH_EPS)
				*parity = 'e';
			else
				*parity = 'o';
		}

		if ((lcr_h & 0x60) == UART01x_LCRH_WLEN_7)
			*bits = 7;
		else
			*bits = 8;

		ibrd = pl011_read(uap, REG_IBRD);
		fbrd = pl011_read(uap, REG_FBRD);

		*baud = uap->port.uartclk * 4 / (64 * ibrd + fbrd);

		if (uap->vendor->oversampling) {
			if (pl011_read(uap, REG_CR)
				  & ST_UART011_CR_OVSFACT)
				*baud *= 2;
		}
	}
}

static int __init pl011_console_setup(struct console *co, char *options)
{
	struct uart_amba_port *uap;
	int baud = 38400;
	int bits = 8;
	int parity = 'n';
	int flow = 'n';
	int ret;

	/*
	 * Check whether an invalid uart number has been specified, and
	 * if so, search for the first available port that does have
	 * console support.
	 */
	if (co->index >= UART_NR)
		co->index = 0;
	uap = amba_ports[co->index];
	if (!uap)
		return -ENODEV;

	/* Allow pins to be muxed in and configured */
	pinctrl_pm_select_default_state(uap->port.dev);

	ret = clk_prepare(uap->clk);
	if (ret)
		return ret;

	if (dev_get_platdata(uap->port.dev)) {
		struct amba_pl011_data *plat;

		plat = dev_get_platdata(uap->port.dev);
		if (plat->init)
			plat->init();
	}

	uap->port.uartclk = clk_get_rate(uap->clk);

	if (uap->vendor->fixed_options) {
		baud = uap->fixed_baud;
	} else {
		if (options)
			uart_parse_options(options,
					   &baud, &parity, &bits, &flow);
		else
			pl011_console_get_options(uap, &baud, &parity, &bits);
	}

	return uart_set_options(&uap->port, co, baud, parity, bits, flow);
}

/**
 *	pl011_console_match - non-standard console matching
 *	@co:	  registering console
 *	@name:	  name from console command line
 *	@idx:	  index from console command line
 *	@options: ptr to option string from console command line
 *
 *	Only attempts to match console command lines of the form:
 *	    console=pl011,mmio|mmio32,<addr>[,<options>]
 *	    console=pl011,0x<addr>[,<options>]
 *	This form is used to register an initial earlycon boot console and
 *	replace it with the amba_console at pl011 driver init.
 *
 *	Performs console setup for a match (as required by interface)
 *	If no <options> are specified, then assume the h/w is already setup.
 *
 *	Returns 0 if console matches; otherwise non-zero to use default matching
 */
static int __init pl011_console_match(struct console *co, char *name, int idx,
				      char *options)
{
	unsigned char iotype;
	resource_size_t addr;
	int i;

	if (strcmp(name, "qdf2400_e44") == 0) {
		pr_info_once("UART: Working around QDF2400 SoC erratum 44");
		qdf2400_e44_present = true;
<<<<<<< HEAD
	} else if (strcmp(name, "pl011") != 0 || strcmp(name, "ttyAMA") != 0) {
=======
	} else if (strcmp(name, "pl011") != 0) {
>>>>>>> 2ac97f0f
		return -ENODEV;
	}

	if (uart_parse_earlycon(options, &iotype, &addr, &options))
		return -ENODEV;

	if (iotype != UPIO_MEM && iotype != UPIO_MEM32)
		return -ENODEV;

	/* try to match the port specified on the command line */
	for (i = 0; i < ARRAY_SIZE(amba_ports); i++) {
		struct uart_port *port;

		if (!amba_ports[i])
			continue;

		port = &amba_ports[i]->port;

		if (port->mapbase != addr)
			continue;

		co->index = i;
		port->cons = co;
		return pl011_console_setup(co, options);
	}

	return -ENODEV;
}

static struct uart_driver amba_reg;
static struct console amba_console = {
	.name		= "ttyAMA",
	.write		= pl011_console_write,
	.device		= uart_console_device,
	.setup		= pl011_console_setup,
	.match		= pl011_console_match,
	.flags		= CON_PRINTBUFFER | CON_ANYTIME,
	.index		= -1,
	.data		= &amba_reg,
};

#define AMBA_CONSOLE	(&amba_console)

static void qdf2400_e44_putc(struct uart_port *port, int c)
{
	while (readl(port->membase + UART01x_FR) & UART01x_FR_TXFF)
		cpu_relax();
	writel(c, port->membase + UART01x_DR);
	while (!(readl(port->membase + UART01x_FR) & UART011_FR_TXFE))
		cpu_relax();
}

static void qdf2400_e44_early_write(struct console *con, const char *s, unsigned n)
{
	struct earlycon_device *dev = con->data;

	uart_console_write(&dev->port, s, n, qdf2400_e44_putc);
}

static void pl011_putc(struct uart_port *port, int c)
{
	while (readl(port->membase + UART01x_FR) & UART01x_FR_TXFF)
		cpu_relax();
	if (port->iotype == UPIO_MEM32)
		writel(c, port->membase + UART01x_DR);
	else
		writeb(c, port->membase + UART01x_DR);
	while (readl(port->membase + UART01x_FR) & UART01x_FR_BUSY)
		cpu_relax();
}

static void pl011_early_write(struct console *con, const char *s, unsigned n)
{
	struct earlycon_device *dev = con->data;

	uart_console_write(&dev->port, s, n, pl011_putc);
}

/*
 * On non-ACPI systems, earlycon is enabled by specifying
 * "earlycon=pl011,<address>" on the kernel command line.
 *
 * On ACPI ARM64 systems, an "early" console is enabled via the SPCR table,
 * by specifying only "earlycon" on the command line.  Because it requires
 * SPCR, the console starts after ACPI is parsed, which is later than a
 * traditional early console.
 *
 * To get the traditional early console that starts before ACPI is parsed,
 * specify the full "earlycon=pl011,<address>" option.
 */
static int __init pl011_early_console_setup(struct earlycon_device *device,
					    const char *opt)
{
	if (!device->port.membase)
		return -ENODEV;

<<<<<<< HEAD
	device->con->write = qdf2400_e44_present ?
				qdf2400_e44_early_write : pl011_early_write;
=======
	/* On QDF2400 SOCs affected by Erratum 44, the "qdf2400_e44" must
	 * also be specified, e.g. "earlycon=pl011,<address>,qdf2400_e44".
	 */
	if (!strcmp(device->options, "qdf2400_e44"))
		device->con->write = qdf2400_e44_early_write;
	else
		device->con->write = pl011_early_write;

>>>>>>> 2ac97f0f
	return 0;
}
OF_EARLYCON_DECLARE(pl011, "arm,pl011", pl011_early_console_setup);
OF_EARLYCON_DECLARE(pl011, "arm,sbsa-uart", pl011_early_console_setup);
EARLYCON_DECLARE(qdf2400_e44, pl011_early_console_setup);

#else
#define AMBA_CONSOLE	NULL
#endif

static struct uart_driver amba_reg = {
	.owner			= THIS_MODULE,
	.driver_name		= "ttyAMA",
	.dev_name		= "ttyAMA",
	.major			= SERIAL_AMBA_MAJOR,
	.minor			= SERIAL_AMBA_MINOR,
	.nr			= UART_NR,
	.cons			= AMBA_CONSOLE,
};

static int pl011_probe_dt_alias(int index, struct device *dev)
{
	struct device_node *np;
	static bool seen_dev_with_alias = false;
	static bool seen_dev_without_alias = false;
	int ret = index;

	if (!IS_ENABLED(CONFIG_OF))
		return ret;

	np = dev->of_node;
	if (!np)
		return ret;

	ret = of_alias_get_id(np, "serial");
	if (ret < 0) {
		seen_dev_without_alias = true;
		ret = index;
	} else {
		seen_dev_with_alias = true;
		if (ret >= ARRAY_SIZE(amba_ports) || amba_ports[ret] != NULL) {
			dev_warn(dev, "requested serial port %d  not available.\n", ret);
			ret = index;
		}
	}

	if (seen_dev_with_alias && seen_dev_without_alias)
		dev_warn(dev, "aliased and non-aliased serial devices found in device tree. Serial port enumeration may be unpredictable.\n");

	return ret;
}

/* unregisters the driver also if no more ports are left */
static void pl011_unregister_port(struct uart_amba_port *uap)
{
	int i;
	bool busy = false;

	for (i = 0; i < ARRAY_SIZE(amba_ports); i++) {
		if (amba_ports[i] == uap)
			amba_ports[i] = NULL;
		else if (amba_ports[i])
			busy = true;
	}
	pl011_dma_remove(uap);
	if (!busy)
		uart_unregister_driver(&amba_reg);
}

static int pl011_find_free_port(void)
{
	int i;

	for (i = 0; i < ARRAY_SIZE(amba_ports); i++)
		if (amba_ports[i] == NULL)
			return i;

	return -EBUSY;
}

static int pl011_setup_port(struct device *dev, struct uart_amba_port *uap,
			    struct resource *mmiobase, int index)
{
	void __iomem *base;

	base = devm_ioremap_resource(dev, mmiobase);
	if (IS_ERR(base))
		return PTR_ERR(base);

	index = pl011_probe_dt_alias(index, dev);

	uap->old_cr = 0;
	uap->port.dev = dev;
	uap->port.mapbase = mmiobase->start;
	uap->port.membase = base;
	uap->port.fifosize = uap->fifosize;
	uap->port.flags = UPF_BOOT_AUTOCONF;
	uap->port.line = index;

	amba_ports[index] = uap;

	return 0;
}

static int pl011_register_port(struct uart_amba_port *uap)
{
	int ret;

	/* Ensure interrupts from this UART are masked and cleared */
	pl011_write(0, uap, REG_IMSC);
	pl011_write(0xffff, uap, REG_ICR);

	if (!amba_reg.state) {
		ret = uart_register_driver(&amba_reg);
		if (ret < 0) {
			dev_err(uap->port.dev,
				"Failed to register AMBA-PL011 driver\n");
			return ret;
		}
	}

	ret = uart_add_one_port(&amba_reg, &uap->port);
	if (ret)
		pl011_unregister_port(uap);

	return ret;
}

static int pl011_probe(struct amba_device *dev, const struct amba_id *id)
{
	struct uart_amba_port *uap;
	struct vendor_data *vendor = id->data;
	int portnr, ret;

	portnr = pl011_find_free_port();
	if (portnr < 0)
		return portnr;

	uap = devm_kzalloc(&dev->dev, sizeof(struct uart_amba_port),
			   GFP_KERNEL);
	if (!uap)
		return -ENOMEM;

	uap->clk = devm_clk_get(&dev->dev, NULL);
	if (IS_ERR(uap->clk))
		return PTR_ERR(uap->clk);

	uap->reg_offset = vendor->reg_offset;
	uap->vendor = vendor;
	uap->fifosize = vendor->get_fifosize(dev);
	uap->port.iotype = vendor->access_32b ? UPIO_MEM32 : UPIO_MEM;
	uap->port.irq = dev->irq[0];
	uap->port.ops = &amba_pl011_pops;

	snprintf(uap->type, sizeof(uap->type), "PL011 rev%u", amba_rev(dev));

	ret = pl011_setup_port(&dev->dev, uap, &dev->res, portnr);
	if (ret)
		return ret;

	amba_set_drvdata(dev, uap);

	return pl011_register_port(uap);
}

static int pl011_remove(struct amba_device *dev)
{
	struct uart_amba_port *uap = amba_get_drvdata(dev);

	uart_remove_one_port(&amba_reg, &uap->port);
	pl011_unregister_port(uap);
	return 0;
}

#ifdef CONFIG_PM_SLEEP
static int pl011_suspend(struct device *dev)
{
	struct uart_amba_port *uap = dev_get_drvdata(dev);

	if (!uap)
		return -EINVAL;

	return uart_suspend_port(&amba_reg, &uap->port);
}

static int pl011_resume(struct device *dev)
{
	struct uart_amba_port *uap = dev_get_drvdata(dev);

	if (!uap)
		return -EINVAL;

	return uart_resume_port(&amba_reg, &uap->port);
}
#endif

static SIMPLE_DEV_PM_OPS(pl011_dev_pm_ops, pl011_suspend, pl011_resume);

static int sbsa_uart_probe(struct platform_device *pdev)
{
	struct uart_amba_port *uap;
	struct resource *r;
	int portnr, ret;
	int baudrate;

	/*
	 * Check the mandatory baud rate parameter in the DT node early
	 * so that we can easily exit with the error.
	 */
	if (pdev->dev.of_node) {
		struct device_node *np = pdev->dev.of_node;

		ret = of_property_read_u32(np, "current-speed", &baudrate);
		if (ret)
			return ret;
	} else {
		baudrate = 115200;
	}

	portnr = pl011_find_free_port();
	if (portnr < 0)
		return portnr;

	uap = devm_kzalloc(&pdev->dev, sizeof(struct uart_amba_port),
			   GFP_KERNEL);
	if (!uap)
		return -ENOMEM;

	ret = platform_get_irq(pdev, 0);
	if (ret < 0) {
		if (ret != -EPROBE_DEFER)
			dev_err(&pdev->dev, "cannot obtain irq\n");
		return ret;
	}
	uap->port.irq	= ret;

	uap->reg_offset	= vendor_sbsa.reg_offset;
	uap->vendor	= qdf2400_e44_present ?
					&vendor_qdt_qdf2400_e44 : &vendor_sbsa;
	uap->fifosize	= 32;
	uap->port.iotype = vendor_sbsa.access_32b ? UPIO_MEM32 : UPIO_MEM;
	uap->port.ops	= &sbsa_uart_pops;
	uap->fixed_baud = baudrate;

	snprintf(uap->type, sizeof(uap->type), "SBSA");

	r = platform_get_resource(pdev, IORESOURCE_MEM, 0);

	ret = pl011_setup_port(&pdev->dev, uap, r, portnr);
	if (ret)
		return ret;

	platform_set_drvdata(pdev, uap);

	return pl011_register_port(uap);
}

static int sbsa_uart_remove(struct platform_device *pdev)
{
	struct uart_amba_port *uap = platform_get_drvdata(pdev);

	uart_remove_one_port(&amba_reg, &uap->port);
	pl011_unregister_port(uap);
	return 0;
}

static const struct of_device_id sbsa_uart_of_match[] = {
	{ .compatible = "arm,sbsa-uart", },
	{},
};
MODULE_DEVICE_TABLE(of, sbsa_uart_of_match);

static const struct acpi_device_id sbsa_uart_acpi_match[] = {
	{ "ARMH0011", 0 },
	{},
};
MODULE_DEVICE_TABLE(acpi, sbsa_uart_acpi_match);

static struct platform_driver arm_sbsa_uart_platform_driver = {
	.probe		= sbsa_uart_probe,
	.remove		= sbsa_uart_remove,
	.driver	= {
		.name	= "sbsa-uart",
		.of_match_table = of_match_ptr(sbsa_uart_of_match),
		.acpi_match_table = ACPI_PTR(sbsa_uart_acpi_match),
	},
};

static struct amba_id pl011_ids[] = {
	{
		.id	= 0x00041011,
		.mask	= 0x000fffff,
		.data	= &vendor_arm,
	},
	{
		.id	= 0x00380802,
		.mask	= 0x00ffffff,
		.data	= &vendor_st,
	},
	{
		.id	= AMBA_LINUX_ID(0x00, 0x1, 0xffe),
		.mask	= 0x00ffffff,
		.data	= &vendor_zte,
	},
	{ 0, 0 },
};

MODULE_DEVICE_TABLE(amba, pl011_ids);

static struct amba_driver pl011_driver = {
	.drv = {
		.name	= "uart-pl011",
		.pm	= &pl011_dev_pm_ops,
	},
	.id_table	= pl011_ids,
	.probe		= pl011_probe,
	.remove		= pl011_remove,
};

static int __init pl011_init(void)
{
	printk(KERN_INFO "Serial: AMBA PL011 UART driver\n");

	if (platform_driver_register(&arm_sbsa_uart_platform_driver))
		pr_warn("could not register SBSA UART platform driver\n");
	return amba_driver_register(&pl011_driver);
}

static void __exit pl011_exit(void)
{
	platform_driver_unregister(&arm_sbsa_uart_platform_driver);
	amba_driver_unregister(&pl011_driver);
}

/*
 * While this can be a module, if builtin it's most likely the console
 * So let's leave module_exit but move module_init to an earlier place
 */
arch_initcall(pl011_init);
module_exit(pl011_exit);

MODULE_AUTHOR("ARM Ltd/Deep Blue Solutions Ltd");
MODULE_DESCRIPTION("ARM AMBA serial port driver");
MODULE_LICENSE("GPL");<|MERGE_RESOLUTION|>--- conflicted
+++ resolved
@@ -2373,11 +2373,7 @@
 	if (strcmp(name, "qdf2400_e44") == 0) {
 		pr_info_once("UART: Working around QDF2400 SoC erratum 44");
 		qdf2400_e44_present = true;
-<<<<<<< HEAD
-	} else if (strcmp(name, "pl011") != 0 || strcmp(name, "ttyAMA") != 0) {
-=======
 	} else if (strcmp(name, "pl011") != 0) {
->>>>>>> 2ac97f0f
 		return -ENODEV;
 	}
 
@@ -2474,10 +2470,6 @@
 	if (!device->port.membase)
 		return -ENODEV;
 
-<<<<<<< HEAD
-	device->con->write = qdf2400_e44_present ?
-				qdf2400_e44_early_write : pl011_early_write;
-=======
 	/* On QDF2400 SOCs affected by Erratum 44, the "qdf2400_e44" must
 	 * also be specified, e.g. "earlycon=pl011,<address>,qdf2400_e44".
 	 */
@@ -2486,7 +2478,6 @@
 	else
 		device->con->write = pl011_early_write;
 
->>>>>>> 2ac97f0f
 	return 0;
 }
 OF_EARLYCON_DECLARE(pl011, "arm,pl011", pl011_early_console_setup);
