#include <linux/types.h>
#include <linux/errno.h>
#include <linux/kmod.h>
#include <linux/sched.h>
#include <linux/interrupt.h>
#include <linux/tty.h>
#include <linux/tty_driver.h>
#include <linux/file.h>
#include <linux/mm.h>
#include <linux/string.h>
#include <linux/slab.h>
#include <linux/poll.h>
#include <linux/proc_fs.h>
#include <linux/module.h>
#include <linux/device.h>
#include <linux/wait.h>
#include <linux/bitops.h>
#include <linux/seq_file.h>
#include <linux/uaccess.h>
#include <linux/ratelimit.h>

#undef LDISC_DEBUG_HANGUP

#ifdef LDISC_DEBUG_HANGUP
#define tty_ldisc_debug(tty, f, args...)	tty_debug(tty, f, ##args)
#else
#define tty_ldisc_debug(tty, f, args...)
#endif

/* lockdep nested classes for tty->ldisc_sem */
enum {
	LDISC_SEM_NORMAL,
	LDISC_SEM_OTHER,
};


/*
 *	This guards the refcounted line discipline lists. The lock
 *	must be taken with irqs off because there are hangup path
 *	callers who will do ldisc lookups and cannot sleep.
 */

static DEFINE_RAW_SPINLOCK(tty_ldiscs_lock);
/* Line disc dispatch table */
static struct tty_ldisc_ops *tty_ldiscs[NR_LDISCS];

/**
 *	tty_register_ldisc	-	install a line discipline
 *	@disc: ldisc number
 *	@new_ldisc: pointer to the ldisc object
 *
 *	Installs a new line discipline into the kernel. The discipline
 *	is set up as unreferenced and then made available to the kernel
 *	from this point onwards.
 *
 *	Locking:
 *		takes tty_ldiscs_lock to guard against ldisc races
 */

int tty_register_ldisc(int disc, struct tty_ldisc_ops *new_ldisc)
{
	unsigned long flags;
	int ret = 0;

	if (disc < N_TTY || disc >= NR_LDISCS)
		return -EINVAL;

	raw_spin_lock_irqsave(&tty_ldiscs_lock, flags);
	tty_ldiscs[disc] = new_ldisc;
	new_ldisc->num = disc;
	new_ldisc->refcount = 0;
	raw_spin_unlock_irqrestore(&tty_ldiscs_lock, flags);

	return ret;
}
EXPORT_SYMBOL(tty_register_ldisc);

/**
 *	tty_unregister_ldisc	-	unload a line discipline
 *	@disc: ldisc number
 *	@new_ldisc: pointer to the ldisc object
 *
 *	Remove a line discipline from the kernel providing it is not
 *	currently in use.
 *
 *	Locking:
 *		takes tty_ldiscs_lock to guard against ldisc races
 */

int tty_unregister_ldisc(int disc)
{
	unsigned long flags;
	int ret = 0;

	if (disc < N_TTY || disc >= NR_LDISCS)
		return -EINVAL;

	raw_spin_lock_irqsave(&tty_ldiscs_lock, flags);
	if (tty_ldiscs[disc]->refcount)
		ret = -EBUSY;
	else
		tty_ldiscs[disc] = NULL;
	raw_spin_unlock_irqrestore(&tty_ldiscs_lock, flags);

	return ret;
}
EXPORT_SYMBOL(tty_unregister_ldisc);

static struct tty_ldisc_ops *get_ldops(int disc)
{
	unsigned long flags;
	struct tty_ldisc_ops *ldops, *ret;

	raw_spin_lock_irqsave(&tty_ldiscs_lock, flags);
	ret = ERR_PTR(-EINVAL);
	ldops = tty_ldiscs[disc];
	if (ldops) {
		ret = ERR_PTR(-EAGAIN);
		if (try_module_get(ldops->owner)) {
			ldops->refcount++;
			ret = ldops;
		}
	}
	raw_spin_unlock_irqrestore(&tty_ldiscs_lock, flags);
	return ret;
}

static void put_ldops(struct tty_ldisc_ops *ldops)
{
	unsigned long flags;

	raw_spin_lock_irqsave(&tty_ldiscs_lock, flags);
	ldops->refcount--;
	module_put(ldops->owner);
	raw_spin_unlock_irqrestore(&tty_ldiscs_lock, flags);
}

/**
 *	tty_ldisc_get		-	take a reference to an ldisc
 *	@disc: ldisc number
 *
 *	Takes a reference to a line discipline. Deals with refcounts and
 *	module locking counts.
 *
 *	Returns: -EINVAL if the discipline index is not [N_TTY..NR_LDISCS] or
 *			 if the discipline is not registered
 *		 -EAGAIN if request_module() failed to load or register the
 *			 the discipline
 *		 -ENOMEM if allocation failure
 *
 *		 Otherwise, returns a pointer to the discipline and bumps the
 *		 ref count
 *
 *	Locking:
 *		takes tty_ldiscs_lock to guard against ldisc races
 */

static struct tty_ldisc *tty_ldisc_get(struct tty_struct *tty, int disc)
{
	struct tty_ldisc *ld;
	struct tty_ldisc_ops *ldops;

	if (disc < N_TTY || disc >= NR_LDISCS)
		return ERR_PTR(-EINVAL);

	/*
	 * Get the ldisc ops - we may need to request them to be loaded
	 * dynamically and try again.
	 */
	ldops = get_ldops(disc);
	if (IS_ERR(ldops)) {
		request_module("tty-ldisc-%d", disc);
		ldops = get_ldops(disc);
		if (IS_ERR(ldops))
			return ERR_CAST(ldops);
	}

	ld = kmalloc(sizeof(struct tty_ldisc), GFP_KERNEL);
	if (ld == NULL) {
		put_ldops(ldops);
		return ERR_PTR(-ENOMEM);
	}

	ld->ops = ldops;
	ld->tty = tty;

	return ld;
}

/**
 *	tty_ldisc_put		-	release the ldisc
 *
 *	Complement of tty_ldisc_get().
 */
static void tty_ldisc_put(struct tty_ldisc *ld)
{
	if (WARN_ON_ONCE(!ld))
		return;

	put_ldops(ld->ops);
	kfree(ld);
}

static void *tty_ldiscs_seq_start(struct seq_file *m, loff_t *pos)
{
	return (*pos < NR_LDISCS) ? pos : NULL;
}

static void *tty_ldiscs_seq_next(struct seq_file *m, void *v, loff_t *pos)
{
	(*pos)++;
	return (*pos < NR_LDISCS) ? pos : NULL;
}

static void tty_ldiscs_seq_stop(struct seq_file *m, void *v)
{
}

static int tty_ldiscs_seq_show(struct seq_file *m, void *v)
{
	int i = *(loff_t *)v;
	struct tty_ldisc_ops *ldops;

	ldops = get_ldops(i);
	if (IS_ERR(ldops))
		return 0;
	seq_printf(m, "%-10s %2d\n", ldops->name ? ldops->name : "???", i);
	put_ldops(ldops);
	return 0;
}

static const struct seq_operations tty_ldiscs_seq_ops = {
	.start	= tty_ldiscs_seq_start,
	.next	= tty_ldiscs_seq_next,
	.stop	= tty_ldiscs_seq_stop,
	.show	= tty_ldiscs_seq_show,
};

static int proc_tty_ldiscs_open(struct inode *inode, struct file *file)
{
	return seq_open(file, &tty_ldiscs_seq_ops);
}

const struct file_operations tty_ldiscs_proc_fops = {
	.owner		= THIS_MODULE,
	.open		= proc_tty_ldiscs_open,
	.read		= seq_read,
	.llseek		= seq_lseek,
	.release	= seq_release,
};

/**
 *	tty_ldisc_ref_wait	-	wait for the tty ldisc
 *	@tty: tty device
 *
 *	Dereference the line discipline for the terminal and take a
 *	reference to it. If the line discipline is in flux then
 *	wait patiently until it changes.
 *
 *	Returns: NULL if the tty has been hungup and not re-opened with
 *		 a new file descriptor, otherwise valid ldisc reference
 *
 *	Note: Must not be called from an IRQ/timer context. The caller
 *	must also be careful not to hold other locks that will deadlock
 *	against a discipline change, such as an existing ldisc reference
 *	(which we check for)
 *
 *	Note: a file_operations routine (read/poll/write) should use this
 *	function to wait for any ldisc lifetime events to finish.
 */

struct tty_ldisc *tty_ldisc_ref_wait(struct tty_struct *tty)
{
	struct tty_ldisc *ld;

	ldsem_down_read(&tty->ldisc_sem, MAX_SCHEDULE_TIMEOUT);
	ld = tty->ldisc;
	if (!ld)
		ldsem_up_read(&tty->ldisc_sem);
	return ld;
}
EXPORT_SYMBOL_GPL(tty_ldisc_ref_wait);

/**
 *	tty_ldisc_ref		-	get the tty ldisc
 *	@tty: tty device
 *
 *	Dereference the line discipline for the terminal and take a
 *	reference to it. If the line discipline is in flux then
 *	return NULL. Can be called from IRQ and timer functions.
 */

struct tty_ldisc *tty_ldisc_ref(struct tty_struct *tty)
{
	struct tty_ldisc *ld = NULL;

	if (ldsem_down_read_trylock(&tty->ldisc_sem)) {
		ld = tty->ldisc;
		if (!ld)
			ldsem_up_read(&tty->ldisc_sem);
	}
	return ld;
}
EXPORT_SYMBOL_GPL(tty_ldisc_ref);

/**
 *	tty_ldisc_deref		-	free a tty ldisc reference
 *	@ld: reference to free up
 *
 *	Undoes the effect of tty_ldisc_ref or tty_ldisc_ref_wait. May
 *	be called in IRQ context.
 */

void tty_ldisc_deref(struct tty_ldisc *ld)
{
	ldsem_up_read(&ld->tty->ldisc_sem);
}
EXPORT_SYMBOL_GPL(tty_ldisc_deref);


static inline int
__tty_ldisc_lock(struct tty_struct *tty, unsigned long timeout)
{
	return ldsem_down_write(&tty->ldisc_sem, timeout);
}

static inline int
__tty_ldisc_lock_nested(struct tty_struct *tty, unsigned long timeout)
{
	return ldsem_down_write_nested(&tty->ldisc_sem,
				       LDISC_SEM_OTHER, timeout);
}

static inline void __tty_ldisc_unlock(struct tty_struct *tty)
{
	ldsem_up_write(&tty->ldisc_sem);
}

static int tty_ldisc_lock(struct tty_struct *tty, unsigned long timeout)
{
	int ret;

	ret = __tty_ldisc_lock(tty, timeout);
	if (!ret)
		return -EBUSY;
	set_bit(TTY_LDISC_HALTED, &tty->flags);
	return 0;
}

static void tty_ldisc_unlock(struct tty_struct *tty)
{
	clear_bit(TTY_LDISC_HALTED, &tty->flags);
	__tty_ldisc_unlock(tty);
}

static int
tty_ldisc_lock_pair_timeout(struct tty_struct *tty, struct tty_struct *tty2,
			    unsigned long timeout)
{
	int ret;

	if (tty < tty2) {
		ret = __tty_ldisc_lock(tty, timeout);
		if (ret) {
			ret = __tty_ldisc_lock_nested(tty2, timeout);
			if (!ret)
				__tty_ldisc_unlock(tty);
		}
	} else {
		/* if this is possible, it has lots of implications */
		WARN_ON_ONCE(tty == tty2);
		if (tty2 && tty != tty2) {
			ret = __tty_ldisc_lock(tty2, timeout);
			if (ret) {
				ret = __tty_ldisc_lock_nested(tty, timeout);
				if (!ret)
					__tty_ldisc_unlock(tty2);
			}
		} else
			ret = __tty_ldisc_lock(tty, timeout);
	}

	if (!ret)
		return -EBUSY;

	set_bit(TTY_LDISC_HALTED, &tty->flags);
	if (tty2)
		set_bit(TTY_LDISC_HALTED, &tty2->flags);
	return 0;
}

static void tty_ldisc_lock_pair(struct tty_struct *tty, struct tty_struct *tty2)
{
	tty_ldisc_lock_pair_timeout(tty, tty2, MAX_SCHEDULE_TIMEOUT);
}

static void tty_ldisc_unlock_pair(struct tty_struct *tty,
				  struct tty_struct *tty2)
{
	__tty_ldisc_unlock(tty);
	if (tty2)
		__tty_ldisc_unlock(tty2);
}

/**
 *	tty_ldisc_flush	-	flush line discipline queue
 *	@tty: tty
 *
 *	Flush the line discipline queue (if any) and the tty flip buffers
 *	for this tty.
 */

void tty_ldisc_flush(struct tty_struct *tty)
{
	struct tty_ldisc *ld = tty_ldisc_ref(tty);

	tty_buffer_flush(tty, ld);
	if (ld)
		tty_ldisc_deref(ld);
}
EXPORT_SYMBOL_GPL(tty_ldisc_flush);

/**
 *	tty_set_termios_ldisc		-	set ldisc field
 *	@tty: tty structure
 *	@disc: line discipline number
 *
 *	This is probably overkill for real world processors but
 *	they are not on hot paths so a little discipline won't do
 *	any harm.
 *
 *	The line discipline-related tty_struct fields are reset to
 *	prevent the ldisc driver from re-using stale information for
 *	the new ldisc instance.
 *
 *	Locking: takes termios_rwsem
 */

static void tty_set_termios_ldisc(struct tty_struct *tty, int disc)
{
	down_write(&tty->termios_rwsem);
	tty->termios.c_line = disc;
	up_write(&tty->termios_rwsem);

	tty->disc_data = NULL;
	tty->receive_room = 0;
}

/**
 *	tty_ldisc_open		-	open a line discipline
 *	@tty: tty we are opening the ldisc on
 *	@ld: discipline to open
 *
 *	A helper opening method. Also a convenient debugging and check
 *	point.
 *
 *	Locking: always called with BTM already held.
 */

static int tty_ldisc_open(struct tty_struct *tty, struct tty_ldisc *ld)
{
	WARN_ON(test_and_set_bit(TTY_LDISC_OPEN, &tty->flags));
	if (ld->ops->open) {
		int ret;
                /* BTM here locks versus a hangup event */
		ret = ld->ops->open(tty);
		if (ret)
			clear_bit(TTY_LDISC_OPEN, &tty->flags);

		tty_ldisc_debug(tty, "%p: opened\n", ld);
		return ret;
	}
	return 0;
}

/**
 *	tty_ldisc_close		-	close a line discipline
 *	@tty: tty we are opening the ldisc on
 *	@ld: discipline to close
 *
 *	A helper close method. Also a convenient debugging and check
 *	point.
 */

static void tty_ldisc_close(struct tty_struct *tty, struct tty_ldisc *ld)
{
	WARN_ON(!test_bit(TTY_LDISC_OPEN, &tty->flags));
	clear_bit(TTY_LDISC_OPEN, &tty->flags);
	if (ld->ops->close)
		ld->ops->close(tty);
	tty_ldisc_debug(tty, "%p: closed\n", ld);
}

/**
 *	tty_set_ldisc		-	set line discipline
 *	@tty: the terminal to set
 *	@ldisc: the line discipline
 *
 *	Set the discipline of a tty line. Must be called from a process
 *	context. The ldisc change logic has to protect itself against any
 *	overlapping ldisc change (including on the other end of pty pairs),
 *	the close of one side of a tty/pty pair, and eventually hangup.
 */

int tty_set_ldisc(struct tty_struct *tty, int disc)
{
	int retval, old_disc;

	tty_lock(tty);
	retval = tty_ldisc_lock(tty, 5 * HZ);
	if (retval)
		goto err;

	if (!tty->ldisc) {
		retval = -EIO;
		goto out;
	}

	/* Check the no-op case */
	old_disc = tty->ldisc->ops->num;
	if (old_disc == disc)
		goto out;

	if (test_bit(TTY_HUPPED, &tty->flags)) {
		/* We were raced by hangup */
		retval = -EIO;
		goto out;
	}

	retval = tty_ldisc_reinit(tty, disc);
	if (retval < 0) {
		/* Back to the old one or N_TTY if we can't */
		if (tty_ldisc_reinit(tty, old_disc) < 0) {
			pr_err("tty: TIOCSETD failed, reinitializing N_TTY\n");
			if (tty_ldisc_reinit(tty, N_TTY) < 0) {
				/* At this point we have tty->ldisc == NULL. */
				pr_err("tty: reinitializing N_TTY failed\n");
			}
		}
	}

	if (tty->ldisc && tty->ldisc->ops->num != old_disc &&
	    tty->ops->set_ldisc) {
		down_read(&tty->termios_rwsem);
		tty->ops->set_ldisc(tty);
		up_read(&tty->termios_rwsem);
	}

out:
	tty_ldisc_unlock(tty);

	/* Restart the work queue in case no characters kick it off. Safe if
	   already running */
	tty_buffer_restart_work(tty->port);
err:
	tty_unlock(tty);
	return retval;
}

/**
 *	tty_ldisc_kill	-	teardown ldisc
 *	@tty: tty being released
 *
 *	Perform final close of the ldisc and reset tty->ldisc
 */
static void tty_ldisc_kill(struct tty_struct *tty)
{
	if (!tty->ldisc)
		return;
	/*
	 * Now kill off the ldisc
	 */
	tty_ldisc_close(tty, tty->ldisc);
	tty_ldisc_put(tty->ldisc);
	/* Force an oops if we mess this up */
	tty->ldisc = NULL;
}

/**
 *	tty_reset_termios	-	reset terminal state
 *	@tty: tty to reset
 *
 *	Restore a terminal to the driver default state.
 */

static void tty_reset_termios(struct tty_struct *tty)
{
	down_write(&tty->termios_rwsem);
	tty->termios = tty->driver->init_termios;
	tty->termios.c_ispeed = tty_termios_input_baud_rate(&tty->termios);
	tty->termios.c_ospeed = tty_termios_baud_rate(&tty->termios);
	up_write(&tty->termios_rwsem);
}


/**
 *	tty_ldisc_reinit	-	reinitialise the tty ldisc
 *	@tty: tty to reinit
 *	@disc: line discipline to reinitialize
 *
 *	Completely reinitialize the line discipline state, by closing the
 *	current instance, if there is one, and opening a new instance. If
 *	an error occurs opening the new non-N_TTY instance, the instance
 *	is dropped and tty->ldisc reset to NULL. The caller can then retry
 *	with N_TTY instead.
 *
 *	Returns 0 if successful, otherwise error code < 0
 */

int tty_ldisc_reinit(struct tty_struct *tty, int disc)
{
	struct tty_ldisc *ld;
	int retval;

	ld = tty_ldisc_get(tty, disc);
	if (IS_ERR(ld))
		return PTR_ERR(ld);

	if (tty->ldisc) {
		tty_ldisc_close(tty, tty->ldisc);
		tty_ldisc_put(tty->ldisc);
	}

	tty_set_termios_ldisc(tty, disc);
	retval = tty_ldisc_open(tty, ld);
	if (retval) {
<<<<<<< HEAD
		tty_ldisc_put(tty->ldisc);
		tty->ldisc = NULL;
=======
		if (!WARN_ON(disc == N_TTY)) {
			tty_ldisc_put(ld);
			ld = NULL;
		}
>>>>>>> acbdad8d
	}

	/* switch the line discipline */
	smp_store_release(&tty->ldisc, ld);
	return retval;
}

/**
 *	tty_ldisc_hangup		-	hangup ldisc reset
 *	@tty: tty being hung up
 *
 *	Some tty devices reset their termios when they receive a hangup
 *	event. In that situation we must also switch back to N_TTY properly
 *	before we reset the termios data.
 *
 *	Locking: We can take the ldisc mutex as the rest of the code is
 *	careful to allow for this.
 *
 *	In the pty pair case this occurs in the close() path of the
 *	tty itself so we must be careful about locking rules.
 */

void tty_ldisc_hangup(struct tty_struct *tty, bool reinit)
{
	struct tty_ldisc *ld;

	tty_ldisc_debug(tty, "%p: hangup\n", tty->ldisc);

	ld = tty_ldisc_ref(tty);
	if (ld != NULL) {
		if (ld->ops->flush_buffer)
			ld->ops->flush_buffer(tty);
		tty_driver_flush_buffer(tty);
		if ((test_bit(TTY_DO_WRITE_WAKEUP, &tty->flags)) &&
		    ld->ops->write_wakeup)
			ld->ops->write_wakeup(tty);
		if (ld->ops->hangup)
			ld->ops->hangup(tty);
		tty_ldisc_deref(ld);
	}

	wake_up_interruptible_poll(&tty->write_wait, POLLOUT);
	wake_up_interruptible_poll(&tty->read_wait, POLLIN);

	/*
	 * Shutdown the current line discipline, and reset it to
	 * N_TTY if need be.
	 *
	 * Avoid racing set_ldisc or tty_ldisc_release
	 */
	tty_ldisc_lock(tty, MAX_SCHEDULE_TIMEOUT);

	if (tty->driver->flags & TTY_DRIVER_RESET_TERMIOS)
		tty_reset_termios(tty);

	if (tty->ldisc) {
		if (reinit) {
			if (tty_ldisc_reinit(tty, tty->termios.c_line) < 0)
				tty_ldisc_reinit(tty, N_TTY);
		} else
			tty_ldisc_kill(tty);
	}
	tty_ldisc_unlock(tty);
}

/**
 *	tty_ldisc_setup			-	open line discipline
 *	@tty: tty being shut down
 *	@o_tty: pair tty for pty/tty pairs
 *
 *	Called during the initial open of a tty/pty pair in order to set up the
 *	line disciplines and bind them to the tty. This has no locking issues
 *	as the device isn't yet active.
 */

int tty_ldisc_setup(struct tty_struct *tty, struct tty_struct *o_tty)
{
	int retval = tty_ldisc_open(tty, tty->ldisc);
	if (retval)
		return retval;

	if (o_tty) {
		retval = tty_ldisc_open(o_tty, o_tty->ldisc);
		if (retval) {
			tty_ldisc_close(tty, tty->ldisc);
			return retval;
		}
	}
	return 0;
}

/**
 *	tty_ldisc_release		-	release line discipline
 *	@tty: tty being shut down (or one end of pty pair)
 *
 *	Called during the final close of a tty or a pty pair in order to shut
 *	down the line discpline layer. On exit, each tty's ldisc is NULL.
 */

void tty_ldisc_release(struct tty_struct *tty)
{
	struct tty_struct *o_tty = tty->link;

	/*
	 * Shutdown this line discipline. As this is the final close,
	 * it does not race with the set_ldisc code path.
	 */

	tty_ldisc_lock_pair(tty, o_tty);
	tty_ldisc_kill(tty);
	if (o_tty)
		tty_ldisc_kill(o_tty);
	tty_ldisc_unlock_pair(tty, o_tty);

	/* And the memory resources remaining (buffers, termios) will be
	   disposed of when the kref hits zero */

	tty_ldisc_debug(tty, "released\n");
}

/**
 *	tty_ldisc_init		-	ldisc setup for new tty
 *	@tty: tty being allocated
 *
 *	Set up the line discipline objects for a newly allocated tty. Note that
 *	the tty structure is not completely set up when this call is made.
 */

void tty_ldisc_init(struct tty_struct *tty)
{
	struct tty_ldisc *ld = tty_ldisc_get(tty, N_TTY);
	if (IS_ERR(ld))
		panic("n_tty: init_tty");
	tty->ldisc = ld;
}

/**
 *	tty_ldisc_deinit	-	ldisc cleanup for new tty
 *	@tty: tty that was allocated recently
 *
 *	The tty structure must not becompletely set up (tty_ldisc_setup) when
 *      this call is made.
 */
void tty_ldisc_deinit(struct tty_struct *tty)
{
	if (tty->ldisc)
		tty_ldisc_put(tty->ldisc);
	tty->ldisc = NULL;
}<|MERGE_RESOLUTION|>--- conflicted
+++ resolved
@@ -624,15 +624,8 @@
 	tty_set_termios_ldisc(tty, disc);
 	retval = tty_ldisc_open(tty, ld);
 	if (retval) {
-<<<<<<< HEAD
-		tty_ldisc_put(tty->ldisc);
-		tty->ldisc = NULL;
-=======
-		if (!WARN_ON(disc == N_TTY)) {
-			tty_ldisc_put(ld);
-			ld = NULL;
-		}
->>>>>>> acbdad8d
+		tty_ldisc_put(ld);
+		ld = NULL;
 	}
 
 	/* switch the line discipline */
