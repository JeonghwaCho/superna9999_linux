/*
 *  blacklist.c
 *
 *  Check to see if the given machine has a known bad ACPI BIOS
 *  or if the BIOS is too old.
 *  Check given machine against acpi_rev_dmi_table[].
 *
 *  Copyright (C) 2004 Len Brown <len.brown@intel.com>
 *  Copyright (C) 2002 Andy Grover <andrew.grover@intel.com>
 *
 * ~~~~~~~~~~~~~~~~~~~~~~~~~~~~~~~~~~~~~~~~~~~~~~~~~~~~~~~~~~~~~~~~~~~~~~~~~~
 *
 *  This program is free software; you can redistribute it and/or modify
 *  it under the terms of the GNU General Public License as published by
 *  the Free Software Foundation; either version 2 of the License, or (at
 *  your option) any later version.
 *
 *  This program is distributed in the hope that it will be useful, but
 *  WITHOUT ANY WARRANTY; without even the implied warranty of
 *  MERCHANTABILITY or FITNESS FOR A PARTICULAR PURPOSE.  See the GNU
 *  General Public License for more details.
 *
 * ~~~~~~~~~~~~~~~~~~~~~~~~~~~~~~~~~~~~~~~~~~~~~~~~~~~~~~~~~~~~~~~~~~~~~~~~~~
 */

#include <linux/kernel.h>
#include <linux/init.h>
#include <linux/acpi.h>
#include <linux/dmi.h>

#include "internal.h"

<<<<<<< HEAD
enum acpi_blacklist_predicates {
	all_versions,
	less_than_or_equal,
	equal,
	greater_than_or_equal,
};

struct acpi_blacklist_item {
	char oem_id[7];
	char oem_table_id[9];
	u32 oem_revision;
	char *table;
	enum acpi_blacklist_predicates oem_revision_predicate;
	char *reason;
	u32 is_critical_error;
};

static const struct dmi_system_id acpi_rev_dmi_table[] __initconst;
=======
static struct dmi_system_id acpi_rev_dmi_table[] __initdata;
>>>>>>> 7f8122a4

/*
 * POLICY: If *anything* doesn't work, put it on the blacklist.
 *	   If they are critical errors, mark it critical, and abort driver load.
 */
static struct acpi_platform_list acpi_blacklist[] __initdata = {
	/* Compaq Presario 1700 */
	{"PTLTD ", "  DSDT  ", 0x06040000, ACPI_SIG_DSDT, less_than_or_equal,
	 "Multiple problems", 1},
	/* Sony FX120, FX140, FX150? */
	{"SONY  ", "U0      ", 0x20010313, ACPI_SIG_DSDT, less_than_or_equal,
	 "ACPI driver problem", 1},
	/* Compaq Presario 800, Insyde BIOS */
	{"INT440", "SYSFexxx", 0x00001001, ACPI_SIG_DSDT, less_than_or_equal,
	 "Does not use _REG to protect EC OpRegions", 1},
	/* IBM 600E - _ADR should return 7, but it returns 1 */
	{"IBM   ", "TP600E  ", 0x00000105, ACPI_SIG_DSDT, less_than_or_equal,
	 "Incorrect _ADR", 1},

	{ }
};

int __init acpi_blacklisted(void)
{
	int i;
	int blacklisted = 0;

	i = acpi_match_platform_list(acpi_blacklist);
	if (i >= 0) {
		pr_err(PREFIX "Vendor \"%6.6s\" System \"%8.8s\" Revision 0x%x has a known ACPI BIOS problem.\n",
		       acpi_blacklist[i].oem_id,
		       acpi_blacklist[i].oem_table_id,
		       acpi_blacklist[i].oem_revision);

		pr_err(PREFIX "Reason: %s. This is a %s error\n",
		       acpi_blacklist[i].reason,
		       (acpi_blacklist[i].data ?
			"non-recoverable" : "recoverable"));

		blacklisted = acpi_blacklist[i].data;
	}

	(void)early_acpi_osi_init();
	dmi_check_system(acpi_rev_dmi_table);

	return blacklisted;
}
#ifdef CONFIG_DMI
#ifdef CONFIG_ACPI_REV_OVERRIDE_POSSIBLE
static int __init dmi_enable_rev_override(const struct dmi_system_id *d)
{
	printk(KERN_NOTICE PREFIX "DMI detected: %s (force ACPI _REV to 5)\n",
	       d->ident);
	acpi_rev_override_setup(NULL);
	return 0;
}
#endif

static const struct dmi_system_id acpi_rev_dmi_table[] __initconst = {
#ifdef CONFIG_ACPI_REV_OVERRIDE_POSSIBLE
	/*
	 * DELL XPS 13 (2015) switches sound between HDA and I2S
	 * depending on the ACPI _REV callback. If userspace supports
	 * I2S sufficiently (or if you do not care about sound), you
	 * can safely disable this quirk.
	 */
	{
	 .callback = dmi_enable_rev_override,
	 .ident = "DELL XPS 13 (2015)",
	 .matches = {
		      DMI_MATCH(DMI_SYS_VENDOR, "Dell Inc."),
		      DMI_MATCH(DMI_PRODUCT_NAME, "XPS 13 9343"),
		},
	},
	{
	 .callback = dmi_enable_rev_override,
	 .ident = "DELL Precision 5520",
	 .matches = {
		      DMI_MATCH(DMI_SYS_VENDOR, "Dell Inc."),
		      DMI_MATCH(DMI_PRODUCT_NAME, "Precision 5520"),
		},
	},
	{
	 .callback = dmi_enable_rev_override,
	 .ident = "DELL Precision 3520",
	 .matches = {
		      DMI_MATCH(DMI_SYS_VENDOR, "Dell Inc."),
		      DMI_MATCH(DMI_PRODUCT_NAME, "Precision 3520"),
		},
	},
	/*
	 * Resolves a quirk with the Dell Latitude 3350 that
	 * causes the ethernet adapter to not function.
	 */
	{
	 .callback = dmi_enable_rev_override,
	 .ident = "DELL Latitude 3350",
	 .matches = {
		      DMI_MATCH(DMI_SYS_VENDOR, "Dell Inc."),
		      DMI_MATCH(DMI_PRODUCT_NAME, "Latitude 3350"),
		},
	},
	{
	 .callback = dmi_enable_rev_override,
	 .ident = "DELL Inspiron 7537",
	 .matches = {
		      DMI_MATCH(DMI_SYS_VENDOR, "Dell Inc."),
		      DMI_MATCH(DMI_PRODUCT_NAME, "Inspiron 7537"),
		},
	},
#endif
	{}
};

#endif /* CONFIG_DMI */<|MERGE_RESOLUTION|>--- conflicted
+++ resolved
@@ -30,28 +30,7 @@
 
 #include "internal.h"
 
-<<<<<<< HEAD
-enum acpi_blacklist_predicates {
-	all_versions,
-	less_than_or_equal,
-	equal,
-	greater_than_or_equal,
-};
-
-struct acpi_blacklist_item {
-	char oem_id[7];
-	char oem_table_id[9];
-	u32 oem_revision;
-	char *table;
-	enum acpi_blacklist_predicates oem_revision_predicate;
-	char *reason;
-	u32 is_critical_error;
-};
-
 static const struct dmi_system_id acpi_rev_dmi_table[] __initconst;
-=======
-static struct dmi_system_id acpi_rev_dmi_table[] __initdata;
->>>>>>> 7f8122a4
 
 /*
  * POLICY: If *anything* doesn't work, put it on the blacklist.
