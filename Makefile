VERSION = 4
PATCHLEVEL = 9
SUBLEVEL = 0
<<<<<<< HEAD
EXTRAVERSION = -rc2
=======
EXTRAVERSION = -rc3
>>>>>>> 8b87963b
NAME = Psychotic Stoned Sheep

# *DOCUMENTATION*
# To see a list of typical targets execute "make help"
# More info can be located in ./README
# Comments in this file are targeted only to the developer, do not
# expect to learn how to build the kernel reading this file.

# o Do not use make's built-in rules and variables
#   (this increases performance and avoids hard-to-debug behaviour);
# o Look for make include files relative to root of kernel src
MAKEFLAGS += -rR --include-dir=$(CURDIR)

# Avoid funny character set dependencies
unexport LC_ALL
LC_COLLATE=C
LC_NUMERIC=C
export LC_COLLATE LC_NUMERIC

# Avoid interference with shell env settings
unexport GREP_OPTIONS

# We are using a recursive build, so we need to do a little thinking
# to get the ordering right.
#
# Most importantly: sub-Makefiles should only ever modify files in
# their own directory. If in some directory we have a dependency on
# a file in another dir (which doesn't happen often, but it's often
# unavoidable when linking the built-in.o targets which finally
# turn into vmlinux), we will call a sub make in that other dir, and
# after that we are sure that everything which is in that other dir
# is now up to date.
#
# The only cases where we need to modify files which have global
# effects are thus separated out and done before the recursive
# descending is started. They are now explicitly listed as the
# prepare rule.

# Beautify output
# ---------------------------------------------------------------------------
#
# Normally, we echo the whole command before executing it. By making
# that echo $($(quiet)$(cmd)), we now have the possibility to set
# $(quiet) to choose other forms of output instead, e.g.
#
#         quiet_cmd_cc_o_c = Compiling $(RELDIR)/$@
#         cmd_cc_o_c       = $(CC) $(c_flags) -c -o $@ $<
#
# If $(quiet) is empty, the whole command will be printed.
# If it is set to "quiet_", only the short version will be printed.
# If it is set to "silent_", nothing will be printed at all, since
# the variable $(silent_cmd_cc_o_c) doesn't exist.
#
# A simple variant is to prefix commands with $(Q) - that's useful
# for commands that shall be hidden in non-verbose mode.
#
#	$(Q)ln $@ :<
#
# If KBUILD_VERBOSE equals 0 then the above command will be hidden.
# If KBUILD_VERBOSE equals 1 then the above command is displayed.
#
# To put more focus on warnings, be less verbose as default
# Use 'make V=1' to see the full commands

ifeq ("$(origin V)", "command line")
  KBUILD_VERBOSE = $(V)
endif
ifndef KBUILD_VERBOSE
  KBUILD_VERBOSE = 0
endif

ifeq ($(KBUILD_VERBOSE),1)
  quiet =
  Q =
else
  quiet=quiet_
  Q = @
endif

# If the user is running make -s (silent mode), suppress echoing of
# commands

ifneq ($(filter 4.%,$(MAKE_VERSION)),)	# make-4
ifneq ($(filter %s ,$(firstword x$(MAKEFLAGS))),)
  quiet=silent_
endif
else					# make-3.8x
ifneq ($(filter s% -s%,$(MAKEFLAGS)),)
  quiet=silent_
endif
endif

export quiet Q KBUILD_VERBOSE

# kbuild supports saving output files in a separate directory.
# To locate output files in a separate directory two syntaxes are supported.
# In both cases the working directory must be the root of the kernel src.
# 1) O=
# Use "make O=dir/to/store/output/files/"
#
# 2) Set KBUILD_OUTPUT
# Set the environment variable KBUILD_OUTPUT to point to the directory
# where the output files shall be placed.
# export KBUILD_OUTPUT=dir/to/store/output/files/
# make
#
# The O= assignment takes precedence over the KBUILD_OUTPUT environment
# variable.

# KBUILD_SRC is set on invocation of make in OBJ directory
# KBUILD_SRC is not intended to be used by the regular user (for now)
ifeq ($(KBUILD_SRC),)

# OK, Make called in directory where kernel src resides
# Do we want to locate output files in a separate directory?
ifeq ("$(origin O)", "command line")
  KBUILD_OUTPUT := $(O)
endif

# That's our default target when none is given on the command line
PHONY := _all
_all:

# Cancel implicit rules on top Makefile
$(CURDIR)/Makefile Makefile: ;

ifneq ($(words $(subst :, ,$(CURDIR))), 1)
  $(error main directory cannot contain spaces nor colons)
endif

ifneq ($(KBUILD_OUTPUT),)
# Invoke a second make in the output directory, passing relevant variables
# check that the output directory actually exists
saved-output := $(KBUILD_OUTPUT)
KBUILD_OUTPUT := $(shell mkdir -p $(KBUILD_OUTPUT) && cd $(KBUILD_OUTPUT) \
								&& /bin/pwd)
$(if $(KBUILD_OUTPUT),, \
     $(error failed to create output directory "$(saved-output)"))

PHONY += $(MAKECMDGOALS) sub-make

$(filter-out _all sub-make $(CURDIR)/Makefile, $(MAKECMDGOALS)) _all: sub-make
	@:

sub-make:
	$(Q)$(MAKE) -C $(KBUILD_OUTPUT) KBUILD_SRC=$(CURDIR) \
	-f $(CURDIR)/Makefile $(filter-out _all sub-make,$(MAKECMDGOALS))

# Leave processing to above invocation of make
skip-makefile := 1
endif # ifneq ($(KBUILD_OUTPUT),)
endif # ifeq ($(KBUILD_SRC),)

# We process the rest of the Makefile if this is the final invocation of make
ifeq ($(skip-makefile),)

# Do not print "Entering directory ...",
# but we want to display it when entering to the output directory
# so that IDEs/editors are able to understand relative filenames.
MAKEFLAGS += --no-print-directory

# Call a source code checker (by default, "sparse") as part of the
# C compilation.
#
# Use 'make C=1' to enable checking of only re-compiled files.
# Use 'make C=2' to enable checking of *all* source files, regardless
# of whether they are re-compiled or not.
#
# See the file "Documentation/sparse.txt" for more details, including
# where to get the "sparse" utility.

ifeq ("$(origin C)", "command line")
  KBUILD_CHECKSRC = $(C)
endif
ifndef KBUILD_CHECKSRC
  KBUILD_CHECKSRC = 0
endif

# Use make M=dir to specify directory of external module to build
# Old syntax make ... SUBDIRS=$PWD is still supported
# Setting the environment variable KBUILD_EXTMOD take precedence
ifdef SUBDIRS
  KBUILD_EXTMOD ?= $(SUBDIRS)
endif

ifeq ("$(origin M)", "command line")
  KBUILD_EXTMOD := $(M)
endif

# If building an external module we do not care about the all: rule
# but instead _all depend on modules
PHONY += all
ifeq ($(KBUILD_EXTMOD),)
_all: all
else
_all: modules
endif

ifeq ($(KBUILD_SRC),)
        # building in the source tree
        srctree := .
else
        ifeq ($(KBUILD_SRC)/,$(dir $(CURDIR)))
                # building in a subdirectory of the source tree
                srctree := ..
        else
                srctree := $(KBUILD_SRC)
        endif
endif
objtree		:= .
src		:= $(srctree)
obj		:= $(objtree)

VPATH		:= $(srctree)$(if $(KBUILD_EXTMOD),:$(KBUILD_EXTMOD))

export srctree objtree VPATH

# SUBARCH tells the usermode build what the underlying arch is.  That is set
# first, and if a usermode build is happening, the "ARCH=um" on the command
# line overrides the setting of ARCH below.  If a native build is happening,
# then ARCH is assigned, getting whatever value it gets normally, and
# SUBARCH is subsequently ignored.

SUBARCH := $(shell uname -m | sed -e s/i.86/x86/ -e s/x86_64/x86/ \
				  -e s/sun4u/sparc64/ \
				  -e s/arm.*/arm/ -e s/sa110/arm/ \
				  -e s/s390x/s390/ -e s/parisc64/parisc/ \
				  -e s/ppc.*/powerpc/ -e s/mips.*/mips/ \
				  -e s/sh[234].*/sh/ -e s/aarch64.*/arm64/ )

# Cross compiling and selecting different set of gcc/bin-utils
# ---------------------------------------------------------------------------
#
# When performing cross compilation for other architectures ARCH shall be set
# to the target architecture. (See arch/* for the possibilities).
# ARCH can be set during invocation of make:
# make ARCH=ia64
# Another way is to have ARCH set in the environment.
# The default ARCH is the host where make is executed.

# CROSS_COMPILE specify the prefix used for all executables used
# during compilation. Only gcc and related bin-utils executables
# are prefixed with $(CROSS_COMPILE).
# CROSS_COMPILE can be set on the command line
# make CROSS_COMPILE=ia64-linux-
# Alternatively CROSS_COMPILE can be set in the environment.
# A third alternative is to store a setting in .config so that plain
# "make" in the configured kernel build directory always uses that.
# Default value for CROSS_COMPILE is not to prefix executables
# Note: Some architectures assign CROSS_COMPILE in their arch/*/Makefile
ARCH		?= $(SUBARCH)
CROSS_COMPILE	?= $(CONFIG_CROSS_COMPILE:"%"=%)

# Architecture as present in compile.h
UTS_MACHINE 	:= $(ARCH)
SRCARCH 	:= $(ARCH)

# Additional ARCH settings for x86
ifeq ($(ARCH),i386)
        SRCARCH := x86
endif
ifeq ($(ARCH),x86_64)
        SRCARCH := x86
endif

# Additional ARCH settings for sparc
ifeq ($(ARCH),sparc32)
       SRCARCH := sparc
endif
ifeq ($(ARCH),sparc64)
       SRCARCH := sparc
endif

# Additional ARCH settings for sh
ifeq ($(ARCH),sh64)
       SRCARCH := sh
endif

# Additional ARCH settings for tile
ifeq ($(ARCH),tilepro)
       SRCARCH := tile
endif
ifeq ($(ARCH),tilegx)
       SRCARCH := tile
endif

# Where to locate arch specific headers
hdr-arch  := $(SRCARCH)

KCONFIG_CONFIG	?= .config
export KCONFIG_CONFIG

# SHELL used by kbuild
CONFIG_SHELL := $(shell if [ -x "$$BASH" ]; then echo $$BASH; \
	  else if [ -x /bin/bash ]; then echo /bin/bash; \
	  else echo sh; fi ; fi)

HOSTCC       = gcc
HOSTCXX      = g++
HOSTCFLAGS   = -Wall -Wmissing-prototypes -Wstrict-prototypes -O2 -fomit-frame-pointer -std=gnu89
HOSTCXXFLAGS = -O2

ifeq ($(shell $(HOSTCC) -v 2>&1 | grep -c "clang version"), 1)
HOSTCFLAGS  += -Wno-unused-value -Wno-unused-parameter \
		-Wno-missing-field-initializers -fno-delete-null-pointer-checks
endif

# Decide whether to build built-in, modular, or both.
# Normally, just do built-in.

KBUILD_MODULES :=
KBUILD_BUILTIN := 1

# If we have only "make modules", don't compile built-in objects.
# When we're building modules with modversions, we need to consider
# the built-in objects during the descend as well, in order to
# make sure the checksums are up to date before we record them.

ifeq ($(MAKECMDGOALS),modules)
  KBUILD_BUILTIN := $(if $(CONFIG_MODVERSIONS),1)
endif

# If we have "make <whatever> modules", compile modules
# in addition to whatever we do anyway.
# Just "make" or "make all" shall build modules as well

ifneq ($(filter all _all modules,$(MAKECMDGOALS)),)
  KBUILD_MODULES := 1
endif

ifeq ($(MAKECMDGOALS),)
  KBUILD_MODULES := 1
endif

export KBUILD_MODULES KBUILD_BUILTIN
export KBUILD_CHECKSRC KBUILD_SRC KBUILD_EXTMOD

# We need some generic definitions (do not try to remake the file).
scripts/Kbuild.include: ;
include scripts/Kbuild.include

# Make variables (CC, etc...)
AS		= $(CROSS_COMPILE)as
LD		= $(CROSS_COMPILE)ld
CC		= $(CROSS_COMPILE)gcc
CPP		= $(CC) -E
AR		= $(CROSS_COMPILE)ar
NM		= $(CROSS_COMPILE)nm
STRIP		= $(CROSS_COMPILE)strip
OBJCOPY		= $(CROSS_COMPILE)objcopy
OBJDUMP		= $(CROSS_COMPILE)objdump
AWK		= awk
GENKSYMS	= scripts/genksyms/genksyms
INSTALLKERNEL  := installkernel
DEPMOD		= /sbin/depmod
PERL		= perl
PYTHON		= python
CHECK		= sparse

CHECKFLAGS     := -D__linux__ -Dlinux -D__STDC__ -Dunix -D__unix__ \
		  -Wbitwise -Wno-return-void $(CF)
NOSTDINC_FLAGS  =
CFLAGS_MODULE   =
AFLAGS_MODULE   =
LDFLAGS_MODULE  =
CFLAGS_KERNEL	=
AFLAGS_KERNEL	=
LDFLAGS_vmlinux =
CFLAGS_GCOV	= -fprofile-arcs -ftest-coverage -fno-tree-loop-im
CFLAGS_KCOV	:= $(call cc-option,-fsanitize-coverage=trace-pc,)


# Use USERINCLUDE when you must reference the UAPI directories only.
USERINCLUDE    := \
		-I$(srctree)/arch/$(hdr-arch)/include/uapi \
		-I$(objtree)/arch/$(hdr-arch)/include/generated/uapi \
		-I$(srctree)/include/uapi \
		-I$(objtree)/include/generated/uapi \
                -include $(srctree)/include/linux/kconfig.h

# Use LINUXINCLUDE when you must reference the include/ directory.
# Needed to be compatible with the O= option
LINUXINCLUDE    := \
		-I$(srctree)/arch/$(hdr-arch)/include \
		-I$(objtree)/arch/$(hdr-arch)/include/generated/uapi \
		-I$(objtree)/arch/$(hdr-arch)/include/generated \
		$(if $(KBUILD_SRC), -I$(srctree)/include) \
		-I$(objtree)/include

LINUXINCLUDE	+= $(filter-out $(LINUXINCLUDE),$(USERINCLUDE))

KBUILD_CPPFLAGS := -D__KERNEL__

KBUILD_CFLAGS   := -Wall -Wundef -Wstrict-prototypes -Wno-trigraphs \
		   -fno-strict-aliasing -fno-common \
		   -Werror-implicit-function-declaration \
		   -Wno-format-security \
		   -std=gnu89

KBUILD_AFLAGS_KERNEL :=
KBUILD_CFLAGS_KERNEL :=
KBUILD_AFLAGS   := -D__ASSEMBLY__
KBUILD_AFLAGS_MODULE  := -DMODULE
KBUILD_CFLAGS_MODULE  := -DMODULE
KBUILD_LDFLAGS_MODULE := -T $(srctree)/scripts/module-common.lds

# Read KERNELRELEASE from include/config/kernel.release (if it exists)
KERNELRELEASE = $(shell cat include/config/kernel.release 2> /dev/null)
KERNELVERSION = $(VERSION)$(if $(PATCHLEVEL),.$(PATCHLEVEL)$(if $(SUBLEVEL),.$(SUBLEVEL)))$(EXTRAVERSION)

export VERSION PATCHLEVEL SUBLEVEL KERNELRELEASE KERNELVERSION
export ARCH SRCARCH CONFIG_SHELL HOSTCC HOSTCFLAGS CROSS_COMPILE AS LD CC
export CPP AR NM STRIP OBJCOPY OBJDUMP
export MAKE AWK GENKSYMS INSTALLKERNEL PERL PYTHON UTS_MACHINE
export HOSTCXX HOSTCXXFLAGS LDFLAGS_MODULE CHECK CHECKFLAGS

export KBUILD_CPPFLAGS NOSTDINC_FLAGS LINUXINCLUDE OBJCOPYFLAGS LDFLAGS
export KBUILD_CFLAGS CFLAGS_KERNEL CFLAGS_MODULE CFLAGS_GCOV CFLAGS_KCOV CFLAGS_KASAN CFLAGS_UBSAN
export KBUILD_AFLAGS AFLAGS_KERNEL AFLAGS_MODULE
export KBUILD_AFLAGS_MODULE KBUILD_CFLAGS_MODULE KBUILD_LDFLAGS_MODULE
export KBUILD_AFLAGS_KERNEL KBUILD_CFLAGS_KERNEL
export KBUILD_ARFLAGS

# When compiling out-of-tree modules, put MODVERDIR in the module
# tree rather than in the kernel tree. The kernel tree might
# even be read-only.
export MODVERDIR := $(if $(KBUILD_EXTMOD),$(firstword $(KBUILD_EXTMOD))/).tmp_versions

# Files to ignore in find ... statements

export RCS_FIND_IGNORE := \( -name SCCS -o -name BitKeeper -o -name .svn -o    \
			  -name CVS -o -name .pc -o -name .hg -o -name .git \) \
			  -prune -o
export RCS_TAR_IGNORE := --exclude SCCS --exclude BitKeeper --exclude .svn \
			 --exclude CVS --exclude .pc --exclude .hg --exclude .git

# ===========================================================================
# Rules shared between *config targets and build targets

# Basic helpers built in scripts/
PHONY += scripts_basic
scripts_basic:
	$(Q)$(MAKE) $(build)=scripts/basic
	$(Q)rm -f .tmp_quiet_recordmcount

# To avoid any implicit rule to kick in, define an empty command.
scripts/basic/%: scripts_basic ;

PHONY += outputmakefile
# outputmakefile generates a Makefile in the output directory, if using a
# separate output directory. This allows convenient use of make in the
# output directory.
outputmakefile:
ifneq ($(KBUILD_SRC),)
	$(Q)ln -fsn $(srctree) source
	$(Q)$(CONFIG_SHELL) $(srctree)/scripts/mkmakefile \
	    $(srctree) $(objtree) $(VERSION) $(PATCHLEVEL)
endif

# Support for using generic headers in asm-generic
PHONY += asm-generic
asm-generic:
	$(Q)$(MAKE) -f $(srctree)/scripts/Makefile.asm-generic \
	            src=asm obj=arch/$(SRCARCH)/include/generated/asm
	$(Q)$(MAKE) -f $(srctree)/scripts/Makefile.asm-generic \
	            src=uapi/asm obj=arch/$(SRCARCH)/include/generated/uapi/asm

# To make sure we do not include .config for any of the *config targets
# catch them early, and hand them over to scripts/kconfig/Makefile
# It is allowed to specify more targets when calling make, including
# mixing *config targets and build targets.
# For example 'make oldconfig all'.
# Detect when mixed targets is specified, and make a second invocation
# of make so .config is not included in this case either (for *config).

version_h := include/generated/uapi/linux/version.h
old_version_h := include/linux/version.h

no-dot-config-targets := clean mrproper distclean \
			 cscope gtags TAGS tags help% %docs check% coccicheck \
			 $(version_h) headers_% archheaders archscripts \
			 kernelversion %src-pkg

config-targets := 0
mixed-targets  := 0
dot-config     := 1

ifneq ($(filter $(no-dot-config-targets), $(MAKECMDGOALS)),)
	ifeq ($(filter-out $(no-dot-config-targets), $(MAKECMDGOALS)),)
		dot-config := 0
	endif
endif

ifeq ($(KBUILD_EXTMOD),)
        ifneq ($(filter config %config,$(MAKECMDGOALS)),)
                config-targets := 1
                ifneq ($(words $(MAKECMDGOALS)),1)
                        mixed-targets := 1
                endif
        endif
endif
# install and module_install need also be processed one by one
ifneq ($(filter install,$(MAKECMDGOALS)),)
        ifneq ($(filter modules_install,$(MAKECMDGOALS)),)
	        mixed-targets := 1
        endif
endif

ifeq ($(mixed-targets),1)
# ===========================================================================
# We're called with mixed targets (*config and build targets).
# Handle them one by one.

PHONY += $(MAKECMDGOALS) __build_one_by_one

$(filter-out __build_one_by_one, $(MAKECMDGOALS)): __build_one_by_one
	@:

__build_one_by_one:
	$(Q)set -e; \
	for i in $(MAKECMDGOALS); do \
		$(MAKE) -f $(srctree)/Makefile $$i; \
	done

else
ifeq ($(config-targets),1)
# ===========================================================================
# *config targets only - make sure prerequisites are updated, and descend
# in scripts/kconfig to make the *config target

# Read arch specific Makefile to set KBUILD_DEFCONFIG as needed.
# KBUILD_DEFCONFIG may point out an alternative default configuration
# used for 'make defconfig'
include arch/$(SRCARCH)/Makefile
export KBUILD_DEFCONFIG KBUILD_KCONFIG

config: scripts_basic outputmakefile FORCE
	$(Q)$(MAKE) $(build)=scripts/kconfig $@

%config: scripts_basic outputmakefile FORCE
	$(Q)$(MAKE) $(build)=scripts/kconfig $@

else
# ===========================================================================
# Build targets only - this includes vmlinux, arch specific targets, clean
# targets and others. In general all targets except *config targets.

ifeq ($(KBUILD_EXTMOD),)
# Additional helpers built in scripts/
# Carefully list dependencies so we do not try to build scripts twice
# in parallel
PHONY += scripts
scripts: scripts_basic include/config/auto.conf include/config/tristate.conf \
	 asm-generic gcc-plugins
	$(Q)$(MAKE) $(build)=$(@)

# Objects we will link into vmlinux / subdirs we need to visit
init-y		:= init/
drivers-y	:= drivers/ sound/ firmware/
net-y		:= net/
libs-y		:= lib/
core-y		:= usr/
virt-y		:= virt/
endif # KBUILD_EXTMOD

ifeq ($(dot-config),1)
# Read in config
-include include/config/auto.conf

ifeq ($(KBUILD_EXTMOD),)
# Read in dependencies to all Kconfig* files, make sure to run
# oldconfig if changes are detected.
-include include/config/auto.conf.cmd

# To avoid any implicit rule to kick in, define an empty command
$(KCONFIG_CONFIG) include/config/auto.conf.cmd: ;

# If .config is newer than include/config/auto.conf, someone tinkered
# with it and forgot to run make oldconfig.
# if auto.conf.cmd is missing then we are probably in a cleaned tree so
# we execute the config step to be sure to catch updated Kconfig files
include/config/%.conf: $(KCONFIG_CONFIG) include/config/auto.conf.cmd
	$(Q)$(MAKE) -f $(srctree)/Makefile silentoldconfig
else
# external modules needs include/generated/autoconf.h and include/config/auto.conf
# but do not care if they are up-to-date. Use auto.conf to trigger the test
PHONY += include/config/auto.conf

include/config/auto.conf:
	$(Q)test -e include/generated/autoconf.h -a -e $@ || (		\
	echo >&2;							\
	echo >&2 "  ERROR: Kernel configuration is invalid.";		\
	echo >&2 "         include/generated/autoconf.h or $@ are missing.";\
	echo >&2 "         Run 'make oldconfig && make prepare' on kernel src to fix it.";	\
	echo >&2 ;							\
	/bin/false)

endif # KBUILD_EXTMOD

else
# Dummy target needed, because used as prerequisite
include/config/auto.conf: ;
endif # $(dot-config)

# The all: target is the default when no target is given on the
# command line.
# This allow a user to issue only 'make' to build a kernel including modules
# Defaults to vmlinux, but the arch makefile usually adds further targets
all: vmlinux

# The arch Makefile can set ARCH_{CPP,A,C}FLAGS to override the default
# values of the respective KBUILD_* variables
ARCH_CPPFLAGS :=
ARCH_AFLAGS :=
ARCH_CFLAGS :=
include arch/$(SRCARCH)/Makefile

KBUILD_CFLAGS	+= $(call cc-option,-fno-delete-null-pointer-checks,)
KBUILD_CFLAGS	+= $(call cc-disable-warning,maybe-uninitialized,)
KBUILD_CFLAGS	+= $(call cc-disable-warning,frame-address,)

ifdef CONFIG_LD_DEAD_CODE_DATA_ELIMINATION
KBUILD_CFLAGS	+= $(call cc-option,-ffunction-sections,)
KBUILD_CFLAGS	+= $(call cc-option,-fdata-sections,)
endif

ifdef CONFIG_CC_OPTIMIZE_FOR_SIZE
KBUILD_CFLAGS	+= -Os
else
ifdef CONFIG_PROFILE_ALL_BRANCHES
KBUILD_CFLAGS	+= -O2
else
KBUILD_CFLAGS   += -O2
endif
endif

# Tell gcc to never replace conditional load with a non-conditional one
KBUILD_CFLAGS	+= $(call cc-option,--param=allow-store-data-races=0)

include scripts/Makefile.gcc-plugins

ifdef CONFIG_READABLE_ASM
# Disable optimizations that make assembler listings hard to read.
# reorder blocks reorders the control in the function
# ipa clone creates specialized cloned functions
# partial inlining inlines only parts of functions
KBUILD_CFLAGS += $(call cc-option,-fno-reorder-blocks,) \
                 $(call cc-option,-fno-ipa-cp-clone,) \
                 $(call cc-option,-fno-partial-inlining)
endif

ifneq ($(CONFIG_FRAME_WARN),0)
KBUILD_CFLAGS += $(call cc-option,-Wframe-larger-than=${CONFIG_FRAME_WARN})
endif

# This selects the stack protector compiler flag. Testing it is delayed
# until after .config has been reprocessed, in the prepare-compiler-check
# target.
ifdef CONFIG_CC_STACKPROTECTOR_REGULAR
  stackp-flag := -fstack-protector
  stackp-name := REGULAR
else
ifdef CONFIG_CC_STACKPROTECTOR_STRONG
  stackp-flag := -fstack-protector-strong
  stackp-name := STRONG
else
  # Force off for distro compilers that enable stack protector by default.
  stackp-flag := $(call cc-option, -fno-stack-protector)
endif
endif
# Find arch-specific stack protector compiler sanity-checking script.
ifdef CONFIG_CC_STACKPROTECTOR
  stackp-path := $(srctree)/scripts/gcc-$(SRCARCH)_$(BITS)-has-stack-protector.sh
  stackp-check := $(wildcard $(stackp-path))
endif
KBUILD_CFLAGS += $(stackp-flag)

ifeq ($(cc-name),clang)
KBUILD_CPPFLAGS += $(call cc-option,-Qunused-arguments,)
KBUILD_CPPFLAGS += $(call cc-option,-Wno-unknown-warning-option,)
KBUILD_CFLAGS += $(call cc-disable-warning, unused-variable)
KBUILD_CFLAGS += $(call cc-disable-warning, format-invalid-specifier)
KBUILD_CFLAGS += $(call cc-disable-warning, gnu)
# Quiet clang warning: comparison of unsigned expression < 0 is always false
KBUILD_CFLAGS += $(call cc-disable-warning, tautological-compare)
# CLANG uses a _MergedGlobals as optimization, but this breaks modpost, as the
# source of a reference will be _MergedGlobals and not on of the whitelisted names.
# See modpost pattern 2
KBUILD_CFLAGS += $(call cc-option, -mno-global-merge,)
KBUILD_CFLAGS += $(call cc-option, -fcatch-undefined-behavior)
else

# These warnings generated too much noise in a regular build.
# Use make W=1 to enable them (see scripts/Makefile.build)
KBUILD_CFLAGS += $(call cc-disable-warning, unused-but-set-variable)
KBUILD_CFLAGS += $(call cc-disable-warning, unused-const-variable)
endif

ifdef CONFIG_FRAME_POINTER
KBUILD_CFLAGS	+= -fno-omit-frame-pointer -fno-optimize-sibling-calls
else
# Some targets (ARM with Thumb2, for example), can't be built with frame
# pointers.  For those, we don't have FUNCTION_TRACER automatically
# select FRAME_POINTER.  However, FUNCTION_TRACER adds -pg, and this is
# incompatible with -fomit-frame-pointer with current GCC, so we don't use
# -fomit-frame-pointer with FUNCTION_TRACER.
ifndef CONFIG_FUNCTION_TRACER
KBUILD_CFLAGS	+= -fomit-frame-pointer
endif
endif

KBUILD_CFLAGS   += $(call cc-option, -fno-var-tracking-assignments)

ifdef CONFIG_DEBUG_INFO
ifdef CONFIG_DEBUG_INFO_SPLIT
KBUILD_CFLAGS   += $(call cc-option, -gsplit-dwarf, -g)
else
KBUILD_CFLAGS	+= -g
endif
KBUILD_AFLAGS	+= -Wa,-gdwarf-2
endif
ifdef CONFIG_DEBUG_INFO_DWARF4
KBUILD_CFLAGS	+= $(call cc-option, -gdwarf-4,)
endif

ifdef CONFIG_DEBUG_INFO_REDUCED
KBUILD_CFLAGS 	+= $(call cc-option, -femit-struct-debug-baseonly) \
		   $(call cc-option,-fno-var-tracking)
endif

ifdef CONFIG_FUNCTION_TRACER
ifndef CC_FLAGS_FTRACE
CC_FLAGS_FTRACE := -pg
endif
export CC_FLAGS_FTRACE
ifdef CONFIG_HAVE_FENTRY
CC_USING_FENTRY	:= $(call cc-option, -mfentry -DCC_USING_FENTRY)
endif
KBUILD_CFLAGS	+= $(CC_FLAGS_FTRACE) $(CC_USING_FENTRY)
KBUILD_AFLAGS	+= $(CC_USING_FENTRY)
ifdef CONFIG_DYNAMIC_FTRACE
	ifdef CONFIG_HAVE_C_RECORDMCOUNT
		BUILD_C_RECORDMCOUNT := y
		export BUILD_C_RECORDMCOUNT
	endif
endif
endif

# We trigger additional mismatches with less inlining
ifdef CONFIG_DEBUG_SECTION_MISMATCH
KBUILD_CFLAGS += $(call cc-option, -fno-inline-functions-called-once)
endif

# arch Makefile may override CC so keep this after arch Makefile is included
NOSTDINC_FLAGS += -nostdinc -isystem $(shell $(CC) -print-file-name=include)
CHECKFLAGS     += $(NOSTDINC_FLAGS)

# warn about C99 declaration after statement
KBUILD_CFLAGS += $(call cc-option,-Wdeclaration-after-statement,)

# disable pointer signed / unsigned warnings in gcc 4.0
KBUILD_CFLAGS += $(call cc-disable-warning, pointer-sign)

# disable invalid "can't wrap" optimizations for signed / pointers
KBUILD_CFLAGS	+= $(call cc-option,-fno-strict-overflow)

# conserve stack if available
KBUILD_CFLAGS   += $(call cc-option,-fconserve-stack)

# disallow errors like 'EXPORT_GPL(foo);' with missing header
KBUILD_CFLAGS   += $(call cc-option,-Werror=implicit-int)

# require functions to have arguments in prototypes, not empty 'int foo()'
KBUILD_CFLAGS   += $(call cc-option,-Werror=strict-prototypes)

# Prohibit date/time macros, which would make the build non-deterministic
KBUILD_CFLAGS   += $(call cc-option,-Werror=date-time)

# enforce correct pointer usage
KBUILD_CFLAGS   += $(call cc-option,-Werror=incompatible-pointer-types)

# use the deterministic mode of AR if available
KBUILD_ARFLAGS := $(call ar-option,D)

# check for 'asm goto'
ifeq ($(shell $(CONFIG_SHELL) $(srctree)/scripts/gcc-goto.sh $(CC)), y)
	KBUILD_CFLAGS += -DCC_HAVE_ASM_GOTO
	KBUILD_AFLAGS += -DCC_HAVE_ASM_GOTO
endif

include scripts/Makefile.kasan
include scripts/Makefile.extrawarn
include scripts/Makefile.ubsan

# Add any arch overrides and user supplied CPPFLAGS, AFLAGS and CFLAGS as the
# last assignments
KBUILD_CPPFLAGS += $(ARCH_CPPFLAGS) $(KCPPFLAGS)
KBUILD_AFLAGS   += $(ARCH_AFLAGS)   $(KAFLAGS)
KBUILD_CFLAGS   += $(ARCH_CFLAGS)   $(KCFLAGS)

# Use --build-id when available.
LDFLAGS_BUILD_ID = $(patsubst -Wl$(comma)%,%,\
			      $(call cc-ldoption, -Wl$(comma)--build-id,))
KBUILD_LDFLAGS_MODULE += $(LDFLAGS_BUILD_ID)
LDFLAGS_vmlinux += $(LDFLAGS_BUILD_ID)

ifdef CONFIG_LD_DEAD_CODE_DATA_ELIMINATION
LDFLAGS_vmlinux	+= $(call ld-option, --gc-sections,)
endif

ifeq ($(CONFIG_STRIP_ASM_SYMS),y)
LDFLAGS_vmlinux	+= $(call ld-option, -X,)
endif

# Default kernel image to build when no specific target is given.
# KBUILD_IMAGE may be overruled on the command line or
# set in the environment
# Also any assignments in arch/$(ARCH)/Makefile take precedence over
# this default value
export KBUILD_IMAGE ?= vmlinux

#
# INSTALL_PATH specifies where to place the updated kernel and system map
# images. Default is /boot, but you can set it to other values
export	INSTALL_PATH ?= /boot

#
# INSTALL_DTBS_PATH specifies a prefix for relocations required by build roots.
# Like INSTALL_MOD_PATH, it isn't defined in the Makefile, but can be passed as
# an argument if needed. Otherwise it defaults to the kernel install path
#
export INSTALL_DTBS_PATH ?= $(INSTALL_PATH)/dtbs/$(KERNELRELEASE)

#
# INSTALL_MOD_PATH specifies a prefix to MODLIB for module directory
# relocations required by build roots.  This is not defined in the
# makefile but the argument can be passed to make if needed.
#

MODLIB	= $(INSTALL_MOD_PATH)/lib/modules/$(KERNELRELEASE)
export MODLIB

#
# INSTALL_MOD_STRIP, if defined, will cause modules to be
# stripped after they are installed.  If INSTALL_MOD_STRIP is '1', then
# the default option --strip-debug will be used.  Otherwise,
# INSTALL_MOD_STRIP value will be used as the options to the strip command.

ifdef INSTALL_MOD_STRIP
ifeq ($(INSTALL_MOD_STRIP),1)
mod_strip_cmd = $(STRIP) --strip-debug
else
mod_strip_cmd = $(STRIP) $(INSTALL_MOD_STRIP)
endif # INSTALL_MOD_STRIP=1
else
mod_strip_cmd = true
endif # INSTALL_MOD_STRIP
export mod_strip_cmd

# CONFIG_MODULE_COMPRESS, if defined, will cause module to be compressed
# after they are installed in agreement with CONFIG_MODULE_COMPRESS_GZIP
# or CONFIG_MODULE_COMPRESS_XZ.

mod_compress_cmd = true
ifdef CONFIG_MODULE_COMPRESS
  ifdef CONFIG_MODULE_COMPRESS_GZIP
    mod_compress_cmd = gzip -n -f
  endif # CONFIG_MODULE_COMPRESS_GZIP
  ifdef CONFIG_MODULE_COMPRESS_XZ
    mod_compress_cmd = xz -f
  endif # CONFIG_MODULE_COMPRESS_XZ
endif # CONFIG_MODULE_COMPRESS
export mod_compress_cmd

# Select initial ramdisk compression format, default is gzip(1).
# This shall be used by the dracut(8) tool while creating an initramfs image.
#
INITRD_COMPRESS-y                  := gzip
INITRD_COMPRESS-$(CONFIG_RD_BZIP2) := bzip2
INITRD_COMPRESS-$(CONFIG_RD_LZMA)  := lzma
INITRD_COMPRESS-$(CONFIG_RD_XZ)    := xz
INITRD_COMPRESS-$(CONFIG_RD_LZO)   := lzo
INITRD_COMPRESS-$(CONFIG_RD_LZ4)   := lz4
# do not export INITRD_COMPRESS, since we didn't actually
# choose a sane default compression above.
# export INITRD_COMPRESS := $(INITRD_COMPRESS-y)

ifdef CONFIG_MODULE_SIG_ALL
$(eval $(call config_filename,MODULE_SIG_KEY))

mod_sign_cmd = scripts/sign-file $(CONFIG_MODULE_SIG_HASH) $(MODULE_SIG_KEY_SRCPREFIX)$(CONFIG_MODULE_SIG_KEY) certs/signing_key.x509
else
mod_sign_cmd = true
endif
export mod_sign_cmd


ifeq ($(KBUILD_EXTMOD),)
core-y		+= kernel/ certs/ mm/ fs/ ipc/ security/ crypto/ block/

vmlinux-dirs	:= $(patsubst %/,%,$(filter %/, $(init-y) $(init-m) \
		     $(core-y) $(core-m) $(drivers-y) $(drivers-m) \
		     $(net-y) $(net-m) $(libs-y) $(libs-m) $(virt-y)))

vmlinux-alldirs	:= $(sort $(vmlinux-dirs) $(patsubst %/,%,$(filter %/, \
		     $(init-) $(core-) $(drivers-) $(net-) $(libs-) $(virt-))))

init-y		:= $(patsubst %/, %/built-in.o, $(init-y))
core-y		:= $(patsubst %/, %/built-in.o, $(core-y))
drivers-y	:= $(patsubst %/, %/built-in.o, $(drivers-y))
net-y		:= $(patsubst %/, %/built-in.o, $(net-y))
libs-y1		:= $(patsubst %/, %/lib.a, $(libs-y))
libs-y2		:= $(patsubst %/, %/built-in.o, $(libs-y))
libs-y		:= $(libs-y1) $(libs-y2)
virt-y		:= $(patsubst %/, %/built-in.o, $(virt-y))

# Externally visible symbols (used by link-vmlinux.sh)
export KBUILD_VMLINUX_INIT := $(head-y) $(init-y)
export KBUILD_VMLINUX_MAIN := $(core-y) $(libs-y) $(drivers-y) $(net-y) $(virt-y)
export KBUILD_LDS          := arch/$(SRCARCH)/kernel/vmlinux.lds
export LDFLAGS_vmlinux
# used by scripts/pacmage/Makefile
export KBUILD_ALLDIRS := $(sort $(filter-out arch/%,$(vmlinux-alldirs)) arch Documentation include samples scripts tools)

vmlinux-deps := $(KBUILD_LDS) $(KBUILD_VMLINUX_INIT) $(KBUILD_VMLINUX_MAIN)

# Include targets which we want to execute sequentially if the rest of the
# kernel build went well. If CONFIG_TRIM_UNUSED_KSYMS is set, this might be
# evaluated more than once.
PHONY += vmlinux_prereq
vmlinux_prereq: $(vmlinux-deps) FORCE
ifdef CONFIG_HEADERS_CHECK
	$(Q)$(MAKE) -f $(srctree)/Makefile headers_check
endif
ifdef CONFIG_GDB_SCRIPTS
	$(Q)ln -fsn `cd $(srctree) && /bin/pwd`/scripts/gdb/vmlinux-gdb.py
endif
ifdef CONFIG_TRIM_UNUSED_KSYMS
	$(Q)$(CONFIG_SHELL) $(srctree)/scripts/adjust_autoksyms.sh \
	  "$(MAKE) KBUILD_MODULES=1 -f $(srctree)/Makefile vmlinux_prereq"
endif

# standalone target for easier testing
include/generated/autoksyms.h: FORCE
	$(Q)$(CONFIG_SHELL) $(srctree)/scripts/adjust_autoksyms.sh true

ARCH_POSTLINK := $(wildcard $(srctree)/arch/$(SRCARCH)/Makefile.postlink)

# Final link of vmlinux with optional arch pass after final link
    cmd_link-vmlinux =                                                 \
	$(CONFIG_SHELL) $< $(LD) $(LDFLAGS) $(LDFLAGS_vmlinux) ;       \
	$(if $(ARCH_POSTLINK), $(MAKE) -f $(ARCH_POSTLINK) $@, true)

vmlinux: scripts/link-vmlinux.sh vmlinux_prereq $(vmlinux-deps) FORCE
	+$(call if_changed,link-vmlinux)

# Build samples along the rest of the kernel
ifdef CONFIG_SAMPLES
vmlinux-dirs += samples
endif

# The actual objects are generated when descending,
# make sure no implicit rule kicks in
$(sort $(vmlinux-deps)): $(vmlinux-dirs) ;

# Handle descending into subdirectories listed in $(vmlinux-dirs)
# Preset locale variables to speed up the build process. Limit locale
# tweaks to this spot to avoid wrong language settings when running
# make menuconfig etc.
# Error messages still appears in the original language

PHONY += $(vmlinux-dirs)
$(vmlinux-dirs): prepare scripts
	$(Q)$(MAKE) $(build)=$@

define filechk_kernel.release
	echo "$(KERNELVERSION)$$($(CONFIG_SHELL) $(srctree)/scripts/setlocalversion $(srctree))"
endef

# Store (new) KERNELRELEASE string in include/config/kernel.release
include/config/kernel.release: include/config/auto.conf FORCE
	$(call filechk,kernel.release)


# Things we need to do before we recursively start building the kernel
# or the modules are listed in "prepare".
# A multi level approach is used. prepareN is processed before prepareN-1.
# archprepare is used in arch Makefiles and when processed asm symlink,
# version.h and scripts_basic is processed / created.

# Listed in dependency order
PHONY += prepare archprepare prepare0 prepare1 prepare2 prepare3

# prepare3 is used to check if we are building in a separate output directory,
# and if so do:
# 1) Check that make has not been executed in the kernel src $(srctree)
prepare3: include/config/kernel.release
ifneq ($(KBUILD_SRC),)
	@$(kecho) '  Using $(srctree) as source for kernel'
	$(Q)if [ -f $(srctree)/.config -o -d $(srctree)/include/config ]; then \
		echo >&2 "  $(srctree) is not clean, please run 'make mrproper'"; \
		echo >&2 "  in the '$(srctree)' directory.";\
		/bin/false; \
	fi;
endif

# prepare2 creates a makefile if using a separate output directory.
# From this point forward, .config has been reprocessed, so any rules
# that need to depend on updated CONFIG_* values can be checked here.
prepare2: prepare3 prepare-compiler-check outputmakefile asm-generic

prepare1: prepare2 $(version_h) include/generated/utsrelease.h \
                   include/config/auto.conf
	$(cmd_crmodverdir)
	$(Q)test -e include/generated/autoksyms.h || \
	    touch   include/generated/autoksyms.h

archprepare: archheaders archscripts prepare1 scripts_basic

prepare0: archprepare gcc-plugins
	$(Q)$(MAKE) $(build)=.

# All the preparing..
prepare: prepare0 prepare-objtool

ifdef CONFIG_STACK_VALIDATION
  has_libelf := $(call try-run,\
		echo "int main() {}" | $(HOSTCC) -xc -o /dev/null -lelf -,1,0)
  ifeq ($(has_libelf),1)
    objtool_target := tools/objtool FORCE
  else
    $(warning "Cannot use CONFIG_STACK_VALIDATION, please install libelf-dev, libelf-devel or elfutils-libelf-devel")
    SKIP_STACK_VALIDATION := 1
    export SKIP_STACK_VALIDATION
  endif
endif

PHONY += prepare-objtool
prepare-objtool: $(objtool_target)

# Check for CONFIG flags that require compiler support. Abort the build
# after .config has been processed, but before the kernel build starts.
#
# For security-sensitive CONFIG options, we don't want to fallback and/or
# silently change which compiler flags will be used, since that leads to
# producing kernels with different security feature characteristics
# depending on the compiler used. (For example, "But I selected
# CC_STACKPROTECTOR_STRONG! Why did it build with _REGULAR?!")
PHONY += prepare-compiler-check
prepare-compiler-check: FORCE
# Make sure compiler supports requested stack protector flag.
ifdef stackp-name
  ifeq ($(call cc-option, $(stackp-flag)),)
	@echo Cannot use CONFIG_CC_STACKPROTECTOR_$(stackp-name): \
		  $(stackp-flag) not supported by compiler >&2 && exit 1
  endif
endif
# Make sure compiler does not have buggy stack-protector support.
ifdef stackp-check
  ifneq ($(shell $(CONFIG_SHELL) $(stackp-check) $(CC) $(KBUILD_CPPFLAGS) $(biarch)),y)
	@echo Cannot use CONFIG_CC_STACKPROTECTOR_$(stackp-name): \
                  $(stackp-flag) available but compiler is broken >&2 && exit 1
  endif
endif
	@:

# Generate some files
# ---------------------------------------------------------------------------

# KERNELRELEASE can change from a few different places, meaning version.h
# needs to be updated, so this check is forced on all builds

uts_len := 64
define filechk_utsrelease.h
	if [ `echo -n "$(KERNELRELEASE)" | wc -c ` -gt $(uts_len) ]; then \
	  echo '"$(KERNELRELEASE)" exceeds $(uts_len) characters' >&2;    \
	  exit 1;                                                         \
	fi;                                                               \
	(echo \#define UTS_RELEASE \"$(KERNELRELEASE)\";)
endef

define filechk_version.h
	(echo \#define LINUX_VERSION_CODE $(shell                         \
	expr $(VERSION) \* 65536 + 0$(PATCHLEVEL) \* 256 + 0$(SUBLEVEL)); \
	echo '#define KERNEL_VERSION(a,b,c) (((a) << 16) + ((b) << 8) + (c))';)
endef

$(version_h): $(srctree)/Makefile FORCE
	$(call filechk,version.h)
	$(Q)rm -f $(old_version_h)

include/generated/utsrelease.h: include/config/kernel.release FORCE
	$(call filechk,utsrelease.h)

PHONY += headerdep
headerdep:
	$(Q)find $(srctree)/include/ -name '*.h' | xargs --max-args 1 \
	$(srctree)/scripts/headerdep.pl -I$(srctree)/include

# ---------------------------------------------------------------------------
# Firmware install
INSTALL_FW_PATH=$(INSTALL_MOD_PATH)/lib/firmware
export INSTALL_FW_PATH

PHONY += firmware_install
firmware_install:
	@mkdir -p $(objtree)/firmware
	$(Q)$(MAKE) -f $(srctree)/scripts/Makefile.fwinst obj=firmware __fw_install

# ---------------------------------------------------------------------------
# Kernel headers

#Default location for installed headers
export INSTALL_HDR_PATH = $(objtree)/usr

# If we do an all arch process set dst to asm-$(hdr-arch)
hdr-dst = $(if $(KBUILD_HEADERS), dst=include/asm-$(hdr-arch), dst=include/asm)

PHONY += archheaders
archheaders:

PHONY += archscripts
archscripts:

PHONY += __headers
__headers: $(version_h) scripts_basic asm-generic archheaders archscripts
	$(Q)$(MAKE) $(build)=scripts build_unifdef

PHONY += headers_install_all
headers_install_all:
	$(Q)$(CONFIG_SHELL) $(srctree)/scripts/headers.sh install

PHONY += headers_install
headers_install: __headers
	$(if $(wildcard $(srctree)/arch/$(hdr-arch)/include/uapi/asm/Kbuild),, \
	  $(error Headers not exportable for the $(SRCARCH) architecture))
	$(Q)$(MAKE) $(hdr-inst)=include/uapi
	$(Q)$(MAKE) $(hdr-inst)=arch/$(hdr-arch)/include/uapi/asm $(hdr-dst)

PHONY += headers_check_all
headers_check_all: headers_install_all
	$(Q)$(CONFIG_SHELL) $(srctree)/scripts/headers.sh check

PHONY += headers_check
headers_check: headers_install
	$(Q)$(MAKE) $(hdr-inst)=include/uapi HDRCHECK=1
	$(Q)$(MAKE) $(hdr-inst)=arch/$(hdr-arch)/include/uapi/asm $(hdr-dst) HDRCHECK=1

# ---------------------------------------------------------------------------
# Kernel selftest

PHONY += kselftest
kselftest:
	$(Q)$(MAKE) -C tools/testing/selftests run_tests

kselftest-clean:
	$(Q)$(MAKE) -C tools/testing/selftests clean

PHONY += kselftest-merge
kselftest-merge:
	$(if $(wildcard $(objtree)/.config),, $(error No .config exists, config your kernel first!))
	$(Q)$(CONFIG_SHELL) $(srctree)/scripts/kconfig/merge_config.sh \
		-m $(objtree)/.config \
		$(srctree)/tools/testing/selftests/*/config
	+$(Q)$(MAKE) -f $(srctree)/Makefile olddefconfig

# ---------------------------------------------------------------------------
# Modules

ifdef CONFIG_MODULES

# By default, build modules as well

all: modules

# Build modules
#
# A module can be listed more than once in obj-m resulting in
# duplicate lines in modules.order files.  Those are removed
# using awk while concatenating to the final file.

PHONY += modules
modules: $(vmlinux-dirs) $(if $(KBUILD_BUILTIN),vmlinux) modules.builtin
	$(Q)$(AWK) '!x[$$0]++' $(vmlinux-dirs:%=$(objtree)/%/modules.order) > $(objtree)/modules.order
	@$(kecho) '  Building modules, stage 2.';
	$(Q)$(MAKE) -f $(srctree)/scripts/Makefile.modpost
	$(Q)$(MAKE) -f $(srctree)/scripts/Makefile.fwinst obj=firmware __fw_modbuild

modules.builtin: $(vmlinux-dirs:%=%/modules.builtin)
	$(Q)$(AWK) '!x[$$0]++' $^ > $(objtree)/modules.builtin

%/modules.builtin: include/config/auto.conf
	$(Q)$(MAKE) $(modbuiltin)=$*


# Target to prepare building external modules
PHONY += modules_prepare
modules_prepare: prepare scripts

# Target to install modules
PHONY += modules_install
modules_install: _modinst_ _modinst_post

PHONY += _modinst_
_modinst_:
	@rm -rf $(MODLIB)/kernel
	@rm -f $(MODLIB)/source
	@mkdir -p $(MODLIB)/kernel
	@ln -s `cd $(srctree) && /bin/pwd` $(MODLIB)/source
	@if [ ! $(objtree) -ef  $(MODLIB)/build ]; then \
		rm -f $(MODLIB)/build ; \
		ln -s $(CURDIR) $(MODLIB)/build ; \
	fi
	@cp -f $(objtree)/modules.order $(MODLIB)/
	@cp -f $(objtree)/modules.builtin $(MODLIB)/
	$(Q)$(MAKE) -f $(srctree)/scripts/Makefile.modinst

# This depmod is only for convenience to give the initial
# boot a modules.dep even before / is mounted read-write.  However the
# boot script depmod is the master version.
PHONY += _modinst_post
_modinst_post: _modinst_
	$(Q)$(MAKE) -f $(srctree)/scripts/Makefile.fwinst obj=firmware __fw_modinst
	$(call cmd,depmod)

ifeq ($(CONFIG_MODULE_SIG), y)
PHONY += modules_sign
modules_sign:
	$(Q)$(MAKE) -f $(srctree)/scripts/Makefile.modsign
endif

else # CONFIG_MODULES

# Modules not configured
# ---------------------------------------------------------------------------

PHONY += modules modules_install
modules modules_install:
	@echo >&2
	@echo >&2 "The present kernel configuration has modules disabled."
	@echo >&2 "Type 'make config' and enable loadable module support."
	@echo >&2 "Then build a kernel with module support enabled."
	@echo >&2
	@exit 1

endif # CONFIG_MODULES

###
# Cleaning is done on three levels.
# make clean     Delete most generated files
#                Leave enough to build external modules
# make mrproper  Delete the current configuration, and all generated files
# make distclean Remove editor backup files, patch leftover files and the like

# Directories & files removed with 'make clean'
CLEAN_DIRS  += $(MODVERDIR)

# Directories & files removed with 'make mrproper'
MRPROPER_DIRS  += include/config usr/include include/generated          \
		  arch/*/include/generated .tmp_objdiff
MRPROPER_FILES += .config .config.old .version .old_version \
		  Module.symvers tags TAGS cscope* GPATH GTAGS GRTAGS GSYMS \
		  signing_key.pem signing_key.priv signing_key.x509	\
		  x509.genkey extra_certificates signing_key.x509.keyid	\
		  signing_key.x509.signer vmlinux-gdb.py

# clean - Delete most, but leave enough to build external modules
#
clean: rm-dirs  := $(CLEAN_DIRS)
clean: rm-files := $(CLEAN_FILES)
clean-dirs      := $(addprefix _clean_, . $(vmlinux-alldirs) Documentation samples)

PHONY += $(clean-dirs) clean archclean vmlinuxclean
$(clean-dirs):
	$(Q)$(MAKE) $(clean)=$(patsubst _clean_%,%,$@)

vmlinuxclean:
	$(Q)$(CONFIG_SHELL) $(srctree)/scripts/link-vmlinux.sh clean
	$(Q)$(if $(ARCH_POSTLINK), $(MAKE) -f $(ARCH_POSTLINK) clean)

clean: archclean vmlinuxclean

# mrproper - Delete all generated files, including .config
#
mrproper: rm-dirs  := $(wildcard $(MRPROPER_DIRS))
mrproper: rm-files := $(wildcard $(MRPROPER_FILES))
mrproper-dirs      := $(addprefix _mrproper_,Documentation/DocBook scripts)

PHONY += $(mrproper-dirs) mrproper archmrproper
$(mrproper-dirs):
	$(Q)$(MAKE) $(clean)=$(patsubst _mrproper_%,%,$@)

mrproper: clean archmrproper $(mrproper-dirs)
	$(call cmd,rmdirs)
	$(call cmd,rmfiles)

# distclean
#
PHONY += distclean

distclean: mrproper
	@find $(srctree) $(RCS_FIND_IGNORE) \
		\( -name '*.orig' -o -name '*.rej' -o -name '*~' \
		-o -name '*.bak' -o -name '#*#' -o -name '.*.orig' \
		-o -name '.*.rej' -o -name '*%'  -o -name 'core' \) \
		-type f -print | xargs rm -f


# Packaging of the kernel to various formats
# ---------------------------------------------------------------------------
# rpm target kept for backward compatibility
package-dir	:= scripts/package

%src-pkg: FORCE
	$(Q)$(MAKE) $(build)=$(package-dir) $@
%pkg: include/config/kernel.release FORCE
	$(Q)$(MAKE) $(build)=$(package-dir) $@
rpm: include/config/kernel.release FORCE
	$(Q)$(MAKE) $(build)=$(package-dir) $@


# Brief documentation of the typical targets used
# ---------------------------------------------------------------------------

boards := $(wildcard $(srctree)/arch/$(SRCARCH)/configs/*_defconfig)
boards := $(sort $(notdir $(boards)))
board-dirs := $(dir $(wildcard $(srctree)/arch/$(SRCARCH)/configs/*/*_defconfig))
board-dirs := $(sort $(notdir $(board-dirs:/=)))

PHONY += help
help:
	@echo  'Cleaning targets:'
	@echo  '  clean		  - Remove most generated files but keep the config and'
	@echo  '                    enough build support to build external modules'
	@echo  '  mrproper	  - Remove all generated files + config + various backup files'
	@echo  '  distclean	  - mrproper + remove editor backup and patch files'
	@echo  ''
	@echo  'Configuration targets:'
	@$(MAKE) -f $(srctree)/scripts/kconfig/Makefile help
	@echo  ''
	@echo  'Other generic targets:'
	@echo  '  all		  - Build all targets marked with [*]'
	@echo  '* vmlinux	  - Build the bare kernel'
	@echo  '* modules	  - Build all modules'
	@echo  '  modules_install - Install all modules to INSTALL_MOD_PATH (default: /)'
	@echo  '  firmware_install- Install all firmware to INSTALL_FW_PATH'
	@echo  '                    (default: $$(INSTALL_MOD_PATH)/lib/firmware)'
	@echo  '  dir/            - Build all files in dir and below'
	@echo  '  dir/file.[ois]  - Build specified target only'
	@echo  '  dir/file.lst    - Build specified mixed source/assembly target only'
	@echo  '                    (requires a recent binutils and recent build (System.map))'
	@echo  '  dir/file.ko     - Build module including final link'
	@echo  '  modules_prepare - Set up for building external modules'
	@echo  '  tags/TAGS	  - Generate tags file for editors'
	@echo  '  cscope	  - Generate cscope index'
	@echo  '  gtags           - Generate GNU GLOBAL index'
	@echo  '  kernelrelease	  - Output the release version string (use with make -s)'
	@echo  '  kernelversion	  - Output the version stored in Makefile (use with make -s)'
	@echo  '  image_name	  - Output the image name (use with make -s)'
	@echo  '  headers_install - Install sanitised kernel headers to INSTALL_HDR_PATH'; \
	 echo  '                    (default: $(INSTALL_HDR_PATH))'; \
	 echo  ''
	@echo  'Static analysers'
	@echo  '  checkstack      - Generate a list of stack hogs'
	@echo  '  namespacecheck  - Name space analysis on compiled kernel'
	@echo  '  versioncheck    - Sanity check on version.h usage'
	@echo  '  includecheck    - Check for duplicate included header files'
	@echo  '  export_report   - List the usages of all exported symbols'
	@echo  '  headers_check   - Sanity check on exported headers'
	@echo  '  headerdep       - Detect inclusion cycles in headers'
	@$(MAKE) -f $(srctree)/scripts/Makefile.help checker-help
	@echo  ''
	@echo  'Kernel selftest'
	@echo  '  kselftest       - Build and run kernel selftest (run as root)'
	@echo  '                    Build, install, and boot kernel before'
	@echo  '                    running kselftest on it'
	@echo  '  kselftest-clean - Remove all generated kselftest files'
	@echo  '  kselftest-merge - Merge all the config dependencies of kselftest to existed'
	@echo  '                    .config.'
	@echo  ''
	@echo  'Kernel packaging:'
	@$(MAKE) $(build)=$(package-dir) help
	@echo  ''
	@echo  'Documentation targets:'
	@$(MAKE) -f $(srctree)/Documentation/Makefile.sphinx dochelp
	@echo  ''
	@$(MAKE) -f $(srctree)/Documentation/DocBook/Makefile dochelp
	@echo  ''
	@echo  'Architecture specific targets ($(SRCARCH)):'
	@$(if $(archhelp),$(archhelp),\
		echo '  No architecture specific help defined for $(SRCARCH)')
	@echo  ''
	@$(if $(boards), \
		$(foreach b, $(boards), \
		printf "  %-24s - Build for %s\\n" $(b) $(subst _defconfig,,$(b));) \
		echo '')
	@$(if $(board-dirs), \
		$(foreach b, $(board-dirs), \
		printf "  %-16s - Show %s-specific targets\\n" help-$(b) $(b);) \
		printf "  %-16s - Show all of the above\\n" help-boards; \
		echo '')

	@echo  '  make V=0|1 [targets] 0 => quiet build (default), 1 => verbose build'
	@echo  '  make V=2   [targets] 2 => give reason for rebuild of target'
	@echo  '  make O=dir [targets] Locate all output files in "dir", including .config'
	@echo  '  make C=1   [targets] Check all c source with $$CHECK (sparse by default)'
	@echo  '  make C=2   [targets] Force check of all c source with $$CHECK'
	@echo  '  make RECORDMCOUNT_WARN=1 [targets] Warn about ignored mcount sections'
	@echo  '  make W=n   [targets] Enable extra gcc checks, n=1,2,3 where'
	@echo  '		1: warnings which may be relevant and do not occur too often'
	@echo  '		2: warnings which occur quite often but may still be relevant'
	@echo  '		3: more obscure warnings, can most likely be ignored'
	@echo  '		Multiple levels can be combined with W=12 or W=123'
	@echo  ''
	@echo  'Execute "make" or "make all" to build all targets marked with [*] '
	@echo  'For further info see the ./README file'


help-board-dirs := $(addprefix help-,$(board-dirs))

help-boards: $(help-board-dirs)

boards-per-dir = $(sort $(notdir $(wildcard $(srctree)/arch/$(SRCARCH)/configs/$*/*_defconfig)))

$(help-board-dirs): help-%:
	@echo  'Architecture specific targets ($(SRCARCH) $*):'
	@$(if $(boards-per-dir), \
		$(foreach b, $(boards-per-dir), \
		printf "  %-24s - Build for %s\\n" $*/$(b) $(subst _defconfig,,$(b));) \
		echo '')


# Documentation targets
# ---------------------------------------------------------------------------
DOC_TARGETS := xmldocs sgmldocs psdocs latexdocs pdfdocs htmldocs mandocs installmandocs epubdocs cleandocs
PHONY += $(DOC_TARGETS)
$(DOC_TARGETS): scripts_basic FORCE
	$(Q)$(MAKE) $(build)=scripts build_docproc build_check-lc_ctype
	$(Q)$(MAKE) $(build)=Documentation -f $(srctree)/Documentation/Makefile.sphinx $@
	$(Q)$(MAKE) $(build)=Documentation/DocBook $@

else # KBUILD_EXTMOD

###
# External module support.
# When building external modules the kernel used as basis is considered
# read-only, and no consistency checks are made and the make
# system is not used on the basis kernel. If updates are required
# in the basis kernel ordinary make commands (without M=...) must
# be used.
#
# The following are the only valid targets when building external
# modules.
# make M=dir clean     Delete all automatically generated files
# make M=dir modules   Make all modules in specified dir
# make M=dir	       Same as 'make M=dir modules'
# make M=dir modules_install
#                      Install the modules built in the module directory
#                      Assumes install directory is already created

# We are always building modules
KBUILD_MODULES := 1
PHONY += crmodverdir
crmodverdir:
	$(cmd_crmodverdir)

PHONY += $(objtree)/Module.symvers
$(objtree)/Module.symvers:
	@test -e $(objtree)/Module.symvers || ( \
	echo; \
	echo "  WARNING: Symbol version dump $(objtree)/Module.symvers"; \
	echo "           is missing; modules will have no dependencies and modversions."; \
	echo )

module-dirs := $(addprefix _module_,$(KBUILD_EXTMOD))
PHONY += $(module-dirs) modules
$(module-dirs): crmodverdir $(objtree)/Module.symvers
	$(Q)$(MAKE) $(build)=$(patsubst _module_%,%,$@)

modules: $(module-dirs)
	@$(kecho) '  Building modules, stage 2.';
	$(Q)$(MAKE) -f $(srctree)/scripts/Makefile.modpost

PHONY += modules_install
modules_install: _emodinst_ _emodinst_post

install-dir := $(if $(INSTALL_MOD_DIR),$(INSTALL_MOD_DIR),extra)
PHONY += _emodinst_
_emodinst_:
	$(Q)mkdir -p $(MODLIB)/$(install-dir)
	$(Q)$(MAKE) -f $(srctree)/scripts/Makefile.modinst

PHONY += _emodinst_post
_emodinst_post: _emodinst_
	$(call cmd,depmod)

clean-dirs := $(addprefix _clean_,$(KBUILD_EXTMOD))

PHONY += $(clean-dirs) clean
$(clean-dirs):
	$(Q)$(MAKE) $(clean)=$(patsubst _clean_%,%,$@)

clean:	rm-dirs := $(MODVERDIR)
clean: rm-files := $(KBUILD_EXTMOD)/Module.symvers

PHONY += help
help:
	@echo  '  Building external modules.'
	@echo  '  Syntax: make -C path/to/kernel/src M=$$PWD target'
	@echo  ''
	@echo  '  modules         - default target, build the module(s)'
	@echo  '  modules_install - install the module'
	@echo  '  clean           - remove generated files in module directory only'
	@echo  ''

# Dummies...
PHONY += prepare scripts
prepare: ;
scripts: ;
endif # KBUILD_EXTMOD

clean: $(clean-dirs)
	$(call cmd,rmdirs)
	$(call cmd,rmfiles)
	@find $(if $(KBUILD_EXTMOD), $(KBUILD_EXTMOD), .) $(RCS_FIND_IGNORE) \
		\( -name '*.[oas]' -o -name '*.ko' -o -name '.*.cmd' \
		-o -name '*.ko.*' \
		-o -name '*.dwo'  \
		-o -name '*.su'  \
		-o -name '.*.d' -o -name '.*.tmp' -o -name '*.mod.c' \
		-o -name '*.symtypes' -o -name 'modules.order' \
		-o -name modules.builtin -o -name '.tmp_*.o.*' \
		-o -name '*.c.[012]*.*' \
		-o -name '*.gcno' \) -type f -print | xargs rm -f

# Generate tags for editors
# ---------------------------------------------------------------------------
quiet_cmd_tags = GEN     $@
      cmd_tags = $(CONFIG_SHELL) $(srctree)/scripts/tags.sh $@

tags TAGS cscope gtags: FORCE
	$(call cmd,tags)

# Scripts to check various things for consistency
# ---------------------------------------------------------------------------

PHONY += includecheck versioncheck coccicheck namespacecheck export_report

includecheck:
	find $(srctree)/* $(RCS_FIND_IGNORE) \
		-name '*.[hcS]' -type f -print | sort \
		| xargs $(PERL) -w $(srctree)/scripts/checkincludes.pl

versioncheck:
	find $(srctree)/* $(RCS_FIND_IGNORE) \
		-name '*.[hcS]' -type f -print | sort \
		| xargs $(PERL) -w $(srctree)/scripts/checkversion.pl

coccicheck:
	$(Q)$(CONFIG_SHELL) $(srctree)/scripts/$@

namespacecheck:
	$(PERL) $(srctree)/scripts/namespace.pl

export_report:
	$(PERL) $(srctree)/scripts/export_report.pl

endif #ifeq ($(config-targets),1)
endif #ifeq ($(mixed-targets),1)

PHONY += checkstack kernelrelease kernelversion image_name

# UML needs a little special treatment here.  It wants to use the host
# toolchain, so needs $(SUBARCH) passed to checkstack.pl.  Everyone
# else wants $(ARCH), including people doing cross-builds, which means
# that $(SUBARCH) doesn't work here.
ifeq ($(ARCH), um)
CHECKSTACK_ARCH := $(SUBARCH)
else
CHECKSTACK_ARCH := $(ARCH)
endif
checkstack:
	$(OBJDUMP) -d vmlinux $$(find . -name '*.ko') | \
	$(PERL) $(src)/scripts/checkstack.pl $(CHECKSTACK_ARCH)

kernelrelease:
	@echo "$(KERNELVERSION)$$($(CONFIG_SHELL) $(srctree)/scripts/setlocalversion $(srctree))"

kernelversion:
	@echo $(KERNELVERSION)

image_name:
	@echo $(KBUILD_IMAGE)

# Clear a bunch of variables before executing the submake
tools/: FORCE
	$(Q)mkdir -p $(objtree)/tools
	$(Q)$(MAKE) LDFLAGS= MAKEFLAGS="$(filter --j% -j,$(MAKEFLAGS))" O=$(shell cd $(objtree) && /bin/pwd) subdir=tools -C $(src)/tools/

tools/%: FORCE
	$(Q)mkdir -p $(objtree)/tools
	$(Q)$(MAKE) LDFLAGS= MAKEFLAGS="$(filter --j% -j,$(MAKEFLAGS))" O=$(shell cd $(objtree) && /bin/pwd) subdir=tools -C $(src)/tools/ $*

# Single targets
# ---------------------------------------------------------------------------
# Single targets are compatible with:
# - build with mixed source and output
# - build with separate output dir 'make O=...'
# - external modules
#
#  target-dir => where to store outputfile
#  build-dir  => directory in kernel source tree to use

ifeq ($(KBUILD_EXTMOD),)
        build-dir  = $(patsubst %/,%,$(dir $@))
        target-dir = $(dir $@)
else
        zap-slash=$(filter-out .,$(patsubst %/,%,$(dir $@)))
        build-dir  = $(KBUILD_EXTMOD)$(if $(zap-slash),/$(zap-slash))
        target-dir = $(if $(KBUILD_EXTMOD),$(dir $<),$(dir $@))
endif

%.s: %.c prepare scripts FORCE
	$(Q)$(MAKE) $(build)=$(build-dir) $(target-dir)$(notdir $@)
%.i: %.c prepare scripts FORCE
	$(Q)$(MAKE) $(build)=$(build-dir) $(target-dir)$(notdir $@)
%.o: %.c prepare scripts FORCE
	$(Q)$(MAKE) $(build)=$(build-dir) $(target-dir)$(notdir $@)
%.lst: %.c prepare scripts FORCE
	$(Q)$(MAKE) $(build)=$(build-dir) $(target-dir)$(notdir $@)
%.s: %.S prepare scripts FORCE
	$(Q)$(MAKE) $(build)=$(build-dir) $(target-dir)$(notdir $@)
%.o: %.S prepare scripts FORCE
	$(Q)$(MAKE) $(build)=$(build-dir) $(target-dir)$(notdir $@)
%.symtypes: %.c prepare scripts FORCE
	$(Q)$(MAKE) $(build)=$(build-dir) $(target-dir)$(notdir $@)

# Modules
/: prepare scripts FORCE
	$(cmd_crmodverdir)
	$(Q)$(MAKE) KBUILD_MODULES=$(if $(CONFIG_MODULES),1) \
	$(build)=$(build-dir)
# Make sure the latest headers are built for Documentation
Documentation/ samples/: headers_install
%/: prepare scripts FORCE
	$(cmd_crmodverdir)
	$(Q)$(MAKE) KBUILD_MODULES=$(if $(CONFIG_MODULES),1) \
	$(build)=$(build-dir)
%.ko: prepare scripts FORCE
	$(cmd_crmodverdir)
	$(Q)$(MAKE) KBUILD_MODULES=$(if $(CONFIG_MODULES),1)   \
	$(build)=$(build-dir) $(@:.ko=.o)
	$(Q)$(MAKE) -f $(srctree)/scripts/Makefile.modpost

# FIXME Should go into a make.lib or something
# ===========================================================================

quiet_cmd_rmdirs = $(if $(wildcard $(rm-dirs)),CLEAN   $(wildcard $(rm-dirs)))
      cmd_rmdirs = rm -rf $(rm-dirs)

quiet_cmd_rmfiles = $(if $(wildcard $(rm-files)),CLEAN   $(wildcard $(rm-files)))
      cmd_rmfiles = rm -f $(rm-files)

# Run depmod only if we have System.map and depmod is executable
quiet_cmd_depmod = DEPMOD  $(KERNELRELEASE)
      cmd_depmod = $(CONFIG_SHELL) $(srctree)/scripts/depmod.sh $(DEPMOD) \
                   $(KERNELRELEASE) "$(patsubst y,_,$(CONFIG_HAVE_UNDERSCORE_SYMBOL_PREFIX))"

# Create temporary dir for module support files
# clean it up only when building all modules
cmd_crmodverdir = $(Q)mkdir -p $(MODVERDIR) \
                  $(if $(KBUILD_MODULES),; rm -f $(MODVERDIR)/*)

# read all saved command lines

targets := $(wildcard $(sort $(targets)))
cmd_files := $(wildcard .*.cmd $(foreach f,$(targets),$(dir $(f)).$(notdir $(f)).cmd))

ifneq ($(cmd_files),)
  $(cmd_files): ;	# Do not try to update included dependency files
  include $(cmd_files)
endif

endif	# skip-makefile

PHONY += FORCE
FORCE:

# Declare the contents of the .PHONY variable as phony.  We keep that
# information in a variable so we can use it in if_changed and friends.
.PHONY: $(PHONY)<|MERGE_RESOLUTION|>--- conflicted
+++ resolved
@@ -1,11 +1,7 @@
 VERSION = 4
 PATCHLEVEL = 9
 SUBLEVEL = 0
-<<<<<<< HEAD
-EXTRAVERSION = -rc2
-=======
 EXTRAVERSION = -rc3
->>>>>>> 8b87963b
 NAME = Psychotic Stoned Sheep
 
 # *DOCUMENTATION*
