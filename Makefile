VERSION = 4
PATCHLEVEL = 12
SUBLEVEL = 0
<<<<<<< HEAD
EXTRAVERSION =
=======
EXTRAVERSION = -rc1
>>>>>>> 3864f3ba
NAME = Fearless Coyote

# *DOCUMENTATION*
# To see a list of typical targets execute "make help"
# More info can be located in ./README
# Comments in this file are targeted only to the developer, do not
# expect to learn how to build the kernel reading this file.

# o Do not use make's built-in rules and variables
#   (this increases performance and avoids hard-to-debug behaviour);
# o Look for make include files relative to root of kernel src
MAKEFLAGS += -rR --include-dir=$(CURDIR)

# Avoid funny character set dependencies
unexport LC_ALL
LC_COLLATE=C
LC_NUMERIC=C
export LC_COLLATE LC_NUMERIC

# Avoid interference with shell env settings
unexport GREP_OPTIONS

# We are using a recursive build, so we need to do a little thinking
# to get the ordering right.
#
# Most importantly: sub-Makefiles should only ever modify files in
# their own directory. If in some directory we have a dependency on
# a file in another dir (which doesn't happen often, but it's often
# unavoidable when linking the built-in.o targets which finally
# turn into vmlinux), we will call a sub make in that other dir, and
# after that we are sure that everything which is in that other dir
# is now up to date.
#
# The only cases where we need to modify files which have global
# effects are thus separated out and done before the recursive
# descending is started. They are now explicitly listed as the
# prepare rule.

# Beautify output
# ---------------------------------------------------------------------------
#
# Normally, we echo the whole command before executing it. By making
# that echo $($(quiet)$(cmd)), we now have the possibility to set
# $(quiet) to choose other forms of output instead, e.g.
#
#         quiet_cmd_cc_o_c = Compiling $(RELDIR)/$@
#         cmd_cc_o_c       = $(CC) $(c_flags) -c -o $@ $<
#
# If $(quiet) is empty, the whole command will be printed.
# If it is set to "quiet_", only the short version will be printed.
# If it is set to "silent_", nothing will be printed at all, since
# the variable $(silent_cmd_cc_o_c) doesn't exist.
#
# A simple variant is to prefix commands with $(Q) - that's useful
# for commands that shall be hidden in non-verbose mode.
#
#	$(Q)ln $@ :<
#
# If KBUILD_VERBOSE equals 0 then the above command will be hidden.
# If KBUILD_VERBOSE equals 1 then the above command is displayed.
#
# To put more focus on warnings, be less verbose as default
# Use 'make V=1' to see the full commands

ifeq ("$(origin V)", "command line")
  KBUILD_VERBOSE = $(V)
endif
ifndef KBUILD_VERBOSE
  KBUILD_VERBOSE = 0
endif

ifeq ($(KBUILD_VERBOSE),1)
  quiet =
  Q =
else
  quiet=quiet_
  Q = @
endif

# If the user is running make -s (silent mode), suppress echoing of
# commands

ifneq ($(filter 4.%,$(MAKE_VERSION)),)	# make-4
ifneq ($(filter %s ,$(firstword x$(MAKEFLAGS))),)
  quiet=silent_
  tools_silent=s
endif
else					# make-3.8x
ifneq ($(filter s% -s%,$(MAKEFLAGS)),)
  quiet=silent_
  tools_silent=-s
endif
endif

export quiet Q KBUILD_VERBOSE

# kbuild supports saving output files in a separate directory.
# To locate output files in a separate directory two syntaxes are supported.
# In both cases the working directory must be the root of the kernel src.
# 1) O=
# Use "make O=dir/to/store/output/files/"
#
# 2) Set KBUILD_OUTPUT
# Set the environment variable KBUILD_OUTPUT to point to the directory
# where the output files shall be placed.
# export KBUILD_OUTPUT=dir/to/store/output/files/
# make
#
# The O= assignment takes precedence over the KBUILD_OUTPUT environment
# variable.

# KBUILD_SRC is set on invocation of make in OBJ directory
# KBUILD_SRC is not intended to be used by the regular user (for now)
ifeq ($(KBUILD_SRC),)

# OK, Make called in directory where kernel src resides
# Do we want to locate output files in a separate directory?
ifeq ("$(origin O)", "command line")
  KBUILD_OUTPUT := $(O)
endif

# That's our default target when none is given on the command line
PHONY := _all
_all:

# Cancel implicit rules on top Makefile
$(CURDIR)/Makefile Makefile: ;

ifneq ($(words $(subst :, ,$(CURDIR))), 1)
  $(error main directory cannot contain spaces nor colons)
endif

ifneq ($(KBUILD_OUTPUT),)
# Invoke a second make in the output directory, passing relevant variables
# check that the output directory actually exists
saved-output := $(KBUILD_OUTPUT)
KBUILD_OUTPUT := $(shell mkdir -p $(KBUILD_OUTPUT) && cd $(KBUILD_OUTPUT) \
								&& /bin/pwd)
$(if $(KBUILD_OUTPUT),, \
     $(error failed to create output directory "$(saved-output)"))

PHONY += $(MAKECMDGOALS) sub-make

$(filter-out _all sub-make $(CURDIR)/Makefile, $(MAKECMDGOALS)) _all: sub-make
	@:

sub-make:
	$(Q)$(MAKE) -C $(KBUILD_OUTPUT) KBUILD_SRC=$(CURDIR) \
	-f $(CURDIR)/Makefile $(filter-out _all sub-make,$(MAKECMDGOALS))

# Leave processing to above invocation of make
skip-makefile := 1
endif # ifneq ($(KBUILD_OUTPUT),)
endif # ifeq ($(KBUILD_SRC),)

# We process the rest of the Makefile if this is the final invocation of make
ifeq ($(skip-makefile),)

# Do not print "Entering directory ...",
# but we want to display it when entering to the output directory
# so that IDEs/editors are able to understand relative filenames.
MAKEFLAGS += --no-print-directory

# Call a source code checker (by default, "sparse") as part of the
# C compilation.
#
# Use 'make C=1' to enable checking of only re-compiled files.
# Use 'make C=2' to enable checking of *all* source files, regardless
# of whether they are re-compiled or not.
#
# See the file "Documentation/dev-tools/sparse.rst" for more details,
# including where to get the "sparse" utility.

ifeq ("$(origin C)", "command line")
  KBUILD_CHECKSRC = $(C)
endif
ifndef KBUILD_CHECKSRC
  KBUILD_CHECKSRC = 0
endif

# Use make M=dir to specify directory of external module to build
# Old syntax make ... SUBDIRS=$PWD is still supported
# Setting the environment variable KBUILD_EXTMOD take precedence
ifdef SUBDIRS
  KBUILD_EXTMOD ?= $(SUBDIRS)
endif

ifeq ("$(origin M)", "command line")
  KBUILD_EXTMOD := $(M)
endif

# If building an external module we do not care about the all: rule
# but instead _all depend on modules
PHONY += all
ifeq ($(KBUILD_EXTMOD),)
_all: all
else
_all: modules
endif

ifeq ($(KBUILD_SRC),)
        # building in the source tree
        srctree := .
else
        ifeq ($(KBUILD_SRC)/,$(dir $(CURDIR)))
                # building in a subdirectory of the source tree
                srctree := ..
        else
                srctree := $(KBUILD_SRC)
        endif
endif
objtree		:= .
src		:= $(srctree)
obj		:= $(objtree)

VPATH		:= $(srctree)$(if $(KBUILD_EXTMOD),:$(KBUILD_EXTMOD))

export srctree objtree VPATH

# SUBARCH tells the usermode build what the underlying arch is.  That is set
# first, and if a usermode build is happening, the "ARCH=um" on the command
# line overrides the setting of ARCH below.  If a native build is happening,
# then ARCH is assigned, getting whatever value it gets normally, and
# SUBARCH is subsequently ignored.

SUBARCH := $(shell uname -m | sed -e s/i.86/x86/ -e s/x86_64/x86/ \
				  -e s/sun4u/sparc64/ \
				  -e s/arm.*/arm/ -e s/sa110/arm/ \
				  -e s/s390x/s390/ -e s/parisc64/parisc/ \
				  -e s/ppc.*/powerpc/ -e s/mips.*/mips/ \
				  -e s/sh[234].*/sh/ -e s/aarch64.*/arm64/ )

# Cross compiling and selecting different set of gcc/bin-utils
# ---------------------------------------------------------------------------
#
# When performing cross compilation for other architectures ARCH shall be set
# to the target architecture. (See arch/* for the possibilities).
# ARCH can be set during invocation of make:
# make ARCH=ia64
# Another way is to have ARCH set in the environment.
# The default ARCH is the host where make is executed.

# CROSS_COMPILE specify the prefix used for all executables used
# during compilation. Only gcc and related bin-utils executables
# are prefixed with $(CROSS_COMPILE).
# CROSS_COMPILE can be set on the command line
# make CROSS_COMPILE=ia64-linux-
# Alternatively CROSS_COMPILE can be set in the environment.
# A third alternative is to store a setting in .config so that plain
# "make" in the configured kernel build directory always uses that.
# Default value for CROSS_COMPILE is not to prefix executables
# Note: Some architectures assign CROSS_COMPILE in their arch/*/Makefile
ARCH		?= $(SUBARCH)
CROSS_COMPILE	?= $(CONFIG_CROSS_COMPILE:"%"=%)

# Architecture as present in compile.h
UTS_MACHINE 	:= $(ARCH)
SRCARCH 	:= $(ARCH)

# Additional ARCH settings for x86
ifeq ($(ARCH),i386)
        SRCARCH := x86
endif
ifeq ($(ARCH),x86_64)
        SRCARCH := x86
endif

# Additional ARCH settings for sparc
ifeq ($(ARCH),sparc32)
       SRCARCH := sparc
endif
ifeq ($(ARCH),sparc64)
       SRCARCH := sparc
endif

# Additional ARCH settings for sh
ifeq ($(ARCH),sh64)
       SRCARCH := sh
endif

# Additional ARCH settings for tile
ifeq ($(ARCH),tilepro)
       SRCARCH := tile
endif
ifeq ($(ARCH),tilegx)
       SRCARCH := tile
endif

# Where to locate arch specific headers
hdr-arch  := $(SRCARCH)

KCONFIG_CONFIG	?= .config
export KCONFIG_CONFIG

# SHELL used by kbuild
CONFIG_SHELL := $(shell if [ -x "$$BASH" ]; then echo $$BASH; \
	  else if [ -x /bin/bash ]; then echo /bin/bash; \
	  else echo sh; fi ; fi)

HOSTCC       = gcc
HOSTCXX      = g++
HOSTCFLAGS   = -Wall -Wmissing-prototypes -Wstrict-prototypes -O2 -fomit-frame-pointer -std=gnu89
HOSTCXXFLAGS = -O2

ifeq ($(shell $(HOSTCC) -v 2>&1 | grep -c "clang version"), 1)
HOSTCFLAGS  += -Wno-unused-value -Wno-unused-parameter \
		-Wno-missing-field-initializers -fno-delete-null-pointer-checks
endif

# Decide whether to build built-in, modular, or both.
# Normally, just do built-in.

KBUILD_MODULES :=
KBUILD_BUILTIN := 1

# If we have only "make modules", don't compile built-in objects.
# When we're building modules with modversions, we need to consider
# the built-in objects during the descend as well, in order to
# make sure the checksums are up to date before we record them.

ifeq ($(MAKECMDGOALS),modules)
  KBUILD_BUILTIN := $(if $(CONFIG_MODVERSIONS),1)
endif

# If we have "make <whatever> modules", compile modules
# in addition to whatever we do anyway.
# Just "make" or "make all" shall build modules as well

ifneq ($(filter all _all modules,$(MAKECMDGOALS)),)
  KBUILD_MODULES := 1
endif

ifeq ($(MAKECMDGOALS),)
  KBUILD_MODULES := 1
endif

export KBUILD_MODULES KBUILD_BUILTIN
export KBUILD_CHECKSRC KBUILD_SRC KBUILD_EXTMOD

# We need some generic definitions (do not try to remake the file).
scripts/Kbuild.include: ;
include scripts/Kbuild.include

# Make variables (CC, etc...)
AS		= $(CROSS_COMPILE)as
LD		= $(CROSS_COMPILE)ld
CC		= $(CROSS_COMPILE)gcc
CPP		= $(CC) -E
AR		= $(CROSS_COMPILE)ar
NM		= $(CROSS_COMPILE)nm
STRIP		= $(CROSS_COMPILE)strip
OBJCOPY		= $(CROSS_COMPILE)objcopy
OBJDUMP		= $(CROSS_COMPILE)objdump
AWK		= awk
GENKSYMS	= scripts/genksyms/genksyms
INSTALLKERNEL  := installkernel
DEPMOD		= /sbin/depmod
PERL		= perl
PYTHON		= python
CHECK		= sparse

CHECKFLAGS     := -D__linux__ -Dlinux -D__STDC__ -Dunix -D__unix__ \
		  -Wbitwise -Wno-return-void $(CF)
NOSTDINC_FLAGS  =
CFLAGS_MODULE   =
AFLAGS_MODULE   =
LDFLAGS_MODULE  =
CFLAGS_KERNEL	=
AFLAGS_KERNEL	=
LDFLAGS_vmlinux =
CFLAGS_GCOV	:= -fprofile-arcs -ftest-coverage -fno-tree-loop-im $(call cc-disable-warning,maybe-uninitialized,)
CFLAGS_KCOV	:= $(call cc-option,-fsanitize-coverage=trace-pc,)


# Use USERINCLUDE when you must reference the UAPI directories only.
USERINCLUDE    := \
		-I$(srctree)/arch/$(hdr-arch)/include/uapi \
		-I$(objtree)/arch/$(hdr-arch)/include/generated/uapi \
		-I$(srctree)/include/uapi \
		-I$(objtree)/include/generated/uapi \
                -include $(srctree)/include/linux/kconfig.h

# Use LINUXINCLUDE when you must reference the include/ directory.
# Needed to be compatible with the O= option
LINUXINCLUDE    := \
		-I$(srctree)/arch/$(hdr-arch)/include \
		-I$(objtree)/arch/$(hdr-arch)/include/generated/uapi \
		-I$(objtree)/arch/$(hdr-arch)/include/generated \
		$(if $(KBUILD_SRC), -I$(srctree)/include) \
		-I$(objtree)/include

LINUXINCLUDE	+= $(filter-out $(LINUXINCLUDE),$(USERINCLUDE))

KBUILD_CPPFLAGS := -D__KERNEL__

KBUILD_CFLAGS   := -Wall -Wundef -Wstrict-prototypes -Wno-trigraphs \
		   -fno-strict-aliasing -fno-common \
		   -Werror-implicit-function-declaration \
		   -Wno-format-security \
		   -std=gnu89 $(call cc-option,-fno-PIE)


KBUILD_AFLAGS_KERNEL :=
KBUILD_CFLAGS_KERNEL :=
KBUILD_AFLAGS   := -D__ASSEMBLY__ $(call cc-option,-fno-PIE)
KBUILD_AFLAGS_MODULE  := -DMODULE
KBUILD_CFLAGS_MODULE  := -DMODULE
KBUILD_LDFLAGS_MODULE := -T $(srctree)/scripts/module-common.lds

# Read KERNELRELEASE from include/config/kernel.release (if it exists)
KERNELRELEASE = $(shell cat include/config/kernel.release 2> /dev/null)
KERNELVERSION = $(VERSION)$(if $(PATCHLEVEL),.$(PATCHLEVEL)$(if $(SUBLEVEL),.$(SUBLEVEL)))$(EXTRAVERSION)

export VERSION PATCHLEVEL SUBLEVEL KERNELRELEASE KERNELVERSION
export ARCH SRCARCH CONFIG_SHELL HOSTCC HOSTCFLAGS CROSS_COMPILE AS LD CC
export CPP AR NM STRIP OBJCOPY OBJDUMP
export MAKE AWK GENKSYMS INSTALLKERNEL PERL PYTHON UTS_MACHINE
export HOSTCXX HOSTCXXFLAGS LDFLAGS_MODULE CHECK CHECKFLAGS

export KBUILD_CPPFLAGS NOSTDINC_FLAGS LINUXINCLUDE OBJCOPYFLAGS LDFLAGS
export KBUILD_CFLAGS CFLAGS_KERNEL CFLAGS_MODULE CFLAGS_GCOV CFLAGS_KCOV CFLAGS_KASAN CFLAGS_UBSAN
export KBUILD_AFLAGS AFLAGS_KERNEL AFLAGS_MODULE
export KBUILD_AFLAGS_MODULE KBUILD_CFLAGS_MODULE KBUILD_LDFLAGS_MODULE
export KBUILD_AFLAGS_KERNEL KBUILD_CFLAGS_KERNEL
export KBUILD_ARFLAGS

# When compiling out-of-tree modules, put MODVERDIR in the module
# tree rather than in the kernel tree. The kernel tree might
# even be read-only.
export MODVERDIR := $(if $(KBUILD_EXTMOD),$(firstword $(KBUILD_EXTMOD))/).tmp_versions

# Files to ignore in find ... statements

export RCS_FIND_IGNORE := \( -name SCCS -o -name BitKeeper -o -name .svn -o    \
			  -name CVS -o -name .pc -o -name .hg -o -name .git \) \
			  -prune -o
export RCS_TAR_IGNORE := --exclude SCCS --exclude BitKeeper --exclude .svn \
			 --exclude CVS --exclude .pc --exclude .hg --exclude .git

# ===========================================================================
# Rules shared between *config targets and build targets

# Basic helpers built in scripts/
PHONY += scripts_basic
scripts_basic:
	$(Q)$(MAKE) $(build)=scripts/basic
	$(Q)rm -f .tmp_quiet_recordmcount

# To avoid any implicit rule to kick in, define an empty command.
scripts/basic/%: scripts_basic ;

PHONY += outputmakefile
# outputmakefile generates a Makefile in the output directory, if using a
# separate output directory. This allows convenient use of make in the
# output directory.
outputmakefile:
ifneq ($(KBUILD_SRC),)
	$(Q)ln -fsn $(srctree) source
	$(Q)$(CONFIG_SHELL) $(srctree)/scripts/mkmakefile \
	    $(srctree) $(objtree) $(VERSION) $(PATCHLEVEL)
endif

# Support for using generic headers in asm-generic
PHONY += asm-generic
asm-generic:
	$(Q)$(MAKE) -f $(srctree)/scripts/Makefile.asm-generic \
	            src=asm obj=arch/$(SRCARCH)/include/generated/asm
	$(Q)$(MAKE) -f $(srctree)/scripts/Makefile.asm-generic \
	            src=uapi/asm obj=arch/$(SRCARCH)/include/generated/uapi/asm

# To make sure we do not include .config for any of the *config targets
# catch them early, and hand them over to scripts/kconfig/Makefile
# It is allowed to specify more targets when calling make, including
# mixing *config targets and build targets.
# For example 'make oldconfig all'.
# Detect when mixed targets is specified, and make a second invocation
# of make so .config is not included in this case either (for *config).

version_h := include/generated/uapi/linux/version.h
old_version_h := include/linux/version.h

no-dot-config-targets := clean mrproper distclean \
			 cscope gtags TAGS tags help% %docs check% coccicheck \
			 $(version_h) headers_% archheaders archscripts \
			 kernelversion %src-pkg

config-targets := 0
mixed-targets  := 0
dot-config     := 1

ifneq ($(filter $(no-dot-config-targets), $(MAKECMDGOALS)),)
	ifeq ($(filter-out $(no-dot-config-targets), $(MAKECMDGOALS)),)
		dot-config := 0
	endif
endif

ifeq ($(KBUILD_EXTMOD),)
        ifneq ($(filter config %config,$(MAKECMDGOALS)),)
                config-targets := 1
                ifneq ($(words $(MAKECMDGOALS)),1)
                        mixed-targets := 1
                endif
        endif
endif
# install and module_install need also be processed one by one
ifneq ($(filter install,$(MAKECMDGOALS)),)
        ifneq ($(filter modules_install,$(MAKECMDGOALS)),)
	        mixed-targets := 1
        endif
endif

ifeq ($(mixed-targets),1)
# ===========================================================================
# We're called with mixed targets (*config and build targets).
# Handle them one by one.

PHONY += $(MAKECMDGOALS) __build_one_by_one

$(filter-out __build_one_by_one, $(MAKECMDGOALS)): __build_one_by_one
	@:

__build_one_by_one:
	$(Q)set -e; \
	for i in $(MAKECMDGOALS); do \
		$(MAKE) -f $(srctree)/Makefile $$i; \
	done

else
ifeq ($(config-targets),1)
# ===========================================================================
# *config targets only - make sure prerequisites are updated, and descend
# in scripts/kconfig to make the *config target

# Read arch specific Makefile to set KBUILD_DEFCONFIG as needed.
# KBUILD_DEFCONFIG may point out an alternative default configuration
# used for 'make defconfig'
include arch/$(SRCARCH)/Makefile
export KBUILD_DEFCONFIG KBUILD_KCONFIG

config: scripts_basic outputmakefile FORCE
	$(Q)$(MAKE) $(build)=scripts/kconfig $@

%config: scripts_basic outputmakefile FORCE
	$(Q)$(MAKE) $(build)=scripts/kconfig $@

else
# ===========================================================================
# Build targets only - this includes vmlinux, arch specific targets, clean
# targets and others. In general all targets except *config targets.

ifeq ($(KBUILD_EXTMOD),)
# Additional helpers built in scripts/
# Carefully list dependencies so we do not try to build scripts twice
# in parallel
PHONY += scripts
scripts: scripts_basic include/config/auto.conf include/config/tristate.conf \
	 asm-generic gcc-plugins
	$(Q)$(MAKE) $(build)=$(@)

# Objects we will link into vmlinux / subdirs we need to visit
init-y		:= init/
drivers-y	:= drivers/ sound/ firmware/
net-y		:= net/
libs-y		:= lib/
core-y		:= usr/
virt-y		:= virt/
endif # KBUILD_EXTMOD

ifeq ($(dot-config),1)
# Read in config
-include include/config/auto.conf

ifeq ($(KBUILD_EXTMOD),)
# Read in dependencies to all Kconfig* files, make sure to run
# oldconfig if changes are detected.
-include include/config/auto.conf.cmd

# To avoid any implicit rule to kick in, define an empty command
$(KCONFIG_CONFIG) include/config/auto.conf.cmd: ;

# If .config is newer than include/config/auto.conf, someone tinkered
# with it and forgot to run make oldconfig.
# if auto.conf.cmd is missing then we are probably in a cleaned tree so
# we execute the config step to be sure to catch updated Kconfig files
include/config/%.conf: $(KCONFIG_CONFIG) include/config/auto.conf.cmd
	$(Q)$(MAKE) -f $(srctree)/Makefile silentoldconfig
else
# external modules needs include/generated/autoconf.h and include/config/auto.conf
# but do not care if they are up-to-date. Use auto.conf to trigger the test
PHONY += include/config/auto.conf

include/config/auto.conf:
	$(Q)test -e include/generated/autoconf.h -a -e $@ || (		\
	echo >&2;							\
	echo >&2 "  ERROR: Kernel configuration is invalid.";		\
	echo >&2 "         include/generated/autoconf.h or $@ are missing.";\
	echo >&2 "         Run 'make oldconfig && make prepare' on kernel src to fix it.";	\
	echo >&2 ;							\
	/bin/false)

endif # KBUILD_EXTMOD

else
# Dummy target needed, because used as prerequisite
include/config/auto.conf: ;
endif # $(dot-config)

# For the kernel to actually contain only the needed exported symbols,
# we have to build modules as well to determine what those symbols are.
# (this can be evaluated only once include/config/auto.conf has been included)
ifdef CONFIG_TRIM_UNUSED_KSYMS
  KBUILD_MODULES := 1
endif

# The all: target is the default when no target is given on the
# command line.
# This allow a user to issue only 'make' to build a kernel including modules
# Defaults to vmlinux, but the arch makefile usually adds further targets
all: vmlinux

# The arch Makefile can set ARCH_{CPP,A,C}FLAGS to override the default
# values of the respective KBUILD_* variables
ARCH_CPPFLAGS :=
ARCH_AFLAGS :=
ARCH_CFLAGS :=
include arch/$(SRCARCH)/Makefile

KBUILD_CFLAGS	+= $(call cc-option,-fno-delete-null-pointer-checks,)
KBUILD_CFLAGS	+= $(call cc-disable-warning,frame-address,)

ifdef CONFIG_CC_OPTIMIZE_FOR_SIZE
KBUILD_CFLAGS	+= $(call cc-option,-Oz,-Os)
KBUILD_CFLAGS	+= $(call cc-disable-warning,maybe-uninitialized,)
else
ifdef CONFIG_PROFILE_ALL_BRANCHES
KBUILD_CFLAGS	+= -O2 $(call cc-disable-warning,maybe-uninitialized,)
else
KBUILD_CFLAGS   += -O2
endif
endif

KBUILD_CFLAGS += $(call cc-ifversion, -lt, 0409, \
			$(call cc-disable-warning,maybe-uninitialized,))

# Tell gcc to never replace conditional load with a non-conditional one
KBUILD_CFLAGS	+= $(call cc-option,--param=allow-store-data-races=0)

# check for 'asm goto'
ifeq ($(shell $(CONFIG_SHELL) $(srctree)/scripts/gcc-goto.sh $(CC) $(KBUILD_CFLAGS)), y)
	KBUILD_CFLAGS += -DCC_HAVE_ASM_GOTO
	KBUILD_AFLAGS += -DCC_HAVE_ASM_GOTO
endif

include scripts/Makefile.gcc-plugins

ifdef CONFIG_READABLE_ASM
# Disable optimizations that make assembler listings hard to read.
# reorder blocks reorders the control in the function
# ipa clone creates specialized cloned functions
# partial inlining inlines only parts of functions
KBUILD_CFLAGS += $(call cc-option,-fno-reorder-blocks,) \
                 $(call cc-option,-fno-ipa-cp-clone,) \
                 $(call cc-option,-fno-partial-inlining)
endif

ifneq ($(CONFIG_FRAME_WARN),0)
KBUILD_CFLAGS += $(call cc-option,-Wframe-larger-than=${CONFIG_FRAME_WARN})
endif

# This selects the stack protector compiler flag. Testing it is delayed
# until after .config has been reprocessed, in the prepare-compiler-check
# target.
ifdef CONFIG_CC_STACKPROTECTOR_REGULAR
  stackp-flag := -fstack-protector
  stackp-name := REGULAR
else
ifdef CONFIG_CC_STACKPROTECTOR_STRONG
  stackp-flag := -fstack-protector-strong
  stackp-name := STRONG
else
  # Force off for distro compilers that enable stack protector by default.
  stackp-flag := $(call cc-option, -fno-stack-protector)
endif
endif
# Find arch-specific stack protector compiler sanity-checking script.
ifdef CONFIG_CC_STACKPROTECTOR
  stackp-path := $(srctree)/scripts/gcc-$(SRCARCH)_$(BITS)-has-stack-protector.sh
  stackp-check := $(wildcard $(stackp-path))
endif
KBUILD_CFLAGS += $(stackp-flag)

ifeq ($(cc-name),clang)
ifneq ($(CROSS_COMPILE),)
CLANG_TARGET	:= -target $(notdir $(CROSS_COMPILE:%-=%))
GCC_TOOLCHAIN	:= $(realpath $(dir $(shell which $(LD)))/..)
endif
ifneq ($(GCC_TOOLCHAIN),)
CLANG_GCC_TC	:= -gcc-toolchain $(GCC_TOOLCHAIN)
endif
KBUILD_CFLAGS += $(CLANG_TARGET) $(CLANG_GCC_TC)
KBUILD_AFLAGS += $(CLANG_TARGET) $(CLANG_GCC_TC)
KBUILD_CPPFLAGS += $(call cc-option,-Qunused-arguments,)
KBUILD_CFLAGS += $(call cc-disable-warning, unused-variable)
KBUILD_CFLAGS += $(call cc-disable-warning, format-invalid-specifier)
KBUILD_CFLAGS += $(call cc-disable-warning, gnu)
# Quiet clang warning: comparison of unsigned expression < 0 is always false
KBUILD_CFLAGS += $(call cc-disable-warning, tautological-compare)
# CLANG uses a _MergedGlobals as optimization, but this breaks modpost, as the
# source of a reference will be _MergedGlobals and not on of the whitelisted names.
# See modpost pattern 2
KBUILD_CFLAGS += $(call cc-option, -mno-global-merge,)
KBUILD_CFLAGS += $(call cc-option, -fcatch-undefined-behavior)
KBUILD_CFLAGS += $(call cc-option, -no-integrated-as)
KBUILD_AFLAGS += $(call cc-option, -no-integrated-as)
else

# These warnings generated too much noise in a regular build.
# Use make W=1 to enable them (see scripts/Makefile.extrawarn)
KBUILD_CFLAGS += $(call cc-disable-warning, unused-but-set-variable)
KBUILD_CFLAGS += $(call cc-disable-warning, unused-const-variable)
endif

ifdef CONFIG_FRAME_POINTER
KBUILD_CFLAGS	+= -fno-omit-frame-pointer -fno-optimize-sibling-calls
else
# Some targets (ARM with Thumb2, for example), can't be built with frame
# pointers.  For those, we don't have FUNCTION_TRACER automatically
# select FRAME_POINTER.  However, FUNCTION_TRACER adds -pg, and this is
# incompatible with -fomit-frame-pointer with current GCC, so we don't use
# -fomit-frame-pointer with FUNCTION_TRACER.
ifndef CONFIG_FUNCTION_TRACER
KBUILD_CFLAGS	+= -fomit-frame-pointer
endif
endif

KBUILD_CFLAGS   += $(call cc-option, -fno-var-tracking-assignments)

ifdef CONFIG_DEBUG_INFO
ifdef CONFIG_DEBUG_INFO_SPLIT
KBUILD_CFLAGS   += $(call cc-option, -gsplit-dwarf, -g)
else
KBUILD_CFLAGS	+= -g
endif
KBUILD_AFLAGS	+= -Wa,-gdwarf-2
endif
ifdef CONFIG_DEBUG_INFO_DWARF4
KBUILD_CFLAGS	+= $(call cc-option, -gdwarf-4,)
endif

ifdef CONFIG_DEBUG_INFO_REDUCED
KBUILD_CFLAGS 	+= $(call cc-option, -femit-struct-debug-baseonly) \
		   $(call cc-option,-fno-var-tracking)
endif

ifdef CONFIG_FUNCTION_TRACER
ifndef CC_FLAGS_FTRACE
CC_FLAGS_FTRACE := -pg
endif
export CC_FLAGS_FTRACE
ifdef CONFIG_HAVE_FENTRY
CC_USING_FENTRY	:= $(call cc-option, -mfentry -DCC_USING_FENTRY)
endif
KBUILD_CFLAGS	+= $(CC_FLAGS_FTRACE) $(CC_USING_FENTRY)
KBUILD_AFLAGS	+= $(CC_USING_FENTRY)
ifdef CONFIG_DYNAMIC_FTRACE
	ifdef CONFIG_HAVE_C_RECORDMCOUNT
		BUILD_C_RECORDMCOUNT := y
		export BUILD_C_RECORDMCOUNT
	endif
endif
endif

# We trigger additional mismatches with less inlining
ifdef CONFIG_DEBUG_SECTION_MISMATCH
KBUILD_CFLAGS += $(call cc-option, -fno-inline-functions-called-once)
endif

ifdef CONFIG_LD_DEAD_CODE_DATA_ELIMINATION
KBUILD_CFLAGS	+= $(call cc-option,-ffunction-sections,)
KBUILD_CFLAGS	+= $(call cc-option,-fdata-sections,)
endif

# arch Makefile may override CC so keep this after arch Makefile is included
NOSTDINC_FLAGS += -nostdinc -isystem $(shell $(CC) -print-file-name=include)
CHECKFLAGS     += $(NOSTDINC_FLAGS)

# warn about C99 declaration after statement
KBUILD_CFLAGS += $(call cc-option,-Wdeclaration-after-statement,)

# disable pointer signed / unsigned warnings in gcc 4.0
KBUILD_CFLAGS += $(call cc-disable-warning, pointer-sign)

# disable invalid "can't wrap" optimizations for signed / pointers
KBUILD_CFLAGS	+= $(call cc-option,-fno-strict-overflow)

# conserve stack if available
KBUILD_CFLAGS   += $(call cc-option,-fconserve-stack)

# disallow errors like 'EXPORT_GPL(foo);' with missing header
KBUILD_CFLAGS   += $(call cc-option,-Werror=implicit-int)

# require functions to have arguments in prototypes, not empty 'int foo()'
KBUILD_CFLAGS   += $(call cc-option,-Werror=strict-prototypes)

# Prohibit date/time macros, which would make the build non-deterministic
KBUILD_CFLAGS   += $(call cc-option,-Werror=date-time)

# enforce correct pointer usage
KBUILD_CFLAGS   += $(call cc-option,-Werror=incompatible-pointer-types)

# Require designated initializers for all marked structures
KBUILD_CFLAGS   += $(call cc-option,-Werror=designated-init)

# use the deterministic mode of AR if available
KBUILD_ARFLAGS := $(call ar-option,D)

include scripts/Makefile.kasan
include scripts/Makefile.extrawarn
include scripts/Makefile.ubsan

# Add any arch overrides and user supplied CPPFLAGS, AFLAGS and CFLAGS as the
# last assignments
KBUILD_CPPFLAGS += $(ARCH_CPPFLAGS) $(KCPPFLAGS)
KBUILD_AFLAGS   += $(ARCH_AFLAGS)   $(KAFLAGS)
KBUILD_CFLAGS   += $(ARCH_CFLAGS)   $(KCFLAGS)

# Use --build-id when available.
LDFLAGS_BUILD_ID := $(patsubst -Wl$(comma)%,%,\
			      $(call cc-ldoption, -Wl$(comma)--build-id,))
KBUILD_LDFLAGS_MODULE += $(LDFLAGS_BUILD_ID)
LDFLAGS_vmlinux += $(LDFLAGS_BUILD_ID)

ifdef CONFIG_LD_DEAD_CODE_DATA_ELIMINATION
LDFLAGS_vmlinux	+= $(call ld-option, --gc-sections,)
endif

ifeq ($(CONFIG_STRIP_ASM_SYMS),y)
LDFLAGS_vmlinux	+= $(call ld-option, -X,)
endif

# Default kernel image to build when no specific target is given.
# KBUILD_IMAGE may be overruled on the command line or
# set in the environment
# Also any assignments in arch/$(ARCH)/Makefile take precedence over
# this default value
export KBUILD_IMAGE ?= vmlinux

#
# INSTALL_PATH specifies where to place the updated kernel and system map
# images. Default is /boot, but you can set it to other values
export	INSTALL_PATH ?= /boot

#
# INSTALL_DTBS_PATH specifies a prefix for relocations required by build roots.
# Like INSTALL_MOD_PATH, it isn't defined in the Makefile, but can be passed as
# an argument if needed. Otherwise it defaults to the kernel install path
#
export INSTALL_DTBS_PATH ?= $(INSTALL_PATH)/dtbs/$(KERNELRELEASE)

#
# INSTALL_MOD_PATH specifies a prefix to MODLIB for module directory
# relocations required by build roots.  This is not defined in the
# makefile but the argument can be passed to make if needed.
#

MODLIB	= $(INSTALL_MOD_PATH)/lib/modules/$(KERNELRELEASE)
export MODLIB

#
# INSTALL_MOD_STRIP, if defined, will cause modules to be
# stripped after they are installed.  If INSTALL_MOD_STRIP is '1', then
# the default option --strip-debug will be used.  Otherwise,
# INSTALL_MOD_STRIP value will be used as the options to the strip command.

ifdef INSTALL_MOD_STRIP
ifeq ($(INSTALL_MOD_STRIP),1)
mod_strip_cmd = $(STRIP) --strip-debug
else
mod_strip_cmd = $(STRIP) $(INSTALL_MOD_STRIP)
endif # INSTALL_MOD_STRIP=1
else
mod_strip_cmd = true
endif # INSTALL_MOD_STRIP
export mod_strip_cmd

# CONFIG_MODULE_COMPRESS, if defined, will cause module to be compressed
# after they are installed in agreement with CONFIG_MODULE_COMPRESS_GZIP
# or CONFIG_MODULE_COMPRESS_XZ.

mod_compress_cmd = true
ifdef CONFIG_MODULE_COMPRESS
  ifdef CONFIG_MODULE_COMPRESS_GZIP
    mod_compress_cmd = gzip -n -f
  endif # CONFIG_MODULE_COMPRESS_GZIP
  ifdef CONFIG_MODULE_COMPRESS_XZ
    mod_compress_cmd = xz -f
  endif # CONFIG_MODULE_COMPRESS_XZ
endif # CONFIG_MODULE_COMPRESS
export mod_compress_cmd

# Select initial ramdisk compression format, default is gzip(1).
# This shall be used by the dracut(8) tool while creating an initramfs image.
#
INITRD_COMPRESS-y                  := gzip
INITRD_COMPRESS-$(CONFIG_RD_BZIP2) := bzip2
INITRD_COMPRESS-$(CONFIG_RD_LZMA)  := lzma
INITRD_COMPRESS-$(CONFIG_RD_XZ)    := xz
INITRD_COMPRESS-$(CONFIG_RD_LZO)   := lzo
INITRD_COMPRESS-$(CONFIG_RD_LZ4)   := lz4
# do not export INITRD_COMPRESS, since we didn't actually
# choose a sane default compression above.
# export INITRD_COMPRESS := $(INITRD_COMPRESS-y)

ifdef CONFIG_MODULE_SIG_ALL
$(eval $(call config_filename,MODULE_SIG_KEY))

mod_sign_cmd = scripts/sign-file $(CONFIG_MODULE_SIG_HASH) $(MODULE_SIG_KEY_SRCPREFIX)$(CONFIG_MODULE_SIG_KEY) certs/signing_key.x509
else
mod_sign_cmd = true
endif
export mod_sign_cmd

ifdef CONFIG_STACK_VALIDATION
  has_libelf := $(call try-run,\
		echo "int main() {}" | $(HOSTCC) -xc -o /dev/null -lelf -,1,0)
  ifeq ($(has_libelf),1)
    objtool_target := tools/objtool FORCE
  else
    $(warning "Cannot use CONFIG_STACK_VALIDATION, please install libelf-dev, libelf-devel or elfutils-libelf-devel")
    SKIP_STACK_VALIDATION := 1
    export SKIP_STACK_VALIDATION
  endif
endif


ifeq ($(KBUILD_EXTMOD),)
core-y		+= kernel/ certs/ mm/ fs/ ipc/ security/ crypto/ block/

vmlinux-dirs	:= $(patsubst %/,%,$(filter %/, $(init-y) $(init-m) \
		     $(core-y) $(core-m) $(drivers-y) $(drivers-m) \
		     $(net-y) $(net-m) $(libs-y) $(libs-m) $(virt-y)))

vmlinux-alldirs	:= $(sort $(vmlinux-dirs) $(patsubst %/,%,$(filter %/, \
		     $(init-) $(core-) $(drivers-) $(net-) $(libs-) $(virt-))))

init-y		:= $(patsubst %/, %/built-in.o, $(init-y))
core-y		:= $(patsubst %/, %/built-in.o, $(core-y))
drivers-y	:= $(patsubst %/, %/built-in.o, $(drivers-y))
net-y		:= $(patsubst %/, %/built-in.o, $(net-y))
libs-y1		:= $(patsubst %/, %/lib.a, $(libs-y))
libs-y2		:= $(patsubst %/, %/built-in.o, $(libs-y))
libs-y		:= $(libs-y1) $(libs-y2)
virt-y		:= $(patsubst %/, %/built-in.o, $(virt-y))

# Externally visible symbols (used by link-vmlinux.sh)
export KBUILD_VMLINUX_INIT := $(head-y) $(init-y)
export KBUILD_VMLINUX_MAIN := $(core-y) $(libs-y) $(drivers-y) $(net-y) $(virt-y)
export KBUILD_LDS          := arch/$(SRCARCH)/kernel/vmlinux.lds
export LDFLAGS_vmlinux
# used by scripts/pacmage/Makefile
export KBUILD_ALLDIRS := $(sort $(filter-out arch/%,$(vmlinux-alldirs)) arch Documentation include samples scripts tools)

vmlinux-deps := $(KBUILD_LDS) $(KBUILD_VMLINUX_INIT) $(KBUILD_VMLINUX_MAIN)

# Include targets which we want to execute sequentially if the rest of the
# kernel build went well. If CONFIG_TRIM_UNUSED_KSYMS is set, this might be
# evaluated more than once.
PHONY += vmlinux_prereq
vmlinux_prereq: $(vmlinux-deps) FORCE
ifdef CONFIG_HEADERS_CHECK
	$(Q)$(MAKE) -f $(srctree)/Makefile headers_check
endif
ifdef CONFIG_GDB_SCRIPTS
	$(Q)ln -fsn `cd $(srctree) && /bin/pwd`/scripts/gdb/vmlinux-gdb.py
endif
ifdef CONFIG_TRIM_UNUSED_KSYMS
	$(Q)$(CONFIG_SHELL) $(srctree)/scripts/adjust_autoksyms.sh \
	  "$(MAKE) -f $(srctree)/Makefile vmlinux"
endif

# standalone target for easier testing
include/generated/autoksyms.h: FORCE
	$(Q)$(CONFIG_SHELL) $(srctree)/scripts/adjust_autoksyms.sh true

ARCH_POSTLINK := $(wildcard $(srctree)/arch/$(SRCARCH)/Makefile.postlink)

# Final link of vmlinux with optional arch pass after final link
    cmd_link-vmlinux =                                                 \
	$(CONFIG_SHELL) $< $(LD) $(LDFLAGS) $(LDFLAGS_vmlinux) ;       \
	$(if $(ARCH_POSTLINK), $(MAKE) -f $(ARCH_POSTLINK) $@, true)

vmlinux: scripts/link-vmlinux.sh vmlinux_prereq $(vmlinux-deps) FORCE
	+$(call if_changed,link-vmlinux)

# Build samples along the rest of the kernel
ifdef CONFIG_SAMPLES
vmlinux-dirs += samples
endif

# The actual objects are generated when descending,
# make sure no implicit rule kicks in
$(sort $(vmlinux-deps)): $(vmlinux-dirs) ;

# Handle descending into subdirectories listed in $(vmlinux-dirs)
# Preset locale variables to speed up the build process. Limit locale
# tweaks to this spot to avoid wrong language settings when running
# make menuconfig etc.
# Error messages still appears in the original language

PHONY += $(vmlinux-dirs)
$(vmlinux-dirs): prepare scripts
	$(Q)$(MAKE) $(build)=$@

define filechk_kernel.release
	echo "$(KERNELVERSION)$$($(CONFIG_SHELL) $(srctree)/scripts/setlocalversion $(srctree))"
endef

# Store (new) KERNELRELEASE string in include/config/kernel.release
include/config/kernel.release: include/config/auto.conf FORCE
	$(call filechk,kernel.release)


# Things we need to do before we recursively start building the kernel
# or the modules are listed in "prepare".
# A multi level approach is used. prepareN is processed before prepareN-1.
# archprepare is used in arch Makefiles and when processed asm symlink,
# version.h and scripts_basic is processed / created.

# Listed in dependency order
PHONY += prepare archprepare prepare0 prepare1 prepare2 prepare3

# prepare3 is used to check if we are building in a separate output directory,
# and if so do:
# 1) Check that make has not been executed in the kernel src $(srctree)
prepare3: include/config/kernel.release
ifneq ($(KBUILD_SRC),)
	@$(kecho) '  Using $(srctree) as source for kernel'
	$(Q)if [ -f $(srctree)/.config -o -d $(srctree)/include/config ]; then \
		echo >&2 "  $(srctree) is not clean, please run 'make mrproper'"; \
		echo >&2 "  in the '$(srctree)' directory.";\
		/bin/false; \
	fi;
endif

# prepare2 creates a makefile if using a separate output directory.
# From this point forward, .config has been reprocessed, so any rules
# that need to depend on updated CONFIG_* values can be checked here.
prepare2: prepare3 prepare-compiler-check outputmakefile asm-generic

prepare1: prepare2 $(version_h) include/generated/utsrelease.h \
                   include/config/auto.conf
	$(cmd_crmodverdir)

archprepare: archheaders archscripts prepare1 scripts_basic

prepare0: archprepare gcc-plugins
	$(Q)$(MAKE) $(build)=.

# All the preparing..
prepare: prepare0 prepare-objtool

PHONY += prepare-objtool
prepare-objtool: $(objtool_target)

# Check for CONFIG flags that require compiler support. Abort the build
# after .config has been processed, but before the kernel build starts.
#
# For security-sensitive CONFIG options, we don't want to fallback and/or
# silently change which compiler flags will be used, since that leads to
# producing kernels with different security feature characteristics
# depending on the compiler used. (For example, "But I selected
# CC_STACKPROTECTOR_STRONG! Why did it build with _REGULAR?!")
PHONY += prepare-compiler-check
prepare-compiler-check: FORCE
# Make sure compiler supports requested stack protector flag.
ifdef stackp-name
  ifeq ($(call cc-option, $(stackp-flag)),)
	@echo Cannot use CONFIG_CC_STACKPROTECTOR_$(stackp-name): \
		  $(stackp-flag) not supported by compiler >&2 && exit 1
  endif
endif
# Make sure compiler does not have buggy stack-protector support.
ifdef stackp-check
  ifneq ($(shell $(CONFIG_SHELL) $(stackp-check) $(CC) $(KBUILD_CPPFLAGS) $(biarch)),y)
	@echo Cannot use CONFIG_CC_STACKPROTECTOR_$(stackp-name): \
                  $(stackp-flag) available but compiler is broken >&2 && exit 1
  endif
endif
	@:

# Generate some files
# ---------------------------------------------------------------------------

# KERNELRELEASE can change from a few different places, meaning version.h
# needs to be updated, so this check is forced on all builds

uts_len := 64
define filechk_utsrelease.h
	if [ `echo -n "$(KERNELRELEASE)" | wc -c ` -gt $(uts_len) ]; then \
	  echo '"$(KERNELRELEASE)" exceeds $(uts_len) characters' >&2;    \
	  exit 1;                                                         \
	fi;                                                               \
	(echo \#define UTS_RELEASE \"$(KERNELRELEASE)\";)
endef

define filechk_version.h
	(echo \#define LINUX_VERSION_CODE $(shell                         \
	expr $(VERSION) \* 65536 + 0$(PATCHLEVEL) \* 256 + 0$(SUBLEVEL)); \
	echo '#define KERNEL_VERSION(a,b,c) (((a) << 16) + ((b) << 8) + (c))';)
endef

$(version_h): $(srctree)/Makefile FORCE
	$(call filechk,version.h)
	$(Q)rm -f $(old_version_h)

include/generated/utsrelease.h: include/config/kernel.release FORCE
	$(call filechk,utsrelease.h)

PHONY += headerdep
headerdep:
	$(Q)find $(srctree)/include/ -name '*.h' | xargs --max-args 1 \
	$(srctree)/scripts/headerdep.pl -I$(srctree)/include

# ---------------------------------------------------------------------------
# Firmware install
INSTALL_FW_PATH=$(INSTALL_MOD_PATH)/lib/firmware
export INSTALL_FW_PATH

PHONY += firmware_install
firmware_install:
	@mkdir -p $(objtree)/firmware
	$(Q)$(MAKE) -f $(srctree)/scripts/Makefile.fwinst obj=firmware __fw_install

# ---------------------------------------------------------------------------
# Kernel headers

#Default location for installed headers
export INSTALL_HDR_PATH = $(objtree)/usr

# If we do an all arch process set dst to asm-$(hdr-arch)
hdr-dst = $(if $(KBUILD_HEADERS), dst=include/arch-$(hdr-arch), dst=include)

PHONY += archheaders
archheaders:

PHONY += archscripts
archscripts:

PHONY += __headers
__headers: $(version_h) scripts_basic asm-generic archheaders archscripts
	$(Q)$(MAKE) $(build)=scripts build_unifdef

PHONY += headers_install_all
headers_install_all:
	$(Q)$(CONFIG_SHELL) $(srctree)/scripts/headers.sh install

PHONY += headers_install
headers_install: __headers
	$(if $(wildcard $(srctree)/arch/$(hdr-arch)/include/uapi/asm/Kbuild),, \
	  $(error Headers not exportable for the $(SRCARCH) architecture))
	$(Q)$(MAKE) $(hdr-inst)=include/uapi
	$(Q)$(MAKE) $(hdr-inst)=arch/$(hdr-arch)/include/uapi $(hdr-dst)

PHONY += headers_check_all
headers_check_all: headers_install_all
	$(Q)$(CONFIG_SHELL) $(srctree)/scripts/headers.sh check

PHONY += headers_check
headers_check: headers_install
	$(Q)$(MAKE) $(hdr-inst)=include/uapi HDRCHECK=1
	$(Q)$(MAKE) $(hdr-inst)=arch/$(hdr-arch)/include/uapi/ $(hdr-dst) HDRCHECK=1

# ---------------------------------------------------------------------------
# Kernel selftest

PHONY += kselftest
kselftest:
	$(Q)$(MAKE) -C tools/testing/selftests run_tests

kselftest-clean:
	$(Q)$(MAKE) -C tools/testing/selftests clean

PHONY += kselftest-merge
kselftest-merge:
	$(if $(wildcard $(objtree)/.config),, $(error No .config exists, config your kernel first!))
	$(Q)$(CONFIG_SHELL) $(srctree)/scripts/kconfig/merge_config.sh \
		-m $(objtree)/.config \
		$(srctree)/tools/testing/selftests/*/config
	+$(Q)$(MAKE) -f $(srctree)/Makefile olddefconfig

# ---------------------------------------------------------------------------
# Modules

ifdef CONFIG_MODULES

# By default, build modules as well

all: modules

# Build modules
#
# A module can be listed more than once in obj-m resulting in
# duplicate lines in modules.order files.  Those are removed
# using awk while concatenating to the final file.

PHONY += modules
modules: $(vmlinux-dirs) $(if $(KBUILD_BUILTIN),vmlinux) modules.builtin
	$(Q)$(AWK) '!x[$$0]++' $(vmlinux-dirs:%=$(objtree)/%/modules.order) > $(objtree)/modules.order
	@$(kecho) '  Building modules, stage 2.';
	$(Q)$(MAKE) -f $(srctree)/scripts/Makefile.modpost
	$(Q)$(MAKE) -f $(srctree)/scripts/Makefile.fwinst obj=firmware __fw_modbuild

modules.builtin: $(vmlinux-dirs:%=%/modules.builtin)
	$(Q)$(AWK) '!x[$$0]++' $^ > $(objtree)/modules.builtin

%/modules.builtin: include/config/auto.conf
	$(Q)$(MAKE) $(modbuiltin)=$*


# Target to prepare building external modules
PHONY += modules_prepare
modules_prepare: prepare scripts

# Target to install modules
PHONY += modules_install
modules_install: _modinst_ _modinst_post

PHONY += _modinst_
_modinst_:
	@rm -rf $(MODLIB)/kernel
	@rm -f $(MODLIB)/source
	@mkdir -p $(MODLIB)/kernel
	@ln -s `cd $(srctree) && /bin/pwd` $(MODLIB)/source
	@if [ ! $(objtree) -ef  $(MODLIB)/build ]; then \
		rm -f $(MODLIB)/build ; \
		ln -s $(CURDIR) $(MODLIB)/build ; \
	fi
	@cp -f $(objtree)/modules.order $(MODLIB)/
	@cp -f $(objtree)/modules.builtin $(MODLIB)/
	$(Q)$(MAKE) -f $(srctree)/scripts/Makefile.modinst

# This depmod is only for convenience to give the initial
# boot a modules.dep even before / is mounted read-write.  However the
# boot script depmod is the master version.
PHONY += _modinst_post
_modinst_post: _modinst_
	$(Q)$(MAKE) -f $(srctree)/scripts/Makefile.fwinst obj=firmware __fw_modinst
	$(call cmd,depmod)

ifeq ($(CONFIG_MODULE_SIG), y)
PHONY += modules_sign
modules_sign:
	$(Q)$(MAKE) -f $(srctree)/scripts/Makefile.modsign
endif

else # CONFIG_MODULES

# Modules not configured
# ---------------------------------------------------------------------------

PHONY += modules modules_install
modules modules_install:
	@echo >&2
	@echo >&2 "The present kernel configuration has modules disabled."
	@echo >&2 "Type 'make config' and enable loadable module support."
	@echo >&2 "Then build a kernel with module support enabled."
	@echo >&2
	@exit 1

endif # CONFIG_MODULES

###
# Cleaning is done on three levels.
# make clean     Delete most generated files
#                Leave enough to build external modules
# make mrproper  Delete the current configuration, and all generated files
# make distclean Remove editor backup files, patch leftover files and the like

# Directories & files removed with 'make clean'
CLEAN_DIRS  += $(MODVERDIR)

# Directories & files removed with 'make mrproper'
MRPROPER_DIRS  += include/config usr/include include/generated          \
		  arch/*/include/generated .tmp_objdiff
MRPROPER_FILES += .config .config.old .version .old_version \
		  Module.symvers tags TAGS cscope* GPATH GTAGS GRTAGS GSYMS \
		  signing_key.pem signing_key.priv signing_key.x509	\
		  x509.genkey extra_certificates signing_key.x509.keyid	\
		  signing_key.x509.signer vmlinux-gdb.py

# clean - Delete most, but leave enough to build external modules
#
clean: rm-dirs  := $(CLEAN_DIRS)
clean: rm-files := $(CLEAN_FILES)
clean-dirs      := $(addprefix _clean_, . $(vmlinux-alldirs) Documentation samples)

PHONY += $(clean-dirs) clean archclean vmlinuxclean
$(clean-dirs):
	$(Q)$(MAKE) $(clean)=$(patsubst _clean_%,%,$@)

vmlinuxclean:
	$(Q)$(CONFIG_SHELL) $(srctree)/scripts/link-vmlinux.sh clean
	$(Q)$(if $(ARCH_POSTLINK), $(MAKE) -f $(ARCH_POSTLINK) clean)

clean: archclean vmlinuxclean

# mrproper - Delete all generated files, including .config
#
mrproper: rm-dirs  := $(wildcard $(MRPROPER_DIRS))
mrproper: rm-files := $(wildcard $(MRPROPER_FILES))
mrproper-dirs      := $(addprefix _mrproper_,Documentation/DocBook scripts)

PHONY += $(mrproper-dirs) mrproper archmrproper
$(mrproper-dirs):
	$(Q)$(MAKE) $(clean)=$(patsubst _mrproper_%,%,$@)

mrproper: clean archmrproper $(mrproper-dirs)
	$(call cmd,rmdirs)
	$(call cmd,rmfiles)

# distclean
#
PHONY += distclean

distclean: mrproper
	@find $(srctree) $(RCS_FIND_IGNORE) \
		\( -name '*.orig' -o -name '*.rej' -o -name '*~' \
		-o -name '*.bak' -o -name '#*#' -o -name '*%' \
		-o -name 'core' \) \
		-type f -print | xargs rm -f


# Packaging of the kernel to various formats
# ---------------------------------------------------------------------------
# rpm target kept for backward compatibility
package-dir	:= scripts/package

%src-pkg: FORCE
	$(Q)$(MAKE) $(build)=$(package-dir) $@
%pkg: include/config/kernel.release FORCE
	$(Q)$(MAKE) $(build)=$(package-dir) $@
rpm: include/config/kernel.release FORCE
	$(Q)$(MAKE) $(build)=$(package-dir) $@


# Brief documentation of the typical targets used
# ---------------------------------------------------------------------------

boards := $(wildcard $(srctree)/arch/$(SRCARCH)/configs/*_defconfig)
boards := $(sort $(notdir $(boards)))
board-dirs := $(dir $(wildcard $(srctree)/arch/$(SRCARCH)/configs/*/*_defconfig))
board-dirs := $(sort $(notdir $(board-dirs:/=)))

PHONY += help
help:
	@echo  'Cleaning targets:'
	@echo  '  clean		  - Remove most generated files but keep the config and'
	@echo  '                    enough build support to build external modules'
	@echo  '  mrproper	  - Remove all generated files + config + various backup files'
	@echo  '  distclean	  - mrproper + remove editor backup and patch files'
	@echo  ''
	@echo  'Configuration targets:'
	@$(MAKE) -f $(srctree)/scripts/kconfig/Makefile help
	@echo  ''
	@echo  'Other generic targets:'
	@echo  '  all		  - Build all targets marked with [*]'
	@echo  '* vmlinux	  - Build the bare kernel'
	@echo  '* modules	  - Build all modules'
	@echo  '  modules_install - Install all modules to INSTALL_MOD_PATH (default: /)'
	@echo  '  firmware_install- Install all firmware to INSTALL_FW_PATH'
	@echo  '                    (default: $$(INSTALL_MOD_PATH)/lib/firmware)'
	@echo  '  dir/            - Build all files in dir and below'
	@echo  '  dir/file.[ois]  - Build specified target only'
	@echo  '  dir/file.ll     - Build the LLVM assembly file'
	@echo  '                    (requires compiler support for LLVM assembly generation)'
	@echo  '  dir/file.lst    - Build specified mixed source/assembly target only'
	@echo  '                    (requires a recent binutils and recent build (System.map))'
	@echo  '  dir/file.ko     - Build module including final link'
	@echo  '  modules_prepare - Set up for building external modules'
	@echo  '  tags/TAGS	  - Generate tags file for editors'
	@echo  '  cscope	  - Generate cscope index'
	@echo  '  gtags           - Generate GNU GLOBAL index'
	@echo  '  kernelrelease	  - Output the release version string (use with make -s)'
	@echo  '  kernelversion	  - Output the version stored in Makefile (use with make -s)'
	@echo  '  image_name	  - Output the image name (use with make -s)'
	@echo  '  headers_install - Install sanitised kernel headers to INSTALL_HDR_PATH'; \
	 echo  '                    (default: $(INSTALL_HDR_PATH))'; \
	 echo  ''
	@echo  'Static analysers:'
	@echo  '  checkstack      - Generate a list of stack hogs'
	@echo  '  namespacecheck  - Name space analysis on compiled kernel'
	@echo  '  versioncheck    - Sanity check on version.h usage'
	@echo  '  includecheck    - Check for duplicate included header files'
	@echo  '  export_report   - List the usages of all exported symbols'
	@echo  '  headers_check   - Sanity check on exported headers'
	@echo  '  headerdep       - Detect inclusion cycles in headers'
	@$(MAKE) -f $(srctree)/scripts/Makefile.help checker-help
	@echo  ''
	@echo  'Kernel selftest:'
	@echo  '  kselftest       - Build and run kernel selftest (run as root)'
	@echo  '                    Build, install, and boot kernel before'
	@echo  '                    running kselftest on it'
	@echo  '  kselftest-clean - Remove all generated kselftest files'
	@echo  '  kselftest-merge - Merge all the config dependencies of kselftest to existed'
	@echo  '                    .config.'
	@echo  ''
	@echo 'Userspace tools targets:'
	@echo '  use "make tools/help"'
	@echo '  or  "cd tools; make help"'
	@echo  ''
	@echo  'Kernel packaging:'
	@$(MAKE) $(build)=$(package-dir) help
	@echo  ''
	@echo  'Documentation targets:'
	@$(MAKE) -f $(srctree)/Documentation/Makefile.sphinx dochelp
	@echo  ''
	@$(MAKE) -f $(srctree)/Documentation/DocBook/Makefile dochelp
	@echo  ''
	@echo  'Architecture specific targets ($(SRCARCH)):'
	@$(if $(archhelp),$(archhelp),\
		echo '  No architecture specific help defined for $(SRCARCH)')
	@echo  ''
	@$(if $(boards), \
		$(foreach b, $(boards), \
		printf "  %-24s - Build for %s\\n" $(b) $(subst _defconfig,,$(b));) \
		echo '')
	@$(if $(board-dirs), \
		$(foreach b, $(board-dirs), \
		printf "  %-16s - Show %s-specific targets\\n" help-$(b) $(b);) \
		printf "  %-16s - Show all of the above\\n" help-boards; \
		echo '')

	@echo  '  make V=0|1 [targets] 0 => quiet build (default), 1 => verbose build'
	@echo  '  make V=2   [targets] 2 => give reason for rebuild of target'
	@echo  '  make O=dir [targets] Locate all output files in "dir", including .config'
	@echo  '  make C=1   [targets] Check all c source with $$CHECK (sparse by default)'
	@echo  '  make C=2   [targets] Force check of all c source with $$CHECK'
	@echo  '  make RECORDMCOUNT_WARN=1 [targets] Warn about ignored mcount sections'
	@echo  '  make W=n   [targets] Enable extra gcc checks, n=1,2,3 where'
	@echo  '		1: warnings which may be relevant and do not occur too often'
	@echo  '		2: warnings which occur quite often but may still be relevant'
	@echo  '		3: more obscure warnings, can most likely be ignored'
	@echo  '		Multiple levels can be combined with W=12 or W=123'
	@echo  ''
	@echo  'Execute "make" or "make all" to build all targets marked with [*] '
	@echo  'For further info see the ./README file'


help-board-dirs := $(addprefix help-,$(board-dirs))

help-boards: $(help-board-dirs)

boards-per-dir = $(sort $(notdir $(wildcard $(srctree)/arch/$(SRCARCH)/configs/$*/*_defconfig)))

$(help-board-dirs): help-%:
	@echo  'Architecture specific targets ($(SRCARCH) $*):'
	@$(if $(boards-per-dir), \
		$(foreach b, $(boards-per-dir), \
		printf "  %-24s - Build for %s\\n" $*/$(b) $(subst _defconfig,,$(b));) \
		echo '')


# Documentation targets
# ---------------------------------------------------------------------------
DOC_TARGETS := xmldocs sgmldocs psdocs latexdocs pdfdocs htmldocs mandocs installmandocs epubdocs cleandocs linkcheckdocs
PHONY += $(DOC_TARGETS)
$(DOC_TARGETS): scripts_basic FORCE
	$(Q)$(MAKE) $(build)=scripts build_docproc build_check-lc_ctype
	$(Q)$(MAKE) $(build)=Documentation -f $(srctree)/Documentation/Makefile.sphinx $@
	$(Q)$(MAKE) $(build)=Documentation/DocBook $@

else # KBUILD_EXTMOD

###
# External module support.
# When building external modules the kernel used as basis is considered
# read-only, and no consistency checks are made and the make
# system is not used on the basis kernel. If updates are required
# in the basis kernel ordinary make commands (without M=...) must
# be used.
#
# The following are the only valid targets when building external
# modules.
# make M=dir clean     Delete all automatically generated files
# make M=dir modules   Make all modules in specified dir
# make M=dir	       Same as 'make M=dir modules'
# make M=dir modules_install
#                      Install the modules built in the module directory
#                      Assumes install directory is already created

# We are always building modules
KBUILD_MODULES := 1
PHONY += crmodverdir
crmodverdir:
	$(cmd_crmodverdir)

PHONY += $(objtree)/Module.symvers
$(objtree)/Module.symvers:
	@test -e $(objtree)/Module.symvers || ( \
	echo; \
	echo "  WARNING: Symbol version dump $(objtree)/Module.symvers"; \
	echo "           is missing; modules will have no dependencies and modversions."; \
	echo )

module-dirs := $(addprefix _module_,$(KBUILD_EXTMOD))
PHONY += $(module-dirs) modules
$(module-dirs): crmodverdir $(objtree)/Module.symvers
	$(Q)$(MAKE) $(build)=$(patsubst _module_%,%,$@)

modules: $(module-dirs)
	@$(kecho) '  Building modules, stage 2.';
	$(Q)$(MAKE) -f $(srctree)/scripts/Makefile.modpost

PHONY += modules_install
modules_install: _emodinst_ _emodinst_post

install-dir := $(if $(INSTALL_MOD_DIR),$(INSTALL_MOD_DIR),extra)
PHONY += _emodinst_
_emodinst_:
	$(Q)mkdir -p $(MODLIB)/$(install-dir)
	$(Q)$(MAKE) -f $(srctree)/scripts/Makefile.modinst

PHONY += _emodinst_post
_emodinst_post: _emodinst_
	$(call cmd,depmod)

clean-dirs := $(addprefix _clean_,$(KBUILD_EXTMOD))

PHONY += $(clean-dirs) clean
$(clean-dirs):
	$(Q)$(MAKE) $(clean)=$(patsubst _clean_%,%,$@)

clean:	rm-dirs := $(MODVERDIR)
clean: rm-files := $(KBUILD_EXTMOD)/Module.symvers

PHONY += help
help:
	@echo  '  Building external modules.'
	@echo  '  Syntax: make -C path/to/kernel/src M=$$PWD target'
	@echo  ''
	@echo  '  modules         - default target, build the module(s)'
	@echo  '  modules_install - install the module'
	@echo  '  clean           - remove generated files in module directory only'
	@echo  ''

# Dummies...
PHONY += prepare scripts
prepare: ;
scripts: ;
endif # KBUILD_EXTMOD

clean: $(clean-dirs)
	$(call cmd,rmdirs)
	$(call cmd,rmfiles)
	@find $(if $(KBUILD_EXTMOD), $(KBUILD_EXTMOD), .) $(RCS_FIND_IGNORE) \
		\( -name '*.[oas]' -o -name '*.ko' -o -name '.*.cmd' \
		-o -name '*.ko.*' \
		-o -name '*.dwo'  \
		-o -name '*.su'  \
		-o -name '.*.d' -o -name '.*.tmp' -o -name '*.mod.c' \
		-o -name '*.symtypes' -o -name 'modules.order' \
		-o -name modules.builtin -o -name '.tmp_*.o.*' \
		-o -name '*.c.[012]*.*' \
		-o -name '*.ll' \
		-o -name '*.gcno' \) -type f -print | xargs rm -f

# Generate tags for editors
# ---------------------------------------------------------------------------
quiet_cmd_tags = GEN     $@
      cmd_tags = $(CONFIG_SHELL) $(srctree)/scripts/tags.sh $@

tags TAGS cscope gtags: FORCE
	$(call cmd,tags)

# Scripts to check various things for consistency
# ---------------------------------------------------------------------------

PHONY += includecheck versioncheck coccicheck namespacecheck export_report

includecheck:
	find $(srctree)/* $(RCS_FIND_IGNORE) \
		-name '*.[hcS]' -type f -print | sort \
		| xargs $(PERL) -w $(srctree)/scripts/checkincludes.pl

versioncheck:
	find $(srctree)/* $(RCS_FIND_IGNORE) \
		-name '*.[hcS]' -type f -print | sort \
		| xargs $(PERL) -w $(srctree)/scripts/checkversion.pl

coccicheck:
	$(Q)$(CONFIG_SHELL) $(srctree)/scripts/$@

namespacecheck:
	$(PERL) $(srctree)/scripts/namespace.pl

export_report:
	$(PERL) $(srctree)/scripts/export_report.pl

endif #ifeq ($(config-targets),1)
endif #ifeq ($(mixed-targets),1)

PHONY += checkstack kernelrelease kernelversion image_name

# UML needs a little special treatment here.  It wants to use the host
# toolchain, so needs $(SUBARCH) passed to checkstack.pl.  Everyone
# else wants $(ARCH), including people doing cross-builds, which means
# that $(SUBARCH) doesn't work here.
ifeq ($(ARCH), um)
CHECKSTACK_ARCH := $(SUBARCH)
else
CHECKSTACK_ARCH := $(ARCH)
endif
checkstack:
	$(OBJDUMP) -d vmlinux $$(find . -name '*.ko') | \
	$(PERL) $(src)/scripts/checkstack.pl $(CHECKSTACK_ARCH)

kernelrelease:
	@echo "$(KERNELVERSION)$$($(CONFIG_SHELL) $(srctree)/scripts/setlocalversion $(srctree))"

kernelversion:
	@echo $(KERNELVERSION)

image_name:
	@echo $(KBUILD_IMAGE)

# Clear a bunch of variables before executing the submake
tools/: FORCE
	$(Q)mkdir -p $(objtree)/tools
	$(Q)$(MAKE) LDFLAGS= MAKEFLAGS="$(tools_silent) $(filter --j% -j,$(MAKEFLAGS))" O=$(shell cd $(objtree) && /bin/pwd) subdir=tools -C $(src)/tools/

tools/%: FORCE
	$(Q)mkdir -p $(objtree)/tools
	$(Q)$(MAKE) LDFLAGS= MAKEFLAGS="$(tools_silent) $(filter --j% -j,$(MAKEFLAGS))" O=$(shell cd $(objtree) && /bin/pwd) subdir=tools -C $(src)/tools/ $*

# Single targets
# ---------------------------------------------------------------------------
# Single targets are compatible with:
# - build with mixed source and output
# - build with separate output dir 'make O=...'
# - external modules
#
#  target-dir => where to store outputfile
#  build-dir  => directory in kernel source tree to use

ifeq ($(KBUILD_EXTMOD),)
        build-dir  = $(patsubst %/,%,$(dir $@))
        target-dir = $(dir $@)
else
        zap-slash=$(filter-out .,$(patsubst %/,%,$(dir $@)))
        build-dir  = $(KBUILD_EXTMOD)$(if $(zap-slash),/$(zap-slash))
        target-dir = $(if $(KBUILD_EXTMOD),$(dir $<),$(dir $@))
endif

%.s: %.c prepare scripts FORCE
	$(Q)$(MAKE) $(build)=$(build-dir) $(target-dir)$(notdir $@)
%.i: %.c prepare scripts FORCE
	$(Q)$(MAKE) $(build)=$(build-dir) $(target-dir)$(notdir $@)
%.o: %.c prepare scripts FORCE
	$(Q)$(MAKE) $(build)=$(build-dir) $(target-dir)$(notdir $@)
%.lst: %.c prepare scripts FORCE
	$(Q)$(MAKE) $(build)=$(build-dir) $(target-dir)$(notdir $@)
%.s: %.S prepare scripts FORCE
	$(Q)$(MAKE) $(build)=$(build-dir) $(target-dir)$(notdir $@)
%.o: %.S prepare scripts FORCE
	$(Q)$(MAKE) $(build)=$(build-dir) $(target-dir)$(notdir $@)
%.symtypes: %.c prepare scripts FORCE
	$(Q)$(MAKE) $(build)=$(build-dir) $(target-dir)$(notdir $@)
%.ll: %.c prepare scripts FORCE
	$(Q)$(MAKE) $(build)=$(build-dir) $(target-dir)$(notdir $@)

# Modules
/: prepare scripts FORCE
	$(cmd_crmodverdir)
	$(Q)$(MAKE) KBUILD_MODULES=$(if $(CONFIG_MODULES),1) \
	$(build)=$(build-dir)
# Make sure the latest headers are built for Documentation
Documentation/ samples/: headers_install
%/: prepare scripts FORCE
	$(cmd_crmodverdir)
	$(Q)$(MAKE) KBUILD_MODULES=$(if $(CONFIG_MODULES),1) \
	$(build)=$(build-dir)
%.ko: prepare scripts FORCE
	$(cmd_crmodverdir)
	$(Q)$(MAKE) KBUILD_MODULES=$(if $(CONFIG_MODULES),1)   \
	$(build)=$(build-dir) $(@:.ko=.o)
	$(Q)$(MAKE) -f $(srctree)/scripts/Makefile.modpost

# FIXME Should go into a make.lib or something
# ===========================================================================

quiet_cmd_rmdirs = $(if $(wildcard $(rm-dirs)),CLEAN   $(wildcard $(rm-dirs)))
      cmd_rmdirs = rm -rf $(rm-dirs)

quiet_cmd_rmfiles = $(if $(wildcard $(rm-files)),CLEAN   $(wildcard $(rm-files)))
      cmd_rmfiles = rm -f $(rm-files)

# Run depmod only if we have System.map and depmod is executable
quiet_cmd_depmod = DEPMOD  $(KERNELRELEASE)
      cmd_depmod = $(CONFIG_SHELL) $(srctree)/scripts/depmod.sh $(DEPMOD) \
                   $(KERNELRELEASE) "$(patsubst y,_,$(CONFIG_HAVE_UNDERSCORE_SYMBOL_PREFIX))"

# Create temporary dir for module support files
# clean it up only when building all modules
cmd_crmodverdir = $(Q)mkdir -p $(MODVERDIR) \
                  $(if $(KBUILD_MODULES),; rm -f $(MODVERDIR)/*)

# read all saved command lines

targets := $(wildcard $(sort $(targets)))
cmd_files := $(wildcard .*.cmd $(foreach f,$(targets),$(dir $(f)).$(notdir $(f)).cmd))

ifneq ($(cmd_files),)
  $(cmd_files): ;	# Do not try to update included dependency files
  include $(cmd_files)
endif

endif	# skip-makefile

PHONY += FORCE
FORCE:

# Declare the contents of the .PHONY variable as phony.  We keep that
# information in a variable so we can use it in if_changed and friends.
.PHONY: $(PHONY)<|MERGE_RESOLUTION|>--- conflicted
+++ resolved
@@ -1,11 +1,7 @@
 VERSION = 4
 PATCHLEVEL = 12
 SUBLEVEL = 0
-<<<<<<< HEAD
-EXTRAVERSION =
-=======
 EXTRAVERSION = -rc1
->>>>>>> 3864f3ba
 NAME = Fearless Coyote
 
 # *DOCUMENTATION*
