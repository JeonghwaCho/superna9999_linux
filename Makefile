--- conflicted
+++ resolved
@@ -1,11 +1,7 @@
 VERSION = 4
 PATCHLEVEL = 13
 SUBLEVEL = 0
-<<<<<<< HEAD
-EXTRAVERSION = -rc7
-=======
 EXTRAVERSION = -rc1
->>>>>>> 2bc69c85
 NAME = Fearless Coyote
 
 # *DOCUMENTATION*
