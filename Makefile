--- conflicted
+++ resolved
@@ -1,11 +1,7 @@
 VERSION = 4
 PATCHLEVEL = 11
 SUBLEVEL = 0
-<<<<<<< HEAD
-EXTRAVERSION =
-=======
 EXTRAVERSION = -rc4
->>>>>>> 1e9dc5ef
 NAME = Fearless Coyote
 
 # *DOCUMENTATION*
