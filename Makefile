--- conflicted
+++ resolved
@@ -1,11 +1,7 @@
 VERSION = 4
 PATCHLEVEL = 9
 SUBLEVEL = 0
-<<<<<<< HEAD
-EXTRAVERSION = -rc5
-=======
 EXTRAVERSION = -rc6
->>>>>>> 6e631f6d
 NAME = Psychotic Stoned Sheep
 
 # *DOCUMENTATION*
