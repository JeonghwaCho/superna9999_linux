#
# Library configuration
#

config BINARY_PRINTF
	def_bool n

menu "Library routines"

config RAID6_PQ
	tristate

config BITREVERSE
	tristate

config HAVE_ARCH_BITREVERSE
	bool
	default n
	depends on BITREVERSE
	help
	  This option enables the use of hardware bit-reversal instructions on
	  architectures which support such operations.

config RATIONAL
	bool

config GENERIC_STRNCPY_FROM_USER
	bool

config GENERIC_STRNLEN_USER
	bool

config GENERIC_NET_UTILS
	bool

config GENERIC_FIND_FIRST_BIT
	bool

config NO_GENERIC_PCI_IOPORT_MAP
	bool

config GENERIC_PCI_IOMAP
	bool

config GENERIC_IOMAP
	bool
	select GENERIC_PCI_IOMAP

config GENERIC_IO
	bool
	default n

config STMP_DEVICE
	bool

config ARCH_USE_CMPXCHG_LOCKREF
	bool

config ARCH_HAS_FAST_MULTIPLIER
	bool

config CRC_CCITT
	tristate "CRC-CCITT functions"
	help
	  This option is provided for the case where no in-kernel-tree
	  modules require CRC-CCITT functions, but a module built outside
	  the kernel tree does. Such modules that use library CRC-CCITT
	  functions require M here.

config CRC16
	tristate "CRC16 functions"
	help
	  This option is provided for the case where no in-kernel-tree
	  modules require CRC16 functions, but a module built outside
	  the kernel tree does. Such modules that use library CRC16
	  functions require M here.

config CRC_T10DIF
	tristate "CRC calculation for the T10 Data Integrity Field"
	select CRYPTO
	select CRYPTO_CRCT10DIF
	help
	  This option is only needed if a module that's not in the
	  kernel tree needs to calculate CRC checks for use with the
	  SCSI data integrity subsystem.

config CRC_ITU_T
	tristate "CRC ITU-T V.41 functions"
	help
	  This option is provided for the case where no in-kernel-tree
	  modules require CRC ITU-T V.41 functions, but a module built outside
	  the kernel tree does. Such modules that use library CRC ITU-T V.41
	  functions require M here.

config CRC32
	tristate "CRC32/CRC32c functions"
	default y
	select BITREVERSE
	help
	  This option is provided for the case where no in-kernel-tree
	  modules require CRC32/CRC32c functions, but a module built outside
	  the kernel tree does. Such modules that use library CRC32/CRC32c
	  functions require M here.

config CRC32_SELFTEST
	bool "CRC32 perform self test on init"
	default n
	depends on CRC32
	help
	  This option enables the CRC32 library functions to perform a
	  self test on initialization. The self test computes crc32_le
	  and crc32_be over byte strings with random alignment and length
	  and computes the total elapsed time and number of bytes processed.

choice
	prompt "CRC32 implementation"
	depends on CRC32
	default CRC32_SLICEBY8
	help
	  This option allows a kernel builder to override the default choice
	  of CRC32 algorithm.  Choose the default ("slice by 8") unless you
	  know that you need one of the others.

config CRC32_SLICEBY8
	bool "Slice by 8 bytes"
	help
	  Calculate checksum 8 bytes at a time with a clever slicing algorithm.
	  This is the fastest algorithm, but comes with a 8KiB lookup table.
	  Most modern processors have enough cache to hold this table without
	  thrashing the cache.

	  This is the default implementation choice.  Choose this one unless
	  you have a good reason not to.

config CRC32_SLICEBY4
	bool "Slice by 4 bytes"
	help
	  Calculate checksum 4 bytes at a time with a clever slicing algorithm.
	  This is a bit slower than slice by 8, but has a smaller 4KiB lookup
	  table.

	  Only choose this option if you know what you are doing.

config CRC32_SARWATE
	bool "Sarwate's Algorithm (one byte at a time)"
	help
	  Calculate checksum a byte at a time using Sarwate's algorithm.  This
	  is not particularly fast, but has a small 256 byte lookup table.

	  Only choose this option if you know what you are doing.

config CRC32_BIT
	bool "Classic Algorithm (one bit at a time)"
	help
	  Calculate checksum one bit at a time.  This is VERY slow, but has
	  no lookup table.  This is provided as a debugging option.

	  Only choose this option if you are debugging crc32.

endchoice

config CRC7
	tristate "CRC7 functions"
	help
	  This option is provided for the case where no in-kernel-tree
	  modules require CRC7 functions, but a module built outside
	  the kernel tree does. Such modules that use library CRC7
	  functions require M here.

config LIBCRC32C
	tristate "CRC32c (Castagnoli, et al) Cyclic Redundancy-Check"
	select CRYPTO
	select CRYPTO_CRC32C
	help
	  This option is provided for the case where no in-kernel-tree
	  modules require CRC32c functions, but a module built outside the
	  kernel tree does. Such modules that use library CRC32c functions
	  require M here.  See Castagnoli93.
	  Module will be libcrc32c.

config CRC8
	tristate "CRC8 function"
	help
	  This option provides CRC8 function. Drivers may select this
	  when they need to do cyclic redundancy check according CRC8
	  algorithm. Module will be called crc8.

config AUDIT_GENERIC
	bool
	depends on AUDIT && !AUDIT_ARCH
	default y

config AUDIT_ARCH_COMPAT_GENERIC
	bool
	default n

config AUDIT_COMPAT_GENERIC
	bool
	depends on AUDIT_GENERIC && AUDIT_ARCH_COMPAT_GENERIC && COMPAT
	default y

config RANDOM32_SELFTEST
	bool "PRNG perform self test on init"
	default n
	help
	  This option enables the 32 bit PRNG library functions to perform a
	  self test on initialization.

#
# compression support is select'ed if needed
#
config 842_COMPRESS
	select CRC32
	tristate

config 842_DECOMPRESS
	select CRC32
	tristate

config ZLIB_INFLATE
	tristate

config ZLIB_DEFLATE
	tristate
	select BITREVERSE

config LZO_COMPRESS
	tristate

config LZO_DECOMPRESS
	tristate

config LZ4_COMPRESS
	tristate

config LZ4HC_COMPRESS
	tristate

config LZ4_DECOMPRESS
	tristate

source "lib/xz/Kconfig"

#
# These all provide a common interface (hence the apparent duplication with
# ZLIB_INFLATE; DECOMPRESS_GZIP is just a wrapper.)
#
config DECOMPRESS_GZIP
	select ZLIB_INFLATE
	tristate

config DECOMPRESS_BZIP2
	tristate

config DECOMPRESS_LZMA
	tristate

config DECOMPRESS_XZ
	select XZ_DEC
	tristate

config DECOMPRESS_LZO
	select LZO_DECOMPRESS
	tristate

config DECOMPRESS_LZ4
	select LZ4_DECOMPRESS
	tristate

#
# Generic allocator support is selected if needed
#
config GENERIC_ALLOCATOR
	bool

#
# reed solomon support is select'ed if needed
#
config REED_SOLOMON
	tristate
	
config REED_SOLOMON_ENC8
	bool

config REED_SOLOMON_DEC8
	bool

config REED_SOLOMON_ENC16
	bool

config REED_SOLOMON_DEC16
	bool

#
# BCH support is selected if needed
#
config BCH
	tristate

config BCH_CONST_PARAMS
	bool
	help
	  Drivers may select this option to force specific constant
	  values for parameters 'm' (Galois field order) and 't'
	  (error correction capability). Those specific values must
	  be set by declaring default values for symbols BCH_CONST_M
	  and BCH_CONST_T.
	  Doing so will enable extra compiler optimizations,
	  improving encoding and decoding performance up to 2x for
	  usual (m,t) values (typically such that m*t < 200).
	  When this option is selected, the BCH library supports
	  only a single (m,t) configuration. This is mainly useful
	  for NAND flash board drivers requiring known, fixed BCH
	  parameters.

config BCH_CONST_M
	int
	range 5 15
	help
	  Constant value for Galois field order 'm'. If 'k' is the
	  number of data bits to protect, 'm' should be chosen such
	  that (k + m*t) <= 2**m - 1.
	  Drivers should declare a default value for this symbol if
	  they select option BCH_CONST_PARAMS.

config BCH_CONST_T
	int
	help
	  Constant value for error correction capability in bits 't'.
	  Drivers should declare a default value for this symbol if
	  they select option BCH_CONST_PARAMS.

#
# Textsearch support is select'ed if needed
#
config TEXTSEARCH
	bool

config TEXTSEARCH_KMP
	tristate

config TEXTSEARCH_BM
	tristate

config TEXTSEARCH_FSM
	tristate

config BTREE
	bool

config INTERVAL_TREE
	bool
	help
	  Simple, embeddable, interval-tree. Can find the start of an
	  overlapping range in log(n) time and then iterate over all
	  overlapping nodes. The algorithm is implemented as an
	  augmented rbtree.

	  See:

		Documentation/rbtree.txt

	  for more information.

config RADIX_TREE_MULTIORDER
	bool

config ASSOCIATIVE_ARRAY
	bool
	help
	  Generic associative array.  Can be searched and iterated over whilst
	  it is being modified.  It is also reasonably quick to search and
	  modify.  The algorithms are non-recursive, and the trees are highly
	  capacious.

	  See:

		Documentation/assoc_array.txt

	  for more information.

config HAS_IOMEM
	bool
	depends on !NO_IOMEM
	select GENERIC_IO
	default y

config HAS_IOPORT_MAP
	bool
	depends on HAS_IOMEM && !NO_IOPORT_MAP
	default y

config HAS_DMA
	bool
	depends on !NO_DMA
	default y

config CHECK_SIGNATURE
	bool

config CPUMASK_OFFSTACK
	bool "Force CPU masks off stack" if DEBUG_PER_CPU_MAPS
	help
	  Use dynamic allocation for cpumask_var_t, instead of putting
	  them on the stack.  This is a bit more expensive, but avoids
	  stack overflow.

config CPU_RMAP
	bool
	depends on SMP

config DQL
	bool

config GLOB
	bool
#	This actually supports modular compilation, but the module overhead
#	is ridiculous for the amount of code involved.	Until an out-of-tree
#	driver asks for it, we'll just link it directly it into the kernel
#	when required.  Since we're ignoring out-of-tree users,	there's also
#	no need bother prompting for a manual decision:
#	prompt "glob_match() function"
	help
	  This option provides a glob_match function for performing
	  simple text pattern matching.  It originated in the ATA code
	  to blacklist particular drive models, but other device drivers
	  may need similar functionality.

	  All drivers in the Linux kernel tree that require this function
	  should automatically select this option.  Say N unless you
	  are compiling an out-of tree driver which tells you that it
	  depends on this.

config GLOB_SELFTEST
	bool "glob self-test on init"
	default n
	depends on GLOB
	help
	  This option enables a simple self-test of the glob_match
	  function on startup.	It is primarily useful for people
	  working on the code to ensure they haven't introduced any
	  regressions.

	  It only adds a little bit of code and slows kernel boot (or
	  module load) by a small amount, so you're welcome to play with
	  it, but you probably don't need it.

#
# Netlink attribute parsing support is select'ed if needed
#
config NLATTR
	bool

#
# Generic 64-bit atomic support is selected if needed
#
config GENERIC_ATOMIC64
       bool

config LRU_CACHE
	tristate

config CLZ_TAB
	bool

config CORDIC
	tristate "CORDIC algorithm"
	help
	  This option provides an implementation of the CORDIC algorithm;
	  calculations are in fixed point. Module will be called cordic.

config DDR
	bool "JEDEC DDR data"
	help
	  Data from JEDEC specs for DDR SDRAM memories,
	  particularly the AC timing parameters and addressing
	  information. This data is useful for drivers handling
	  DDR SDRAM controllers.

config IRQ_POLL
	bool "IRQ polling library"
	help
	  Helper library to poll interrupt mitigation using polling.

config MPILIB
	tristate
	select CLZ_TAB
	help
	  Multiprecision maths library from GnuPG.
	  It is used to implement RSA digital signature verification,
	  which is used by IMA/EVM digital signature extension.

config SIGNATURE
	tristate
	depends on KEYS
	select CRYPTO
	select CRYPTO_SHA1
	select MPILIB
	help
	  Digital signature verification. Currently only RSA is supported.
	  Implementation is done using GnuPG MPI library

#
# libfdt files, only selected if needed.
#
config LIBFDT
	bool

config OID_REGISTRY
	tristate
	help
	  Enable fast lookup object identifier registry.

config UCS2_STRING
        tristate

source "lib/fonts/Kconfig"

config SG_SPLIT
	def_bool n
	help
	 Provides a helper to split scatterlists into chunks, each chunk being
	 a scatterlist. This should be selected by a driver or an API which
	 whishes to split a scatterlist amongst multiple DMA channels.

config SG_POOL
	def_bool n
	help
	 Provides a helper to allocate chained scatterlists. This should be
	 selected by a driver or an API which whishes to allocate chained
	 scatterlist.

#
# sg chaining option
#

config ARCH_HAS_SG_CHAIN
	def_bool n

config ARCH_HAS_PMEM_API
	bool

config ARCH_HAS_MMIO_FLUSH
	bool

config STACKDEPOT
	bool
	select STACKTRACE

config SBITMAP
	bool

<<<<<<< HEAD
config PARMAN
	tristate "parman"
=======
config PRIME_NUMBERS
	tristate "Prime number generator"
	default n
	help
	  Provides a helper module to generate prime numbers. Useful for writing
	  test code, especially when checking multiplication and divison.
>>>>>>> 13f62f54

endmenu<|MERGE_RESOLUTION|>--- conflicted
+++ resolved
@@ -550,16 +550,14 @@
 config SBITMAP
 	bool
 
-<<<<<<< HEAD
 config PARMAN
 	tristate "parman"
-=======
+
 config PRIME_NUMBERS
 	tristate "Prime number generator"
 	default n
 	help
 	  Provides a helper module to generate prime numbers. Useful for writing
 	  test code, especially when checking multiplication and divison.
->>>>>>> 13f62f54
 
 endmenu