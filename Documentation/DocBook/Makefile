--- conflicted
+++ resolved
@@ -12,13 +12,7 @@
 	    kernel-api.xml filesystems.xml lsm.xml kgdb.xml \
 	    gadget.xml libata.xml mtdnand.xml librs.xml rapidio.xml \
 	    genericirq.xml s390-drivers.xml uio-howto.xml scsi.xml \
-<<<<<<< HEAD
-	    debugobjects.xml sh.xml regulator.xml \
-	    alsa-driver-api.xml writing-an-alsa-driver.xml \
-	    tracepoint.xml w1.xml \
-=======
 	    80211.xml sh.xml regulator.xml w1.xml \
->>>>>>> 405182c2
 	    writing_musb_glue_layer.xml crypto-API.xml iio.xml
 
 ifeq ($(DOCBOOKS),)
