--- conflicted
+++ resolved
@@ -72,19 +72,11 @@
 from it.
 
 Interface:
-<<<<<<< HEAD
-	struct fence *sync_file_get_fence(int fd);
-
-
-The returned reference is owned by the caller and must be disposed of
-afterwards using fence_put(). In case of error, a NULL is returned instead.
-=======
 	struct dma_fence *sync_file_get_fence(int fd);
 
 
 The returned reference is owned by the caller and must be disposed of
 afterwards using dma_fence_put(). In case of error, a NULL is returned instead.
->>>>>>> 0d5320fc
 
 References:
 [1] struct sync_file in include/linux/sync_file.h
