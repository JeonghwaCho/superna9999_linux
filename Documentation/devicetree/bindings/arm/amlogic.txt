--- conflicted
+++ resolved
@@ -25,13 +25,10 @@
   Required root node property:
     compatible: "amlogic,s905d", "amlogic,meson-gxl";
 
-<<<<<<< HEAD
-=======
 Boards with the Amlogic Meson GXM S912 SoC shall have the following properties:
   Required root node property:
     compatible: "amlogic,s912", "amlogic,meson-gxm";
 
->>>>>>> 0ef8bcc8
 Board compatible values:
   - "geniatech,atv1200" (Meson6)
   - "minix,neo-x8" (Meson8)
@@ -45,12 +42,8 @@
   - "amlogic,p201" (Meson gxbb)
   - "amlogic,p212" (Meson gxl s905x)
   - "amlogic,p230" (Meson gxl s905d)
-<<<<<<< HEAD
-  - "amlogic,p231" (Meson gxl s905d)
-=======
   - "amlogic,p231" (Meson gxl s905d)
   - "amlogic,q200" (Meson gxm s912)
   - "amlogic,q201" (Meson gxm s912)
   - "nexbox,a95x" (Meson gxbb or Meson gxl s905x)
-  - "nexbox,a1" (Meson gxm s912)
->>>>>>> 0ef8bcc8
+  - "nexbox,a1" (Meson gxm s912)