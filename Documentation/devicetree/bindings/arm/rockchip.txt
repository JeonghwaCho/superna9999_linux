Rockchip platforms device tree bindings
---------------------------------------

- Kylin RK3036 board:
    Required root node properties:
      - compatible = "rockchip,kylin-rk3036", "rockchip,rk3036";

- MarsBoard RK3066 board:
    Required root node properties:
      - compatible = "haoyu,marsboard-rk3066", "rockchip,rk3066a";

- bq Curie 2 tablet:
    Required root node properties:
      - compatible = "mundoreader,bq-curie2", "rockchip,rk3066a";

- ChipSPARK Rayeager PX2 board:
    Required root node properties:
      - compatible = "chipspark,rayeager-px2", "rockchip,rk3066a";

- Radxa Rock board:
    Required root node properties:
      - compatible = "radxa,rock", "rockchip,rk3188";

- Radxa Rock2 Square board:
    Required root node properties:
      - compatible = "radxa,rock2-square", "rockchip,rk3288";

- Rikomagic MK808 v1 board:
    Required root node properties:
      - compatible = "rikomagic,mk808", "rockchip,rk3066a";

- Firefly Firefly-RK3288 board:
    Required root node properties:
      - compatible = "firefly,firefly-rk3288", "rockchip,rk3288";
    or
      - compatible = "firefly,firefly-rk3288-beta", "rockchip,rk3288";

- Firefly Firefly-RK3288 Reload board:
    Required root node properties:
      - compatible = "firefly,firefly-rk3288-reload", "rockchip,rk3288";

- ChipSPARK PopMetal-RK3288 board:
    Required root node properties:
      - compatible = "chipspark,popmetal-rk3288", "rockchip,rk3288";

- Netxeon R89 board:
    Required root node properties:
      - compatible = "netxeon,r89", "rockchip,rk3288";

- GeekBuying GeekBox:
    Required root node properties:
      - compatible = "geekbuying,geekbox", "rockchip,rk3368";

- Google Brain (dev-board):
    Required root node properties:
      - compatible = "google,veyron-brain-rev0", "google,veyron-brain",
		     "google,veyron", "rockchip,rk3288";

- Google Jaq (Haier Chromebook 11 and more):
    Required root node properties:
      - compatible = "google,veyron-jaq-rev5", "google,veyron-jaq-rev4",
		     "google,veyron-jaq-rev3", "google,veyron-jaq-rev2",
		     "google,veyron-jaq-rev1", "google,veyron-jaq",
		     "google,veyron", "rockchip,rk3288";

- Google Jerry (Hisense Chromebook C11 and more):
    Required root node properties:
      - compatible = "google,veyron-jerry-rev7", "google,veyron-jerry-rev6",
		     "google,veyron-jerry-rev5", "google,veyron-jerry-rev4",
		     "google,veyron-jerry-rev3", "google,veyron-jerry",
		     "google,veyron", "rockchip,rk3288";

- Google Mickey (Asus Chromebit CS10):
    Required root node properties:
      - compatible = "google,veyron-mickey-rev8", "google,veyron-mickey-rev7",
		     "google,veyron-mickey-rev6", "google,veyron-mickey-rev5",
		     "google,veyron-mickey-rev4", "google,veyron-mickey-rev3",
		     "google,veyron-mickey-rev2", "google,veyron-mickey-rev1",
		     "google,veyron-mickey-rev0", "google,veyron-mickey",
		     "google,veyron", "rockchip,rk3288";

- Google Minnie (Asus Chromebook Flip C100P):
    Required root node properties:
      - compatible = "google,veyron-minnie-rev4", "google,veyron-minnie-rev3",
		     "google,veyron-minnie-rev2", "google,veyron-minnie-rev1",
		     "google,veyron-minnie-rev0", "google,veyron-minnie",
		     "google,veyron", "rockchip,rk3288";

- Google Pinky (dev-board):
    Required root node properties:
      - compatible = "google,veyron-pinky-rev2", "google,veyron-pinky",
		     "google,veyron", "rockchip,rk3288";

- Google Speedy (Asus C201 Chromebook):
    Required root node properties:
      - compatible = "google,veyron-speedy-rev9", "google,veyron-speedy-rev8",
		     "google,veyron-speedy-rev7", "google,veyron-speedy-rev6",
		     "google,veyron-speedy-rev5", "google,veyron-speedy-rev4",
		     "google,veyron-speedy-rev3", "google,veyron-speedy-rev2",
		     "google,veyron-speedy", "google,veyron", "rockchip,rk3288";

- mqmaker MiQi:
    Required root node properties:
      - compatible = "mqmaker,miqi", "rockchip,rk3288";

- Rockchip PX3 Evaluation board:
    Required root node properties:
      - compatible = "rockchip,px3-evb", "rockchip,px3", "rockchip,rk3188";

- Rockchip PX5 Evaluation board:
    Required root node properties:
      - compatible = "rockchip,px5-evb", "rockchip,px5", "rockchip,rk3368";

<<<<<<< HEAD
=======
- Rockchip RK1108 Evaluation board
    Required root node properties:
      - compatible = "rockchip,rk1108-evb", "rockchip,rk1108";

>>>>>>> 7e02e53c
- Rockchip RK3368 evb:
    Required root node properties:
      - compatible = "rockchip,rk3368-evb-act8846", "rockchip,rk3368";

- Rockchip R88 board:
    Required root node properties:
      - compatible = "rockchip,r88", "rockchip,rk3368";

- Rockchip RK3228 Evaluation board:
    Required root node properties:
     - compatible = "rockchip,rk3228-evb", "rockchip,rk3228";

- Rockchip RK3229 Evaluation board:
     - compatible = "rockchip,rk3229-evb", "rockchip,rk3229";

- Rockchip RK3288 Fennec board:
    Required root node properties:
     - compatible = "rockchip,rk3288-fennec", "rockchip,rk3288";

- Rockchip RK3399 evb:
    Required root node properties:
      - compatible = "rockchip,rk3399-evb", "rockchip,rk3399";

- Tronsmart Orion R68 Meta
    Required root node properties:
      - compatible = "tronsmart,orion-r68-meta", "rockchip,rk3368";<|MERGE_RESOLUTION|>--- conflicted
+++ resolved
@@ -111,13 +111,10 @@
     Required root node properties:
       - compatible = "rockchip,px5-evb", "rockchip,px5", "rockchip,rk3368";
 
-<<<<<<< HEAD
-=======
 - Rockchip RK1108 Evaluation board
     Required root node properties:
       - compatible = "rockchip,rk1108-evb", "rockchip,rk1108";
 
->>>>>>> 7e02e53c
 - Rockchip RK3368 evb:
     Required root node properties:
       - compatible = "rockchip,rk3368-evb-act8846", "rockchip,rk3368";
