--- conflicted
+++ resolved
@@ -25,12 +25,8 @@
 - #clock-cells : must contain 1
 - #reset-cells : must contain 1
 
-<<<<<<< HEAD
-For the PRCM CCUs on H3/A64, two more clocks are needed:
+For the PRCM CCUs on A83T/H3/A64, two more clocks are needed:
 - "pll-periph": the SoC's peripheral PLL from the main CCU
-=======
-For the PRCM CCUs on A83T/H3/A64, one more clock is needed:
->>>>>>> e57ac1b1
 - "iosc": the SoC's internal frequency oscillator
 
 Example for generic CCU:
