--- conflicted
+++ resolved
@@ -108,11 +108,8 @@
 focaltech	FocalTech Systems Co.,Ltd
 friendlyarm	Guangzhou FriendlyARM Computer Tech Co., Ltd
 fsl	Freescale Semiconductor
-<<<<<<< HEAD
 fujitsu	Fujitsu Ltd.
-=======
 grmn	Garmin Limited
->>>>>>> 4463c3e7
 ge	General Electric Company
 geekbuying	GeekBuying
 gef	GE Fanuc Intelligent Platforms Embedded Systems, Inc.
