--- conflicted
+++ resolved
@@ -1372,11 +1372,7 @@
 	return a1 + a2 + a3 + a4 + a5 + a6;
 }
 
-<<<<<<< HEAD
-static struct __init trace_event_file *
-=======
 static __init struct trace_event_file *
->>>>>>> 2fa299a9
 find_trace_probe_file(struct trace_kprobe *tk, struct trace_array *tr)
 {
 	struct trace_event_file *file;
