--- conflicted
+++ resolved
@@ -616,8 +616,6 @@
 
 static void free_htab_elem(struct bpf_htab *htab, struct htab_elem *l)
 {
-<<<<<<< HEAD
-=======
 	struct bpf_map *map = &htab->map;
 
 	if (map->ops->map_fd_put_ptr) {
@@ -626,7 +624,6 @@
 		map->ops->map_fd_put_ptr(ptr);
 	}
 
->>>>>>> a4b7c07f
 	if (htab_is_prealloc(htab)) {
 		pcpu_freelist_push(&htab->freelist, &l->fnode);
 	} else {
