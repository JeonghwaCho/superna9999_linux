--- conflicted
+++ resolved
@@ -711,14 +711,11 @@
 {
 	struct rcu_state *rsp = rcu_state_p;
 
-<<<<<<< HEAD
-=======
 	RCU_LOCKDEP_WARN(lock_is_held(&rcu_bh_lock_map) ||
 			 lock_is_held(&rcu_lock_map) ||
 			 lock_is_held(&rcu_sched_lock_map),
 			 "Illegal synchronize_rcu_expedited() in RCU read-side critical section");
 
->>>>>>> 2fa299a9
 	if (rcu_scheduler_active == RCU_SCHEDULER_INACTIVE)
 		return;
 	_synchronize_rcu_expedited(rsp, sync_rcu_exp_handler);
