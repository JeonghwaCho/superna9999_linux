/*
 *  Fast Userspace Mutexes (which I call "Futexes!").
 *  (C) Rusty Russell, IBM 2002
 *
 *  Generalized futexes, futex requeueing, misc fixes by Ingo Molnar
 *  (C) Copyright 2003 Red Hat Inc, All Rights Reserved
 *
 *  Removed page pinning, fix privately mapped COW pages and other cleanups
 *  (C) Copyright 2003, 2004 Jamie Lokier
 *
 *  Robust futex support started by Ingo Molnar
 *  (C) Copyright 2006 Red Hat Inc, All Rights Reserved
 *  Thanks to Thomas Gleixner for suggestions, analysis and fixes.
 *
 *  PI-futex support started by Ingo Molnar and Thomas Gleixner
 *  Copyright (C) 2006 Red Hat, Inc., Ingo Molnar <mingo@redhat.com>
 *  Copyright (C) 2006 Timesys Corp., Thomas Gleixner <tglx@timesys.com>
 *
 *  PRIVATE futexes by Eric Dumazet
 *  Copyright (C) 2007 Eric Dumazet <dada1@cosmosbay.com>
 *
 *  Requeue-PI support by Darren Hart <dvhltc@us.ibm.com>
 *  Copyright (C) IBM Corporation, 2009
 *  Thanks to Thomas Gleixner for conceptual design and careful reviews.
 *
 *  Thanks to Ben LaHaise for yelling "hashed waitqueues" loudly
 *  enough at me, Linus for the original (flawed) idea, Matthew
 *  Kirkwood for proof-of-concept implementation.
 *
 *  "The futexes are also cursed."
 *  "But they come in a choice of three flavours!"
 *
 *  This program is free software; you can redistribute it and/or modify
 *  it under the terms of the GNU General Public License as published by
 *  the Free Software Foundation; either version 2 of the License, or
 *  (at your option) any later version.
 *
 *  This program is distributed in the hope that it will be useful,
 *  but WITHOUT ANY WARRANTY; without even the implied warranty of
 *  MERCHANTABILITY or FITNESS FOR A PARTICULAR PURPOSE.  See the
 *  GNU General Public License for more details.
 *
 *  You should have received a copy of the GNU General Public License
 *  along with this program; if not, write to the Free Software
 *  Foundation, Inc., 59 Temple Place, Suite 330, Boston, MA  02111-1307  USA
 */
#include <linux/slab.h>
#include <linux/poll.h>
#include <linux/fs.h>
#include <linux/file.h>
#include <linux/jhash.h>
#include <linux/init.h>
#include <linux/futex.h>
#include <linux/mount.h>
#include <linux/pagemap.h>
#include <linux/syscalls.h>
#include <linux/signal.h>
#include <linux/export.h>
#include <linux/magic.h>
#include <linux/pid.h>
#include <linux/nsproxy.h>
#include <linux/ptrace.h>
#include <linux/sched/rt.h>
#include <linux/sched/wake_q.h>
#include <linux/sched/mm.h>
#include <linux/hugetlb.h>
#include <linux/freezer.h>
#include <linux/bootmem.h>
#include <linux/fault-inject.h>

#include <asm/futex.h>

#include "locking/rtmutex_common.h"

/*
 * READ this before attempting to hack on futexes!
 *
 * Basic futex operation and ordering guarantees
 * =============================================
 *
 * The waiter reads the futex value in user space and calls
 * futex_wait(). This function computes the hash bucket and acquires
 * the hash bucket lock. After that it reads the futex user space value
 * again and verifies that the data has not changed. If it has not changed
 * it enqueues itself into the hash bucket, releases the hash bucket lock
 * and schedules.
 *
 * The waker side modifies the user space value of the futex and calls
 * futex_wake(). This function computes the hash bucket and acquires the
 * hash bucket lock. Then it looks for waiters on that futex in the hash
 * bucket and wakes them.
 *
 * In futex wake up scenarios where no tasks are blocked on a futex, taking
 * the hb spinlock can be avoided and simply return. In order for this
 * optimization to work, ordering guarantees must exist so that the waiter
 * being added to the list is acknowledged when the list is concurrently being
 * checked by the waker, avoiding scenarios like the following:
 *
 * CPU 0                               CPU 1
 * val = *futex;
 * sys_futex(WAIT, futex, val);
 *   futex_wait(futex, val);
 *   uval = *futex;
 *                                     *futex = newval;
 *                                     sys_futex(WAKE, futex);
 *                                       futex_wake(futex);
 *                                       if (queue_empty())
 *                                         return;
 *   if (uval == val)
 *      lock(hash_bucket(futex));
 *      queue();
 *     unlock(hash_bucket(futex));
 *     schedule();
 *
 * This would cause the waiter on CPU 0 to wait forever because it
 * missed the transition of the user space value from val to newval
 * and the waker did not find the waiter in the hash bucket queue.
 *
 * The correct serialization ensures that a waiter either observes
 * the changed user space value before blocking or is woken by a
 * concurrent waker:
 *
 * CPU 0                                 CPU 1
 * val = *futex;
 * sys_futex(WAIT, futex, val);
 *   futex_wait(futex, val);
 *
 *   waiters++; (a)
 *   smp_mb(); (A) <-- paired with -.
 *                                  |
 *   lock(hash_bucket(futex));      |
 *                                  |
 *   uval = *futex;                 |
 *                                  |        *futex = newval;
 *                                  |        sys_futex(WAKE, futex);
 *                                  |          futex_wake(futex);
 *                                  |
 *                                  `--------> smp_mb(); (B)
 *   if (uval == val)
 *     queue();
 *     unlock(hash_bucket(futex));
 *     schedule();                         if (waiters)
 *                                           lock(hash_bucket(futex));
 *   else                                    wake_waiters(futex);
 *     waiters--; (b)                        unlock(hash_bucket(futex));
 *
 * Where (A) orders the waiters increment and the futex value read through
 * atomic operations (see hb_waiters_inc) and where (B) orders the write
 * to futex and the waiters read -- this is done by the barriers for both
 * shared and private futexes in get_futex_key_refs().
 *
 * This yields the following case (where X:=waiters, Y:=futex):
 *
 *	X = Y = 0
 *
 *	w[X]=1		w[Y]=1
 *	MB		MB
 *	r[Y]=y		r[X]=x
 *
 * Which guarantees that x==0 && y==0 is impossible; which translates back into
 * the guarantee that we cannot both miss the futex variable change and the
 * enqueue.
 *
 * Note that a new waiter is accounted for in (a) even when it is possible that
 * the wait call can return error, in which case we backtrack from it in (b).
 * Refer to the comment in queue_lock().
 *
 * Similarly, in order to account for waiters being requeued on another
 * address we always increment the waiters for the destination bucket before
 * acquiring the lock. It then decrements them again  after releasing it -
 * the code that actually moves the futex(es) between hash buckets (requeue_futex)
 * will do the additional required waiter count housekeeping. This is done for
 * double_lock_hb() and double_unlock_hb(), respectively.
 */

#ifndef CONFIG_HAVE_FUTEX_CMPXCHG
int __read_mostly futex_cmpxchg_enabled;
#endif

/*
 * Futex flags used to encode options to functions and preserve them across
 * restarts.
 */
#ifdef CONFIG_MMU
# define FLAGS_SHARED		0x01
#else
/*
 * NOMMU does not have per process address space. Let the compiler optimize
 * code away.
 */
# define FLAGS_SHARED		0x00
#endif
#define FLAGS_CLOCKRT		0x02
#define FLAGS_HAS_TIMEOUT	0x04

/*
 * Priority Inheritance state:
 */
struct futex_pi_state {
	/*
	 * list of 'owned' pi_state instances - these have to be
	 * cleaned up in do_exit() if the task exits prematurely:
	 */
	struct list_head list;

	/*
	 * The PI object:
	 */
	struct rt_mutex pi_mutex;

	struct task_struct *owner;
	atomic_t refcount;

	union futex_key key;
};

/**
 * struct futex_q - The hashed futex queue entry, one per waiting task
 * @list:		priority-sorted list of tasks waiting on this futex
 * @task:		the task waiting on the futex
 * @lock_ptr:		the hash bucket lock
 * @key:		the key the futex is hashed on
 * @pi_state:		optional priority inheritance state
 * @rt_waiter:		rt_waiter storage for use with requeue_pi
 * @requeue_pi_key:	the requeue_pi target futex key
 * @bitset:		bitset for the optional bitmasked wakeup
 *
 * We use this hashed waitqueue, instead of a normal wait_queue_t, so
 * we can wake only the relevant ones (hashed queues may be shared).
 *
 * A futex_q has a woken state, just like tasks have TASK_RUNNING.
 * It is considered woken when plist_node_empty(&q->list) || q->lock_ptr == 0.
 * The order of wakeup is always to make the first condition true, then
 * the second.
 *
 * PI futexes are typically woken before they are removed from the hash list via
 * the rt_mutex code. See unqueue_me_pi().
 */
struct futex_q {
	struct plist_node list;

	struct task_struct *task;
	spinlock_t *lock_ptr;
	union futex_key key;
	struct futex_pi_state *pi_state;
	struct rt_mutex_waiter *rt_waiter;
	union futex_key *requeue_pi_key;
	u32 bitset;
};

static const struct futex_q futex_q_init = {
	/* list gets initialized in queue_me()*/
	.key = FUTEX_KEY_INIT,
	.bitset = FUTEX_BITSET_MATCH_ANY
};

/*
 * Hash buckets are shared by all the futex_keys that hash to the same
 * location.  Each key may have multiple futex_q structures, one for each task
 * waiting on a futex.
 */
struct futex_hash_bucket {
	atomic_t waiters;
	spinlock_t lock;
	struct plist_head chain;
} ____cacheline_aligned_in_smp;

/*
 * The base of the bucket array and its size are always used together
 * (after initialization only in hash_futex()), so ensure that they
 * reside in the same cacheline.
 */
static struct {
	struct futex_hash_bucket *queues;
	unsigned long            hashsize;
} __futex_data __read_mostly __aligned(2*sizeof(long));
#define futex_queues   (__futex_data.queues)
#define futex_hashsize (__futex_data.hashsize)


/*
 * Fault injections for futexes.
 */
#ifdef CONFIG_FAIL_FUTEX

static struct {
	struct fault_attr attr;

	bool ignore_private;
} fail_futex = {
	.attr = FAULT_ATTR_INITIALIZER,
	.ignore_private = false,
};

static int __init setup_fail_futex(char *str)
{
	return setup_fault_attr(&fail_futex.attr, str);
}
__setup("fail_futex=", setup_fail_futex);

static bool should_fail_futex(bool fshared)
{
	if (fail_futex.ignore_private && !fshared)
		return false;

	return should_fail(&fail_futex.attr, 1);
}

#ifdef CONFIG_FAULT_INJECTION_DEBUG_FS

static int __init fail_futex_debugfs(void)
{
	umode_t mode = S_IFREG | S_IRUSR | S_IWUSR;
	struct dentry *dir;

	dir = fault_create_debugfs_attr("fail_futex", NULL,
					&fail_futex.attr);
	if (IS_ERR(dir))
		return PTR_ERR(dir);

	if (!debugfs_create_bool("ignore-private", mode, dir,
				 &fail_futex.ignore_private)) {
		debugfs_remove_recursive(dir);
		return -ENOMEM;
	}

	return 0;
}

late_initcall(fail_futex_debugfs);

#endif /* CONFIG_FAULT_INJECTION_DEBUG_FS */

#else
static inline bool should_fail_futex(bool fshared)
{
	return false;
}
#endif /* CONFIG_FAIL_FUTEX */

static inline void futex_get_mm(union futex_key *key)
{
	mmgrab(key->private.mm);
	/*
	 * Ensure futex_get_mm() implies a full barrier such that
	 * get_futex_key() implies a full barrier. This is relied upon
	 * as smp_mb(); (B), see the ordering comment above.
	 */
	smp_mb__after_atomic();
}

/*
 * Reflects a new waiter being added to the waitqueue.
 */
static inline void hb_waiters_inc(struct futex_hash_bucket *hb)
{
#ifdef CONFIG_SMP
	atomic_inc(&hb->waiters);
	/*
	 * Full barrier (A), see the ordering comment above.
	 */
	smp_mb__after_atomic();
#endif
}

/*
 * Reflects a waiter being removed from the waitqueue by wakeup
 * paths.
 */
static inline void hb_waiters_dec(struct futex_hash_bucket *hb)
{
#ifdef CONFIG_SMP
	atomic_dec(&hb->waiters);
#endif
}

static inline int hb_waiters_pending(struct futex_hash_bucket *hb)
{
#ifdef CONFIG_SMP
	return atomic_read(&hb->waiters);
#else
	return 1;
#endif
}

/**
 * hash_futex - Return the hash bucket in the global hash
 * @key:	Pointer to the futex key for which the hash is calculated
 *
 * We hash on the keys returned from get_futex_key (see below) and return the
 * corresponding hash bucket in the global hash.
 */
static struct futex_hash_bucket *hash_futex(union futex_key *key)
{
	u32 hash = jhash2((u32*)&key->both.word,
			  (sizeof(key->both.word)+sizeof(key->both.ptr))/4,
			  key->both.offset);
	return &futex_queues[hash & (futex_hashsize - 1)];
}


/**
 * match_futex - Check whether two futex keys are equal
 * @key1:	Pointer to key1
 * @key2:	Pointer to key2
 *
 * Return 1 if two futex_keys are equal, 0 otherwise.
 */
static inline int match_futex(union futex_key *key1, union futex_key *key2)
{
	return (key1 && key2
		&& key1->both.word == key2->both.word
		&& key1->both.ptr == key2->both.ptr
		&& key1->both.offset == key2->both.offset);
}

/*
 * Take a reference to the resource addressed by a key.
 * Can be called while holding spinlocks.
 *
 */
static void get_futex_key_refs(union futex_key *key)
{
	if (!key->both.ptr)
		return;

	/*
	 * On MMU less systems futexes are always "private" as there is no per
	 * process address space. We need the smp wmb nevertheless - yes,
	 * arch/blackfin has MMU less SMP ...
	 */
	if (!IS_ENABLED(CONFIG_MMU)) {
		smp_mb(); /* explicit smp_mb(); (B) */
		return;
	}

	switch (key->both.offset & (FUT_OFF_INODE|FUT_OFF_MMSHARED)) {
	case FUT_OFF_INODE:
		ihold(key->shared.inode); /* implies smp_mb(); (B) */
		break;
	case FUT_OFF_MMSHARED:
		futex_get_mm(key); /* implies smp_mb(); (B) */
		break;
	default:
		/*
		 * Private futexes do not hold reference on an inode or
		 * mm, therefore the only purpose of calling get_futex_key_refs
		 * is because we need the barrier for the lockless waiter check.
		 */
		smp_mb(); /* explicit smp_mb(); (B) */
	}
}

/*
 * Drop a reference to the resource addressed by a key.
 * The hash bucket spinlock must not be held. This is
 * a no-op for private futexes, see comment in the get
 * counterpart.
 */
static void drop_futex_key_refs(union futex_key *key)
{
	if (!key->both.ptr) {
		/* If we're here then we tried to put a key we failed to get */
		WARN_ON_ONCE(1);
		return;
	}

	if (!IS_ENABLED(CONFIG_MMU))
		return;

	switch (key->both.offset & (FUT_OFF_INODE|FUT_OFF_MMSHARED)) {
	case FUT_OFF_INODE:
		iput(key->shared.inode);
		break;
	case FUT_OFF_MMSHARED:
		mmdrop(key->private.mm);
		break;
	}
}

/**
 * get_futex_key() - Get parameters which are the keys for a futex
 * @uaddr:	virtual address of the futex
 * @fshared:	0 for a PROCESS_PRIVATE futex, 1 for PROCESS_SHARED
 * @key:	address where result is stored.
 * @rw:		mapping needs to be read/write (values: VERIFY_READ,
 *              VERIFY_WRITE)
 *
 * Return: a negative error code or 0
 *
 * The key words are stored in *key on success.
 *
 * For shared mappings, it's (page->index, file_inode(vma->vm_file),
 * offset_within_page).  For private mappings, it's (uaddr, current->mm).
 * We can usually work out the index without swapping in the page.
 *
 * lock_page() might sleep, the caller should not hold a spinlock.
 */
static int
get_futex_key(u32 __user *uaddr, int fshared, union futex_key *key, int rw)
{
	unsigned long address = (unsigned long)uaddr;
	struct mm_struct *mm = current->mm;
	struct page *page, *tail;
	struct address_space *mapping;
	int err, ro = 0;

	/*
	 * The futex address must be "naturally" aligned.
	 */
	key->both.offset = address % PAGE_SIZE;
	if (unlikely((address % sizeof(u32)) != 0))
		return -EINVAL;
	address -= key->both.offset;

	if (unlikely(!access_ok(rw, uaddr, sizeof(u32))))
		return -EFAULT;

	if (unlikely(should_fail_futex(fshared)))
		return -EFAULT;

	/*
	 * PROCESS_PRIVATE futexes are fast.
	 * As the mm cannot disappear under us and the 'key' only needs
	 * virtual address, we dont even have to find the underlying vma.
	 * Note : We do have to check 'uaddr' is a valid user address,
	 *        but access_ok() should be faster than find_vma()
	 */
	if (!fshared) {
		key->private.mm = mm;
		key->private.address = address;
		get_futex_key_refs(key);  /* implies smp_mb(); (B) */
		return 0;
	}

again:
	/* Ignore any VERIFY_READ mapping (futex common case) */
	if (unlikely(should_fail_futex(fshared)))
		return -EFAULT;

	err = get_user_pages_fast(address, 1, 1, &page);
	/*
	 * If write access is not required (eg. FUTEX_WAIT), try
	 * and get read-only access.
	 */
	if (err == -EFAULT && rw == VERIFY_READ) {
		err = get_user_pages_fast(address, 1, 0, &page);
		ro = 1;
	}
	if (err < 0)
		return err;
	else
		err = 0;

	/*
	 * The treatment of mapping from this point on is critical. The page
	 * lock protects many things but in this context the page lock
	 * stabilizes mapping, prevents inode freeing in the shared
	 * file-backed region case and guards against movement to swap cache.
	 *
	 * Strictly speaking the page lock is not needed in all cases being
	 * considered here and page lock forces unnecessarily serialization
	 * From this point on, mapping will be re-verified if necessary and
	 * page lock will be acquired only if it is unavoidable
	 *
	 * Mapping checks require the head page for any compound page so the
	 * head page and mapping is looked up now. For anonymous pages, it
	 * does not matter if the page splits in the future as the key is
	 * based on the address. For filesystem-backed pages, the tail is
	 * required as the index of the page determines the key. For
	 * base pages, there is no tail page and tail == page.
	 */
	tail = page;
	page = compound_head(page);
	mapping = READ_ONCE(page->mapping);

	/*
	 * If page->mapping is NULL, then it cannot be a PageAnon
	 * page; but it might be the ZERO_PAGE or in the gate area or
	 * in a special mapping (all cases which we are happy to fail);
	 * or it may have been a good file page when get_user_pages_fast
	 * found it, but truncated or holepunched or subjected to
	 * invalidate_complete_page2 before we got the page lock (also
	 * cases which we are happy to fail).  And we hold a reference,
	 * so refcount care in invalidate_complete_page's remove_mapping
	 * prevents drop_caches from setting mapping to NULL beneath us.
	 *
	 * The case we do have to guard against is when memory pressure made
	 * shmem_writepage move it from filecache to swapcache beneath us:
	 * an unlikely race, but we do need to retry for page->mapping.
	 */
	if (unlikely(!mapping)) {
		int shmem_swizzled;

		/*
		 * Page lock is required to identify which special case above
		 * applies. If this is really a shmem page then the page lock
		 * will prevent unexpected transitions.
		 */
		lock_page(page);
		shmem_swizzled = PageSwapCache(page) || page->mapping;
		unlock_page(page);
		put_page(page);

		if (shmem_swizzled)
			goto again;

		return -EFAULT;
	}

	/*
	 * Private mappings are handled in a simple way.
	 *
	 * If the futex key is stored on an anonymous page, then the associated
	 * object is the mm which is implicitly pinned by the calling process.
	 *
	 * NOTE: When userspace waits on a MAP_SHARED mapping, even if
	 * it's a read-only handle, it's expected that futexes attach to
	 * the object not the particular process.
	 */
	if (PageAnon(page)) {
		/*
		 * A RO anonymous page will never change and thus doesn't make
		 * sense for futex operations.
		 */
		if (unlikely(should_fail_futex(fshared)) || ro) {
			err = -EFAULT;
			goto out;
		}

		key->both.offset |= FUT_OFF_MMSHARED; /* ref taken on mm */
		key->private.mm = mm;
		key->private.address = address;

		get_futex_key_refs(key); /* implies smp_mb(); (B) */

	} else {
		struct inode *inode;

		/*
		 * The associated futex object in this case is the inode and
		 * the page->mapping must be traversed. Ordinarily this should
		 * be stabilised under page lock but it's not strictly
		 * necessary in this case as we just want to pin the inode, not
		 * update the radix tree or anything like that.
		 *
		 * The RCU read lock is taken as the inode is finally freed
		 * under RCU. If the mapping still matches expectations then the
		 * mapping->host can be safely accessed as being a valid inode.
		 */
		rcu_read_lock();

		if (READ_ONCE(page->mapping) != mapping) {
			rcu_read_unlock();
			put_page(page);

			goto again;
		}

		inode = READ_ONCE(mapping->host);
		if (!inode) {
			rcu_read_unlock();
			put_page(page);

			goto again;
		}

		/*
		 * Take a reference unless it is about to be freed. Previously
		 * this reference was taken by ihold under the page lock
		 * pinning the inode in place so i_lock was unnecessary. The
		 * only way for this check to fail is if the inode was
		 * truncated in parallel so warn for now if this happens.
		 *
		 * We are not calling into get_futex_key_refs() in file-backed
		 * cases, therefore a successful atomic_inc return below will
		 * guarantee that get_futex_key() will still imply smp_mb(); (B).
		 */
		if (WARN_ON_ONCE(!atomic_inc_not_zero(&inode->i_count))) {
			rcu_read_unlock();
			put_page(page);

			goto again;
		}

		/* Should be impossible but lets be paranoid for now */
		if (WARN_ON_ONCE(inode->i_mapping != mapping)) {
			err = -EFAULT;
			rcu_read_unlock();
			iput(inode);

			goto out;
		}

		key->both.offset |= FUT_OFF_INODE; /* inode-based key */
		key->shared.inode = inode;
		key->shared.pgoff = basepage_index(tail);
		rcu_read_unlock();
	}

out:
	put_page(page);
	return err;
}

static inline void put_futex_key(union futex_key *key)
{
	drop_futex_key_refs(key);
}

/**
 * fault_in_user_writeable() - Fault in user address and verify RW access
 * @uaddr:	pointer to faulting user space address
 *
 * Slow path to fixup the fault we just took in the atomic write
 * access to @uaddr.
 *
 * We have no generic implementation of a non-destructive write to the
 * user address. We know that we faulted in the atomic pagefault
 * disabled section so we can as well avoid the #PF overhead by
 * calling get_user_pages() right away.
 */
static int fault_in_user_writeable(u32 __user *uaddr)
{
	struct mm_struct *mm = current->mm;
	int ret;

	down_read(&mm->mmap_sem);
	ret = fixup_user_fault(current, mm, (unsigned long)uaddr,
			       FAULT_FLAG_WRITE, NULL);
	up_read(&mm->mmap_sem);

	return ret < 0 ? ret : 0;
}

/**
 * futex_top_waiter() - Return the highest priority waiter on a futex
 * @hb:		the hash bucket the futex_q's reside in
 * @key:	the futex key (to distinguish it from other futex futex_q's)
 *
 * Must be called with the hb lock held.
 */
static struct futex_q *futex_top_waiter(struct futex_hash_bucket *hb,
					union futex_key *key)
{
	struct futex_q *this;

	plist_for_each_entry(this, &hb->chain, list) {
		if (match_futex(&this->key, key))
			return this;
	}
	return NULL;
}

static int cmpxchg_futex_value_locked(u32 *curval, u32 __user *uaddr,
				      u32 uval, u32 newval)
{
	int ret;

	pagefault_disable();
	ret = futex_atomic_cmpxchg_inatomic(curval, uaddr, uval, newval);
	pagefault_enable();

	return ret;
}

static int get_futex_value_locked(u32 *dest, u32 __user *from)
{
	int ret;

	pagefault_disable();
	ret = __get_user(*dest, from);
	pagefault_enable();

	return ret ? -EFAULT : 0;
}


/*
 * PI code:
 */
static int refill_pi_state_cache(void)
{
	struct futex_pi_state *pi_state;

	if (likely(current->pi_state_cache))
		return 0;

	pi_state = kzalloc(sizeof(*pi_state), GFP_KERNEL);

	if (!pi_state)
		return -ENOMEM;

	INIT_LIST_HEAD(&pi_state->list);
	/* pi_mutex gets initialized later */
	pi_state->owner = NULL;
	atomic_set(&pi_state->refcount, 1);
	pi_state->key = FUTEX_KEY_INIT;

	current->pi_state_cache = pi_state;

	return 0;
}

static struct futex_pi_state *alloc_pi_state(void)
{
	struct futex_pi_state *pi_state = current->pi_state_cache;

	WARN_ON(!pi_state);
	current->pi_state_cache = NULL;

	return pi_state;
}

static void get_pi_state(struct futex_pi_state *pi_state)
{
	WARN_ON_ONCE(!atomic_inc_not_zero(&pi_state->refcount));
}

/*
 * Drops a reference to the pi_state object and frees or caches it
 * when the last reference is gone.
 *
 * Must be called with the hb lock held.
 */
static void put_pi_state(struct futex_pi_state *pi_state)
{
	if (!pi_state)
		return;

	if (!atomic_dec_and_test(&pi_state->refcount))
		return;

	/*
	 * If pi_state->owner is NULL, the owner is most probably dying
	 * and has cleaned up the pi_state already
	 */
	if (pi_state->owner) {
		raw_spin_lock_irq(&pi_state->owner->pi_lock);
		list_del_init(&pi_state->list);
		raw_spin_unlock_irq(&pi_state->owner->pi_lock);

		rt_mutex_proxy_unlock(&pi_state->pi_mutex, pi_state->owner);
	}

	if (current->pi_state_cache)
		kfree(pi_state);
	else {
		/*
		 * pi_state->list is already empty.
		 * clear pi_state->owner.
		 * refcount is at 0 - put it back to 1.
		 */
		pi_state->owner = NULL;
		atomic_set(&pi_state->refcount, 1);
		current->pi_state_cache = pi_state;
	}
}

/*
 * Look up the task based on what TID userspace gave us.
 * We dont trust it.
 */
static struct task_struct *futex_find_get_task(pid_t pid)
{
	struct task_struct *p;

	rcu_read_lock();
	p = find_task_by_vpid(pid);
	if (p)
		get_task_struct(p);

	rcu_read_unlock();

	return p;
}

/*
 * This task is holding PI mutexes at exit time => bad.
 * Kernel cleans up PI-state, but userspace is likely hosed.
 * (Robust-futex cleanup is separate and might save the day for userspace.)
 */
void exit_pi_state_list(struct task_struct *curr)
{
	struct list_head *next, *head = &curr->pi_state_list;
	struct futex_pi_state *pi_state;
	struct futex_hash_bucket *hb;
	union futex_key key = FUTEX_KEY_INIT;

	if (!futex_cmpxchg_enabled)
		return;
	/*
	 * We are a ZOMBIE and nobody can enqueue itself on
	 * pi_state_list anymore, but we have to be careful
	 * versus waiters unqueueing themselves:
	 */
	raw_spin_lock_irq(&curr->pi_lock);
	while (!list_empty(head)) {

		next = head->next;
		pi_state = list_entry(next, struct futex_pi_state, list);
		key = pi_state->key;
		hb = hash_futex(&key);
		raw_spin_unlock_irq(&curr->pi_lock);

		spin_lock(&hb->lock);

		raw_spin_lock_irq(&curr->pi_lock);
		/*
		 * We dropped the pi-lock, so re-check whether this
		 * task still owns the PI-state:
		 */
		if (head->next != next) {
			spin_unlock(&hb->lock);
			continue;
		}

		WARN_ON(pi_state->owner != curr);
		WARN_ON(list_empty(&pi_state->list));
		list_del_init(&pi_state->list);
		pi_state->owner = NULL;
		raw_spin_unlock_irq(&curr->pi_lock);

		get_pi_state(pi_state);
		spin_unlock(&hb->lock);

		rt_mutex_futex_unlock(&pi_state->pi_mutex);
		put_pi_state(pi_state);

		raw_spin_lock_irq(&curr->pi_lock);
	}
	raw_spin_unlock_irq(&curr->pi_lock);
}

/*
 * We need to check the following states:
 *
 *      Waiter | pi_state | pi->owner | uTID      | uODIED | ?
 *
 * [1]  NULL   | ---      | ---       | 0         | 0/1    | Valid
 * [2]  NULL   | ---      | ---       | >0        | 0/1    | Valid
 *
 * [3]  Found  | NULL     | --        | Any       | 0/1    | Invalid
 *
 * [4]  Found  | Found    | NULL      | 0         | 1      | Valid
 * [5]  Found  | Found    | NULL      | >0        | 1      | Invalid
 *
 * [6]  Found  | Found    | task      | 0         | 1      | Valid
 *
 * [7]  Found  | Found    | NULL      | Any       | 0      | Invalid
 *
 * [8]  Found  | Found    | task      | ==taskTID | 0/1    | Valid
 * [9]  Found  | Found    | task      | 0         | 0      | Invalid
 * [10] Found  | Found    | task      | !=taskTID | 0/1    | Invalid
 *
 * [1]	Indicates that the kernel can acquire the futex atomically. We
 *	came came here due to a stale FUTEX_WAITERS/FUTEX_OWNER_DIED bit.
 *
 * [2]	Valid, if TID does not belong to a kernel thread. If no matching
 *      thread is found then it indicates that the owner TID has died.
 *
 * [3]	Invalid. The waiter is queued on a non PI futex
 *
 * [4]	Valid state after exit_robust_list(), which sets the user space
 *	value to FUTEX_WAITERS | FUTEX_OWNER_DIED.
 *
 * [5]	The user space value got manipulated between exit_robust_list()
 *	and exit_pi_state_list()
 *
 * [6]	Valid state after exit_pi_state_list() which sets the new owner in
 *	the pi_state but cannot access the user space value.
 *
 * [7]	pi_state->owner can only be NULL when the OWNER_DIED bit is set.
 *
 * [8]	Owner and user space value match
 *
 * [9]	There is no transient state which sets the user space TID to 0
 *	except exit_robust_list(), but this is indicated by the
 *	FUTEX_OWNER_DIED bit. See [4]
 *
 * [10] There is no transient state which leaves owner and user space
 *	TID out of sync.
 *
 *
 * Serialization and lifetime rules:
 *
 * hb->lock:
 *
 *	hb -> futex_q, relation
 *	futex_q -> pi_state, relation
 *
 *	(cannot be raw because hb can contain arbitrary amount
 *	 of futex_q's)
 *
 * pi_mutex->wait_lock:
 *
 *	{uval, pi_state}
 *
 *	(and pi_mutex 'obviously')
 *
 * p->pi_lock:
 *
 *	p->pi_state_list -> pi_state->list, relation
 *
 * pi_state->refcount:
 *
 *	pi_state lifetime
 *
 *
 * Lock order:
 *
 *   hb->lock
 *     pi_mutex->wait_lock
 *       p->pi_lock
 *
 */

/*
 * Validate that the existing waiter has a pi_state and sanity check
 * the pi_state against the user space value. If correct, attach to
 * it.
 */
static int attach_to_pi_state(u32 __user *uaddr, u32 uval,
			      struct futex_pi_state *pi_state,
			      struct futex_pi_state **ps)
{
	pid_t pid = uval & FUTEX_TID_MASK;
	u32 uval2;
	int ret;

	/*
	 * Userspace might have messed up non-PI and PI futexes [3]
	 */
	if (unlikely(!pi_state))
		return -EINVAL;

	/*
	 * We get here with hb->lock held, and having found a
	 * futex_top_waiter(). This means that futex_lock_pi() of said futex_q
	 * has dropped the hb->lock in between queue_me() and unqueue_me_pi(),
	 * which in turn means that futex_lock_pi() still has a reference on
	 * our pi_state.
	 *
	 * The waiter holding a reference on @pi_state also protects against
	 * the unlocked put_pi_state() in futex_unlock_pi(), futex_lock_pi()
	 * and futex_wait_requeue_pi() as it cannot go to 0 and consequently
	 * free pi_state before we can take a reference ourselves.
	 */
	WARN_ON(!atomic_read(&pi_state->refcount));

	/*
	 * Now that we have a pi_state, we can acquire wait_lock
	 * and do the state validation.
	 */
	raw_spin_lock_irq(&pi_state->pi_mutex.wait_lock);

	/*
	 * Since {uval, pi_state} is serialized by wait_lock, and our current
	 * uval was read without holding it, it can have changed. Verify it
	 * still is what we expect it to be, otherwise retry the entire
	 * operation.
	 */
	if (get_futex_value_locked(&uval2, uaddr))
		goto out_efault;

	if (uval != uval2)
		goto out_eagain;

	/*
	 * Handle the owner died case:
	 */
	if (uval & FUTEX_OWNER_DIED) {
		/*
		 * exit_pi_state_list sets owner to NULL and wakes the
		 * topmost waiter. The task which acquires the
		 * pi_state->rt_mutex will fixup owner.
		 */
		if (!pi_state->owner) {
			/*
			 * No pi state owner, but the user space TID
			 * is not 0. Inconsistent state. [5]
			 */
			if (pid)
				goto out_einval;
			/*
			 * Take a ref on the state and return success. [4]
			 */
			goto out_attach;
		}

		/*
		 * If TID is 0, then either the dying owner has not
		 * yet executed exit_pi_state_list() or some waiter
		 * acquired the rtmutex in the pi state, but did not
		 * yet fixup the TID in user space.
		 *
		 * Take a ref on the state and return success. [6]
		 */
		if (!pid)
			goto out_attach;
	} else {
		/*
		 * If the owner died bit is not set, then the pi_state
		 * must have an owner. [7]
		 */
		if (!pi_state->owner)
			goto out_einval;
	}

	/*
	 * Bail out if user space manipulated the futex value. If pi
	 * state exists then the owner TID must be the same as the
	 * user space TID. [9/10]
	 */
	if (pid != task_pid_vnr(pi_state->owner))
		goto out_einval;

out_attach:
	get_pi_state(pi_state);
	raw_spin_unlock_irq(&pi_state->pi_mutex.wait_lock);
	*ps = pi_state;
	return 0;

out_einval:
	ret = -EINVAL;
	goto out_error;

out_eagain:
	ret = -EAGAIN;
	goto out_error;

out_efault:
	ret = -EFAULT;
	goto out_error;

out_error:
	raw_spin_unlock_irq(&pi_state->pi_mutex.wait_lock);
	return ret;
}

/*
 * Lookup the task for the TID provided from user space and attach to
 * it after doing proper sanity checks.
 */
static int attach_to_pi_owner(u32 uval, union futex_key *key,
			      struct futex_pi_state **ps)
{
	pid_t pid = uval & FUTEX_TID_MASK;
	struct futex_pi_state *pi_state;
	struct task_struct *p;

	/*
	 * We are the first waiter - try to look up the real owner and attach
	 * the new pi_state to it, but bail out when TID = 0 [1]
	 */
	if (!pid)
		return -ESRCH;
	p = futex_find_get_task(pid);
	if (!p)
		return -ESRCH;

	if (unlikely(p->flags & PF_KTHREAD)) {
		put_task_struct(p);
		return -EPERM;
	}

	/*
	 * We need to look at the task state flags to figure out,
	 * whether the task is exiting. To protect against the do_exit
	 * change of the task flags, we do this protected by
	 * p->pi_lock:
	 */
	raw_spin_lock_irq(&p->pi_lock);
	if (unlikely(p->flags & PF_EXITING)) {
		/*
		 * The task is on the way out. When PF_EXITPIDONE is
		 * set, we know that the task has finished the
		 * cleanup:
		 */
		int ret = (p->flags & PF_EXITPIDONE) ? -ESRCH : -EAGAIN;

		raw_spin_unlock_irq(&p->pi_lock);
		put_task_struct(p);
		return ret;
	}

	/*
	 * No existing pi state. First waiter. [2]
	 *
	 * This creates pi_state, we have hb->lock held, this means nothing can
	 * observe this state, wait_lock is irrelevant.
	 */
	pi_state = alloc_pi_state();

	/*
	 * Initialize the pi_mutex in locked state and make @p
	 * the owner of it:
	 */
	rt_mutex_init_proxy_locked(&pi_state->pi_mutex, p);

	/* Store the key for possible exit cleanups: */
	pi_state->key = *key;

	WARN_ON(!list_empty(&pi_state->list));
	list_add(&pi_state->list, &p->pi_state_list);
	pi_state->owner = p;
	raw_spin_unlock_irq(&p->pi_lock);

	put_task_struct(p);

	*ps = pi_state;

	return 0;
}

static int lookup_pi_state(u32 __user *uaddr, u32 uval,
			   struct futex_hash_bucket *hb,
			   union futex_key *key, struct futex_pi_state **ps)
{
	struct futex_q *top_waiter = futex_top_waiter(hb, key);

	/*
	 * If there is a waiter on that futex, validate it and
	 * attach to the pi_state when the validation succeeds.
	 */
	if (top_waiter)
		return attach_to_pi_state(uaddr, uval, top_waiter->pi_state, ps);

	/*
	 * We are the first waiter - try to look up the owner based on
	 * @uval and attach to it.
	 */
	return attach_to_pi_owner(uval, key, ps);
}

static int lock_pi_update_atomic(u32 __user *uaddr, u32 uval, u32 newval)
{
	u32 uninitialized_var(curval);

	if (unlikely(should_fail_futex(true)))
		return -EFAULT;

	if (unlikely(cmpxchg_futex_value_locked(&curval, uaddr, uval, newval)))
		return -EFAULT;

	/* If user space value changed, let the caller retry */
	return curval != uval ? -EAGAIN : 0;
}

/**
 * futex_lock_pi_atomic() - Atomic work required to acquire a pi aware futex
 * @uaddr:		the pi futex user address
 * @hb:			the pi futex hash bucket
 * @key:		the futex key associated with uaddr and hb
 * @ps:			the pi_state pointer where we store the result of the
 *			lookup
 * @task:		the task to perform the atomic lock work for.  This will
 *			be "current" except in the case of requeue pi.
 * @set_waiters:	force setting the FUTEX_WAITERS bit (1) or not (0)
 *
 * Return:
 *  0 - ready to wait;
 *  1 - acquired the lock;
 * <0 - error
 *
 * The hb->lock and futex_key refs shall be held by the caller.
 */
static int futex_lock_pi_atomic(u32 __user *uaddr, struct futex_hash_bucket *hb,
				union futex_key *key,
				struct futex_pi_state **ps,
				struct task_struct *task, int set_waiters)
{
	u32 uval, newval, vpid = task_pid_vnr(task);
	struct futex_q *top_waiter;
	int ret;

	/*
	 * Read the user space value first so we can validate a few
	 * things before proceeding further.
	 */
	if (get_futex_value_locked(&uval, uaddr))
		return -EFAULT;

	if (unlikely(should_fail_futex(true)))
		return -EFAULT;

	/*
	 * Detect deadlocks.
	 */
	if ((unlikely((uval & FUTEX_TID_MASK) == vpid)))
		return -EDEADLK;

	if ((unlikely(should_fail_futex(true))))
		return -EDEADLK;

	/*
	 * Lookup existing state first. If it exists, try to attach to
	 * its pi_state.
	 */
	top_waiter = futex_top_waiter(hb, key);
	if (top_waiter)
		return attach_to_pi_state(uaddr, uval, top_waiter->pi_state, ps);

	/*
	 * No waiter and user TID is 0. We are here because the
	 * waiters or the owner died bit is set or called from
	 * requeue_cmp_pi or for whatever reason something took the
	 * syscall.
	 */
	if (!(uval & FUTEX_TID_MASK)) {
		/*
		 * We take over the futex. No other waiters and the user space
		 * TID is 0. We preserve the owner died bit.
		 */
		newval = uval & FUTEX_OWNER_DIED;
		newval |= vpid;

		/* The futex requeue_pi code can enforce the waiters bit */
		if (set_waiters)
			newval |= FUTEX_WAITERS;

		ret = lock_pi_update_atomic(uaddr, uval, newval);
		/* If the take over worked, return 1 */
		return ret < 0 ? ret : 1;
	}

	/*
	 * First waiter. Set the waiters bit before attaching ourself to
	 * the owner. If owner tries to unlock, it will be forced into
	 * the kernel and blocked on hb->lock.
	 */
	newval = uval | FUTEX_WAITERS;
	ret = lock_pi_update_atomic(uaddr, uval, newval);
	if (ret)
		return ret;
	/*
	 * If the update of the user space value succeeded, we try to
	 * attach to the owner. If that fails, no harm done, we only
	 * set the FUTEX_WAITERS bit in the user space variable.
	 */
	return attach_to_pi_owner(uval, key, ps);
}

/**
 * __unqueue_futex() - Remove the futex_q from its futex_hash_bucket
 * @q:	The futex_q to unqueue
 *
 * The q->lock_ptr must not be NULL and must be held by the caller.
 */
static void __unqueue_futex(struct futex_q *q)
{
	struct futex_hash_bucket *hb;

	if (WARN_ON_SMP(!q->lock_ptr || !spin_is_locked(q->lock_ptr))
	    || WARN_ON(plist_node_empty(&q->list)))
		return;

	hb = container_of(q->lock_ptr, struct futex_hash_bucket, lock);
	plist_del(&q->list, &hb->chain);
	hb_waiters_dec(hb);
}

/*
 * The hash bucket lock must be held when this is called.
 * Afterwards, the futex_q must not be accessed. Callers
 * must ensure to later call wake_up_q() for the actual
 * wakeups to occur.
 */
static void mark_wake_futex(struct wake_q_head *wake_q, struct futex_q *q)
{
	struct task_struct *p = q->task;

	if (WARN(q->pi_state || q->rt_waiter, "refusing to wake PI futex\n"))
		return;

	/*
	 * Queue the task for later wakeup for after we've released
	 * the hb->lock. wake_q_add() grabs reference to p.
	 */
	wake_q_add(wake_q, p);
	__unqueue_futex(q);
	/*
	 * The waiting task can free the futex_q as soon as q->lock_ptr = NULL
	 * is written, without taking any locks. This is possible in the event
	 * of a spurious wakeup, for example. A memory barrier is required here
	 * to prevent the following store to lock_ptr from getting ahead of the
	 * plist_del in __unqueue_futex().
	 */
	smp_store_release(&q->lock_ptr, NULL);
}

/*
 * Caller must hold a reference on @pi_state.
 */
static int wake_futex_pi(u32 __user *uaddr, u32 uval, struct futex_pi_state *pi_state)
{
	u32 uninitialized_var(curval), newval;
	struct task_struct *new_owner;
	bool postunlock = false;
	DEFINE_WAKE_Q(wake_q);
	int ret = 0;

	new_owner = rt_mutex_next_owner(&pi_state->pi_mutex);
	if (WARN_ON_ONCE(!new_owner)) {
		/*
		 * As per the comment in futex_unlock_pi() this should not happen.
		 *
		 * When this happens, give up our locks and try again, giving
		 * the futex_lock_pi() instance time to complete, either by
		 * waiting on the rtmutex or removing itself from the futex
		 * queue.
		 */
		ret = -EAGAIN;
		goto out_unlock;
	}

	/*
	 * We pass it to the next owner. The WAITERS bit is always kept
	 * enabled while there is PI state around. We cleanup the owner
	 * died bit, because we are the owner.
	 */
	newval = FUTEX_WAITERS | task_pid_vnr(new_owner);

	if (unlikely(should_fail_futex(true)))
		ret = -EFAULT;

	if (cmpxchg_futex_value_locked(&curval, uaddr, uval, newval)) {
		ret = -EFAULT;

	} else if (curval != uval) {
		/*
		 * If a unconditional UNLOCK_PI operation (user space did not
		 * try the TID->0 transition) raced with a waiter setting the
		 * FUTEX_WAITERS flag between get_user() and locking the hash
		 * bucket lock, retry the operation.
		 */
		if ((FUTEX_TID_MASK & curval) == uval)
			ret = -EAGAIN;
		else
			ret = -EINVAL;
	}

	if (ret)
		goto out_unlock;

	/*
	 * This is a point of no return; once we modify the uval there is no
	 * going back and subsequent operations must not fail.
	 */

	raw_spin_lock(&pi_state->owner->pi_lock);
	WARN_ON(list_empty(&pi_state->list));
	list_del_init(&pi_state->list);
	raw_spin_unlock(&pi_state->owner->pi_lock);

	raw_spin_lock(&new_owner->pi_lock);
	WARN_ON(!list_empty(&pi_state->list));
	list_add(&pi_state->list, &new_owner->pi_state_list);
	pi_state->owner = new_owner;
	raw_spin_unlock(&new_owner->pi_lock);

	postunlock = __rt_mutex_futex_unlock(&pi_state->pi_mutex, &wake_q);

out_unlock:
	raw_spin_unlock_irq(&pi_state->pi_mutex.wait_lock);

	if (postunlock)
		rt_mutex_postunlock(&wake_q);

	return ret;
}

/*
 * Express the locking dependencies for lockdep:
 */
static inline void
double_lock_hb(struct futex_hash_bucket *hb1, struct futex_hash_bucket *hb2)
{
	if (hb1 <= hb2) {
		spin_lock(&hb1->lock);
		if (hb1 < hb2)
			spin_lock_nested(&hb2->lock, SINGLE_DEPTH_NESTING);
	} else { /* hb1 > hb2 */
		spin_lock(&hb2->lock);
		spin_lock_nested(&hb1->lock, SINGLE_DEPTH_NESTING);
	}
}

static inline void
double_unlock_hb(struct futex_hash_bucket *hb1, struct futex_hash_bucket *hb2)
{
	spin_unlock(&hb1->lock);
	if (hb1 != hb2)
		spin_unlock(&hb2->lock);
}

/*
 * Wake up waiters matching bitset queued on this futex (uaddr).
 */
static int
futex_wake(u32 __user *uaddr, unsigned int flags, int nr_wake, u32 bitset)
{
	struct futex_hash_bucket *hb;
	struct futex_q *this, *next;
	union futex_key key = FUTEX_KEY_INIT;
	int ret;
	DEFINE_WAKE_Q(wake_q);

	if (!bitset)
		return -EINVAL;

	ret = get_futex_key(uaddr, flags & FLAGS_SHARED, &key, VERIFY_READ);
	if (unlikely(ret != 0))
		goto out;

	hb = hash_futex(&key);

	/* Make sure we really have tasks to wakeup */
	if (!hb_waiters_pending(hb))
		goto out_put_key;

	spin_lock(&hb->lock);

	plist_for_each_entry_safe(this, next, &hb->chain, list) {
		if (match_futex (&this->key, &key)) {
			if (this->pi_state || this->rt_waiter) {
				ret = -EINVAL;
				break;
			}

			/* Check if one of the bits is set in both bitsets */
			if (!(this->bitset & bitset))
				continue;

			mark_wake_futex(&wake_q, this);
			if (++ret >= nr_wake)
				break;
		}
	}

	spin_unlock(&hb->lock);
	wake_up_q(&wake_q);
out_put_key:
	put_futex_key(&key);
out:
	return ret;
}

/*
 * Wake up all waiters hashed on the physical page that is mapped
 * to this virtual address:
 */
static int
futex_wake_op(u32 __user *uaddr1, unsigned int flags, u32 __user *uaddr2,
	      int nr_wake, int nr_wake2, int op)
{
	union futex_key key1 = FUTEX_KEY_INIT, key2 = FUTEX_KEY_INIT;
	struct futex_hash_bucket *hb1, *hb2;
	struct futex_q *this, *next;
	int ret, op_ret;
	DEFINE_WAKE_Q(wake_q);

retry:
	ret = get_futex_key(uaddr1, flags & FLAGS_SHARED, &key1, VERIFY_READ);
	if (unlikely(ret != 0))
		goto out;
	ret = get_futex_key(uaddr2, flags & FLAGS_SHARED, &key2, VERIFY_WRITE);
	if (unlikely(ret != 0))
		goto out_put_key1;

	hb1 = hash_futex(&key1);
	hb2 = hash_futex(&key2);

retry_private:
	double_lock_hb(hb1, hb2);
	op_ret = futex_atomic_op_inuser(op, uaddr2);
	if (unlikely(op_ret < 0)) {

		double_unlock_hb(hb1, hb2);

#ifndef CONFIG_MMU
		/*
		 * we don't get EFAULT from MMU faults if we don't have an MMU,
		 * but we might get them from range checking
		 */
		ret = op_ret;
		goto out_put_keys;
#endif

		if (unlikely(op_ret != -EFAULT)) {
			ret = op_ret;
			goto out_put_keys;
		}

		ret = fault_in_user_writeable(uaddr2);
		if (ret)
			goto out_put_keys;

		if (!(flags & FLAGS_SHARED))
			goto retry_private;

		put_futex_key(&key2);
		put_futex_key(&key1);
		goto retry;
	}

	plist_for_each_entry_safe(this, next, &hb1->chain, list) {
		if (match_futex (&this->key, &key1)) {
			if (this->pi_state || this->rt_waiter) {
				ret = -EINVAL;
				goto out_unlock;
			}
			mark_wake_futex(&wake_q, this);
			if (++ret >= nr_wake)
				break;
		}
	}

	if (op_ret > 0) {
		op_ret = 0;
		plist_for_each_entry_safe(this, next, &hb2->chain, list) {
			if (match_futex (&this->key, &key2)) {
				if (this->pi_state || this->rt_waiter) {
					ret = -EINVAL;
					goto out_unlock;
				}
				mark_wake_futex(&wake_q, this);
				if (++op_ret >= nr_wake2)
					break;
			}
		}
		ret += op_ret;
	}

out_unlock:
	double_unlock_hb(hb1, hb2);
	wake_up_q(&wake_q);
out_put_keys:
	put_futex_key(&key2);
out_put_key1:
	put_futex_key(&key1);
out:
	return ret;
}

/**
 * requeue_futex() - Requeue a futex_q from one hb to another
 * @q:		the futex_q to requeue
 * @hb1:	the source hash_bucket
 * @hb2:	the target hash_bucket
 * @key2:	the new key for the requeued futex_q
 */
static inline
void requeue_futex(struct futex_q *q, struct futex_hash_bucket *hb1,
		   struct futex_hash_bucket *hb2, union futex_key *key2)
{

	/*
	 * If key1 and key2 hash to the same bucket, no need to
	 * requeue.
	 */
	if (likely(&hb1->chain != &hb2->chain)) {
		plist_del(&q->list, &hb1->chain);
		hb_waiters_dec(hb1);
		hb_waiters_inc(hb2);
		plist_add(&q->list, &hb2->chain);
		q->lock_ptr = &hb2->lock;
	}
	get_futex_key_refs(key2);
	q->key = *key2;
}

/**
 * requeue_pi_wake_futex() - Wake a task that acquired the lock during requeue
 * @q:		the futex_q
 * @key:	the key of the requeue target futex
 * @hb:		the hash_bucket of the requeue target futex
 *
 * During futex_requeue, with requeue_pi=1, it is possible to acquire the
 * target futex if it is uncontended or via a lock steal.  Set the futex_q key
 * to the requeue target futex so the waiter can detect the wakeup on the right
 * futex, but remove it from the hb and NULL the rt_waiter so it can detect
 * atomic lock acquisition.  Set the q->lock_ptr to the requeue target hb->lock
 * to protect access to the pi_state to fixup the owner later.  Must be called
 * with both q->lock_ptr and hb->lock held.
 */
static inline
void requeue_pi_wake_futex(struct futex_q *q, union futex_key *key,
			   struct futex_hash_bucket *hb)
{
	get_futex_key_refs(key);
	q->key = *key;

	__unqueue_futex(q);

	WARN_ON(!q->rt_waiter);
	q->rt_waiter = NULL;

	q->lock_ptr = &hb->lock;

	wake_up_state(q->task, TASK_NORMAL);
}

/**
 * futex_proxy_trylock_atomic() - Attempt an atomic lock for the top waiter
 * @pifutex:		the user address of the to futex
 * @hb1:		the from futex hash bucket, must be locked by the caller
 * @hb2:		the to futex hash bucket, must be locked by the caller
 * @key1:		the from futex key
 * @key2:		the to futex key
 * @ps:			address to store the pi_state pointer
 * @set_waiters:	force setting the FUTEX_WAITERS bit (1) or not (0)
 *
 * Try and get the lock on behalf of the top waiter if we can do it atomically.
 * Wake the top waiter if we succeed.  If the caller specified set_waiters,
 * then direct futex_lock_pi_atomic() to force setting the FUTEX_WAITERS bit.
 * hb1 and hb2 must be held by the caller.
 *
 * Return:
 *  0 - failed to acquire the lock atomically;
 * >0 - acquired the lock, return value is vpid of the top_waiter
 * <0 - error
 */
static int futex_proxy_trylock_atomic(u32 __user *pifutex,
				 struct futex_hash_bucket *hb1,
				 struct futex_hash_bucket *hb2,
				 union futex_key *key1, union futex_key *key2,
				 struct futex_pi_state **ps, int set_waiters)
{
	struct futex_q *top_waiter = NULL;
	u32 curval;
	int ret, vpid;

	if (get_futex_value_locked(&curval, pifutex))
		return -EFAULT;

	if (unlikely(should_fail_futex(true)))
		return -EFAULT;

	/*
	 * Find the top_waiter and determine if there are additional waiters.
	 * If the caller intends to requeue more than 1 waiter to pifutex,
	 * force futex_lock_pi_atomic() to set the FUTEX_WAITERS bit now,
	 * as we have means to handle the possible fault.  If not, don't set
	 * the bit unecessarily as it will force the subsequent unlock to enter
	 * the kernel.
	 */
	top_waiter = futex_top_waiter(hb1, key1);

	/* There are no waiters, nothing for us to do. */
	if (!top_waiter)
		return 0;

	/* Ensure we requeue to the expected futex. */
	if (!match_futex(top_waiter->requeue_pi_key, key2))
		return -EINVAL;

	/*
	 * Try to take the lock for top_waiter.  Set the FUTEX_WAITERS bit in
	 * the contended case or if set_waiters is 1.  The pi_state is returned
	 * in ps in contended cases.
	 */
	vpid = task_pid_vnr(top_waiter->task);
	ret = futex_lock_pi_atomic(pifutex, hb2, key2, ps, top_waiter->task,
				   set_waiters);
	if (ret == 1) {
		requeue_pi_wake_futex(top_waiter, key2, hb2);
		return vpid;
	}
	return ret;
}

/**
 * futex_requeue() - Requeue waiters from uaddr1 to uaddr2
 * @uaddr1:	source futex user address
 * @flags:	futex flags (FLAGS_SHARED, etc.)
 * @uaddr2:	target futex user address
 * @nr_wake:	number of waiters to wake (must be 1 for requeue_pi)
 * @nr_requeue:	number of waiters to requeue (0-INT_MAX)
 * @cmpval:	@uaddr1 expected value (or %NULL)
 * @requeue_pi:	if we are attempting to requeue from a non-pi futex to a
 *		pi futex (pi to pi requeue is not supported)
 *
 * Requeue waiters on uaddr1 to uaddr2. In the requeue_pi case, try to acquire
 * uaddr2 atomically on behalf of the top waiter.
 *
 * Return:
 * >=0 - on success, the number of tasks requeued or woken;
 *  <0 - on error
 */
static int futex_requeue(u32 __user *uaddr1, unsigned int flags,
			 u32 __user *uaddr2, int nr_wake, int nr_requeue,
			 u32 *cmpval, int requeue_pi)
{
	union futex_key key1 = FUTEX_KEY_INIT, key2 = FUTEX_KEY_INIT;
	int drop_count = 0, task_count = 0, ret;
	struct futex_pi_state *pi_state = NULL;
	struct futex_hash_bucket *hb1, *hb2;
	struct futex_q *this, *next;
	DEFINE_WAKE_Q(wake_q);

	if (requeue_pi) {
		/*
		 * Requeue PI only works on two distinct uaddrs. This
		 * check is only valid for private futexes. See below.
		 */
		if (uaddr1 == uaddr2)
			return -EINVAL;

		/*
		 * requeue_pi requires a pi_state, try to allocate it now
		 * without any locks in case it fails.
		 */
		if (refill_pi_state_cache())
			return -ENOMEM;
		/*
		 * requeue_pi must wake as many tasks as it can, up to nr_wake
		 * + nr_requeue, since it acquires the rt_mutex prior to
		 * returning to userspace, so as to not leave the rt_mutex with
		 * waiters and no owner.  However, second and third wake-ups
		 * cannot be predicted as they involve race conditions with the
		 * first wake and a fault while looking up the pi_state.  Both
		 * pthread_cond_signal() and pthread_cond_broadcast() should
		 * use nr_wake=1.
		 */
		if (nr_wake != 1)
			return -EINVAL;
	}

retry:
	ret = get_futex_key(uaddr1, flags & FLAGS_SHARED, &key1, VERIFY_READ);
	if (unlikely(ret != 0))
		goto out;
	ret = get_futex_key(uaddr2, flags & FLAGS_SHARED, &key2,
			    requeue_pi ? VERIFY_WRITE : VERIFY_READ);
	if (unlikely(ret != 0))
		goto out_put_key1;

	/*
	 * The check above which compares uaddrs is not sufficient for
	 * shared futexes. We need to compare the keys:
	 */
	if (requeue_pi && match_futex(&key1, &key2)) {
		ret = -EINVAL;
		goto out_put_keys;
	}

	hb1 = hash_futex(&key1);
	hb2 = hash_futex(&key2);

retry_private:
	hb_waiters_inc(hb2);
	double_lock_hb(hb1, hb2);

	if (likely(cmpval != NULL)) {
		u32 curval;

		ret = get_futex_value_locked(&curval, uaddr1);

		if (unlikely(ret)) {
			double_unlock_hb(hb1, hb2);
			hb_waiters_dec(hb2);

			ret = get_user(curval, uaddr1);
			if (ret)
				goto out_put_keys;

			if (!(flags & FLAGS_SHARED))
				goto retry_private;

			put_futex_key(&key2);
			put_futex_key(&key1);
			goto retry;
		}
		if (curval != *cmpval) {
			ret = -EAGAIN;
			goto out_unlock;
		}
	}

	if (requeue_pi && (task_count - nr_wake < nr_requeue)) {
		/*
		 * Attempt to acquire uaddr2 and wake the top waiter. If we
		 * intend to requeue waiters, force setting the FUTEX_WAITERS
		 * bit.  We force this here where we are able to easily handle
		 * faults rather in the requeue loop below.
		 */
		ret = futex_proxy_trylock_atomic(uaddr2, hb1, hb2, &key1,
						 &key2, &pi_state, nr_requeue);

		/*
		 * At this point the top_waiter has either taken uaddr2 or is
		 * waiting on it.  If the former, then the pi_state will not
		 * exist yet, look it up one more time to ensure we have a
		 * reference to it. If the lock was taken, ret contains the
		 * vpid of the top waiter task.
		 * If the lock was not taken, we have pi_state and an initial
		 * refcount on it. In case of an error we have nothing.
		 */
		if (ret > 0) {
			WARN_ON(pi_state);
			drop_count++;
			task_count++;
			/*
			 * If we acquired the lock, then the user space value
			 * of uaddr2 should be vpid. It cannot be changed by
			 * the top waiter as it is blocked on hb2 lock if it
			 * tries to do so. If something fiddled with it behind
			 * our back the pi state lookup might unearth it. So
			 * we rather use the known value than rereading and
			 * handing potential crap to lookup_pi_state.
			 *
			 * If that call succeeds then we have pi_state and an
			 * initial refcount on it.
			 */
			ret = lookup_pi_state(uaddr2, ret, hb2, &key2, &pi_state);
		}

		switch (ret) {
		case 0:
			/* We hold a reference on the pi state. */
			break;

			/* If the above failed, then pi_state is NULL */
		case -EFAULT:
			double_unlock_hb(hb1, hb2);
			hb_waiters_dec(hb2);
			put_futex_key(&key2);
			put_futex_key(&key1);
			ret = fault_in_user_writeable(uaddr2);
			if (!ret)
				goto retry;
			goto out;
		case -EAGAIN:
			/*
			 * Two reasons for this:
			 * - Owner is exiting and we just wait for the
			 *   exit to complete.
			 * - The user space value changed.
			 */
			double_unlock_hb(hb1, hb2);
			hb_waiters_dec(hb2);
			put_futex_key(&key2);
			put_futex_key(&key1);
			cond_resched();
			goto retry;
		default:
			goto out_unlock;
		}
	}

	plist_for_each_entry_safe(this, next, &hb1->chain, list) {
		if (task_count - nr_wake >= nr_requeue)
			break;

		if (!match_futex(&this->key, &key1))
			continue;

		/*
		 * FUTEX_WAIT_REQEUE_PI and FUTEX_CMP_REQUEUE_PI should always
		 * be paired with each other and no other futex ops.
		 *
		 * We should never be requeueing a futex_q with a pi_state,
		 * which is awaiting a futex_unlock_pi().
		 */
		if ((requeue_pi && !this->rt_waiter) ||
		    (!requeue_pi && this->rt_waiter) ||
		    this->pi_state) {
			ret = -EINVAL;
			break;
		}

		/*
		 * Wake nr_wake waiters.  For requeue_pi, if we acquired the
		 * lock, we already woke the top_waiter.  If not, it will be
		 * woken by futex_unlock_pi().
		 */
		if (++task_count <= nr_wake && !requeue_pi) {
			mark_wake_futex(&wake_q, this);
			continue;
		}

		/* Ensure we requeue to the expected futex for requeue_pi. */
		if (requeue_pi && !match_futex(this->requeue_pi_key, &key2)) {
			ret = -EINVAL;
			break;
		}

		/*
		 * Requeue nr_requeue waiters and possibly one more in the case
		 * of requeue_pi if we couldn't acquire the lock atomically.
		 */
		if (requeue_pi) {
			/*
			 * Prepare the waiter to take the rt_mutex. Take a
			 * refcount on the pi_state and store the pointer in
			 * the futex_q object of the waiter.
			 */
			get_pi_state(pi_state);
			this->pi_state = pi_state;
			ret = rt_mutex_start_proxy_lock(&pi_state->pi_mutex,
							this->rt_waiter,
							this->task);
			if (ret == 1) {
				/*
				 * We got the lock. We do neither drop the
				 * refcount on pi_state nor clear
				 * this->pi_state because the waiter needs the
				 * pi_state for cleaning up the user space
				 * value. It will drop the refcount after
				 * doing so.
				 */
				requeue_pi_wake_futex(this, &key2, hb2);
				drop_count++;
				continue;
			} else if (ret) {
				/*
				 * rt_mutex_start_proxy_lock() detected a
				 * potential deadlock when we tried to queue
				 * that waiter. Drop the pi_state reference
				 * which we took above and remove the pointer
				 * to the state from the waiters futex_q
				 * object.
				 */
				this->pi_state = NULL;
				put_pi_state(pi_state);
				/*
				 * We stop queueing more waiters and let user
				 * space deal with the mess.
				 */
				break;
			}
		}
		requeue_futex(this, hb1, hb2, &key2);
		drop_count++;
	}

	/*
	 * We took an extra initial reference to the pi_state either
	 * in futex_proxy_trylock_atomic() or in lookup_pi_state(). We
	 * need to drop it here again.
	 */
	put_pi_state(pi_state);

out_unlock:
	double_unlock_hb(hb1, hb2);
	wake_up_q(&wake_q);
	hb_waiters_dec(hb2);

	/*
	 * drop_futex_key_refs() must be called outside the spinlocks. During
	 * the requeue we moved futex_q's from the hash bucket at key1 to the
	 * one at key2 and updated their key pointer.  We no longer need to
	 * hold the references to key1.
	 */
	while (--drop_count >= 0)
		drop_futex_key_refs(&key1);

out_put_keys:
	put_futex_key(&key2);
out_put_key1:
	put_futex_key(&key1);
out:
	return ret ? ret : task_count;
}

/* The key must be already stored in q->key. */
static inline struct futex_hash_bucket *queue_lock(struct futex_q *q)
	__acquires(&hb->lock)
{
	struct futex_hash_bucket *hb;

	hb = hash_futex(&q->key);

	/*
	 * Increment the counter before taking the lock so that
	 * a potential waker won't miss a to-be-slept task that is
	 * waiting for the spinlock. This is safe as all queue_lock()
	 * users end up calling queue_me(). Similarly, for housekeeping,
	 * decrement the counter at queue_unlock() when some error has
	 * occurred and we don't end up adding the task to the list.
	 */
	hb_waiters_inc(hb);

	q->lock_ptr = &hb->lock;

	spin_lock(&hb->lock); /* implies smp_mb(); (A) */
	return hb;
}

static inline void
queue_unlock(struct futex_hash_bucket *hb)
	__releases(&hb->lock)
{
	spin_unlock(&hb->lock);
	hb_waiters_dec(hb);
}

static inline void __queue_me(struct futex_q *q, struct futex_hash_bucket *hb)
{
	int prio;

	/*
	 * The priority used to register this element is
	 * - either the real thread-priority for the real-time threads
	 * (i.e. threads with a priority lower than MAX_RT_PRIO)
	 * - or MAX_RT_PRIO for non-RT threads.
	 * Thus, all RT-threads are woken first in priority order, and
	 * the others are woken last, in FIFO order.
	 */
	prio = min(current->normal_prio, MAX_RT_PRIO);

	plist_node_init(&q->list, prio);
	plist_add(&q->list, &hb->chain);
	q->task = current;
}

/**
 * queue_me() - Enqueue the futex_q on the futex_hash_bucket
 * @q:	The futex_q to enqueue
 * @hb:	The destination hash bucket
 *
 * The hb->lock must be held by the caller, and is released here. A call to
 * queue_me() is typically paired with exactly one call to unqueue_me().  The
 * exceptions involve the PI related operations, which may use unqueue_me_pi()
 * or nothing if the unqueue is done as part of the wake process and the unqueue
 * state is implicit in the state of woken task (see futex_wait_requeue_pi() for
 * an example).
 */
static inline void queue_me(struct futex_q *q, struct futex_hash_bucket *hb)
	__releases(&hb->lock)
{
	__queue_me(q, hb);
	spin_unlock(&hb->lock);
}

/**
 * unqueue_me() - Remove the futex_q from its futex_hash_bucket
 * @q:	The futex_q to unqueue
 *
 * The q->lock_ptr must not be held by the caller. A call to unqueue_me() must
 * be paired with exactly one earlier call to queue_me().
 *
 * Return:
 *   1 - if the futex_q was still queued (and we removed unqueued it);
 *   0 - if the futex_q was already removed by the waking thread
 */
static int unqueue_me(struct futex_q *q)
{
	spinlock_t *lock_ptr;
	int ret = 0;

	/* In the common case we don't take the spinlock, which is nice. */
retry:
	/*
	 * q->lock_ptr can change between this read and the following spin_lock.
	 * Use READ_ONCE to forbid the compiler from reloading q->lock_ptr and
	 * optimizing lock_ptr out of the logic below.
	 */
	lock_ptr = READ_ONCE(q->lock_ptr);
	if (lock_ptr != NULL) {
		spin_lock(lock_ptr);
		/*
		 * q->lock_ptr can change between reading it and
		 * spin_lock(), causing us to take the wrong lock.  This
		 * corrects the race condition.
		 *
		 * Reasoning goes like this: if we have the wrong lock,
		 * q->lock_ptr must have changed (maybe several times)
		 * between reading it and the spin_lock().  It can
		 * change again after the spin_lock() but only if it was
		 * already changed before the spin_lock().  It cannot,
		 * however, change back to the original value.  Therefore
		 * we can detect whether we acquired the correct lock.
		 */
		if (unlikely(lock_ptr != q->lock_ptr)) {
			spin_unlock(lock_ptr);
			goto retry;
		}
		__unqueue_futex(q);

		BUG_ON(q->pi_state);

		spin_unlock(lock_ptr);
		ret = 1;
	}

	drop_futex_key_refs(&q->key);
	return ret;
}

/*
 * PI futexes can not be requeued and must remove themself from the
 * hash bucket. The hash bucket lock (i.e. lock_ptr) is held on entry
 * and dropped here.
 */
static void unqueue_me_pi(struct futex_q *q)
	__releases(q->lock_ptr)
{
	__unqueue_futex(q);

	BUG_ON(!q->pi_state);
	put_pi_state(q->pi_state);
	q->pi_state = NULL;

	spin_unlock(q->lock_ptr);
}

/*
 * Fixup the pi_state owner with the new owner.
 *
 * Must be called with hash bucket lock held and mm->sem held for non
 * private futexes.
 */
static int fixup_pi_state_owner(u32 __user *uaddr, struct futex_q *q,
				struct task_struct *newowner)
{
	u32 newtid = task_pid_vnr(newowner) | FUTEX_WAITERS;
	struct futex_pi_state *pi_state = q->pi_state;
	u32 uval, uninitialized_var(curval), newval;
	struct task_struct *oldowner;
	int ret;

	raw_spin_lock_irq(&pi_state->pi_mutex.wait_lock);

	oldowner = pi_state->owner;
	/* Owner died? */
	if (!pi_state->owner)
		newtid |= FUTEX_OWNER_DIED;

	/*
	 * We are here either because we stole the rtmutex from the
	 * previous highest priority waiter or we are the highest priority
	 * waiter but have failed to get the rtmutex the first time.
	 *
	 * We have to replace the newowner TID in the user space variable.
	 * This must be atomic as we have to preserve the owner died bit here.
	 *
	 * Note: We write the user space value _before_ changing the pi_state
	 * because we can fault here. Imagine swapped out pages or a fork
	 * that marked all the anonymous memory readonly for cow.
	 *
	 * Modifying pi_state _before_ the user space value would leave the
	 * pi_state in an inconsistent state when we fault here, because we
	 * need to drop the locks to handle the fault. This might be observed
	 * in the PID check in lookup_pi_state.
	 */
retry:
	if (get_futex_value_locked(&uval, uaddr))
		goto handle_fault;

	for (;;) {
		newval = (uval & FUTEX_OWNER_DIED) | newtid;

		if (cmpxchg_futex_value_locked(&curval, uaddr, uval, newval))
			goto handle_fault;
		if (curval == uval)
			break;
		uval = curval;
	}

	/*
	 * We fixed up user space. Now we need to fix the pi_state
	 * itself.
	 */
	if (pi_state->owner != NULL) {
		raw_spin_lock(&pi_state->owner->pi_lock);
		WARN_ON(list_empty(&pi_state->list));
		list_del_init(&pi_state->list);
		raw_spin_unlock(&pi_state->owner->pi_lock);
	}

	pi_state->owner = newowner;

	raw_spin_lock(&newowner->pi_lock);
	WARN_ON(!list_empty(&pi_state->list));
	list_add(&pi_state->list, &newowner->pi_state_list);
	raw_spin_unlock(&newowner->pi_lock);
	raw_spin_unlock_irq(&pi_state->pi_mutex.wait_lock);

	return 0;

	/*
	 * To handle the page fault we need to drop the locks here. That gives
	 * the other task (either the highest priority waiter itself or the
	 * task which stole the rtmutex) the chance to try the fixup of the
	 * pi_state. So once we are back from handling the fault we need to
	 * check the pi_state after reacquiring the locks and before trying to
	 * do another fixup. When the fixup has been done already we simply
	 * return.
	 *
	 * Note: we hold both hb->lock and pi_mutex->wait_lock. We can safely
	 * drop hb->lock since the caller owns the hb -> futex_q relation.
	 * Dropping the pi_mutex->wait_lock requires the state revalidate.
	 */
handle_fault:
	raw_spin_unlock_irq(&pi_state->pi_mutex.wait_lock);
	spin_unlock(q->lock_ptr);

	ret = fault_in_user_writeable(uaddr);

	spin_lock(q->lock_ptr);
	raw_spin_lock_irq(&pi_state->pi_mutex.wait_lock);

	/*
	 * Check if someone else fixed it for us:
	 */
	if (pi_state->owner != oldowner) {
		ret = 0;
		goto out_unlock;
	}

	if (ret)
		goto out_unlock;

	goto retry;

out_unlock:
	raw_spin_unlock_irq(&pi_state->pi_mutex.wait_lock);
	return ret;
}

static long futex_wait_restart(struct restart_block *restart);

/**
 * fixup_owner() - Post lock pi_state and corner case management
 * @uaddr:	user address of the futex
 * @q:		futex_q (contains pi_state and access to the rt_mutex)
 * @locked:	if the attempt to take the rt_mutex succeeded (1) or not (0)
 *
 * After attempting to lock an rt_mutex, this function is called to cleanup
 * the pi_state owner as well as handle race conditions that may allow us to
 * acquire the lock. Must be called with the hb lock held.
 *
 * Return:
 *  1 - success, lock taken;
 *  0 - success, lock not taken;
 * <0 - on error (-EFAULT)
 */
static int fixup_owner(u32 __user *uaddr, struct futex_q *q, int locked)
{
	int ret = 0;

	if (locked) {
		/*
		 * Got the lock. We might not be the anticipated owner if we
		 * did a lock-steal - fix up the PI-state in that case:
		 *
		 * We can safely read pi_state->owner without holding wait_lock
		 * because we now own the rt_mutex, only the owner will attempt
		 * to change it.
		 */
		if (q->pi_state->owner != current)
			ret = fixup_pi_state_owner(uaddr, q, current);
		goto out;
	}

	/*
	 * Paranoia check. If we did not take the lock, then we should not be
	 * the owner of the rt_mutex.
	 */
	if (rt_mutex_owner(&q->pi_state->pi_mutex) == current) {
		printk(KERN_ERR "fixup_owner: ret = %d pi-mutex: %p "
				"pi-state %p\n", ret,
				q->pi_state->pi_mutex.owner,
				q->pi_state->owner);
	}

out:
	return ret ? ret : locked;
}

/**
 * futex_wait_queue_me() - queue_me() and wait for wakeup, timeout, or signal
 * @hb:		the futex hash bucket, must be locked by the caller
 * @q:		the futex_q to queue up on
 * @timeout:	the prepared hrtimer_sleeper, or null for no timeout
 */
static void futex_wait_queue_me(struct futex_hash_bucket *hb, struct futex_q *q,
				struct hrtimer_sleeper *timeout)
{
	/*
	 * The task state is guaranteed to be set before another task can
	 * wake it. set_current_state() is implemented using smp_store_mb() and
	 * queue_me() calls spin_unlock() upon completion, both serializing
	 * access to the hash list and forcing another memory barrier.
	 */
	set_current_state(TASK_INTERRUPTIBLE);
	queue_me(q, hb);

	/* Arm the timer */
	if (timeout)
		hrtimer_start_expires(&timeout->timer, HRTIMER_MODE_ABS);

	/*
	 * If we have been removed from the hash list, then another task
	 * has tried to wake us, and we can skip the call to schedule().
	 */
	if (likely(!plist_node_empty(&q->list))) {
		/*
		 * If the timer has already expired, current will already be
		 * flagged for rescheduling. Only call schedule if there
		 * is no timeout, or if it has yet to expire.
		 */
		if (!timeout || timeout->task)
			freezable_schedule();
	}
	__set_current_state(TASK_RUNNING);
}

/**
 * futex_wait_setup() - Prepare to wait on a futex
 * @uaddr:	the futex userspace address
 * @val:	the expected value
 * @flags:	futex flags (FLAGS_SHARED, etc.)
 * @q:		the associated futex_q
 * @hb:		storage for hash_bucket pointer to be returned to caller
 *
 * Setup the futex_q and locate the hash_bucket.  Get the futex value and
 * compare it with the expected value.  Handle atomic faults internally.
 * Return with the hb lock held and a q.key reference on success, and unlocked
 * with no q.key reference on failure.
 *
 * Return:
 *  0 - uaddr contains val and hb has been locked;
 * <1 - -EFAULT or -EWOULDBLOCK (uaddr does not contain val) and hb is unlocked
 */
static int futex_wait_setup(u32 __user *uaddr, u32 val, unsigned int flags,
			   struct futex_q *q, struct futex_hash_bucket **hb)
{
	u32 uval;
	int ret;

	/*
	 * Access the page AFTER the hash-bucket is locked.
	 * Order is important:
	 *
	 *   Userspace waiter: val = var; if (cond(val)) futex_wait(&var, val);
	 *   Userspace waker:  if (cond(var)) { var = new; futex_wake(&var); }
	 *
	 * The basic logical guarantee of a futex is that it blocks ONLY
	 * if cond(var) is known to be true at the time of blocking, for
	 * any cond.  If we locked the hash-bucket after testing *uaddr, that
	 * would open a race condition where we could block indefinitely with
	 * cond(var) false, which would violate the guarantee.
	 *
	 * On the other hand, we insert q and release the hash-bucket only
	 * after testing *uaddr.  This guarantees that futex_wait() will NOT
	 * absorb a wakeup if *uaddr does not match the desired values
	 * while the syscall executes.
	 */
retry:
	ret = get_futex_key(uaddr, flags & FLAGS_SHARED, &q->key, VERIFY_READ);
	if (unlikely(ret != 0))
		return ret;

retry_private:
	*hb = queue_lock(q);

	ret = get_futex_value_locked(&uval, uaddr);

	if (ret) {
		queue_unlock(*hb);

		ret = get_user(uval, uaddr);
		if (ret)
			goto out;

		if (!(flags & FLAGS_SHARED))
			goto retry_private;

		put_futex_key(&q->key);
		goto retry;
	}

	if (uval != val) {
		queue_unlock(*hb);
		ret = -EWOULDBLOCK;
	}

out:
	if (ret)
		put_futex_key(&q->key);
	return ret;
}

static int futex_wait(u32 __user *uaddr, unsigned int flags, u32 val,
		      ktime_t *abs_time, u32 bitset)
{
	struct hrtimer_sleeper timeout, *to = NULL;
	struct restart_block *restart;
	struct futex_hash_bucket *hb;
	struct futex_q q = futex_q_init;
	int ret;

	if (!bitset)
		return -EINVAL;
	q.bitset = bitset;

	if (abs_time) {
		to = &timeout;

		hrtimer_init_on_stack(&to->timer, (flags & FLAGS_CLOCKRT) ?
				      CLOCK_REALTIME : CLOCK_MONOTONIC,
				      HRTIMER_MODE_ABS);
		hrtimer_init_sleeper(to, current);
		hrtimer_set_expires_range_ns(&to->timer, *abs_time,
					     current->timer_slack_ns);
	}

retry:
	/*
	 * Prepare to wait on uaddr. On success, holds hb lock and increments
	 * q.key refs.
	 */
	ret = futex_wait_setup(uaddr, val, flags, &q, &hb);
	if (ret)
		goto out;

	/* queue_me and wait for wakeup, timeout, or a signal. */
	futex_wait_queue_me(hb, &q, to);

	/* If we were woken (and unqueued), we succeeded, whatever. */
	ret = 0;
	/* unqueue_me() drops q.key ref */
	if (!unqueue_me(&q))
		goto out;
	ret = -ETIMEDOUT;
	if (to && !to->task)
		goto out;

	/*
	 * We expect signal_pending(current), but we might be the
	 * victim of a spurious wakeup as well.
	 */
	if (!signal_pending(current))
		goto retry;

	ret = -ERESTARTSYS;
	if (!abs_time)
		goto out;

	restart = &current->restart_block;
	restart->fn = futex_wait_restart;
	restart->futex.uaddr = uaddr;
	restart->futex.val = val;
	restart->futex.time = *abs_time;
	restart->futex.bitset = bitset;
	restart->futex.flags = flags | FLAGS_HAS_TIMEOUT;

	ret = -ERESTART_RESTARTBLOCK;

out:
	if (to) {
		hrtimer_cancel(&to->timer);
		destroy_hrtimer_on_stack(&to->timer);
	}
	return ret;
}


static long futex_wait_restart(struct restart_block *restart)
{
	u32 __user *uaddr = restart->futex.uaddr;
	ktime_t t, *tp = NULL;

	if (restart->futex.flags & FLAGS_HAS_TIMEOUT) {
		t = restart->futex.time;
		tp = &t;
	}
	restart->fn = do_no_restart_syscall;

	return (long)futex_wait(uaddr, restart->futex.flags,
				restart->futex.val, tp, restart->futex.bitset);
}


/*
 * Userspace tried a 0 -> TID atomic transition of the futex value
 * and failed. The kernel side here does the whole locking operation:
 * if there are waiters then it will block as a consequence of relying
 * on rt-mutexes, it does PI, etc. (Due to races the kernel might see
 * a 0 value of the futex too.).
 *
 * Also serves as futex trylock_pi()'ing, and due semantics.
 */
static int futex_lock_pi(u32 __user *uaddr, unsigned int flags,
			 ktime_t *time, int trylock)
{
	struct hrtimer_sleeper timeout, *to = NULL;
	struct futex_pi_state *pi_state = NULL;
	struct rt_mutex_waiter rt_waiter;
	struct futex_hash_bucket *hb;
	struct futex_q q = futex_q_init;
	int res, ret;

	if (refill_pi_state_cache())
		return -ENOMEM;

	if (time) {
		to = &timeout;
		hrtimer_init_on_stack(&to->timer, CLOCK_REALTIME,
				      HRTIMER_MODE_ABS);
		hrtimer_init_sleeper(to, current);
		hrtimer_set_expires(&to->timer, *time);
	}

retry:
	ret = get_futex_key(uaddr, flags & FLAGS_SHARED, &q.key, VERIFY_WRITE);
	if (unlikely(ret != 0))
		goto out;

retry_private:
	hb = queue_lock(&q);

	ret = futex_lock_pi_atomic(uaddr, hb, &q.key, &q.pi_state, current, 0);
	if (unlikely(ret)) {
		/*
		 * Atomic work succeeded and we got the lock,
		 * or failed. Either way, we do _not_ block.
		 */
		switch (ret) {
		case 1:
			/* We got the lock. */
			ret = 0;
			goto out_unlock_put_key;
		case -EFAULT:
			goto uaddr_faulted;
		case -EAGAIN:
			/*
			 * Two reasons for this:
			 * - Task is exiting and we just wait for the
			 *   exit to complete.
			 * - The user space value changed.
			 */
			queue_unlock(hb);
			put_futex_key(&q.key);
			cond_resched();
			goto retry;
		default:
			goto out_unlock_put_key;
		}
	}

	WARN_ON(!q.pi_state);

	/*
	 * Only actually queue now that the atomic ops are done:
	 */
	__queue_me(&q, hb);

	if (trylock) {
		ret = rt_mutex_futex_trylock(&q.pi_state->pi_mutex);
		/* Fixup the trylock return value: */
		ret = ret ? 0 : -EWOULDBLOCK;
		goto no_block;
	}

	rt_mutex_init_waiter(&rt_waiter);

	/*
	 * On PREEMPT_RT_FULL, when hb->lock becomes an rt_mutex, we must not
	 * hold it while doing rt_mutex_start_proxy(), because then it will
	 * include hb->lock in the blocking chain, even through we'll not in
	 * fact hold it while blocking. This will lead it to report -EDEADLK
	 * and BUG when futex_unlock_pi() interleaves with this.
	 *
	 * Therefore acquire wait_lock while holding hb->lock, but drop the
	 * latter before calling rt_mutex_start_proxy_lock(). This still fully
	 * serializes against futex_unlock_pi() as that does the exact same
	 * lock handoff sequence.
	 */
	raw_spin_lock_irq(&q.pi_state->pi_mutex.wait_lock);
	spin_unlock(q.lock_ptr);
	ret = __rt_mutex_start_proxy_lock(&q.pi_state->pi_mutex, &rt_waiter, current);
	raw_spin_unlock_irq(&q.pi_state->pi_mutex.wait_lock);

	if (ret) {
		if (ret == 1)
			ret = 0;

		spin_lock(q.lock_ptr);
		goto no_block;
	}


	if (unlikely(to))
		hrtimer_start_expires(&to->timer, HRTIMER_MODE_ABS);

	ret = rt_mutex_wait_proxy_lock(&q.pi_state->pi_mutex, to, &rt_waiter);

	spin_lock(q.lock_ptr);
	/*
	 * If we failed to acquire the lock (signal/timeout), we must
	 * first acquire the hb->lock before removing the lock from the
	 * rt_mutex waitqueue, such that we can keep the hb and rt_mutex
	 * wait lists consistent.
	 *
	 * In particular; it is important that futex_unlock_pi() can not
	 * observe this inconsistency.
	 */
	if (ret && !rt_mutex_cleanup_proxy_lock(&q.pi_state->pi_mutex, &rt_waiter))
		ret = 0;

no_block:
	/*
	 * Fixup the pi_state owner and possibly acquire the lock if we
	 * haven't already.
	 */
	res = fixup_owner(uaddr, &q, !ret);
	/*
	 * If fixup_owner() returned an error, proprogate that.  If it acquired
	 * the lock, clear our -ETIMEDOUT or -EINTR.
	 */
	if (res)
		ret = (res < 0) ? res : 0;

	/*
	 * If fixup_owner() faulted and was unable to handle the fault, unlock
	 * it and return the fault to userspace.
	 */
	if (ret && (rt_mutex_owner(&q.pi_state->pi_mutex) == current)) {
		pi_state = q.pi_state;
		get_pi_state(pi_state);
	}

	/* Unqueue and drop the lock */
	unqueue_me_pi(&q);

	if (pi_state) {
		rt_mutex_futex_unlock(&pi_state->pi_mutex);
		put_pi_state(pi_state);
	}

	goto out_put_key;

out_unlock_put_key:
	queue_unlock(hb);

out_put_key:
	put_futex_key(&q.key);
out:
	if (to) {
		hrtimer_cancel(&to->timer);
		destroy_hrtimer_on_stack(&to->timer);
	}
	return ret != -EINTR ? ret : -ERESTARTNOINTR;

uaddr_faulted:
	queue_unlock(hb);

	ret = fault_in_user_writeable(uaddr);
	if (ret)
		goto out_put_key;

	if (!(flags & FLAGS_SHARED))
		goto retry_private;

	put_futex_key(&q.key);
	goto retry;
}

/*
 * Userspace attempted a TID -> 0 atomic transition, and failed.
 * This is the in-kernel slowpath: we look up the PI state (if any),
 * and do the rt-mutex unlock.
 */
static int futex_unlock_pi(u32 __user *uaddr, unsigned int flags)
{
	u32 uninitialized_var(curval), uval, vpid = task_pid_vnr(current);
	union futex_key key = FUTEX_KEY_INIT;
	struct futex_hash_bucket *hb;
	struct futex_q *top_waiter;
	int ret;

retry:
	if (get_user(uval, uaddr))
		return -EFAULT;
	/*
	 * We release only a lock we actually own:
	 */
	if ((uval & FUTEX_TID_MASK) != vpid)
		return -EPERM;

	ret = get_futex_key(uaddr, flags & FLAGS_SHARED, &key, VERIFY_WRITE);
	if (ret)
		return ret;

	hb = hash_futex(&key);
	spin_lock(&hb->lock);

	/*
	 * Check waiters first. We do not trust user space values at
	 * all and we at least want to know if user space fiddled
	 * with the futex value instead of blindly unlocking.
	 */
	top_waiter = futex_top_waiter(hb, &key);
	if (top_waiter) {
		struct futex_pi_state *pi_state = top_waiter->pi_state;

		ret = -EINVAL;
		if (!pi_state)
			goto out_unlock;

		/*
		 * If current does not own the pi_state then the futex is
		 * inconsistent and user space fiddled with the futex value.
		 */
		if (pi_state->owner != current)
			goto out_unlock;

		get_pi_state(pi_state);
		/*
		 * By taking wait_lock while still holding hb->lock, we ensure
		 * there is no point where we hold neither; and therefore
		 * wake_futex_pi() must observe a state consistent with what we
		 * observed.
		 */
		raw_spin_lock_irq(&pi_state->pi_mutex.wait_lock);
		spin_unlock(&hb->lock);

		ret = wake_futex_pi(uaddr, uval, pi_state);

		put_pi_state(pi_state);

		/*
		 * Success, we're done! No tricky corner cases.
		 */
		if (!ret)
			goto out_putkey;
		/*
		 * The atomic access to the futex value generated a
		 * pagefault, so retry the user-access and the wakeup:
		 */
		if (ret == -EFAULT)
			goto pi_faulted;
		/*
		 * A unconditional UNLOCK_PI op raced against a waiter
		 * setting the FUTEX_WAITERS bit. Try again.
		 */
		if (ret == -EAGAIN) {
			put_futex_key(&key);
			goto retry;
		}
		/*
		 * wake_futex_pi has detected invalid state. Tell user
		 * space.
		 */
		goto out_putkey;
	}

	/*
	 * We have no kernel internal state, i.e. no waiters in the
	 * kernel. Waiters which are about to queue themselves are stuck
	 * on hb->lock. So we can safely ignore them. We do neither
	 * preserve the WAITERS bit not the OWNER_DIED one. We are the
	 * owner.
	 */
	if (cmpxchg_futex_value_locked(&curval, uaddr, uval, 0)) {
		spin_unlock(&hb->lock);
		goto pi_faulted;
	}

	/*
	 * If uval has changed, let user space handle it.
	 */
	ret = (curval == uval) ? 0 : -EAGAIN;

out_unlock:
	spin_unlock(&hb->lock);
out_putkey:
	put_futex_key(&key);
	return ret;

pi_faulted:
	put_futex_key(&key);

	ret = fault_in_user_writeable(uaddr);
	if (!ret)
		goto retry;

	return ret;
}

/**
 * handle_early_requeue_pi_wakeup() - Detect early wakeup on the initial futex
 * @hb:		the hash_bucket futex_q was original enqueued on
 * @q:		the futex_q woken while waiting to be requeued
 * @key2:	the futex_key of the requeue target futex
 * @timeout:	the timeout associated with the wait (NULL if none)
 *
 * Detect if the task was woken on the initial futex as opposed to the requeue
 * target futex.  If so, determine if it was a timeout or a signal that caused
 * the wakeup and return the appropriate error code to the caller.  Must be
 * called with the hb lock held.
 *
 * Return:
 *  0 = no early wakeup detected;
 * <0 = -ETIMEDOUT or -ERESTARTNOINTR
 */
static inline
int handle_early_requeue_pi_wakeup(struct futex_hash_bucket *hb,
				   struct futex_q *q, union futex_key *key2,
				   struct hrtimer_sleeper *timeout)
{
	int ret = 0;

	/*
	 * With the hb lock held, we avoid races while we process the wakeup.
	 * We only need to hold hb (and not hb2) to ensure atomicity as the
	 * wakeup code can't change q.key from uaddr to uaddr2 if we hold hb.
	 * It can't be requeued from uaddr2 to something else since we don't
	 * support a PI aware source futex for requeue.
	 */
	if (!match_futex(&q->key, key2)) {
		WARN_ON(q->lock_ptr && (&hb->lock != q->lock_ptr));
		/*
		 * We were woken prior to requeue by a timeout or a signal.
		 * Unqueue the futex_q and determine which it was.
		 */
		plist_del(&q->list, &hb->chain);
		hb_waiters_dec(hb);

		/* Handle spurious wakeups gracefully */
		ret = -EWOULDBLOCK;
		if (timeout && !timeout->task)
			ret = -ETIMEDOUT;
		else if (signal_pending(current))
			ret = -ERESTARTNOINTR;
	}
	return ret;
}

/**
 * futex_wait_requeue_pi() - Wait on uaddr and take uaddr2
 * @uaddr:	the futex we initially wait on (non-pi)
 * @flags:	futex flags (FLAGS_SHARED, FLAGS_CLOCKRT, etc.), they must be
 *		the same type, no requeueing from private to shared, etc.
 * @val:	the expected value of uaddr
 * @abs_time:	absolute timeout
 * @bitset:	32 bit wakeup bitset set by userspace, defaults to all
 * @uaddr2:	the pi futex we will take prior to returning to user-space
 *
 * The caller will wait on uaddr and will be requeued by futex_requeue() to
 * uaddr2 which must be PI aware and unique from uaddr.  Normal wakeup will wake
 * on uaddr2 and complete the acquisition of the rt_mutex prior to returning to
 * userspace.  This ensures the rt_mutex maintains an owner when it has waiters;
 * without one, the pi logic would not know which task to boost/deboost, if
 * there was a need to.
 *
 * We call schedule in futex_wait_queue_me() when we enqueue and return there
 * via the following--
 * 1) wakeup on uaddr2 after an atomic lock acquisition by futex_requeue()
 * 2) wakeup on uaddr2 after a requeue
 * 3) signal
 * 4) timeout
 *
 * If 3, cleanup and return -ERESTARTNOINTR.
 *
 * If 2, we may then block on trying to take the rt_mutex and return via:
 * 5) successful lock
 * 6) signal
 * 7) timeout
 * 8) other lock acquisition failure
 *
 * If 6, return -EWOULDBLOCK (restarting the syscall would do the same).
 *
 * If 4 or 7, we cleanup and return with -ETIMEDOUT.
 *
 * Return:
 *  0 - On success;
 * <0 - On error
 */
static int futex_wait_requeue_pi(u32 __user *uaddr, unsigned int flags,
				 u32 val, ktime_t *abs_time, u32 bitset,
				 u32 __user *uaddr2)
{
	struct hrtimer_sleeper timeout, *to = NULL;
	struct futex_pi_state *pi_state = NULL;
	struct rt_mutex_waiter rt_waiter;
	struct futex_hash_bucket *hb;
	union futex_key key2 = FUTEX_KEY_INIT;
	struct futex_q q = futex_q_init;
	int res, ret;

	if (uaddr == uaddr2)
		return -EINVAL;

	if (!bitset)
		return -EINVAL;

	if (abs_time) {
		to = &timeout;
		hrtimer_init_on_stack(&to->timer, (flags & FLAGS_CLOCKRT) ?
				      CLOCK_REALTIME : CLOCK_MONOTONIC,
				      HRTIMER_MODE_ABS);
		hrtimer_init_sleeper(to, current);
		hrtimer_set_expires_range_ns(&to->timer, *abs_time,
					     current->timer_slack_ns);
	}

	/*
	 * The waiter is allocated on our stack, manipulated by the requeue
	 * code while we sleep on uaddr.
	 */
	rt_mutex_init_waiter(&rt_waiter);

	ret = get_futex_key(uaddr2, flags & FLAGS_SHARED, &key2, VERIFY_WRITE);
	if (unlikely(ret != 0))
		goto out;

	q.bitset = bitset;
	q.rt_waiter = &rt_waiter;
	q.requeue_pi_key = &key2;

	/*
	 * Prepare to wait on uaddr. On success, increments q.key (key1) ref
	 * count.
	 */
	ret = futex_wait_setup(uaddr, val, flags, &q, &hb);
	if (ret)
		goto out_key2;

	/*
	 * The check above which compares uaddrs is not sufficient for
	 * shared futexes. We need to compare the keys:
	 */
	if (match_futex(&q.key, &key2)) {
		queue_unlock(hb);
		ret = -EINVAL;
		goto out_put_keys;
	}

	/* Queue the futex_q, drop the hb lock, wait for wakeup. */
	futex_wait_queue_me(hb, &q, to);

	spin_lock(&hb->lock);
	ret = handle_early_requeue_pi_wakeup(hb, &q, &key2, to);
	spin_unlock(&hb->lock);
	if (ret)
		goto out_put_keys;

	/*
	 * In order for us to be here, we know our q.key == key2, and since
	 * we took the hb->lock above, we also know that futex_requeue() has
	 * completed and we no longer have to concern ourselves with a wakeup
	 * race with the atomic proxy lock acquisition by the requeue code. The
	 * futex_requeue dropped our key1 reference and incremented our key2
	 * reference count.
	 */

	/* Check if the requeue code acquired the second futex for us. */
	if (!q.rt_waiter) {
		/*
		 * Got the lock. We might not be the anticipated owner if we
		 * did a lock-steal - fix up the PI-state in that case.
		 */
		if (q.pi_state && (q.pi_state->owner != current)) {
			spin_lock(q.lock_ptr);
			ret = fixup_pi_state_owner(uaddr2, &q, current);
<<<<<<< HEAD
			if (ret && rt_mutex_owner(&q.pi_state->pi_mutex) == current)
				rt_mutex_unlock(&q.pi_state->pi_mutex);
=======
			if (ret && rt_mutex_owner(&q.pi_state->pi_mutex) == current) {
				pi_state = q.pi_state;
				get_pi_state(pi_state);
			}
>>>>>>> 2ac97f0f
			/*
			 * Drop the reference to the pi state which
			 * the requeue_pi() code acquired for us.
			 */
			put_pi_state(q.pi_state);
			spin_unlock(q.lock_ptr);
		}
	} else {
		struct rt_mutex *pi_mutex;

		/*
		 * We have been woken up by futex_unlock_pi(), a timeout, or a
		 * signal.  futex_unlock_pi() will not destroy the lock_ptr nor
		 * the pi_state.
		 */
		WARN_ON(!q.pi_state);
		pi_mutex = &q.pi_state->pi_mutex;
		ret = rt_mutex_wait_proxy_lock(pi_mutex, to, &rt_waiter);

		spin_lock(q.lock_ptr);
		if (ret && !rt_mutex_cleanup_proxy_lock(pi_mutex, &rt_waiter))
			ret = 0;

		debug_rt_mutex_free_waiter(&rt_waiter);
		/*
		 * Fixup the pi_state owner and possibly acquire the lock if we
		 * haven't already.
		 */
		res = fixup_owner(uaddr2, &q, !ret);
		/*
		 * If fixup_owner() returned an error, proprogate that.  If it
		 * acquired the lock, clear -ETIMEDOUT or -EINTR.
		 */
		if (res)
			ret = (res < 0) ? res : 0;

		/*
		 * If fixup_pi_state_owner() faulted and was unable to handle
		 * the fault, unlock the rt_mutex and return the fault to
		 * userspace.
		 */
<<<<<<< HEAD
		if (ret && rt_mutex_owner(pi_mutex) == current)
			rt_mutex_unlock(pi_mutex);
=======
		if (ret && rt_mutex_owner(&q.pi_state->pi_mutex) == current) {
			pi_state = q.pi_state;
			get_pi_state(pi_state);
		}
>>>>>>> 2ac97f0f

		/* Unqueue and drop the lock. */
		unqueue_me_pi(&q);
	}

<<<<<<< HEAD
=======
	if (pi_state) {
		rt_mutex_futex_unlock(&pi_state->pi_mutex);
		put_pi_state(pi_state);
	}

>>>>>>> 2ac97f0f
	if (ret == -EINTR) {
		/*
		 * We've already been requeued, but cannot restart by calling
		 * futex_lock_pi() directly. We could restart this syscall, but
		 * it would detect that the user space "val" changed and return
		 * -EWOULDBLOCK.  Save the overhead of the restart and return
		 * -EWOULDBLOCK directly.
		 */
		ret = -EWOULDBLOCK;
	}

out_put_keys:
	put_futex_key(&q.key);
out_key2:
	put_futex_key(&key2);

out:
	if (to) {
		hrtimer_cancel(&to->timer);
		destroy_hrtimer_on_stack(&to->timer);
	}
	return ret;
}

/*
 * Support for robust futexes: the kernel cleans up held futexes at
 * thread exit time.
 *
 * Implementation: user-space maintains a per-thread list of locks it
 * is holding. Upon do_exit(), the kernel carefully walks this list,
 * and marks all locks that are owned by this thread with the
 * FUTEX_OWNER_DIED bit, and wakes up a waiter (if any). The list is
 * always manipulated with the lock held, so the list is private and
 * per-thread. Userspace also maintains a per-thread 'list_op_pending'
 * field, to allow the kernel to clean up if the thread dies after
 * acquiring the lock, but just before it could have added itself to
 * the list. There can only be one such pending lock.
 */

/**
 * sys_set_robust_list() - Set the robust-futex list head of a task
 * @head:	pointer to the list-head
 * @len:	length of the list-head, as userspace expects
 */
SYSCALL_DEFINE2(set_robust_list, struct robust_list_head __user *, head,
		size_t, len)
{
	if (!futex_cmpxchg_enabled)
		return -ENOSYS;
	/*
	 * The kernel knows only one size for now:
	 */
	if (unlikely(len != sizeof(*head)))
		return -EINVAL;

	current->robust_list = head;

	return 0;
}

/**
 * sys_get_robust_list() - Get the robust-futex list head of a task
 * @pid:	pid of the process [zero for current task]
 * @head_ptr:	pointer to a list-head pointer, the kernel fills it in
 * @len_ptr:	pointer to a length field, the kernel fills in the header size
 */
SYSCALL_DEFINE3(get_robust_list, int, pid,
		struct robust_list_head __user * __user *, head_ptr,
		size_t __user *, len_ptr)
{
	struct robust_list_head __user *head;
	unsigned long ret;
	struct task_struct *p;

	if (!futex_cmpxchg_enabled)
		return -ENOSYS;

	rcu_read_lock();

	ret = -ESRCH;
	if (!pid)
		p = current;
	else {
		p = find_task_by_vpid(pid);
		if (!p)
			goto err_unlock;
	}

	ret = -EPERM;
	if (!ptrace_may_access(p, PTRACE_MODE_READ_REALCREDS))
		goto err_unlock;

	head = p->robust_list;
	rcu_read_unlock();

	if (put_user(sizeof(*head), len_ptr))
		return -EFAULT;
	return put_user(head, head_ptr);

err_unlock:
	rcu_read_unlock();

	return ret;
}

/*
 * Process a futex-list entry, check whether it's owned by the
 * dying task, and do notification if so:
 */
int handle_futex_death(u32 __user *uaddr, struct task_struct *curr, int pi)
{
	u32 uval, uninitialized_var(nval), mval;

retry:
	if (get_user(uval, uaddr))
		return -1;

	if ((uval & FUTEX_TID_MASK) == task_pid_vnr(curr)) {
		/*
		 * Ok, this dying thread is truly holding a futex
		 * of interest. Set the OWNER_DIED bit atomically
		 * via cmpxchg, and if the value had FUTEX_WAITERS
		 * set, wake up a waiter (if any). (We have to do a
		 * futex_wake() even if OWNER_DIED is already set -
		 * to handle the rare but possible case of recursive
		 * thread-death.) The rest of the cleanup is done in
		 * userspace.
		 */
		mval = (uval & FUTEX_WAITERS) | FUTEX_OWNER_DIED;
		/*
		 * We are not holding a lock here, but we want to have
		 * the pagefault_disable/enable() protection because
		 * we want to handle the fault gracefully. If the
		 * access fails we try to fault in the futex with R/W
		 * verification via get_user_pages. get_user() above
		 * does not guarantee R/W access. If that fails we
		 * give up and leave the futex locked.
		 */
		if (cmpxchg_futex_value_locked(&nval, uaddr, uval, mval)) {
			if (fault_in_user_writeable(uaddr))
				return -1;
			goto retry;
		}
		if (nval != uval)
			goto retry;

		/*
		 * Wake robust non-PI futexes here. The wakeup of
		 * PI futexes happens in exit_pi_state():
		 */
		if (!pi && (uval & FUTEX_WAITERS))
			futex_wake(uaddr, 1, 1, FUTEX_BITSET_MATCH_ANY);
	}
	return 0;
}

/*
 * Fetch a robust-list pointer. Bit 0 signals PI futexes:
 */
static inline int fetch_robust_entry(struct robust_list __user **entry,
				     struct robust_list __user * __user *head,
				     unsigned int *pi)
{
	unsigned long uentry;

	if (get_user(uentry, (unsigned long __user *)head))
		return -EFAULT;

	*entry = (void __user *)(uentry & ~1UL);
	*pi = uentry & 1;

	return 0;
}

/*
 * Walk curr->robust_list (very carefully, it's a userspace list!)
 * and mark any locks found there dead, and notify any waiters.
 *
 * We silently return on any sign of list-walking problem.
 */
void exit_robust_list(struct task_struct *curr)
{
	struct robust_list_head __user *head = curr->robust_list;
	struct robust_list __user *entry, *next_entry, *pending;
	unsigned int limit = ROBUST_LIST_LIMIT, pi, pip;
	unsigned int uninitialized_var(next_pi);
	unsigned long futex_offset;
	int rc;

	if (!futex_cmpxchg_enabled)
		return;

	/*
	 * Fetch the list head (which was registered earlier, via
	 * sys_set_robust_list()):
	 */
	if (fetch_robust_entry(&entry, &head->list.next, &pi))
		return;
	/*
	 * Fetch the relative futex offset:
	 */
	if (get_user(futex_offset, &head->futex_offset))
		return;
	/*
	 * Fetch any possibly pending lock-add first, and handle it
	 * if it exists:
	 */
	if (fetch_robust_entry(&pending, &head->list_op_pending, &pip))
		return;

	next_entry = NULL;	/* avoid warning with gcc */
	while (entry != &head->list) {
		/*
		 * Fetch the next entry in the list before calling
		 * handle_futex_death:
		 */
		rc = fetch_robust_entry(&next_entry, &entry->next, &next_pi);
		/*
		 * A pending lock might already be on the list, so
		 * don't process it twice:
		 */
		if (entry != pending)
			if (handle_futex_death((void __user *)entry + futex_offset,
						curr, pi))
				return;
		if (rc)
			return;
		entry = next_entry;
		pi = next_pi;
		/*
		 * Avoid excessively long or circular lists:
		 */
		if (!--limit)
			break;

		cond_resched();
	}

	if (pending)
		handle_futex_death((void __user *)pending + futex_offset,
				   curr, pip);
}

long do_futex(u32 __user *uaddr, int op, u32 val, ktime_t *timeout,
		u32 __user *uaddr2, u32 val2, u32 val3)
{
	int cmd = op & FUTEX_CMD_MASK;
	unsigned int flags = 0;

	if (!(op & FUTEX_PRIVATE_FLAG))
		flags |= FLAGS_SHARED;

	if (op & FUTEX_CLOCK_REALTIME) {
		flags |= FLAGS_CLOCKRT;
		if (cmd != FUTEX_WAIT && cmd != FUTEX_WAIT_BITSET && \
		    cmd != FUTEX_WAIT_REQUEUE_PI)
			return -ENOSYS;
	}

	switch (cmd) {
	case FUTEX_LOCK_PI:
	case FUTEX_UNLOCK_PI:
	case FUTEX_TRYLOCK_PI:
	case FUTEX_WAIT_REQUEUE_PI:
	case FUTEX_CMP_REQUEUE_PI:
		if (!futex_cmpxchg_enabled)
			return -ENOSYS;
	}

	switch (cmd) {
	case FUTEX_WAIT:
		val3 = FUTEX_BITSET_MATCH_ANY;
	case FUTEX_WAIT_BITSET:
		return futex_wait(uaddr, flags, val, timeout, val3);
	case FUTEX_WAKE:
		val3 = FUTEX_BITSET_MATCH_ANY;
	case FUTEX_WAKE_BITSET:
		return futex_wake(uaddr, flags, val, val3);
	case FUTEX_REQUEUE:
		return futex_requeue(uaddr, flags, uaddr2, val, val2, NULL, 0);
	case FUTEX_CMP_REQUEUE:
		return futex_requeue(uaddr, flags, uaddr2, val, val2, &val3, 0);
	case FUTEX_WAKE_OP:
		return futex_wake_op(uaddr, flags, uaddr2, val, val2, val3);
	case FUTEX_LOCK_PI:
		return futex_lock_pi(uaddr, flags, timeout, 0);
	case FUTEX_UNLOCK_PI:
		return futex_unlock_pi(uaddr, flags);
	case FUTEX_TRYLOCK_PI:
		return futex_lock_pi(uaddr, flags, NULL, 1);
	case FUTEX_WAIT_REQUEUE_PI:
		val3 = FUTEX_BITSET_MATCH_ANY;
		return futex_wait_requeue_pi(uaddr, flags, val, timeout, val3,
					     uaddr2);
	case FUTEX_CMP_REQUEUE_PI:
		return futex_requeue(uaddr, flags, uaddr2, val, val2, &val3, 1);
	}
	return -ENOSYS;
}


SYSCALL_DEFINE6(futex, u32 __user *, uaddr, int, op, u32, val,
		struct timespec __user *, utime, u32 __user *, uaddr2,
		u32, val3)
{
	struct timespec ts;
	ktime_t t, *tp = NULL;
	u32 val2 = 0;
	int cmd = op & FUTEX_CMD_MASK;

	if (utime && (cmd == FUTEX_WAIT || cmd == FUTEX_LOCK_PI ||
		      cmd == FUTEX_WAIT_BITSET ||
		      cmd == FUTEX_WAIT_REQUEUE_PI)) {
		if (unlikely(should_fail_futex(!(op & FUTEX_PRIVATE_FLAG))))
			return -EFAULT;
		if (copy_from_user(&ts, utime, sizeof(ts)) != 0)
			return -EFAULT;
		if (!timespec_valid(&ts))
			return -EINVAL;

		t = timespec_to_ktime(ts);
		if (cmd == FUTEX_WAIT)
			t = ktime_add_safe(ktime_get(), t);
		tp = &t;
	}
	/*
	 * requeue parameter in 'utime' if cmd == FUTEX_*_REQUEUE_*.
	 * number of waiters to wake in 'utime' if cmd == FUTEX_WAKE_OP.
	 */
	if (cmd == FUTEX_REQUEUE || cmd == FUTEX_CMP_REQUEUE ||
	    cmd == FUTEX_CMP_REQUEUE_PI || cmd == FUTEX_WAKE_OP)
		val2 = (u32) (unsigned long) utime;

	return do_futex(uaddr, op, val, tp, uaddr2, val2, val3);
}

static void __init futex_detect_cmpxchg(void)
{
#ifndef CONFIG_HAVE_FUTEX_CMPXCHG
	u32 curval;

	/*
	 * This will fail and we want it. Some arch implementations do
	 * runtime detection of the futex_atomic_cmpxchg_inatomic()
	 * functionality. We want to know that before we call in any
	 * of the complex code paths. Also we want to prevent
	 * registration of robust lists in that case. NULL is
	 * guaranteed to fault and we get -EFAULT on functional
	 * implementation, the non-functional ones will return
	 * -ENOSYS.
	 */
	if (cmpxchg_futex_value_locked(&curval, NULL, 0, 0) == -EFAULT)
		futex_cmpxchg_enabled = 1;
#endif
}

static int __init futex_init(void)
{
	unsigned int futex_shift;
	unsigned long i;

#if CONFIG_BASE_SMALL
	futex_hashsize = 16;
#else
	futex_hashsize = roundup_pow_of_two(256 * num_possible_cpus());
#endif

	futex_queues = alloc_large_system_hash("futex", sizeof(*futex_queues),
					       futex_hashsize, 0,
					       futex_hashsize < 256 ? HASH_SMALL : 0,
					       &futex_shift, NULL,
					       futex_hashsize, futex_hashsize);
	futex_hashsize = 1UL << futex_shift;

	futex_detect_cmpxchg();

	for (i = 0; i < futex_hashsize; i++) {
		atomic_set(&futex_queues[i].waiters, 0);
		plist_head_init(&futex_queues[i].chain);
		spin_lock_init(&futex_queues[i].lock);
	}

	return 0;
}
core_initcall(futex_init);<|MERGE_RESOLUTION|>--- conflicted
+++ resolved
@@ -3058,15 +3058,10 @@
 		if (q.pi_state && (q.pi_state->owner != current)) {
 			spin_lock(q.lock_ptr);
 			ret = fixup_pi_state_owner(uaddr2, &q, current);
-<<<<<<< HEAD
-			if (ret && rt_mutex_owner(&q.pi_state->pi_mutex) == current)
-				rt_mutex_unlock(&q.pi_state->pi_mutex);
-=======
 			if (ret && rt_mutex_owner(&q.pi_state->pi_mutex) == current) {
 				pi_state = q.pi_state;
 				get_pi_state(pi_state);
 			}
->>>>>>> 2ac97f0f
 			/*
 			 * Drop the reference to the pi state which
 			 * the requeue_pi() code acquired for us.
@@ -3108,28 +3103,20 @@
 		 * the fault, unlock the rt_mutex and return the fault to
 		 * userspace.
 		 */
-<<<<<<< HEAD
-		if (ret && rt_mutex_owner(pi_mutex) == current)
-			rt_mutex_unlock(pi_mutex);
-=======
 		if (ret && rt_mutex_owner(&q.pi_state->pi_mutex) == current) {
 			pi_state = q.pi_state;
 			get_pi_state(pi_state);
 		}
->>>>>>> 2ac97f0f
 
 		/* Unqueue and drop the lock. */
 		unqueue_me_pi(&q);
 	}
 
-<<<<<<< HEAD
-=======
 	if (pi_state) {
 		rt_mutex_futex_unlock(&pi_state->pi_mutex);
 		put_pi_state(pi_state);
 	}
 
->>>>>>> 2ac97f0f
 	if (ret == -EINTR) {
 		/*
 		 * We've already been requeued, but cannot restart by calling
