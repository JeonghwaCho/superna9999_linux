--- conflicted
+++ resolved
@@ -1404,13 +1404,8 @@
 	if ((symbol_name && addr) || (!symbol_name && !addr))
 		goto invalid;
 
-<<<<<<< HEAD
-	if (p->symbol_name) {
-		addr = kprobe_lookup_name(p->symbol_name, p->offset);
-=======
 	if (symbol_name) {
-		kprobe_lookup_name(symbol_name, addr);
->>>>>>> 8a86a1ec
+		addr = kprobe_lookup_name(symbol_name, offset);
 		if (!addr)
 			return ERR_PTR(-ENOENT);
 	}
