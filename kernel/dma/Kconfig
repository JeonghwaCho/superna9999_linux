
config HAS_DMA
	bool
	depends on !NO_DMA
	default y

config NEED_SG_DMA_LENGTH
	bool

config NEED_DMA_MAP_STATE
	bool

config ARCH_DMA_ADDR_T_64BIT
	def_bool 64BIT || PHYS_ADDR_T_64BIT

config ARCH_HAS_DMA_COHERENCE_H
	bool

<<<<<<< HEAD
config DMA_DECLARE_COHERENT
	bool

config ARCH_HAS_SETUP_DMA_OPS
	bool

config ARCH_HAS_TEARDOWN_DMA_OPS
=======
config ARCH_HAS_DMA_SET_MASK
	bool

config HAVE_GENERIC_DMA_COHERENT
>>>>>>> 9580b71b
	bool

config ARCH_HAS_SYNC_DMA_FOR_DEVICE
	bool

config ARCH_HAS_SYNC_DMA_FOR_CPU
	bool
	select NEED_DMA_MAP_STATE

config ARCH_HAS_SYNC_DMA_FOR_CPU_ALL
	bool

config ARCH_HAS_DMA_COHERENT_TO_PFN
	bool

config ARCH_HAS_DMA_MMAP_PGPROT
	bool

config DMA_NONCOHERENT_CACHE_SYNC
	bool

config DMA_VIRT_OPS
	bool
	depends on HAS_DMA

config SWIOTLB
	bool
	select NEED_DMA_MAP_STATE

config DMA_REMAP
	depends on MMU
	bool

config DMA_DIRECT_REMAP
	bool
	select DMA_REMAP

config DMA_CMA
	bool "DMA Contiguous Memory Allocator"
	depends on HAVE_DMA_CONTIGUOUS && CMA
	help
	  This enables the Contiguous Memory Allocator which allows drivers
	  to allocate big physically-contiguous blocks of memory for use with
	  hardware components that do not support I/O map nor scatter-gather.

	  You can disable CMA by specifying "cma=0" on the kernel's command
	  line.

	  For more information see <include/linux/dma-contiguous.h>.
	  If unsure, say "n".

if  DMA_CMA
comment "Default contiguous memory area size:"

config CMA_SIZE_MBYTES
	int "Size in Mega Bytes"
	depends on !CMA_SIZE_SEL_PERCENTAGE
	default 0 if X86
	default 16
	help
	  Defines the size (in MiB) of the default memory area for Contiguous
	  Memory Allocator.  If the size of 0 is selected, CMA is disabled by
	  default, but it can be enabled by passing cma=size[MG] to the kernel.


config CMA_SIZE_PERCENTAGE
	int "Percentage of total memory"
	depends on !CMA_SIZE_SEL_MBYTES
	default 0 if X86
	default 10
	help
	  Defines the size of the default memory area for Contiguous Memory
	  Allocator as a percentage of the total memory in the system.
	  If 0 percent is selected, CMA is disabled by default, but it can be
	  enabled by passing cma=size[MG] to the kernel.

choice
	prompt "Selected region size"
	default CMA_SIZE_SEL_MBYTES

config CMA_SIZE_SEL_MBYTES
	bool "Use mega bytes value only"

config CMA_SIZE_SEL_PERCENTAGE
	bool "Use percentage value only"

config CMA_SIZE_SEL_MIN
	bool "Use lower value (minimum)"

config CMA_SIZE_SEL_MAX
	bool "Use higher value (maximum)"

endchoice

config CMA_ALIGNMENT
	int "Maximum PAGE_SIZE order of alignment for contiguous buffers"
	range 4 12
	default 8
	help
	  DMA mapping framework by default aligns all buffers to the smallest
	  PAGE_SIZE order which is greater than or equal to the requested buffer
	  size. This works well for buffers up to a few hundreds kilobytes, but
	  for larger buffers it just a memory waste. With this parameter you can
	  specify the maximum PAGE_SIZE order for contiguous buffers. Larger
	  buffers will be aligned only to this specified order. The order is
	  expressed as a power of two multiplied by the PAGE_SIZE.

	  For example, if your system defaults to 4KiB pages, the order value
	  of 8 means that the buffers will be aligned up to 1MiB only.

	  If unsure, leave the default value "8".

endif

config DMA_API_DEBUG
	bool "Enable debugging of DMA-API usage"
	select NEED_DMA_MAP_STATE
	help
	  Enable this option to debug the use of the DMA API by device drivers.
	  With this option you will be able to detect common bugs in device
	  drivers like double-freeing of DMA mappings or freeing mappings that
	  were never allocated.

	  This also attempts to catch cases where a page owned by DMA is
	  accessed by the cpu in a way that could cause data corruption.  For
	  example, this enables cow_user_page() to check that the source page is
	  not undergoing DMA.

	  This option causes a performance degradation.  Use only if you want to
	  debug device drivers and dma interactions.

	  If unsure, say N.

config DMA_API_DEBUG_SG
	bool "Debug DMA scatter-gather usage"
	default y
	depends on DMA_API_DEBUG
	help
	  Perform extra checking that callers of dma_map_sg() have respected the
	  appropriate segment length/boundary limits for the given device when
	  preparing DMA scatterlists.

	  This is particularly likely to have been overlooked in cases where the
	  dma_map_sg() API is used for general bulk mapping of pages rather than
	  preparing literal scatter-gather descriptors, where there is a risk of
	  unexpected behaviour from DMA API implementations if the scatterlist
	  is technically out-of-spec.

	  If unsure, say N.<|MERGE_RESOLUTION|>--- conflicted
+++ resolved
@@ -16,7 +16,9 @@
 config ARCH_HAS_DMA_COHERENCE_H
 	bool
 
-<<<<<<< HEAD
+config ARCH_HAS_DMA_SET_MASK
+	bool
+
 config DMA_DECLARE_COHERENT
 	bool
 
@@ -24,12 +26,6 @@
 	bool
 
 config ARCH_HAS_TEARDOWN_DMA_OPS
-=======
-config ARCH_HAS_DMA_SET_MASK
-	bool
-
-config HAVE_GENERIC_DMA_COHERENT
->>>>>>> 9580b71b
 	bool
 
 config ARCH_HAS_SYNC_DMA_FOR_DEVICE
