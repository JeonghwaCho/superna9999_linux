/*
 * Copyright (C) 2015-2017 Josh Poimboeuf <jpoimboe@redhat.com>
 *
 * This program is free software; you can redistribute it and/or
 * modify it under the terms of the GNU General Public License
 * as published by the Free Software Foundation; either version 2
 * of the License, or (at your option) any later version.
 *
 * This program is distributed in the hope that it will be useful,
 * but WITHOUT ANY WARRANTY; without even the implied warranty of
 * MERCHANTABILITY or FITNESS FOR A PARTICULAR PURPOSE.  See the
 * GNU General Public License for more details.
 *
 * You should have received a copy of the GNU General Public License
 * along with this program; if not, see <http://www.gnu.org/licenses/>.
 */

#include <string.h>
#include <stdlib.h>

#include "check.h"
#include "elf.h"
#include "special.h"
#include "arch.h"
#include "warn.h"

#include <linux/hashtable.h>
#include <linux/kernel.h>

struct alternative {
	struct list_head list;
	struct instruction *insn;
};

const char *objname;
static bool no_fp;
struct cfi_state initial_func_cfi;

struct instruction *find_insn(struct objtool_file *file,
			      struct section *sec, unsigned long offset)
{
	struct instruction *insn;

	hash_for_each_possible(file->insn_hash, insn, hash, offset)
		if (insn->sec == sec && insn->offset == offset)
			return insn;

	return NULL;
}

static struct instruction *next_insn_same_sec(struct objtool_file *file,
					      struct instruction *insn)
{
	struct instruction *next = list_next_entry(insn, list);

	if (!next || &next->list == &file->insn_list || next->sec != insn->sec)
		return NULL;

	return next;
}

#define func_for_each_insn(file, func, insn)				\
	for (insn = find_insn(file, func->sec, func->offset);		\
	     insn && &insn->list != &file->insn_list &&			\
		insn->sec == func->sec &&				\
		insn->offset < func->offset + func->len;		\
	     insn = list_next_entry(insn, list))

#define func_for_each_insn_continue_reverse(file, func, insn)		\
	for (insn = list_prev_entry(insn, list);			\
	     &insn->list != &file->insn_list &&				\
		insn->sec == func->sec && insn->offset >= func->offset;	\
	     insn = list_prev_entry(insn, list))

#define sec_for_each_insn_from(file, insn)				\
	for (; insn; insn = next_insn_same_sec(file, insn))

#define sec_for_each_insn_continue(file, insn)				\
	for (insn = next_insn_same_sec(file, insn); insn;		\
	     insn = next_insn_same_sec(file, insn))

/*
 * Check if the function has been manually whitelisted with the
 * STACK_FRAME_NON_STANDARD macro, or if it should be automatically whitelisted
 * due to its use of a context switching instruction.
 */
static bool ignore_func(struct objtool_file *file, struct symbol *func)
{
	struct rela *rela;

	/* check for STACK_FRAME_NON_STANDARD */
	if (file->whitelist && file->whitelist->rela)
		list_for_each_entry(rela, &file->whitelist->rela->rela_list, list) {
			if (rela->sym->type == STT_SECTION &&
			    rela->sym->sec == func->sec &&
			    rela->addend == func->offset)
				return true;
			if (rela->sym->type == STT_FUNC && rela->sym == func)
				return true;
		}

	return false;
}

/*
 * This checks to see if the given function is a "noreturn" function.
 *
 * For global functions which are outside the scope of this object file, we
 * have to keep a manual list of them.
 *
 * For local functions, we have to detect them manually by simply looking for
 * the lack of a return instruction.
 *
 * Returns:
 *  -1: error
 *   0: no dead end
 *   1: dead end
 */
static int __dead_end_function(struct objtool_file *file, struct symbol *func,
			       int recursion)
{
	int i;
	struct instruction *insn;
	bool empty = true;

	/*
	 * Unfortunately these have to be hard coded because the noreturn
	 * attribute isn't provided in ELF data.
	 */
	static const char * const global_noreturns[] = {
		"__stack_chk_fail",
		"panic",
		"do_exit",
		"do_task_dead",
		"__module_put_and_exit",
		"complete_and_exit",
		"kvm_spurious_fault",
		"__reiserfs_panic",
		"lbug_with_loc",
		"fortify_panic",
	};

	if (func->bind == STB_WEAK)
		return 0;

	if (func->bind == STB_GLOBAL)
		for (i = 0; i < ARRAY_SIZE(global_noreturns); i++)
			if (!strcmp(func->name, global_noreturns[i]))
				return 1;

	if (!func->sec)
		return 0;

	func_for_each_insn(file, func, insn) {
		empty = false;

		if (insn->type == INSN_RETURN)
			return 0;
	}

	if (empty)
		return 0;

	/*
	 * A function can have a sibling call instead of a return.  In that
	 * case, the function's dead-end status depends on whether the target
	 * of the sibling call returns.
	 */
	func_for_each_insn(file, func, insn) {
		if (insn->sec != func->sec ||
		    insn->offset >= func->offset + func->len)
			break;

		if (insn->type == INSN_JUMP_UNCONDITIONAL) {
			struct instruction *dest = insn->jump_dest;
			struct symbol *dest_func;

			if (!dest)
				/* sibling call to another file */
				return 0;

			if (dest->sec != func->sec ||
			    dest->offset < func->offset ||
			    dest->offset >= func->offset + func->len) {
				/* local sibling call */
				dest_func = find_symbol_by_offset(dest->sec,
								  dest->offset);
				if (!dest_func)
					continue;

				if (recursion == 5) {
					WARN_FUNC("infinite recursion (objtool bug!)",
						  dest->sec, dest->offset);
					return -1;
				}

				return __dead_end_function(file, dest_func,
							   recursion + 1);
			}
		}

		if (insn->type == INSN_JUMP_DYNAMIC && list_empty(&insn->alts))
			/* sibling call */
			return 0;
	}

	return 1;
}

static int dead_end_function(struct objtool_file *file, struct symbol *func)
{
	return __dead_end_function(file, func, 0);
}

static void clear_insn_state(struct insn_state *state)
{
	int i;

	memset(state, 0, sizeof(*state));
	state->cfa.base = CFI_UNDEFINED;
	for (i = 0; i < CFI_NUM_REGS; i++)
		state->regs[i].base = CFI_UNDEFINED;
	state->drap_reg = CFI_UNDEFINED;
	state->drap_offset = -1;
}

/*
 * Call the arch-specific instruction decoder for all the instructions and add
 * them to the global instruction list.
 */
static int decode_instructions(struct objtool_file *file)
{
	struct section *sec;
	struct symbol *func;
	unsigned long offset;
	struct instruction *insn;
	int ret;

	for_each_sec(file, sec) {

		if (!(sec->sh.sh_flags & SHF_EXECINSTR))
			continue;

		if (strcmp(sec->name, ".altinstr_replacement") &&
		    strcmp(sec->name, ".altinstr_aux") &&
		    strncmp(sec->name, ".discard.", 9))
			sec->text = true;

		for (offset = 0; offset < sec->len; offset += insn->len) {
			insn = malloc(sizeof(*insn));
			if (!insn) {
				WARN("malloc failed");
				return -1;
			}
			memset(insn, 0, sizeof(*insn));
			INIT_LIST_HEAD(&insn->alts);
			clear_insn_state(&insn->state);

			insn->sec = sec;
			insn->offset = offset;

			ret = arch_decode_instruction(file->elf, sec, offset,
						      sec->len - offset,
						      &insn->len, &insn->type,
						      &insn->immediate,
						      &insn->stack_op);
			if (ret)
				return ret;

			if (!insn->type || insn->type > INSN_LAST) {
				WARN_FUNC("invalid instruction type %d",
					  insn->sec, insn->offset, insn->type);
				return -1;
			}

			hash_add(file->insn_hash, &insn->hash, insn->offset);
			list_add_tail(&insn->list, &file->insn_list);
		}

		list_for_each_entry(func, &sec->symbol_list, list) {
			if (func->type != STT_FUNC)
				continue;

			if (!find_insn(file, sec, func->offset)) {
				WARN("%s(): can't find starting instruction",
				     func->name);
				return -1;
			}

			func_for_each_insn(file, func, insn)
				if (!insn->func)
					insn->func = func;
		}
	}

	return 0;
}

/*
 * Mark "ud2" instructions and manually annotated dead ends.
 */
static int add_dead_ends(struct objtool_file *file)
{
	struct section *sec;
	struct rela *rela;
	struct instruction *insn;
	bool found;

	/*
	 * By default, "ud2" is a dead end unless otherwise annotated, because
	 * GCC 7 inserts it for certain divide-by-zero cases.
	 */
	for_each_insn(file, insn)
		if (insn->type == INSN_BUG)
			insn->dead_end = true;

	/*
	 * Check for manually annotated dead ends.
	 */
	sec = find_section_by_name(file->elf, ".rela.discard.unreachable");
	if (!sec)
		goto reachable;

	list_for_each_entry(rela, &sec->rela_list, list) {
		if (rela->sym->type != STT_SECTION) {
			WARN("unexpected relocation symbol type in %s", sec->name);
			return -1;
		}
		insn = find_insn(file, rela->sym->sec, rela->addend);
		if (insn)
			insn = list_prev_entry(insn, list);
		else if (rela->addend == rela->sym->sec->len) {
			found = false;
			list_for_each_entry_reverse(insn, &file->insn_list, list) {
				if (insn->sec == rela->sym->sec) {
					found = true;
					break;
				}
			}

			if (!found) {
				WARN("can't find unreachable insn at %s+0x%x",
				     rela->sym->sec->name, rela->addend);
				return -1;
			}
		} else {
			WARN("can't find unreachable insn at %s+0x%x",
			     rela->sym->sec->name, rela->addend);
			return -1;
		}

		insn->dead_end = true;
	}

reachable:
	/*
	 * These manually annotated reachable checks are needed for GCC 4.4,
	 * where the Linux unreachable() macro isn't supported.  In that case
	 * GCC doesn't know the "ud2" is fatal, so it generates code as if it's
	 * not a dead end.
	 */
	sec = find_section_by_name(file->elf, ".rela.discard.reachable");
	if (!sec)
		return 0;

	list_for_each_entry(rela, &sec->rela_list, list) {
		if (rela->sym->type != STT_SECTION) {
			WARN("unexpected relocation symbol type in %s", sec->name);
			return -1;
		}
		insn = find_insn(file, rela->sym->sec, rela->addend);
		if (insn)
			insn = list_prev_entry(insn, list);
		else if (rela->addend == rela->sym->sec->len) {
			found = false;
			list_for_each_entry_reverse(insn, &file->insn_list, list) {
				if (insn->sec == rela->sym->sec) {
					found = true;
					break;
				}
			}

			if (!found) {
				WARN("can't find reachable insn at %s+0x%x",
				     rela->sym->sec->name, rela->addend);
				return -1;
			}
		} else {
			WARN("can't find reachable insn at %s+0x%x",
			     rela->sym->sec->name, rela->addend);
			return -1;
		}

		insn->dead_end = false;
	}

	return 0;
}

/*
 * Warnings shouldn't be reported for ignored functions.
 */
static void add_ignores(struct objtool_file *file)
{
	struct instruction *insn;
	struct section *sec;
	struct symbol *func;

	for_each_sec(file, sec) {
		list_for_each_entry(func, &sec->symbol_list, list) {
			if (func->type != STT_FUNC)
				continue;

			if (!ignore_func(file, func))
				continue;

			func_for_each_insn(file, func, insn)
				insn->ignore = true;
		}
	}
}

/*
 * Find the destination instructions for all jumps.
 */
static int add_jump_destinations(struct objtool_file *file)
{
	struct instruction *insn;
	struct rela *rela;
	struct section *dest_sec;
	unsigned long dest_off;

	for_each_insn(file, insn) {
		if (insn->type != INSN_JUMP_CONDITIONAL &&
		    insn->type != INSN_JUMP_UNCONDITIONAL)
			continue;

		if (insn->ignore)
			continue;

		rela = find_rela_by_dest_range(insn->sec, insn->offset,
					       insn->len);
		if (!rela) {
			dest_sec = insn->sec;
			dest_off = insn->offset + insn->len + insn->immediate;
		} else if (rela->sym->type == STT_SECTION) {
			dest_sec = rela->sym->sec;
			dest_off = rela->addend + 4;
		} else if (rela->sym->sec->idx) {
			dest_sec = rela->sym->sec;
			dest_off = rela->sym->sym.st_value + rela->addend + 4;
		} else {
			/* sibling call */
			insn->jump_dest = 0;
			continue;
		}

		insn->jump_dest = find_insn(file, dest_sec, dest_off);
		if (!insn->jump_dest) {

			/*
			 * This is a special case where an alt instruction
			 * jumps past the end of the section.  These are
			 * handled later in handle_group_alt().
			 */
			if (!strcmp(insn->sec->name, ".altinstr_replacement"))
				continue;

			WARN_FUNC("can't find jump dest instruction at %s+0x%lx",
				  insn->sec, insn->offset, dest_sec->name,
				  dest_off);
			return -1;
		}
	}

	return 0;
}

/*
 * Find the destination instructions for all calls.
 */
static int add_call_destinations(struct objtool_file *file)
{
	struct instruction *insn;
	unsigned long dest_off;
	struct rela *rela;

	for_each_insn(file, insn) {
		if (insn->type != INSN_CALL)
			continue;

		rela = find_rela_by_dest_range(insn->sec, insn->offset,
					       insn->len);
		if (!rela) {
			dest_off = insn->offset + insn->len + insn->immediate;
			insn->call_dest = find_symbol_by_offset(insn->sec,
								dest_off);
			if (!insn->call_dest) {
				WARN_FUNC("can't find call dest symbol at offset 0x%lx",
					  insn->sec, insn->offset, dest_off);
				return -1;
			}
		} else if (rela->sym->type == STT_SECTION) {
			insn->call_dest = find_symbol_by_offset(rela->sym->sec,
								rela->addend+4);
			if (!insn->call_dest ||
			    insn->call_dest->type != STT_FUNC) {
				WARN_FUNC("can't find call dest symbol at %s+0x%x",
					  insn->sec, insn->offset,
					  rela->sym->sec->name,
					  rela->addend + 4);
				return -1;
			}
		} else
			insn->call_dest = rela->sym;
	}

	return 0;
}

/*
 * The .alternatives section requires some extra special care, over and above
 * what other special sections require:
 *
 * 1. Because alternatives are patched in-place, we need to insert a fake jump
 *    instruction at the end so that validate_branch() skips all the original
 *    replaced instructions when validating the new instruction path.
 *
 * 2. An added wrinkle is that the new instruction length might be zero.  In
 *    that case the old instructions are replaced with noops.  We simulate that
 *    by creating a fake jump as the only new instruction.
 *
 * 3. In some cases, the alternative section includes an instruction which
 *    conditionally jumps to the _end_ of the entry.  We have to modify these
 *    jumps' destinations to point back to .text rather than the end of the
 *    entry in .altinstr_replacement.
 *
 * 4. It has been requested that we don't validate the !POPCNT feature path
 *    which is a "very very small percentage of machines".
 */
static int handle_group_alt(struct objtool_file *file,
			    struct special_alt *special_alt,
			    struct instruction *orig_insn,
			    struct instruction **new_insn)
{
	struct instruction *last_orig_insn, *last_new_insn, *insn, *fake_jump;
	unsigned long dest_off;

	last_orig_insn = NULL;
	insn = orig_insn;
	sec_for_each_insn_from(file, insn) {
		if (insn->offset >= special_alt->orig_off + special_alt->orig_len)
			break;

		if (special_alt->skip_orig)
			insn->type = INSN_NOP;

		insn->alt_group = true;
		last_orig_insn = insn;
	}

	if (!next_insn_same_sec(file, last_orig_insn)) {
		WARN("%s: don't know how to handle alternatives at end of section",
		     special_alt->orig_sec->name);
		return -1;
	}

	fake_jump = malloc(sizeof(*fake_jump));
	if (!fake_jump) {
		WARN("malloc failed");
		return -1;
	}
	memset(fake_jump, 0, sizeof(*fake_jump));
	INIT_LIST_HEAD(&fake_jump->alts);
	clear_insn_state(&fake_jump->state);

	fake_jump->sec = special_alt->new_sec;
	fake_jump->offset = -1;
	fake_jump->type = INSN_JUMP_UNCONDITIONAL;
	fake_jump->jump_dest = list_next_entry(last_orig_insn, list);
	fake_jump->ignore = true;

	if (!special_alt->new_len) {
		*new_insn = fake_jump;
		return 0;
	}

	last_new_insn = NULL;
	insn = *new_insn;
	sec_for_each_insn_from(file, insn) {
		if (insn->offset >= special_alt->new_off + special_alt->new_len)
			break;

		last_new_insn = insn;

		if (insn->type != INSN_JUMP_CONDITIONAL &&
		    insn->type != INSN_JUMP_UNCONDITIONAL)
			continue;

		if (!insn->immediate)
			continue;

		dest_off = insn->offset + insn->len + insn->immediate;
		if (dest_off == special_alt->new_off + special_alt->new_len)
			insn->jump_dest = fake_jump;

		if (!insn->jump_dest) {
			WARN_FUNC("can't find alternative jump destination",
				  insn->sec, insn->offset);
			return -1;
		}
	}

	if (!last_new_insn) {
		WARN_FUNC("can't find last new alternative instruction",
			  special_alt->new_sec, special_alt->new_off);
		return -1;
	}

	list_add(&fake_jump->list, &last_new_insn->list);

	return 0;
}

/*
 * A jump table entry can either convert a nop to a jump or a jump to a nop.
 * If the original instruction is a jump, make the alt entry an effective nop
 * by just skipping the original instruction.
 */
static int handle_jump_alt(struct objtool_file *file,
			   struct special_alt *special_alt,
			   struct instruction *orig_insn,
			   struct instruction **new_insn)
{
	if (orig_insn->type == INSN_NOP)
		return 0;

	if (orig_insn->type != INSN_JUMP_UNCONDITIONAL) {
		WARN_FUNC("unsupported instruction at jump label",
			  orig_insn->sec, orig_insn->offset);
		return -1;
	}

	*new_insn = list_next_entry(orig_insn, list);
	return 0;
}

/*
 * Read all the special sections which have alternate instructions which can be
 * patched in or redirected to at runtime.  Each instruction having alternate
 * instruction(s) has them added to its insn->alts list, which will be
 * traversed in validate_branch().
 */
static int add_special_section_alts(struct objtool_file *file)
{
	struct list_head special_alts;
	struct instruction *orig_insn, *new_insn;
	struct special_alt *special_alt, *tmp;
	struct alternative *alt;
	int ret;

	ret = special_get_alts(file->elf, &special_alts);
	if (ret)
		return ret;

	list_for_each_entry_safe(special_alt, tmp, &special_alts, list) {
		alt = malloc(sizeof(*alt));
		if (!alt) {
			WARN("malloc failed");
			ret = -1;
			goto out;
		}

		orig_insn = find_insn(file, special_alt->orig_sec,
				      special_alt->orig_off);
		if (!orig_insn) {
			WARN_FUNC("special: can't find orig instruction",
				  special_alt->orig_sec, special_alt->orig_off);
			ret = -1;
			goto out;
		}

		new_insn = NULL;
		if (!special_alt->group || special_alt->new_len) {
			new_insn = find_insn(file, special_alt->new_sec,
					     special_alt->new_off);
			if (!new_insn) {
				WARN_FUNC("special: can't find new instruction",
					  special_alt->new_sec,
					  special_alt->new_off);
				ret = -1;
				goto out;
			}
		}

		if (special_alt->group) {
			ret = handle_group_alt(file, special_alt, orig_insn,
					       &new_insn);
			if (ret)
				goto out;
		} else if (special_alt->jump_or_nop) {
			ret = handle_jump_alt(file, special_alt, orig_insn,
					      &new_insn);
			if (ret)
				goto out;
		}

		alt->insn = new_insn;
		list_add_tail(&alt->list, &orig_insn->alts);

		list_del(&special_alt->list);
		free(special_alt);
	}

out:
	return ret;
}

static int add_switch_table(struct objtool_file *file, struct symbol *func,
			    struct instruction *insn, struct rela *table,
			    struct rela *next_table)
{
	struct rela *rela = table;
	struct instruction *alt_insn;
	struct alternative *alt;

	list_for_each_entry_from(rela, &file->rodata->rela->rela_list, list) {
		if (rela == next_table)
			break;

		if (rela->sym->sec != insn->sec ||
		    rela->addend <= func->offset ||
		    rela->addend >= func->offset + func->len)
			break;

		alt_insn = find_insn(file, insn->sec, rela->addend);
		if (!alt_insn) {
			WARN("%s: can't find instruction at %s+0x%x",
			     file->rodata->rela->name, insn->sec->name,
			     rela->addend);
			return -1;
		}

		alt = malloc(sizeof(*alt));
		if (!alt) {
			WARN("malloc failed");
			return -1;
		}

		alt->insn = alt_insn;
		list_add_tail(&alt->list, &insn->alts);
	}

	return 0;
}

/*
 * find_switch_table() - Given a dynamic jump, find the switch jump table in
 * .rodata associated with it.
 *
 * There are 3 basic patterns:
 *
 * 1. jmpq *[rodata addr](,%reg,8)
 *
 *    This is the most common case by far.  It jumps to an address in a simple
 *    jump table which is stored in .rodata.
 *
 * 2. jmpq *[rodata addr](%rip)
 *
 *    This is caused by a rare GCC quirk, currently only seen in three driver
 *    functions in the kernel, only with certain obscure non-distro configs.
 *
 *    As part of an optimization, GCC makes a copy of an existing switch jump
 *    table, modifies it, and then hard-codes the jump (albeit with an indirect
 *    jump) to use a single entry in the table.  The rest of the jump table and
 *    some of its jump targets remain as dead code.
 *
 *    In such a case we can just crudely ignore all unreachable instruction
 *    warnings for the entire object file.  Ideally we would just ignore them
 *    for the function, but that would require redesigning the code quite a
 *    bit.  And honestly that's just not worth doing: unreachable instruction
 *    warnings are of questionable value anyway, and this is such a rare issue.
 *
 * 3. mov [rodata addr],%reg1
 *    ... some instructions ...
 *    jmpq *(%reg1,%reg2,8)
 *
 *    This is a fairly uncommon pattern which is new for GCC 6.  As of this
 *    writing, there are 11 occurrences of it in the allmodconfig kernel.
 *
 *    TODO: Once we have DWARF CFI and smarter instruction decoding logic,
 *    ensure the same register is used in the mov and jump instructions.
 */
static struct rela *find_switch_table(struct objtool_file *file,
				      struct symbol *func,
				      struct instruction *insn)
{
	struct rela *text_rela, *rodata_rela;
	struct instruction *orig_insn = insn;

	text_rela = find_rela_by_dest_range(insn->sec, insn->offset, insn->len);
	if (text_rela && text_rela->sym == file->rodata->sym) {
		/* case 1 */
		rodata_rela = find_rela_by_dest(file->rodata,
						text_rela->addend);
		if (rodata_rela)
			return rodata_rela;

		/* case 2 */
		rodata_rela = find_rela_by_dest(file->rodata,
						text_rela->addend + 4);
		if (!rodata_rela)
			return NULL;
		file->ignore_unreachables = true;
		return rodata_rela;
	}

	/* case 3 */
	func_for_each_insn_continue_reverse(file, func, insn) {
		if (insn->type == INSN_JUMP_DYNAMIC)
			break;

		/* allow small jumps within the range */
		if (insn->type == INSN_JUMP_UNCONDITIONAL &&
		    insn->jump_dest &&
		    (insn->jump_dest->offset <= insn->offset ||
		     insn->jump_dest->offset > orig_insn->offset))
		    break;

		/* look for a relocation which references .rodata */
		text_rela = find_rela_by_dest_range(insn->sec, insn->offset,
						    insn->len);
		if (!text_rela || text_rela->sym != file->rodata->sym)
			continue;

		/*
		 * Make sure the .rodata address isn't associated with a
		 * symbol.  gcc jump tables are anonymous data.
		 */
		if (find_symbol_containing(file->rodata, text_rela->addend))
			continue;

		return find_rela_by_dest(file->rodata, text_rela->addend);
	}

	return NULL;
}

static int add_func_switch_tables(struct objtool_file *file,
				  struct symbol *func)
{
	struct instruction *insn, *prev_jump = NULL;
	struct rela *rela, *prev_rela = NULL;
	int ret;

	func_for_each_insn(file, func, insn) {
		if (insn->type != INSN_JUMP_DYNAMIC)
			continue;

		rela = find_switch_table(file, func, insn);
		if (!rela)
			continue;

		/*
		 * We found a switch table, but we don't know yet how big it
		 * is.  Don't add it until we reach the end of the function or
		 * the beginning of another switch table in the same function.
		 */
		if (prev_jump) {
			ret = add_switch_table(file, func, prev_jump, prev_rela,
					       rela);
			if (ret)
				return ret;
		}

		prev_jump = insn;
		prev_rela = rela;
	}

	if (prev_jump) {
		ret = add_switch_table(file, func, prev_jump, prev_rela, NULL);
		if (ret)
			return ret;
	}

	return 0;
}

/*
 * For some switch statements, gcc generates a jump table in the .rodata
 * section which contains a list of addresses within the function to jump to.
 * This finds these jump tables and adds them to the insn->alts lists.
 */
static int add_switch_table_alts(struct objtool_file *file)
{
	struct section *sec;
	struct symbol *func;
	int ret;

	if (!file->rodata || !file->rodata->rela)
		return 0;

	for_each_sec(file, sec) {
		list_for_each_entry(func, &sec->symbol_list, list) {
			if (func->type != STT_FUNC)
				continue;

			ret = add_func_switch_tables(file, func);
			if (ret)
				return ret;
		}
	}

	return 0;
}

static int read_unwind_hints(struct objtool_file *file)
{
	struct section *sec, *relasec;
	struct rela *rela;
	struct unwind_hint *hint;
	struct instruction *insn;
	struct cfi_reg *cfa;
	int i;

	sec = find_section_by_name(file->elf, ".discard.unwind_hints");
	if (!sec)
		return 0;

	relasec = sec->rela;
	if (!relasec) {
		WARN("missing .rela.discard.unwind_hints section");
		return -1;
	}

	if (sec->len % sizeof(struct unwind_hint)) {
		WARN("struct unwind_hint size mismatch");
		return -1;
	}

	file->hints = true;

	for (i = 0; i < sec->len / sizeof(struct unwind_hint); i++) {
		hint = (struct unwind_hint *)sec->data->d_buf + i;

		rela = find_rela_by_dest(sec, i * sizeof(*hint));
		if (!rela) {
			WARN("can't find rela for unwind_hints[%d]", i);
			return -1;
		}

		insn = find_insn(file, rela->sym->sec, rela->addend);
		if (!insn) {
			WARN("can't find insn for unwind_hints[%d]", i);
			return -1;
		}

		cfa = &insn->state.cfa;

		if (hint->type == UNWIND_HINT_TYPE_SAVE) {
			insn->save = true;
			continue;

		} else if (hint->type == UNWIND_HINT_TYPE_RESTORE) {
			insn->restore = true;
			insn->hint = true;
			continue;
		}

		insn->hint = true;

		switch (hint->sp_reg) {
		case ORC_REG_UNDEFINED:
			cfa->base = CFI_UNDEFINED;
			break;
		case ORC_REG_SP:
			cfa->base = CFI_SP;
			break;
		case ORC_REG_BP:
			cfa->base = CFI_BP;
			break;
		case ORC_REG_SP_INDIRECT:
			cfa->base = CFI_SP_INDIRECT;
			break;
		case ORC_REG_R10:
			cfa->base = CFI_R10;
			break;
		case ORC_REG_R13:
			cfa->base = CFI_R13;
			break;
		case ORC_REG_DI:
			cfa->base = CFI_DI;
			break;
		case ORC_REG_DX:
			cfa->base = CFI_DX;
			break;
		default:
			WARN_FUNC("unsupported unwind_hint sp base reg %d",
				  insn->sec, insn->offset, hint->sp_reg);
			return -1;
		}

		cfa->offset = hint->sp_offset;
		insn->state.type = hint->type;
	}

	return 0;
}

static int decode_sections(struct objtool_file *file)
{
	int ret;

	ret = decode_instructions(file);
	if (ret)
		return ret;

	ret = add_dead_ends(file);
	if (ret)
		return ret;

	add_ignores(file);

	ret = add_jump_destinations(file);
	if (ret)
		return ret;

	ret = add_call_destinations(file);
	if (ret)
		return ret;

	ret = add_special_section_alts(file);
	if (ret)
		return ret;

	ret = add_switch_table_alts(file);
	if (ret)
		return ret;

	ret = read_unwind_hints(file);
	if (ret)
		return ret;

	return 0;
}

static bool is_fentry_call(struct instruction *insn)
{
	if (insn->type == INSN_CALL &&
	    insn->call_dest->type == STT_NOTYPE &&
	    !strcmp(insn->call_dest->name, "__fentry__"))
		return true;

	return false;
}

static bool has_modified_stack_frame(struct insn_state *state)
{
	int i;

	if (state->cfa.base != initial_func_cfi.cfa.base ||
	    state->cfa.offset != initial_func_cfi.cfa.offset ||
	    state->stack_size != initial_func_cfi.cfa.offset ||
	    state->drap)
		return true;

	for (i = 0; i < CFI_NUM_REGS; i++)
		if (state->regs[i].base != initial_func_cfi.regs[i].base ||
		    state->regs[i].offset != initial_func_cfi.regs[i].offset)
			return true;

	return false;
}

static bool has_valid_stack_frame(struct insn_state *state)
{
	if (state->cfa.base == CFI_BP && state->regs[CFI_BP].base == CFI_CFA &&
	    state->regs[CFI_BP].offset == -16)
		return true;

	if (state->drap && state->regs[CFI_BP].base == CFI_BP)
		return true;

	return false;
}

static int update_insn_state_regs(struct instruction *insn, struct insn_state *state)
{
	struct cfi_reg *cfa = &state->cfa;
	struct stack_op *op = &insn->stack_op;

	if (cfa->base != CFI_SP)
		return 0;

	/* push */
	if (op->dest.type == OP_DEST_PUSH)
		cfa->offset += 8;

	/* pop */
	if (op->src.type == OP_SRC_POP)
		cfa->offset -= 8;

	/* add immediate to sp */
	if (op->dest.type == OP_DEST_REG && op->src.type == OP_SRC_ADD &&
	    op->dest.reg == CFI_SP && op->src.reg == CFI_SP)
		cfa->offset -= op->src.offset;

	return 0;
}

static void save_reg(struct insn_state *state, unsigned char reg, int base,
		     int offset)
{
	if (arch_callee_saved_reg(reg) &&
	    state->regs[reg].base == CFI_UNDEFINED) {
		state->regs[reg].base = base;
		state->regs[reg].offset = offset;
	}
}

static void restore_reg(struct insn_state *state, unsigned char reg)
{
	state->regs[reg].base = CFI_UNDEFINED;
	state->regs[reg].offset = 0;
}

/*
 * A note about DRAP stack alignment:
 *
 * GCC has the concept of a DRAP register, which is used to help keep track of
 * the stack pointer when aligning the stack.  r10 or r13 is used as the DRAP
 * register.  The typical DRAP pattern is:
 *
 *   4c 8d 54 24 08		lea    0x8(%rsp),%r10
 *   48 83 e4 c0		and    $0xffffffffffffffc0,%rsp
 *   41 ff 72 f8		pushq  -0x8(%r10)
 *   55				push   %rbp
 *   48 89 e5			mov    %rsp,%rbp
 *				(more pushes)
 *   41 52			push   %r10
 *				...
 *   41 5a			pop    %r10
 *				(more pops)
 *   5d				pop    %rbp
 *   49 8d 62 f8		lea    -0x8(%r10),%rsp
 *   c3				retq
 *
 * There are some variations in the epilogues, like:
 *
 *   5b				pop    %rbx
 *   41 5a			pop    %r10
 *   41 5c			pop    %r12
 *   41 5d			pop    %r13
 *   41 5e			pop    %r14
 *   c9				leaveq
 *   49 8d 62 f8		lea    -0x8(%r10),%rsp
 *   c3				retq
 *
 * and:
 *
 *   4c 8b 55 e8		mov    -0x18(%rbp),%r10
 *   48 8b 5d e0		mov    -0x20(%rbp),%rbx
 *   4c 8b 65 f0		mov    -0x10(%rbp),%r12
 *   4c 8b 6d f8		mov    -0x8(%rbp),%r13
 *   c9				leaveq
 *   49 8d 62 f8		lea    -0x8(%r10),%rsp
 *   c3				retq
 *
 * Sometimes r13 is used as the DRAP register, in which case it's saved and
 * restored beforehand:
 *
 *   41 55			push   %r13
 *   4c 8d 6c 24 10		lea    0x10(%rsp),%r13
 *   48 83 e4 f0		and    $0xfffffffffffffff0,%rsp
 *				...
 *   49 8d 65 f0		lea    -0x10(%r13),%rsp
 *   41 5d			pop    %r13
 *   c3				retq
 */
static int update_insn_state(struct instruction *insn, struct insn_state *state)
{
	struct stack_op *op = &insn->stack_op;
	struct cfi_reg *cfa = &state->cfa;
	struct cfi_reg *regs = state->regs;

	/* stack operations don't make sense with an undefined CFA */
	if (cfa->base == CFI_UNDEFINED) {
		if (insn->func) {
			WARN_FUNC("undefined stack state", insn->sec, insn->offset);
			return -1;
		}
		return 0;
	}

	if (state->type == ORC_TYPE_REGS || state->type == ORC_TYPE_REGS_IRET)
		return update_insn_state_regs(insn, state);

	switch (op->dest.type) {

	case OP_DEST_REG:
		switch (op->src.type) {

		case OP_SRC_REG:
			if (cfa->base == op->src.reg && cfa->base == CFI_SP &&
			    op->dest.reg == CFI_BP && regs[CFI_BP].base == CFI_CFA &&
			    regs[CFI_BP].offset == -cfa->offset) {

				/* mov %rsp, %rbp */
				cfa->base = op->dest.reg;
				state->bp_scratch = false;
			} else if (state->drap) {

				/* drap: mov %rsp, %rbp */
				regs[CFI_BP].base = CFI_BP;
				regs[CFI_BP].offset = -state->stack_size;
				state->bp_scratch = false;
			} else if (!no_fp) {

				WARN_FUNC("unknown stack-related register move",
					  insn->sec, insn->offset);
				return -1;
			}

			break;

		case OP_SRC_ADD:
			if (op->dest.reg == CFI_SP && op->src.reg == CFI_SP) {

				/* add imm, %rsp */
				state->stack_size -= op->src.offset;
				if (cfa->base == CFI_SP)
					cfa->offset -= op->src.offset;
				break;
			}

			if (op->dest.reg == CFI_SP && op->src.reg == CFI_BP) {

				/* lea disp(%rbp), %rsp */
				state->stack_size = -(op->src.offset + regs[CFI_BP].offset);
				break;
			}

			if (op->dest.reg != CFI_BP && op->src.reg == CFI_SP &&
			    cfa->base == CFI_SP) {

				/* drap: lea disp(%rsp), %drap */
				state->drap_reg = op->dest.reg;
				break;
			}

			if (state->drap && op->dest.reg == CFI_SP &&
			    op->src.reg == state->drap_reg) {

				 /* drap: lea disp(%drap), %rsp */
				cfa->base = CFI_SP;
				cfa->offset = state->stack_size = -op->src.offset;
				state->drap_reg = CFI_UNDEFINED;
				state->drap = false;
				break;
			}

			if (op->dest.reg == state->cfa.base) {
				WARN_FUNC("unsupported stack register modification",
					  insn->sec, insn->offset);
				return -1;
			}

			break;

		case OP_SRC_AND:
			if (op->dest.reg != CFI_SP ||
			    (state->drap_reg != CFI_UNDEFINED && cfa->base != CFI_SP) ||
			    (state->drap_reg == CFI_UNDEFINED && cfa->base != CFI_BP)) {
				WARN_FUNC("unsupported stack pointer realignment",
					  insn->sec, insn->offset);
				return -1;
			}

			if (state->drap_reg != CFI_UNDEFINED) {
				/* drap: and imm, %rsp */
				cfa->base = state->drap_reg;
				cfa->offset = state->stack_size = 0;
				state->drap = true;
			}

			/*
			 * Older versions of GCC (4.8ish) realign the stack
			 * without DRAP, with a frame pointer.
			 */

			break;

		case OP_SRC_POP:
			if (!state->drap && op->dest.type == OP_DEST_REG &&
			    op->dest.reg == cfa->base) {

				/* pop %rbp */
				cfa->base = CFI_SP;
			}

			if (state->drap && cfa->base == CFI_BP_INDIRECT &&
			    op->dest.type == OP_DEST_REG &&
			    op->dest.reg == state->drap_reg &&
			    state->drap_offset == -state->stack_size) {

				/* drap: pop %drap */
				cfa->base = state->drap_reg;
				cfa->offset = 0;
				state->drap_offset = -1;

			} else if (regs[op->dest.reg].offset == -state->stack_size) {

				/* pop %reg */
				restore_reg(state, op->dest.reg);
			}

			state->stack_size -= 8;
			if (cfa->base == CFI_SP)
				cfa->offset -= 8;

			break;

		case OP_SRC_REG_INDIRECT:
			if (state->drap && op->src.reg == CFI_BP &&
			    op->src.offset == state->drap_offset) {

				/* drap: mov disp(%rbp), %drap */
				cfa->base = state->drap_reg;
				cfa->offset = 0;
				state->drap_offset = -1;
			}

			if (state->drap && op->src.reg == CFI_BP &&
			    op->src.offset == regs[op->dest.reg].offset) {

				/* drap: mov disp(%rbp), %reg */
				restore_reg(state, op->dest.reg);

			} else if (op->src.reg == cfa->base &&
			    op->src.offset == regs[op->dest.reg].offset + cfa->offset) {

				/* mov disp(%rbp), %reg */
				/* mov disp(%rsp), %reg */
				restore_reg(state, op->dest.reg);
			}

			break;

		default:
			WARN_FUNC("unknown stack-related instruction",
				  insn->sec, insn->offset);
			return -1;
		}

		break;

	case OP_DEST_PUSH:
		state->stack_size += 8;
		if (cfa->base == CFI_SP)
			cfa->offset += 8;

		if (op->src.type != OP_SRC_REG)
			break;

		if (state->drap) {
			if (op->src.reg == cfa->base && op->src.reg == state->drap_reg) {

				/* drap: push %drap */
				cfa->base = CFI_BP_INDIRECT;
				cfa->offset = -state->stack_size;

				/* save drap so we know when to restore it */
				state->drap_offset = -state->stack_size;

			} else if (op->src.reg == CFI_BP && cfa->base == state->drap_reg) {

				/* drap: push %rbp */
				state->stack_size = 0;

			} else if (regs[op->src.reg].base == CFI_UNDEFINED) {

				/* drap: push %reg */
				save_reg(state, op->src.reg, CFI_BP, -state->stack_size);
			}

		} else {

			/* push %reg */
			save_reg(state, op->src.reg, CFI_CFA, -state->stack_size);
		}

		/* detect when asm code uses rbp as a scratch register */
		if (!no_fp && insn->func && op->src.reg == CFI_BP &&
		    cfa->base != CFI_BP)
			state->bp_scratch = true;
		break;

	case OP_DEST_REG_INDIRECT:

		if (state->drap) {
			if (op->src.reg == cfa->base && op->src.reg == state->drap_reg) {

				/* drap: mov %drap, disp(%rbp) */
				cfa->base = CFI_BP_INDIRECT;
				cfa->offset = op->dest.offset;

				/* save drap offset so we know when to restore it */
				state->drap_offset = op->dest.offset;
			}

			else if (regs[op->src.reg].base == CFI_UNDEFINED) {

				/* drap: mov reg, disp(%rbp) */
				save_reg(state, op->src.reg, CFI_BP, op->dest.offset);
			}

		} else if (op->dest.reg == cfa->base) {

			/* mov reg, disp(%rbp) */
			/* mov reg, disp(%rsp) */
			save_reg(state, op->src.reg, CFI_CFA,
				 op->dest.offset - state->cfa.offset);
		}

		break;

	case OP_DEST_LEAVE:
		if ((!state->drap && cfa->base != CFI_BP) ||
		    (state->drap && cfa->base != state->drap_reg)) {
			WARN_FUNC("leave instruction with modified stack frame",
				  insn->sec, insn->offset);
			return -1;
		}

		/* leave (mov %rbp, %rsp; pop %rbp) */

		state->stack_size = -state->regs[CFI_BP].offset - 8;
		restore_reg(state, CFI_BP);

		if (!state->drap) {
			cfa->base = CFI_SP;
			cfa->offset -= 8;
		}

		break;

	case OP_DEST_MEM:
		if (op->src.type != OP_SRC_POP) {
			WARN_FUNC("unknown stack-related memory operation",
				  insn->sec, insn->offset);
			return -1;
		}

		/* pop mem */
		state->stack_size -= 8;
		if (cfa->base == CFI_SP)
			cfa->offset -= 8;

		break;

	default:
		WARN_FUNC("unknown stack-related instruction",
			  insn->sec, insn->offset);
		return -1;
	}

	return 0;
}

static bool insn_state_match(struct instruction *insn, struct insn_state *state)
{
	struct insn_state *state1 = &insn->state, *state2 = state;
	int i;

	if (memcmp(&state1->cfa, &state2->cfa, sizeof(state1->cfa))) {
		WARN_FUNC("stack state mismatch: cfa1=%d%+d cfa2=%d%+d",
			  insn->sec, insn->offset,
			  state1->cfa.base, state1->cfa.offset,
			  state2->cfa.base, state2->cfa.offset);

	} else if (memcmp(&state1->regs, &state2->regs, sizeof(state1->regs))) {
		for (i = 0; i < CFI_NUM_REGS; i++) {
			if (!memcmp(&state1->regs[i], &state2->regs[i],
				    sizeof(struct cfi_reg)))
				continue;

			WARN_FUNC("stack state mismatch: reg1[%d]=%d%+d reg2[%d]=%d%+d",
				  insn->sec, insn->offset,
				  i, state1->regs[i].base, state1->regs[i].offset,
				  i, state2->regs[i].base, state2->regs[i].offset);
			break;
		}

	} else if (state1->type != state2->type) {
		WARN_FUNC("stack state mismatch: type1=%d type2=%d",
			  insn->sec, insn->offset, state1->type, state2->type);

	} else if (state1->drap != state2->drap ||
		 (state1->drap && state1->drap_reg != state2->drap_reg) ||
		 (state1->drap && state1->drap_offset != state2->drap_offset)) {
		WARN_FUNC("stack state mismatch: drap1=%d(%d,%d) drap2=%d(%d,%d)",
			  insn->sec, insn->offset,
			  state1->drap, state1->drap_reg, state1->drap_offset,
			  state2->drap, state2->drap_reg, state2->drap_offset);

	} else
		return true;

	return false;
}

/*
 * Follow the branch starting at the given instruction, and recursively follow
 * any other branches (jumps).  Meanwhile, track the frame pointer state at
 * each instruction and validate all the rules described in
 * tools/objtool/Documentation/stack-validation.txt.
 */
static int validate_branch(struct objtool_file *file, struct instruction *first,
			   struct insn_state state)
{
	struct alternative *alt;
	struct instruction *insn, *next_insn;
	struct section *sec;
	struct symbol *func = NULL;
	int ret;

	insn = first;
	sec = insn->sec;

	if (insn->alt_group && list_empty(&insn->alts)) {
		WARN_FUNC("don't know how to handle branch to middle of alternative instruction group",
			  sec, insn->offset);
		return 1;
	}

	while (1) {
		next_insn = next_insn_same_sec(file, insn);

<<<<<<< HEAD
		if (file->c_file && insn->func) {
			if (func && func != insn->func) {
				WARN("%s() falls through to next function %s()",
				     func->name, insn->func->name);
				return 1;
			}
=======

		if (file->c_file && func && insn->func && func != insn->func) {
			WARN("%s() falls through to next function %s()",
			     func->name, insn->func->name);
			return 1;
>>>>>>> 5878d5d6
		}

		if (insn->func)
			func = insn->func;

		if (func && insn->ignore) {
			WARN_FUNC("BUG: why am I validating an ignored function?",
				  sec, insn->offset);
			return 1;
		}

		if (insn->visited) {
			if (!insn->hint && !insn_state_match(insn, &state))
				return 1;

			return 0;
		}

		if (insn->hint) {
			if (insn->restore) {
				struct instruction *save_insn, *i;

				i = insn;
				save_insn = NULL;
				func_for_each_insn_continue_reverse(file, func, i) {
					if (i->save) {
						save_insn = i;
						break;
					}
				}

				if (!save_insn) {
					WARN_FUNC("no corresponding CFI save for CFI restore",
						  sec, insn->offset);
					return 1;
				}

				if (!save_insn->visited) {
					/*
					 * Oops, no state to copy yet.
					 * Hopefully we can reach this
					 * instruction from another branch
					 * after the save insn has been
					 * visited.
					 */
					if (insn == first)
						return 0;

					WARN_FUNC("objtool isn't smart enough to handle this CFI save/restore combo",
						  sec, insn->offset);
					return 1;
				}

				insn->state = save_insn->state;
			}

			state = insn->state;

		} else
			insn->state = state;

		insn->visited = true;

		list_for_each_entry(alt, &insn->alts, list) {
			ret = validate_branch(file, alt->insn, state);
			if (ret)
				return 1;
		}

		switch (insn->type) {

		case INSN_RETURN:
			if (func && has_modified_stack_frame(&state)) {
				WARN_FUNC("return with modified stack frame",
					  sec, insn->offset);
				return 1;
			}

			if (state.bp_scratch) {
				WARN("%s uses BP as a scratch register",
				     insn->func->name);
				return 1;
			}

			return 0;

		case INSN_CALL:
			if (is_fentry_call(insn))
				break;

			ret = dead_end_function(file, insn->call_dest);
			if (ret == 1)
				return 0;
			if (ret == -1)
				return 1;

			/* fallthrough */
		case INSN_CALL_DYNAMIC:
			if (!no_fp && func && !has_valid_stack_frame(&state)) {
				WARN_FUNC("call without frame pointer save/setup",
					  sec, insn->offset);
				return 1;
			}
			break;

		case INSN_JUMP_CONDITIONAL:
		case INSN_JUMP_UNCONDITIONAL:
			if (insn->jump_dest &&
			    (!func || !insn->jump_dest->func ||
			     func == insn->jump_dest->func)) {
				ret = validate_branch(file, insn->jump_dest,
						      state);
				if (ret)
					return 1;

			} else if (func && has_modified_stack_frame(&state)) {
				WARN_FUNC("sibling call from callable instruction with modified stack frame",
					  sec, insn->offset);
				return 1;
			}

			if (insn->type == INSN_JUMP_UNCONDITIONAL)
				return 0;

			break;

		case INSN_JUMP_DYNAMIC:
			if (func && list_empty(&insn->alts) &&
			    has_modified_stack_frame(&state)) {
				WARN_FUNC("sibling call from callable instruction with modified stack frame",
					  sec, insn->offset);
				return 1;
			}

			return 0;

		case INSN_CONTEXT_SWITCH:
			if (func && (!next_insn || !next_insn->hint)) {
				WARN_FUNC("unsupported instruction in callable function",
					  sec, insn->offset);
				return 1;
			}
			return 0;

		case INSN_STACK:
			if (update_insn_state(insn, &state))
				return 1;

			break;

		default:
			break;
		}

		if (insn->dead_end)
			return 0;

		insn = next_insn;
		if (!insn) {
			WARN("%s: unexpected end of section", sec->name);
			return 1;
		}
	}

	return 0;
}

static int validate_unwind_hints(struct objtool_file *file)
{
	struct instruction *insn;
	int ret, warnings = 0;
	struct insn_state state;

	if (!file->hints)
		return 0;

	clear_insn_state(&state);

	for_each_insn(file, insn) {
		if (insn->hint && !insn->visited) {
			ret = validate_branch(file, insn, state);
			warnings += ret;
		}
	}

	return warnings;
}

static bool is_kasan_insn(struct instruction *insn)
{
	return (insn->type == INSN_CALL &&
		!strcmp(insn->call_dest->name, "__asan_handle_no_return"));
}

static bool is_ubsan_insn(struct instruction *insn)
{
	return (insn->type == INSN_CALL &&
		!strcmp(insn->call_dest->name,
			"__ubsan_handle_builtin_unreachable"));
}

static bool ignore_unreachable_insn(struct instruction *insn)
{
	int i;

	if (insn->ignore || insn->type == INSN_NOP)
		return true;

	/*
	 * Ignore any unused exceptions.  This can happen when a whitelisted
	 * function has an exception table entry.
	 *
	 * Also ignore alternative replacement instructions.  This can happen
	 * when a whitelisted function uses one of the ALTERNATIVE macros.
	 */
	if (!strcmp(insn->sec->name, ".fixup") ||
	    !strcmp(insn->sec->name, ".altinstr_replacement") ||
	    !strcmp(insn->sec->name, ".altinstr_aux"))
		return true;

	/*
	 * Check if this (or a subsequent) instruction is related to
	 * CONFIG_UBSAN or CONFIG_KASAN.
	 *
	 * End the search at 5 instructions to avoid going into the weeds.
	 */
	if (!insn->func)
		return false;
	for (i = 0; i < 5; i++) {

		if (is_kasan_insn(insn) || is_ubsan_insn(insn))
			return true;

		if (insn->type == INSN_JUMP_UNCONDITIONAL && insn->jump_dest) {
			insn = insn->jump_dest;
			continue;
		}

		if (insn->offset + insn->len >= insn->func->offset + insn->func->len)
			break;
		insn = list_next_entry(insn, list);
	}

	return false;
}

static int validate_functions(struct objtool_file *file)
{
	struct section *sec;
	struct symbol *func;
	struct instruction *insn;
	struct insn_state state;
	int ret, warnings = 0;

	clear_insn_state(&state);

	state.cfa = initial_func_cfi.cfa;
	memcpy(&state.regs, &initial_func_cfi.regs,
	       CFI_NUM_REGS * sizeof(struct cfi_reg));
	state.stack_size = initial_func_cfi.cfa.offset;

	for_each_sec(file, sec) {
		list_for_each_entry(func, &sec->symbol_list, list) {
			if (func->type != STT_FUNC)
				continue;

			insn = find_insn(file, sec, func->offset);
			if (!insn || insn->ignore)
				continue;

			ret = validate_branch(file, insn, state);
			warnings += ret;
		}
	}

	return warnings;
}

static int validate_reachable_instructions(struct objtool_file *file)
{
	struct instruction *insn;

	if (file->ignore_unreachables)
		return 0;

	for_each_insn(file, insn) {
		if (insn->visited || ignore_unreachable_insn(insn))
			continue;

		WARN_FUNC("unreachable instruction", insn->sec, insn->offset);
		return 1;
	}

	return 0;
}

static void cleanup(struct objtool_file *file)
{
	struct instruction *insn, *tmpinsn;
	struct alternative *alt, *tmpalt;

	list_for_each_entry_safe(insn, tmpinsn, &file->insn_list, list) {
		list_for_each_entry_safe(alt, tmpalt, &insn->alts, list) {
			list_del(&alt->list);
			free(alt);
		}
		list_del(&insn->list);
		hash_del(&insn->hash);
		free(insn);
	}
	elf_close(file->elf);
}

int check(const char *_objname, bool _no_fp, bool no_unreachable, bool orc)
{
	struct objtool_file file;
	int ret, warnings = 0;

	objname = _objname;
	no_fp = _no_fp;

	file.elf = elf_open(objname, orc ? O_RDWR : O_RDONLY);
	if (!file.elf)
		return 1;

	INIT_LIST_HEAD(&file.insn_list);
	hash_init(file.insn_hash);
	file.whitelist = find_section_by_name(file.elf, ".discard.func_stack_frame_non_standard");
	file.rodata = find_section_by_name(file.elf, ".rodata");
	file.c_file = find_section_by_name(file.elf, ".comment");
	file.ignore_unreachables = no_unreachable;
	file.hints = false;

	arch_initial_func_cfi_state(&initial_func_cfi);

	ret = decode_sections(&file);
	if (ret < 0)
		goto out;
	warnings += ret;

	if (list_empty(&file.insn_list))
		goto out;

	ret = validate_functions(&file);
	if (ret < 0)
		goto out;
	warnings += ret;

	ret = validate_unwind_hints(&file);
	if (ret < 0)
		goto out;
	warnings += ret;

	if (!warnings) {
		ret = validate_reachable_instructions(&file);
		if (ret < 0)
			goto out;
		warnings += ret;
	}

	if (orc) {
		ret = create_orc(&file);
		if (ret < 0)
			goto out;

		ret = create_orc_sections(&file);
		if (ret < 0)
			goto out;

		ret = elf_write(file.elf);
		if (ret < 0)
			goto out;
	}

out:
	cleanup(&file);

	/* ignore warnings for now until we get all the code cleaned up */
	if (ret || warnings)
		return 0;
	return 0;
}<|MERGE_RESOLUTION|>--- conflicted
+++ resolved
@@ -1536,20 +1536,11 @@
 	while (1) {
 		next_insn = next_insn_same_sec(file, insn);
 
-<<<<<<< HEAD
-		if (file->c_file && insn->func) {
-			if (func && func != insn->func) {
-				WARN("%s() falls through to next function %s()",
-				     func->name, insn->func->name);
-				return 1;
-			}
-=======
 
 		if (file->c_file && func && insn->func && func != insn->func) {
 			WARN("%s() falls through to next function %s()",
 			     func->name, insn->func->name);
 			return 1;
->>>>>>> 5878d5d6
 		}
 
 		if (insn->func)
