--- conflicted
+++ resolved
@@ -1,14 +1,7 @@
 CFLAGS += -Wall -O2 -I../../../../usr/include
 
-<<<<<<< HEAD
-test_objs = test_verifier test_tag test_maps test_lru_map test_lpm_map
-
-TEST_PROGS := $(test_objs) test_kmod.sh
-TEST_FILES := $(test_objs)
-=======
-TEST_GEN_PROGS = test_verifier test_maps test_lru_map
+TEST_GEN_PROGS = test_verifier test_tag test_maps test_lru_map test_lpm_map
 
 TEST_PROGS := test_kmod.sh
->>>>>>> 1e4c2830
 
 include ../lib.mk