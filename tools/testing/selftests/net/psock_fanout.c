/*
 * Copyright 2013 Google Inc.
 * Author: Willem de Bruijn (willemb@google.com)
 *
 * A basic test of packet socket fanout behavior.
 *
 * Control:
 * - create fanout fails as expected with illegal flag combinations
 * - join   fanout fails as expected with diverging types or flags
 *
 * Datapath:
 *   Open a pair of packet sockets and a pair of INET sockets, send a known
 *   number of packets across the two INET sockets and count the number of
 *   packets enqueued onto the two packet sockets.
 *
 *   The test currently runs for
 *   - PACKET_FANOUT_HASH
 *   - PACKET_FANOUT_HASH with PACKET_FANOUT_FLAG_ROLLOVER
 *   - PACKET_FANOUT_LB
 *   - PACKET_FANOUT_CPU
 *   - PACKET_FANOUT_ROLLOVER
 *   - PACKET_FANOUT_CBPF
 *   - PACKET_FANOUT_EBPF
 *
 * Todo:
 * - functionality: PACKET_FANOUT_FLAG_DEFRAG
 *
 * License (GPLv2):
 *
 * This program is free software; you can redistribute it and/or modify it
 * under the terms and conditions of the GNU General Public License,
 * version 2, as published by the Free Software Foundation.
 *
 * This program is distributed in the hope it will be useful, but WITHOUT
 * ANY WARRANTY; without even the implied warranty of MERCHANTABILITY or
 * FITNESS FOR A PARTICULAR PURPOSE. * See the GNU General Public License for
 * more details.
 *
 * You should have received a copy of the GNU General Public License along with
 * this program; if not, write to the Free Software Foundation, Inc.,
 * 51 Franklin St - Fifth Floor, Boston, MA 02110-1301 USA.
 */

#define _GNU_SOURCE		/* for sched_setaffinity */

#include <arpa/inet.h>
#include <errno.h>
#include <fcntl.h>
#include <linux/unistd.h>	/* for __NR_bpf */
#include <linux/filter.h>
#include <linux/bpf.h>
#include <linux/if_packet.h>
#include <net/ethernet.h>
#include <netinet/ip.h>
#include <netinet/udp.h>
#include <poll.h>
#include <sched.h>
#include <stdint.h>
#include <stdio.h>
#include <stdlib.h>
#include <string.h>
#include <sys/mman.h>
#include <sys/socket.h>
#include <sys/stat.h>
#include <sys/types.h>
#include <unistd.h>

#include "psock_lib.h"

#define RING_NUM_FRAMES			20

/* Open a socket in a given fanout mode.
 * @return -1 if mode is bad, a valid socket otherwise */
static int sock_fanout_open(uint16_t typeflags, uint16_t group_id)
{
	int fd, val;

	fd = socket(PF_PACKET, SOCK_RAW, htons(ETH_P_IP));
	if (fd < 0) {
		perror("socket packet");
		exit(1);
	}

	val = (((int) typeflags) << 16) | group_id;
	if (setsockopt(fd, SOL_PACKET, PACKET_FANOUT, &val, sizeof(val))) {
		if (close(fd)) {
			perror("close packet");
			exit(1);
		}
		return -1;
	}

	pair_udp_setfilter(fd);
	return fd;
}

static void sock_fanout_set_cbpf(int fd)
{
	struct sock_filter bpf_filter[] = {
		BPF_STMT(BPF_LD+BPF_B+BPF_ABS, 80),	      /* ldb [80] */
		BPF_STMT(BPF_RET+BPF_A, 0),		      /* ret A */
	};
	struct sock_fprog bpf_prog;

	bpf_prog.filter = bpf_filter;
	bpf_prog.len = sizeof(bpf_filter) / sizeof(struct sock_filter);

	if (setsockopt(fd, SOL_PACKET, PACKET_FANOUT_DATA, &bpf_prog,
		       sizeof(bpf_prog))) {
		perror("fanout data cbpf");
		exit(1);
	}
}

<<<<<<< HEAD
=======
static void sock_fanout_getopts(int fd, uint16_t *typeflags, uint16_t *group_id)
{
	int sockopt;
	socklen_t sockopt_len = sizeof(sockopt);

	if (getsockopt(fd, SOL_PACKET, PACKET_FANOUT,
		       &sockopt, &sockopt_len)) {
		perror("failed to getsockopt");
		exit(1);
	}
	*typeflags = sockopt >> 16;
	*group_id = sockopt & 0xfffff;
}

>>>>>>> 3864f3ba
static void sock_fanout_set_ebpf(int fd)
{
	const int len_off = __builtin_offsetof(struct __sk_buff, len);
	struct bpf_insn prog[] = {
		{ BPF_ALU64 | BPF_MOV | BPF_X,   6, 1, 0, 0 },
		{ BPF_LDX   | BPF_W   | BPF_MEM, 0, 6, len_off, 0 },
		{ BPF_JMP   | BPF_JGE | BPF_K,   0, 0, 1, DATA_LEN },
		{ BPF_JMP   | BPF_JA  | BPF_K,   0, 0, 4, 0 },
		{ BPF_LD    | BPF_B   | BPF_ABS, 0, 0, 0, 0x50 },
		{ BPF_JMP   | BPF_JEQ | BPF_K,   0, 0, 2, DATA_CHAR },
		{ BPF_JMP   | BPF_JEQ | BPF_K,   0, 0, 1, DATA_CHAR_1 },
		{ BPF_ALU   | BPF_MOV | BPF_K,   0, 0, 0, 0 },
		{ BPF_JMP   | BPF_EXIT,          0, 0, 0, 0 }
	};
	char log_buf[512];
	union bpf_attr attr;
	int pfd;

	memset(&attr, 0, sizeof(attr));
	attr.prog_type = BPF_PROG_TYPE_SOCKET_FILTER;
	attr.insns = (unsigned long) prog;
	attr.insn_cnt = sizeof(prog) / sizeof(prog[0]);
	attr.license = (unsigned long) "GPL";
	attr.log_buf = (unsigned long) log_buf,
	attr.log_size = sizeof(log_buf),
	attr.log_level = 1,

	pfd = syscall(__NR_bpf, BPF_PROG_LOAD, &attr, sizeof(attr));
	if (pfd < 0) {
		perror("bpf");
		fprintf(stderr, "bpf verifier:\n%s\n", log_buf);
		exit(1);
	}

	if (setsockopt(fd, SOL_PACKET, PACKET_FANOUT_DATA, &pfd, sizeof(pfd))) {
		perror("fanout data ebpf");
		exit(1);
	}

	if (close(pfd)) {
		perror("close ebpf");
		exit(1);
	}
}

static char *sock_fanout_open_ring(int fd)
{
	struct tpacket_req req = {
		.tp_block_size = getpagesize(),
		.tp_frame_size = getpagesize(),
		.tp_block_nr   = RING_NUM_FRAMES,
		.tp_frame_nr   = RING_NUM_FRAMES,
	};
	char *ring;
	int val = TPACKET_V2;

	if (setsockopt(fd, SOL_PACKET, PACKET_VERSION, (void *) &val,
		       sizeof(val))) {
		perror("packetsock ring setsockopt version");
		exit(1);
	}
	if (setsockopt(fd, SOL_PACKET, PACKET_RX_RING, (void *) &req,
		       sizeof(req))) {
		perror("packetsock ring setsockopt");
		exit(1);
	}

	ring = mmap(0, req.tp_block_size * req.tp_block_nr,
		    PROT_READ | PROT_WRITE, MAP_SHARED, fd, 0);
	if (ring == MAP_FAILED) {
		perror("packetsock ring mmap");
		exit(1);
	}

	return ring;
}

static int sock_fanout_read_ring(int fd, void *ring)
{
	struct tpacket2_hdr *header = ring;
	int count = 0;

	while (count < RING_NUM_FRAMES && header->tp_status & TP_STATUS_USER) {
		count++;
		header = ring + (count * getpagesize());
	}

	return count;
}

static int sock_fanout_read(int fds[], char *rings[], const int expect[])
{
	int ret[2];

	ret[0] = sock_fanout_read_ring(fds[0], rings[0]);
	ret[1] = sock_fanout_read_ring(fds[1], rings[1]);

	fprintf(stderr, "info: count=%d,%d, expect=%d,%d\n",
			ret[0], ret[1], expect[0], expect[1]);

	if ((!(ret[0] == expect[0] && ret[1] == expect[1])) &&
	    (!(ret[0] == expect[1] && ret[1] == expect[0]))) {
		fprintf(stderr, "ERROR: incorrect queue lengths\n");
		return 1;
	}

	return 0;
}

/* Test illegal mode + flag combination */
static void test_control_single(void)
{
	fprintf(stderr, "test: control single socket\n");

	if (sock_fanout_open(PACKET_FANOUT_ROLLOVER |
			       PACKET_FANOUT_FLAG_ROLLOVER, 0) != -1) {
		fprintf(stderr, "ERROR: opened socket with dual rollover\n");
		exit(1);
	}
}

/* Test illegal group with different modes or flags */
static void test_control_group(void)
{
	int fds[2];

	fprintf(stderr, "test: control multiple sockets\n");

	fds[0] = sock_fanout_open(PACKET_FANOUT_HASH, 0);
	if (fds[0] == -1) {
		fprintf(stderr, "ERROR: failed to open HASH socket\n");
		exit(1);
	}
	if (sock_fanout_open(PACKET_FANOUT_HASH |
			       PACKET_FANOUT_FLAG_DEFRAG, 0) != -1) {
		fprintf(stderr, "ERROR: joined group with wrong flag defrag\n");
		exit(1);
	}
	if (sock_fanout_open(PACKET_FANOUT_HASH |
			       PACKET_FANOUT_FLAG_ROLLOVER, 0) != -1) {
		fprintf(stderr, "ERROR: joined group with wrong flag ro\n");
		exit(1);
	}
	if (sock_fanout_open(PACKET_FANOUT_CPU, 0) != -1) {
		fprintf(stderr, "ERROR: joined group with wrong mode\n");
		exit(1);
	}
	fds[1] = sock_fanout_open(PACKET_FANOUT_HASH, 0);
	if (fds[1] == -1) {
		fprintf(stderr, "ERROR: failed to join group\n");
		exit(1);
	}
	if (close(fds[1]) || close(fds[0])) {
		fprintf(stderr, "ERROR: closing sockets\n");
		exit(1);
	}
}

/* Test creating a unique fanout group ids */
static void test_unique_fanout_group_ids(void)
{
	int fds[3];
	uint16_t typeflags, first_group_id, second_group_id;

	fprintf(stderr, "test: unique ids\n");

	fds[0] = sock_fanout_open(PACKET_FANOUT_HASH |
				  PACKET_FANOUT_FLAG_UNIQUEID, 0);
	if (fds[0] == -1) {
		fprintf(stderr, "ERROR: failed to create a unique id group.\n");
		exit(1);
	}

	sock_fanout_getopts(fds[0], &typeflags, &first_group_id);
	if (typeflags != PACKET_FANOUT_HASH) {
		fprintf(stderr, "ERROR: unexpected typeflags %x\n", typeflags);
		exit(1);
	}

	if (sock_fanout_open(PACKET_FANOUT_CPU, first_group_id) != -1) {
		fprintf(stderr, "ERROR: joined group with wrong type.\n");
		exit(1);
	}

	fds[1] = sock_fanout_open(PACKET_FANOUT_HASH, first_group_id);
	if (fds[1] == -1) {
		fprintf(stderr,
			"ERROR: failed to join previously created group.\n");
		exit(1);
	}

	fds[2] = sock_fanout_open(PACKET_FANOUT_HASH |
				  PACKET_FANOUT_FLAG_UNIQUEID, 0);
	if (fds[2] == -1) {
		fprintf(stderr,
			"ERROR: failed to create a second unique id group.\n");
		exit(1);
	}

	sock_fanout_getopts(fds[2], &typeflags, &second_group_id);
	if (sock_fanout_open(PACKET_FANOUT_HASH | PACKET_FANOUT_FLAG_UNIQUEID,
			     second_group_id) != -1) {
		fprintf(stderr,
			"ERROR: specified a group id when requesting unique id\n");
		exit(1);
	}

	if (close(fds[0]) || close(fds[1]) || close(fds[2])) {
		fprintf(stderr, "ERROR: closing sockets\n");
		exit(1);
	}
}

static int test_datapath(uint16_t typeflags, int port_off,
			 const int expect1[], const int expect2[])
{
	const int expect0[] = { 0, 0 };
	char *rings[2];
	uint8_t type = typeflags & 0xFF;
	int fds[2], fds_udp[2][2], ret;

	fprintf(stderr, "test: datapath 0x%hx\n", typeflags);

	fds[0] = sock_fanout_open(typeflags, 0);
	fds[1] = sock_fanout_open(typeflags, 0);
	if (fds[0] == -1 || fds[1] == -1) {
		fprintf(stderr, "ERROR: failed open\n");
		exit(1);
	}
	if (type == PACKET_FANOUT_CBPF)
		sock_fanout_set_cbpf(fds[0]);
	else if (type == PACKET_FANOUT_EBPF)
		sock_fanout_set_ebpf(fds[0]);

	rings[0] = sock_fanout_open_ring(fds[0]);
	rings[1] = sock_fanout_open_ring(fds[1]);
	pair_udp_open(fds_udp[0], PORT_BASE);
	pair_udp_open(fds_udp[1], PORT_BASE + port_off);
	sock_fanout_read(fds, rings, expect0);

	/* Send data, but not enough to overflow a queue */
	pair_udp_send(fds_udp[0], 15);
	pair_udp_send_char(fds_udp[1], 5, DATA_CHAR_1);
	ret = sock_fanout_read(fds, rings, expect1);

	/* Send more data, overflow the queue */
	pair_udp_send_char(fds_udp[0], 15, DATA_CHAR_1);
	/* TODO: ensure consistent order between expect1 and expect2 */
	ret |= sock_fanout_read(fds, rings, expect2);

	if (munmap(rings[1], RING_NUM_FRAMES * getpagesize()) ||
	    munmap(rings[0], RING_NUM_FRAMES * getpagesize())) {
		fprintf(stderr, "close rings\n");
		exit(1);
	}
	if (close(fds_udp[1][1]) || close(fds_udp[1][0]) ||
	    close(fds_udp[0][1]) || close(fds_udp[0][0]) ||
	    close(fds[1]) || close(fds[0])) {
		fprintf(stderr, "close datapath\n");
		exit(1);
	}

	return ret;
}

static int set_cpuaffinity(int cpuid)
{
	cpu_set_t mask;

	CPU_ZERO(&mask);
	CPU_SET(cpuid, &mask);
	if (sched_setaffinity(0, sizeof(mask), &mask)) {
		if (errno != EINVAL) {
			fprintf(stderr, "setaffinity %d\n", cpuid);
			exit(1);
		}
		return 1;
	}

	return 0;
}

int main(int argc, char **argv)
{
	const int expect_hash[2][2]	= { { 15, 5 },  { 20, 5 } };
	const int expect_hash_rb[2][2]	= { { 15, 5 },  { 20, 15 } };
	const int expect_lb[2][2]	= { { 10, 10 }, { 18, 17 } };
	const int expect_rb[2][2]	= { { 15, 5 },  { 20, 15 } };
	const int expect_cpu0[2][2]	= { { 20, 0 },  { 20, 0 } };
	const int expect_cpu1[2][2]	= { { 0, 20 },  { 0, 20 } };
	const int expect_bpf[2][2]	= { { 15, 5 },  { 15, 20 } };
	const int expect_uniqueid[2][2] = { { 20, 20},  { 20, 20 } };
	int port_off = 2, tries = 5, ret;

	test_control_single();
	test_control_group();
	test_unique_fanout_group_ids();

	/* find a set of ports that do not collide onto the same socket */
	ret = test_datapath(PACKET_FANOUT_HASH, port_off,
			    expect_hash[0], expect_hash[1]);
	while (ret && tries--) {
		fprintf(stderr, "info: trying alternate ports (%d)\n", tries);
		ret = test_datapath(PACKET_FANOUT_HASH, ++port_off,
				    expect_hash[0], expect_hash[1]);
	}

	ret |= test_datapath(PACKET_FANOUT_HASH | PACKET_FANOUT_FLAG_ROLLOVER,
			     port_off, expect_hash_rb[0], expect_hash_rb[1]);
	ret |= test_datapath(PACKET_FANOUT_LB,
			     port_off, expect_lb[0], expect_lb[1]);
	ret |= test_datapath(PACKET_FANOUT_ROLLOVER,
			     port_off, expect_rb[0], expect_rb[1]);

	ret |= test_datapath(PACKET_FANOUT_CBPF,
			     port_off, expect_bpf[0], expect_bpf[1]);
	ret |= test_datapath(PACKET_FANOUT_EBPF,
			     port_off, expect_bpf[0], expect_bpf[1]);

	set_cpuaffinity(0);
	ret |= test_datapath(PACKET_FANOUT_CPU, port_off,
			     expect_cpu0[0], expect_cpu0[1]);
	if (!set_cpuaffinity(1))
		/* TODO: test that choice alternates with previous */
		ret |= test_datapath(PACKET_FANOUT_CPU, port_off,
				     expect_cpu1[0], expect_cpu1[1]);

	ret |= test_datapath(PACKET_FANOUT_FLAG_UNIQUEID, port_off,
			     expect_uniqueid[0], expect_uniqueid[1]);

	if (ret)
		return 1;

	printf("OK. All tests passed\n");
	return 0;
}<|MERGE_RESOLUTION|>--- conflicted
+++ resolved
@@ -112,8 +112,6 @@
 	}
 }
 
-<<<<<<< HEAD
-=======
 static void sock_fanout_getopts(int fd, uint16_t *typeflags, uint16_t *group_id)
 {
 	int sockopt;
@@ -128,7 +126,6 @@
 	*group_id = sockopt & 0xfffff;
 }
 
->>>>>>> 3864f3ba
 static void sock_fanout_set_ebpf(int fd)
 {
 	const int len_off = __builtin_offsetof(struct __sk_buff, len);
