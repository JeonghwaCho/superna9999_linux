/*
 * Copyright (C) 2011, Red Hat Inc, Arnaldo Carvalho de Melo <acme@redhat.com>
 *
 * Parts came from builtin-annotate.c, see those files for further
 * copyright notes.
 *
 * Released under the GPL v2. (and only v2, not any later version)
 */

#include "util.h"
#include "ui/ui.h"
#include "sort.h"
#include "build-id.h"
#include "color.h"
#include "cache.h"
#include "symbol.h"
#include "debug.h"
#include "annotate.h"
#include "evsel.h"
#include "block-range.h"
#include "arch/common.h"
#include <regex.h>
#include <pthread.h>
#include <linux/bitops.h>
#include <sys/utsname.h>

const char 	*disassembler_style;
const char	*objdump_path;
static regex_t	 file_lineno;

static struct ins_ops *ins__find(struct arch *arch, const char *name);
static void ins__sort(struct arch *arch);
static int disasm_line__parse(char *line, const char **namep, char **rawp);

struct arch {
	const char	*name;
	struct ins	*instructions;
	size_t		nr_instructions;
	size_t		nr_instructions_allocated;
	struct ins_ops  *(*associate_instruction_ops)(struct arch *arch, const char *name);
	bool		sorted_instructions;
	bool		initialized;
	void		*priv;
	int		(*init)(struct arch *arch);
	struct		{
		char comment_char;
		char skip_functions_char;
	} objdump;
};

static struct ins_ops call_ops;
static struct ins_ops dec_ops;
static struct ins_ops jump_ops;
static struct ins_ops mov_ops;
static struct ins_ops nop_ops;
static struct ins_ops lock_ops;
static struct ins_ops ret_ops;

static int arch__grow_instructions(struct arch *arch)
{
	struct ins *new_instructions;
	size_t new_nr_allocated;

	if (arch->nr_instructions_allocated == 0 && arch->instructions)
		goto grow_from_non_allocated_table;

	new_nr_allocated = arch->nr_instructions_allocated + 128;
	new_instructions = realloc(arch->instructions, new_nr_allocated * sizeof(struct ins));
	if (new_instructions == NULL)
		return -1;

out_update_instructions:
	arch->instructions = new_instructions;
	arch->nr_instructions_allocated = new_nr_allocated;
	return 0;

grow_from_non_allocated_table:
	new_nr_allocated = arch->nr_instructions + 128;
	new_instructions = calloc(new_nr_allocated, sizeof(struct ins));
	if (new_instructions == NULL)
		return -1;

	memcpy(new_instructions, arch->instructions, arch->nr_instructions);
	goto out_update_instructions;
}

static int arch__associate_ins_ops(struct arch* arch, const char *name, struct ins_ops *ops)
{
	struct ins *ins;

	if (arch->nr_instructions == arch->nr_instructions_allocated &&
	    arch__grow_instructions(arch))
		return -1;

	ins = &arch->instructions[arch->nr_instructions];
	ins->name = strdup(name);
	if (!ins->name)
		return -1;

	ins->ops  = ops;
	arch->nr_instructions++;

	ins__sort(arch);
	return 0;
}

#include "arch/arm/annotate/instructions.c"
#include "arch/arm64/annotate/instructions.c"
#include "arch/x86/annotate/instructions.c"
#include "arch/powerpc/annotate/instructions.c"

static struct arch architectures[] = {
	{
		.name = "arm",
		.init = arm__annotate_init,
	},
	{
		.name = "arm64",
		.init = arm64__annotate_init,
	},
	{
		.name = "x86",
		.instructions = x86__instructions,
		.nr_instructions = ARRAY_SIZE(x86__instructions),
		.objdump =  {
			.comment_char = '#',
		},
	},
	{
		.name = "powerpc",
		.init = powerpc__annotate_init,
	},
};

static void ins__delete(struct ins_operands *ops)
{
	if (ops == NULL)
		return;
	zfree(&ops->source.raw);
	zfree(&ops->source.name);
	zfree(&ops->target.raw);
	zfree(&ops->target.name);
}

static int ins__raw_scnprintf(struct ins *ins, char *bf, size_t size,
			      struct ins_operands *ops)
{
	return scnprintf(bf, size, "%-6.6s %s", ins->name, ops->raw);
}

int ins__scnprintf(struct ins *ins, char *bf, size_t size,
		  struct ins_operands *ops)
{
	if (ins->ops->scnprintf)
		return ins->ops->scnprintf(ins, bf, size, ops);

	return ins__raw_scnprintf(ins, bf, size, ops);
}

static int call__parse(struct arch *arch, struct ins_operands *ops, struct map *map)
{
	char *endptr, *tok, *name;

	ops->target.addr = strtoull(ops->raw, &endptr, 16);

	name = strchr(endptr, '<');
	if (name == NULL)
		goto indirect_call;

	name++;

	if (arch->objdump.skip_functions_char &&
	    strchr(name, arch->objdump.skip_functions_char))
		return -1;

	tok = strchr(name, '>');
	if (tok == NULL)
		return -1;

	*tok = '\0';
	ops->target.name = strdup(name);
	*tok = '>';

	return ops->target.name == NULL ? -1 : 0;

indirect_call:
	tok = strchr(endptr, '*');
	if (tok == NULL) {
		struct symbol *sym = map__find_symbol(map, map->map_ip(map, ops->target.addr));
		if (sym != NULL)
			ops->target.name = strdup(sym->name);
		else
			ops->target.addr = 0;
		return 0;
	}

	ops->target.addr = strtoull(tok + 1, NULL, 16);
	return 0;
}

static int call__scnprintf(struct ins *ins, char *bf, size_t size,
			   struct ins_operands *ops)
{
	if (ops->target.name)
		return scnprintf(bf, size, "%-6.6s %s", ins->name, ops->target.name);

	if (ops->target.addr == 0)
		return ins__raw_scnprintf(ins, bf, size, ops);

	return scnprintf(bf, size, "%-6.6s *%" PRIx64, ins->name, ops->target.addr);
}

static struct ins_ops call_ops = {
	.parse	   = call__parse,
	.scnprintf = call__scnprintf,
};

bool ins__is_call(const struct ins *ins)
{
	return ins->ops == &call_ops;
}

static int jump__parse(struct arch *arch __maybe_unused, struct ins_operands *ops, struct map *map __maybe_unused)
{
	const char *s = strchr(ops->raw, '+');

	ops->target.addr = strtoull(ops->raw, NULL, 16);

	if (s++ != NULL)
		ops->target.offset = strtoull(s, NULL, 16);
	else
		ops->target.offset = UINT64_MAX;

	return 0;
}

static int jump__scnprintf(struct ins *ins, char *bf, size_t size,
			   struct ins_operands *ops)
{
	if (!ops->target.addr)
		return ins__raw_scnprintf(ins, bf, size, ops);

	return scnprintf(bf, size, "%-6.6s %" PRIx64, ins->name, ops->target.offset);
}

static struct ins_ops jump_ops = {
	.parse	   = jump__parse,
	.scnprintf = jump__scnprintf,
};

bool ins__is_jump(const struct ins *ins)
{
	return ins->ops == &jump_ops;
}

static int comment__symbol(char *raw, char *comment, u64 *addrp, char **namep)
{
	char *endptr, *name, *t;

	if (strstr(raw, "(%rip)") == NULL)
		return 0;

	*addrp = strtoull(comment, &endptr, 16);
	name = strchr(endptr, '<');
	if (name == NULL)
		return -1;

	name++;

	t = strchr(name, '>');
	if (t == NULL)
		return 0;

	*t = '\0';
	*namep = strdup(name);
	*t = '>';

	return 0;
}

static int lock__parse(struct arch *arch, struct ins_operands *ops, struct map *map)
{
	ops->locked.ops = zalloc(sizeof(*ops->locked.ops));
	if (ops->locked.ops == NULL)
		return 0;

	if (disasm_line__parse(ops->raw, &ops->locked.ins.name, &ops->locked.ops->raw) < 0)
		goto out_free_ops;

	ops->locked.ins.ops = ins__find(arch, ops->locked.ins.name);

	if (ops->locked.ins.ops == NULL)
		goto out_free_ops;

	if (ops->locked.ins.ops->parse &&
	    ops->locked.ins.ops->parse(arch, ops->locked.ops, map) < 0)
		goto out_free_ops;

	return 0;

out_free_ops:
	zfree(&ops->locked.ops);
	return 0;
}

static int lock__scnprintf(struct ins *ins, char *bf, size_t size,
			   struct ins_operands *ops)
{
	int printed;

	if (ops->locked.ins.ops == NULL)
		return ins__raw_scnprintf(ins, bf, size, ops);

	printed = scnprintf(bf, size, "%-6.6s ", ins->name);
	return printed + ins__scnprintf(&ops->locked.ins, bf + printed,
					size - printed, ops->locked.ops);
}

static void lock__delete(struct ins_operands *ops)
{
	struct ins *ins = &ops->locked.ins;

	if (ins->ops && ins->ops->free)
		ins->ops->free(ops->locked.ops);
	else
		ins__delete(ops->locked.ops);

	zfree(&ops->locked.ops);
	zfree(&ops->target.raw);
	zfree(&ops->target.name);
}

static struct ins_ops lock_ops = {
	.free	   = lock__delete,
	.parse	   = lock__parse,
	.scnprintf = lock__scnprintf,
};

static int mov__parse(struct arch *arch, struct ins_operands *ops, struct map *map __maybe_unused)
{
	char *s = strchr(ops->raw, ','), *target, *comment, prev;

	if (s == NULL)
		return -1;

	*s = '\0';
	ops->source.raw = strdup(ops->raw);
	*s = ',';

	if (ops->source.raw == NULL)
		return -1;

	target = ++s;
	comment = strchr(s, arch->objdump.comment_char);

	if (comment != NULL)
		s = comment - 1;
	else
		s = strchr(s, '\0') - 1;

	while (s > target && isspace(s[0]))
		--s;
	s++;
	prev = *s;
	*s = '\0';

	ops->target.raw = strdup(target);
	*s = prev;

	if (ops->target.raw == NULL)
		goto out_free_source;

	if (comment == NULL)
		return 0;

	while (comment[0] != '\0' && isspace(comment[0]))
		++comment;

	comment__symbol(ops->source.raw, comment, &ops->source.addr, &ops->source.name);
	comment__symbol(ops->target.raw, comment, &ops->target.addr, &ops->target.name);

	return 0;

out_free_source:
	zfree(&ops->source.raw);
	return -1;
}

static int mov__scnprintf(struct ins *ins, char *bf, size_t size,
			   struct ins_operands *ops)
{
	return scnprintf(bf, size, "%-6.6s %s,%s", ins->name,
			 ops->source.name ?: ops->source.raw,
			 ops->target.name ?: ops->target.raw);
}

static struct ins_ops mov_ops = {
	.parse	   = mov__parse,
	.scnprintf = mov__scnprintf,
};

static int dec__parse(struct arch *arch __maybe_unused, struct ins_operands *ops, struct map *map __maybe_unused)
{
	char *target, *comment, *s, prev;

	target = s = ops->raw;

	while (s[0] != '\0' && !isspace(s[0]))
		++s;
	prev = *s;
	*s = '\0';

	ops->target.raw = strdup(target);
	*s = prev;

	if (ops->target.raw == NULL)
		return -1;

	comment = strchr(s, arch->objdump.comment_char);
	if (comment == NULL)
		return 0;

	while (comment[0] != '\0' && isspace(comment[0]))
		++comment;

	comment__symbol(ops->target.raw, comment, &ops->target.addr, &ops->target.name);

	return 0;
}

static int dec__scnprintf(struct ins *ins, char *bf, size_t size,
			   struct ins_operands *ops)
{
	return scnprintf(bf, size, "%-6.6s %s", ins->name,
			 ops->target.name ?: ops->target.raw);
}

static struct ins_ops dec_ops = {
	.parse	   = dec__parse,
	.scnprintf = dec__scnprintf,
};

static int nop__scnprintf(struct ins *ins __maybe_unused, char *bf, size_t size,
			  struct ins_operands *ops __maybe_unused)
{
	return scnprintf(bf, size, "%-6.6s", "nop");
}

static struct ins_ops nop_ops = {
	.scnprintf = nop__scnprintf,
};

static struct ins_ops ret_ops = {
	.scnprintf = ins__raw_scnprintf,
};

bool ins__is_ret(const struct ins *ins)
{
	return ins->ops == &ret_ops;
}

static int ins__key_cmp(const void *name, const void *insp)
{
	const struct ins *ins = insp;

	return strcmp(name, ins->name);
}

static int ins__cmp(const void *a, const void *b)
{
	const struct ins *ia = a;
	const struct ins *ib = b;

	return strcmp(ia->name, ib->name);
}

static void ins__sort(struct arch *arch)
{
	const int nmemb = arch->nr_instructions;

	qsort(arch->instructions, nmemb, sizeof(struct ins), ins__cmp);
}

static struct ins_ops *__ins__find(struct arch *arch, const char *name)
{
	struct ins *ins;
	const int nmemb = arch->nr_instructions;

	if (!arch->sorted_instructions) {
		ins__sort(arch);
		arch->sorted_instructions = true;
	}

	ins = bsearch(name, arch->instructions, nmemb, sizeof(struct ins), ins__key_cmp);
	return ins ? ins->ops : NULL;
}

static struct ins_ops *ins__find(struct arch *arch, const char *name)
{
	struct ins_ops *ops = __ins__find(arch, name);

	if (!ops && arch->associate_instruction_ops)
		ops = arch->associate_instruction_ops(arch, name);

	return ops;
}

static int arch__key_cmp(const void *name, const void *archp)
<<<<<<< HEAD
{
	const struct arch *arch = archp;

	return strcmp(name, arch->name);
}

static int arch__cmp(const void *a, const void *b)
{
	const struct arch *aa = a;
	const struct arch *ab = b;

	return strcmp(aa->name, ab->name);
}

static void arch__sort(void)
{
=======
{
	const struct arch *arch = archp;

	return strcmp(name, arch->name);
}

static int arch__cmp(const void *a, const void *b)
{
	const struct arch *aa = a;
	const struct arch *ab = b;

	return strcmp(aa->name, ab->name);
}

static void arch__sort(void)
{
>>>>>>> 34c4a427
	const int nmemb = ARRAY_SIZE(architectures);

	qsort(architectures, nmemb, sizeof(struct arch), arch__cmp);
}

static struct arch *arch__find(const char *name)
{
	const int nmemb = ARRAY_SIZE(architectures);
	static bool sorted;

	if (!sorted) {
		arch__sort();
		sorted = true;
	}

	return bsearch(name, architectures, nmemb, sizeof(struct arch), arch__key_cmp);
}

int symbol__alloc_hist(struct symbol *sym)
{
	struct annotation *notes = symbol__annotation(sym);
	const size_t size = symbol__size(sym);
	size_t sizeof_sym_hist;

	/* Check for overflow when calculating sizeof_sym_hist */
	if (size > (SIZE_MAX - sizeof(struct sym_hist)) / sizeof(u64))
		return -1;

	sizeof_sym_hist = (sizeof(struct sym_hist) + size * sizeof(u64));

	/* Check for overflow in zalloc argument */
	if (sizeof_sym_hist > (SIZE_MAX - sizeof(*notes->src))
				/ symbol_conf.nr_events)
		return -1;

	notes->src = zalloc(sizeof(*notes->src) + symbol_conf.nr_events * sizeof_sym_hist);
	if (notes->src == NULL)
		return -1;
	notes->src->sizeof_sym_hist = sizeof_sym_hist;
	notes->src->nr_histograms   = symbol_conf.nr_events;
	INIT_LIST_HEAD(&notes->src->source);
	return 0;
}

/* The cycles histogram is lazily allocated. */
static int symbol__alloc_hist_cycles(struct symbol *sym)
{
	struct annotation *notes = symbol__annotation(sym);
	const size_t size = symbol__size(sym);

	notes->src->cycles_hist = calloc(size, sizeof(struct cyc_hist));
	if (notes->src->cycles_hist == NULL)
		return -1;
	return 0;
}

void symbol__annotate_zero_histograms(struct symbol *sym)
{
	struct annotation *notes = symbol__annotation(sym);

	pthread_mutex_lock(&notes->lock);
	if (notes->src != NULL) {
		memset(notes->src->histograms, 0,
		       notes->src->nr_histograms * notes->src->sizeof_sym_hist);
		if (notes->src->cycles_hist)
			memset(notes->src->cycles_hist, 0,
				symbol__size(sym) * sizeof(struct cyc_hist));
	}
	pthread_mutex_unlock(&notes->lock);
}

static int __symbol__account_cycles(struct annotation *notes,
				    u64 start,
				    unsigned offset, unsigned cycles,
				    unsigned have_start)
{
	struct cyc_hist *ch;

	ch = notes->src->cycles_hist;
	/*
	 * For now we can only account one basic block per
	 * final jump. But multiple could be overlapping.
	 * Always account the longest one. So when
	 * a shorter one has been already seen throw it away.
	 *
	 * We separately always account the full cycles.
	 */
	ch[offset].num_aggr++;
	ch[offset].cycles_aggr += cycles;

	if (!have_start && ch[offset].have_start)
		return 0;
	if (ch[offset].num) {
		if (have_start && (!ch[offset].have_start ||
				   ch[offset].start > start)) {
			ch[offset].have_start = 0;
			ch[offset].cycles = 0;
			ch[offset].num = 0;
			if (ch[offset].reset < 0xffff)
				ch[offset].reset++;
		} else if (have_start &&
			   ch[offset].start < start)
			return 0;
	}
	ch[offset].have_start = have_start;
	ch[offset].start = start;
	ch[offset].cycles += cycles;
	ch[offset].num++;
	return 0;
}

static int __symbol__inc_addr_samples(struct symbol *sym, struct map *map,
				      struct annotation *notes, int evidx, u64 addr)
{
	unsigned offset;
	struct sym_hist *h;

	pr_debug3("%s: addr=%#" PRIx64 "\n", __func__, map->unmap_ip(map, addr));

	if (addr < sym->start || addr >= sym->end) {
		pr_debug("%s(%d): ERANGE! sym->name=%s, start=%#" PRIx64 ", addr=%#" PRIx64 ", end=%#" PRIx64 "\n",
		       __func__, __LINE__, sym->name, sym->start, addr, sym->end);
		return -ERANGE;
	}

	offset = addr - sym->start;
	h = annotation__histogram(notes, evidx);
	h->sum++;
	h->addr[offset]++;

	pr_debug3("%#" PRIx64 " %s: period++ [addr: %#" PRIx64 ", %#" PRIx64
		  ", evidx=%d] => %" PRIu64 "\n", sym->start, sym->name,
		  addr, addr - sym->start, evidx, h->addr[offset]);
	return 0;
}

static struct annotation *symbol__get_annotation(struct symbol *sym, bool cycles)
{
	struct annotation *notes = symbol__annotation(sym);

	if (notes->src == NULL) {
		if (symbol__alloc_hist(sym) < 0)
			return NULL;
	}
	if (!notes->src->cycles_hist && cycles) {
		if (symbol__alloc_hist_cycles(sym) < 0)
			return NULL;
	}
	return notes;
}

static int symbol__inc_addr_samples(struct symbol *sym, struct map *map,
				    int evidx, u64 addr)
{
	struct annotation *notes;

	if (sym == NULL)
		return 0;
	notes = symbol__get_annotation(sym, false);
	if (notes == NULL)
		return -ENOMEM;
	return __symbol__inc_addr_samples(sym, map, notes, evidx, addr);
}

static int symbol__account_cycles(u64 addr, u64 start,
				  struct symbol *sym, unsigned cycles)
{
	struct annotation *notes;
	unsigned offset;

	if (sym == NULL)
		return 0;
	notes = symbol__get_annotation(sym, true);
	if (notes == NULL)
		return -ENOMEM;
	if (addr < sym->start || addr >= sym->end)
		return -ERANGE;

	if (start) {
		if (start < sym->start || start >= sym->end)
			return -ERANGE;
		if (start >= addr)
			start = 0;
	}
	offset = addr - sym->start;
	return __symbol__account_cycles(notes,
					start ? start - sym->start : 0,
					offset, cycles,
					!!start);
}

int addr_map_symbol__account_cycles(struct addr_map_symbol *ams,
				    struct addr_map_symbol *start,
				    unsigned cycles)
{
	u64 saddr = 0;
	int err;

	if (!cycles)
		return 0;

	/*
	 * Only set start when IPC can be computed. We can only
	 * compute it when the basic block is completely in a single
	 * function.
	 * Special case the case when the jump is elsewhere, but
	 * it starts on the function start.
	 */
	if (start &&
		(start->sym == ams->sym ||
		 (ams->sym &&
		   start->addr == ams->sym->start + ams->map->start)))
		saddr = start->al_addr;
	if (saddr == 0)
		pr_debug2("BB with bad start: addr %"PRIx64" start %"PRIx64" sym %"PRIx64" saddr %"PRIx64"\n",
			ams->addr,
			start ? start->addr : 0,
			ams->sym ? ams->sym->start + ams->map->start : 0,
			saddr);
	err = symbol__account_cycles(ams->al_addr, saddr, ams->sym, cycles);
	if (err)
		pr_debug2("account_cycles failed %d\n", err);
	return err;
}

int addr_map_symbol__inc_samples(struct addr_map_symbol *ams, int evidx)
{
	return symbol__inc_addr_samples(ams->sym, ams->map, evidx, ams->al_addr);
}

int hist_entry__inc_addr_samples(struct hist_entry *he, int evidx, u64 ip)
{
	return symbol__inc_addr_samples(he->ms.sym, he->ms.map, evidx, ip);
}

static void disasm_line__init_ins(struct disasm_line *dl, struct arch *arch, struct map *map)
{
	dl->ins.ops = ins__find(arch, dl->ins.name);
<<<<<<< HEAD

	if (!dl->ins.ops)
		return;

=======

	if (!dl->ins.ops)
		return;

>>>>>>> 34c4a427
	if (dl->ins.ops->parse && dl->ins.ops->parse(arch, &dl->ops, map) < 0)
		dl->ins.ops = NULL;
}

static int disasm_line__parse(char *line, const char **namep, char **rawp)
{
	char *name = line, tmp;

	while (isspace(name[0]))
		++name;

	if (name[0] == '\0')
		return -1;

	*rawp = name + 1;

	while ((*rawp)[0] != '\0' && !isspace((*rawp)[0]))
		++*rawp;

	tmp = (*rawp)[0];
	(*rawp)[0] = '\0';
	*namep = strdup(name);

	if (*namep == NULL)
		goto out_free_name;

	(*rawp)[0] = tmp;

	if ((*rawp)[0] != '\0') {
		(*rawp)++;
		while (isspace((*rawp)[0]))
			++(*rawp);
	}

	return 0;

out_free_name:
	free((void *)namep);
	*namep = NULL;
	return -1;
}

static struct disasm_line *disasm_line__new(s64 offset, char *line,
					    size_t privsize, int line_nr,
					    struct arch *arch,
					    struct map *map)
{
	struct disasm_line *dl = zalloc(sizeof(*dl) + privsize);

	if (dl != NULL) {
		dl->offset = offset;
		dl->line = strdup(line);
		dl->line_nr = line_nr;
		if (dl->line == NULL)
			goto out_delete;

		if (offset != -1) {
			if (disasm_line__parse(dl->line, &dl->ins.name, &dl->ops.raw) < 0)
				goto out_free_line;

			disasm_line__init_ins(dl, arch, map);
		}
	}

	return dl;

out_free_line:
	zfree(&dl->line);
out_delete:
	free(dl);
	return NULL;
}

void disasm_line__free(struct disasm_line *dl)
{
	zfree(&dl->line);
	if (dl->ins.ops && dl->ins.ops->free)
		dl->ins.ops->free(&dl->ops);
	else
		ins__delete(&dl->ops);
	free((void *)dl->ins.name);
	dl->ins.name = NULL;
	free(dl);
}

int disasm_line__scnprintf(struct disasm_line *dl, char *bf, size_t size, bool raw)
{
	if (raw || !dl->ins.ops)
		return scnprintf(bf, size, "%-6.6s %s", dl->ins.name, dl->ops.raw);

	return ins__scnprintf(&dl->ins, bf, size, &dl->ops);
}

static void disasm__add(struct list_head *head, struct disasm_line *line)
{
	list_add_tail(&line->node, head);
}

struct disasm_line *disasm__get_next_ip_line(struct list_head *head, struct disasm_line *pos)
{
	list_for_each_entry_continue(pos, head, node)
		if (pos->offset >= 0)
			return pos;

	return NULL;
}

double disasm__calc_percent(struct annotation *notes, int evidx, s64 offset,
			    s64 end, const char **path, u64 *nr_samples)
{
	struct source_line *src_line = notes->src->lines;
	double percent = 0.0;
	*nr_samples = 0;

	if (src_line) {
		size_t sizeof_src_line = sizeof(*src_line) +
				sizeof(src_line->samples) * (src_line->nr_pcnt - 1);

		while (offset < end) {
			src_line = (void *)notes->src->lines +
					(sizeof_src_line * offset);

			if (*path == NULL)
				*path = src_line->path;

			percent += src_line->samples[evidx].percent;
			*nr_samples += src_line->samples[evidx].nr;
			offset++;
		}
	} else {
		struct sym_hist *h = annotation__histogram(notes, evidx);
		unsigned int hits = 0;

		while (offset < end)
			hits += h->addr[offset++];

		if (h->sum) {
			*nr_samples = hits;
			percent = 100.0 * hits / h->sum;
		}
	}

	return percent;
}

static const char *annotate__address_color(struct block_range *br)
{
	double cov = block_range__coverage(br);

	if (cov >= 0) {
		/* mark red for >75% coverage */
		if (cov > 0.75)
			return PERF_COLOR_RED;

		/* mark dull for <1% coverage */
		if (cov < 0.01)
			return PERF_COLOR_NORMAL;
	}

	return PERF_COLOR_MAGENTA;
}

static const char *annotate__asm_color(struct block_range *br)
{
	double cov = block_range__coverage(br);

	if (cov >= 0) {
		/* mark dull for <1% coverage */
		if (cov < 0.01)
			return PERF_COLOR_NORMAL;
	}

	return PERF_COLOR_BLUE;
}

static void annotate__branch_printf(struct block_range *br, u64 addr)
{
	bool emit_comment = true;

	if (!br)
		return;

#if 1
	if (br->is_target && br->start == addr) {
		struct block_range *branch = br;
		double p;

		/*
		 * Find matching branch to our target.
		 */
		while (!branch->is_branch)
			branch = block_range__next(branch);

		p = 100 *(double)br->entry / branch->coverage;

		if (p > 0.1) {
			if (emit_comment) {
				emit_comment = false;
				printf("\t#");
			}

			/*
			 * The percentage of coverage joined at this target in relation
			 * to the next branch.
			 */
			printf(" +%.2f%%", p);
		}
	}
#endif
	if (br->is_branch && br->end == addr) {
		double p = 100*(double)br->taken / br->coverage;

		if (p > 0.1) {
			if (emit_comment) {
				emit_comment = false;
				printf("\t#");
			}

			/*
			 * The percentage of coverage leaving at this branch, and
			 * its prediction ratio.
			 */
			printf(" -%.2f%% (p:%.2f%%)", p, 100*(double)br->pred  / br->taken);
		}
	}
}


static int disasm_line__print(struct disasm_line *dl, struct symbol *sym, u64 start,
		      struct perf_evsel *evsel, u64 len, int min_pcnt, int printed,
		      int max_lines, struct disasm_line *queue)
{
	static const char *prev_line;
	static const char *prev_color;

	if (dl->offset != -1) {
		const char *path = NULL;
		u64 nr_samples;
		double percent, max_percent = 0.0;
		double *ppercents = &percent;
		u64 *psamples = &nr_samples;
		int i, nr_percent = 1;
		const char *color;
		struct annotation *notes = symbol__annotation(sym);
		s64 offset = dl->offset;
		const u64 addr = start + offset;
		struct disasm_line *next;
		struct block_range *br;

		next = disasm__get_next_ip_line(&notes->src->source, dl);

		if (perf_evsel__is_group_event(evsel)) {
			nr_percent = evsel->nr_members;
			ppercents = calloc(nr_percent, sizeof(double));
			psamples = calloc(nr_percent, sizeof(u64));
			if (ppercents == NULL || psamples == NULL) {
				return -1;
			}
		}

		for (i = 0; i < nr_percent; i++) {
			percent = disasm__calc_percent(notes,
					notes->src->lines ? i : evsel->idx + i,
					offset,
					next ? next->offset : (s64) len,
					&path, &nr_samples);

			ppercents[i] = percent;
			psamples[i] = nr_samples;
			if (percent > max_percent)
				max_percent = percent;
		}

		if (max_percent < min_pcnt)
			return -1;

		if (max_lines && printed >= max_lines)
			return 1;

		if (queue != NULL) {
			list_for_each_entry_from(queue, &notes->src->source, node) {
				if (queue == dl)
					break;
				disasm_line__print(queue, sym, start, evsel, len,
						    0, 0, 1, NULL);
			}
		}

		color = get_percent_color(max_percent);

		/*
		 * Also color the filename and line if needed, with
		 * the same color than the percentage. Don't print it
		 * twice for close colored addr with the same filename:line
		 */
		if (path) {
			if (!prev_line || strcmp(prev_line, path)
				       || color != prev_color) {
				color_fprintf(stdout, color, " %s", path);
				prev_line = path;
				prev_color = color;
			}
		}

		for (i = 0; i < nr_percent; i++) {
			percent = ppercents[i];
			nr_samples = psamples[i];
			color = get_percent_color(percent);

			if (symbol_conf.show_total_period)
				color_fprintf(stdout, color, " %7" PRIu64,
					      nr_samples);
			else
				color_fprintf(stdout, color, " %7.2f", percent);
		}

		printf(" :	");

		br = block_range__find(addr);
		color_fprintf(stdout, annotate__address_color(br), "  %" PRIx64 ":", addr);
		color_fprintf(stdout, annotate__asm_color(br), "%s", dl->line);
		annotate__branch_printf(br, addr);
		printf("\n");

		if (ppercents != &percent)
			free(ppercents);

		if (psamples != &nr_samples)
			free(psamples);

	} else if (max_lines && printed >= max_lines)
		return 1;
	else {
		int width = 8;

		if (queue)
			return -1;

		if (perf_evsel__is_group_event(evsel))
			width *= evsel->nr_members;

		if (!*dl->line)
			printf(" %*s:\n", width, " ");
		else
			printf(" %*s:	%s\n", width, " ", dl->line);
	}

	return 0;
}

/*
 * symbol__parse_objdump_line() parses objdump output (with -d --no-show-raw)
 * which looks like following
 *
 *  0000000000415500 <_init>:
 *    415500:       sub    $0x8,%rsp
 *    415504:       mov    0x2f5ad5(%rip),%rax        # 70afe0 <_DYNAMIC+0x2f8>
 *    41550b:       test   %rax,%rax
 *    41550e:       je     415515 <_init+0x15>
 *    415510:       callq  416e70 <__gmon_start__@plt>
 *    415515:       add    $0x8,%rsp
 *    415519:       retq
 *
 * it will be parsed and saved into struct disasm_line as
 *  <offset>       <name>  <ops.raw>
 *
 * The offset will be a relative offset from the start of the symbol and -1
 * means that it's not a disassembly line so should be treated differently.
 * The ops.raw part will be parsed further according to type of the instruction.
 */
static int symbol__parse_objdump_line(struct symbol *sym, struct map *map,
				      struct arch *arch,
				      FILE *file, size_t privsize,
				      int *line_nr)
{
	struct annotation *notes = symbol__annotation(sym);
	struct disasm_line *dl;
	char *line = NULL, *parsed_line, *tmp, *tmp2, *c;
	size_t line_len;
	s64 line_ip, offset = -1;
	regmatch_t match[2];

	if (getline(&line, &line_len, file) < 0)
		return -1;

	if (!line)
		return -1;

	while (line_len != 0 && isspace(line[line_len - 1]))
		line[--line_len] = '\0';

	c = strchr(line, '\n');
	if (c)
		*c = 0;

	line_ip = -1;
	parsed_line = line;

	/* /filename:linenr ? Save line number and ignore. */
	if (regexec(&file_lineno, line, 2, match, 0) == 0) {
		*line_nr = atoi(line + match[1].rm_so);
		return 0;
	}

	/*
	 * Strip leading spaces:
	 */
	tmp = line;
	while (*tmp) {
		if (*tmp != ' ')
			break;
		tmp++;
	}

	if (*tmp) {
		/*
		 * Parse hexa addresses followed by ':'
		 */
		line_ip = strtoull(tmp, &tmp2, 16);
		if (*tmp2 != ':' || tmp == tmp2 || tmp2[1] == '\0')
			line_ip = -1;
	}

	if (line_ip != -1) {
		u64 start = map__rip_2objdump(map, sym->start),
		    end = map__rip_2objdump(map, sym->end);

		offset = line_ip - start;
		if ((u64)line_ip < start || (u64)line_ip >= end)
			offset = -1;
		else
			parsed_line = tmp2 + 1;
	}

	dl = disasm_line__new(offset, parsed_line, privsize, *line_nr, arch, map);
	free(line);
	(*line_nr)++;

	if (dl == NULL)
		return -1;

	if (dl->ops.target.offset == UINT64_MAX)
		dl->ops.target.offset = dl->ops.target.addr -
					map__rip_2objdump(map, sym->start);

	/* kcore has no symbols, so add the call target name */
	if (dl->ins.ops && ins__is_call(&dl->ins) && !dl->ops.target.name) {
		struct addr_map_symbol target = {
			.map = map,
			.addr = dl->ops.target.addr,
		};

		if (!map_groups__find_ams(&target) &&
		    target.sym->start == target.al_addr)
			dl->ops.target.name = strdup(target.sym->name);
	}

	disasm__add(&notes->src->source, dl);

	return 0;
}

static __attribute__((constructor)) void symbol__init_regexpr(void)
{
	regcomp(&file_lineno, "^/[^:]+:([0-9]+)", REG_EXTENDED);
}

static void delete_last_nop(struct symbol *sym)
{
	struct annotation *notes = symbol__annotation(sym);
	struct list_head *list = &notes->src->source;
	struct disasm_line *dl;

	while (!list_empty(list)) {
		dl = list_entry(list->prev, struct disasm_line, node);

		if (dl->ins.ops) {
			if (dl->ins.ops != &nop_ops)
				return;
		} else {
			if (!strstr(dl->line, " nop ") &&
			    !strstr(dl->line, " nopl ") &&
			    !strstr(dl->line, " nopw "))
				return;
		}

		list_del(&dl->node);
		disasm_line__free(dl);
	}
}

int symbol__strerror_disassemble(struct symbol *sym __maybe_unused, struct map *map,
			      int errnum, char *buf, size_t buflen)
{
	struct dso *dso = map->dso;

	BUG_ON(buflen == 0);

	if (errnum >= 0) {
		str_error_r(errnum, buf, buflen);
		return 0;
	}

	switch (errnum) {
	case SYMBOL_ANNOTATE_ERRNO__NO_VMLINUX: {
		char bf[SBUILD_ID_SIZE + 15] = " with build id ";
		char *build_id_msg = NULL;

		if (dso->has_build_id) {
			build_id__sprintf(dso->build_id,
					  sizeof(dso->build_id), bf + 15);
			build_id_msg = bf;
		}
		scnprintf(buf, buflen,
			  "No vmlinux file%s\nwas found in the path.\n\n"
			  "Note that annotation using /proc/kcore requires CAP_SYS_RAWIO capability.\n\n"
			  "Please use:\n\n"
			  "  perf buildid-cache -vu vmlinux\n\n"
			  "or:\n\n"
			  "  --vmlinux vmlinux\n", build_id_msg ?: "");
	}
		break;
	default:
		scnprintf(buf, buflen, "Internal error: Invalid %d error code\n", errnum);
		break;
	}

	return 0;
}

static int dso__disassemble_filename(struct dso *dso, char *filename, size_t filename_size)
{
	char linkname[PATH_MAX];
	char *build_id_filename;

	if (dso->symtab_type == DSO_BINARY_TYPE__KALLSYMS &&
	    !dso__is_kcore(dso))
		return SYMBOL_ANNOTATE_ERRNO__NO_VMLINUX;

	build_id_filename = dso__build_id_filename(dso, NULL, 0);
	if (build_id_filename) {
		__symbol__join_symfs(filename, filename_size, build_id_filename);
		free(build_id_filename);
	} else {
		if (dso->has_build_id)
			return ENOMEM;
		goto fallback;
	}

	if (dso__is_kcore(dso) ||
	    readlink(filename, linkname, sizeof(linkname)) < 0 ||
	    strstr(linkname, DSO__NAME_KALLSYMS) ||
	    access(filename, R_OK)) {
fallback:
		/*
		 * If we don't have build-ids or the build-id file isn't in the
		 * cache, or is just a kallsyms file, well, lets hope that this
		 * DSO is the same as when 'perf record' ran.
		 */
		__symbol__join_symfs(filename, filename_size, dso->long_name);
	}

	return 0;
}

static const char *annotate__norm_arch(const char *arch_name)
{
	struct utsname uts;

	if (!arch_name) { /* Assume we are annotating locally. */
		if (uname(&uts) < 0)
			return NULL;
		arch_name = uts.machine;
	}
	return normalize_arch((char *)arch_name);
}

int symbol__disassemble(struct symbol *sym, struct map *map, const char *arch_name, size_t privsize)
{
	struct dso *dso = map->dso;
	char command[PATH_MAX * 2];
	struct arch *arch = NULL;
	FILE *file;
	char symfs_filename[PATH_MAX];
	struct kcore_extract kce;
	bool delete_extract = false;
	int stdout_fd[2];
	int lineno = 0;
	int nline;
	pid_t pid;
	int err = dso__disassemble_filename(dso, symfs_filename, sizeof(symfs_filename));

	if (err)
		return err;

	arch_name = annotate__norm_arch(arch_name);
	if (!arch_name)
		return -1;

	arch = arch__find(arch_name);
	if (arch == NULL)
		return -ENOTSUP;

	if (arch->init) {
		err = arch->init(arch);
		if (err) {
			pr_err("%s: failed to initialize %s arch priv area\n", __func__, arch->name);
			return err;
		}
	}

	pr_debug("%s: filename=%s, sym=%s, start=%#" PRIx64 ", end=%#" PRIx64 "\n", __func__,
		 symfs_filename, sym->name, map->unmap_ip(map, sym->start),
		 map->unmap_ip(map, sym->end));

	pr_debug("annotating [%p] %30s : [%p] %30s\n",
		 dso, dso->long_name, sym, sym->name);

	if (dso__is_kcore(dso)) {
		kce.kcore_filename = symfs_filename;
		kce.addr = map__rip_2objdump(map, sym->start);
		kce.offs = sym->start;
		kce.len = sym->end - sym->start;
		if (!kcore_extract__create(&kce)) {
			delete_extract = true;
			strlcpy(symfs_filename, kce.extract_filename,
				sizeof(symfs_filename));
		}
	} else if (dso__needs_decompress(dso)) {
		char tmp[PATH_MAX];
		struct kmod_path m;
		int fd;
		bool ret;

		if (kmod_path__parse_ext(&m, symfs_filename))
			goto out;

		snprintf(tmp, PATH_MAX, "/tmp/perf-kmod-XXXXXX");

		fd = mkstemp(tmp);
		if (fd < 0) {
			free(m.ext);
			goto out;
		}

		ret = decompress_to_file(m.ext, symfs_filename, fd);

		if (ret)
			pr_err("Cannot decompress %s %s\n", m.ext, symfs_filename);

		free(m.ext);
		close(fd);

		if (!ret)
			goto out;

		strcpy(symfs_filename, tmp);
	}

	snprintf(command, sizeof(command),
		 "%s %s%s --start-address=0x%016" PRIx64
		 " --stop-address=0x%016" PRIx64
		 " -l -d %s %s -C %s 2>/dev/null|grep -v %s|expand",
		 objdump_path ? objdump_path : "objdump",
		 disassembler_style ? "-M " : "",
		 disassembler_style ? disassembler_style : "",
		 map__rip_2objdump(map, sym->start),
		 map__rip_2objdump(map, sym->end),
		 symbol_conf.annotate_asm_raw ? "" : "--no-show-raw",
		 symbol_conf.annotate_src ? "-S" : "",
		 symfs_filename, symfs_filename);

	pr_debug("Executing: %s\n", command);

	err = -1;
	if (pipe(stdout_fd) < 0) {
		pr_err("Failure creating the pipe to run %s\n", command);
		goto out_remove_tmp;
	}

	pid = fork();
	if (pid < 0) {
		pr_err("Failure forking to run %s\n", command);
		goto out_close_stdout;
	}

	if (pid == 0) {
		close(stdout_fd[0]);
		dup2(stdout_fd[1], 1);
		close(stdout_fd[1]);
		execl("/bin/sh", "sh", "-c", command, NULL);
		perror(command);
		exit(-1);
	}

	close(stdout_fd[1]);

	file = fdopen(stdout_fd[0], "r");
	if (!file) {
		pr_err("Failure creating FILE stream for %s\n", command);
		/*
		 * If we were using debug info should retry with
		 * original binary.
		 */
		goto out_remove_tmp;
	}

	nline = 0;
	while (!feof(file)) {
		if (symbol__parse_objdump_line(sym, map, arch, file, privsize,
			    &lineno) < 0)
			break;
		nline++;
	}

	if (nline == 0)
		pr_err("No output from %s\n", command);

	/*
	 * kallsyms does not have symbol sizes so there may a nop at the end.
	 * Remove it.
	 */
	if (dso__is_kcore(dso))
		delete_last_nop(sym);

	fclose(file);
	err = 0;
out_remove_tmp:
	close(stdout_fd[0]);

	if (dso__needs_decompress(dso))
		unlink(symfs_filename);

	if (delete_extract)
		kcore_extract__delete(&kce);
out:
	return err;

out_close_stdout:
	close(stdout_fd[1]);
	goto out_remove_tmp;
}

static void insert_source_line(struct rb_root *root, struct source_line *src_line)
{
	struct source_line *iter;
	struct rb_node **p = &root->rb_node;
	struct rb_node *parent = NULL;
	int i, ret;

	while (*p != NULL) {
		parent = *p;
		iter = rb_entry(parent, struct source_line, node);

		ret = strcmp(iter->path, src_line->path);
		if (ret == 0) {
			for (i = 0; i < src_line->nr_pcnt; i++)
				iter->samples[i].percent_sum += src_line->samples[i].percent;
			return;
		}

		if (ret < 0)
			p = &(*p)->rb_left;
		else
			p = &(*p)->rb_right;
	}

	for (i = 0; i < src_line->nr_pcnt; i++)
		src_line->samples[i].percent_sum = src_line->samples[i].percent;

	rb_link_node(&src_line->node, parent, p);
	rb_insert_color(&src_line->node, root);
}

static int cmp_source_line(struct source_line *a, struct source_line *b)
{
	int i;

	for (i = 0; i < a->nr_pcnt; i++) {
		if (a->samples[i].percent_sum == b->samples[i].percent_sum)
			continue;
		return a->samples[i].percent_sum > b->samples[i].percent_sum;
	}

	return 0;
}

static void __resort_source_line(struct rb_root *root, struct source_line *src_line)
{
	struct source_line *iter;
	struct rb_node **p = &root->rb_node;
	struct rb_node *parent = NULL;

	while (*p != NULL) {
		parent = *p;
		iter = rb_entry(parent, struct source_line, node);

		if (cmp_source_line(src_line, iter))
			p = &(*p)->rb_left;
		else
			p = &(*p)->rb_right;
	}

	rb_link_node(&src_line->node, parent, p);
	rb_insert_color(&src_line->node, root);
}

static void resort_source_line(struct rb_root *dest_root, struct rb_root *src_root)
{
	struct source_line *src_line;
	struct rb_node *node;

	node = rb_first(src_root);
	while (node) {
		struct rb_node *next;

		src_line = rb_entry(node, struct source_line, node);
		next = rb_next(node);
		rb_erase(node, src_root);

		__resort_source_line(dest_root, src_line);
		node = next;
	}
}

static void symbol__free_source_line(struct symbol *sym, int len)
{
	struct annotation *notes = symbol__annotation(sym);
	struct source_line *src_line = notes->src->lines;
	size_t sizeof_src_line;
	int i;

	sizeof_src_line = sizeof(*src_line) +
			  (sizeof(src_line->samples) * (src_line->nr_pcnt - 1));

	for (i = 0; i < len; i++) {
		free_srcline(src_line->path);
		src_line = (void *)src_line + sizeof_src_line;
	}

	zfree(&notes->src->lines);
}

/* Get the filename:line for the colored entries */
static int symbol__get_source_line(struct symbol *sym, struct map *map,
				   struct perf_evsel *evsel,
				   struct rb_root *root, int len)
{
	u64 start;
	int i, k;
	int evidx = evsel->idx;
	struct source_line *src_line;
	struct annotation *notes = symbol__annotation(sym);
	struct sym_hist *h = annotation__histogram(notes, evidx);
	struct rb_root tmp_root = RB_ROOT;
	int nr_pcnt = 1;
	u64 h_sum = h->sum;
	size_t sizeof_src_line = sizeof(struct source_line);

	if (perf_evsel__is_group_event(evsel)) {
		for (i = 1; i < evsel->nr_members; i++) {
			h = annotation__histogram(notes, evidx + i);
			h_sum += h->sum;
		}
		nr_pcnt = evsel->nr_members;
		sizeof_src_line += (nr_pcnt - 1) * sizeof(src_line->samples);
	}

	if (!h_sum)
		return 0;

	src_line = notes->src->lines = calloc(len, sizeof_src_line);
	if (!notes->src->lines)
		return -1;

	start = map__rip_2objdump(map, sym->start);

	for (i = 0; i < len; i++) {
		u64 offset;
		double percent_max = 0.0;

		src_line->nr_pcnt = nr_pcnt;

		for (k = 0; k < nr_pcnt; k++) {
			h = annotation__histogram(notes, evidx + k);
			src_line->samples[k].percent = 100.0 * h->addr[i] / h->sum;

			if (src_line->samples[k].percent > percent_max)
				percent_max = src_line->samples[k].percent;
		}

		if (percent_max <= 0.5)
			goto next;

		offset = start + i;
		src_line->path = get_srcline(map->dso, offset, NULL, false);
		insert_source_line(&tmp_root, src_line);

	next:
		src_line = (void *)src_line + sizeof_src_line;
	}

	resort_source_line(root, &tmp_root);
	return 0;
}

static void print_summary(struct rb_root *root, const char *filename)
{
	struct source_line *src_line;
	struct rb_node *node;

	printf("\nSorted summary for file %s\n", filename);
	printf("----------------------------------------------\n\n");

	if (RB_EMPTY_ROOT(root)) {
		printf(" Nothing higher than %1.1f%%\n", MIN_GREEN);
		return;
	}

	node = rb_first(root);
	while (node) {
		double percent, percent_max = 0.0;
		const char *color;
		char *path;
		int i;

		src_line = rb_entry(node, struct source_line, node);
		for (i = 0; i < src_line->nr_pcnt; i++) {
			percent = src_line->samples[i].percent_sum;
			color = get_percent_color(percent);
			color_fprintf(stdout, color, " %7.2f", percent);

			if (percent > percent_max)
				percent_max = percent;
		}

		path = src_line->path;
		color = get_percent_color(percent_max);
		color_fprintf(stdout, color, " %s\n", path);

		node = rb_next(node);
	}
}

static void symbol__annotate_hits(struct symbol *sym, struct perf_evsel *evsel)
{
	struct annotation *notes = symbol__annotation(sym);
	struct sym_hist *h = annotation__histogram(notes, evsel->idx);
	u64 len = symbol__size(sym), offset;

	for (offset = 0; offset < len; ++offset)
		if (h->addr[offset] != 0)
			printf("%*" PRIx64 ": %" PRIu64 "\n", BITS_PER_LONG / 2,
			       sym->start + offset, h->addr[offset]);
	printf("%*s: %" PRIu64 "\n", BITS_PER_LONG / 2, "h->sum", h->sum);
}

int symbol__annotate_printf(struct symbol *sym, struct map *map,
			    struct perf_evsel *evsel, bool full_paths,
			    int min_pcnt, int max_lines, int context)
{
	struct dso *dso = map->dso;
	char *filename;
	const char *d_filename;
	const char *evsel_name = perf_evsel__name(evsel);
	struct annotation *notes = symbol__annotation(sym);
	struct sym_hist *h = annotation__histogram(notes, evsel->idx);
	struct disasm_line *pos, *queue = NULL;
	u64 start = map__rip_2objdump(map, sym->start);
	int printed = 2, queue_len = 0;
	int more = 0;
	u64 len;
	int width = 8;
	int graph_dotted_len;

	filename = strdup(dso->long_name);
	if (!filename)
		return -ENOMEM;

	if (full_paths)
		d_filename = filename;
	else
		d_filename = basename(filename);

	len = symbol__size(sym);

	if (perf_evsel__is_group_event(evsel))
		width *= evsel->nr_members;

	graph_dotted_len = printf(" %-*.*s|	Source code & Disassembly of %s for %s (%" PRIu64 " samples)\n",
	       width, width, "Percent", d_filename, evsel_name, h->sum);

	printf("%-*.*s----\n",
	       graph_dotted_len, graph_dotted_len, graph_dotted_line);

	if (verbose)
		symbol__annotate_hits(sym, evsel);

	list_for_each_entry(pos, &notes->src->source, node) {
		if (context && queue == NULL) {
			queue = pos;
			queue_len = 0;
		}

		switch (disasm_line__print(pos, sym, start, evsel, len,
					    min_pcnt, printed, max_lines,
					    queue)) {
		case 0:
			++printed;
			if (context) {
				printed += queue_len;
				queue = NULL;
				queue_len = 0;
			}
			break;
		case 1:
			/* filtered by max_lines */
			++more;
			break;
		case -1:
		default:
			/*
			 * Filtered by min_pcnt or non IP lines when
			 * context != 0
			 */
			if (!context)
				break;
			if (queue_len == context)
				queue = list_entry(queue->node.next, typeof(*queue), node);
			else
				++queue_len;
			break;
		}
	}

	free(filename);

	return more;
}

void symbol__annotate_zero_histogram(struct symbol *sym, int evidx)
{
	struct annotation *notes = symbol__annotation(sym);
	struct sym_hist *h = annotation__histogram(notes, evidx);

	memset(h, 0, notes->src->sizeof_sym_hist);
}

void symbol__annotate_decay_histogram(struct symbol *sym, int evidx)
{
	struct annotation *notes = symbol__annotation(sym);
	struct sym_hist *h = annotation__histogram(notes, evidx);
	int len = symbol__size(sym), offset;

	h->sum = 0;
	for (offset = 0; offset < len; ++offset) {
		h->addr[offset] = h->addr[offset] * 7 / 8;
		h->sum += h->addr[offset];
	}
}

void disasm__purge(struct list_head *head)
{
	struct disasm_line *pos, *n;

	list_for_each_entry_safe(pos, n, head, node) {
		list_del(&pos->node);
		disasm_line__free(pos);
	}
}

static size_t disasm_line__fprintf(struct disasm_line *dl, FILE *fp)
{
	size_t printed;

	if (dl->offset == -1)
		return fprintf(fp, "%s\n", dl->line);

	printed = fprintf(fp, "%#" PRIx64 " %s", dl->offset, dl->ins.name);

	if (dl->ops.raw[0] != '\0') {
		printed += fprintf(fp, "%.*s %s\n", 6 - (int)printed, " ",
				   dl->ops.raw);
	}

	return printed + fprintf(fp, "\n");
}

size_t disasm__fprintf(struct list_head *head, FILE *fp)
{
	struct disasm_line *pos;
	size_t printed = 0;

	list_for_each_entry(pos, head, node)
		printed += disasm_line__fprintf(pos, fp);

	return printed;
}

int symbol__tty_annotate(struct symbol *sym, struct map *map,
			 struct perf_evsel *evsel, bool print_lines,
			 bool full_paths, int min_pcnt, int max_lines)
{
	struct dso *dso = map->dso;
	struct rb_root source_line = RB_ROOT;
	u64 len;

	if (symbol__disassemble(sym, map, perf_evsel__env_arch(evsel), 0) < 0)
		return -1;

	len = symbol__size(sym);

	if (print_lines) {
		srcline_full_filename = full_paths;
		symbol__get_source_line(sym, map, evsel, &source_line, len);
		print_summary(&source_line, dso->long_name);
	}

	symbol__annotate_printf(sym, map, evsel, full_paths,
				min_pcnt, max_lines, 0);
	if (print_lines)
		symbol__free_source_line(sym, len);

	disasm__purge(&symbol__annotation(sym)->src->source);

	return 0;
}

bool ui__has_annotation(void)
{
	return use_browser == 1 && perf_hpp_list.sym;
}<|MERGE_RESOLUTION|>--- conflicted
+++ resolved
@@ -506,7 +506,6 @@
 }
 
 static int arch__key_cmp(const void *name, const void *archp)
-<<<<<<< HEAD
 {
 	const struct arch *arch = archp;
 
@@ -523,24 +522,6 @@
 
 static void arch__sort(void)
 {
-=======
-{
-	const struct arch *arch = archp;
-
-	return strcmp(name, arch->name);
-}
-
-static int arch__cmp(const void *a, const void *b)
-{
-	const struct arch *aa = a;
-	const struct arch *ab = b;
-
-	return strcmp(aa->name, ab->name);
-}
-
-static void arch__sort(void)
-{
->>>>>>> 34c4a427
 	const int nmemb = ARRAY_SIZE(architectures);
 
 	qsort(architectures, nmemb, sizeof(struct arch), arch__cmp);
@@ -779,17 +760,10 @@
 static void disasm_line__init_ins(struct disasm_line *dl, struct arch *arch, struct map *map)
 {
 	dl->ins.ops = ins__find(arch, dl->ins.name);
-<<<<<<< HEAD
 
 	if (!dl->ins.ops)
 		return;
 
-=======
-
-	if (!dl->ins.ops)
-		return;
-
->>>>>>> 34c4a427
 	if (dl->ins.ops->parse && dl->ins.ops->parse(arch, &dl->ops, map) < 0)
 		dl->ins.ops = NULL;
 }
