--- conflicted
+++ resolved
@@ -1248,10 +1248,6 @@
 			printf("%*s", 8, "[");
 			wordwrap(aliases[j].desc, 8, columns, 0);
 			printf("]\n");
-<<<<<<< HEAD
-			if (verbose > 0)
-				printf("%*s%s/%s/\n", 8, "", aliases[j].pmu, aliases[j].str);
-=======
 			if (details_flag) {
 				printf("%*s%s/%s/ ", 8, "", aliases[j].pmu, aliases[j].str);
 				if (aliases[j].metric_name)
@@ -1260,7 +1256,6 @@
 					printf(" MetricExpr: %s", aliases[j].metric_expr);
 				putchar('\n');
 			}
->>>>>>> 2ac97f0f
 		} else
 			printf("  %-50s [Kernel PMU event]\n", aliases[j].name);
 		printed++;
