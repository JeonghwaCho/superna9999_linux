// SPDX-License-Identifier: GPL-2.0
#include <stdlib.h>
#include <string.h>
#include <sys/time.h>
#include <linux/time64.h>
#include <time.h>
#include <errno.h>
#include <inttypes.h>
#include <math.h>

#include "perf.h"
#include "debug.h"
#include "time-utils.h"

int parse_nsec_time(const char *str, u64 *ptime)
{
	u64 time_sec, time_nsec;
	char *end;

	time_sec = strtoul(str, &end, 10);
	if (*end != '.' && *end != '\0')
		return -1;

	if (*end == '.') {
		int i;
		char nsec_buf[10];

		if (strlen(++end) > 9)
			return -1;

		strncpy(nsec_buf, end, 9);
		nsec_buf[9] = '\0';

		/* make it nsec precision */
		for (i = strlen(nsec_buf); i < 9; i++)
			nsec_buf[i] = '0';

		time_nsec = strtoul(nsec_buf, &end, 10);
		if (*end != '\0')
			return -1;
	} else
		time_nsec = 0;

	*ptime = time_sec * NSEC_PER_SEC + time_nsec;
	return 0;
}

static int parse_timestr_sec_nsec(struct perf_time_interval *ptime,
				  char *start_str, char *end_str)
{
	if (start_str && (*start_str != '\0') &&
	    (parse_nsec_time(start_str, &ptime->start) != 0)) {
		return -1;
	}

	if (end_str && (*end_str != '\0') &&
	    (parse_nsec_time(end_str, &ptime->end) != 0)) {
		return -1;
	}

	return 0;
}

static int split_start_end(char **start, char **end, const char *ostr, char ch)
{
	char *start_str, *end_str;
	char *d, *str;

	if (ostr == NULL || *ostr == '\0')
		return 0;

	/* copy original string because we need to modify it */
	str = strdup(ostr);
	if (str == NULL)
		return -ENOMEM;

	start_str = str;
	d = strchr(start_str, ch);
	if (d) {
		*d = '\0';
		++d;
	}
	end_str = d;

	*start = start_str;
	*end = end_str;

	return 0;
}

int perf_time__parse_str(struct perf_time_interval *ptime, const char *ostr)
{
	char *start_str = NULL, *end_str;
	int rc;

	rc = split_start_end(&start_str, &end_str, ostr, ',');
	if (rc || !start_str)
		return rc;

	ptime->start = 0;
	ptime->end = 0;

	rc = parse_timestr_sec_nsec(ptime, start_str, end_str);

	free(start_str);

	/* make sure end time is after start time if it was given */
	if (rc == 0 && ptime->end && ptime->end < ptime->start)
		return -EINVAL;

	pr_debug("start time %" PRIu64 ", ", ptime->start);
	pr_debug("end time %" PRIu64 "\n", ptime->end);

	return rc;
}

static int parse_percent(double *pcnt, char *str)
{
<<<<<<< HEAD
	char *c;
=======
	char *c, *endptr;
	double d;
>>>>>>> a72594ca

	c = strchr(str, '%');
	if (c)
		*c = '\0';
	else
		return -1;

<<<<<<< HEAD
	*pcnt = atof(str) / 100.0;

=======
	d = strtod(str, &endptr);
	if (endptr != str + strlen(str))
		return -1;

	*pcnt = d / 100.0;
>>>>>>> a72594ca
	return 0;
}

static int percent_slash_split(char *str, struct perf_time_interval *ptime,
			       u64 start, u64 end)
{
	char *p, *end_str;
	double pcnt, start_pcnt, end_pcnt;
	u64 total = end - start;
	int i;

	/*
	 * Example:
	 * 10%/2: select the second 10% slice and the third 10% slice
	 */

	/* We can modify this string since the original one is copied */
	p = strchr(str, '/');
	if (!p)
		return -1;

	*p = '\0';
	if (parse_percent(&pcnt, str) < 0)
		return -1;

	p++;
	i = (int)strtol(p, &end_str, 10);
	if (*end_str)
		return -1;

	if (pcnt <= 0.0)
		return -1;

	start_pcnt = pcnt * (i - 1);
	end_pcnt = pcnt * i;

	if (start_pcnt < 0.0 || start_pcnt > 1.0 ||
	    end_pcnt < 0.0 || end_pcnt > 1.0) {
		return -1;
	}

	ptime->start = start + round(start_pcnt * total);
	ptime->end = start + round(end_pcnt * total);

	return 0;
}

static int percent_dash_split(char *str, struct perf_time_interval *ptime,
			      u64 start, u64 end)
{
	char *start_str = NULL, *end_str;
	double start_pcnt, end_pcnt;
	u64 total = end - start;
	int ret;

	/*
	 * Example: 0%-10%
	 */

	ret = split_start_end(&start_str, &end_str, str, '-');
	if (ret || !start_str)
		return ret;

	if ((parse_percent(&start_pcnt, start_str) != 0) ||
	    (parse_percent(&end_pcnt, end_str) != 0)) {
		free(start_str);
		return -1;
	}

	free(start_str);

	if (start_pcnt < 0.0 || start_pcnt > 1.0 ||
	    end_pcnt < 0.0 || end_pcnt > 1.0 ||
	    start_pcnt > end_pcnt) {
		return -1;
	}

	ptime->start = start + round(start_pcnt * total);
	ptime->end = start + round(end_pcnt * total);

	return 0;
}

typedef int (*time_pecent_split)(char *, struct perf_time_interval *,
				 u64 start, u64 end);

static int percent_comma_split(struct perf_time_interval *ptime_buf, int num,
			       const char *ostr, u64 start, u64 end,
			       time_pecent_split func)
{
	char *str, *p1, *p2;
	int len, ret, i = 0;

	str = strdup(ostr);
	if (str == NULL)
		return -ENOMEM;

	len = strlen(str);
	p1 = str;

	while (p1 < str + len) {
		if (i >= num) {
			free(str);
			return -1;
		}

		p2 = strchr(p1, ',');
		if (p2)
			*p2 = '\0';

		ret = (func)(p1, &ptime_buf[i], start, end);
		if (ret < 0) {
			free(str);
			return -1;
		}

		pr_debug("start time %d: %" PRIu64 ", ", i, ptime_buf[i].start);
		pr_debug("end time %d: %" PRIu64 "\n", i, ptime_buf[i].end);

		i++;

		if (p2)
			p1 = p2 + 1;
		else
			break;
	}

	free(str);
	return i;
}

<<<<<<< HEAD
=======
static int one_percent_convert(struct perf_time_interval *ptime_buf,
			       const char *ostr, u64 start, u64 end, char *c)
{
	char *str;
	int len = strlen(ostr), ret;

	/*
	 * c points to '%'.
	 * '%' should be the last character
	 */
	if (ostr + len - 1 != c)
		return -1;

	/*
	 * Construct a string like "xx%/1"
	 */
	str = malloc(len + 3);
	if (str == NULL)
		return -ENOMEM;

	memcpy(str, ostr, len);
	strcpy(str + len, "/1");

	ret = percent_slash_split(str, ptime_buf, start, end);
	if (ret == 0)
		ret = 1;

	free(str);
	return ret;
}

>>>>>>> a72594ca
int perf_time__percent_parse_str(struct perf_time_interval *ptime_buf, int num,
				 const char *ostr, u64 start, u64 end)
{
	char *c;

	/*
	 * ostr example:
	 * 10%/2,10%/3: select the second 10% slice and the third 10% slice
	 * 0%-10%,30%-40%: multiple time range
<<<<<<< HEAD
=======
	 * 50%: just one percent
>>>>>>> a72594ca
	 */

	memset(ptime_buf, 0, sizeof(*ptime_buf) * num);

	c = strchr(ostr, '/');
	if (c) {
		return percent_comma_split(ptime_buf, num, ostr, start,
					   end, percent_slash_split);
	}

	c = strchr(ostr, '-');
	if (c) {
		return percent_comma_split(ptime_buf, num, ostr, start,
					   end, percent_dash_split);
	}

<<<<<<< HEAD
	return -1;
}

=======
	c = strchr(ostr, '%');
	if (c)
		return one_percent_convert(ptime_buf, ostr, start, end, c);

	return -1;
}

struct perf_time_interval *perf_time__range_alloc(const char *ostr, int *size)
{
	const char *p1, *p2;
	int i = 1;
	struct perf_time_interval *ptime;

	/*
	 * At least allocate one time range.
	 */
	if (!ostr)
		goto alloc;

	p1 = ostr;
	while (p1 < ostr + strlen(ostr)) {
		p2 = strchr(p1, ',');
		if (!p2)
			break;

		p1 = p2 + 1;
		i++;
	}

alloc:
	*size = i;
	ptime = calloc(i, sizeof(*ptime));
	return ptime;
}

>>>>>>> a72594ca
bool perf_time__skip_sample(struct perf_time_interval *ptime, u64 timestamp)
{
	/* if time is not set don't drop sample */
	if (timestamp == 0)
		return false;

	/* otherwise compare sample time to time window */
	if ((ptime->start && timestamp < ptime->start) ||
	    (ptime->end && timestamp > ptime->end)) {
		return true;
	}

	return false;
}

bool perf_time__ranges_skip_sample(struct perf_time_interval *ptime_buf,
				   int num, u64 timestamp)
{
	struct perf_time_interval *ptime;
	int i;

	if ((timestamp == 0) || (num == 0))
		return false;

	if (num == 1)
		return perf_time__skip_sample(&ptime_buf[0], timestamp);

	/*
	 * start/end of multiple time ranges must be valid.
	 */
	for (i = 0; i < num; i++) {
		ptime = &ptime_buf[i];

		if (timestamp >= ptime->start &&
		    ((timestamp < ptime->end && i < num - 1) ||
		     (timestamp <= ptime->end && i == num - 1))) {
			break;
		}
	}

	return (i == num) ? true : false;
}

int timestamp__scnprintf_usec(u64 timestamp, char *buf, size_t sz)
{
	u64  sec = timestamp / NSEC_PER_SEC;
	u64 usec = (timestamp % NSEC_PER_SEC) / NSEC_PER_USEC;

	return scnprintf(buf, sz, "%"PRIu64".%06"PRIu64, sec, usec);
}

int fetch_current_timestamp(char *buf, size_t sz)
{
	struct timeval tv;
	struct tm tm;
	char dt[32];

	if (gettimeofday(&tv, NULL) || !localtime_r(&tv.tv_sec, &tm))
		return -1;

	if (!strftime(dt, sizeof(dt), "%Y%m%d%H%M%S", &tm))
		return -1;

	scnprintf(buf, sz, "%s%02u", dt, (unsigned)tv.tv_usec / 10000);

	return 0;
}<|MERGE_RESOLUTION|>--- conflicted
+++ resolved
@@ -116,12 +116,8 @@
 
 static int parse_percent(double *pcnt, char *str)
 {
-<<<<<<< HEAD
-	char *c;
-=======
 	char *c, *endptr;
 	double d;
->>>>>>> a72594ca
 
 	c = strchr(str, '%');
 	if (c)
@@ -129,16 +125,11 @@
 	else
 		return -1;
 
-<<<<<<< HEAD
-	*pcnt = atof(str) / 100.0;
-
-=======
 	d = strtod(str, &endptr);
 	if (endptr != str + strlen(str))
 		return -1;
 
 	*pcnt = d / 100.0;
->>>>>>> a72594ca
 	return 0;
 }
 
@@ -270,8 +261,6 @@
 	return i;
 }
 
-<<<<<<< HEAD
-=======
 static int one_percent_convert(struct perf_time_interval *ptime_buf,
 			       const char *ostr, u64 start, u64 end, char *c)
 {
@@ -303,7 +292,6 @@
 	return ret;
 }
 
->>>>>>> a72594ca
 int perf_time__percent_parse_str(struct perf_time_interval *ptime_buf, int num,
 				 const char *ostr, u64 start, u64 end)
 {
@@ -313,10 +301,7 @@
 	 * ostr example:
 	 * 10%/2,10%/3: select the second 10% slice and the third 10% slice
 	 * 0%-10%,30%-40%: multiple time range
-<<<<<<< HEAD
-=======
 	 * 50%: just one percent
->>>>>>> a72594ca
 	 */
 
 	memset(ptime_buf, 0, sizeof(*ptime_buf) * num);
@@ -333,11 +318,6 @@
 					   end, percent_dash_split);
 	}
 
-<<<<<<< HEAD
-	return -1;
-}
-
-=======
 	c = strchr(ostr, '%');
 	if (c)
 		return one_percent_convert(ptime_buf, ostr, start, end, c);
@@ -373,7 +353,6 @@
 	return ptime;
 }
 
->>>>>>> a72594ca
 bool perf_time__skip_sample(struct perf_time_interval *ptime, u64 timestamp)
 {
 	/* if time is not set don't drop sample */
