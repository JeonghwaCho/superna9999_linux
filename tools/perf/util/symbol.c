#include <dirent.h>
#include <errno.h>
#include <stdlib.h>
#include <stdio.h>
#include <string.h>
#include <sys/types.h>
#include <sys/stat.h>
#include <sys/param.h>
#include <fcntl.h>
#include <unistd.h>
#include <inttypes.h>
#include "annotate.h"
#include "build-id.h"
#include "util.h"
#include "debug.h"
#include "machine.h"
#include "symbol.h"
#include "strlist.h"
#include "intlist.h"
#include "header.h"

#include <elf.h>
#include <limits.h>
#include <symbol/kallsyms.h>
#include <sys/utsname.h>

static int dso__load_kernel_sym(struct dso *dso, struct map *map);
static int dso__load_guest_kernel_sym(struct dso *dso, struct map *map);
static bool symbol__is_idle(const char *name);

int vmlinux_path__nr_entries;
char **vmlinux_path;

struct symbol_conf symbol_conf = {
	.use_modules		= true,
	.try_vmlinux_path	= true,
	.annotate_src		= true,
	.demangle		= true,
	.demangle_kernel	= false,
	.cumulate_callchain	= true,
	.show_hist_headers	= true,
	.symfs			= "",
	.event_group		= true,
};

static enum dso_binary_type binary_type_symtab[] = {
	DSO_BINARY_TYPE__KALLSYMS,
	DSO_BINARY_TYPE__GUEST_KALLSYMS,
	DSO_BINARY_TYPE__JAVA_JIT,
	DSO_BINARY_TYPE__DEBUGLINK,
	DSO_BINARY_TYPE__BUILD_ID_CACHE,
	DSO_BINARY_TYPE__FEDORA_DEBUGINFO,
	DSO_BINARY_TYPE__UBUNTU_DEBUGINFO,
	DSO_BINARY_TYPE__BUILDID_DEBUGINFO,
	DSO_BINARY_TYPE__SYSTEM_PATH_DSO,
	DSO_BINARY_TYPE__GUEST_KMODULE,
	DSO_BINARY_TYPE__GUEST_KMODULE_COMP,
	DSO_BINARY_TYPE__SYSTEM_PATH_KMODULE,
	DSO_BINARY_TYPE__SYSTEM_PATH_KMODULE_COMP,
	DSO_BINARY_TYPE__OPENEMBEDDED_DEBUGINFO,
	DSO_BINARY_TYPE__NOT_FOUND,
};

#define DSO_BINARY_TYPE__SYMTAB_CNT ARRAY_SIZE(binary_type_symtab)

bool symbol_type__is_a(char symbol_type, enum map_type map_type)
{
	symbol_type = toupper(symbol_type);

	switch (map_type) {
	case MAP__FUNCTION:
		return symbol_type == 'T' || symbol_type == 'W';
	case MAP__VARIABLE:
		return symbol_type == 'D';
	default:
		return false;
	}
}

static int prefix_underscores_count(const char *str)
{
	const char *tail = str;

	while (*tail == '_')
		tail++;

	return tail - str;
}

int __weak arch__choose_best_symbol(struct symbol *syma,
				    struct symbol *symb __maybe_unused)
{
	/* Avoid "SyS" kernel syscall aliases */
	if (strlen(syma->name) >= 3 && !strncmp(syma->name, "SyS", 3))
		return SYMBOL_B;
	if (strlen(syma->name) >= 10 && !strncmp(syma->name, "compat_SyS", 10))
		return SYMBOL_B;

	return SYMBOL_A;
}

static int choose_best_symbol(struct symbol *syma, struct symbol *symb)
{
	s64 a;
	s64 b;
	size_t na, nb;

	/* Prefer a symbol with non zero length */
	a = syma->end - syma->start;
	b = symb->end - symb->start;
	if ((b == 0) && (a > 0))
		return SYMBOL_A;
	else if ((a == 0) && (b > 0))
		return SYMBOL_B;

	/* Prefer a non weak symbol over a weak one */
	a = syma->binding == STB_WEAK;
	b = symb->binding == STB_WEAK;
	if (b && !a)
		return SYMBOL_A;
	if (a && !b)
		return SYMBOL_B;

	/* Prefer a global symbol over a non global one */
	a = syma->binding == STB_GLOBAL;
	b = symb->binding == STB_GLOBAL;
	if (a && !b)
		return SYMBOL_A;
	if (b && !a)
		return SYMBOL_B;

	/* Prefer a symbol with less underscores */
	a = prefix_underscores_count(syma->name);
	b = prefix_underscores_count(symb->name);
	if (b > a)
		return SYMBOL_A;
	else if (a > b)
		return SYMBOL_B;

	/* Choose the symbol with the longest name */
	na = strlen(syma->name);
	nb = strlen(symb->name);
	if (na > nb)
		return SYMBOL_A;
	else if (na < nb)
		return SYMBOL_B;

	return arch__choose_best_symbol(syma, symb);
}

void symbols__fixup_duplicate(struct rb_root *symbols)
{
	struct rb_node *nd;
	struct symbol *curr, *next;

	if (symbol_conf.allow_aliases)
		return;

	nd = rb_first(symbols);

	while (nd) {
		curr = rb_entry(nd, struct symbol, rb_node);
again:
		nd = rb_next(&curr->rb_node);
		next = rb_entry(nd, struct symbol, rb_node);

		if (!nd)
			break;

		if (curr->start != next->start)
			continue;

		if (choose_best_symbol(curr, next) == SYMBOL_A) {
			rb_erase(&next->rb_node, symbols);
			symbol__delete(next);
			goto again;
		} else {
			nd = rb_next(&curr->rb_node);
			rb_erase(&curr->rb_node, symbols);
			symbol__delete(curr);
		}
	}
}

void symbols__fixup_end(struct rb_root *symbols)
{
	struct rb_node *nd, *prevnd = rb_first(symbols);
	struct symbol *curr, *prev;

	if (prevnd == NULL)
		return;

	curr = rb_entry(prevnd, struct symbol, rb_node);

	for (nd = rb_next(prevnd); nd; nd = rb_next(nd)) {
		prev = curr;
		curr = rb_entry(nd, struct symbol, rb_node);

		if (prev->end == prev->start && prev->end != curr->start)
			prev->end = curr->start;
	}

	/* Last entry */
	if (curr->end == curr->start)
		curr->end = roundup(curr->start, 4096);
}

void __map_groups__fixup_end(struct map_groups *mg, enum map_type type)
{
	struct maps *maps = &mg->maps[type];
	struct map *next, *curr;

	pthread_rwlock_wrlock(&maps->lock);

	curr = maps__first(maps);
	if (curr == NULL)
		goto out_unlock;

	for (next = map__next(curr); next; next = map__next(curr)) {
		curr->end = next->start;
		curr = next;
	}

	/*
	 * We still haven't the actual symbols, so guess the
	 * last map final address.
	 */
	curr->end = ~0ULL;

out_unlock:
	pthread_rwlock_unlock(&maps->lock);
}

struct symbol *symbol__new(u64 start, u64 len, u8 binding, const char *name)
{
	size_t namelen = strlen(name) + 1;
	struct symbol *sym = calloc(1, (symbol_conf.priv_size +
					sizeof(*sym) + namelen));
	if (sym == NULL)
		return NULL;

	if (symbol_conf.priv_size) {
		if (symbol_conf.init_annotation) {
			struct annotation *notes = (void *)sym;
			pthread_mutex_init(&notes->lock, NULL);
		}
		sym = ((void *)sym) + symbol_conf.priv_size;
	}

	sym->start   = start;
	sym->end     = len ? start + len : start;
	sym->binding = binding;
	sym->namelen = namelen - 1;

	pr_debug4("%s: %s %#" PRIx64 "-%#" PRIx64 "\n",
		  __func__, name, start, sym->end);
	memcpy(sym->name, name, namelen);

	return sym;
}

void symbol__delete(struct symbol *sym)
{
	free(((void *)sym) - symbol_conf.priv_size);
}

void symbols__delete(struct rb_root *symbols)
{
	struct symbol *pos;
	struct rb_node *next = rb_first(symbols);

	while (next) {
		pos = rb_entry(next, struct symbol, rb_node);
		next = rb_next(&pos->rb_node);
		rb_erase(&pos->rb_node, symbols);
		symbol__delete(pos);
	}
}

void __symbols__insert(struct rb_root *symbols, struct symbol *sym, bool kernel)
{
	struct rb_node **p = &symbols->rb_node;
	struct rb_node *parent = NULL;
	const u64 ip = sym->start;
	struct symbol *s;

	if (kernel) {
		const char *name = sym->name;
		/*
		 * ppc64 uses function descriptors and appends a '.' to the
		 * start of every instruction address. Remove it.
		 */
		if (name[0] == '.')
			name++;
		sym->idle = symbol__is_idle(name);
	}

	while (*p != NULL) {
		parent = *p;
		s = rb_entry(parent, struct symbol, rb_node);
		if (ip < s->start)
			p = &(*p)->rb_left;
		else
			p = &(*p)->rb_right;
	}
	rb_link_node(&sym->rb_node, parent, p);
	rb_insert_color(&sym->rb_node, symbols);
}

void symbols__insert(struct rb_root *symbols, struct symbol *sym)
{
	__symbols__insert(symbols, sym, false);
}

static struct symbol *symbols__find(struct rb_root *symbols, u64 ip)
{
	struct rb_node *n;

	if (symbols == NULL)
		return NULL;

	n = symbols->rb_node;

	while (n) {
		struct symbol *s = rb_entry(n, struct symbol, rb_node);

		if (ip < s->start)
			n = n->rb_left;
		else if (ip > s->end || (ip == s->end && ip != s->start))
			n = n->rb_right;
		else
			return s;
	}

	return NULL;
}

static struct symbol *symbols__first(struct rb_root *symbols)
{
	struct rb_node *n = rb_first(symbols);

	if (n)
		return rb_entry(n, struct symbol, rb_node);

	return NULL;
}

static struct symbol *symbols__last(struct rb_root *symbols)
{
	struct rb_node *n = rb_last(symbols);

	if (n)
		return rb_entry(n, struct symbol, rb_node);

	return NULL;
}

static struct symbol *symbols__next(struct symbol *sym)
{
	struct rb_node *n = rb_next(&sym->rb_node);

	if (n)
		return rb_entry(n, struct symbol, rb_node);

	return NULL;
}

static void symbols__insert_by_name(struct rb_root *symbols, struct symbol *sym)
{
	struct rb_node **p = &symbols->rb_node;
	struct rb_node *parent = NULL;
	struct symbol_name_rb_node *symn, *s;

	symn = container_of(sym, struct symbol_name_rb_node, sym);

	while (*p != NULL) {
		parent = *p;
		s = rb_entry(parent, struct symbol_name_rb_node, rb_node);
		if (strcmp(sym->name, s->sym.name) < 0)
			p = &(*p)->rb_left;
		else
			p = &(*p)->rb_right;
	}
	rb_link_node(&symn->rb_node, parent, p);
	rb_insert_color(&symn->rb_node, symbols);
}

static void symbols__sort_by_name(struct rb_root *symbols,
				  struct rb_root *source)
{
	struct rb_node *nd;

	for (nd = rb_first(source); nd; nd = rb_next(nd)) {
		struct symbol *pos = rb_entry(nd, struct symbol, rb_node);
		symbols__insert_by_name(symbols, pos);
	}
}

static struct symbol *symbols__find_by_name(struct rb_root *symbols,
					    const char *name)
{
	struct rb_node *n;
	struct symbol_name_rb_node *s = NULL;

	if (symbols == NULL)
		return NULL;

	n = symbols->rb_node;

	while (n) {
		int cmp;

		s = rb_entry(n, struct symbol_name_rb_node, rb_node);
		cmp = arch__compare_symbol_names(name, s->sym.name);

		if (cmp < 0)
			n = n->rb_left;
		else if (cmp > 0)
			n = n->rb_right;
		else
			break;
	}

	if (n == NULL)
		return NULL;

	/* return first symbol that has same name (if any) */
	for (n = rb_prev(n); n; n = rb_prev(n)) {
		struct symbol_name_rb_node *tmp;

		tmp = rb_entry(n, struct symbol_name_rb_node, rb_node);
		if (arch__compare_symbol_names(tmp->sym.name, s->sym.name))
			break;

		s = tmp;
	}

	return &s->sym;
}

void dso__reset_find_symbol_cache(struct dso *dso)
{
	enum map_type type;

	for (type = MAP__FUNCTION; type <= MAP__VARIABLE; ++type) {
		dso->last_find_result[type].addr   = 0;
		dso->last_find_result[type].symbol = NULL;
	}
}

void dso__insert_symbol(struct dso *dso, enum map_type type, struct symbol *sym)
{
	__symbols__insert(&dso->symbols[type], sym, dso->kernel);

	/* update the symbol cache if necessary */
	if (dso->last_find_result[type].addr >= sym->start &&
	    (dso->last_find_result[type].addr < sym->end ||
	    sym->start == sym->end)) {
		dso->last_find_result[type].symbol = sym;
	}
}

struct symbol *dso__find_symbol(struct dso *dso,
				enum map_type type, u64 addr)
{
	if (dso->last_find_result[type].addr != addr) {
		dso->last_find_result[type].addr   = addr;
		dso->last_find_result[type].symbol = symbols__find(&dso->symbols[type], addr);
	}

	return dso->last_find_result[type].symbol;
}

struct symbol *dso__first_symbol(struct dso *dso, enum map_type type)
{
	return symbols__first(&dso->symbols[type]);
}

struct symbol *dso__last_symbol(struct dso *dso, enum map_type type)
{
	return symbols__last(&dso->symbols[type]);
}

struct symbol *dso__next_symbol(struct symbol *sym)
{
	return symbols__next(sym);
}

struct symbol *symbol__next_by_name(struct symbol *sym)
{
	struct symbol_name_rb_node *s = container_of(sym, struct symbol_name_rb_node, sym);
	struct rb_node *n = rb_next(&s->rb_node);

	return n ? &rb_entry(n, struct symbol_name_rb_node, rb_node)->sym : NULL;
}

 /*
  * Teturns first symbol that matched with @name.
  */
struct symbol *dso__find_symbol_by_name(struct dso *dso, enum map_type type,
					const char *name)
{
	return symbols__find_by_name(&dso->symbol_names[type], name);
}

void dso__sort_by_name(struct dso *dso, enum map_type type)
{
	dso__set_sorted_by_name(dso, type);
	return symbols__sort_by_name(&dso->symbol_names[type],
				     &dso->symbols[type]);
}

int modules__parse(const char *filename, void *arg,
		   int (*process_module)(void *arg, const char *name,
					 u64 start))
{
	char *line = NULL;
	size_t n;
	FILE *file;
	int err = 0;

	file = fopen(filename, "r");
	if (file == NULL)
		return -1;

	while (1) {
		char name[PATH_MAX];
		u64 start;
		char *sep;
		ssize_t line_len;

		line_len = getline(&line, &n, file);
		if (line_len < 0) {
			if (feof(file))
				break;
			err = -1;
			goto out;
		}

		if (!line) {
			err = -1;
			goto out;
		}

		line[--line_len] = '\0'; /* \n */

		sep = strrchr(line, 'x');
		if (sep == NULL)
			continue;

		hex2u64(sep + 1, &start);

		sep = strchr(line, ' ');
		if (sep == NULL)
			continue;

		*sep = '\0';

		scnprintf(name, sizeof(name), "[%s]", line);

		err = process_module(arg, name, start);
		if (err)
			break;
	}
out:
	free(line);
	fclose(file);
	return err;
}

struct process_kallsyms_args {
	struct map *map;
	struct dso *dso;
};

/*
 * These are symbols in the kernel image, so make sure that
 * sym is from a kernel DSO.
 */
static bool symbol__is_idle(const char *name)
{
	const char * const idle_symbols[] = {
		"cpu_idle",
		"cpu_startup_entry",
		"intel_idle",
		"default_idle",
		"native_safe_halt",
		"enter_idle",
		"exit_idle",
		"mwait_idle",
		"mwait_idle_with_hints",
		"poll_idle",
		"ppc64_runlatch_off",
		"pseries_dedicated_idle_sleep",
		NULL
	};
	int i;

	for (i = 0; idle_symbols[i]; i++) {
		if (!strcmp(idle_symbols[i], name))
			return true;
	}

	return false;
}

static int map__process_kallsym_symbol(void *arg, const char *name,
				       char type, u64 start)
{
	struct symbol *sym;
	struct process_kallsyms_args *a = arg;
	struct rb_root *root = &a->dso->symbols[a->map->type];

	if (!symbol_type__is_a(type, a->map->type))
		return 0;

	/*
	 * module symbols are not sorted so we add all
	 * symbols, setting length to 0, and rely on
	 * symbols__fixup_end() to fix it up.
	 */
	sym = symbol__new(start, 0, kallsyms2elf_binding(type), name);
	if (sym == NULL)
		return -ENOMEM;
	/*
	 * We will pass the symbols to the filter later, in
	 * map__split_kallsyms, when we have split the maps per module
	 */
	__symbols__insert(root, sym, !strchr(name, '['));

	return 0;
}

/*
 * Loads the function entries in /proc/kallsyms into kernel_map->dso,
 * so that we can in the next step set the symbol ->end address and then
 * call kernel_maps__split_kallsyms.
 */
static int dso__load_all_kallsyms(struct dso *dso, const char *filename,
				  struct map *map)
{
	struct process_kallsyms_args args = { .map = map, .dso = dso, };
	return kallsyms__parse(filename, &args, map__process_kallsym_symbol);
}

static int dso__split_kallsyms_for_kcore(struct dso *dso, struct map *map)
{
	struct map_groups *kmaps = map__kmaps(map);
	struct map *curr_map;
	struct symbol *pos;
	int count = 0;
	struct rb_root old_root = dso->symbols[map->type];
	struct rb_root *root = &dso->symbols[map->type];
	struct rb_node *next = rb_first(root);

	if (!kmaps)
		return -1;

	*root = RB_ROOT;

	while (next) {
		char *module;

		pos = rb_entry(next, struct symbol, rb_node);
		next = rb_next(&pos->rb_node);

		rb_erase_init(&pos->rb_node, &old_root);

		module = strchr(pos->name, '\t');
		if (module)
			*module = '\0';

		curr_map = map_groups__find(kmaps, map->type, pos->start);

		if (!curr_map) {
			symbol__delete(pos);
			continue;
		}

		pos->start -= curr_map->start - curr_map->pgoff;
		if (pos->end)
			pos->end -= curr_map->start - curr_map->pgoff;
		symbols__insert(&curr_map->dso->symbols[curr_map->type], pos);
		++count;
	}

	/* Symbols have been adjusted */
	dso->adjust_symbols = 1;

	return count;
}

/*
 * Split the symbols into maps, making sure there are no overlaps, i.e. the
 * kernel range is broken in several maps, named [kernel].N, as we don't have
 * the original ELF section names vmlinux have.
 */
static int dso__split_kallsyms(struct dso *dso, struct map *map, u64 delta)
{
	struct map_groups *kmaps = map__kmaps(map);
	struct machine *machine;
	struct map *curr_map = map;
	struct symbol *pos;
	int count = 0, moved = 0;
	struct rb_root *root = &dso->symbols[map->type];
	struct rb_node *next = rb_first(root);
	int kernel_range = 0;

	if (!kmaps)
		return -1;

	machine = kmaps->machine;

	while (next) {
		char *module;

		pos = rb_entry(next, struct symbol, rb_node);
		next = rb_next(&pos->rb_node);

		module = strchr(pos->name, '\t');
		if (module) {
			if (!symbol_conf.use_modules)
				goto discard_symbol;

			*module++ = '\0';

			if (strcmp(curr_map->dso->short_name, module)) {
				if (curr_map != map &&
				    dso->kernel == DSO_TYPE_GUEST_KERNEL &&
				    machine__is_default_guest(machine)) {
					/*
					 * We assume all symbols of a module are
					 * continuous in * kallsyms, so curr_map
					 * points to a module and all its
					 * symbols are in its kmap. Mark it as
					 * loaded.
					 */
					dso__set_loaded(curr_map->dso,
							curr_map->type);
				}

				curr_map = map_groups__find_by_name(kmaps,
							map->type, module);
				if (curr_map == NULL) {
					pr_debug("%s/proc/{kallsyms,modules} "
					         "inconsistency while looking "
						 "for \"%s\" module!\n",
						 machine->root_dir, module);
					curr_map = map;
					goto discard_symbol;
				}

				if (curr_map->dso->loaded &&
				    !machine__is_default_guest(machine))
					goto discard_symbol;
			}
			/*
			 * So that we look just like we get from .ko files,
			 * i.e. not prelinked, relative to map->start.
			 */
			pos->start = curr_map->map_ip(curr_map, pos->start);
			pos->end   = curr_map->map_ip(curr_map, pos->end);
		} else if (curr_map != map) {
			char dso_name[PATH_MAX];
			struct dso *ndso;

			if (delta) {
				/* Kernel was relocated at boot time */
				pos->start -= delta;
				pos->end -= delta;
			}

			if (count == 0) {
				curr_map = map;
				goto add_symbol;
			}

			if (dso->kernel == DSO_TYPE_GUEST_KERNEL)
				snprintf(dso_name, sizeof(dso_name),
					"[guest.kernel].%d",
					kernel_range++);
			else
				snprintf(dso_name, sizeof(dso_name),
					"[kernel].%d",
					kernel_range++);

			ndso = dso__new(dso_name);
			if (ndso == NULL)
				return -1;

			ndso->kernel = dso->kernel;

			curr_map = map__new2(pos->start, ndso, map->type);
			if (curr_map == NULL) {
				dso__put(ndso);
				return -1;
			}

			curr_map->map_ip = curr_map->unmap_ip = identity__map_ip;
			map_groups__insert(kmaps, curr_map);
			++kernel_range;
		} else if (delta) {
			/* Kernel was relocated at boot time */
			pos->start -= delta;
			pos->end -= delta;
		}
add_symbol:
		if (curr_map != map) {
			rb_erase(&pos->rb_node, root);
			symbols__insert(&curr_map->dso->symbols[curr_map->type], pos);
			++moved;
		} else
			++count;

		continue;
discard_symbol:
		rb_erase(&pos->rb_node, root);
		symbol__delete(pos);
	}

	if (curr_map != map &&
	    dso->kernel == DSO_TYPE_GUEST_KERNEL &&
	    machine__is_default_guest(kmaps->machine)) {
		dso__set_loaded(curr_map->dso, curr_map->type);
	}

	return count + moved;
}

bool symbol__restricted_filename(const char *filename,
				 const char *restricted_filename)
{
	bool restricted = false;

	if (symbol_conf.kptr_restrict) {
		char *r = realpath(filename, NULL);

		if (r != NULL) {
			restricted = strcmp(r, restricted_filename) == 0;
			free(r);
			return restricted;
		}
	}

	return restricted;
}

struct module_info {
	struct rb_node rb_node;
	char *name;
	u64 start;
};

static void add_module(struct module_info *mi, struct rb_root *modules)
{
	struct rb_node **p = &modules->rb_node;
	struct rb_node *parent = NULL;
	struct module_info *m;

	while (*p != NULL) {
		parent = *p;
		m = rb_entry(parent, struct module_info, rb_node);
		if (strcmp(mi->name, m->name) < 0)
			p = &(*p)->rb_left;
		else
			p = &(*p)->rb_right;
	}
	rb_link_node(&mi->rb_node, parent, p);
	rb_insert_color(&mi->rb_node, modules);
}

static void delete_modules(struct rb_root *modules)
{
	struct module_info *mi;
	struct rb_node *next = rb_first(modules);

	while (next) {
		mi = rb_entry(next, struct module_info, rb_node);
		next = rb_next(&mi->rb_node);
		rb_erase(&mi->rb_node, modules);
		zfree(&mi->name);
		free(mi);
	}
}

static struct module_info *find_module(const char *name,
				       struct rb_root *modules)
{
	struct rb_node *n = modules->rb_node;

	while (n) {
		struct module_info *m;
		int cmp;

		m = rb_entry(n, struct module_info, rb_node);
		cmp = strcmp(name, m->name);
		if (cmp < 0)
			n = n->rb_left;
		else if (cmp > 0)
			n = n->rb_right;
		else
			return m;
	}

	return NULL;
}

static int __read_proc_modules(void *arg, const char *name, u64 start)
{
	struct rb_root *modules = arg;
	struct module_info *mi;

	mi = zalloc(sizeof(struct module_info));
	if (!mi)
		return -ENOMEM;

	mi->name = strdup(name);
	mi->start = start;

	if (!mi->name) {
		free(mi);
		return -ENOMEM;
	}

	add_module(mi, modules);

	return 0;
}

static int read_proc_modules(const char *filename, struct rb_root *modules)
{
	if (symbol__restricted_filename(filename, "/proc/modules"))
		return -1;

	if (modules__parse(filename, modules, __read_proc_modules)) {
		delete_modules(modules);
		return -1;
	}

	return 0;
}

int compare_proc_modules(const char *from, const char *to)
{
	struct rb_root from_modules = RB_ROOT;
	struct rb_root to_modules = RB_ROOT;
	struct rb_node *from_node, *to_node;
	struct module_info *from_m, *to_m;
	int ret = -1;

	if (read_proc_modules(from, &from_modules))
		return -1;

	if (read_proc_modules(to, &to_modules))
		goto out_delete_from;

	from_node = rb_first(&from_modules);
	to_node = rb_first(&to_modules);
	while (from_node) {
		if (!to_node)
			break;

		from_m = rb_entry(from_node, struct module_info, rb_node);
		to_m = rb_entry(to_node, struct module_info, rb_node);

		if (from_m->start != to_m->start ||
		    strcmp(from_m->name, to_m->name))
			break;

		from_node = rb_next(from_node);
		to_node = rb_next(to_node);
	}

	if (!from_node && !to_node)
		ret = 0;

	delete_modules(&to_modules);
out_delete_from:
	delete_modules(&from_modules);

	return ret;
}

static int do_validate_kcore_modules(const char *filename, struct map *map,
				  struct map_groups *kmaps)
{
	struct rb_root modules = RB_ROOT;
	struct map *old_map;
	int err;

	err = read_proc_modules(filename, &modules);
	if (err)
		return err;

	old_map = map_groups__first(kmaps, map->type);
	while (old_map) {
		struct map *next = map_groups__next(old_map);
		struct module_info *mi;

		if (old_map == map || old_map->start == map->start) {
			/* The kernel map */
			old_map = next;
			continue;
		}

		/* Module must be in memory at the same address */
		mi = find_module(old_map->dso->short_name, &modules);
		if (!mi || mi->start != old_map->start) {
			err = -EINVAL;
			goto out;
		}

		old_map = next;
	}
out:
	delete_modules(&modules);
	return err;
}

/*
 * If kallsyms is referenced by name then we look for filename in the same
 * directory.
 */
static bool filename_from_kallsyms_filename(char *filename,
					    const char *base_name,
					    const char *kallsyms_filename)
{
	char *name;

	strcpy(filename, kallsyms_filename);
	name = strrchr(filename, '/');
	if (!name)
		return false;

	name += 1;

	if (!strcmp(name, "kallsyms")) {
		strcpy(name, base_name);
		return true;
	}

	return false;
}

static int validate_kcore_modules(const char *kallsyms_filename,
				  struct map *map)
{
	struct map_groups *kmaps = map__kmaps(map);
	char modules_filename[PATH_MAX];

	if (!kmaps)
		return -EINVAL;

	if (!filename_from_kallsyms_filename(modules_filename, "modules",
					     kallsyms_filename))
		return -EINVAL;

	if (do_validate_kcore_modules(modules_filename, map, kmaps))
		return -EINVAL;

	return 0;
}

static int validate_kcore_addresses(const char *kallsyms_filename,
				    struct map *map)
{
	struct kmap *kmap = map__kmap(map);

	if (!kmap)
		return -EINVAL;

	if (kmap->ref_reloc_sym && kmap->ref_reloc_sym->name) {
		u64 start;

		start = kallsyms__get_function_start(kallsyms_filename,
						     kmap->ref_reloc_sym->name);
		if (start != kmap->ref_reloc_sym->addr)
			return -EINVAL;
	}

	return validate_kcore_modules(kallsyms_filename, map);
}

struct kcore_mapfn_data {
	struct dso *dso;
	enum map_type type;
	struct list_head maps;
};

static int kcore_mapfn(u64 start, u64 len, u64 pgoff, void *data)
{
	struct kcore_mapfn_data *md = data;
	struct map *map;

	map = map__new2(start, md->dso, md->type);
	if (map == NULL)
		return -ENOMEM;

	map->end = map->start + len;
	map->pgoff = pgoff;

	list_add(&map->node, &md->maps);

	return 0;
}

static int dso__load_kcore(struct dso *dso, struct map *map,
			   const char *kallsyms_filename)
{
	struct map_groups *kmaps = map__kmaps(map);
	struct machine *machine;
	struct kcore_mapfn_data md;
	struct map *old_map, *new_map, *replacement_map = NULL;
	bool is_64_bit;
	int err, fd;
	char kcore_filename[PATH_MAX];
	struct symbol *sym;

	if (!kmaps)
		return -EINVAL;

	machine = kmaps->machine;

	/* This function requires that the map is the kernel map */
	if (map != machine->vmlinux_maps[map->type])
		return -EINVAL;

	if (!filename_from_kallsyms_filename(kcore_filename, "kcore",
					     kallsyms_filename))
		return -EINVAL;

	/* Modules and kernel must be present at their original addresses */
	if (validate_kcore_addresses(kallsyms_filename, map))
		return -EINVAL;

	md.dso = dso;
	md.type = map->type;
	INIT_LIST_HEAD(&md.maps);

	fd = open(kcore_filename, O_RDONLY);
	if (fd < 0) {
		pr_debug("Failed to open %s. Note /proc/kcore requires CAP_SYS_RAWIO capability to access.\n",
			 kcore_filename);
		return -EINVAL;
	}

	/* Read new maps into temporary lists */
	err = file__read_maps(fd, md.type == MAP__FUNCTION, kcore_mapfn, &md,
			      &is_64_bit);
	if (err)
		goto out_err;
	dso->is_64_bit = is_64_bit;

	if (list_empty(&md.maps)) {
		err = -EINVAL;
		goto out_err;
	}

	/* Remove old maps */
	old_map = map_groups__first(kmaps, map->type);
	while (old_map) {
		struct map *next = map_groups__next(old_map);

		if (old_map != map)
			map_groups__remove(kmaps, old_map);
		old_map = next;
	}

	/* Find the kernel map using the first symbol */
	sym = dso__first_symbol(dso, map->type);
	list_for_each_entry(new_map, &md.maps, node) {
		if (sym && sym->start >= new_map->start &&
		    sym->start < new_map->end) {
			replacement_map = new_map;
			break;
		}
	}

	if (!replacement_map)
		replacement_map = list_entry(md.maps.next, struct map, node);

	/* Add new maps */
	while (!list_empty(&md.maps)) {
		new_map = list_entry(md.maps.next, struct map, node);
		list_del_init(&new_map->node);
		if (new_map == replacement_map) {
			map->start	= new_map->start;
			map->end	= new_map->end;
			map->pgoff	= new_map->pgoff;
			map->map_ip	= new_map->map_ip;
			map->unmap_ip	= new_map->unmap_ip;
			/* Ensure maps are correctly ordered */
			map__get(map);
			map_groups__remove(kmaps, map);
			map_groups__insert(kmaps, map);
			map__put(map);
		} else {
			map_groups__insert(kmaps, new_map);
		}

		map__put(new_map);
	}

	/*
	 * Set the data type and long name so that kcore can be read via
	 * dso__data_read_addr().
	 */
	if (dso->kernel == DSO_TYPE_GUEST_KERNEL)
		dso->binary_type = DSO_BINARY_TYPE__GUEST_KCORE;
	else
		dso->binary_type = DSO_BINARY_TYPE__KCORE;
	dso__set_long_name(dso, strdup(kcore_filename), true);

	close(fd);

	if (map->type == MAP__FUNCTION)
		pr_debug("Using %s for kernel object code\n", kcore_filename);
	else
		pr_debug("Using %s for kernel data\n", kcore_filename);

	return 0;

out_err:
	while (!list_empty(&md.maps)) {
		map = list_entry(md.maps.next, struct map, node);
		list_del_init(&map->node);
		map__put(map);
	}
	close(fd);
	return -EINVAL;
}

/*
 * If the kernel is relocated at boot time, kallsyms won't match.  Compute the
 * delta based on the relocation reference symbol.
 */
static int kallsyms__delta(struct map *map, const char *filename, u64 *delta)
{
	struct kmap *kmap = map__kmap(map);
	u64 addr;

	if (!kmap)
		return -1;

	if (!kmap->ref_reloc_sym || !kmap->ref_reloc_sym->name)
		return 0;

	addr = kallsyms__get_function_start(filename,
					    kmap->ref_reloc_sym->name);
	if (!addr)
		return -1;

	*delta = addr - kmap->ref_reloc_sym->addr;
	return 0;
}

int __dso__load_kallsyms(struct dso *dso, const char *filename,
			 struct map *map, bool no_kcore)
{
	u64 delta = 0;

	if (symbol__restricted_filename(filename, "/proc/kallsyms"))
		return -1;

	if (dso__load_all_kallsyms(dso, filename, map) < 0)
		return -1;

	if (kallsyms__delta(map, filename, &delta))
		return -1;

	symbols__fixup_end(&dso->symbols[map->type]);
	symbols__fixup_duplicate(&dso->symbols[map->type]);

	if (dso->kernel == DSO_TYPE_GUEST_KERNEL)
		dso->symtab_type = DSO_BINARY_TYPE__GUEST_KALLSYMS;
	else
		dso->symtab_type = DSO_BINARY_TYPE__KALLSYMS;

	if (!no_kcore && !dso__load_kcore(dso, map, filename))
		return dso__split_kallsyms_for_kcore(dso, map);
	else
		return dso__split_kallsyms(dso, map, delta);
}

int dso__load_kallsyms(struct dso *dso, const char *filename,
		       struct map *map)
{
	return __dso__load_kallsyms(dso, filename, map, false);
}

static int dso__load_perf_map(struct dso *dso, struct map *map)
{
	char *line = NULL;
	size_t n;
	FILE *file;
	int nr_syms = 0;

	file = fopen(dso->long_name, "r");
	if (file == NULL)
		goto out_failure;

	while (!feof(file)) {
		u64 start, size;
		struct symbol *sym;
		int line_len, len;

		line_len = getline(&line, &n, file);
		if (line_len < 0)
			break;

		if (!line)
			goto out_failure;

		line[--line_len] = '\0'; /* \n */

		len = hex2u64(line, &start);

		len++;
		if (len + 2 >= line_len)
			continue;

		len += hex2u64(line + len, &size);

		len++;
		if (len + 2 >= line_len)
			continue;

		sym = symbol__new(start, size, STB_GLOBAL, line + len);

		if (sym == NULL)
			goto out_delete_line;

		symbols__insert(&dso->symbols[map->type], sym);
		nr_syms++;
	}

	free(line);
	fclose(file);

	return nr_syms;

out_delete_line:
	free(line);
out_failure:
	return -1;
}

static bool dso__is_compatible_symtab_type(struct dso *dso, bool kmod,
					   enum dso_binary_type type)
{
	switch (type) {
	case DSO_BINARY_TYPE__JAVA_JIT:
	case DSO_BINARY_TYPE__DEBUGLINK:
	case DSO_BINARY_TYPE__SYSTEM_PATH_DSO:
	case DSO_BINARY_TYPE__FEDORA_DEBUGINFO:
	case DSO_BINARY_TYPE__UBUNTU_DEBUGINFO:
	case DSO_BINARY_TYPE__BUILDID_DEBUGINFO:
	case DSO_BINARY_TYPE__OPENEMBEDDED_DEBUGINFO:
		return !kmod && dso->kernel == DSO_TYPE_USER;

	case DSO_BINARY_TYPE__KALLSYMS:
	case DSO_BINARY_TYPE__VMLINUX:
	case DSO_BINARY_TYPE__KCORE:
		return dso->kernel == DSO_TYPE_KERNEL;

	case DSO_BINARY_TYPE__GUEST_KALLSYMS:
	case DSO_BINARY_TYPE__GUEST_VMLINUX:
	case DSO_BINARY_TYPE__GUEST_KCORE:
		return dso->kernel == DSO_TYPE_GUEST_KERNEL;

	case DSO_BINARY_TYPE__GUEST_KMODULE:
	case DSO_BINARY_TYPE__GUEST_KMODULE_COMP:
	case DSO_BINARY_TYPE__SYSTEM_PATH_KMODULE:
	case DSO_BINARY_TYPE__SYSTEM_PATH_KMODULE_COMP:
		/*
		 * kernel modules know their symtab type - it's set when
		 * creating a module dso in machine__findnew_module_map().
		 */
		return kmod && dso->symtab_type == type;

	case DSO_BINARY_TYPE__BUILD_ID_CACHE:
		return true;

	case DSO_BINARY_TYPE__NOT_FOUND:
	default:
		return false;
	}
}

int dso__load(struct dso *dso, struct map *map)
{
	char *name;
	int ret = -1;
	u_int i;
	struct machine *machine;
	char *root_dir = (char *) "";
	int ss_pos = 0;
	struct symsrc ss_[2];
	struct symsrc *syms_ss = NULL, *runtime_ss = NULL;
	bool kmod;
	unsigned char build_id[BUILD_ID_SIZE];

	pthread_mutex_lock(&dso->lock);

	/* check again under the dso->lock */
	if (dso__loaded(dso, map->type)) {
		ret = 1;
		goto out;
	}

	if (dso->kernel) {
		if (dso->kernel == DSO_TYPE_KERNEL)
			ret = dso__load_kernel_sym(dso, map);
		else if (dso->kernel == DSO_TYPE_GUEST_KERNEL)
			ret = dso__load_guest_kernel_sym(dso, map);

		goto out;
	}

	if (map->groups && map->groups->machine)
		machine = map->groups->machine;
	else
		machine = NULL;

	dso->adjust_symbols = 0;

	if (strncmp(dso->name, "/tmp/perf-", 10) == 0) {
		struct stat st;

		if (lstat(dso->name, &st) < 0)
			goto out;

		if (!symbol_conf.force && st.st_uid && (st.st_uid != geteuid())) {
			pr_warning("File %s not owned by current user or root, "
				   "ignoring it (use -f to override).\n", dso->name);
			goto out;
		}

		ret = dso__load_perf_map(dso, map);
		dso->symtab_type = ret > 0 ? DSO_BINARY_TYPE__JAVA_JIT :
					     DSO_BINARY_TYPE__NOT_FOUND;
		goto out;
	}

	if (machine)
		root_dir = machine->root_dir;

	name = malloc(PATH_MAX);
	if (!name)
		goto out;

	kmod = dso->symtab_type == DSO_BINARY_TYPE__SYSTEM_PATH_KMODULE ||
		dso->symtab_type == DSO_BINARY_TYPE__SYSTEM_PATH_KMODULE_COMP ||
		dso->symtab_type == DSO_BINARY_TYPE__GUEST_KMODULE ||
		dso->symtab_type == DSO_BINARY_TYPE__GUEST_KMODULE_COMP;


	/*
	 * Read the build id if possible. This is required for
	 * DSO_BINARY_TYPE__BUILDID_DEBUGINFO to work
	 */
	if (!dso->has_build_id &&
<<<<<<< HEAD
	    is_regular_file(dso->long_name) &&
	    filename__read_build_id(dso->long_name, build_id, BUILD_ID_SIZE) > 0)
=======
	    is_regular_file(dso->long_name)) {
	    __symbol__join_symfs(name, PATH_MAX, dso->long_name);
	    if (filename__read_build_id(name, build_id, BUILD_ID_SIZE) > 0)
>>>>>>> 2fa299a9
		dso__set_build_id(dso, build_id);
	}

	/*
	 * Iterate over candidate debug images.
	 * Keep track of "interesting" ones (those which have a symtab, dynsym,
	 * and/or opd section) for processing.
	 */
	for (i = 0; i < DSO_BINARY_TYPE__SYMTAB_CNT; i++) {
		struct symsrc *ss = &ss_[ss_pos];
		bool next_slot = false;

		enum dso_binary_type symtab_type = binary_type_symtab[i];

		if (!dso__is_compatible_symtab_type(dso, kmod, symtab_type))
			continue;

		if (dso__read_binary_type_filename(dso, symtab_type,
						   root_dir, name, PATH_MAX))
			continue;

		if (!is_regular_file(name))
			continue;

		/* Name is now the name of the next image to try */
		if (symsrc__init(ss, dso, name, symtab_type) < 0)
			continue;

		if (!syms_ss && symsrc__has_symtab(ss)) {
			syms_ss = ss;
			next_slot = true;
			if (!dso->symsrc_filename)
				dso->symsrc_filename = strdup(name);
		}

		if (!runtime_ss && symsrc__possibly_runtime(ss)) {
			runtime_ss = ss;
			next_slot = true;
		}

		if (next_slot) {
			ss_pos++;

			if (syms_ss && runtime_ss)
				break;
		} else {
			symsrc__destroy(ss);
		}

	}

	if (!runtime_ss && !syms_ss)
		goto out_free;

	if (runtime_ss && !syms_ss) {
		syms_ss = runtime_ss;
	}

	/* We'll have to hope for the best */
	if (!runtime_ss && syms_ss)
		runtime_ss = syms_ss;

	if (syms_ss && syms_ss->type == DSO_BINARY_TYPE__BUILD_ID_CACHE)
		if (dso__build_id_is_kmod(dso, name, PATH_MAX))
			kmod = true;

	if (syms_ss)
		ret = dso__load_sym(dso, map, syms_ss, runtime_ss, kmod);
	else
		ret = -1;

	if (ret > 0) {
		int nr_plt;

		nr_plt = dso__synthesize_plt_symbols(dso, runtime_ss, map);
		if (nr_plt > 0)
			ret += nr_plt;
	}

	for (; ss_pos > 0; ss_pos--)
		symsrc__destroy(&ss_[ss_pos - 1]);
out_free:
	free(name);
	if (ret < 0 && strstr(dso->name, " (deleted)") != NULL)
		ret = 0;
out:
	dso__set_loaded(dso, map->type);
	pthread_mutex_unlock(&dso->lock);

	return ret;
}

struct map *map_groups__find_by_name(struct map_groups *mg,
				     enum map_type type, const char *name)
{
	struct maps *maps = &mg->maps[type];
	struct map *map;

	pthread_rwlock_rdlock(&maps->lock);

	for (map = maps__first(maps); map; map = map__next(map)) {
		if (map->dso && strcmp(map->dso->short_name, name) == 0)
			goto out_unlock;
	}

	map = NULL;

out_unlock:
	pthread_rwlock_unlock(&maps->lock);
	return map;
}

int dso__load_vmlinux(struct dso *dso, struct map *map,
		      const char *vmlinux, bool vmlinux_allocated)
{
	int err = -1;
	struct symsrc ss;
	char symfs_vmlinux[PATH_MAX];
	enum dso_binary_type symtab_type;

	if (vmlinux[0] == '/')
		snprintf(symfs_vmlinux, sizeof(symfs_vmlinux), "%s", vmlinux);
	else
		symbol__join_symfs(symfs_vmlinux, vmlinux);

	if (dso->kernel == DSO_TYPE_GUEST_KERNEL)
		symtab_type = DSO_BINARY_TYPE__GUEST_VMLINUX;
	else
		symtab_type = DSO_BINARY_TYPE__VMLINUX;

	if (symsrc__init(&ss, dso, symfs_vmlinux, symtab_type))
		return -1;

	err = dso__load_sym(dso, map, &ss, &ss, 0);
	symsrc__destroy(&ss);

	if (err > 0) {
		if (dso->kernel == DSO_TYPE_GUEST_KERNEL)
			dso->binary_type = DSO_BINARY_TYPE__GUEST_VMLINUX;
		else
			dso->binary_type = DSO_BINARY_TYPE__VMLINUX;
		dso__set_long_name(dso, vmlinux, vmlinux_allocated);
		dso__set_loaded(dso, map->type);
		pr_debug("Using %s for symbols\n", symfs_vmlinux);
	}

	return err;
}

int dso__load_vmlinux_path(struct dso *dso, struct map *map)
{
	int i, err = 0;
	char *filename = NULL;

	pr_debug("Looking at the vmlinux_path (%d entries long)\n",
		 vmlinux_path__nr_entries + 1);

	for (i = 0; i < vmlinux_path__nr_entries; ++i) {
		err = dso__load_vmlinux(dso, map, vmlinux_path[i], false);
		if (err > 0)
			goto out;
	}

	if (!symbol_conf.ignore_vmlinux_buildid)
		filename = dso__build_id_filename(dso, NULL, 0);
	if (filename != NULL) {
		err = dso__load_vmlinux(dso, map, filename, true);
		if (err > 0)
			goto out;
		free(filename);
	}
out:
	return err;
}

static bool visible_dir_filter(const char *name, struct dirent *d)
{
	if (d->d_type != DT_DIR)
		return false;
	return lsdir_no_dot_filter(name, d);
}

static int find_matching_kcore(struct map *map, char *dir, size_t dir_sz)
{
	char kallsyms_filename[PATH_MAX];
	int ret = -1;
	struct strlist *dirs;
	struct str_node *nd;

	dirs = lsdir(dir, visible_dir_filter);
	if (!dirs)
		return -1;

	strlist__for_each_entry(nd, dirs) {
		scnprintf(kallsyms_filename, sizeof(kallsyms_filename),
			  "%s/%s/kallsyms", dir, nd->s);
		if (!validate_kcore_addresses(kallsyms_filename, map)) {
			strlcpy(dir, kallsyms_filename, dir_sz);
			ret = 0;
			break;
		}
	}

	strlist__delete(dirs);

	return ret;
}

/*
 * Use open(O_RDONLY) to check readability directly instead of access(R_OK)
 * since access(R_OK) only checks with real UID/GID but open() use effective
 * UID/GID and actual capabilities (e.g. /proc/kcore requires CAP_SYS_RAWIO).
 */
static bool filename__readable(const char *file)
{
	int fd = open(file, O_RDONLY);
	if (fd < 0)
		return false;
	close(fd);
	return true;
}

static char *dso__find_kallsyms(struct dso *dso, struct map *map)
{
	u8 host_build_id[BUILD_ID_SIZE];
	char sbuild_id[SBUILD_ID_SIZE];
	bool is_host = false;
	char path[PATH_MAX];

	if (!dso->has_build_id) {
		/*
		 * Last resort, if we don't have a build-id and couldn't find
		 * any vmlinux file, try the running kernel kallsyms table.
		 */
		goto proc_kallsyms;
	}

	if (sysfs__read_build_id("/sys/kernel/notes", host_build_id,
				 sizeof(host_build_id)) == 0)
		is_host = dso__build_id_equal(dso, host_build_id);

	/* Try a fast path for /proc/kallsyms if possible */
	if (is_host) {
		/*
		 * Do not check the build-id cache, unless we know we cannot use
		 * /proc/kcore or module maps don't match to /proc/kallsyms.
		 * To check readability of /proc/kcore, do not use access(R_OK)
		 * since /proc/kcore requires CAP_SYS_RAWIO to read and access
		 * can't check it.
		 */
		if (filename__readable("/proc/kcore") &&
		    !validate_kcore_addresses("/proc/kallsyms", map))
			goto proc_kallsyms;
	}

	build_id__sprintf(dso->build_id, sizeof(dso->build_id), sbuild_id);

	/* Find kallsyms in build-id cache with kcore */
	scnprintf(path, sizeof(path), "%s/%s/%s",
		  buildid_dir, DSO__NAME_KCORE, sbuild_id);

	if (!find_matching_kcore(map, path, sizeof(path)))
		return strdup(path);

	/* Use current /proc/kallsyms if possible */
	if (is_host) {
proc_kallsyms:
		return strdup("/proc/kallsyms");
	}

	/* Finally, find a cache of kallsyms */
	if (!build_id_cache__kallsyms_path(sbuild_id, path, sizeof(path))) {
		pr_err("No kallsyms or vmlinux with build-id %s was found\n",
		       sbuild_id);
		return NULL;
	}

	return strdup(path);
}

static int dso__load_kernel_sym(struct dso *dso, struct map *map)
{
	int err;
	const char *kallsyms_filename = NULL;
	char *kallsyms_allocated_filename = NULL;
	/*
	 * Step 1: if the user specified a kallsyms or vmlinux filename, use
	 * it and only it, reporting errors to the user if it cannot be used.
	 *
	 * For instance, try to analyse an ARM perf.data file _without_ a
	 * build-id, or if the user specifies the wrong path to the right
	 * vmlinux file, obviously we can't fallback to another vmlinux (a
	 * x86_86 one, on the machine where analysis is being performed, say),
	 * or worse, /proc/kallsyms.
	 *
	 * If the specified file _has_ a build-id and there is a build-id
	 * section in the perf.data file, we will still do the expected
	 * validation in dso__load_vmlinux and will bail out if they don't
	 * match.
	 */
	if (symbol_conf.kallsyms_name != NULL) {
		kallsyms_filename = symbol_conf.kallsyms_name;
		goto do_kallsyms;
	}

	if (!symbol_conf.ignore_vmlinux && symbol_conf.vmlinux_name != NULL) {
		return dso__load_vmlinux(dso, map, symbol_conf.vmlinux_name, false);
	}

	if (!symbol_conf.ignore_vmlinux && vmlinux_path != NULL) {
		err = dso__load_vmlinux_path(dso, map);
		if (err > 0)
			return err;
	}

	/* do not try local files if a symfs was given */
	if (symbol_conf.symfs[0] != 0)
		return -1;

	kallsyms_allocated_filename = dso__find_kallsyms(dso, map);
	if (!kallsyms_allocated_filename)
		return -1;

	kallsyms_filename = kallsyms_allocated_filename;

do_kallsyms:
	err = dso__load_kallsyms(dso, kallsyms_filename, map);
	if (err > 0)
		pr_debug("Using %s for symbols\n", kallsyms_filename);
	free(kallsyms_allocated_filename);

	if (err > 0 && !dso__is_kcore(dso)) {
		dso->binary_type = DSO_BINARY_TYPE__KALLSYMS;
		dso__set_long_name(dso, DSO__NAME_KALLSYMS, false);
		map__fixup_start(map);
		map__fixup_end(map);
	}

	return err;
}

static int dso__load_guest_kernel_sym(struct dso *dso, struct map *map)
{
	int err;
	const char *kallsyms_filename = NULL;
	struct machine *machine;
	char path[PATH_MAX];

	if (!map->groups) {
		pr_debug("Guest kernel map hasn't the point to groups\n");
		return -1;
	}
	machine = map->groups->machine;

	if (machine__is_default_guest(machine)) {
		/*
		 * if the user specified a vmlinux filename, use it and only
		 * it, reporting errors to the user if it cannot be used.
		 * Or use file guest_kallsyms inputted by user on commandline
		 */
		if (symbol_conf.default_guest_vmlinux_name != NULL) {
			err = dso__load_vmlinux(dso, map,
						symbol_conf.default_guest_vmlinux_name,
						false);
			return err;
		}

		kallsyms_filename = symbol_conf.default_guest_kallsyms;
		if (!kallsyms_filename)
			return -1;
	} else {
		sprintf(path, "%s/proc/kallsyms", machine->root_dir);
		kallsyms_filename = path;
	}

	err = dso__load_kallsyms(dso, kallsyms_filename, map);
	if (err > 0)
		pr_debug("Using %s for symbols\n", kallsyms_filename);
	if (err > 0 && !dso__is_kcore(dso)) {
		dso->binary_type = DSO_BINARY_TYPE__GUEST_KALLSYMS;
		machine__mmap_name(machine, path, sizeof(path));
		dso__set_long_name(dso, strdup(path), true);
		map__fixup_start(map);
		map__fixup_end(map);
	}

	return err;
}

static void vmlinux_path__exit(void)
{
	while (--vmlinux_path__nr_entries >= 0)
		zfree(&vmlinux_path[vmlinux_path__nr_entries]);
	vmlinux_path__nr_entries = 0;

	zfree(&vmlinux_path);
}

static const char * const vmlinux_paths[] = {
	"vmlinux",
	"/boot/vmlinux"
};

static const char * const vmlinux_paths_upd[] = {
	"/boot/vmlinux-%s",
	"/usr/lib/debug/boot/vmlinux-%s",
	"/lib/modules/%s/build/vmlinux",
	"/usr/lib/debug/lib/modules/%s/vmlinux",
	"/usr/lib/debug/boot/vmlinux-%s.debug"
};

static int vmlinux_path__add(const char *new_entry)
{
	vmlinux_path[vmlinux_path__nr_entries] = strdup(new_entry);
	if (vmlinux_path[vmlinux_path__nr_entries] == NULL)
		return -1;
	++vmlinux_path__nr_entries;

	return 0;
}

static int vmlinux_path__init(struct perf_env *env)
{
	struct utsname uts;
	char bf[PATH_MAX];
	char *kernel_version;
	unsigned int i;

	vmlinux_path = malloc(sizeof(char *) * (ARRAY_SIZE(vmlinux_paths) +
			      ARRAY_SIZE(vmlinux_paths_upd)));
	if (vmlinux_path == NULL)
		return -1;

	for (i = 0; i < ARRAY_SIZE(vmlinux_paths); i++)
		if (vmlinux_path__add(vmlinux_paths[i]) < 0)
			goto out_fail;

	/* only try kernel version if no symfs was given */
	if (symbol_conf.symfs[0] != 0)
		return 0;

	if (env) {
		kernel_version = env->os_release;
	} else {
		if (uname(&uts) < 0)
			goto out_fail;

		kernel_version = uts.release;
	}

	for (i = 0; i < ARRAY_SIZE(vmlinux_paths_upd); i++) {
		snprintf(bf, sizeof(bf), vmlinux_paths_upd[i], kernel_version);
		if (vmlinux_path__add(bf) < 0)
			goto out_fail;
	}

	return 0;

out_fail:
	vmlinux_path__exit();
	return -1;
}

int setup_list(struct strlist **list, const char *list_str,
		      const char *list_name)
{
	if (list_str == NULL)
		return 0;

	*list = strlist__new(list_str, NULL);
	if (!*list) {
		pr_err("problems parsing %s list\n", list_name);
		return -1;
	}

	symbol_conf.has_filter = true;
	return 0;
}

int setup_intlist(struct intlist **list, const char *list_str,
		  const char *list_name)
{
	if (list_str == NULL)
		return 0;

	*list = intlist__new(list_str);
	if (!*list) {
		pr_err("problems parsing %s list\n", list_name);
		return -1;
	}
	return 0;
}

static bool symbol__read_kptr_restrict(void)
{
	bool value = false;
	FILE *fp = fopen("/proc/sys/kernel/kptr_restrict", "r");

	if (fp != NULL) {
		char line[8];

		if (fgets(line, sizeof(line), fp) != NULL)
			value = ((geteuid() != 0) || (getuid() != 0)) ?
					(atoi(line) != 0) :
					(atoi(line) == 2);

		fclose(fp);
	}

	return value;
}

int symbol__annotation_init(void)
{
	if (symbol_conf.initialized) {
		pr_err("Annotation needs to be init before symbol__init()\n");
		return -1;
	}

	if (symbol_conf.init_annotation) {
		pr_warning("Annotation being initialized multiple times\n");
		return 0;
	}

	symbol_conf.priv_size += sizeof(struct annotation);
	symbol_conf.init_annotation = true;
	return 0;
}

int symbol__init(struct perf_env *env)
{
	const char *symfs;

	if (symbol_conf.initialized)
		return 0;

	symbol_conf.priv_size = PERF_ALIGN(symbol_conf.priv_size, sizeof(u64));

	symbol__elf_init();

	if (symbol_conf.sort_by_name)
		symbol_conf.priv_size += (sizeof(struct symbol_name_rb_node) -
					  sizeof(struct symbol));

	if (symbol_conf.try_vmlinux_path && vmlinux_path__init(env) < 0)
		return -1;

	if (symbol_conf.field_sep && *symbol_conf.field_sep == '.') {
		pr_err("'.' is the only non valid --field-separator argument\n");
		return -1;
	}

	if (setup_list(&symbol_conf.dso_list,
		       symbol_conf.dso_list_str, "dso") < 0)
		return -1;

	if (setup_list(&symbol_conf.comm_list,
		       symbol_conf.comm_list_str, "comm") < 0)
		goto out_free_dso_list;

	if (setup_intlist(&symbol_conf.pid_list,
		       symbol_conf.pid_list_str, "pid") < 0)
		goto out_free_comm_list;

	if (setup_intlist(&symbol_conf.tid_list,
		       symbol_conf.tid_list_str, "tid") < 0)
		goto out_free_pid_list;

	if (setup_list(&symbol_conf.sym_list,
		       symbol_conf.sym_list_str, "symbol") < 0)
		goto out_free_tid_list;

	if (setup_list(&symbol_conf.bt_stop_list,
		       symbol_conf.bt_stop_list_str, "symbol") < 0)
		goto out_free_sym_list;

	/*
	 * A path to symbols of "/" is identical to ""
	 * reset here for simplicity.
	 */
	symfs = realpath(symbol_conf.symfs, NULL);
	if (symfs == NULL)
		symfs = symbol_conf.symfs;
	if (strcmp(symfs, "/") == 0)
		symbol_conf.symfs = "";
	if (symfs != symbol_conf.symfs)
		free((void *)symfs);

	symbol_conf.kptr_restrict = symbol__read_kptr_restrict();

	symbol_conf.initialized = true;
	return 0;

out_free_sym_list:
	strlist__delete(symbol_conf.sym_list);
out_free_tid_list:
	intlist__delete(symbol_conf.tid_list);
out_free_pid_list:
	intlist__delete(symbol_conf.pid_list);
out_free_comm_list:
	strlist__delete(symbol_conf.comm_list);
out_free_dso_list:
	strlist__delete(symbol_conf.dso_list);
	return -1;
}

void symbol__exit(void)
{
	if (!symbol_conf.initialized)
		return;
	strlist__delete(symbol_conf.bt_stop_list);
	strlist__delete(symbol_conf.sym_list);
	strlist__delete(symbol_conf.dso_list);
	strlist__delete(symbol_conf.comm_list);
	intlist__delete(symbol_conf.tid_list);
	intlist__delete(symbol_conf.pid_list);
	vmlinux_path__exit();
	symbol_conf.sym_list = symbol_conf.dso_list = symbol_conf.comm_list = NULL;
	symbol_conf.bt_stop_list = NULL;
	symbol_conf.initialized = false;
}

int symbol__config_symfs(const struct option *opt __maybe_unused,
			 const char *dir, int unset __maybe_unused)
{
	char *bf = NULL;
	int ret;

	symbol_conf.symfs = strdup(dir);
	if (symbol_conf.symfs == NULL)
		return -ENOMEM;

	/* skip the locally configured cache if a symfs is given, and
	 * config buildid dir to symfs/.debug
	 */
	ret = asprintf(&bf, "%s/%s", dir, ".debug");
	if (ret < 0)
		return -ENOMEM;

	set_buildid_dir(bf);

	free(bf);
	return 0;
}<|MERGE_RESOLUTION|>--- conflicted
+++ resolved
@@ -1460,14 +1460,9 @@
 	 * DSO_BINARY_TYPE__BUILDID_DEBUGINFO to work
 	 */
 	if (!dso->has_build_id &&
-<<<<<<< HEAD
-	    is_regular_file(dso->long_name) &&
-	    filename__read_build_id(dso->long_name, build_id, BUILD_ID_SIZE) > 0)
-=======
 	    is_regular_file(dso->long_name)) {
 	    __symbol__join_symfs(name, PATH_MAX, dso->long_name);
 	    if (filename__read_build_id(name, build_id, BUILD_ID_SIZE) > 0)
->>>>>>> 2fa299a9
 		dso__set_build_id(dso, build_id);
 	}
 
