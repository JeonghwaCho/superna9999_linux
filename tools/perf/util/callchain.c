--- conflicted
+++ resolved
@@ -744,22 +744,6 @@
 			if (node->branch_flags.abort)
 				cnode->abort_count++;
 
-<<<<<<< HEAD
-				branch_type_count(&cnode->brtype_stat,
-						  &node->branch_flags,
-						  node->branch_from,
-						  node->ip);
-			} else {
-				/*
-				 * It's "from" of a branch
-				 */
-				cnode->brtype_stat.branch_to = false;
-				cnode->cycles_count +=
-					node->branch_flags.cycles;
-				cnode->iter_count += node->nr_loop_iter;
-				cnode->iter_cycles += node->iter_cycles;
-			}
-=======
 			branch_type_count(&cnode->brtype_stat,
 					  &node->branch_flags,
 					  node->branch_from,
@@ -772,7 +756,6 @@
 			cnode->cycles_count += node->branch_flags.cycles;
 			cnode->iter_count += node->nr_loop_iter;
 			cnode->iter_cycles += node->iter_cycles;
->>>>>>> 9abd04af
 		}
 	}
 
@@ -1045,12 +1028,8 @@
 int callchain_cursor_append(struct callchain_cursor *cursor,
 			    u64 ip, struct map *map, struct symbol *sym,
 			    bool branch, struct branch_flags *flags,
-<<<<<<< HEAD
-			    int nr_loop_iter, u64 iter_cycles, u64 branch_from)
-=======
 			    int nr_loop_iter, u64 iter_cycles, u64 branch_from,
 			    const char *srcline)
->>>>>>> 9abd04af
 {
 	struct callchain_cursor_node *node = *cursor->last;
 
@@ -1069,10 +1048,7 @@
 	node->branch = branch;
 	node->nr_loop_iter = nr_loop_iter;
 	node->iter_cycles = iter_cycles;
-<<<<<<< HEAD
-=======
 	node->srcline = srcline;
->>>>>>> 9abd04af
 
 	if (flags)
 		memcpy(&node->branch_flags, flags,
@@ -1574,11 +1550,7 @@
 					     node->branch, &node->branch_flags,
 					     node->nr_loop_iter,
 					     node->iter_cycles,
-<<<<<<< HEAD
-					     node->branch_from);
-=======
 					     node->branch_from, node->srcline);
->>>>>>> 9abd04af
 		if (rc)
 			break;
 
