// SPDX-License-Identifier: GPL-2.0
#include <linux/hw_breakpoint.h>
#include <linux/err.h>
#include <dirent.h>
#include <errno.h>
#include <sys/ioctl.h>
#include <sys/param.h>
#include "term.h"
#include "../perf.h"
#include "evlist.h"
#include "evsel.h"
#include <subcmd/parse-options.h>
#include "parse-events.h"
#include <subcmd/exec-cmd.h>
#include "string2.h"
#include "strlist.h"
#include "symbol.h"
#include "cache.h"
#include "header.h"
#include "bpf-loader.h"
#include "debug.h"
#include <api/fs/tracing_path.h>
#include "parse-events-bison.h"
#define YY_EXTRA_TYPE int
#include "parse-events-flex.h"
#include "pmu.h"
#include "thread_map.h"
#include "cpumap.h"
#include "probe-file.h"
#include "asm/bug.h"
#include "util/parse-branch-options.h"
#include "metricgroup.h"

#define MAX_NAME_LEN 100

#ifdef PARSER_DEBUG
extern int parse_events_debug;
#endif
int parse_events_parse(void *parse_state, void *scanner);
static int get_config_terms(struct list_head *head_config,
			    struct list_head *head_terms __maybe_unused);

static struct perf_pmu_event_symbol *perf_pmu_events_list;
/*
 * The variable indicates the number of supported pmu event symbols.
 * 0 means not initialized and ready to init
 * -1 means failed to init, don't try anymore
 * >0 is the number of supported pmu event symbols
 */
static int perf_pmu_events_list_num;

struct event_symbol event_symbols_hw[PERF_COUNT_HW_MAX] = {
	[PERF_COUNT_HW_CPU_CYCLES] = {
		.symbol = "cpu-cycles",
		.alias  = "cycles",
	},
	[PERF_COUNT_HW_INSTRUCTIONS] = {
		.symbol = "instructions",
		.alias  = "",
	},
	[PERF_COUNT_HW_CACHE_REFERENCES] = {
		.symbol = "cache-references",
		.alias  = "",
	},
	[PERF_COUNT_HW_CACHE_MISSES] = {
		.symbol = "cache-misses",
		.alias  = "",
	},
	[PERF_COUNT_HW_BRANCH_INSTRUCTIONS] = {
		.symbol = "branch-instructions",
		.alias  = "branches",
	},
	[PERF_COUNT_HW_BRANCH_MISSES] = {
		.symbol = "branch-misses",
		.alias  = "",
	},
	[PERF_COUNT_HW_BUS_CYCLES] = {
		.symbol = "bus-cycles",
		.alias  = "",
	},
	[PERF_COUNT_HW_STALLED_CYCLES_FRONTEND] = {
		.symbol = "stalled-cycles-frontend",
		.alias  = "idle-cycles-frontend",
	},
	[PERF_COUNT_HW_STALLED_CYCLES_BACKEND] = {
		.symbol = "stalled-cycles-backend",
		.alias  = "idle-cycles-backend",
	},
	[PERF_COUNT_HW_REF_CPU_CYCLES] = {
		.symbol = "ref-cycles",
		.alias  = "",
	},
};

struct event_symbol event_symbols_sw[PERF_COUNT_SW_MAX] = {
	[PERF_COUNT_SW_CPU_CLOCK] = {
		.symbol = "cpu-clock",
		.alias  = "",
	},
	[PERF_COUNT_SW_TASK_CLOCK] = {
		.symbol = "task-clock",
		.alias  = "",
	},
	[PERF_COUNT_SW_PAGE_FAULTS] = {
		.symbol = "page-faults",
		.alias  = "faults",
	},
	[PERF_COUNT_SW_CONTEXT_SWITCHES] = {
		.symbol = "context-switches",
		.alias  = "cs",
	},
	[PERF_COUNT_SW_CPU_MIGRATIONS] = {
		.symbol = "cpu-migrations",
		.alias  = "migrations",
	},
	[PERF_COUNT_SW_PAGE_FAULTS_MIN] = {
		.symbol = "minor-faults",
		.alias  = "",
	},
	[PERF_COUNT_SW_PAGE_FAULTS_MAJ] = {
		.symbol = "major-faults",
		.alias  = "",
	},
	[PERF_COUNT_SW_ALIGNMENT_FAULTS] = {
		.symbol = "alignment-faults",
		.alias  = "",
	},
	[PERF_COUNT_SW_EMULATION_FAULTS] = {
		.symbol = "emulation-faults",
		.alias  = "",
	},
	[PERF_COUNT_SW_DUMMY] = {
		.symbol = "dummy",
		.alias  = "",
	},
	[PERF_COUNT_SW_BPF_OUTPUT] = {
		.symbol = "bpf-output",
		.alias  = "",
	},
};

#define __PERF_EVENT_FIELD(config, name) \
	((config & PERF_EVENT_##name##_MASK) >> PERF_EVENT_##name##_SHIFT)

#define PERF_EVENT_RAW(config)		__PERF_EVENT_FIELD(config, RAW)
#define PERF_EVENT_CONFIG(config)	__PERF_EVENT_FIELD(config, CONFIG)
#define PERF_EVENT_TYPE(config)		__PERF_EVENT_FIELD(config, TYPE)
#define PERF_EVENT_ID(config)		__PERF_EVENT_FIELD(config, EVENT)

#define for_each_subsystem(sys_dir, sys_dirent)			\
	while ((sys_dirent = readdir(sys_dir)) != NULL)		\
		if (sys_dirent->d_type == DT_DIR &&		\
		    (strcmp(sys_dirent->d_name, ".")) &&	\
		    (strcmp(sys_dirent->d_name, "..")))

static int tp_event_has_id(struct dirent *sys_dir, struct dirent *evt_dir)
{
	char evt_path[MAXPATHLEN];
	int fd;

	snprintf(evt_path, MAXPATHLEN, "%s/%s/%s/id", tracing_events_path,
			sys_dir->d_name, evt_dir->d_name);
	fd = open(evt_path, O_RDONLY);
	if (fd < 0)
		return -EINVAL;
	close(fd);

	return 0;
}

#define for_each_event(sys_dirent, evt_dir, evt_dirent)		\
	while ((evt_dirent = readdir(evt_dir)) != NULL)		\
		if (evt_dirent->d_type == DT_DIR &&		\
		    (strcmp(evt_dirent->d_name, ".")) &&	\
		    (strcmp(evt_dirent->d_name, "..")) &&	\
		    (!tp_event_has_id(sys_dirent, evt_dirent)))

#define MAX_EVENT_LENGTH 512


struct tracepoint_path *tracepoint_id_to_path(u64 config)
{
	struct tracepoint_path *path = NULL;
	DIR *sys_dir, *evt_dir;
	struct dirent *sys_dirent, *evt_dirent;
	char id_buf[24];
	int fd;
	u64 id;
	char evt_path[MAXPATHLEN];
	char dir_path[MAXPATHLEN];

	sys_dir = opendir(tracing_events_path);
	if (!sys_dir)
		return NULL;

	for_each_subsystem(sys_dir, sys_dirent) {

		snprintf(dir_path, MAXPATHLEN, "%s/%s", tracing_events_path,
			 sys_dirent->d_name);
		evt_dir = opendir(dir_path);
		if (!evt_dir)
			continue;

		for_each_event(sys_dirent, evt_dir, evt_dirent) {

			snprintf(evt_path, MAXPATHLEN, "%s/%s/id", dir_path,
				 evt_dirent->d_name);
			fd = open(evt_path, O_RDONLY);
			if (fd < 0)
				continue;
			if (read(fd, id_buf, sizeof(id_buf)) < 0) {
				close(fd);
				continue;
			}
			close(fd);
			id = atoll(id_buf);
			if (id == config) {
				closedir(evt_dir);
				closedir(sys_dir);
				path = zalloc(sizeof(*path));
				if (!path)
					return NULL;
				path->system = malloc(MAX_EVENT_LENGTH);
				if (!path->system) {
					free(path);
					return NULL;
				}
				path->name = malloc(MAX_EVENT_LENGTH);
				if (!path->name) {
					zfree(&path->system);
					free(path);
					return NULL;
				}
				strncpy(path->system, sys_dirent->d_name,
					MAX_EVENT_LENGTH);
				strncpy(path->name, evt_dirent->d_name,
					MAX_EVENT_LENGTH);
				return path;
			}
		}
		closedir(evt_dir);
	}

	closedir(sys_dir);
	return NULL;
}

struct tracepoint_path *tracepoint_name_to_path(const char *name)
{
	struct tracepoint_path *path = zalloc(sizeof(*path));
	char *str = strchr(name, ':');

	if (path == NULL || str == NULL) {
		free(path);
		return NULL;
	}

	path->system = strndup(name, str - name);
	path->name = strdup(str+1);

	if (path->system == NULL || path->name == NULL) {
		zfree(&path->system);
		zfree(&path->name);
		zfree(&path);
	}

	return path;
}

const char *event_type(int type)
{
	switch (type) {
	case PERF_TYPE_HARDWARE:
		return "hardware";

	case PERF_TYPE_SOFTWARE:
		return "software";

	case PERF_TYPE_TRACEPOINT:
		return "tracepoint";

	case PERF_TYPE_HW_CACHE:
		return "hardware-cache";

	default:
		break;
	}

	return "unknown";
}

static int parse_events__is_name_term(struct parse_events_term *term)
{
	return term->type_term == PARSE_EVENTS__TERM_TYPE_NAME;
}

static char *get_config_name(struct list_head *head_terms)
{
	struct parse_events_term *term;

	if (!head_terms)
		return NULL;

	list_for_each_entry(term, head_terms, list)
		if (parse_events__is_name_term(term))
			return term->val.str;

	return NULL;
}

static struct perf_evsel *
__add_event(struct list_head *list, int *idx,
	    struct perf_event_attr *attr,
<<<<<<< HEAD
	    char *name, struct cpu_map *cpus,
=======
	    char *name, struct perf_pmu *pmu,
>>>>>>> 9abd04af
	    struct list_head *config_terms, bool auto_merge_stats)
{
	struct perf_evsel *evsel;
	struct cpu_map *cpus = pmu ? pmu->cpus : NULL;

	event_attr_init(attr);

	evsel = perf_evsel__new_idx(attr, *idx);
	if (!evsel)
		return NULL;

	(*idx)++;
	evsel->cpus        = cpu_map__get(cpus);
	evsel->own_cpus    = cpu_map__get(cpus);
<<<<<<< HEAD
	evsel->system_wide = !!cpus;
=======
	evsel->system_wide = pmu ? pmu->is_uncore : false;
>>>>>>> 9abd04af
	evsel->auto_merge_stats = auto_merge_stats;

	if (name)
		evsel->name = strdup(name);

	if (config_terms)
		list_splice(config_terms, &evsel->config_terms);

	list_add_tail(&evsel->node, list);
	return evsel;
}

static int add_event(struct list_head *list, int *idx,
		     struct perf_event_attr *attr, char *name,
		     struct list_head *config_terms)
{
	return __add_event(list, idx, attr, name, NULL, config_terms, false) ? 0 : -ENOMEM;
}

static int parse_aliases(char *str, const char *names[][PERF_EVSEL__MAX_ALIASES], int size)
{
	int i, j;
	int n, longest = -1;

	for (i = 0; i < size; i++) {
		for (j = 0; j < PERF_EVSEL__MAX_ALIASES && names[i][j]; j++) {
			n = strlen(names[i][j]);
			if (n > longest && !strncasecmp(str, names[i][j], n))
				longest = n;
		}
		if (longest > 0)
			return i;
	}

	return -1;
}

typedef int config_term_func_t(struct perf_event_attr *attr,
			       struct parse_events_term *term,
			       struct parse_events_error *err);
static int config_term_common(struct perf_event_attr *attr,
			      struct parse_events_term *term,
			      struct parse_events_error *err);
static int config_attr(struct perf_event_attr *attr,
		       struct list_head *head,
		       struct parse_events_error *err,
		       config_term_func_t config_term);

int parse_events_add_cache(struct list_head *list, int *idx,
			   char *type, char *op_result1, char *op_result2,
			   struct parse_events_error *err,
			   struct list_head *head_config)
{
	struct perf_event_attr attr;
	LIST_HEAD(config_terms);
	char name[MAX_NAME_LEN], *config_name;
	int cache_type = -1, cache_op = -1, cache_result = -1;
	char *op_result[2] = { op_result1, op_result2 };
	int i, n;

	/*
	 * No fallback - if we cannot get a clear cache type
	 * then bail out:
	 */
	cache_type = parse_aliases(type, perf_evsel__hw_cache,
				   PERF_COUNT_HW_CACHE_MAX);
	if (cache_type == -1)
		return -EINVAL;

	config_name = get_config_name(head_config);
	n = snprintf(name, MAX_NAME_LEN, "%s", type);

	for (i = 0; (i < 2) && (op_result[i]); i++) {
		char *str = op_result[i];

		n += snprintf(name + n, MAX_NAME_LEN - n, "-%s", str);

		if (cache_op == -1) {
			cache_op = parse_aliases(str, perf_evsel__hw_cache_op,
						 PERF_COUNT_HW_CACHE_OP_MAX);
			if (cache_op >= 0) {
				if (!perf_evsel__is_cache_op_valid(cache_type, cache_op))
					return -EINVAL;
				continue;
			}
		}

		if (cache_result == -1) {
			cache_result = parse_aliases(str, perf_evsel__hw_cache_result,
						     PERF_COUNT_HW_CACHE_RESULT_MAX);
			if (cache_result >= 0)
				continue;
		}
	}

	/*
	 * Fall back to reads:
	 */
	if (cache_op == -1)
		cache_op = PERF_COUNT_HW_CACHE_OP_READ;

	/*
	 * Fall back to accesses:
	 */
	if (cache_result == -1)
		cache_result = PERF_COUNT_HW_CACHE_RESULT_ACCESS;

	memset(&attr, 0, sizeof(attr));
	attr.config = cache_type | (cache_op << 8) | (cache_result << 16);
	attr.type = PERF_TYPE_HW_CACHE;

	if (head_config) {
		if (config_attr(&attr, head_config, err,
				config_term_common))
			return -EINVAL;

		if (get_config_terms(head_config, &config_terms))
			return -ENOMEM;
	}
	return add_event(list, idx, &attr, config_name ? : name, &config_terms);
}

static void tracepoint_error(struct parse_events_error *e, int err,
			     const char *sys, const char *name)
{
	char help[BUFSIZ];

	if (!e)
		return;

	/*
	 * We get error directly from syscall errno ( > 0),
	 * or from encoded pointer's error ( < 0).
	 */
	err = abs(err);

	switch (err) {
	case EACCES:
		e->str = strdup("can't access trace events");
		break;
	case ENOENT:
		e->str = strdup("unknown tracepoint");
		break;
	default:
		e->str = strdup("failed to add tracepoint");
		break;
	}

	tracing_path__strerror_open_tp(err, help, sizeof(help), sys, name);
	e->help = strdup(help);
}

static int add_tracepoint(struct list_head *list, int *idx,
			  const char *sys_name, const char *evt_name,
			  struct parse_events_error *err,
			  struct list_head *head_config)
{
	struct perf_evsel *evsel;

	evsel = perf_evsel__newtp_idx(sys_name, evt_name, (*idx)++);
	if (IS_ERR(evsel)) {
		tracepoint_error(err, PTR_ERR(evsel), sys_name, evt_name);
		return PTR_ERR(evsel);
	}

	if (head_config) {
		LIST_HEAD(config_terms);

		if (get_config_terms(head_config, &config_terms))
			return -ENOMEM;
		list_splice(&config_terms, &evsel->config_terms);
	}

	list_add_tail(&evsel->node, list);
	return 0;
}

static int add_tracepoint_multi_event(struct list_head *list, int *idx,
				      const char *sys_name, const char *evt_name,
				      struct parse_events_error *err,
				      struct list_head *head_config)
{
	char evt_path[MAXPATHLEN];
	struct dirent *evt_ent;
	DIR *evt_dir;
	int ret = 0, found = 0;

	snprintf(evt_path, MAXPATHLEN, "%s/%s", tracing_events_path, sys_name);
	evt_dir = opendir(evt_path);
	if (!evt_dir) {
		tracepoint_error(err, errno, sys_name, evt_name);
		return -1;
	}

	while (!ret && (evt_ent = readdir(evt_dir))) {
		if (!strcmp(evt_ent->d_name, ".")
		    || !strcmp(evt_ent->d_name, "..")
		    || !strcmp(evt_ent->d_name, "enable")
		    || !strcmp(evt_ent->d_name, "filter"))
			continue;

		if (!strglobmatch(evt_ent->d_name, evt_name))
			continue;

		found++;

		ret = add_tracepoint(list, idx, sys_name, evt_ent->d_name,
				     err, head_config);
	}

	if (!found) {
		tracepoint_error(err, ENOENT, sys_name, evt_name);
		ret = -1;
	}

	closedir(evt_dir);
	return ret;
}

static int add_tracepoint_event(struct list_head *list, int *idx,
				const char *sys_name, const char *evt_name,
				struct parse_events_error *err,
				struct list_head *head_config)
{
	return strpbrk(evt_name, "*?") ?
	       add_tracepoint_multi_event(list, idx, sys_name, evt_name,
					  err, head_config) :
	       add_tracepoint(list, idx, sys_name, evt_name,
			      err, head_config);
}

static int add_tracepoint_multi_sys(struct list_head *list, int *idx,
				    const char *sys_name, const char *evt_name,
				    struct parse_events_error *err,
				    struct list_head *head_config)
{
	struct dirent *events_ent;
	DIR *events_dir;
	int ret = 0;

	events_dir = opendir(tracing_events_path);
	if (!events_dir) {
		tracepoint_error(err, errno, sys_name, evt_name);
		return -1;
	}

	while (!ret && (events_ent = readdir(events_dir))) {
		if (!strcmp(events_ent->d_name, ".")
		    || !strcmp(events_ent->d_name, "..")
		    || !strcmp(events_ent->d_name, "enable")
		    || !strcmp(events_ent->d_name, "header_event")
		    || !strcmp(events_ent->d_name, "header_page"))
			continue;

		if (!strglobmatch(events_ent->d_name, sys_name))
			continue;

		ret = add_tracepoint_event(list, idx, events_ent->d_name,
					   evt_name, err, head_config);
	}

	closedir(events_dir);
	return ret;
}

struct __add_bpf_event_param {
	struct parse_events_state *parse_state;
	struct list_head *list;
	struct list_head *head_config;
};

static int add_bpf_event(const char *group, const char *event, int fd,
			 void *_param)
{
	LIST_HEAD(new_evsels);
	struct __add_bpf_event_param *param = _param;
	struct parse_events_state *parse_state = param->parse_state;
	struct list_head *list = param->list;
	struct perf_evsel *pos;
	int err;

	pr_debug("add bpf event %s:%s and attach bpf program %d\n",
		 group, event, fd);

	err = parse_events_add_tracepoint(&new_evsels, &parse_state->idx, group,
					  event, parse_state->error,
					  param->head_config);
	if (err) {
		struct perf_evsel *evsel, *tmp;

		pr_debug("Failed to add BPF event %s:%s\n",
			 group, event);
		list_for_each_entry_safe(evsel, tmp, &new_evsels, node) {
			list_del(&evsel->node);
			perf_evsel__delete(evsel);
		}
		return err;
	}
	pr_debug("adding %s:%s\n", group, event);

	list_for_each_entry(pos, &new_evsels, node) {
		pr_debug("adding %s:%s to %p\n",
			 group, event, pos);
		pos->bpf_fd = fd;
	}
	list_splice(&new_evsels, list);
	return 0;
}

int parse_events_load_bpf_obj(struct parse_events_state *parse_state,
			      struct list_head *list,
			      struct bpf_object *obj,
			      struct list_head *head_config)
{
	int err;
	char errbuf[BUFSIZ];
	struct __add_bpf_event_param param = {parse_state, list, head_config};
	static bool registered_unprobe_atexit = false;

	if (IS_ERR(obj) || !obj) {
		snprintf(errbuf, sizeof(errbuf),
			 "Internal error: load bpf obj with NULL");
		err = -EINVAL;
		goto errout;
	}

	/*
	 * Register atexit handler before calling bpf__probe() so
	 * bpf__probe() don't need to unprobe probe points its already
	 * created when failure.
	 */
	if (!registered_unprobe_atexit) {
		atexit(bpf__clear);
		registered_unprobe_atexit = true;
	}

	err = bpf__probe(obj);
	if (err) {
		bpf__strerror_probe(obj, err, errbuf, sizeof(errbuf));
		goto errout;
	}

	err = bpf__load(obj);
	if (err) {
		bpf__strerror_load(obj, err, errbuf, sizeof(errbuf));
		goto errout;
	}

	err = bpf__foreach_event(obj, add_bpf_event, &param);
	if (err) {
		snprintf(errbuf, sizeof(errbuf),
			 "Attach events in BPF object failed");
		goto errout;
	}

	return 0;
errout:
	parse_state->error->help = strdup("(add -v to see detail)");
	parse_state->error->str = strdup(errbuf);
	return err;
}

static int
parse_events_config_bpf(struct parse_events_state *parse_state,
			struct bpf_object *obj,
			struct list_head *head_config)
{
	struct parse_events_term *term;
	int error_pos;

	if (!head_config || list_empty(head_config))
		return 0;

	list_for_each_entry(term, head_config, list) {
		char errbuf[BUFSIZ];
		int err;

		if (term->type_term != PARSE_EVENTS__TERM_TYPE_USER) {
			snprintf(errbuf, sizeof(errbuf),
				 "Invalid config term for BPF object");
			errbuf[BUFSIZ - 1] = '\0';

			parse_state->error->idx = term->err_term;
			parse_state->error->str = strdup(errbuf);
			return -EINVAL;
		}

		err = bpf__config_obj(obj, term, parse_state->evlist, &error_pos);
		if (err) {
			bpf__strerror_config_obj(obj, term, parse_state->evlist,
						 &error_pos, err, errbuf,
						 sizeof(errbuf));
			parse_state->error->help = strdup(
"Hint:\tValid config terms:\n"
"     \tmap:[<arraymap>].value<indices>=[value]\n"
"     \tmap:[<eventmap>].event<indices>=[event]\n"
"\n"
"     \twhere <indices> is something like [0,3...5] or [all]\n"
"     \t(add -v to see detail)");
			parse_state->error->str = strdup(errbuf);
			if (err == -BPF_LOADER_ERRNO__OBJCONF_MAP_VALUE)
				parse_state->error->idx = term->err_val;
			else
				parse_state->error->idx = term->err_term + error_pos;
			return err;
		}
	}
	return 0;
}

/*
 * Split config terms:
 * perf record -e bpf.c/call-graph=fp,map:array.value[0]=1/ ...
 *  'call-graph=fp' is 'evt config', should be applied to each
 *  events in bpf.c.
 * 'map:array.value[0]=1' is 'obj config', should be processed
 * with parse_events_config_bpf.
 *
 * Move object config terms from the first list to obj_head_config.
 */
static void
split_bpf_config_terms(struct list_head *evt_head_config,
		       struct list_head *obj_head_config)
{
	struct parse_events_term *term, *temp;

	/*
	 * Currectly, all possible user config term
	 * belong to bpf object. parse_events__is_hardcoded_term()
	 * happends to be a good flag.
	 *
	 * See parse_events_config_bpf() and
	 * config_term_tracepoint().
	 */
	list_for_each_entry_safe(term, temp, evt_head_config, list)
		if (!parse_events__is_hardcoded_term(term))
			list_move_tail(&term->list, obj_head_config);
}

int parse_events_load_bpf(struct parse_events_state *parse_state,
			  struct list_head *list,
			  char *bpf_file_name,
			  bool source,
			  struct list_head *head_config)
{
	int err;
	struct bpf_object *obj;
	LIST_HEAD(obj_head_config);

	if (head_config)
		split_bpf_config_terms(head_config, &obj_head_config);

	obj = bpf__prepare_load(bpf_file_name, source);
	if (IS_ERR(obj)) {
		char errbuf[BUFSIZ];

		err = PTR_ERR(obj);

		if (err == -ENOTSUP)
			snprintf(errbuf, sizeof(errbuf),
				 "BPF support is not compiled");
		else
			bpf__strerror_prepare_load(bpf_file_name,
						   source,
						   -err, errbuf,
						   sizeof(errbuf));

		parse_state->error->help = strdup("(add -v to see detail)");
		parse_state->error->str = strdup(errbuf);
		return err;
	}

	err = parse_events_load_bpf_obj(parse_state, list, obj, head_config);
	if (err)
		return err;
	err = parse_events_config_bpf(parse_state, obj, &obj_head_config);

	/*
	 * Caller doesn't know anything about obj_head_config,
	 * so combine them together again before returnning.
	 */
	if (head_config)
		list_splice_tail(&obj_head_config, head_config);
	return err;
}

static int
parse_breakpoint_type(const char *type, struct perf_event_attr *attr)
{
	int i;

	for (i = 0; i < 3; i++) {
		if (!type || !type[i])
			break;

#define CHECK_SET_TYPE(bit)		\
do {					\
	if (attr->bp_type & bit)	\
		return -EINVAL;		\
	else				\
		attr->bp_type |= bit;	\
} while (0)

		switch (type[i]) {
		case 'r':
			CHECK_SET_TYPE(HW_BREAKPOINT_R);
			break;
		case 'w':
			CHECK_SET_TYPE(HW_BREAKPOINT_W);
			break;
		case 'x':
			CHECK_SET_TYPE(HW_BREAKPOINT_X);
			break;
		default:
			return -EINVAL;
		}
	}

#undef CHECK_SET_TYPE

	if (!attr->bp_type) /* Default */
		attr->bp_type = HW_BREAKPOINT_R | HW_BREAKPOINT_W;

	return 0;
}

int parse_events_add_breakpoint(struct list_head *list, int *idx,
				void *ptr, char *type, u64 len)
{
	struct perf_event_attr attr;

	memset(&attr, 0, sizeof(attr));
	attr.bp_addr = (unsigned long) ptr;

	if (parse_breakpoint_type(type, &attr))
		return -EINVAL;

	/* Provide some defaults if len is not specified */
	if (!len) {
		if (attr.bp_type == HW_BREAKPOINT_X)
			len = sizeof(long);
		else
			len = HW_BREAKPOINT_LEN_4;
	}

	attr.bp_len = len;

	attr.type = PERF_TYPE_BREAKPOINT;
	attr.sample_period = 1;

	return add_event(list, idx, &attr, NULL, NULL);
}

static int check_type_val(struct parse_events_term *term,
			  struct parse_events_error *err,
			  int type)
{
	if (type == term->type_val)
		return 0;

	if (err) {
		err->idx = term->err_val;
		if (type == PARSE_EVENTS__TERM_TYPE_NUM)
			err->str = strdup("expected numeric value");
		else
			err->str = strdup("expected string value");
	}
	return -EINVAL;
}

/*
 * Update according to parse-events.l
 */
static const char *config_term_names[__PARSE_EVENTS__TERM_TYPE_NR] = {
	[PARSE_EVENTS__TERM_TYPE_USER]			= "<sysfs term>",
	[PARSE_EVENTS__TERM_TYPE_CONFIG]		= "config",
	[PARSE_EVENTS__TERM_TYPE_CONFIG1]		= "config1",
	[PARSE_EVENTS__TERM_TYPE_CONFIG2]		= "config2",
	[PARSE_EVENTS__TERM_TYPE_NAME]			= "name",
	[PARSE_EVENTS__TERM_TYPE_SAMPLE_PERIOD]		= "period",
	[PARSE_EVENTS__TERM_TYPE_SAMPLE_FREQ]		= "freq",
	[PARSE_EVENTS__TERM_TYPE_BRANCH_SAMPLE_TYPE]	= "branch_type",
	[PARSE_EVENTS__TERM_TYPE_TIME]			= "time",
	[PARSE_EVENTS__TERM_TYPE_CALLGRAPH]		= "call-graph",
	[PARSE_EVENTS__TERM_TYPE_STACKSIZE]		= "stack-size",
	[PARSE_EVENTS__TERM_TYPE_NOINHERIT]		= "no-inherit",
	[PARSE_EVENTS__TERM_TYPE_INHERIT]		= "inherit",
	[PARSE_EVENTS__TERM_TYPE_MAX_STACK]		= "max-stack",
	[PARSE_EVENTS__TERM_TYPE_OVERWRITE]		= "overwrite",
	[PARSE_EVENTS__TERM_TYPE_NOOVERWRITE]		= "no-overwrite",
	[PARSE_EVENTS__TERM_TYPE_DRV_CFG]		= "driver-config",
};

static bool config_term_shrinked;

static bool
config_term_avail(int term_type, struct parse_events_error *err)
{
	if (term_type < 0 || term_type >= __PARSE_EVENTS__TERM_TYPE_NR) {
		err->str = strdup("Invalid term_type");
		return false;
	}
	if (!config_term_shrinked)
		return true;

	switch (term_type) {
	case PARSE_EVENTS__TERM_TYPE_CONFIG:
	case PARSE_EVENTS__TERM_TYPE_CONFIG1:
	case PARSE_EVENTS__TERM_TYPE_CONFIG2:
	case PARSE_EVENTS__TERM_TYPE_NAME:
	case PARSE_EVENTS__TERM_TYPE_SAMPLE_PERIOD:
		return true;
	default:
		if (!err)
			return false;

		/* term_type is validated so indexing is safe */
		if (asprintf(&err->str, "'%s' is not usable in 'perf stat'",
			     config_term_names[term_type]) < 0)
			err->str = NULL;
		return false;
	}
}

void parse_events__shrink_config_terms(void)
{
	config_term_shrinked = true;
}

static int config_term_common(struct perf_event_attr *attr,
			      struct parse_events_term *term,
			      struct parse_events_error *err)
{
#define CHECK_TYPE_VAL(type)						   \
do {									   \
	if (check_type_val(term, err, PARSE_EVENTS__TERM_TYPE_ ## type)) \
		return -EINVAL;						   \
} while (0)

	switch (term->type_term) {
	case PARSE_EVENTS__TERM_TYPE_CONFIG:
		CHECK_TYPE_VAL(NUM);
		attr->config = term->val.num;
		break;
	case PARSE_EVENTS__TERM_TYPE_CONFIG1:
		CHECK_TYPE_VAL(NUM);
		attr->config1 = term->val.num;
		break;
	case PARSE_EVENTS__TERM_TYPE_CONFIG2:
		CHECK_TYPE_VAL(NUM);
		attr->config2 = term->val.num;
		break;
	case PARSE_EVENTS__TERM_TYPE_SAMPLE_PERIOD:
		CHECK_TYPE_VAL(NUM);
		break;
	case PARSE_EVENTS__TERM_TYPE_SAMPLE_FREQ:
		CHECK_TYPE_VAL(NUM);
		break;
	case PARSE_EVENTS__TERM_TYPE_BRANCH_SAMPLE_TYPE:
		CHECK_TYPE_VAL(STR);
		if (strcmp(term->val.str, "no") &&
		    parse_branch_str(term->val.str, &attr->branch_sample_type)) {
			err->str = strdup("invalid branch sample type");
			err->idx = term->err_val;
			return -EINVAL;
		}
		break;
	case PARSE_EVENTS__TERM_TYPE_TIME:
		CHECK_TYPE_VAL(NUM);
		if (term->val.num > 1) {
			err->str = strdup("expected 0 or 1");
			err->idx = term->err_val;
			return -EINVAL;
		}
		break;
	case PARSE_EVENTS__TERM_TYPE_CALLGRAPH:
		CHECK_TYPE_VAL(STR);
		break;
	case PARSE_EVENTS__TERM_TYPE_STACKSIZE:
		CHECK_TYPE_VAL(NUM);
		break;
	case PARSE_EVENTS__TERM_TYPE_INHERIT:
		CHECK_TYPE_VAL(NUM);
		break;
	case PARSE_EVENTS__TERM_TYPE_NOINHERIT:
		CHECK_TYPE_VAL(NUM);
		break;
	case PARSE_EVENTS__TERM_TYPE_OVERWRITE:
		CHECK_TYPE_VAL(NUM);
		break;
	case PARSE_EVENTS__TERM_TYPE_NOOVERWRITE:
		CHECK_TYPE_VAL(NUM);
		break;
	case PARSE_EVENTS__TERM_TYPE_NAME:
		CHECK_TYPE_VAL(STR);
		break;
	case PARSE_EVENTS__TERM_TYPE_MAX_STACK:
		CHECK_TYPE_VAL(NUM);
		break;
	default:
		err->str = strdup("unknown term");
		err->idx = term->err_term;
		err->help = parse_events_formats_error_string(NULL);
		return -EINVAL;
	}

	/*
	 * Check term availbility after basic checking so
	 * PARSE_EVENTS__TERM_TYPE_USER can be found and filtered.
	 *
	 * If check availbility at the entry of this function,
	 * user will see "'<sysfs term>' is not usable in 'perf stat'"
	 * if an invalid config term is provided for legacy events
	 * (for example, instructions/badterm/...), which is confusing.
	 */
	if (!config_term_avail(term->type_term, err))
		return -EINVAL;
	return 0;
#undef CHECK_TYPE_VAL
}

static int config_term_pmu(struct perf_event_attr *attr,
			   struct parse_events_term *term,
			   struct parse_events_error *err)
{
	if (term->type_term == PARSE_EVENTS__TERM_TYPE_USER ||
	    term->type_term == PARSE_EVENTS__TERM_TYPE_DRV_CFG)
		/*
		 * Always succeed for sysfs terms, as we dont know
		 * at this point what type they need to have.
		 */
		return 0;
	else
		return config_term_common(attr, term, err);
}

static int config_term_tracepoint(struct perf_event_attr *attr,
				  struct parse_events_term *term,
				  struct parse_events_error *err)
{
	switch (term->type_term) {
	case PARSE_EVENTS__TERM_TYPE_CALLGRAPH:
	case PARSE_EVENTS__TERM_TYPE_STACKSIZE:
	case PARSE_EVENTS__TERM_TYPE_INHERIT:
	case PARSE_EVENTS__TERM_TYPE_NOINHERIT:
	case PARSE_EVENTS__TERM_TYPE_MAX_STACK:
	case PARSE_EVENTS__TERM_TYPE_OVERWRITE:
	case PARSE_EVENTS__TERM_TYPE_NOOVERWRITE:
		return config_term_common(attr, term, err);
	default:
		if (err) {
			err->idx = term->err_term;
			err->str = strdup("unknown term");
			err->help = strdup("valid terms: call-graph,stack-size\n");
		}
		return -EINVAL;
	}

	return 0;
}

static int config_attr(struct perf_event_attr *attr,
		       struct list_head *head,
		       struct parse_events_error *err,
		       config_term_func_t config_term)
{
	struct parse_events_term *term;

	list_for_each_entry(term, head, list)
		if (config_term(attr, term, err))
			return -EINVAL;

	return 0;
}

static int get_config_terms(struct list_head *head_config,
			    struct list_head *head_terms __maybe_unused)
{
#define ADD_CONFIG_TERM(__type, __name, __val)			\
do {								\
	struct perf_evsel_config_term *__t;			\
								\
	__t = zalloc(sizeof(*__t));				\
	if (!__t)						\
		return -ENOMEM;					\
								\
	INIT_LIST_HEAD(&__t->list);				\
	__t->type       = PERF_EVSEL__CONFIG_TERM_ ## __type;	\
	__t->val.__name = __val;				\
	list_add_tail(&__t->list, head_terms);			\
} while (0)

	struct parse_events_term *term;

	list_for_each_entry(term, head_config, list) {
		switch (term->type_term) {
		case PARSE_EVENTS__TERM_TYPE_SAMPLE_PERIOD:
			ADD_CONFIG_TERM(PERIOD, period, term->val.num);
			break;
		case PARSE_EVENTS__TERM_TYPE_SAMPLE_FREQ:
			ADD_CONFIG_TERM(FREQ, freq, term->val.num);
			break;
		case PARSE_EVENTS__TERM_TYPE_TIME:
			ADD_CONFIG_TERM(TIME, time, term->val.num);
			break;
		case PARSE_EVENTS__TERM_TYPE_CALLGRAPH:
			ADD_CONFIG_TERM(CALLGRAPH, callgraph, term->val.str);
			break;
		case PARSE_EVENTS__TERM_TYPE_BRANCH_SAMPLE_TYPE:
			ADD_CONFIG_TERM(BRANCH, branch, term->val.str);
			break;
		case PARSE_EVENTS__TERM_TYPE_STACKSIZE:
			ADD_CONFIG_TERM(STACK_USER, stack_user, term->val.num);
			break;
		case PARSE_EVENTS__TERM_TYPE_INHERIT:
			ADD_CONFIG_TERM(INHERIT, inherit, term->val.num ? 1 : 0);
			break;
		case PARSE_EVENTS__TERM_TYPE_NOINHERIT:
			ADD_CONFIG_TERM(INHERIT, inherit, term->val.num ? 0 : 1);
			break;
		case PARSE_EVENTS__TERM_TYPE_MAX_STACK:
			ADD_CONFIG_TERM(MAX_STACK, max_stack, term->val.num);
			break;
		case PARSE_EVENTS__TERM_TYPE_OVERWRITE:
			ADD_CONFIG_TERM(OVERWRITE, overwrite, term->val.num ? 1 : 0);
			break;
		case PARSE_EVENTS__TERM_TYPE_NOOVERWRITE:
			ADD_CONFIG_TERM(OVERWRITE, overwrite, term->val.num ? 0 : 1);
			break;
		case PARSE_EVENTS__TERM_TYPE_DRV_CFG:
			ADD_CONFIG_TERM(DRV_CFG, drv_cfg, term->val.str);
			break;
		default:
			break;
		}
	}
#undef ADD_EVSEL_CONFIG
	return 0;
}

int parse_events_add_tracepoint(struct list_head *list, int *idx,
				const char *sys, const char *event,
				struct parse_events_error *err,
				struct list_head *head_config)
{
	if (head_config) {
		struct perf_event_attr attr;

		if (config_attr(&attr, head_config, err,
				config_term_tracepoint))
			return -EINVAL;
	}

	if (strpbrk(sys, "*?"))
		return add_tracepoint_multi_sys(list, idx, sys, event,
						err, head_config);
	else
		return add_tracepoint_event(list, idx, sys, event,
					    err, head_config);
}

int parse_events_add_numeric(struct parse_events_state *parse_state,
			     struct list_head *list,
			     u32 type, u64 config,
			     struct list_head *head_config)
{
	struct perf_event_attr attr;
	LIST_HEAD(config_terms);

	memset(&attr, 0, sizeof(attr));
	attr.type = type;
	attr.config = config;

	if (head_config) {
		if (config_attr(&attr, head_config, parse_state->error,
				config_term_common))
			return -EINVAL;

		if (get_config_terms(head_config, &config_terms))
			return -ENOMEM;
	}

	return add_event(list, &parse_state->idx, &attr,
			 get_config_name(head_config), &config_terms);
}

static int __parse_events_add_pmu(struct parse_events_state *parse_state,
			 struct list_head *list, char *name,
			 struct list_head *head_config, bool auto_merge_stats)
{
	struct perf_event_attr attr;
	struct perf_pmu_info info;
	struct perf_pmu *pmu;
	struct perf_evsel *evsel;
	struct parse_events_error *err = parse_state->error;
	LIST_HEAD(config_terms);

	pmu = perf_pmu__find(name);
	if (!pmu) {
		if (asprintf(&err->str,
				"Cannot find PMU `%s'. Missing kernel support?",
				name) < 0)
			err->str = NULL;
		return -EINVAL;
	}

	if (pmu->default_config) {
		memcpy(&attr, pmu->default_config,
		       sizeof(struct perf_event_attr));
	} else {
		memset(&attr, 0, sizeof(attr));
	}

	if (!head_config) {
		attr.type = pmu->type;
<<<<<<< HEAD
		evsel = __add_event(list, &parse_state->idx, &attr, NULL, pmu->cpus, NULL, auto_merge_stats);
=======
		evsel = __add_event(list, &parse_state->idx, &attr, NULL, pmu, NULL, auto_merge_stats);
>>>>>>> 9abd04af
		return evsel ? 0 : -ENOMEM;
	}

	if (perf_pmu__check_alias(pmu, head_config, &info))
		return -EINVAL;

	/*
	 * Configure hardcoded terms first, no need to check
	 * return value when called with fail == 0 ;)
	 */
	if (config_attr(&attr, head_config, parse_state->error, config_term_pmu))
		return -EINVAL;

	if (get_config_terms(head_config, &config_terms))
		return -ENOMEM;

	if (perf_pmu__config(pmu, &attr, head_config, parse_state->error))
		return -EINVAL;

	evsel = __add_event(list, &parse_state->idx, &attr,
<<<<<<< HEAD
			    get_config_name(head_config), pmu->cpus,
=======
			    get_config_name(head_config), pmu,
>>>>>>> 9abd04af
			    &config_terms, auto_merge_stats);
	if (evsel) {
		evsel->unit = info.unit;
		evsel->scale = info.scale;
		evsel->per_pkg = info.per_pkg;
		evsel->snapshot = info.snapshot;
		evsel->metric_expr = info.metric_expr;
		evsel->metric_name = info.metric_name;
	}

	return evsel ? 0 : -ENOMEM;
}

int parse_events_add_pmu(struct parse_events_state *parse_state,
			 struct list_head *list, char *name,
			 struct list_head *head_config)
{
	return __parse_events_add_pmu(parse_state, list, name, head_config, false);
}

int parse_events_multi_pmu_add(struct parse_events_state *parse_state,
			       char *str, struct list_head **listp)
{
	struct list_head *head;
	struct parse_events_term *term;
	struct list_head *list;
	struct perf_pmu *pmu = NULL;
	int ok = 0;

	*listp = NULL;
	/* Add it for all PMUs that support the alias */
	list = malloc(sizeof(struct list_head));
	if (!list)
		return -1;
	INIT_LIST_HEAD(list);
	while ((pmu = perf_pmu__scan(pmu)) != NULL) {
		struct perf_pmu_alias *alias;

		list_for_each_entry(alias, &pmu->aliases, list) {
			if (!strcasecmp(alias->name, str)) {
				head = malloc(sizeof(struct list_head));
				if (!head)
					return -1;
				INIT_LIST_HEAD(head);
				if (parse_events_term__num(&term, PARSE_EVENTS__TERM_TYPE_USER,
							   str, 1, false, &str, NULL) < 0)
					return -1;
				list_add_tail(&term->list, head);

				if (!__parse_events_add_pmu(parse_state, list,
							    pmu->name, head, true)) {
					pr_debug("%s -> %s/%s/\n", str,
						 pmu->name, alias->str);
					ok++;
				}

				parse_events_terms__delete(head);
			}
		}
	}
	if (!ok)
		return -1;
	*listp = list;
	return 0;
}

int parse_events__modifier_group(struct list_head *list,
				 char *event_mod)
{
	return parse_events__modifier_event(list, event_mod, true);
}

void parse_events__set_leader(char *name, struct list_head *list)
{
	struct perf_evsel *leader;

	if (list_empty(list)) {
		WARN_ONCE(true, "WARNING: failed to set leader: empty list");
		return;
	}

	__perf_evlist__set_leader(list);
	leader = list_entry(list->next, struct perf_evsel, node);
	leader->group_name = name ? strdup(name) : NULL;
}

/* list_event is assumed to point to malloc'ed memory */
void parse_events_update_lists(struct list_head *list_event,
			       struct list_head *list_all)
{
	/*
	 * Called for single event definition. Update the
	 * 'all event' list, and reinit the 'single event'
	 * list, for next event definition.
	 */
	list_splice_tail(list_event, list_all);
	free(list_event);
}

struct event_modifier {
	int eu;
	int ek;
	int eh;
	int eH;
	int eG;
	int eI;
	int precise;
	int precise_max;
	int exclude_GH;
	int sample_read;
	int pinned;
	int weak;
};

static int get_event_modifier(struct event_modifier *mod, char *str,
			       struct perf_evsel *evsel)
{
	int eu = evsel ? evsel->attr.exclude_user : 0;
	int ek = evsel ? evsel->attr.exclude_kernel : 0;
	int eh = evsel ? evsel->attr.exclude_hv : 0;
	int eH = evsel ? evsel->attr.exclude_host : 0;
	int eG = evsel ? evsel->attr.exclude_guest : 0;
	int eI = evsel ? evsel->attr.exclude_idle : 0;
	int precise = evsel ? evsel->attr.precise_ip : 0;
	int precise_max = 0;
	int sample_read = 0;
	int pinned = evsel ? evsel->attr.pinned : 0;

	int exclude = eu | ek | eh;
	int exclude_GH = evsel ? evsel->exclude_GH : 0;
	int weak = 0;

	memset(mod, 0, sizeof(*mod));

	while (*str) {
		if (*str == 'u') {
			if (!exclude)
				exclude = eu = ek = eh = 1;
			eu = 0;
		} else if (*str == 'k') {
			if (!exclude)
				exclude = eu = ek = eh = 1;
			ek = 0;
		} else if (*str == 'h') {
			if (!exclude)
				exclude = eu = ek = eh = 1;
			eh = 0;
		} else if (*str == 'G') {
			if (!exclude_GH)
				exclude_GH = eG = eH = 1;
			eG = 0;
		} else if (*str == 'H') {
			if (!exclude_GH)
				exclude_GH = eG = eH = 1;
			eH = 0;
		} else if (*str == 'I') {
			eI = 1;
		} else if (*str == 'p') {
			precise++;
			/* use of precise requires exclude_guest */
			if (!exclude_GH)
				eG = 1;
		} else if (*str == 'P') {
			precise_max = 1;
		} else if (*str == 'S') {
			sample_read = 1;
		} else if (*str == 'D') {
			pinned = 1;
		} else if (*str == 'W') {
			weak = 1;
		} else
			break;

		++str;
	}

	/*
	 * precise ip:
	 *
	 *  0 - SAMPLE_IP can have arbitrary skid
	 *  1 - SAMPLE_IP must have constant skid
	 *  2 - SAMPLE_IP requested to have 0 skid
	 *  3 - SAMPLE_IP must have 0 skid
	 *
	 *  See also PERF_RECORD_MISC_EXACT_IP
	 */
	if (precise > 3)
		return -EINVAL;

	mod->eu = eu;
	mod->ek = ek;
	mod->eh = eh;
	mod->eH = eH;
	mod->eG = eG;
	mod->eI = eI;
	mod->precise = precise;
	mod->precise_max = precise_max;
	mod->exclude_GH = exclude_GH;
	mod->sample_read = sample_read;
	mod->pinned = pinned;
	mod->weak = weak;

	return 0;
}

/*
 * Basic modifier sanity check to validate it contains only one
 * instance of any modifier (apart from 'p') present.
 */
static int check_modifier(char *str)
{
	char *p = str;

	/* The sizeof includes 0 byte as well. */
	if (strlen(str) > (sizeof("ukhGHpppPSDIW") - 1))
		return -1;

	while (*p) {
		if (*p != 'p' && strchr(p + 1, *p))
			return -1;
		p++;
	}

	return 0;
}

int parse_events__modifier_event(struct list_head *list, char *str, bool add)
{
	struct perf_evsel *evsel;
	struct event_modifier mod;

	if (str == NULL)
		return 0;

	if (check_modifier(str))
		return -EINVAL;

	if (!add && get_event_modifier(&mod, str, NULL))
		return -EINVAL;

	__evlist__for_each_entry(list, evsel) {
		if (add && get_event_modifier(&mod, str, evsel))
			return -EINVAL;

		evsel->attr.exclude_user   = mod.eu;
		evsel->attr.exclude_kernel = mod.ek;
		evsel->attr.exclude_hv     = mod.eh;
		evsel->attr.precise_ip     = mod.precise;
		evsel->attr.exclude_host   = mod.eH;
		evsel->attr.exclude_guest  = mod.eG;
		evsel->attr.exclude_idle   = mod.eI;
		evsel->exclude_GH          = mod.exclude_GH;
		evsel->sample_read         = mod.sample_read;
		evsel->precise_max         = mod.precise_max;
		evsel->weak_group	   = mod.weak;

		if (perf_evsel__is_group_leader(evsel))
			evsel->attr.pinned = mod.pinned;
	}

	return 0;
}

int parse_events_name(struct list_head *list, char *name)
{
	struct perf_evsel *evsel;

	__evlist__for_each_entry(list, evsel) {
		if (!evsel->name)
			evsel->name = strdup(name);
	}

	return 0;
}

static int
comp_pmu(const void *p1, const void *p2)
{
	struct perf_pmu_event_symbol *pmu1 = (struct perf_pmu_event_symbol *) p1;
	struct perf_pmu_event_symbol *pmu2 = (struct perf_pmu_event_symbol *) p2;

	return strcasecmp(pmu1->symbol, pmu2->symbol);
}

static void perf_pmu__parse_cleanup(void)
{
	if (perf_pmu_events_list_num > 0) {
		struct perf_pmu_event_symbol *p;
		int i;

		for (i = 0; i < perf_pmu_events_list_num; i++) {
			p = perf_pmu_events_list + i;
			zfree(&p->symbol);
		}
		zfree(&perf_pmu_events_list);
		perf_pmu_events_list_num = 0;
	}
}

#define SET_SYMBOL(str, stype)		\
do {					\
	p->symbol = str;		\
	if (!p->symbol)			\
		goto err;		\
	p->type = stype;		\
} while (0)

/*
 * Read the pmu events list from sysfs
 * Save it into perf_pmu_events_list
 */
static void perf_pmu__parse_init(void)
{

	struct perf_pmu *pmu = NULL;
	struct perf_pmu_alias *alias;
	int len = 0;

	pmu = NULL;
	while ((pmu = perf_pmu__scan(pmu)) != NULL) {
		list_for_each_entry(alias, &pmu->aliases, list) {
			if (strchr(alias->name, '-'))
				len++;
			len++;
		}
	}

	if (len == 0) {
		perf_pmu_events_list_num = -1;
		return;
	}
	perf_pmu_events_list = malloc(sizeof(struct perf_pmu_event_symbol) * len);
	if (!perf_pmu_events_list)
		return;
	perf_pmu_events_list_num = len;

	len = 0;
	pmu = NULL;
	while ((pmu = perf_pmu__scan(pmu)) != NULL) {
		list_for_each_entry(alias, &pmu->aliases, list) {
			struct perf_pmu_event_symbol *p = perf_pmu_events_list + len;
			char *tmp = strchr(alias->name, '-');

			if (tmp != NULL) {
				SET_SYMBOL(strndup(alias->name, tmp - alias->name),
						PMU_EVENT_SYMBOL_PREFIX);
				p++;
				SET_SYMBOL(strdup(++tmp), PMU_EVENT_SYMBOL_SUFFIX);
				len += 2;
			} else {
				SET_SYMBOL(strdup(alias->name), PMU_EVENT_SYMBOL);
				len++;
			}
		}
	}
	qsort(perf_pmu_events_list, len,
		sizeof(struct perf_pmu_event_symbol), comp_pmu);

	return;
err:
	perf_pmu__parse_cleanup();
}

enum perf_pmu_event_symbol_type
perf_pmu__parse_check(const char *name)
{
	struct perf_pmu_event_symbol p, *r;

	/* scan kernel pmu events from sysfs if needed */
	if (perf_pmu_events_list_num == 0)
		perf_pmu__parse_init();
	/*
	 * name "cpu" could be prefix of cpu-cycles or cpu// events.
	 * cpu-cycles has been handled by hardcode.
	 * So it must be cpu// events, not kernel pmu event.
	 */
	if ((perf_pmu_events_list_num <= 0) || !strcmp(name, "cpu"))
		return PMU_EVENT_SYMBOL_ERR;

	p.symbol = strdup(name);
	r = bsearch(&p, perf_pmu_events_list,
			(size_t) perf_pmu_events_list_num,
			sizeof(struct perf_pmu_event_symbol), comp_pmu);
	zfree(&p.symbol);
	return r ? r->type : PMU_EVENT_SYMBOL_ERR;
}

static int parse_events__scanner(const char *str, void *parse_state, int start_token)
{
	YY_BUFFER_STATE buffer;
	void *scanner;
	int ret;

	ret = parse_events_lex_init_extra(start_token, &scanner);
	if (ret)
		return ret;

	buffer = parse_events__scan_string(str, scanner);

#ifdef PARSER_DEBUG
	parse_events_debug = 1;
#endif
	ret = parse_events_parse(parse_state, scanner);

	parse_events__flush_buffer(buffer, scanner);
	parse_events__delete_buffer(buffer, scanner);
	parse_events_lex_destroy(scanner);
	return ret;
}

/*
 * parse event config string, return a list of event terms.
 */
int parse_events_terms(struct list_head *terms, const char *str)
{
	struct parse_events_state parse_state = {
		.terms = NULL,
	};
	int ret;

	ret = parse_events__scanner(str, &parse_state, PE_START_TERMS);
	if (!ret) {
		list_splice(parse_state.terms, terms);
		zfree(&parse_state.terms);
		return 0;
	}

	parse_events_terms__delete(parse_state.terms);
	return ret;
}

int parse_events(struct perf_evlist *evlist, const char *str,
		 struct parse_events_error *err)
{
	struct parse_events_state parse_state = {
		.list   = LIST_HEAD_INIT(parse_state.list),
		.idx    = evlist->nr_entries,
		.error  = err,
		.evlist = evlist,
	};
	int ret;

	ret = parse_events__scanner(str, &parse_state, PE_START_EVENTS);
	perf_pmu__parse_cleanup();
	if (!ret) {
		struct perf_evsel *last;

		if (list_empty(&parse_state.list)) {
			WARN_ONCE(true, "WARNING: event parser found nothing");
			return -1;
		}

		perf_evlist__splice_list_tail(evlist, &parse_state.list);
		evlist->nr_groups += parse_state.nr_groups;
		last = perf_evlist__last(evlist);
		last->cmdline_group_boundary = true;

		return 0;
	}

	/*
	 * There are 2 users - builtin-record and builtin-test objects.
	 * Both call perf_evlist__delete in case of error, so we dont
	 * need to bother.
	 */
	return ret;
}

#define MAX_WIDTH 1000
static int get_term_width(void)
{
	struct winsize ws;

	get_term_dimensions(&ws);
	return ws.ws_col > MAX_WIDTH ? MAX_WIDTH : ws.ws_col;
}

void parse_events_print_error(struct parse_events_error *err,
			      const char *event)
{
	const char *str = "invalid or unsupported event: ";
	char _buf[MAX_WIDTH];
	char *buf = (char *) event;
	int idx = 0;

	if (err->str) {
		/* -2 for extra '' in the final fprintf */
		int width       = get_term_width() - 2;
		int len_event   = strlen(event);
		int len_str, max_len, cut = 0;

		/*
		 * Maximum error index indent, we will cut
		 * the event string if it's bigger.
		 */
		int max_err_idx = 13;

		/*
		 * Let's be specific with the message when
		 * we have the precise error.
		 */
		str     = "event syntax error: ";
		len_str = strlen(str);
		max_len = width - len_str;

		buf = _buf;

		/* We're cutting from the beginning. */
		if (err->idx > max_err_idx)
			cut = err->idx - max_err_idx;

		strncpy(buf, event + cut, max_len);

		/* Mark cut parts with '..' on both sides. */
		if (cut)
			buf[0] = buf[1] = '.';

		if ((len_event - cut) > max_len) {
			buf[max_len - 1] = buf[max_len - 2] = '.';
			buf[max_len] = 0;
		}

		idx = len_str + err->idx - cut;
	}

	fprintf(stderr, "%s'%s'\n", str, buf);
	if (idx) {
		fprintf(stderr, "%*s\\___ %s\n", idx + 1, "", err->str);
		if (err->help)
			fprintf(stderr, "\n%s\n", err->help);
		zfree(&err->str);
		zfree(&err->help);
	}
}

#undef MAX_WIDTH

int parse_events_option(const struct option *opt, const char *str,
			int unset __maybe_unused)
{
	struct perf_evlist *evlist = *(struct perf_evlist **)opt->value;
	struct parse_events_error err = { .idx = 0, };
	int ret = parse_events(evlist, str, &err);

	if (ret) {
		parse_events_print_error(&err, str);
		fprintf(stderr, "Run 'perf list' for a list of valid events\n");
	}

	return ret;
}

static int
foreach_evsel_in_last_glob(struct perf_evlist *evlist,
			   int (*func)(struct perf_evsel *evsel,
				       const void *arg),
			   const void *arg)
{
	struct perf_evsel *last = NULL;
	int err;

	/*
	 * Don't return when list_empty, give func a chance to report
	 * error when it found last == NULL.
	 *
	 * So no need to WARN here, let *func do this.
	 */
	if (evlist->nr_entries > 0)
		last = perf_evlist__last(evlist);

	do {
		err = (*func)(last, arg);
		if (err)
			return -1;
		if (!last)
			return 0;

		if (last->node.prev == &evlist->entries)
			return 0;
		last = list_entry(last->node.prev, struct perf_evsel, node);
	} while (!last->cmdline_group_boundary);

	return 0;
}

static int set_filter(struct perf_evsel *evsel, const void *arg)
{
	const char *str = arg;
	bool found = false;
	int nr_addr_filters = 0;
	struct perf_pmu *pmu = NULL;

	if (evsel == NULL)
		goto err;

	if (evsel->attr.type == PERF_TYPE_TRACEPOINT) {
		if (perf_evsel__append_tp_filter(evsel, str) < 0) {
			fprintf(stderr,
				"not enough memory to hold filter string\n");
			return -1;
		}

		return 0;
	}

	while ((pmu = perf_pmu__scan(pmu)) != NULL)
		if (pmu->type == evsel->attr.type) {
			found = true;
			break;
		}

	if (found)
		perf_pmu__scan_file(pmu, "nr_addr_filters",
				    "%d", &nr_addr_filters);

	if (!nr_addr_filters)
		goto err;

	if (perf_evsel__append_addr_filter(evsel, str) < 0) {
		fprintf(stderr,
			"not enough memory to hold filter string\n");
		return -1;
	}

	return 0;

err:
	fprintf(stderr,
		"--filter option should follow a -e tracepoint or HW tracer option\n");

	return -1;
}

int parse_filter(const struct option *opt, const char *str,
		 int unset __maybe_unused)
{
	struct perf_evlist *evlist = *(struct perf_evlist **)opt->value;

	return foreach_evsel_in_last_glob(evlist, set_filter,
					  (const void *)str);
}

static int add_exclude_perf_filter(struct perf_evsel *evsel,
				   const void *arg __maybe_unused)
{
	char new_filter[64];

	if (evsel == NULL || evsel->attr.type != PERF_TYPE_TRACEPOINT) {
		fprintf(stderr,
			"--exclude-perf option should follow a -e tracepoint option\n");
		return -1;
	}

	snprintf(new_filter, sizeof(new_filter), "common_pid != %d", getpid());

	if (perf_evsel__append_tp_filter(evsel, new_filter) < 0) {
		fprintf(stderr,
			"not enough memory to hold filter string\n");
		return -1;
	}

	return 0;
}

int exclude_perf(const struct option *opt,
		 const char *arg __maybe_unused,
		 int unset __maybe_unused)
{
	struct perf_evlist *evlist = *(struct perf_evlist **)opt->value;

	return foreach_evsel_in_last_glob(evlist, add_exclude_perf_filter,
					  NULL);
}

static const char * const event_type_descriptors[] = {
	"Hardware event",
	"Software event",
	"Tracepoint event",
	"Hardware cache event",
	"Raw hardware event descriptor",
	"Hardware breakpoint",
};

static int cmp_string(const void *a, const void *b)
{
	const char * const *as = a;
	const char * const *bs = b;

	return strcmp(*as, *bs);
}

/*
 * Print the events from <debugfs_mount_point>/tracing/events
 */

void print_tracepoint_events(const char *subsys_glob, const char *event_glob,
			     bool name_only)
{
	DIR *sys_dir, *evt_dir;
	struct dirent *sys_dirent, *evt_dirent;
	char evt_path[MAXPATHLEN];
	char dir_path[MAXPATHLEN];
	char **evt_list = NULL;
	unsigned int evt_i = 0, evt_num = 0;
	bool evt_num_known = false;

restart:
	sys_dir = opendir(tracing_events_path);
	if (!sys_dir)
		return;

	if (evt_num_known) {
		evt_list = zalloc(sizeof(char *) * evt_num);
		if (!evt_list)
			goto out_close_sys_dir;
	}

	for_each_subsystem(sys_dir, sys_dirent) {
		if (subsys_glob != NULL &&
		    !strglobmatch(sys_dirent->d_name, subsys_glob))
			continue;

		snprintf(dir_path, MAXPATHLEN, "%s/%s", tracing_events_path,
			 sys_dirent->d_name);
		evt_dir = opendir(dir_path);
		if (!evt_dir)
			continue;

		for_each_event(sys_dirent, evt_dir, evt_dirent) {
			if (event_glob != NULL &&
			    !strglobmatch(evt_dirent->d_name, event_glob))
				continue;

			if (!evt_num_known) {
				evt_num++;
				continue;
			}

			snprintf(evt_path, MAXPATHLEN, "%s:%s",
				 sys_dirent->d_name, evt_dirent->d_name);

			evt_list[evt_i] = strdup(evt_path);
			if (evt_list[evt_i] == NULL)
				goto out_close_evt_dir;
			evt_i++;
		}
		closedir(evt_dir);
	}
	closedir(sys_dir);

	if (!evt_num_known) {
		evt_num_known = true;
		goto restart;
	}
	qsort(evt_list, evt_num, sizeof(char *), cmp_string);
	evt_i = 0;
	while (evt_i < evt_num) {
		if (name_only) {
			printf("%s ", evt_list[evt_i++]);
			continue;
		}
		printf("  %-50s [%s]\n", evt_list[evt_i++],
				event_type_descriptors[PERF_TYPE_TRACEPOINT]);
	}
	if (evt_num && pager_in_use())
		printf("\n");

out_free:
	evt_num = evt_i;
	for (evt_i = 0; evt_i < evt_num; evt_i++)
		zfree(&evt_list[evt_i]);
	zfree(&evt_list);
	return;

out_close_evt_dir:
	closedir(evt_dir);
out_close_sys_dir:
	closedir(sys_dir);

	printf("FATAL: not enough memory to print %s\n",
			event_type_descriptors[PERF_TYPE_TRACEPOINT]);
	if (evt_list)
		goto out_free;
}

/*
 * Check whether event is in <debugfs_mount_point>/tracing/events
 */

int is_valid_tracepoint(const char *event_string)
{
	DIR *sys_dir, *evt_dir;
	struct dirent *sys_dirent, *evt_dirent;
	char evt_path[MAXPATHLEN];
	char dir_path[MAXPATHLEN];

	sys_dir = opendir(tracing_events_path);
	if (!sys_dir)
		return 0;

	for_each_subsystem(sys_dir, sys_dirent) {

		snprintf(dir_path, MAXPATHLEN, "%s/%s", tracing_events_path,
			 sys_dirent->d_name);
		evt_dir = opendir(dir_path);
		if (!evt_dir)
			continue;

		for_each_event(sys_dirent, evt_dir, evt_dirent) {
			snprintf(evt_path, MAXPATHLEN, "%s:%s",
				 sys_dirent->d_name, evt_dirent->d_name);
			if (!strcmp(evt_path, event_string)) {
				closedir(evt_dir);
				closedir(sys_dir);
				return 1;
			}
		}
		closedir(evt_dir);
	}
	closedir(sys_dir);
	return 0;
}

static bool is_event_supported(u8 type, unsigned config)
{
	bool ret = true;
	int open_return;
	struct perf_evsel *evsel;
	struct perf_event_attr attr = {
		.type = type,
		.config = config,
		.disabled = 1,
	};
	struct thread_map *tmap = thread_map__new_by_tid(0);

	if (tmap == NULL)
		return false;

	evsel = perf_evsel__new(&attr);
	if (evsel) {
		open_return = perf_evsel__open(evsel, NULL, tmap);
		ret = open_return >= 0;

		if (open_return == -EACCES) {
			/*
			 * This happens if the paranoid value
			 * /proc/sys/kernel/perf_event_paranoid is set to 2
			 * Re-run with exclude_kernel set; we don't do that
			 * by default as some ARM machines do not support it.
			 *
			 */
			evsel->attr.exclude_kernel = 1;
			ret = perf_evsel__open(evsel, NULL, tmap) >= 0;
		}
		perf_evsel__delete(evsel);
	}

	return ret;
}

void print_sdt_events(const char *subsys_glob, const char *event_glob,
		      bool name_only)
{
	struct probe_cache *pcache;
	struct probe_cache_entry *ent;
	struct strlist *bidlist, *sdtlist;
	struct strlist_config cfg = {.dont_dupstr = true};
	struct str_node *nd, *nd2;
	char *buf, *path, *ptr = NULL;
	bool show_detail = false;
	int ret;

	sdtlist = strlist__new(NULL, &cfg);
	if (!sdtlist) {
		pr_debug("Failed to allocate new strlist for SDT\n");
		return;
	}
	bidlist = build_id_cache__list_all(true);
	if (!bidlist) {
		pr_debug("Failed to get buildids: %d\n", errno);
		return;
	}
	strlist__for_each_entry(nd, bidlist) {
		pcache = probe_cache__new(nd->s, NULL);
		if (!pcache)
			continue;
		list_for_each_entry(ent, &pcache->entries, node) {
			if (!ent->sdt)
				continue;
			if (subsys_glob &&
			    !strglobmatch(ent->pev.group, subsys_glob))
				continue;
			if (event_glob &&
			    !strglobmatch(ent->pev.event, event_glob))
				continue;
			ret = asprintf(&buf, "%s:%s@%s", ent->pev.group,
					ent->pev.event, nd->s);
			if (ret > 0)
				strlist__add(sdtlist, buf);
		}
		probe_cache__delete(pcache);
	}
	strlist__delete(bidlist);

	strlist__for_each_entry(nd, sdtlist) {
		buf = strchr(nd->s, '@');
		if (buf)
			*(buf++) = '\0';
		if (name_only) {
			printf("%s ", nd->s);
			continue;
		}
		nd2 = strlist__next(nd);
		if (nd2) {
			ptr = strchr(nd2->s, '@');
			if (ptr)
				*ptr = '\0';
			if (strcmp(nd->s, nd2->s) == 0)
				show_detail = true;
		}
		if (show_detail) {
			path = build_id_cache__origname(buf);
			ret = asprintf(&buf, "%s@%s(%.12s)", nd->s, path, buf);
			if (ret > 0) {
				printf("  %-50s [%s]\n", buf, "SDT event");
				free(buf);
			}
		} else
			printf("  %-50s [%s]\n", nd->s, "SDT event");
		if (nd2) {
			if (strcmp(nd->s, nd2->s) != 0)
				show_detail = false;
			if (ptr)
				*ptr = '@';
		}
	}
	strlist__delete(sdtlist);
}

int print_hwcache_events(const char *event_glob, bool name_only)
{
	unsigned int type, op, i, evt_i = 0, evt_num = 0;
	char name[64];
	char **evt_list = NULL;
	bool evt_num_known = false;

restart:
	if (evt_num_known) {
		evt_list = zalloc(sizeof(char *) * evt_num);
		if (!evt_list)
			goto out_enomem;
	}

	for (type = 0; type < PERF_COUNT_HW_CACHE_MAX; type++) {
		for (op = 0; op < PERF_COUNT_HW_CACHE_OP_MAX; op++) {
			/* skip invalid cache type */
			if (!perf_evsel__is_cache_op_valid(type, op))
				continue;

			for (i = 0; i < PERF_COUNT_HW_CACHE_RESULT_MAX; i++) {
				__perf_evsel__hw_cache_type_op_res_name(type, op, i,
									name, sizeof(name));
				if (event_glob != NULL && !strglobmatch(name, event_glob))
					continue;

				if (!is_event_supported(PERF_TYPE_HW_CACHE,
							type | (op << 8) | (i << 16)))
					continue;

				if (!evt_num_known) {
					evt_num++;
					continue;
				}

				evt_list[evt_i] = strdup(name);
				if (evt_list[evt_i] == NULL)
					goto out_enomem;
				evt_i++;
			}
		}
	}

	if (!evt_num_known) {
		evt_num_known = true;
		goto restart;
	}
	qsort(evt_list, evt_num, sizeof(char *), cmp_string);
	evt_i = 0;
	while (evt_i < evt_num) {
		if (name_only) {
			printf("%s ", evt_list[evt_i++]);
			continue;
		}
		printf("  %-50s [%s]\n", evt_list[evt_i++],
				event_type_descriptors[PERF_TYPE_HW_CACHE]);
	}
	if (evt_num && pager_in_use())
		printf("\n");

out_free:
	evt_num = evt_i;
	for (evt_i = 0; evt_i < evt_num; evt_i++)
		zfree(&evt_list[evt_i]);
	zfree(&evt_list);
	return evt_num;

out_enomem:
	printf("FATAL: not enough memory to print %s\n", event_type_descriptors[PERF_TYPE_HW_CACHE]);
	if (evt_list)
		goto out_free;
	return evt_num;
}

void print_symbol_events(const char *event_glob, unsigned type,
				struct event_symbol *syms, unsigned max,
				bool name_only)
{
	unsigned int i, evt_i = 0, evt_num = 0;
	char name[MAX_NAME_LEN];
	char **evt_list = NULL;
	bool evt_num_known = false;

restart:
	if (evt_num_known) {
		evt_list = zalloc(sizeof(char *) * evt_num);
		if (!evt_list)
			goto out_enomem;
		syms -= max;
	}

	for (i = 0; i < max; i++, syms++) {

		if (event_glob != NULL && syms->symbol != NULL &&
		    !(strglobmatch(syms->symbol, event_glob) ||
		      (syms->alias && strglobmatch(syms->alias, event_glob))))
			continue;

		if (!is_event_supported(type, i))
			continue;

		if (!evt_num_known) {
			evt_num++;
			continue;
		}

		if (!name_only && strlen(syms->alias))
			snprintf(name, MAX_NAME_LEN, "%s OR %s", syms->symbol, syms->alias);
		else
			strncpy(name, syms->symbol, MAX_NAME_LEN);

		evt_list[evt_i] = strdup(name);
		if (evt_list[evt_i] == NULL)
			goto out_enomem;
		evt_i++;
	}

	if (!evt_num_known) {
		evt_num_known = true;
		goto restart;
	}
	qsort(evt_list, evt_num, sizeof(char *), cmp_string);
	evt_i = 0;
	while (evt_i < evt_num) {
		if (name_only) {
			printf("%s ", evt_list[evt_i++]);
			continue;
		}
		printf("  %-50s [%s]\n", evt_list[evt_i++], event_type_descriptors[type]);
	}
	if (evt_num && pager_in_use())
		printf("\n");

out_free:
	evt_num = evt_i;
	for (evt_i = 0; evt_i < evt_num; evt_i++)
		zfree(&evt_list[evt_i]);
	zfree(&evt_list);
	return;

out_enomem:
	printf("FATAL: not enough memory to print %s\n", event_type_descriptors[type]);
	if (evt_list)
		goto out_free;
}

/*
 * Print the help text for the event symbols:
 */
void print_events(const char *event_glob, bool name_only, bool quiet_flag,
			bool long_desc, bool details_flag)
{
	print_symbol_events(event_glob, PERF_TYPE_HARDWARE,
			    event_symbols_hw, PERF_COUNT_HW_MAX, name_only);

	print_symbol_events(event_glob, PERF_TYPE_SOFTWARE,
			    event_symbols_sw, PERF_COUNT_SW_MAX, name_only);

	print_hwcache_events(event_glob, name_only);

	print_pmu_events(event_glob, name_only, quiet_flag, long_desc,
			details_flag);

	if (event_glob != NULL)
		return;

	if (!name_only) {
		printf("  %-50s [%s]\n",
		       "rNNN",
		       event_type_descriptors[PERF_TYPE_RAW]);
		printf("  %-50s [%s]\n",
		       "cpu/t1=v1[,t2=v2,t3 ...]/modifier",
		       event_type_descriptors[PERF_TYPE_RAW]);
		if (pager_in_use())
			printf("   (see 'man perf-list' on how to encode it)\n\n");

		printf("  %-50s [%s]\n",
		       "mem:<addr>[/len][:access]",
			event_type_descriptors[PERF_TYPE_BREAKPOINT]);
		if (pager_in_use())
			printf("\n");
	}

	print_tracepoint_events(NULL, NULL, name_only);

	print_sdt_events(NULL, NULL, name_only);

	metricgroup__print(true, true, NULL, name_only);
}

int parse_events__is_hardcoded_term(struct parse_events_term *term)
{
	return term->type_term != PARSE_EVENTS__TERM_TYPE_USER;
}

static int new_term(struct parse_events_term **_term,
		    struct parse_events_term *temp,
		    char *str, u64 num)
{
	struct parse_events_term *term;

	term = malloc(sizeof(*term));
	if (!term)
		return -ENOMEM;

	*term = *temp;
	INIT_LIST_HEAD(&term->list);

	switch (term->type_val) {
	case PARSE_EVENTS__TERM_TYPE_NUM:
		term->val.num = num;
		break;
	case PARSE_EVENTS__TERM_TYPE_STR:
		term->val.str = str;
		break;
	default:
		free(term);
		return -EINVAL;
	}

	*_term = term;
	return 0;
}

int parse_events_term__num(struct parse_events_term **term,
			   int type_term, char *config, u64 num,
			   bool no_value,
			   void *loc_term_, void *loc_val_)
{
	YYLTYPE *loc_term = loc_term_;
	YYLTYPE *loc_val = loc_val_;

	struct parse_events_term temp = {
		.type_val  = PARSE_EVENTS__TERM_TYPE_NUM,
		.type_term = type_term,
		.config    = config,
		.no_value  = no_value,
		.err_term  = loc_term ? loc_term->first_column : 0,
		.err_val   = loc_val  ? loc_val->first_column  : 0,
	};

	return new_term(term, &temp, NULL, num);
}

int parse_events_term__str(struct parse_events_term **term,
			   int type_term, char *config, char *str,
			   void *loc_term_, void *loc_val_)
{
	YYLTYPE *loc_term = loc_term_;
	YYLTYPE *loc_val = loc_val_;

	struct parse_events_term temp = {
		.type_val  = PARSE_EVENTS__TERM_TYPE_STR,
		.type_term = type_term,
		.config    = config,
		.err_term  = loc_term ? loc_term->first_column : 0,
		.err_val   = loc_val  ? loc_val->first_column  : 0,
	};

	return new_term(term, &temp, str, 0);
}

int parse_events_term__sym_hw(struct parse_events_term **term,
			      char *config, unsigned idx)
{
	struct event_symbol *sym;
	struct parse_events_term temp = {
		.type_val  = PARSE_EVENTS__TERM_TYPE_STR,
		.type_term = PARSE_EVENTS__TERM_TYPE_USER,
		.config    = config ?: (char *) "event",
	};

	BUG_ON(idx >= PERF_COUNT_HW_MAX);
	sym = &event_symbols_hw[idx];

	return new_term(term, &temp, (char *) sym->symbol, 0);
}

int parse_events_term__clone(struct parse_events_term **new,
			     struct parse_events_term *term)
{
	struct parse_events_term temp = {
		.type_val  = term->type_val,
		.type_term = term->type_term,
		.config    = term->config,
		.err_term  = term->err_term,
		.err_val   = term->err_val,
	};

	return new_term(new, &temp, term->val.str, term->val.num);
}

int parse_events_copy_term_list(struct list_head *old,
				 struct list_head **new)
{
	struct parse_events_term *term, *n;
	int ret;

	if (!old) {
		*new = NULL;
		return 0;
	}

	*new = malloc(sizeof(struct list_head));
	if (!*new)
		return -ENOMEM;
	INIT_LIST_HEAD(*new);

	list_for_each_entry (term, old, list) {
		ret = parse_events_term__clone(&n, term);
		if (ret)
			return ret;
		list_add_tail(&n->list, *new);
	}
	return 0;
}

void parse_events_terms__purge(struct list_head *terms)
{
	struct parse_events_term *term, *h;

	list_for_each_entry_safe(term, h, terms, list) {
		if (term->array.nr_ranges)
			zfree(&term->array.ranges);
		list_del_init(&term->list);
		free(term);
	}
}

void parse_events_terms__delete(struct list_head *terms)
{
	if (!terms)
		return;
	parse_events_terms__purge(terms);
	free(terms);
}

void parse_events__clear_array(struct parse_events_array *a)
{
	zfree(&a->ranges);
}

void parse_events_evlist_error(struct parse_events_state *parse_state,
			       int idx, const char *str)
{
	struct parse_events_error *err = parse_state->error;

	if (!err)
		return;
	err->idx = idx;
	err->str = strdup(str);
	WARN_ONCE(!err->str, "WARNING: failed to allocate error string");
}

static void config_terms_list(char *buf, size_t buf_sz)
{
	int i;
	bool first = true;

	buf[0] = '\0';
	for (i = 0; i < __PARSE_EVENTS__TERM_TYPE_NR; i++) {
		const char *name = config_term_names[i];

		if (!config_term_avail(i, NULL))
			continue;
		if (!name)
			continue;
		if (name[0] == '<')
			continue;

		if (strlen(buf) + strlen(name) + 2 >= buf_sz)
			return;

		if (!first)
			strcat(buf, ",");
		else
			first = false;
		strcat(buf, name);
	}
}

/*
 * Return string contains valid config terms of an event.
 * @additional_terms: For terms such as PMU sysfs terms.
 */
char *parse_events_formats_error_string(char *additional_terms)
{
	char *str;
	/* "no-overwrite" is the longest name */
	char static_terms[__PARSE_EVENTS__TERM_TYPE_NR *
			  (sizeof("no-overwrite") - 1)];

	config_terms_list(static_terms, sizeof(static_terms));
	/* valid terms */
	if (additional_terms) {
		if (asprintf(&str, "valid terms: %s,%s",
			     additional_terms, static_terms) < 0)
			goto fail;
	} else {
		if (asprintf(&str, "valid terms: %s", static_terms) < 0)
			goto fail;
	}
	return str;

fail:
	return NULL;
}<|MERGE_RESOLUTION|>--- conflicted
+++ resolved
@@ -311,11 +311,7 @@
 static struct perf_evsel *
 __add_event(struct list_head *list, int *idx,
 	    struct perf_event_attr *attr,
-<<<<<<< HEAD
-	    char *name, struct cpu_map *cpus,
-=======
 	    char *name, struct perf_pmu *pmu,
->>>>>>> 9abd04af
 	    struct list_head *config_terms, bool auto_merge_stats)
 {
 	struct perf_evsel *evsel;
@@ -330,11 +326,7 @@
 	(*idx)++;
 	evsel->cpus        = cpu_map__get(cpus);
 	evsel->own_cpus    = cpu_map__get(cpus);
-<<<<<<< HEAD
-	evsel->system_wide = !!cpus;
-=======
 	evsel->system_wide = pmu ? pmu->is_uncore : false;
->>>>>>> 9abd04af
 	evsel->auto_merge_stats = auto_merge_stats;
 
 	if (name)
@@ -1250,11 +1242,7 @@
 
 	if (!head_config) {
 		attr.type = pmu->type;
-<<<<<<< HEAD
-		evsel = __add_event(list, &parse_state->idx, &attr, NULL, pmu->cpus, NULL, auto_merge_stats);
-=======
 		evsel = __add_event(list, &parse_state->idx, &attr, NULL, pmu, NULL, auto_merge_stats);
->>>>>>> 9abd04af
 		return evsel ? 0 : -ENOMEM;
 	}
 
@@ -1275,11 +1263,7 @@
 		return -EINVAL;
 
 	evsel = __add_event(list, &parse_state->idx, &attr,
-<<<<<<< HEAD
-			    get_config_name(head_config), pmu->cpus,
-=======
 			    get_config_name(head_config), pmu,
->>>>>>> 9abd04af
 			    &config_terms, auto_merge_stats);
 	if (evsel) {
 		evsel->unit = info.unit;
