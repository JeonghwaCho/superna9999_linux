/* SPDX-License-Identifier: GPL-2.0 */
#ifndef _TIME_UTILS_H_
#define _TIME_UTILS_H_

#include <stddef.h>
#include <linux/types.h>

struct perf_time_interval {
	u64 start, end;
};

int parse_nsec_time(const char *str, u64 *ptime);

int perf_time__parse_str(struct perf_time_interval *ptime, const char *ostr);

int perf_time__percent_parse_str(struct perf_time_interval *ptime_buf, int num,
				 const char *ostr, u64 start, u64 end);

<<<<<<< HEAD
=======
struct perf_time_interval *perf_time__range_alloc(const char *ostr, int *size);

>>>>>>> a72594ca
bool perf_time__skip_sample(struct perf_time_interval *ptime, u64 timestamp);

bool perf_time__ranges_skip_sample(struct perf_time_interval *ptime_buf,
				   int num, u64 timestamp);

int timestamp__scnprintf_usec(u64 timestamp, char *buf, size_t sz);

int fetch_current_timestamp(char *buf, size_t sz);

#endif<|MERGE_RESOLUTION|>--- conflicted
+++ resolved
@@ -16,11 +16,8 @@
 int perf_time__percent_parse_str(struct perf_time_interval *ptime_buf, int num,
 				 const char *ostr, u64 start, u64 end);
 
-<<<<<<< HEAD
-=======
 struct perf_time_interval *perf_time__range_alloc(const char *ostr, int *size);
 
->>>>>>> a72594ca
 bool perf_time__skip_sample(struct perf_time_interval *ptime, u64 timestamp);
 
 bool perf_time__ranges_skip_sample(struct perf_time_interval *ptime_buf,
