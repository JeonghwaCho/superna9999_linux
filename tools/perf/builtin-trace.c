/*
 * builtin-trace.c
 *
 * Builtin 'trace' command:
 *
 * Display a continuously updated trace of any workload, CPU, specific PID,
 * system wide, etc.  Default format is loosely strace like, but any other
 * event may be specified using --event.
 *
 * Copyright (C) 2012, 2013, 2014, 2015 Red Hat Inc, Arnaldo Carvalho de Melo <acme@redhat.com>
 *
 * Initially based on the 'trace' prototype by Thomas Gleixner:
 *
 * http://lwn.net/Articles/415728/ ("Announcing a new utility: 'trace'")
 *
 * Released under the GPL v2. (and only v2, not any later version)
 */

#include <traceevent/event-parse.h>
#include <api/fs/tracing_path.h>
#include <bpf/bpf.h>
#include "util/bpf_map.h"
#include "builtin.h"
#include "util/cgroup.h"
#include "util/color.h"
#include "util/config.h"
#include "util/debug.h"
#include "util/env.h"
#include "util/event.h"
#include "util/evlist.h"
#include <subcmd/exec-cmd.h>
#include "util/machine.h"
#include "util/map.h"
#include "util/symbol.h"
#include "util/path.h"
#include "util/session.h"
#include "util/thread.h"
#include <subcmd/parse-options.h>
#include "util/strlist.h"
#include "util/intlist.h"
#include "util/thread_map.h"
#include "util/stat.h"
#include "trace/beauty/beauty.h"
#include "trace-event.h"
#include "util/parse-events.h"
#include "util/bpf-loader.h"
#include "callchain.h"
#include "print_binary.h"
#include "string2.h"
#include "syscalltbl.h"
#include "rb_resort.h"

#include <errno.h>
#include <inttypes.h>
#include <poll.h>
#include <signal.h>
#include <stdlib.h>
#include <string.h>
#include <linux/err.h>
#include <linux/filter.h>
#include <linux/kernel.h>
#include <linux/random.h>
#include <linux/stringify.h>
#include <linux/time64.h>
#include <fcntl.h>
#include <sys/sysmacros.h>

#include "sane_ctype.h"

#ifndef O_CLOEXEC
# define O_CLOEXEC		02000000
#endif

#ifndef F_LINUX_SPECIFIC_BASE
# define F_LINUX_SPECIFIC_BASE	1024
#endif

struct trace {
	struct perf_tool	tool;
	struct syscalltbl	*sctbl;
	struct {
		int		max;
		struct syscall  *table;
		struct bpf_map  *map;
		struct {
			struct perf_evsel *sys_enter,
					  *sys_exit,
					  *augmented;
		}		events;
	} syscalls;
	struct {
		struct bpf_map *map;
	} dump;
	struct record_opts	opts;
	struct perf_evlist	*evlist;
	struct machine		*host;
	struct thread		*current;
	struct cgroup		*cgroup;
	u64			base_time;
	FILE			*output;
	unsigned long		nr_events;
	unsigned long		nr_events_printed;
	unsigned long		max_events;
	struct strlist		*ev_qualifier;
	struct {
		size_t		nr;
		int		*entries;
	}			ev_qualifier_ids;
	struct {
		size_t		nr;
		pid_t		*entries;
		struct bpf_map  *map;
	}			filter_pids;
	double			duration_filter;
	double			runtime_ms;
	struct {
		u64		vfs_getname,
				proc_getname;
	} stats;
	unsigned int		max_stack;
	unsigned int		min_stack;
	int			raw_augmented_syscalls_args_size;
	bool			raw_augmented_syscalls;
	bool			sort_events;
	bool			not_ev_qualifier;
	bool			live;
	bool			full_time;
	bool			sched;
	bool			multiple_threads;
	bool			summary;
	bool			summary_only;
	bool			failure_only;
	bool			show_comm;
	bool			print_sample;
	bool			show_tool_stats;
	bool			trace_syscalls;
	bool			kernel_syscallchains;
	s16			args_alignment;
	bool			show_tstamp;
	bool			show_duration;
	bool			show_zeros;
	bool			show_arg_names;
	bool			show_string_prefix;
	bool			force;
	bool			vfs_getname;
	int			trace_pgfaults;
	struct {
		struct ordered_events	data;
		u64			last;
	} oe;
};

struct tp_field {
	int offset;
	union {
		u64 (*integer)(struct tp_field *field, struct perf_sample *sample);
		void *(*pointer)(struct tp_field *field, struct perf_sample *sample);
	};
};

#define TP_UINT_FIELD(bits) \
static u64 tp_field__u##bits(struct tp_field *field, struct perf_sample *sample) \
{ \
	u##bits value; \
	memcpy(&value, sample->raw_data + field->offset, sizeof(value)); \
	return value;  \
}

TP_UINT_FIELD(8);
TP_UINT_FIELD(16);
TP_UINT_FIELD(32);
TP_UINT_FIELD(64);

#define TP_UINT_FIELD__SWAPPED(bits) \
static u64 tp_field__swapped_u##bits(struct tp_field *field, struct perf_sample *sample) \
{ \
	u##bits value; \
	memcpy(&value, sample->raw_data + field->offset, sizeof(value)); \
	return bswap_##bits(value);\
}

TP_UINT_FIELD__SWAPPED(16);
TP_UINT_FIELD__SWAPPED(32);
TP_UINT_FIELD__SWAPPED(64);

static int __tp_field__init_uint(struct tp_field *field, int size, int offset, bool needs_swap)
{
	field->offset = offset;

	switch (size) {
	case 1:
		field->integer = tp_field__u8;
		break;
	case 2:
		field->integer = needs_swap ? tp_field__swapped_u16 : tp_field__u16;
		break;
	case 4:
		field->integer = needs_swap ? tp_field__swapped_u32 : tp_field__u32;
		break;
	case 8:
		field->integer = needs_swap ? tp_field__swapped_u64 : tp_field__u64;
		break;
	default:
		return -1;
	}

	return 0;
}

static int tp_field__init_uint(struct tp_field *field, struct tep_format_field *format_field, bool needs_swap)
{
	return __tp_field__init_uint(field, format_field->size, format_field->offset, needs_swap);
}

static void *tp_field__ptr(struct tp_field *field, struct perf_sample *sample)
{
	return sample->raw_data + field->offset;
}

static int __tp_field__init_ptr(struct tp_field *field, int offset)
{
	field->offset = offset;
	field->pointer = tp_field__ptr;
	return 0;
}

static int tp_field__init_ptr(struct tp_field *field, struct tep_format_field *format_field)
{
	return __tp_field__init_ptr(field, format_field->offset);
}

struct syscall_tp {
	struct tp_field id;
	union {
		struct tp_field args, ret;
	};
};

static int perf_evsel__init_tp_uint_field(struct perf_evsel *evsel,
					  struct tp_field *field,
					  const char *name)
{
	struct tep_format_field *format_field = perf_evsel__field(evsel, name);

	if (format_field == NULL)
		return -1;

	return tp_field__init_uint(field, format_field, evsel->needs_swap);
}

#define perf_evsel__init_sc_tp_uint_field(evsel, name) \
	({ struct syscall_tp *sc = evsel->priv;\
	   perf_evsel__init_tp_uint_field(evsel, &sc->name, #name); })

static int perf_evsel__init_tp_ptr_field(struct perf_evsel *evsel,
					 struct tp_field *field,
					 const char *name)
{
	struct tep_format_field *format_field = perf_evsel__field(evsel, name);

	if (format_field == NULL)
		return -1;

	return tp_field__init_ptr(field, format_field);
}

#define perf_evsel__init_sc_tp_ptr_field(evsel, name) \
	({ struct syscall_tp *sc = evsel->priv;\
	   perf_evsel__init_tp_ptr_field(evsel, &sc->name, #name); })

static void perf_evsel__delete_priv(struct perf_evsel *evsel)
{
	zfree(&evsel->priv);
	perf_evsel__delete(evsel);
}

static int perf_evsel__init_syscall_tp(struct perf_evsel *evsel)
{
	struct syscall_tp *sc = evsel->priv = malloc(sizeof(struct syscall_tp));

	if (evsel->priv != NULL) {
		if (perf_evsel__init_tp_uint_field(evsel, &sc->id, "__syscall_nr") &&
		    perf_evsel__init_tp_uint_field(evsel, &sc->id, "nr"))
			goto out_delete;
		return 0;
	}

	return -ENOMEM;
out_delete:
	zfree(&evsel->priv);
	return -ENOENT;
}

static int perf_evsel__init_augmented_syscall_tp(struct perf_evsel *evsel, struct perf_evsel *tp)
{
	struct syscall_tp *sc = evsel->priv = malloc(sizeof(struct syscall_tp));

	if (evsel->priv != NULL) {
		struct tep_format_field *syscall_id = perf_evsel__field(tp, "id");
		if (syscall_id == NULL)
			syscall_id = perf_evsel__field(tp, "__syscall_nr");
		if (syscall_id == NULL)
			goto out_delete;
		if (__tp_field__init_uint(&sc->id, syscall_id->size, syscall_id->offset, evsel->needs_swap))
			goto out_delete;

		return 0;
	}

	return -ENOMEM;
out_delete:
	zfree(&evsel->priv);
	return -EINVAL;
}

static int perf_evsel__init_augmented_syscall_tp_args(struct perf_evsel *evsel)
{
	struct syscall_tp *sc = evsel->priv;

	return __tp_field__init_ptr(&sc->args, sc->id.offset + sizeof(u64));
}

static int perf_evsel__init_augmented_syscall_tp_ret(struct perf_evsel *evsel)
{
	struct syscall_tp *sc = evsel->priv;

	return __tp_field__init_uint(&sc->ret, sizeof(u64), sc->id.offset + sizeof(u64), evsel->needs_swap);
}

static int perf_evsel__init_raw_syscall_tp(struct perf_evsel *evsel, void *handler)
{
	evsel->priv = malloc(sizeof(struct syscall_tp));
	if (evsel->priv != NULL) {
		if (perf_evsel__init_sc_tp_uint_field(evsel, id))
			goto out_delete;

		evsel->handler = handler;
		return 0;
	}

	return -ENOMEM;

out_delete:
	zfree(&evsel->priv);
	return -ENOENT;
}

static struct perf_evsel *perf_evsel__raw_syscall_newtp(const char *direction, void *handler)
{
	struct perf_evsel *evsel = perf_evsel__newtp("raw_syscalls", direction);

	/* older kernel (e.g., RHEL6) use syscalls:{enter,exit} */
	if (IS_ERR(evsel))
		evsel = perf_evsel__newtp("syscalls", direction);

	if (IS_ERR(evsel))
		return NULL;

	if (perf_evsel__init_raw_syscall_tp(evsel, handler))
		goto out_delete;

	return evsel;

out_delete:
	perf_evsel__delete_priv(evsel);
	return NULL;
}

#define perf_evsel__sc_tp_uint(evsel, name, sample) \
	({ struct syscall_tp *fields = evsel->priv; \
	   fields->name.integer(&fields->name, sample); })

#define perf_evsel__sc_tp_ptr(evsel, name, sample) \
	({ struct syscall_tp *fields = evsel->priv; \
	   fields->name.pointer(&fields->name, sample); })

size_t strarray__scnprintf(struct strarray *sa, char *bf, size_t size, const char *intfmt, bool show_prefix, int val)
{
	int idx = val - sa->offset;

	if (idx < 0 || idx >= sa->nr_entries || sa->entries[idx] == NULL) {
		size_t printed = scnprintf(bf, size, intfmt, val);
		if (show_prefix)
			printed += scnprintf(bf + printed, size - printed, " /* %s??? */", sa->prefix);
		return printed;
	}

	return scnprintf(bf, size, "%s%s", show_prefix ? sa->prefix : "", sa->entries[idx]);
}

static size_t __syscall_arg__scnprintf_strarray(char *bf, size_t size,
						const char *intfmt,
					        struct syscall_arg *arg)
{
	return strarray__scnprintf(arg->parm, bf, size, intfmt, arg->show_string_prefix, arg->val);
}

static size_t syscall_arg__scnprintf_strarray(char *bf, size_t size,
					      struct syscall_arg *arg)
{
	return __syscall_arg__scnprintf_strarray(bf, size, "%d", arg);
}

#define SCA_STRARRAY syscall_arg__scnprintf_strarray

size_t strarrays__scnprintf(struct strarrays *sas, char *bf, size_t size, const char *intfmt, bool show_prefix, int val)
{
	size_t printed;
	int i;

	for (i = 0; i < sas->nr_entries; ++i) {
		struct strarray *sa = sas->entries[i];
		int idx = val - sa->offset;

		if (idx >= 0 && idx < sa->nr_entries) {
			if (sa->entries[idx] == NULL)
				break;
			return scnprintf(bf, size, "%s%s", show_prefix ? sa->prefix : "", sa->entries[idx]);
		}
	}

	printed = scnprintf(bf, size, intfmt, val);
	if (show_prefix)
		printed += scnprintf(bf + printed, size - printed, " /* %s??? */", sas->entries[0]->prefix);
	return printed;
}

size_t syscall_arg__scnprintf_strarrays(char *bf, size_t size,
					struct syscall_arg *arg)
{
	return strarrays__scnprintf(arg->parm, bf, size, "%d", arg->show_string_prefix, arg->val);
}

#ifndef AT_FDCWD
#define AT_FDCWD	-100
#endif

static size_t syscall_arg__scnprintf_fd_at(char *bf, size_t size,
					   struct syscall_arg *arg)
{
	int fd = arg->val;
	const char *prefix = "AT_FD";

	if (fd == AT_FDCWD)
		return scnprintf(bf, size, "%s%s", arg->show_string_prefix ? prefix : "", "CWD");

	return syscall_arg__scnprintf_fd(bf, size, arg);
}

#define SCA_FDAT syscall_arg__scnprintf_fd_at

static size_t syscall_arg__scnprintf_close_fd(char *bf, size_t size,
					      struct syscall_arg *arg);

#define SCA_CLOSE_FD syscall_arg__scnprintf_close_fd

size_t syscall_arg__scnprintf_hex(char *bf, size_t size, struct syscall_arg *arg)
{
	return scnprintf(bf, size, "%#lx", arg->val);
}

size_t syscall_arg__scnprintf_ptr(char *bf, size_t size, struct syscall_arg *arg)
{
	if (arg->val == 0)
		return scnprintf(bf, size, "NULL");
	return syscall_arg__scnprintf_hex(bf, size, arg);
}

size_t syscall_arg__scnprintf_int(char *bf, size_t size, struct syscall_arg *arg)
{
	return scnprintf(bf, size, "%d", arg->val);
}

size_t syscall_arg__scnprintf_long(char *bf, size_t size, struct syscall_arg *arg)
{
	return scnprintf(bf, size, "%ld", arg->val);
}

static const char *bpf_cmd[] = {
	"MAP_CREATE", "MAP_LOOKUP_ELEM", "MAP_UPDATE_ELEM", "MAP_DELETE_ELEM",
	"MAP_GET_NEXT_KEY", "PROG_LOAD",
};
static DEFINE_STRARRAY(bpf_cmd, "BPF_");

static const char *epoll_ctl_ops[] = { "ADD", "DEL", "MOD", };
static DEFINE_STRARRAY_OFFSET(epoll_ctl_ops, "EPOLL_CTL_", 1);

static const char *itimers[] = { "REAL", "VIRTUAL", "PROF", };
static DEFINE_STRARRAY(itimers, "ITIMER_");

static const char *keyctl_options[] = {
	"GET_KEYRING_ID", "JOIN_SESSION_KEYRING", "UPDATE", "REVOKE", "CHOWN",
	"SETPERM", "DESCRIBE", "CLEAR", "LINK", "UNLINK", "SEARCH", "READ",
	"INSTANTIATE", "NEGATE", "SET_REQKEY_KEYRING", "SET_TIMEOUT",
	"ASSUME_AUTHORITY", "GET_SECURITY", "SESSION_TO_PARENT", "REJECT",
	"INSTANTIATE_IOV", "INVALIDATE", "GET_PERSISTENT",
};
static DEFINE_STRARRAY(keyctl_options, "KEYCTL_");

static const char *whences[] = { "SET", "CUR", "END",
#ifdef SEEK_DATA
"DATA",
#endif
#ifdef SEEK_HOLE
"HOLE",
#endif
};
static DEFINE_STRARRAY(whences, "SEEK_");

static const char *fcntl_cmds[] = {
	"DUPFD", "GETFD", "SETFD", "GETFL", "SETFL", "GETLK", "SETLK",
	"SETLKW", "SETOWN", "GETOWN", "SETSIG", "GETSIG", "GETLK64",
	"SETLK64", "SETLKW64", "SETOWN_EX", "GETOWN_EX",
	"GETOWNER_UIDS",
};
static DEFINE_STRARRAY(fcntl_cmds, "F_");

static const char *fcntl_linux_specific_cmds[] = {
	"SETLEASE", "GETLEASE", "NOTIFY", [5] =	"CANCELLK", "DUPFD_CLOEXEC",
	"SETPIPE_SZ", "GETPIPE_SZ", "ADD_SEALS", "GET_SEALS",
	"GET_RW_HINT", "SET_RW_HINT", "GET_FILE_RW_HINT", "SET_FILE_RW_HINT",
};

static DEFINE_STRARRAY_OFFSET(fcntl_linux_specific_cmds, "F_", F_LINUX_SPECIFIC_BASE);

static struct strarray *fcntl_cmds_arrays[] = {
	&strarray__fcntl_cmds,
	&strarray__fcntl_linux_specific_cmds,
};

static DEFINE_STRARRAYS(fcntl_cmds_arrays);

static const char *rlimit_resources[] = {
	"CPU", "FSIZE", "DATA", "STACK", "CORE", "RSS", "NPROC", "NOFILE",
	"MEMLOCK", "AS", "LOCKS", "SIGPENDING", "MSGQUEUE", "NICE", "RTPRIO",
	"RTTIME",
};
static DEFINE_STRARRAY(rlimit_resources, "RLIMIT_");

static const char *sighow[] = { "BLOCK", "UNBLOCK", "SETMASK", };
static DEFINE_STRARRAY(sighow, "SIG_");

static const char *clockid[] = {
	"REALTIME", "MONOTONIC", "PROCESS_CPUTIME_ID", "THREAD_CPUTIME_ID",
	"MONOTONIC_RAW", "REALTIME_COARSE", "MONOTONIC_COARSE", "BOOTTIME",
	"REALTIME_ALARM", "BOOTTIME_ALARM", "SGI_CYCLE", "TAI"
};
static DEFINE_STRARRAY(clockid, "CLOCK_");

static size_t syscall_arg__scnprintf_access_mode(char *bf, size_t size,
						 struct syscall_arg *arg)
{
	bool show_prefix = arg->show_string_prefix;
	const char *suffix = "_OK";
	size_t printed = 0;
	int mode = arg->val;

	if (mode == F_OK) /* 0 */
		return scnprintf(bf, size, "F%s", show_prefix ? suffix : "");
#define	P_MODE(n) \
	if (mode & n##_OK) { \
		printed += scnprintf(bf + printed, size - printed, "%s%s", #n, show_prefix ? suffix : ""); \
		mode &= ~n##_OK; \
	}

	P_MODE(R);
	P_MODE(W);
	P_MODE(X);
#undef P_MODE

	if (mode)
		printed += scnprintf(bf + printed, size - printed, "|%#x", mode);

	return printed;
}

#define SCA_ACCMODE syscall_arg__scnprintf_access_mode

static size_t syscall_arg__scnprintf_filename(char *bf, size_t size,
					      struct syscall_arg *arg);

#define SCA_FILENAME syscall_arg__scnprintf_filename

static size_t syscall_arg__scnprintf_pipe_flags(char *bf, size_t size,
						struct syscall_arg *arg)
{
	bool show_prefix = arg->show_string_prefix;
	const char *prefix = "O_";
	int printed = 0, flags = arg->val;

#define	P_FLAG(n) \
	if (flags & O_##n) { \
		printed += scnprintf(bf + printed, size - printed, "%s%s%s", printed ? "|" : "", show_prefix ? prefix : "", #n); \
		flags &= ~O_##n; \
	}

	P_FLAG(CLOEXEC);
	P_FLAG(NONBLOCK);
#undef P_FLAG

	if (flags)
		printed += scnprintf(bf + printed, size - printed, "%s%#x", printed ? "|" : "", flags);

	return printed;
}

#define SCA_PIPE_FLAGS syscall_arg__scnprintf_pipe_flags

#ifndef GRND_NONBLOCK
#define GRND_NONBLOCK	0x0001
#endif
#ifndef GRND_RANDOM
#define GRND_RANDOM	0x0002
#endif

static size_t syscall_arg__scnprintf_getrandom_flags(char *bf, size_t size,
						   struct syscall_arg *arg)
{
	bool show_prefix = arg->show_string_prefix;
	const char *prefix = "GRND_";
	int printed = 0, flags = arg->val;

#define	P_FLAG(n) \
	if (flags & GRND_##n) { \
		printed += scnprintf(bf + printed, size - printed, "%s%s%s", printed ? "|" : "", show_prefix ? prefix : "", #n); \
		flags &= ~GRND_##n; \
	}

	P_FLAG(RANDOM);
	P_FLAG(NONBLOCK);
#undef P_FLAG

	if (flags)
		printed += scnprintf(bf + printed, size - printed, "%s%#x", printed ? "|" : "", flags);

	return printed;
}

#define SCA_GETRANDOM_FLAGS syscall_arg__scnprintf_getrandom_flags

#define STRARRAY(name, array) \
	  { .scnprintf	= SCA_STRARRAY, \
	    .parm	= &strarray__##array, }

#include "trace/beauty/arch_errno_names.c"
#include "trace/beauty/eventfd.c"
#include "trace/beauty/futex_op.c"
#include "trace/beauty/futex_val3.c"
#include "trace/beauty/mmap.c"
#include "trace/beauty/mode_t.c"
#include "trace/beauty/msg_flags.c"
#include "trace/beauty/open_flags.c"
#include "trace/beauty/perf_event_open.c"
#include "trace/beauty/pid.c"
#include "trace/beauty/sched_policy.c"
#include "trace/beauty/seccomp.c"
#include "trace/beauty/signum.c"
#include "trace/beauty/socket_type.c"
#include "trace/beauty/waitid_options.c"

struct syscall_arg_fmt {
	size_t	   (*scnprintf)(char *bf, size_t size, struct syscall_arg *arg);
	unsigned long (*mask_val)(struct syscall_arg *arg, unsigned long val);
	void	   *parm;
	const char *name;
	bool	   show_zero;
};

static struct syscall_fmt {
	const char *name;
	const char *alias;
	struct syscall_arg_fmt arg[6];
	u8	   nr_args;
	bool	   errpid;
	bool	   timeout;
	bool	   hexret;
} syscall_fmts[] = {
	{ .name	    = "access",
	  .arg = { [1] = { .scnprintf = SCA_ACCMODE,  /* mode */ }, }, },
	{ .name	    = "arch_prctl",
	  .arg = { [0] = { .scnprintf = SCA_X86_ARCH_PRCTL_CODE, /* code */ },
		   [1] = { .scnprintf = SCA_PTR, /* arg2 */ }, }, },
	{ .name	    = "bind",
	  .arg = { [1] = { .scnprintf = SCA_SOCKADDR, /* umyaddr */ }, }, },
	{ .name	    = "bpf",
	  .arg = { [0] = STRARRAY(cmd, bpf_cmd), }, },
	{ .name	    = "brk",	    .hexret = true,
	  .arg = { [0] = { .scnprintf = SCA_PTR, /* brk */ }, }, },
	{ .name     = "clock_gettime",
	  .arg = { [0] = STRARRAY(clk_id, clockid), }, },
	{ .name	    = "clone",	    .errpid = true, .nr_args = 5,
	  .arg = { [0] = { .name = "flags",	    .scnprintf = SCA_CLONE_FLAGS, },
		   [1] = { .name = "child_stack",   .scnprintf = SCA_HEX, },
		   [2] = { .name = "parent_tidptr", .scnprintf = SCA_HEX, },
		   [3] = { .name = "child_tidptr",  .scnprintf = SCA_HEX, },
		   [4] = { .name = "tls",	    .scnprintf = SCA_HEX, }, }, },
	{ .name	    = "close",
	  .arg = { [0] = { .scnprintf = SCA_CLOSE_FD, /* fd */ }, }, },
	{ .name	    = "connect",
	  .arg = { [1] = { .scnprintf = SCA_SOCKADDR, /* servaddr */ }, }, },
	{ .name	    = "epoll_ctl",
	  .arg = { [1] = STRARRAY(op, epoll_ctl_ops), }, },
	{ .name	    = "eventfd2",
	  .arg = { [1] = { .scnprintf = SCA_EFD_FLAGS, /* flags */ }, }, },
	{ .name	    = "fchmodat",
	  .arg = { [0] = { .scnprintf = SCA_FDAT, /* fd */ }, }, },
	{ .name	    = "fchownat",
	  .arg = { [0] = { .scnprintf = SCA_FDAT, /* fd */ }, }, },
	{ .name	    = "fcntl",
	  .arg = { [1] = { .scnprintf = SCA_FCNTL_CMD, /* cmd */
			   .parm      = &strarrays__fcntl_cmds_arrays,
			   .show_zero = true, },
		   [2] = { .scnprintf =  SCA_FCNTL_ARG, /* arg */ }, }, },
	{ .name	    = "flock",
	  .arg = { [1] = { .scnprintf = SCA_FLOCK, /* cmd */ }, }, },
	{ .name	    = "fstat", .alias = "newfstat", },
	{ .name	    = "fstatat", .alias = "newfstatat", },
	{ .name	    = "futex",
	  .arg = { [1] = { .scnprintf = SCA_FUTEX_OP, /* op */ },
		   [5] = { .scnprintf = SCA_FUTEX_VAL3, /* val3 */ }, }, },
	{ .name	    = "futimesat",
	  .arg = { [0] = { .scnprintf = SCA_FDAT, /* fd */ }, }, },
	{ .name	    = "getitimer",
	  .arg = { [0] = STRARRAY(which, itimers), }, },
	{ .name	    = "getpid",	    .errpid = true, },
	{ .name	    = "getpgid",    .errpid = true, },
	{ .name	    = "getppid",    .errpid = true, },
	{ .name	    = "getrandom",
	  .arg = { [2] = { .scnprintf = SCA_GETRANDOM_FLAGS, /* flags */ }, }, },
	{ .name	    = "getrlimit",
	  .arg = { [0] = STRARRAY(resource, rlimit_resources), }, },
	{ .name	    = "gettid",	    .errpid = true, },
	{ .name	    = "ioctl",
	  .arg = {
#if defined(__i386__) || defined(__x86_64__)
/*
 * FIXME: Make this available to all arches.
 */
		   [1] = { .scnprintf = SCA_IOCTL_CMD, /* cmd */ },
		   [2] = { .scnprintf = SCA_HEX, /* arg */ }, }, },
#else
		   [2] = { .scnprintf = SCA_HEX, /* arg */ }, }, },
#endif
	{ .name	    = "kcmp",	    .nr_args = 5,
	  .arg = { [0] = { .name = "pid1",	.scnprintf = SCA_PID, },
		   [1] = { .name = "pid2",	.scnprintf = SCA_PID, },
		   [2] = { .name = "type",	.scnprintf = SCA_KCMP_TYPE, },
		   [3] = { .name = "idx1",	.scnprintf = SCA_KCMP_IDX, },
		   [4] = { .name = "idx2",	.scnprintf = SCA_KCMP_IDX, }, }, },
	{ .name	    = "keyctl",
	  .arg = { [0] = STRARRAY(option, keyctl_options), }, },
	{ .name	    = "kill",
	  .arg = { [1] = { .scnprintf = SCA_SIGNUM, /* sig */ }, }, },
	{ .name	    = "linkat",
	  .arg = { [0] = { .scnprintf = SCA_FDAT, /* fd */ }, }, },
	{ .name	    = "lseek",
	  .arg = { [2] = STRARRAY(whence, whences), }, },
	{ .name	    = "lstat", .alias = "newlstat", },
	{ .name     = "madvise",
	  .arg = { [0] = { .scnprintf = SCA_HEX,      /* start */ },
		   [2] = { .scnprintf = SCA_MADV_BHV, /* behavior */ }, }, },
	{ .name	    = "mkdirat",
	  .arg = { [0] = { .scnprintf = SCA_FDAT, /* fd */ }, }, },
	{ .name	    = "mknodat",
	  .arg = { [0] = { .scnprintf = SCA_FDAT, /* fd */ }, }, },
	{ .name	    = "mmap",	    .hexret = true,
/* The standard mmap maps to old_mmap on s390x */
#if defined(__s390x__)
	.alias = "old_mmap",
#endif
	  .arg = { [2] = { .scnprintf = SCA_MMAP_PROT,	/* prot */ },
		   [3] = { .scnprintf = SCA_MMAP_FLAGS,	/* flags */ },
		   [5] = { .scnprintf = SCA_HEX,	/* offset */ }, }, },
	{ .name	    = "mount",
	  .arg = { [0] = { .scnprintf = SCA_FILENAME, /* dev_name */ },
		   [3] = { .scnprintf = SCA_MOUNT_FLAGS, /* flags */
			   .mask_val  = SCAMV_MOUNT_FLAGS, /* flags */ }, }, },
	{ .name	    = "mprotect",
	  .arg = { [0] = { .scnprintf = SCA_HEX,	/* start */ },
		   [2] = { .scnprintf = SCA_MMAP_PROT,	/* prot */ }, }, },
	{ .name	    = "mq_unlink",
	  .arg = { [0] = { .scnprintf = SCA_FILENAME, /* u_name */ }, }, },
	{ .name	    = "mremap",	    .hexret = true,
	  .arg = { [3] = { .scnprintf = SCA_MREMAP_FLAGS, /* flags */ }, }, },
	{ .name	    = "name_to_handle_at",
	  .arg = { [0] = { .scnprintf = SCA_FDAT, /* dfd */ }, }, },
	{ .name	    = "newfstatat",
	  .arg = { [0] = { .scnprintf = SCA_FDAT, /* dfd */ }, }, },
	{ .name	    = "open",
	  .arg = { [1] = { .scnprintf = SCA_OPEN_FLAGS, /* flags */ }, }, },
	{ .name	    = "open_by_handle_at",
	  .arg = { [0] = { .scnprintf = SCA_FDAT,	/* dfd */ },
		   [2] = { .scnprintf = SCA_OPEN_FLAGS, /* flags */ }, }, },
	{ .name	    = "openat",
	  .arg = { [0] = { .scnprintf = SCA_FDAT,	/* dfd */ },
		   [2] = { .scnprintf = SCA_OPEN_FLAGS, /* flags */ }, }, },
	{ .name	    = "perf_event_open",
	  .arg = { [2] = { .scnprintf = SCA_INT,	/* cpu */ },
		   [3] = { .scnprintf = SCA_FD,		/* group_fd */ },
		   [4] = { .scnprintf = SCA_PERF_FLAGS, /* flags */ }, }, },
	{ .name	    = "pipe2",
	  .arg = { [1] = { .scnprintf = SCA_PIPE_FLAGS, /* flags */ }, }, },
	{ .name	    = "pkey_alloc",
	  .arg = { [1] = { .scnprintf = SCA_PKEY_ALLOC_ACCESS_RIGHTS,	/* access_rights */ }, }, },
	{ .name	    = "pkey_free",
	  .arg = { [0] = { .scnprintf = SCA_INT,	/* key */ }, }, },
	{ .name	    = "pkey_mprotect",
	  .arg = { [0] = { .scnprintf = SCA_HEX,	/* start */ },
		   [2] = { .scnprintf = SCA_MMAP_PROT,	/* prot */ },
		   [3] = { .scnprintf = SCA_INT,	/* pkey */ }, }, },
	{ .name	    = "poll", .timeout = true, },
	{ .name	    = "ppoll", .timeout = true, },
	{ .name	    = "prctl",
	  .arg = { [0] = { .scnprintf = SCA_PRCTL_OPTION, /* option */ },
		   [1] = { .scnprintf = SCA_PRCTL_ARG2, /* arg2 */ },
		   [2] = { .scnprintf = SCA_PRCTL_ARG3, /* arg3 */ }, }, },
	{ .name	    = "pread", .alias = "pread64", },
	{ .name	    = "preadv", .alias = "pread", },
	{ .name	    = "prlimit64",
	  .arg = { [1] = STRARRAY(resource, rlimit_resources), }, },
	{ .name	    = "pwrite", .alias = "pwrite64", },
	{ .name	    = "readlinkat",
	  .arg = { [0] = { .scnprintf = SCA_FDAT, /* dfd */ }, }, },
	{ .name	    = "recvfrom",
	  .arg = { [3] = { .scnprintf = SCA_MSG_FLAGS, /* flags */ }, }, },
	{ .name	    = "recvmmsg",
	  .arg = { [3] = { .scnprintf = SCA_MSG_FLAGS, /* flags */ }, }, },
	{ .name	    = "recvmsg",
	  .arg = { [2] = { .scnprintf = SCA_MSG_FLAGS, /* flags */ }, }, },
	{ .name	    = "renameat",
	  .arg = { [0] = { .scnprintf = SCA_FDAT, /* olddirfd */ },
		   [2] = { .scnprintf = SCA_FDAT, /* newdirfd */ }, }, },
	{ .name	    = "renameat2",
	  .arg = { [0] = { .scnprintf = SCA_FDAT, /* olddirfd */ },
		   [2] = { .scnprintf = SCA_FDAT, /* newdirfd */ },
		   [4] = { .scnprintf = SCA_RENAMEAT2_FLAGS, /* flags */ }, }, },
	{ .name	    = "rt_sigaction",
	  .arg = { [0] = { .scnprintf = SCA_SIGNUM, /* sig */ }, }, },
	{ .name	    = "rt_sigprocmask",
	  .arg = { [0] = STRARRAY(how, sighow), }, },
	{ .name	    = "rt_sigqueueinfo",
	  .arg = { [1] = { .scnprintf = SCA_SIGNUM, /* sig */ }, }, },
	{ .name	    = "rt_tgsigqueueinfo",
	  .arg = { [2] = { .scnprintf = SCA_SIGNUM, /* sig */ }, }, },
	{ .name	    = "sched_setscheduler",
	  .arg = { [1] = { .scnprintf = SCA_SCHED_POLICY, /* policy */ }, }, },
	{ .name	    = "seccomp",
	  .arg = { [0] = { .scnprintf = SCA_SECCOMP_OP,	   /* op */ },
		   [1] = { .scnprintf = SCA_SECCOMP_FLAGS, /* flags */ }, }, },
	{ .name	    = "select", .timeout = true, },
	{ .name	    = "sendmmsg",
	  .arg = { [3] = { .scnprintf = SCA_MSG_FLAGS, /* flags */ }, }, },
	{ .name	    = "sendmsg",
	  .arg = { [2] = { .scnprintf = SCA_MSG_FLAGS, /* flags */ }, }, },
	{ .name	    = "sendto",
	  .arg = { [3] = { .scnprintf = SCA_MSG_FLAGS, /* flags */ },
		   [4] = { .scnprintf = SCA_SOCKADDR, /* addr */ }, }, },
	{ .name	    = "set_tid_address", .errpid = true, },
	{ .name	    = "setitimer",
	  .arg = { [0] = STRARRAY(which, itimers), }, },
	{ .name	    = "setrlimit",
	  .arg = { [0] = STRARRAY(resource, rlimit_resources), }, },
	{ .name	    = "socket",
	  .arg = { [0] = STRARRAY(family, socket_families),
		   [1] = { .scnprintf = SCA_SK_TYPE, /* type */ },
		   [2] = { .scnprintf = SCA_SK_PROTO, /* protocol */ }, }, },
	{ .name	    = "socketpair",
	  .arg = { [0] = STRARRAY(family, socket_families),
		   [1] = { .scnprintf = SCA_SK_TYPE, /* type */ },
		   [2] = { .scnprintf = SCA_SK_PROTO, /* protocol */ }, }, },
	{ .name	    = "stat", .alias = "newstat", },
	{ .name	    = "statx",
	  .arg = { [0] = { .scnprintf = SCA_FDAT,	 /* fdat */ },
		   [2] = { .scnprintf = SCA_STATX_FLAGS, /* flags */ } ,
		   [3] = { .scnprintf = SCA_STATX_MASK,	 /* mask */ }, }, },
	{ .name	    = "swapoff",
	  .arg = { [0] = { .scnprintf = SCA_FILENAME, /* specialfile */ }, }, },
	{ .name	    = "swapon",
	  .arg = { [0] = { .scnprintf = SCA_FILENAME, /* specialfile */ }, }, },
	{ .name	    = "symlinkat",
	  .arg = { [0] = { .scnprintf = SCA_FDAT, /* dfd */ }, }, },
	{ .name	    = "tgkill",
	  .arg = { [2] = { .scnprintf = SCA_SIGNUM, /* sig */ }, }, },
	{ .name	    = "tkill",
	  .arg = { [1] = { .scnprintf = SCA_SIGNUM, /* sig */ }, }, },
	{ .name     = "umount2", .alias = "umount",
	  .arg = { [0] = { .scnprintf = SCA_FILENAME, /* name */ }, }, },
	{ .name	    = "uname", .alias = "newuname", },
	{ .name	    = "unlinkat",
	  .arg = { [0] = { .scnprintf = SCA_FDAT, /* dfd */ }, }, },
	{ .name	    = "utimensat",
	  .arg = { [0] = { .scnprintf = SCA_FDAT, /* dirfd */ }, }, },
	{ .name	    = "wait4",	    .errpid = true,
	  .arg = { [2] = { .scnprintf = SCA_WAITID_OPTIONS, /* options */ }, }, },
	{ .name	    = "waitid",	    .errpid = true,
	  .arg = { [3] = { .scnprintf = SCA_WAITID_OPTIONS, /* options */ }, }, },
};

static int syscall_fmt__cmp(const void *name, const void *fmtp)
{
	const struct syscall_fmt *fmt = fmtp;
	return strcmp(name, fmt->name);
}

static struct syscall_fmt *syscall_fmt__find(const char *name)
{
	const int nmemb = ARRAY_SIZE(syscall_fmts);
	return bsearch(name, syscall_fmts, nmemb, sizeof(struct syscall_fmt), syscall_fmt__cmp);
}

static struct syscall_fmt *syscall_fmt__find_by_alias(const char *alias)
{
	int i, nmemb = ARRAY_SIZE(syscall_fmts);

	for (i = 0; i < nmemb; ++i) {
		if (syscall_fmts[i].alias && strcmp(syscall_fmts[i].alias, alias) == 0)
			return &syscall_fmts[i];
	}

	return NULL;
}

/*
 * is_exit: is this "exit" or "exit_group"?
 * is_open: is this "open" or "openat"? To associate the fd returned in sys_exit with the pathname in sys_enter.
 * args_size: sum of the sizes of the syscall arguments, anything after that is augmented stuff: pathname for openat, etc.
 */
struct syscall {
	struct tep_event    *tp_format;
	int		    nr_args;
	int		    args_size;
	bool		    is_exit;
	bool		    is_open;
	struct tep_format_field *args;
	const char	    *name;
	struct syscall_fmt  *fmt;
	struct syscall_arg_fmt *arg_fmt;
};

struct bpf_map_syscall_entry {
	bool	enabled;
};

/*
 * We need to have this 'calculated' boolean because in some cases we really
 * don't know what is the duration of a syscall, for instance, when we start
 * a session and some threads are waiting for a syscall to finish, say 'poll',
 * in which case all we can do is to print "( ? ) for duration and for the
 * start timestamp.
 */
static size_t fprintf_duration(unsigned long t, bool calculated, FILE *fp)
{
	double duration = (double)t / NSEC_PER_MSEC;
	size_t printed = fprintf(fp, "(");

	if (!calculated)
		printed += fprintf(fp, "         ");
	else if (duration >= 1.0)
		printed += color_fprintf(fp, PERF_COLOR_RED, "%6.3f ms", duration);
	else if (duration >= 0.01)
		printed += color_fprintf(fp, PERF_COLOR_YELLOW, "%6.3f ms", duration);
	else
		printed += color_fprintf(fp, PERF_COLOR_NORMAL, "%6.3f ms", duration);
	return printed + fprintf(fp, "): ");
}

/**
 * filename.ptr: The filename char pointer that will be vfs_getname'd
 * filename.entry_str_pos: Where to insert the string translated from
 *                         filename.ptr by the vfs_getname tracepoint/kprobe.
 * ret_scnprintf: syscall args may set this to a different syscall return
 *                formatter, for instance, fcntl may return fds, file flags, etc.
 */
struct thread_trace {
	u64		  entry_time;
	bool		  entry_pending;
	unsigned long	  nr_events;
	unsigned long	  pfmaj, pfmin;
	char		  *entry_str;
	double		  runtime_ms;
	size_t		  (*ret_scnprintf)(char *bf, size_t size, struct syscall_arg *arg);
        struct {
		unsigned long ptr;
		short int     entry_str_pos;
		bool	      pending_open;
		unsigned int  namelen;
		char	      *name;
	} filename;
	struct {
		int	      max;
		struct file   *table;
	} files;

	struct intlist *syscall_stats;
};

static struct thread_trace *thread_trace__new(void)
{
	struct thread_trace *ttrace =  zalloc(sizeof(struct thread_trace));

	if (ttrace)
		ttrace->files.max = -1;

	ttrace->syscall_stats = intlist__new(NULL);

	return ttrace;
}

static struct thread_trace *thread__trace(struct thread *thread, FILE *fp)
{
	struct thread_trace *ttrace;

	if (thread == NULL)
		goto fail;

	if (thread__priv(thread) == NULL)
		thread__set_priv(thread, thread_trace__new());

	if (thread__priv(thread) == NULL)
		goto fail;

	ttrace = thread__priv(thread);
	++ttrace->nr_events;

	return ttrace;
fail:
	color_fprintf(fp, PERF_COLOR_RED,
		      "WARNING: not enough memory, dropping samples!\n");
	return NULL;
}


void syscall_arg__set_ret_scnprintf(struct syscall_arg *arg,
				    size_t (*ret_scnprintf)(char *bf, size_t size, struct syscall_arg *arg))
{
	struct thread_trace *ttrace = thread__priv(arg->thread);

	ttrace->ret_scnprintf = ret_scnprintf;
}

#define TRACE_PFMAJ		(1 << 0)
#define TRACE_PFMIN		(1 << 1)

static const size_t trace__entry_str_size = 2048;

static struct file *thread_trace__files_entry(struct thread_trace *ttrace, int fd)
{
	if (fd < 0)
		return NULL;

	if (fd > ttrace->files.max) {
		struct file *nfiles = realloc(ttrace->files.table, (fd + 1) * sizeof(struct file));

		if (nfiles == NULL)
			return NULL;

		if (ttrace->files.max != -1) {
			memset(nfiles + ttrace->files.max + 1, 0,
			       (fd - ttrace->files.max) * sizeof(struct file));
		} else {
			memset(nfiles, 0, (fd + 1) * sizeof(struct file));
		}

		ttrace->files.table = nfiles;
		ttrace->files.max   = fd;
	}

	return ttrace->files.table + fd;
}

struct file *thread__files_entry(struct thread *thread, int fd)
{
	return thread_trace__files_entry(thread__priv(thread), fd);
}

static int trace__set_fd_pathname(struct thread *thread, int fd, const char *pathname)
{
	struct thread_trace *ttrace = thread__priv(thread);
	struct file *file = thread_trace__files_entry(ttrace, fd);

	if (file != NULL) {
		struct stat st;
		if (stat(pathname, &st) == 0)
			file->dev_maj = major(st.st_rdev);
		file->pathname = strdup(pathname);
		if (file->pathname)
			return 0;
	}

	return -1;
}

static int thread__read_fd_path(struct thread *thread, int fd)
{
	char linkname[PATH_MAX], pathname[PATH_MAX];
	struct stat st;
	int ret;

	if (thread->pid_ == thread->tid) {
		scnprintf(linkname, sizeof(linkname),
			  "/proc/%d/fd/%d", thread->pid_, fd);
	} else {
		scnprintf(linkname, sizeof(linkname),
			  "/proc/%d/task/%d/fd/%d", thread->pid_, thread->tid, fd);
	}

	if (lstat(linkname, &st) < 0 || st.st_size + 1 > (off_t)sizeof(pathname))
		return -1;

	ret = readlink(linkname, pathname, sizeof(pathname));

	if (ret < 0 || ret > st.st_size)
		return -1;

	pathname[ret] = '\0';
	return trace__set_fd_pathname(thread, fd, pathname);
}

static const char *thread__fd_path(struct thread *thread, int fd,
				   struct trace *trace)
{
	struct thread_trace *ttrace = thread__priv(thread);

	if (ttrace == NULL)
		return NULL;

	if (fd < 0)
		return NULL;

	if ((fd > ttrace->files.max || ttrace->files.table[fd].pathname == NULL)) {
		if (!trace->live)
			return NULL;
		++trace->stats.proc_getname;
		if (thread__read_fd_path(thread, fd))
			return NULL;
	}

	return ttrace->files.table[fd].pathname;
}

size_t syscall_arg__scnprintf_fd(char *bf, size_t size, struct syscall_arg *arg)
{
	int fd = arg->val;
	size_t printed = scnprintf(bf, size, "%d", fd);
	const char *path = thread__fd_path(arg->thread, fd, arg->trace);

	if (path)
		printed += scnprintf(bf + printed, size - printed, "<%s>", path);

	return printed;
}

size_t pid__scnprintf_fd(struct trace *trace, pid_t pid, int fd, char *bf, size_t size)
{
        size_t printed = scnprintf(bf, size, "%d", fd);
	struct thread *thread = machine__find_thread(trace->host, pid, pid);

	if (thread) {
		const char *path = thread__fd_path(thread, fd, trace);

		if (path)
			printed += scnprintf(bf + printed, size - printed, "<%s>", path);

		thread__put(thread);
	}

        return printed;
}

static size_t syscall_arg__scnprintf_close_fd(char *bf, size_t size,
					      struct syscall_arg *arg)
{
	int fd = arg->val;
	size_t printed = syscall_arg__scnprintf_fd(bf, size, arg);
	struct thread_trace *ttrace = thread__priv(arg->thread);

	if (ttrace && fd >= 0 && fd <= ttrace->files.max)
		zfree(&ttrace->files.table[fd].pathname);

	return printed;
}

static void thread__set_filename_pos(struct thread *thread, const char *bf,
				     unsigned long ptr)
{
	struct thread_trace *ttrace = thread__priv(thread);

	ttrace->filename.ptr = ptr;
	ttrace->filename.entry_str_pos = bf - ttrace->entry_str;
}

static size_t syscall_arg__scnprintf_augmented_string(struct syscall_arg *arg, char *bf, size_t size)
{
	struct augmented_arg *augmented_arg = arg->augmented.args;

	return scnprintf(bf, size, "\"%.*s\"", augmented_arg->size, augmented_arg->value);
}

static size_t syscall_arg__scnprintf_filename(char *bf, size_t size,
					      struct syscall_arg *arg)
{
	unsigned long ptr = arg->val;

	if (arg->augmented.args)
		return syscall_arg__scnprintf_augmented_string(arg, bf, size);

	if (!arg->trace->vfs_getname)
		return scnprintf(bf, size, "%#x", ptr);

	thread__set_filename_pos(arg->thread, bf, ptr);
	return 0;
}

static bool trace__filter_duration(struct trace *trace, double t)
{
	return t < (trace->duration_filter * NSEC_PER_MSEC);
}

static size_t __trace__fprintf_tstamp(struct trace *trace, u64 tstamp, FILE *fp)
{
	double ts = (double)(tstamp - trace->base_time) / NSEC_PER_MSEC;

	return fprintf(fp, "%10.3f ", ts);
}

/*
 * We're handling tstamp=0 as an undefined tstamp, i.e. like when we are
 * using ttrace->entry_time for a thread that receives a sys_exit without
 * first having received a sys_enter ("poll" issued before tracing session
 * starts, lost sys_enter exit due to ring buffer overflow).
 */
static size_t trace__fprintf_tstamp(struct trace *trace, u64 tstamp, FILE *fp)
{
	if (tstamp > 0)
		return __trace__fprintf_tstamp(trace, tstamp, fp);

	return fprintf(fp, "         ? ");
}

static bool done = false;
static bool interrupted = false;

static void sig_handler(int sig)
{
	done = true;
	interrupted = sig == SIGINT;
}

static size_t trace__fprintf_comm_tid(struct trace *trace, struct thread *thread, FILE *fp)
{
	size_t printed = 0;

	if (trace->multiple_threads) {
		if (trace->show_comm)
			printed += fprintf(fp, "%.14s/", thread__comm_str(thread));
		printed += fprintf(fp, "%d ", thread->tid);
	}

	return printed;
}

static size_t trace__fprintf_entry_head(struct trace *trace, struct thread *thread,
					u64 duration, bool duration_calculated, u64 tstamp, FILE *fp)
{
	size_t printed = 0;

	if (trace->show_tstamp)
		printed = trace__fprintf_tstamp(trace, tstamp, fp);
	if (trace->show_duration)
		printed += fprintf_duration(duration, duration_calculated, fp);
	return printed + trace__fprintf_comm_tid(trace, thread, fp);
}

static int trace__process_event(struct trace *trace, struct machine *machine,
				union perf_event *event, struct perf_sample *sample)
{
	int ret = 0;

	switch (event->header.type) {
	case PERF_RECORD_LOST:
		color_fprintf(trace->output, PERF_COLOR_RED,
			      "LOST %" PRIu64 " events!\n", event->lost.lost);
		ret = machine__process_lost_event(machine, event, sample);
		break;
	default:
		ret = machine__process_event(machine, event, sample);
		break;
	}

	return ret;
}

static int trace__tool_process(struct perf_tool *tool,
			       union perf_event *event,
			       struct perf_sample *sample,
			       struct machine *machine)
{
	struct trace *trace = container_of(tool, struct trace, tool);
	return trace__process_event(trace, machine, event, sample);
}

static char *trace__machine__resolve_kernel_addr(void *vmachine, unsigned long long *addrp, char **modp)
{
	struct machine *machine = vmachine;

	if (machine->kptr_restrict_warned)
		return NULL;

	if (symbol_conf.kptr_restrict) {
		pr_warning("Kernel address maps (/proc/{kallsyms,modules}) are restricted.\n\n"
			   "Check /proc/sys/kernel/kptr_restrict.\n\n"
			   "Kernel samples will not be resolved.\n");
		machine->kptr_restrict_warned = true;
		return NULL;
	}

	return machine__resolve_kernel_addr(vmachine, addrp, modp);
}

static int trace__symbols_init(struct trace *trace, struct perf_evlist *evlist)
{
	int err = symbol__init(NULL);

	if (err)
		return err;

	trace->host = machine__new_host();
	if (trace->host == NULL)
		return -ENOMEM;

	err = trace_event__register_resolver(trace->host, trace__machine__resolve_kernel_addr);
	if (err < 0)
		goto out;

	err = __machine__synthesize_threads(trace->host, &trace->tool, &trace->opts.target,
					    evlist->threads, trace__tool_process, false,
					    1);
out:
	if (err)
		symbol__exit();

	return err;
}

static void trace__symbols__exit(struct trace *trace)
{
	machine__exit(trace->host);
	trace->host = NULL;

	symbol__exit();
}

static int syscall__alloc_arg_fmts(struct syscall *sc, int nr_args)
{
	int idx;

	if (nr_args == 6 && sc->fmt && sc->fmt->nr_args != 0)
		nr_args = sc->fmt->nr_args;

	sc->arg_fmt = calloc(nr_args, sizeof(*sc->arg_fmt));
	if (sc->arg_fmt == NULL)
		return -1;

	for (idx = 0; idx < nr_args; ++idx) {
		if (sc->fmt)
			sc->arg_fmt[idx] = sc->fmt->arg[idx];
	}

	sc->nr_args = nr_args;
	return 0;
}

static int syscall__set_arg_fmts(struct syscall *sc)
{
	struct tep_format_field *field, *last_field = NULL;
	int idx = 0, len;

	for (field = sc->args; field; field = field->next, ++idx) {
		last_field = field;

		if (sc->fmt && sc->fmt->arg[idx].scnprintf)
			continue;

		if (strcmp(field->type, "const char *") == 0 &&
			 (strcmp(field->name, "filename") == 0 ||
			  strcmp(field->name, "path") == 0 ||
			  strcmp(field->name, "pathname") == 0))
			sc->arg_fmt[idx].scnprintf = SCA_FILENAME;
		else if ((field->flags & TEP_FIELD_IS_POINTER) || strstr(field->name, "addr"))
			sc->arg_fmt[idx].scnprintf = SCA_PTR;
		else if (strcmp(field->type, "pid_t") == 0)
			sc->arg_fmt[idx].scnprintf = SCA_PID;
		else if (strcmp(field->type, "umode_t") == 0)
			sc->arg_fmt[idx].scnprintf = SCA_MODE_T;
		else if ((strcmp(field->type, "int") == 0 ||
			  strcmp(field->type, "unsigned int") == 0 ||
			  strcmp(field->type, "long") == 0) &&
			 (len = strlen(field->name)) >= 2 &&
			 strcmp(field->name + len - 2, "fd") == 0) {
			/*
			 * /sys/kernel/tracing/events/syscalls/sys_enter*
			 * egrep 'field:.*fd;' .../format|sed -r 's/.*field:([a-z ]+) [a-z_]*fd.+/\1/g'|sort|uniq -c
			 * 65 int
			 * 23 unsigned int
			 * 7 unsigned long
			 */
			sc->arg_fmt[idx].scnprintf = SCA_FD;
		}
	}

	if (last_field)
		sc->args_size = last_field->offset + last_field->size;

	return 0;
}

static int trace__read_syscall_info(struct trace *trace, int id)
{
	char tp_name[128];
	struct syscall *sc;
	const char *name = syscalltbl__name(trace->sctbl, id);

	if (name == NULL)
		return -1;

	if (id > trace->syscalls.max) {
		struct syscall *nsyscalls = realloc(trace->syscalls.table, (id + 1) * sizeof(*sc));

		if (nsyscalls == NULL)
			return -1;

		if (trace->syscalls.max != -1) {
			memset(nsyscalls + trace->syscalls.max + 1, 0,
			       (id - trace->syscalls.max) * sizeof(*sc));
		} else {
			memset(nsyscalls, 0, (id + 1) * sizeof(*sc));
		}

		trace->syscalls.table = nsyscalls;
		trace->syscalls.max   = id;
	}

	sc = trace->syscalls.table + id;
	sc->name = name;

	sc->fmt  = syscall_fmt__find(sc->name);

	snprintf(tp_name, sizeof(tp_name), "sys_enter_%s", sc->name);
	sc->tp_format = trace_event__tp_format("syscalls", tp_name);

	if (IS_ERR(sc->tp_format) && sc->fmt && sc->fmt->alias) {
		snprintf(tp_name, sizeof(tp_name), "sys_enter_%s", sc->fmt->alias);
		sc->tp_format = trace_event__tp_format("syscalls", tp_name);
	}

	if (syscall__alloc_arg_fmts(sc, IS_ERR(sc->tp_format) ? 6 : sc->tp_format->format.nr_fields))
		return -1;

	if (IS_ERR(sc->tp_format))
		return -1;

	sc->args = sc->tp_format->format.fields;
	/*
	 * We need to check and discard the first variable '__syscall_nr'
	 * or 'nr' that mean the syscall number. It is needless here.
	 * So drop '__syscall_nr' or 'nr' field but does not exist on older kernels.
	 */
	if (sc->args && (!strcmp(sc->args->name, "__syscall_nr") || !strcmp(sc->args->name, "nr"))) {
		sc->args = sc->args->next;
		--sc->nr_args;
	}

	sc->is_exit = !strcmp(name, "exit_group") || !strcmp(name, "exit");
	sc->is_open = !strcmp(name, "open") || !strcmp(name, "openat");

	return syscall__set_arg_fmts(sc);
}

static int trace__validate_ev_qualifier(struct trace *trace)
{
	int err = 0, i;
	size_t nr_allocated;
	struct str_node *pos;

	trace->ev_qualifier_ids.nr = strlist__nr_entries(trace->ev_qualifier);
	trace->ev_qualifier_ids.entries = malloc(trace->ev_qualifier_ids.nr *
						 sizeof(trace->ev_qualifier_ids.entries[0]));

	if (trace->ev_qualifier_ids.entries == NULL) {
		fputs("Error:\tNot enough memory for allocating events qualifier ids\n",
		       trace->output);
		err = -EINVAL;
		goto out;
	}

	nr_allocated = trace->ev_qualifier_ids.nr;
	i = 0;

	strlist__for_each_entry(pos, trace->ev_qualifier) {
		const char *sc = pos->s;
		int id = syscalltbl__id(trace->sctbl, sc), match_next = -1;

		if (id < 0) {
			id = syscalltbl__strglobmatch_first(trace->sctbl, sc, &match_next);
			if (id >= 0)
				goto matches;

			if (err == 0) {
				fputs("Error:\tInvalid syscall ", trace->output);
				err = -EINVAL;
			} else {
				fputs(", ", trace->output);
			}

			fputs(sc, trace->output);
		}
matches:
		trace->ev_qualifier_ids.entries[i++] = id;
		if (match_next == -1)
			continue;

		while (1) {
			id = syscalltbl__strglobmatch_next(trace->sctbl, sc, &match_next);
			if (id < 0)
				break;
			if (nr_allocated == trace->ev_qualifier_ids.nr) {
				void *entries;

				nr_allocated += 8;
				entries = realloc(trace->ev_qualifier_ids.entries,
						  nr_allocated * sizeof(trace->ev_qualifier_ids.entries[0]));
				if (entries == NULL) {
					err = -ENOMEM;
					fputs("\nError:\t Not enough memory for parsing\n", trace->output);
					goto out_free;
				}
				trace->ev_qualifier_ids.entries = entries;
			}
			trace->ev_qualifier_ids.nr++;
			trace->ev_qualifier_ids.entries[i++] = id;
		}
	}

	if (err < 0) {
		fputs("\nHint:\ttry 'perf list syscalls:sys_enter_*'"
		      "\nHint:\tand: 'man syscalls'\n", trace->output);
out_free:
		zfree(&trace->ev_qualifier_ids.entries);
		trace->ev_qualifier_ids.nr = 0;
	}
out:
	return err;
}

/*
 * args is to be interpreted as a series of longs but we need to handle
 * 8-byte unaligned accesses. args points to raw_data within the event
 * and raw_data is guaranteed to be 8-byte unaligned because it is
 * preceded by raw_size which is a u32. So we need to copy args to a temp
 * variable to read it. Most notably this avoids extended load instructions
 * on unaligned addresses
 */
unsigned long syscall_arg__val(struct syscall_arg *arg, u8 idx)
{
	unsigned long val;
	unsigned char *p = arg->args + sizeof(unsigned long) * idx;

	memcpy(&val, p, sizeof(val));
	return val;
}

static size_t syscall__scnprintf_name(struct syscall *sc, char *bf, size_t size,
				      struct syscall_arg *arg)
{
	if (sc->arg_fmt && sc->arg_fmt[arg->idx].name)
		return scnprintf(bf, size, "%s: ", sc->arg_fmt[arg->idx].name);

	return scnprintf(bf, size, "arg%d: ", arg->idx);
}

/*
 * Check if the value is in fact zero, i.e. mask whatever needs masking, such
 * as mount 'flags' argument that needs ignoring some magic flag, see comment
 * in tools/perf/trace/beauty/mount_flags.c
 */
static unsigned long syscall__mask_val(struct syscall *sc, struct syscall_arg *arg, unsigned long val)
{
	if (sc->arg_fmt && sc->arg_fmt[arg->idx].mask_val)
		return sc->arg_fmt[arg->idx].mask_val(arg, val);

	return val;
}

static size_t syscall__scnprintf_val(struct syscall *sc, char *bf, size_t size,
				     struct syscall_arg *arg, unsigned long val)
{
	if (sc->arg_fmt && sc->arg_fmt[arg->idx].scnprintf) {
		arg->val = val;
		if (sc->arg_fmt[arg->idx].parm)
			arg->parm = sc->arg_fmt[arg->idx].parm;
		return sc->arg_fmt[arg->idx].scnprintf(bf, size, arg);
	}
	return scnprintf(bf, size, "%ld", val);
}

static size_t syscall__scnprintf_args(struct syscall *sc, char *bf, size_t size,
				      unsigned char *args, void *augmented_args, int augmented_args_size,
				      struct trace *trace, struct thread *thread)
{
	size_t printed = 0;
	unsigned long val;
	u8 bit = 1;
	struct syscall_arg arg = {
		.args	= args,
		.augmented = {
			.size = augmented_args_size,
			.args = augmented_args,
		},
		.idx	= 0,
		.mask	= 0,
		.trace  = trace,
		.thread = thread,
		.show_string_prefix = trace->show_string_prefix,
	};
	struct thread_trace *ttrace = thread__priv(thread);

	/*
	 * Things like fcntl will set this in its 'cmd' formatter to pick the
	 * right formatter for the return value (an fd? file flags?), which is
	 * not needed for syscalls that always return a given type, say an fd.
	 */
	ttrace->ret_scnprintf = NULL;

	if (sc->args != NULL) {
		struct tep_format_field *field;

		for (field = sc->args; field;
		     field = field->next, ++arg.idx, bit <<= 1) {
			if (arg.mask & bit)
				continue;

			val = syscall_arg__val(&arg, arg.idx);
			/*
			 * Some syscall args need some mask, most don't and
			 * return val untouched.
			 */
			val = syscall__mask_val(sc, &arg, val);

			/*
 			 * Suppress this argument if its value is zero and
 			 * and we don't have a string associated in an
 			 * strarray for it.
 			 */
			if (val == 0 &&
			    !trace->show_zeros &&
			    !(sc->arg_fmt &&
			      (sc->arg_fmt[arg.idx].show_zero ||
			       sc->arg_fmt[arg.idx].scnprintf == SCA_STRARRAY ||
			       sc->arg_fmt[arg.idx].scnprintf == SCA_STRARRAYS) &&
			      sc->arg_fmt[arg.idx].parm))
				continue;

			printed += scnprintf(bf + printed, size - printed, "%s", printed ? ", " : "");

			if (trace->show_arg_names)
				printed += scnprintf(bf + printed, size - printed, "%s: ", field->name);

			printed += syscall__scnprintf_val(sc, bf + printed, size - printed, &arg, val);
		}
	} else if (IS_ERR(sc->tp_format)) {
		/*
		 * If we managed to read the tracepoint /format file, then we
		 * may end up not having any args, like with gettid(), so only
		 * print the raw args when we didn't manage to read it.
		 */
		while (arg.idx < sc->nr_args) {
			if (arg.mask & bit)
				goto next_arg;
			val = syscall_arg__val(&arg, arg.idx);
			if (printed)
				printed += scnprintf(bf + printed, size - printed, ", ");
			printed += syscall__scnprintf_name(sc, bf + printed, size - printed, &arg);
			printed += syscall__scnprintf_val(sc, bf + printed, size - printed, &arg, val);
next_arg:
			++arg.idx;
			bit <<= 1;
		}
	}

	return printed;
}

typedef int (*tracepoint_handler)(struct trace *trace, struct perf_evsel *evsel,
				  union perf_event *event,
				  struct perf_sample *sample);

static struct syscall *trace__syscall_info(struct trace *trace,
					   struct perf_evsel *evsel, int id)
{

	if (id < 0) {

		/*
		 * XXX: Noticed on x86_64, reproduced as far back as 3.0.36, haven't tried
		 * before that, leaving at a higher verbosity level till that is
		 * explained. Reproduced with plain ftrace with:
		 *
		 * echo 1 > /t/events/raw_syscalls/sys_exit/enable
		 * grep "NR -1 " /t/trace_pipe
		 *
		 * After generating some load on the machine.
 		 */
		if (verbose > 1) {
			static u64 n;
			fprintf(trace->output, "Invalid syscall %d id, skipping (%s, %" PRIu64 ") ...\n",
				id, perf_evsel__name(evsel), ++n);
		}
		return NULL;
	}

	if ((id > trace->syscalls.max || trace->syscalls.table[id].name == NULL) &&
	    trace__read_syscall_info(trace, id))
		goto out_cant_read;

	if ((id > trace->syscalls.max || trace->syscalls.table[id].name == NULL))
		goto out_cant_read;

	return &trace->syscalls.table[id];

out_cant_read:
	if (verbose > 0) {
		fprintf(trace->output, "Problems reading syscall %d", id);
		if (id <= trace->syscalls.max && trace->syscalls.table[id].name != NULL)
			fprintf(trace->output, "(%s)", trace->syscalls.table[id].name);
		fputs(" information\n", trace->output);
	}
	return NULL;
}

static void thread__update_stats(struct thread_trace *ttrace,
				 int id, struct perf_sample *sample)
{
	struct int_node *inode;
	struct stats *stats;
	u64 duration = 0;

	inode = intlist__findnew(ttrace->syscall_stats, id);
	if (inode == NULL)
		return;

	stats = inode->priv;
	if (stats == NULL) {
		stats = malloc(sizeof(struct stats));
		if (stats == NULL)
			return;
		init_stats(stats);
		inode->priv = stats;
	}

	if (ttrace->entry_time && sample->time > ttrace->entry_time)
		duration = sample->time - ttrace->entry_time;

	update_stats(stats, duration);
}

static int trace__printf_interrupted_entry(struct trace *trace)
{
	struct thread_trace *ttrace;
	size_t printed;
	int len;

	if (trace->failure_only || trace->current == NULL)
		return 0;

	ttrace = thread__priv(trace->current);

	if (!ttrace->entry_pending)
		return 0;

	printed  = trace__fprintf_entry_head(trace, trace->current, 0, false, ttrace->entry_time, trace->output);
	printed += len = fprintf(trace->output, "%s)", ttrace->entry_str);

	if (len < trace->args_alignment - 4)
		printed += fprintf(trace->output, "%-*s", trace->args_alignment - 4 - len, " ");
<<<<<<< HEAD

	printed += fprintf(trace->output, " ...\n");

=======

	printed += fprintf(trace->output, " ...\n");

>>>>>>> 371f210e
	ttrace->entry_pending = false;
	++trace->nr_events_printed;

	return printed;
}

static int trace__fprintf_sample(struct trace *trace, struct perf_evsel *evsel,
				 struct perf_sample *sample, struct thread *thread)
{
	int printed = 0;

	if (trace->print_sample) {
		double ts = (double)sample->time / NSEC_PER_MSEC;

		printed += fprintf(trace->output, "%22s %10.3f %s %d/%d [%d]\n",
				   perf_evsel__name(evsel), ts,
				   thread__comm_str(thread),
				   sample->pid, sample->tid, sample->cpu);
	}

	return printed;
}

static void *syscall__augmented_args(struct syscall *sc, struct perf_sample *sample, int *augmented_args_size, int raw_augmented_args_size)
{
	void *augmented_args = NULL;
	/*
	 * For now with BPF raw_augmented we hook into raw_syscalls:sys_enter
	 * and there we get all 6 syscall args plus the tracepoint common fields
	 * that gets calculated at the start and the syscall_nr (another long).
	 * So we check if that is the case and if so don't look after the
	 * sc->args_size but always after the full raw_syscalls:sys_enter payload,
	 * which is fixed.
	 *
	 * We'll revisit this later to pass s->args_size to the BPF augmenter
	 * (now tools/perf/examples/bpf/augmented_raw_syscalls.c, so that it
	 * copies only what we need for each syscall, like what happens when we
	 * use syscalls:sys_enter_NAME, so that we reduce the kernel/userspace
	 * traffic to just what is needed for each syscall.
	 */
	int args_size = raw_augmented_args_size ?: sc->args_size;

	*augmented_args_size = sample->raw_size - args_size;
	if (*augmented_args_size > 0)
		augmented_args = sample->raw_data + args_size;

	return augmented_args;
}

static int trace__sys_enter(struct trace *trace, struct perf_evsel *evsel,
			    union perf_event *event __maybe_unused,
			    struct perf_sample *sample)
{
	char *msg;
	void *args;
	int printed = 0;
	struct thread *thread;
	int id = perf_evsel__sc_tp_uint(evsel, id, sample), err = -1;
	int augmented_args_size = 0;
	void *augmented_args = NULL;
	struct syscall *sc = trace__syscall_info(trace, evsel, id);
	struct thread_trace *ttrace;

	if (sc == NULL)
		return -1;

	thread = machine__findnew_thread(trace->host, sample->pid, sample->tid);
	ttrace = thread__trace(thread, trace->output);
	if (ttrace == NULL)
		goto out_put;

	trace__fprintf_sample(trace, evsel, sample, thread);

	args = perf_evsel__sc_tp_ptr(evsel, args, sample);

	if (ttrace->entry_str == NULL) {
		ttrace->entry_str = malloc(trace__entry_str_size);
		if (!ttrace->entry_str)
			goto out_put;
	}

	if (!(trace->duration_filter || trace->summary_only || trace->min_stack))
		trace__printf_interrupted_entry(trace);
	/*
	 * If this is raw_syscalls.sys_enter, then it always comes with the 6 possible
	 * arguments, even if the syscall being handled, say "openat", uses only 4 arguments
	 * this breaks syscall__augmented_args() check for augmented args, as we calculate
	 * syscall->args_size using each syscalls:sys_enter_NAME tracefs format file,
	 * so when handling, say the openat syscall, we end up getting 6 args for the
	 * raw_syscalls:sys_enter event, when we expected just 4, we end up mistakenly
	 * thinking that the extra 2 u64 args are the augmented filename, so just check
	 * here and avoid using augmented syscalls when the evsel is the raw_syscalls one.
	 */
	if (evsel != trace->syscalls.events.sys_enter)
		augmented_args = syscall__augmented_args(sc, sample, &augmented_args_size, trace->raw_augmented_syscalls_args_size);
	ttrace->entry_time = sample->time;
	msg = ttrace->entry_str;
	printed += scnprintf(msg + printed, trace__entry_str_size - printed, "%s(", sc->name);

	printed += syscall__scnprintf_args(sc, msg + printed, trace__entry_str_size - printed,
					   args, augmented_args, augmented_args_size, trace, thread);

	if (sc->is_exit) {
		if (!(trace->duration_filter || trace->summary_only || trace->failure_only || trace->min_stack)) {
			int alignment = 0;

			trace__fprintf_entry_head(trace, thread, 0, false, ttrace->entry_time, trace->output);
			printed = fprintf(trace->output, "%s)", ttrace->entry_str);
			if (trace->args_alignment > printed)
				alignment = trace->args_alignment - printed;
			fprintf(trace->output, "%*s= ?\n", alignment, " ");
		}
	} else {
		ttrace->entry_pending = true;
		/* See trace__vfs_getname & trace__sys_exit */
		ttrace->filename.pending_open = false;
	}

	if (trace->current != thread) {
		thread__put(trace->current);
		trace->current = thread__get(thread);
	}
	err = 0;
out_put:
	thread__put(thread);
	return err;
}

static int trace__fprintf_sys_enter(struct trace *trace, struct perf_evsel *evsel,
				    struct perf_sample *sample)
{
	struct thread_trace *ttrace;
	struct thread *thread;
	int id = perf_evsel__sc_tp_uint(evsel, id, sample), err = -1;
	struct syscall *sc = trace__syscall_info(trace, evsel, id);
	char msg[1024];
	void *args, *augmented_args = NULL;
	int augmented_args_size;

	if (sc == NULL)
		return -1;

	thread = machine__findnew_thread(trace->host, sample->pid, sample->tid);
	ttrace = thread__trace(thread, trace->output);
	/*
	 * We need to get ttrace just to make sure it is there when syscall__scnprintf_args()
	 * and the rest of the beautifiers accessing it via struct syscall_arg touches it.
	 */
	if (ttrace == NULL)
		goto out_put;

	args = perf_evsel__sc_tp_ptr(evsel, args, sample);
	augmented_args = syscall__augmented_args(sc, sample, &augmented_args_size, trace->raw_augmented_syscalls_args_size);
	syscall__scnprintf_args(sc, msg, sizeof(msg), args, augmented_args, augmented_args_size, trace, thread);
	fprintf(trace->output, "%s", msg);
	err = 0;
out_put:
	thread__put(thread);
	return err;
}

static int trace__resolve_callchain(struct trace *trace, struct perf_evsel *evsel,
				    struct perf_sample *sample,
				    struct callchain_cursor *cursor)
{
	struct addr_location al;
	int max_stack = evsel->attr.sample_max_stack ?
			evsel->attr.sample_max_stack :
			trace->max_stack;
	int err;

	if (machine__resolve(trace->host, &al, sample) < 0)
		return -1;

	err = thread__resolve_callchain(al.thread, cursor, evsel, sample, NULL, NULL, max_stack);
	addr_location__put(&al);
	return err;
}

static int trace__fprintf_callchain(struct trace *trace, struct perf_sample *sample)
{
	/* TODO: user-configurable print_opts */
	const unsigned int print_opts = EVSEL__PRINT_SYM |
				        EVSEL__PRINT_DSO |
				        EVSEL__PRINT_UNKNOWN_AS_ADDR;

	return sample__fprintf_callchain(sample, 38, print_opts, &callchain_cursor, trace->output);
}

static const char *errno_to_name(struct perf_evsel *evsel, int err)
{
	struct perf_env *env = perf_evsel__env(evsel);
	const char *arch_name = perf_env__arch(env);

	return arch_syscalls__strerrno(arch_name, err);
}

static int trace__sys_exit(struct trace *trace, struct perf_evsel *evsel,
			   union perf_event *event __maybe_unused,
			   struct perf_sample *sample)
{
	long ret;
	u64 duration = 0;
	bool duration_calculated = false;
	struct thread *thread;
	int id = perf_evsel__sc_tp_uint(evsel, id, sample), err = -1, callchain_ret = 0, printed = 0;
	int alignment = trace->args_alignment;
	struct syscall *sc = trace__syscall_info(trace, evsel, id);
	struct thread_trace *ttrace;

	if (sc == NULL)
		return -1;

	thread = machine__findnew_thread(trace->host, sample->pid, sample->tid);
	ttrace = thread__trace(thread, trace->output);
	if (ttrace == NULL)
		goto out_put;

	trace__fprintf_sample(trace, evsel, sample, thread);

	if (trace->summary)
		thread__update_stats(ttrace, id, sample);

	ret = perf_evsel__sc_tp_uint(evsel, ret, sample);

	if (sc->is_open && ret >= 0 && ttrace->filename.pending_open) {
		trace__set_fd_pathname(thread, ret, ttrace->filename.name);
		ttrace->filename.pending_open = false;
		++trace->stats.vfs_getname;
	}

	if (ttrace->entry_time) {
		duration = sample->time - ttrace->entry_time;
		if (trace__filter_duration(trace, duration))
			goto out;
		duration_calculated = true;
	} else if (trace->duration_filter)
		goto out;

	if (sample->callchain) {
		callchain_ret = trace__resolve_callchain(trace, evsel, sample, &callchain_cursor);
		if (callchain_ret == 0) {
			if (callchain_cursor.nr < trace->min_stack)
				goto out;
			callchain_ret = 1;
		}
	}

	if (trace->summary_only || (ret >= 0 && trace->failure_only))
		goto out;

	trace__fprintf_entry_head(trace, thread, duration, duration_calculated, ttrace->entry_time, trace->output);

	if (ttrace->entry_pending) {
		printed = fprintf(trace->output, "%s", ttrace->entry_str);
	} else {
		printed += fprintf(trace->output, " ... [");
		color_fprintf(trace->output, PERF_COLOR_YELLOW, "continued");
		printed += 9;
		printed += fprintf(trace->output, "]: %s()", sc->name);
	}

	printed++; /* the closing ')' */

	if (alignment > printed)
		alignment -= printed;
	else
		alignment = 0;

	fprintf(trace->output, ")%*s= ", alignment, " ");

	if (sc->fmt == NULL) {
		if (ret < 0)
			goto errno_print;
signed_print:
		fprintf(trace->output, "%ld", ret);
	} else if (ret < 0) {
errno_print: {
		char bf[STRERR_BUFSIZE];
		const char *emsg = str_error_r(-ret, bf, sizeof(bf)),
			   *e = errno_to_name(evsel, -ret);

		fprintf(trace->output, "-1 %s (%s)", e, emsg);
	}
	} else if (ret == 0 && sc->fmt->timeout)
		fprintf(trace->output, "0 (Timeout)");
	else if (ttrace->ret_scnprintf) {
		char bf[1024];
		struct syscall_arg arg = {
			.val	= ret,
			.thread	= thread,
			.trace	= trace,
		};
		ttrace->ret_scnprintf(bf, sizeof(bf), &arg);
		ttrace->ret_scnprintf = NULL;
		fprintf(trace->output, "%s", bf);
	} else if (sc->fmt->hexret)
		fprintf(trace->output, "%#lx", ret);
	else if (sc->fmt->errpid) {
		struct thread *child = machine__find_thread(trace->host, ret, ret);

		if (child != NULL) {
			fprintf(trace->output, "%ld", ret);
			if (child->comm_set)
				fprintf(trace->output, " (%s)", thread__comm_str(child));
			thread__put(child);
		}
	} else
		goto signed_print;

	fputc('\n', trace->output);

	/*
	 * We only consider an 'event' for the sake of --max-events a non-filtered
	 * sys_enter + sys_exit and other tracepoint events.
	 */
	if (++trace->nr_events_printed == trace->max_events && trace->max_events != ULONG_MAX)
		interrupted = true;

	if (callchain_ret > 0)
		trace__fprintf_callchain(trace, sample);
	else if (callchain_ret < 0)
		pr_err("Problem processing %s callchain, skipping...\n", perf_evsel__name(evsel));
out:
	ttrace->entry_pending = false;
	err = 0;
out_put:
	thread__put(thread);
	return err;
}

static int trace__vfs_getname(struct trace *trace, struct perf_evsel *evsel,
			      union perf_event *event __maybe_unused,
			      struct perf_sample *sample)
{
	struct thread *thread = machine__findnew_thread(trace->host, sample->pid, sample->tid);
	struct thread_trace *ttrace;
	size_t filename_len, entry_str_len, to_move;
	ssize_t remaining_space;
	char *pos;
	const char *filename = perf_evsel__rawptr(evsel, sample, "pathname");

	if (!thread)
		goto out;

	ttrace = thread__priv(thread);
	if (!ttrace)
		goto out_put;

	filename_len = strlen(filename);
	if (filename_len == 0)
		goto out_put;

	if (ttrace->filename.namelen < filename_len) {
		char *f = realloc(ttrace->filename.name, filename_len + 1);

		if (f == NULL)
			goto out_put;

		ttrace->filename.namelen = filename_len;
		ttrace->filename.name = f;
	}

	strcpy(ttrace->filename.name, filename);
	ttrace->filename.pending_open = true;

	if (!ttrace->filename.ptr)
		goto out_put;

	entry_str_len = strlen(ttrace->entry_str);
	remaining_space = trace__entry_str_size - entry_str_len - 1; /* \0 */
	if (remaining_space <= 0)
		goto out_put;

	if (filename_len > (size_t)remaining_space) {
		filename += filename_len - remaining_space;
		filename_len = remaining_space;
	}

	to_move = entry_str_len - ttrace->filename.entry_str_pos + 1; /* \0 */
	pos = ttrace->entry_str + ttrace->filename.entry_str_pos;
	memmove(pos + filename_len, pos, to_move);
	memcpy(pos, filename, filename_len);

	ttrace->filename.ptr = 0;
	ttrace->filename.entry_str_pos = 0;
out_put:
	thread__put(thread);
out:
	return 0;
}

static int trace__sched_stat_runtime(struct trace *trace, struct perf_evsel *evsel,
				     union perf_event *event __maybe_unused,
				     struct perf_sample *sample)
{
        u64 runtime = perf_evsel__intval(evsel, sample, "runtime");
	double runtime_ms = (double)runtime / NSEC_PER_MSEC;
	struct thread *thread = machine__findnew_thread(trace->host,
							sample->pid,
							sample->tid);
	struct thread_trace *ttrace = thread__trace(thread, trace->output);

	if (ttrace == NULL)
		goto out_dump;

	ttrace->runtime_ms += runtime_ms;
	trace->runtime_ms += runtime_ms;
out_put:
	thread__put(thread);
	return 0;

out_dump:
	fprintf(trace->output, "%s: comm=%s,pid=%u,runtime=%" PRIu64 ",vruntime=%" PRIu64 ")\n",
	       evsel->name,
	       perf_evsel__strval(evsel, sample, "comm"),
	       (pid_t)perf_evsel__intval(evsel, sample, "pid"),
	       runtime,
	       perf_evsel__intval(evsel, sample, "vruntime"));
	goto out_put;
}

static int bpf_output__printer(enum binary_printer_ops op,
			       unsigned int val, void *extra __maybe_unused, FILE *fp)
{
	unsigned char ch = (unsigned char)val;

	switch (op) {
	case BINARY_PRINT_CHAR_DATA:
		return fprintf(fp, "%c", isprint(ch) ? ch : '.');
	case BINARY_PRINT_DATA_BEGIN:
	case BINARY_PRINT_LINE_BEGIN:
	case BINARY_PRINT_ADDR:
	case BINARY_PRINT_NUM_DATA:
	case BINARY_PRINT_NUM_PAD:
	case BINARY_PRINT_SEP:
	case BINARY_PRINT_CHAR_PAD:
	case BINARY_PRINT_LINE_END:
	case BINARY_PRINT_DATA_END:
	default:
		break;
	}

	return 0;
}

static void bpf_output__fprintf(struct trace *trace,
				struct perf_sample *sample)
{
	binary__fprintf(sample->raw_data, sample->raw_size, 8,
			bpf_output__printer, NULL, trace->output);
	++trace->nr_events_printed;
}

static int trace__event_handler(struct trace *trace, struct perf_evsel *evsel,
				union perf_event *event __maybe_unused,
				struct perf_sample *sample)
{
	struct thread *thread;
	int callchain_ret = 0;
	/*
	 * Check if we called perf_evsel__disable(evsel) due to, for instance,
	 * this event's max_events having been hit and this is an entry coming
	 * from the ring buffer that we should discard, since the max events
	 * have already been considered/printed.
	 */
	if (evsel->disabled)
		return 0;

	thread = machine__findnew_thread(trace->host, sample->pid, sample->tid);

	if (sample->callchain) {
		callchain_ret = trace__resolve_callchain(trace, evsel, sample, &callchain_cursor);
		if (callchain_ret == 0) {
			if (callchain_cursor.nr < trace->min_stack)
				goto out;
			callchain_ret = 1;
		}
	}

	trace__printf_interrupted_entry(trace);
	trace__fprintf_tstamp(trace, sample->time, trace->output);

	if (trace->trace_syscalls && trace->show_duration)
		fprintf(trace->output, "(         ): ");

	if (thread)
		trace__fprintf_comm_tid(trace, thread, trace->output);

	if (evsel == trace->syscalls.events.augmented) {
		int id = perf_evsel__sc_tp_uint(evsel, id, sample);
		struct syscall *sc = trace__syscall_info(trace, evsel, id);

		if (sc) {
			fprintf(trace->output, "%s(", sc->name);
			trace__fprintf_sys_enter(trace, evsel, sample);
			fputc(')', trace->output);
			goto newline;
		}

		/*
		 * XXX: Not having the associated syscall info or not finding/adding
		 * 	the thread should never happen, but if it does...
		 * 	fall thru and print it as a bpf_output event.
		 */
	}

	fprintf(trace->output, "%s:", evsel->name);

	if (perf_evsel__is_bpf_output(evsel)) {
		bpf_output__fprintf(trace, sample);
	} else if (evsel->tp_format) {
		if (strncmp(evsel->tp_format->name, "sys_enter_", 10) ||
		    trace__fprintf_sys_enter(trace, evsel, sample)) {
			event_format__fprintf(evsel->tp_format, sample->cpu,
					      sample->raw_data, sample->raw_size,
					      trace->output);
			++trace->nr_events_printed;

			if (evsel->max_events != ULONG_MAX && ++evsel->nr_events_printed == evsel->max_events) {
				perf_evsel__disable(evsel);
				perf_evsel__close(evsel);
			}
		}
	}

newline:
	fprintf(trace->output, "\n");

	if (callchain_ret > 0)
		trace__fprintf_callchain(trace, sample);
	else if (callchain_ret < 0)
		pr_err("Problem processing %s callchain, skipping...\n", perf_evsel__name(evsel));
out:
	thread__put(thread);
	return 0;
}

static void print_location(FILE *f, struct perf_sample *sample,
			   struct addr_location *al,
			   bool print_dso, bool print_sym)
{

	if ((verbose > 0 || print_dso) && al->map)
		fprintf(f, "%s@", al->map->dso->long_name);

	if ((verbose > 0 || print_sym) && al->sym)
		fprintf(f, "%s+0x%" PRIx64, al->sym->name,
			al->addr - al->sym->start);
	else if (al->map)
		fprintf(f, "0x%" PRIx64, al->addr);
	else
		fprintf(f, "0x%" PRIx64, sample->addr);
}

static int trace__pgfault(struct trace *trace,
			  struct perf_evsel *evsel,
			  union perf_event *event __maybe_unused,
			  struct perf_sample *sample)
{
	struct thread *thread;
	struct addr_location al;
	char map_type = 'd';
	struct thread_trace *ttrace;
	int err = -1;
	int callchain_ret = 0;

	thread = machine__findnew_thread(trace->host, sample->pid, sample->tid);

	if (sample->callchain) {
		callchain_ret = trace__resolve_callchain(trace, evsel, sample, &callchain_cursor);
		if (callchain_ret == 0) {
			if (callchain_cursor.nr < trace->min_stack)
				goto out_put;
			callchain_ret = 1;
		}
	}

	ttrace = thread__trace(thread, trace->output);
	if (ttrace == NULL)
		goto out_put;

	if (evsel->attr.config == PERF_COUNT_SW_PAGE_FAULTS_MAJ)
		ttrace->pfmaj++;
	else
		ttrace->pfmin++;

	if (trace->summary_only)
		goto out;

	thread__find_symbol(thread, sample->cpumode, sample->ip, &al);

	trace__fprintf_entry_head(trace, thread, 0, true, sample->time, trace->output);

	fprintf(trace->output, "%sfault [",
		evsel->attr.config == PERF_COUNT_SW_PAGE_FAULTS_MAJ ?
		"maj" : "min");

	print_location(trace->output, sample, &al, false, true);

	fprintf(trace->output, "] => ");

	thread__find_symbol(thread, sample->cpumode, sample->addr, &al);

	if (!al.map) {
		thread__find_symbol(thread, sample->cpumode, sample->addr, &al);

		if (al.map)
			map_type = 'x';
		else
			map_type = '?';
	}

	print_location(trace->output, sample, &al, true, false);

	fprintf(trace->output, " (%c%c)\n", map_type, al.level);

	if (callchain_ret > 0)
		trace__fprintf_callchain(trace, sample);
	else if (callchain_ret < 0)
		pr_err("Problem processing %s callchain, skipping...\n", perf_evsel__name(evsel));

	++trace->nr_events_printed;
out:
	err = 0;
out_put:
	thread__put(thread);
	return err;
}

static void trace__set_base_time(struct trace *trace,
				 struct perf_evsel *evsel,
				 struct perf_sample *sample)
{
	/*
	 * BPF events were not setting PERF_SAMPLE_TIME, so be more robust
	 * and don't use sample->time unconditionally, we may end up having
	 * some other event in the future without PERF_SAMPLE_TIME for good
	 * reason, i.e. we may not be interested in its timestamps, just in
	 * it taking place, picking some piece of information when it
	 * appears in our event stream (vfs_getname comes to mind).
	 */
	if (trace->base_time == 0 && !trace->full_time &&
	    (evsel->attr.sample_type & PERF_SAMPLE_TIME))
		trace->base_time = sample->time;
}

static int trace__process_sample(struct perf_tool *tool,
				 union perf_event *event,
				 struct perf_sample *sample,
				 struct perf_evsel *evsel,
				 struct machine *machine __maybe_unused)
{
	struct trace *trace = container_of(tool, struct trace, tool);
	struct thread *thread;
	int err = 0;

	tracepoint_handler handler = evsel->handler;

	thread = machine__findnew_thread(trace->host, sample->pid, sample->tid);
	if (thread && thread__is_filtered(thread))
		goto out;

	trace__set_base_time(trace, evsel, sample);

	if (handler) {
		++trace->nr_events;
		handler(trace, evsel, event, sample);
	}
out:
	thread__put(thread);
	return err;
}

static int trace__record(struct trace *trace, int argc, const char **argv)
{
	unsigned int rec_argc, i, j;
	const char **rec_argv;
	const char * const record_args[] = {
		"record",
		"-R",
		"-m", "1024",
		"-c", "1",
	};

	const char * const sc_args[] = { "-e", };
	unsigned int sc_args_nr = ARRAY_SIZE(sc_args);
	const char * const majpf_args[] = { "-e", "major-faults" };
	unsigned int majpf_args_nr = ARRAY_SIZE(majpf_args);
	const char * const minpf_args[] = { "-e", "minor-faults" };
	unsigned int minpf_args_nr = ARRAY_SIZE(minpf_args);

	/* +1 is for the event string below */
	rec_argc = ARRAY_SIZE(record_args) + sc_args_nr + 1 +
		majpf_args_nr + minpf_args_nr + argc;
	rec_argv = calloc(rec_argc + 1, sizeof(char *));

	if (rec_argv == NULL)
		return -ENOMEM;

	j = 0;
	for (i = 0; i < ARRAY_SIZE(record_args); i++)
		rec_argv[j++] = record_args[i];

	if (trace->trace_syscalls) {
		for (i = 0; i < sc_args_nr; i++)
			rec_argv[j++] = sc_args[i];

		/* event string may be different for older kernels - e.g., RHEL6 */
		if (is_valid_tracepoint("raw_syscalls:sys_enter"))
			rec_argv[j++] = "raw_syscalls:sys_enter,raw_syscalls:sys_exit";
		else if (is_valid_tracepoint("syscalls:sys_enter"))
			rec_argv[j++] = "syscalls:sys_enter,syscalls:sys_exit";
		else {
			pr_err("Neither raw_syscalls nor syscalls events exist.\n");
			free(rec_argv);
			return -1;
		}
	}

	if (trace->trace_pgfaults & TRACE_PFMAJ)
		for (i = 0; i < majpf_args_nr; i++)
			rec_argv[j++] = majpf_args[i];

	if (trace->trace_pgfaults & TRACE_PFMIN)
		for (i = 0; i < minpf_args_nr; i++)
			rec_argv[j++] = minpf_args[i];

	for (i = 0; i < (unsigned int)argc; i++)
		rec_argv[j++] = argv[i];

	return cmd_record(j, rec_argv);
}

static size_t trace__fprintf_thread_summary(struct trace *trace, FILE *fp);

static bool perf_evlist__add_vfs_getname(struct perf_evlist *evlist)
{
	bool found = false;
	struct perf_evsel *evsel, *tmp;
	struct parse_events_error err = { .idx = 0, };
	int ret = parse_events(evlist, "probe:vfs_getname*", &err);

	if (ret)
		return false;

	evlist__for_each_entry_safe(evlist, evsel, tmp) {
		if (!strstarts(perf_evsel__name(evsel), "probe:vfs_getname"))
			continue;

		if (perf_evsel__field(evsel, "pathname")) {
			evsel->handler = trace__vfs_getname;
			found = true;
			continue;
		}

		list_del_init(&evsel->node);
		evsel->evlist = NULL;
		perf_evsel__delete(evsel);
	}

	return found;
}

static struct perf_evsel *perf_evsel__new_pgfault(u64 config)
{
	struct perf_evsel *evsel;
	struct perf_event_attr attr = {
		.type = PERF_TYPE_SOFTWARE,
		.mmap_data = 1,
	};

	attr.config = config;
	attr.sample_period = 1;

	event_attr_init(&attr);

	evsel = perf_evsel__new(&attr);
	if (evsel)
		evsel->handler = trace__pgfault;

	return evsel;
}

static void trace__handle_event(struct trace *trace, union perf_event *event, struct perf_sample *sample)
{
	const u32 type = event->header.type;
	struct perf_evsel *evsel;

	if (type != PERF_RECORD_SAMPLE) {
		trace__process_event(trace, trace->host, event, sample);
		return;
	}

	evsel = perf_evlist__id2evsel(trace->evlist, sample->id);
	if (evsel == NULL) {
		fprintf(trace->output, "Unknown tp ID %" PRIu64 ", skipping...\n", sample->id);
		return;
	}

	trace__set_base_time(trace, evsel, sample);

	if (evsel->attr.type == PERF_TYPE_TRACEPOINT &&
	    sample->raw_data == NULL) {
		fprintf(trace->output, "%s sample with no payload for tid: %d, cpu %d, raw_size=%d, skipping...\n",
		       perf_evsel__name(evsel), sample->tid,
		       sample->cpu, sample->raw_size);
	} else {
		tracepoint_handler handler = evsel->handler;
		handler(trace, evsel, event, sample);
	}

	if (trace->nr_events_printed >= trace->max_events && trace->max_events != ULONG_MAX)
		interrupted = true;
}

static int trace__add_syscall_newtp(struct trace *trace)
{
	int ret = -1;
	struct perf_evlist *evlist = trace->evlist;
	struct perf_evsel *sys_enter, *sys_exit;

	sys_enter = perf_evsel__raw_syscall_newtp("sys_enter", trace__sys_enter);
	if (sys_enter == NULL)
		goto out;

	if (perf_evsel__init_sc_tp_ptr_field(sys_enter, args))
		goto out_delete_sys_enter;

	sys_exit = perf_evsel__raw_syscall_newtp("sys_exit", trace__sys_exit);
	if (sys_exit == NULL)
		goto out_delete_sys_enter;

	if (perf_evsel__init_sc_tp_uint_field(sys_exit, ret))
		goto out_delete_sys_exit;

	perf_evsel__config_callchain(sys_enter, &trace->opts, &callchain_param);
	perf_evsel__config_callchain(sys_exit, &trace->opts, &callchain_param);

	perf_evlist__add(evlist, sys_enter);
	perf_evlist__add(evlist, sys_exit);

	if (callchain_param.enabled && !trace->kernel_syscallchains) {
		/*
		 * We're interested only in the user space callchain
		 * leading to the syscall, allow overriding that for
		 * debugging reasons using --kernel_syscall_callchains
		 */
		sys_exit->attr.exclude_callchain_kernel = 1;
	}

	trace->syscalls.events.sys_enter = sys_enter;
	trace->syscalls.events.sys_exit  = sys_exit;

	ret = 0;
out:
	return ret;

out_delete_sys_exit:
	perf_evsel__delete_priv(sys_exit);
out_delete_sys_enter:
	perf_evsel__delete_priv(sys_enter);
	goto out;
}

static int trace__set_ev_qualifier_tp_filter(struct trace *trace)
{
	int err = -1;
	struct perf_evsel *sys_exit;
	char *filter = asprintf_expr_inout_ints("id", !trace->not_ev_qualifier,
						trace->ev_qualifier_ids.nr,
						trace->ev_qualifier_ids.entries);

	if (filter == NULL)
		goto out_enomem;

	if (!perf_evsel__append_tp_filter(trace->syscalls.events.sys_enter,
					  filter)) {
		sys_exit = trace->syscalls.events.sys_exit;
		err = perf_evsel__append_tp_filter(sys_exit, filter);
	}

	free(filter);
out:
	return err;
out_enomem:
	errno = ENOMEM;
	goto out;
}

#ifdef HAVE_LIBBPF_SUPPORT
static int trace__set_ev_qualifier_bpf_filter(struct trace *trace)
{
	int fd = bpf_map__fd(trace->syscalls.map);
	struct bpf_map_syscall_entry value = {
		.enabled = !trace->not_ev_qualifier,
	};
	int err = 0;
	size_t i;

	for (i = 0; i < trace->ev_qualifier_ids.nr; ++i) {
		int key = trace->ev_qualifier_ids.entries[i];

		err = bpf_map_update_elem(fd, &key, &value, BPF_EXIST);
		if (err)
			break;
	}

	return err;
}

static int __trace__init_syscalls_bpf_map(struct trace *trace, bool enabled)
{
	int fd = bpf_map__fd(trace->syscalls.map);
	struct bpf_map_syscall_entry value = {
		.enabled = enabled,
	};
	int err = 0, key;

	for (key = 0; key < trace->sctbl->syscalls.nr_entries; ++key) {
		err = bpf_map_update_elem(fd, &key, &value, BPF_ANY);
		if (err)
			break;
	}

	return err;
}

static int trace__init_syscalls_bpf_map(struct trace *trace)
{
	bool enabled = true;

	if (trace->ev_qualifier_ids.nr)
		enabled = trace->not_ev_qualifier;

	return __trace__init_syscalls_bpf_map(trace, enabled);
}
#else
static int trace__set_ev_qualifier_bpf_filter(struct trace *trace __maybe_unused)
{
	return 0;
}

static int trace__init_syscalls_bpf_map(struct trace *trace __maybe_unused)
{
	return 0;
}
#endif // HAVE_LIBBPF_SUPPORT

static int trace__set_ev_qualifier_filter(struct trace *trace)
{
	if (trace->syscalls.map)
		return trace__set_ev_qualifier_bpf_filter(trace);
	if (trace->syscalls.events.sys_enter)
		return trace__set_ev_qualifier_tp_filter(trace);
	return 0;
}

static int bpf_map__set_filter_pids(struct bpf_map *map __maybe_unused,
				    size_t npids __maybe_unused, pid_t *pids __maybe_unused)
{
	int err = 0;
#ifdef HAVE_LIBBPF_SUPPORT
	bool value = true;
	int map_fd = bpf_map__fd(map);
	size_t i;

	for (i = 0; i < npids; ++i) {
		err = bpf_map_update_elem(map_fd, &pids[i], &value, BPF_ANY);
		if (err)
			break;
	}
#endif
	return err;
}

static int trace__set_filter_loop_pids(struct trace *trace)
{
	unsigned int nr = 1, err;
	pid_t pids[32] = {
		getpid(),
	};
	struct thread *thread = machine__find_thread(trace->host, pids[0], pids[0]);

	while (thread && nr < ARRAY_SIZE(pids)) {
		struct thread *parent = machine__find_thread(trace->host, thread->ppid, thread->ppid);

		if (parent == NULL)
			break;

		if (!strcmp(thread__comm_str(parent), "sshd") ||
		    strstarts(thread__comm_str(parent), "gnome-terminal")) {
			pids[nr++] = parent->tid;
			break;
		}
		thread = parent;
	}

	err = perf_evlist__set_tp_filter_pids(trace->evlist, nr, pids);
	if (!err && trace->filter_pids.map)
		err = bpf_map__set_filter_pids(trace->filter_pids.map, nr, pids);

	return err;
}

static int trace__set_filter_pids(struct trace *trace)
{
	int err = 0;
	/*
	 * Better not use !target__has_task() here because we need to cover the
	 * case where no threads were specified in the command line, but a
	 * workload was, and in that case we will fill in the thread_map when
	 * we fork the workload in perf_evlist__prepare_workload.
	 */
	if (trace->filter_pids.nr > 0) {
		err = perf_evlist__set_tp_filter_pids(trace->evlist, trace->filter_pids.nr,
						      trace->filter_pids.entries);
		if (!err && trace->filter_pids.map) {
			err = bpf_map__set_filter_pids(trace->filter_pids.map, trace->filter_pids.nr,
						       trace->filter_pids.entries);
		}
	} else if (thread_map__pid(trace->evlist->threads, 0) == -1) {
		err = trace__set_filter_loop_pids(trace);
	}

	return err;
}

static int __trace__deliver_event(struct trace *trace, union perf_event *event)
{
	struct perf_evlist *evlist = trace->evlist;
	struct perf_sample sample;
	int err;

	err = perf_evlist__parse_sample(evlist, event, &sample);
	if (err)
		fprintf(trace->output, "Can't parse sample, err = %d, skipping...\n", err);
	else
		trace__handle_event(trace, event, &sample);

	return 0;
}

static int __trace__flush_events(struct trace *trace)
{
	u64 first = ordered_events__first_time(&trace->oe.data);
	u64 flush = trace->oe.last - NSEC_PER_SEC;

	/* Is there some thing to flush.. */
	if (first && first < flush)
		return ordered_events__flush_time(&trace->oe.data, flush);

	return 0;
}

static int trace__flush_events(struct trace *trace)
{
	return !trace->sort_events ? 0 : __trace__flush_events(trace);
}

static int trace__deliver_event(struct trace *trace, union perf_event *event)
{
	int err;

	if (!trace->sort_events)
		return __trace__deliver_event(trace, event);

	err = perf_evlist__parse_sample_timestamp(trace->evlist, event, &trace->oe.last);
	if (err && err != -1)
		return err;

	err = ordered_events__queue(&trace->oe.data, event, trace->oe.last, 0);
	if (err)
		return err;

	return trace__flush_events(trace);
}

static int ordered_events__deliver_event(struct ordered_events *oe,
					 struct ordered_event *event)
{
	struct trace *trace = container_of(oe, struct trace, oe.data);

	return __trace__deliver_event(trace, event->event);
}

static int trace__run(struct trace *trace, int argc, const char **argv)
{
	struct perf_evlist *evlist = trace->evlist;
	struct perf_evsel *evsel, *pgfault_maj = NULL, *pgfault_min = NULL;
	int err = -1, i;
	unsigned long before;
	const bool forks = argc > 0;
	bool draining = false;

	trace->live = true;

	if (!trace->raw_augmented_syscalls) {
		if (trace->trace_syscalls && trace__add_syscall_newtp(trace))
			goto out_error_raw_syscalls;

		if (trace->trace_syscalls)
			trace->vfs_getname = perf_evlist__add_vfs_getname(evlist);
	}

	if ((trace->trace_pgfaults & TRACE_PFMAJ)) {
		pgfault_maj = perf_evsel__new_pgfault(PERF_COUNT_SW_PAGE_FAULTS_MAJ);
		if (pgfault_maj == NULL)
			goto out_error_mem;
		perf_evsel__config_callchain(pgfault_maj, &trace->opts, &callchain_param);
		perf_evlist__add(evlist, pgfault_maj);
	}

	if ((trace->trace_pgfaults & TRACE_PFMIN)) {
		pgfault_min = perf_evsel__new_pgfault(PERF_COUNT_SW_PAGE_FAULTS_MIN);
		if (pgfault_min == NULL)
			goto out_error_mem;
		perf_evsel__config_callchain(pgfault_min, &trace->opts, &callchain_param);
		perf_evlist__add(evlist, pgfault_min);
	}

	if (trace->sched &&
	    perf_evlist__add_newtp(evlist, "sched", "sched_stat_runtime",
				   trace__sched_stat_runtime))
		goto out_error_sched_stat_runtime;

	/*
	 * If a global cgroup was set, apply it to all the events without an
	 * explicit cgroup. I.e.:
	 *
	 * 	trace -G A -e sched:*switch
	 *
	 * Will set all raw_syscalls:sys_{enter,exit}, pgfault, vfs_getname, etc
	 * _and_ sched:sched_switch to the 'A' cgroup, while:
	 *
	 * trace -e sched:*switch -G A
	 *
	 * will only set the sched:sched_switch event to the 'A' cgroup, all the
	 * other events (raw_syscalls:sys_{enter,exit}, etc are left "without"
	 * a cgroup (on the root cgroup, sys wide, etc).
	 *
	 * Multiple cgroups:
	 *
	 * trace -G A -e sched:*switch -G B
	 *
	 * the syscall ones go to the 'A' cgroup, the sched:sched_switch goes
	 * to the 'B' cgroup.
	 *
	 * evlist__set_default_cgroup() grabs a reference of the passed cgroup
	 * only for the evsels still without a cgroup, i.e. evsel->cgroup == NULL.
	 */
	if (trace->cgroup)
		evlist__set_default_cgroup(trace->evlist, trace->cgroup);

	err = perf_evlist__create_maps(evlist, &trace->opts.target);
	if (err < 0) {
		fprintf(trace->output, "Problems parsing the target to trace, check your options!\n");
		goto out_delete_evlist;
	}

	err = trace__symbols_init(trace, evlist);
	if (err < 0) {
		fprintf(trace->output, "Problems initializing symbol libraries!\n");
		goto out_delete_evlist;
	}

	perf_evlist__config(evlist, &trace->opts, &callchain_param);

	signal(SIGCHLD, sig_handler);
	signal(SIGINT, sig_handler);

	if (forks) {
		err = perf_evlist__prepare_workload(evlist, &trace->opts.target,
						    argv, false, NULL);
		if (err < 0) {
			fprintf(trace->output, "Couldn't run the workload!\n");
			goto out_delete_evlist;
		}
	}

	err = perf_evlist__open(evlist);
	if (err < 0)
		goto out_error_open;

	err = bpf__apply_obj_config();
	if (err) {
		char errbuf[BUFSIZ];

		bpf__strerror_apply_obj_config(err, errbuf, sizeof(errbuf));
		pr_err("ERROR: Apply config to BPF failed: %s\n",
			 errbuf);
		goto out_error_open;
	}

	err = trace__set_filter_pids(trace);
	if (err < 0)
		goto out_error_mem;

	if (trace->syscalls.map)
		trace__init_syscalls_bpf_map(trace);

	if (trace->ev_qualifier_ids.nr > 0) {
		err = trace__set_ev_qualifier_filter(trace);
		if (err < 0)
			goto out_errno;

		if (trace->syscalls.events.sys_exit) {
			pr_debug("event qualifier tracepoint filter: %s\n",
				 trace->syscalls.events.sys_exit->filter);
		}
	}

	err = perf_evlist__apply_filters(evlist, &evsel);
	if (err < 0)
		goto out_error_apply_filters;

	if (trace->dump.map)
		bpf_map__fprintf(trace->dump.map, trace->output);

	err = perf_evlist__mmap(evlist, trace->opts.mmap_pages);
	if (err < 0)
		goto out_error_mmap;

	if (!target__none(&trace->opts.target) && !trace->opts.initial_delay)
		perf_evlist__enable(evlist);

	if (forks)
		perf_evlist__start_workload(evlist);

	if (trace->opts.initial_delay) {
		usleep(trace->opts.initial_delay * 1000);
		perf_evlist__enable(evlist);
	}

	trace->multiple_threads = thread_map__pid(evlist->threads, 0) == -1 ||
				  evlist->threads->nr > 1 ||
				  perf_evlist__first(evlist)->attr.inherit;

	/*
	 * Now that we already used evsel->attr to ask the kernel to setup the
	 * events, lets reuse evsel->attr.sample_max_stack as the limit in
	 * trace__resolve_callchain(), allowing per-event max-stack settings
	 * to override an explicitly set --max-stack global setting.
	 */
	evlist__for_each_entry(evlist, evsel) {
		if (evsel__has_callchain(evsel) &&
		    evsel->attr.sample_max_stack == 0)
			evsel->attr.sample_max_stack = trace->max_stack;
	}
again:
	before = trace->nr_events;

	for (i = 0; i < evlist->nr_mmaps; i++) {
		union perf_event *event;
		struct perf_mmap *md;

		md = &evlist->mmap[i];
		if (perf_mmap__read_init(md) < 0)
			continue;

		while ((event = perf_mmap__read_event(md)) != NULL) {
			++trace->nr_events;

			err = trace__deliver_event(trace, event);
			if (err)
				goto out_disable;

			perf_mmap__consume(md);

			if (interrupted)
				goto out_disable;

			if (done && !draining) {
				perf_evlist__disable(evlist);
				draining = true;
			}
		}
		perf_mmap__read_done(md);
	}

	if (trace->nr_events == before) {
		int timeout = done ? 100 : -1;

		if (!draining && perf_evlist__poll(evlist, timeout) > 0) {
			if (perf_evlist__filter_pollfd(evlist, POLLERR | POLLHUP | POLLNVAL) == 0)
				draining = true;

			goto again;
		} else {
			if (trace__flush_events(trace))
				goto out_disable;
		}
	} else {
		goto again;
	}

out_disable:
	thread__zput(trace->current);

	perf_evlist__disable(evlist);

	if (trace->sort_events)
		ordered_events__flush(&trace->oe.data, OE_FLUSH__FINAL);

	if (!err) {
		if (trace->summary)
			trace__fprintf_thread_summary(trace, trace->output);

		if (trace->show_tool_stats) {
			fprintf(trace->output, "Stats:\n "
					       " vfs_getname : %" PRIu64 "\n"
					       " proc_getname: %" PRIu64 "\n",
				trace->stats.vfs_getname,
				trace->stats.proc_getname);
		}
	}

out_delete_evlist:
	trace__symbols__exit(trace);

	perf_evlist__delete(evlist);
	cgroup__put(trace->cgroup);
	trace->evlist = NULL;
	trace->live = false;
	return err;
{
	char errbuf[BUFSIZ];

out_error_sched_stat_runtime:
	tracing_path__strerror_open_tp(errno, errbuf, sizeof(errbuf), "sched", "sched_stat_runtime");
	goto out_error;

out_error_raw_syscalls:
	tracing_path__strerror_open_tp(errno, errbuf, sizeof(errbuf), "raw_syscalls", "sys_(enter|exit)");
	goto out_error;

out_error_mmap:
	perf_evlist__strerror_mmap(evlist, errno, errbuf, sizeof(errbuf));
	goto out_error;

out_error_open:
	perf_evlist__strerror_open(evlist, errno, errbuf, sizeof(errbuf));

out_error:
	fprintf(trace->output, "%s\n", errbuf);
	goto out_delete_evlist;

out_error_apply_filters:
	fprintf(trace->output,
		"Failed to set filter \"%s\" on event %s with %d (%s)\n",
		evsel->filter, perf_evsel__name(evsel), errno,
		str_error_r(errno, errbuf, sizeof(errbuf)));
	goto out_delete_evlist;
}
out_error_mem:
	fprintf(trace->output, "Not enough memory to run!\n");
	goto out_delete_evlist;

out_errno:
	fprintf(trace->output, "errno=%d,%s\n", errno, strerror(errno));
	goto out_delete_evlist;
}

static int trace__replay(struct trace *trace)
{
	const struct perf_evsel_str_handler handlers[] = {
		{ "probe:vfs_getname",	     trace__vfs_getname, },
	};
	struct perf_data data = {
		.path  = input_name,
		.mode  = PERF_DATA_MODE_READ,
		.force = trace->force,
	};
	struct perf_session *session;
	struct perf_evsel *evsel;
	int err = -1;

	trace->tool.sample	  = trace__process_sample;
	trace->tool.mmap	  = perf_event__process_mmap;
	trace->tool.mmap2	  = perf_event__process_mmap2;
	trace->tool.comm	  = perf_event__process_comm;
	trace->tool.exit	  = perf_event__process_exit;
	trace->tool.fork	  = perf_event__process_fork;
	trace->tool.attr	  = perf_event__process_attr;
	trace->tool.tracing_data  = perf_event__process_tracing_data;
	trace->tool.build_id	  = perf_event__process_build_id;
	trace->tool.namespaces	  = perf_event__process_namespaces;

	trace->tool.ordered_events = true;
	trace->tool.ordering_requires_timestamps = true;

	/* add tid to output */
	trace->multiple_threads = true;

	session = perf_session__new(&data, false, &trace->tool);
	if (session == NULL)
		return -1;

	if (trace->opts.target.pid)
		symbol_conf.pid_list_str = strdup(trace->opts.target.pid);

	if (trace->opts.target.tid)
		symbol_conf.tid_list_str = strdup(trace->opts.target.tid);

	if (symbol__init(&session->header.env) < 0)
		goto out;

	trace->host = &session->machines.host;

	err = perf_session__set_tracepoints_handlers(session, handlers);
	if (err)
		goto out;

	evsel = perf_evlist__find_tracepoint_by_name(session->evlist,
						     "raw_syscalls:sys_enter");
	/* older kernels have syscalls tp versus raw_syscalls */
	if (evsel == NULL)
		evsel = perf_evlist__find_tracepoint_by_name(session->evlist,
							     "syscalls:sys_enter");

	if (evsel &&
	    (perf_evsel__init_raw_syscall_tp(evsel, trace__sys_enter) < 0 ||
	    perf_evsel__init_sc_tp_ptr_field(evsel, args))) {
		pr_err("Error during initialize raw_syscalls:sys_enter event\n");
		goto out;
	}

	evsel = perf_evlist__find_tracepoint_by_name(session->evlist,
						     "raw_syscalls:sys_exit");
	if (evsel == NULL)
		evsel = perf_evlist__find_tracepoint_by_name(session->evlist,
							     "syscalls:sys_exit");
	if (evsel &&
	    (perf_evsel__init_raw_syscall_tp(evsel, trace__sys_exit) < 0 ||
	    perf_evsel__init_sc_tp_uint_field(evsel, ret))) {
		pr_err("Error during initialize raw_syscalls:sys_exit event\n");
		goto out;
	}

	evlist__for_each_entry(session->evlist, evsel) {
		if (evsel->attr.type == PERF_TYPE_SOFTWARE &&
		    (evsel->attr.config == PERF_COUNT_SW_PAGE_FAULTS_MAJ ||
		     evsel->attr.config == PERF_COUNT_SW_PAGE_FAULTS_MIN ||
		     evsel->attr.config == PERF_COUNT_SW_PAGE_FAULTS))
			evsel->handler = trace__pgfault;
	}

	setup_pager();

	err = perf_session__process_events(session);
	if (err)
		pr_err("Failed to process events, error %d", err);

	else if (trace->summary)
		trace__fprintf_thread_summary(trace, trace->output);

out:
	perf_session__delete(session);

	return err;
}

static size_t trace__fprintf_threads_header(FILE *fp)
{
	size_t printed;

	printed  = fprintf(fp, "\n Summary of events:\n\n");

	return printed;
}

DEFINE_RESORT_RB(syscall_stats, a->msecs > b->msecs,
	struct stats 	*stats;
	double		msecs;
	int		syscall;
)
{
	struct int_node *source = rb_entry(nd, struct int_node, rb_node);
	struct stats *stats = source->priv;

	entry->syscall = source->i;
	entry->stats   = stats;
	entry->msecs   = stats ? (u64)stats->n * (avg_stats(stats) / NSEC_PER_MSEC) : 0;
}

static size_t thread__dump_stats(struct thread_trace *ttrace,
				 struct trace *trace, FILE *fp)
{
	size_t printed = 0;
	struct syscall *sc;
	struct rb_node *nd;
	DECLARE_RESORT_RB_INTLIST(syscall_stats, ttrace->syscall_stats);

	if (syscall_stats == NULL)
		return 0;

	printed += fprintf(fp, "\n");

	printed += fprintf(fp, "   syscall            calls    total       min       avg       max      stddev\n");
	printed += fprintf(fp, "                               (msec)    (msec)    (msec)    (msec)        (%%)\n");
	printed += fprintf(fp, "   --------------- -------- --------- --------- --------- ---------     ------\n");

	resort_rb__for_each_entry(nd, syscall_stats) {
		struct stats *stats = syscall_stats_entry->stats;
		if (stats) {
			double min = (double)(stats->min) / NSEC_PER_MSEC;
			double max = (double)(stats->max) / NSEC_PER_MSEC;
			double avg = avg_stats(stats);
			double pct;
			u64 n = (u64) stats->n;

			pct = avg ? 100.0 * stddev_stats(stats)/avg : 0.0;
			avg /= NSEC_PER_MSEC;

			sc = &trace->syscalls.table[syscall_stats_entry->syscall];
			printed += fprintf(fp, "   %-15s", sc->name);
			printed += fprintf(fp, " %8" PRIu64 " %9.3f %9.3f %9.3f",
					   n, syscall_stats_entry->msecs, min, avg);
			printed += fprintf(fp, " %9.3f %9.2f%%\n", max, pct);
		}
	}

	resort_rb__delete(syscall_stats);
	printed += fprintf(fp, "\n\n");

	return printed;
}

static size_t trace__fprintf_thread(FILE *fp, struct thread *thread, struct trace *trace)
{
	size_t printed = 0;
	struct thread_trace *ttrace = thread__priv(thread);
	double ratio;

	if (ttrace == NULL)
		return 0;

	ratio = (double)ttrace->nr_events / trace->nr_events * 100.0;

	printed += fprintf(fp, " %s (%d), ", thread__comm_str(thread), thread->tid);
	printed += fprintf(fp, "%lu events, ", ttrace->nr_events);
	printed += fprintf(fp, "%.1f%%", ratio);
	if (ttrace->pfmaj)
		printed += fprintf(fp, ", %lu majfaults", ttrace->pfmaj);
	if (ttrace->pfmin)
		printed += fprintf(fp, ", %lu minfaults", ttrace->pfmin);
	if (trace->sched)
		printed += fprintf(fp, ", %.3f msec\n", ttrace->runtime_ms);
	else if (fputc('\n', fp) != EOF)
		++printed;

	printed += thread__dump_stats(ttrace, trace, fp);

	return printed;
}

static unsigned long thread__nr_events(struct thread_trace *ttrace)
{
	return ttrace ? ttrace->nr_events : 0;
}

DEFINE_RESORT_RB(threads, (thread__nr_events(a->thread->priv) < thread__nr_events(b->thread->priv)),
	struct thread *thread;
)
{
	entry->thread = rb_entry(nd, struct thread, rb_node);
}

static size_t trace__fprintf_thread_summary(struct trace *trace, FILE *fp)
{
	size_t printed = trace__fprintf_threads_header(fp);
	struct rb_node *nd;
	int i;

	for (i = 0; i < THREADS__TABLE_SIZE; i++) {
		DECLARE_RESORT_RB_MACHINE_THREADS(threads, trace->host, i);

		if (threads == NULL) {
			fprintf(fp, "%s", "Error sorting output by nr_events!\n");
			return 0;
		}

		resort_rb__for_each_entry(nd, threads)
			printed += trace__fprintf_thread(fp, threads_entry->thread, trace);

		resort_rb__delete(threads);
	}
	return printed;
}

static int trace__set_duration(const struct option *opt, const char *str,
			       int unset __maybe_unused)
{
	struct trace *trace = opt->value;

	trace->duration_filter = atof(str);
	return 0;
}

static int trace__set_filter_pids_from_option(const struct option *opt, const char *str,
					      int unset __maybe_unused)
{
	int ret = -1;
	size_t i;
	struct trace *trace = opt->value;
	/*
	 * FIXME: introduce a intarray class, plain parse csv and create a
	 * { int nr, int entries[] } struct...
	 */
	struct intlist *list = intlist__new(str);

	if (list == NULL)
		return -1;

	i = trace->filter_pids.nr = intlist__nr_entries(list) + 1;
	trace->filter_pids.entries = calloc(i, sizeof(pid_t));

	if (trace->filter_pids.entries == NULL)
		goto out;

	trace->filter_pids.entries[0] = getpid();

	for (i = 1; i < trace->filter_pids.nr; ++i)
		trace->filter_pids.entries[i] = intlist__entry(list, i - 1)->i;

	intlist__delete(list);
	ret = 0;
out:
	return ret;
}

static int trace__open_output(struct trace *trace, const char *filename)
{
	struct stat st;

	if (!stat(filename, &st) && st.st_size) {
		char oldname[PATH_MAX];

		scnprintf(oldname, sizeof(oldname), "%s.old", filename);
		unlink(oldname);
		rename(filename, oldname);
	}

	trace->output = fopen(filename, "w");

	return trace->output == NULL ? -errno : 0;
}

static int parse_pagefaults(const struct option *opt, const char *str,
			    int unset __maybe_unused)
{
	int *trace_pgfaults = opt->value;

	if (strcmp(str, "all") == 0)
		*trace_pgfaults |= TRACE_PFMAJ | TRACE_PFMIN;
	else if (strcmp(str, "maj") == 0)
		*trace_pgfaults |= TRACE_PFMAJ;
	else if (strcmp(str, "min") == 0)
		*trace_pgfaults |= TRACE_PFMIN;
	else
		return -1;

	return 0;
}

static void evlist__set_evsel_handler(struct perf_evlist *evlist, void *handler)
{
	struct perf_evsel *evsel;

	evlist__for_each_entry(evlist, evsel)
		evsel->handler = handler;
}

static int evlist__set_syscall_tp_fields(struct perf_evlist *evlist)
{
	struct perf_evsel *evsel;

	evlist__for_each_entry(evlist, evsel) {
		if (evsel->priv || !evsel->tp_format)
			continue;

		if (strcmp(evsel->tp_format->system, "syscalls"))
			continue;

		if (perf_evsel__init_syscall_tp(evsel))
			return -1;

		if (!strncmp(evsel->tp_format->name, "sys_enter_", 10)) {
			struct syscall_tp *sc = evsel->priv;

			if (__tp_field__init_ptr(&sc->args, sc->id.offset + sizeof(u64)))
				return -1;
		} else if (!strncmp(evsel->tp_format->name, "sys_exit_", 9)) {
			struct syscall_tp *sc = evsel->priv;

			if (__tp_field__init_uint(&sc->ret, sizeof(u64), sc->id.offset + sizeof(u64), evsel->needs_swap))
				return -1;
		}
	}

	return 0;
}

/*
 * XXX: Hackish, just splitting the combined -e+--event (syscalls
 * (raw_syscalls:{sys_{enter,exit}} + events (tracepoints, HW, SW, etc) to use
 * existing facilities unchanged (trace->ev_qualifier + parse_options()).
 *
 * It'd be better to introduce a parse_options() variant that would return a
 * list with the terms it didn't match to an event...
 */
static int trace__parse_events_option(const struct option *opt, const char *str,
				      int unset __maybe_unused)
{
	struct trace *trace = (struct trace *)opt->value;
	const char *s = str;
	char *sep = NULL, *lists[2] = { NULL, NULL, };
	int len = strlen(str) + 1, err = -1, list, idx;
	char *strace_groups_dir = system_path(STRACE_GROUPS_DIR);
	char group_name[PATH_MAX];
	struct syscall_fmt *fmt;

	if (strace_groups_dir == NULL)
		return -1;

	if (*s == '!') {
		++s;
		trace->not_ev_qualifier = true;
	}

	while (1) {
		if ((sep = strchr(s, ',')) != NULL)
			*sep = '\0';

		list = 0;
		if (syscalltbl__id(trace->sctbl, s) >= 0 ||
		    syscalltbl__strglobmatch_first(trace->sctbl, s, &idx) >= 0) {
			list = 1;
			goto do_concat;
		}

		fmt = syscall_fmt__find_by_alias(s);
		if (fmt != NULL) {
			list = 1;
			s = fmt->name;
		} else {
			path__join(group_name, sizeof(group_name), strace_groups_dir, s);
			if (access(group_name, R_OK) == 0)
				list = 1;
		}
do_concat:
		if (lists[list]) {
			sprintf(lists[list] + strlen(lists[list]), ",%s", s);
		} else {
			lists[list] = malloc(len);
			if (lists[list] == NULL)
				goto out;
			strcpy(lists[list], s);
		}

		if (!sep)
			break;

		*sep = ',';
		s = sep + 1;
	}

	if (lists[1] != NULL) {
		struct strlist_config slist_config = {
			.dirname = strace_groups_dir,
		};

		trace->ev_qualifier = strlist__new(lists[1], &slist_config);
		if (trace->ev_qualifier == NULL) {
			fputs("Not enough memory to parse event qualifier", trace->output);
			goto out;
		}

		if (trace__validate_ev_qualifier(trace))
			goto out;
		trace->trace_syscalls = true;
	}

	err = 0;

	if (lists[0]) {
		struct option o = OPT_CALLBACK('e', "event", &trace->evlist, "event",
					       "event selector. use 'perf list' to list available events",
					       parse_events_option);
		err = parse_events_option(&o, lists[0], 0);
	}
out:
	if (sep)
		*sep = ',';

	return err;
}

static int trace__parse_cgroups(const struct option *opt, const char *str, int unset)
{
	struct trace *trace = opt->value;

	if (!list_empty(&trace->evlist->entries))
		return parse_cgroups(opt, str, unset);

	trace->cgroup = evlist__findnew_cgroup(trace->evlist, str);

	return 0;
}

static struct bpf_map *bpf__find_map_by_name(const char *name)
{
	struct bpf_object *obj, *tmp;

	bpf_object__for_each_safe(obj, tmp) {
		struct bpf_map *map = bpf_object__find_map_by_name(obj, name);
		if (map)
			return map;

	}

	return NULL;
}

static void trace__set_bpf_map_filtered_pids(struct trace *trace)
{
	trace->filter_pids.map = bpf__find_map_by_name("pids_filtered");
}

static void trace__set_bpf_map_syscalls(struct trace *trace)
{
	trace->syscalls.map = bpf__find_map_by_name("syscalls");
}

static int trace__config(const char *var, const char *value, void *arg)
{
	struct trace *trace = arg;
	int err = 0;

	if (!strcmp(var, "trace.add_events")) {
		struct option o = OPT_CALLBACK('e', "event", &trace->evlist, "event",
					       "event selector. use 'perf list' to list available events",
					       parse_events_option);
		err = parse_events_option(&o, value, 0);
	} else if (!strcmp(var, "trace.show_timestamp")) {
		trace->show_tstamp = perf_config_bool(var, value);
	} else if (!strcmp(var, "trace.show_duration")) {
		trace->show_duration = perf_config_bool(var, value);
	} else if (!strcmp(var, "trace.show_arg_names")) {
		trace->show_arg_names = perf_config_bool(var, value);
		if (!trace->show_arg_names)
			trace->show_zeros = true;
	} else if (!strcmp(var, "trace.show_zeros")) {
		bool new_show_zeros = perf_config_bool(var, value);
		if (!trace->show_arg_names && !new_show_zeros) {
			pr_warning("trace.show_zeros has to be set when trace.show_arg_names=no\n");
			goto out;
		}
		trace->show_zeros = new_show_zeros;
	} else if (!strcmp(var, "trace.show_prefix")) {
		trace->show_string_prefix = perf_config_bool(var, value);
	} else if (!strcmp(var, "trace.no_inherit")) {
		trace->opts.no_inherit = perf_config_bool(var, value);
	} else if (!strcmp(var, "trace.args_alignment")) {
		int args_alignment = 0;
		if (perf_config_int(&args_alignment, var, value) == 0)
			trace->args_alignment = args_alignment;
	}
out:
	return err;
}

int cmd_trace(int argc, const char **argv)
{
	const char *trace_usage[] = {
		"perf trace [<options>] [<command>]",
		"perf trace [<options>] -- <command> [<options>]",
		"perf trace record [<options>] [<command>]",
		"perf trace record [<options>] -- <command> [<options>]",
		NULL
	};
	struct trace trace = {
		.syscalls = {
			. max = -1,
		},
		.opts = {
			.target = {
				.uid	   = UINT_MAX,
				.uses_mmap = true,
			},
			.user_freq     = UINT_MAX,
			.user_interval = ULLONG_MAX,
			.no_buffering  = true,
			.mmap_pages    = UINT_MAX,
		},
		.output = stderr,
		.show_comm = true,
		.show_tstamp = true,
		.show_duration = true,
		.show_arg_names = true,
		.args_alignment = 70,
		.trace_syscalls = false,
		.kernel_syscallchains = false,
		.max_stack = UINT_MAX,
		.max_events = ULONG_MAX,
	};
	const char *map_dump_str = NULL;
	const char *output_name = NULL;
	const struct option trace_options[] = {
	OPT_CALLBACK('e', "event", &trace, "event",
		     "event/syscall selector. use 'perf list' to list available events",
		     trace__parse_events_option),
	OPT_BOOLEAN(0, "comm", &trace.show_comm,
		    "show the thread COMM next to its id"),
	OPT_BOOLEAN(0, "tool_stats", &trace.show_tool_stats, "show tool stats"),
	OPT_CALLBACK(0, "expr", &trace, "expr", "list of syscalls/events to trace",
		     trace__parse_events_option),
	OPT_STRING('o', "output", &output_name, "file", "output file name"),
	OPT_STRING('i', "input", &input_name, "file", "Analyze events in file"),
	OPT_STRING('p', "pid", &trace.opts.target.pid, "pid",
		    "trace events on existing process id"),
	OPT_STRING('t', "tid", &trace.opts.target.tid, "tid",
		    "trace events on existing thread id"),
	OPT_CALLBACK(0, "filter-pids", &trace, "CSV list of pids",
		     "pids to filter (by the kernel)", trace__set_filter_pids_from_option),
	OPT_BOOLEAN('a', "all-cpus", &trace.opts.target.system_wide,
		    "system-wide collection from all CPUs"),
	OPT_STRING('C', "cpu", &trace.opts.target.cpu_list, "cpu",
		    "list of cpus to monitor"),
	OPT_BOOLEAN(0, "no-inherit", &trace.opts.no_inherit,
		    "child tasks do not inherit counters"),
	OPT_CALLBACK('m', "mmap-pages", &trace.opts.mmap_pages, "pages",
		     "number of mmap data pages",
		     perf_evlist__parse_mmap_pages),
	OPT_STRING('u', "uid", &trace.opts.target.uid_str, "user",
		   "user to profile"),
	OPT_CALLBACK(0, "duration", &trace, "float",
		     "show only events with duration > N.M ms",
		     trace__set_duration),
#ifdef HAVE_LIBBPF_SUPPORT
	OPT_STRING(0, "map-dump", &map_dump_str, "BPF map", "BPF map to periodically dump"),
#endif
	OPT_BOOLEAN(0, "sched", &trace.sched, "show blocking scheduler events"),
	OPT_INCR('v', "verbose", &verbose, "be more verbose"),
	OPT_BOOLEAN('T', "time", &trace.full_time,
		    "Show full timestamp, not time relative to first start"),
	OPT_BOOLEAN(0, "failure", &trace.failure_only,
		    "Show only syscalls that failed"),
	OPT_BOOLEAN('s', "summary", &trace.summary_only,
		    "Show only syscall summary with statistics"),
	OPT_BOOLEAN('S', "with-summary", &trace.summary,
		    "Show all syscalls and summary with statistics"),
	OPT_CALLBACK_DEFAULT('F', "pf", &trace.trace_pgfaults, "all|maj|min",
		     "Trace pagefaults", parse_pagefaults, "maj"),
	OPT_BOOLEAN(0, "syscalls", &trace.trace_syscalls, "Trace syscalls"),
	OPT_BOOLEAN('f', "force", &trace.force, "don't complain, do it"),
	OPT_CALLBACK(0, "call-graph", &trace.opts,
		     "record_mode[,record_size]", record_callchain_help,
		     &record_parse_callchain_opt),
	OPT_BOOLEAN(0, "kernel-syscall-graph", &trace.kernel_syscallchains,
		    "Show the kernel callchains on the syscall exit path"),
	OPT_ULONG(0, "max-events", &trace.max_events,
		"Set the maximum number of events to print, exit after that is reached. "),
	OPT_UINTEGER(0, "min-stack", &trace.min_stack,
		     "Set the minimum stack depth when parsing the callchain, "
		     "anything below the specified depth will be ignored."),
	OPT_UINTEGER(0, "max-stack", &trace.max_stack,
		     "Set the maximum stack depth when parsing the callchain, "
		     "anything beyond the specified depth will be ignored. "
		     "Default: kernel.perf_event_max_stack or " __stringify(PERF_MAX_STACK_DEPTH)),
	OPT_BOOLEAN(0, "sort-events", &trace.sort_events,
			"Sort batch of events before processing, use if getting out of order events"),
	OPT_BOOLEAN(0, "print-sample", &trace.print_sample,
			"print the PERF_RECORD_SAMPLE PERF_SAMPLE_ info, for debugging"),
	OPT_UINTEGER(0, "proc-map-timeout", &proc_map_timeout,
			"per thread proc mmap processing timeout in ms"),
	OPT_CALLBACK('G', "cgroup", &trace, "name", "monitor event in cgroup name only",
		     trace__parse_cgroups),
	OPT_UINTEGER('D', "delay", &trace.opts.initial_delay,
		     "ms to wait before starting measurement after program "
		     "start"),
	OPT_END()
	};
	bool __maybe_unused max_stack_user_set = true;
	bool mmap_pages_user_set = true;
	struct perf_evsel *evsel;
	const char * const trace_subcommands[] = { "record", NULL };
	int err = -1;
	char bf[BUFSIZ];

	signal(SIGSEGV, sighandler_dump_stack);
	signal(SIGFPE, sighandler_dump_stack);

	trace.evlist = perf_evlist__new();
	trace.sctbl = syscalltbl__new();

	if (trace.evlist == NULL || trace.sctbl == NULL) {
		pr_err("Not enough memory to run!\n");
		err = -ENOMEM;
		goto out;
	}

	err = perf_config(trace__config, &trace);
	if (err)
		goto out;

	argc = parse_options_subcommand(argc, argv, trace_options, trace_subcommands,
				 trace_usage, PARSE_OPT_STOP_AT_NON_OPTION);

	if ((nr_cgroups || trace.cgroup) && !trace.opts.target.system_wide) {
		usage_with_options_msg(trace_usage, trace_options,
				       "cgroup monitoring only available in system-wide mode");
	}

	evsel = bpf__setup_output_event(trace.evlist, "__augmented_syscalls__");
	if (IS_ERR(evsel)) {
		bpf__strerror_setup_output_event(trace.evlist, PTR_ERR(evsel), bf, sizeof(bf));
		pr_err("ERROR: Setup trace syscalls enter failed: %s\n", bf);
		goto out;
	}

	if (evsel) {
		trace.syscalls.events.augmented = evsel;
		trace__set_bpf_map_filtered_pids(&trace);
		trace__set_bpf_map_syscalls(&trace);
	}

	err = bpf__setup_stdout(trace.evlist);
	if (err) {
		bpf__strerror_setup_stdout(trace.evlist, err, bf, sizeof(bf));
		pr_err("ERROR: Setup BPF stdout failed: %s\n", bf);
		goto out;
	}

	err = -1;

	if (map_dump_str) {
		trace.dump.map = bpf__find_map_by_name(map_dump_str);
		if (trace.dump.map == NULL) {
			pr_err("ERROR: BPF map \"%s\" not found\n", map_dump_str);
			goto out;
		}
	}

	if (trace.trace_pgfaults) {
		trace.opts.sample_address = true;
		trace.opts.sample_time = true;
	}

	if (trace.opts.mmap_pages == UINT_MAX)
		mmap_pages_user_set = false;

	if (trace.max_stack == UINT_MAX) {
		trace.max_stack = input_name ? PERF_MAX_STACK_DEPTH : sysctl__max_stack();
		max_stack_user_set = false;
	}

#ifdef HAVE_DWARF_UNWIND_SUPPORT
	if ((trace.min_stack || max_stack_user_set) && !callchain_param.enabled) {
		record_opts__parse_callchain(&trace.opts, &callchain_param, "dwarf", false);
	}
#endif

	if (callchain_param.enabled) {
		if (!mmap_pages_user_set && geteuid() == 0)
			trace.opts.mmap_pages = perf_event_mlock_kb_in_pages() * 4;

		symbol_conf.use_callchain = true;
	}

	if (trace.evlist->nr_entries > 0) {
		evlist__set_evsel_handler(trace.evlist, trace__event_handler);
		if (evlist__set_syscall_tp_fields(trace.evlist)) {
			perror("failed to set syscalls:* tracepoint fields");
			goto out;
		}
	}

	if (trace.sort_events) {
		ordered_events__init(&trace.oe.data, ordered_events__deliver_event, &trace);
		ordered_events__set_copy_on_queue(&trace.oe.data, true);
	}

	/*
	 * If we are augmenting syscalls, then combine what we put in the
	 * __augmented_syscalls__ BPF map with what is in the
	 * syscalls:sys_exit_FOO tracepoints, i.e. just like we do without BPF,
	 * combining raw_syscalls:sys_enter with raw_syscalls:sys_exit.
	 *
	 * We'll switch to look at two BPF maps, one for sys_enter and the
	 * other for sys_exit when we start augmenting the sys_exit paths with
	 * buffers that are being copied from kernel to userspace, think 'read'
	 * syscall.
	 */
	if (trace.syscalls.events.augmented) {
		evlist__for_each_entry(trace.evlist, evsel) {
			bool raw_syscalls_sys_exit = strcmp(perf_evsel__name(evsel), "raw_syscalls:sys_exit") == 0;

			if (raw_syscalls_sys_exit) {
				trace.raw_augmented_syscalls = true;
				goto init_augmented_syscall_tp;
			}

			if (trace.syscalls.events.augmented->priv == NULL &&
			    strstr(perf_evsel__name(evsel), "syscalls:sys_enter")) {
				struct perf_evsel *augmented = trace.syscalls.events.augmented;
				if (perf_evsel__init_augmented_syscall_tp(augmented, evsel) ||
				    perf_evsel__init_augmented_syscall_tp_args(augmented))
					goto out;
				augmented->handler = trace__sys_enter;
			}

			if (strstarts(perf_evsel__name(evsel), "syscalls:sys_exit_")) {
				struct syscall_tp *sc;
init_augmented_syscall_tp:
				if (perf_evsel__init_augmented_syscall_tp(evsel, evsel))
					goto out;
				sc = evsel->priv;
				/*
				 * For now with BPF raw_augmented we hook into
				 * raw_syscalls:sys_enter and there we get all
				 * 6 syscall args plus the tracepoint common
				 * fields and the syscall_nr (another long).
				 * So we check if that is the case and if so
				 * don't look after the sc->args_size but
				 * always after the full raw_syscalls:sys_enter
				 * payload, which is fixed.
				 *
				 * We'll revisit this later to pass
				 * s->args_size to the BPF augmenter (now
				 * tools/perf/examples/bpf/augmented_raw_syscalls.c,
				 * so that it copies only what we need for each
				 * syscall, like what happens when we use
				 * syscalls:sys_enter_NAME, so that we reduce
				 * the kernel/userspace traffic to just what is
				 * needed for each syscall.
				 */
				if (trace.raw_augmented_syscalls)
					trace.raw_augmented_syscalls_args_size = (6 + 1) * sizeof(long) + sc->id.offset;
				perf_evsel__init_augmented_syscall_tp_ret(evsel);
				evsel->handler = trace__sys_exit;
			}
		}
	}

	if ((argc >= 1) && (strcmp(argv[0], "record") == 0))
		return trace__record(&trace, argc-1, &argv[1]);

	/* summary_only implies summary option, but don't overwrite summary if set */
	if (trace.summary_only)
		trace.summary = trace.summary_only;

	if (!trace.trace_syscalls && !trace.trace_pgfaults &&
	    trace.evlist->nr_entries == 0 /* Was --events used? */) {
		trace.trace_syscalls = true;
	}

	if (output_name != NULL) {
		err = trace__open_output(&trace, output_name);
		if (err < 0) {
			perror("failed to create output file");
			goto out;
		}
	}

	err = target__validate(&trace.opts.target);
	if (err) {
		target__strerror(&trace.opts.target, err, bf, sizeof(bf));
		fprintf(trace.output, "%s", bf);
		goto out_close;
	}

	err = target__parse_uid(&trace.opts.target);
	if (err) {
		target__strerror(&trace.opts.target, err, bf, sizeof(bf));
		fprintf(trace.output, "%s", bf);
		goto out_close;
	}

	if (!argc && target__none(&trace.opts.target))
		trace.opts.target.system_wide = true;

	if (input_name)
		err = trace__replay(&trace);
	else
		err = trace__run(&trace, argc, argv);

out_close:
	if (output_name != NULL)
		fclose(trace.output);
out:
	return err;
}<|MERGE_RESOLUTION|>--- conflicted
+++ resolved
@@ -1782,15 +1782,9 @@
 
 	if (len < trace->args_alignment - 4)
 		printed += fprintf(trace->output, "%-*s", trace->args_alignment - 4 - len, " ");
-<<<<<<< HEAD
 
 	printed += fprintf(trace->output, " ...\n");
 
-=======
-
-	printed += fprintf(trace->output, " ...\n");
-
->>>>>>> 371f210e
 	ttrace->entry_pending = false;
 	++trace->nr_events_printed;
 
