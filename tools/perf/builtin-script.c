// SPDX-License-Identifier: GPL-2.0
#include "builtin.h"

#include "perf.h"
#include "util/cache.h"
#include "util/debug.h"
#include <subcmd/exec-cmd.h>
#include "util/header.h"
#include <subcmd/parse-options.h>
#include "util/perf_regs.h"
#include "util/session.h"
#include "util/tool.h"
#include "util/symbol.h"
#include "util/thread.h"
#include "util/trace-event.h"
#include "util/util.h"
#include "util/evlist.h"
#include "util/evsel.h"
#include "util/sort.h"
#include "util/data.h"
#include "util/auxtrace.h"
#include "util/cpumap.h"
#include "util/thread_map.h"
#include "util/stat.h"
#include "util/color.h"
#include "util/string2.h"
#include "util/thread-stack.h"
#include "util/time-utils.h"
#include "util/path.h"
#include "print_binary.h"
#include <linux/bitmap.h>
#include <linux/kernel.h>
#include <linux/stringify.h>
#include <linux/time64.h>
#include "asm/bug.h"
#include "util/mem-events.h"
#include "util/dump-insn.h"
#include <dirent.h>
#include <errno.h>
#include <inttypes.h>
#include <signal.h>
#include <sys/param.h>
#include <sys/types.h>
#include <sys/stat.h>
#include <unistd.h>

#include "sane_ctype.h"

static char const		*script_name;
static char const		*generate_script_lang;
static bool			debug_mode;
static u64			last_timestamp;
static u64			nr_unordered;
static bool			no_callchain;
static bool			latency_format;
static bool			system_wide;
static bool			print_flags;
static bool			nanosecs;
static const char		*cpu_list;
static DECLARE_BITMAP(cpu_bitmap, MAX_NR_CPUS);
static struct perf_stat_config	stat_config;
static int			max_blocks;

unsigned int scripting_max_stack = PERF_MAX_STACK_DEPTH;

enum perf_output_field {
	PERF_OUTPUT_COMM            = 1U << 0,
	PERF_OUTPUT_TID             = 1U << 1,
	PERF_OUTPUT_PID             = 1U << 2,
	PERF_OUTPUT_TIME            = 1U << 3,
	PERF_OUTPUT_CPU             = 1U << 4,
	PERF_OUTPUT_EVNAME          = 1U << 5,
	PERF_OUTPUT_TRACE           = 1U << 6,
	PERF_OUTPUT_IP              = 1U << 7,
	PERF_OUTPUT_SYM             = 1U << 8,
	PERF_OUTPUT_DSO             = 1U << 9,
	PERF_OUTPUT_ADDR            = 1U << 10,
	PERF_OUTPUT_SYMOFFSET       = 1U << 11,
	PERF_OUTPUT_SRCLINE         = 1U << 12,
	PERF_OUTPUT_PERIOD          = 1U << 13,
	PERF_OUTPUT_IREGS	    = 1U << 14,
	PERF_OUTPUT_BRSTACK	    = 1U << 15,
	PERF_OUTPUT_BRSTACKSYM	    = 1U << 16,
	PERF_OUTPUT_DATA_SRC	    = 1U << 17,
	PERF_OUTPUT_WEIGHT	    = 1U << 18,
	PERF_OUTPUT_BPF_OUTPUT	    = 1U << 19,
	PERF_OUTPUT_CALLINDENT	    = 1U << 20,
	PERF_OUTPUT_INSN	    = 1U << 21,
	PERF_OUTPUT_INSNLEN	    = 1U << 22,
	PERF_OUTPUT_BRSTACKINSN	    = 1U << 23,
	PERF_OUTPUT_BRSTACKOFF	    = 1U << 24,
	PERF_OUTPUT_SYNTH           = 1U << 25,
	PERF_OUTPUT_PHYS_ADDR       = 1U << 26,
	PERF_OUTPUT_UREGS	    = 1U << 27,
	PERF_OUTPUT_METRIC	    = 1U << 28,
	PERF_OUTPUT_MISC            = 1U << 29,
};

struct output_option {
	const char *str;
	enum perf_output_field field;
} all_output_options[] = {
	{.str = "comm",  .field = PERF_OUTPUT_COMM},
	{.str = "tid",   .field = PERF_OUTPUT_TID},
	{.str = "pid",   .field = PERF_OUTPUT_PID},
	{.str = "time",  .field = PERF_OUTPUT_TIME},
	{.str = "cpu",   .field = PERF_OUTPUT_CPU},
	{.str = "event", .field = PERF_OUTPUT_EVNAME},
	{.str = "trace", .field = PERF_OUTPUT_TRACE},
	{.str = "ip",    .field = PERF_OUTPUT_IP},
	{.str = "sym",   .field = PERF_OUTPUT_SYM},
	{.str = "dso",   .field = PERF_OUTPUT_DSO},
	{.str = "addr",  .field = PERF_OUTPUT_ADDR},
	{.str = "symoff", .field = PERF_OUTPUT_SYMOFFSET},
	{.str = "srcline", .field = PERF_OUTPUT_SRCLINE},
	{.str = "period", .field = PERF_OUTPUT_PERIOD},
	{.str = "iregs", .field = PERF_OUTPUT_IREGS},
	{.str = "uregs", .field = PERF_OUTPUT_UREGS},
	{.str = "brstack", .field = PERF_OUTPUT_BRSTACK},
	{.str = "brstacksym", .field = PERF_OUTPUT_BRSTACKSYM},
	{.str = "data_src", .field = PERF_OUTPUT_DATA_SRC},
	{.str = "weight",   .field = PERF_OUTPUT_WEIGHT},
	{.str = "bpf-output",   .field = PERF_OUTPUT_BPF_OUTPUT},
	{.str = "callindent", .field = PERF_OUTPUT_CALLINDENT},
	{.str = "insn", .field = PERF_OUTPUT_INSN},
	{.str = "insnlen", .field = PERF_OUTPUT_INSNLEN},
	{.str = "brstackinsn", .field = PERF_OUTPUT_BRSTACKINSN},
	{.str = "brstackoff", .field = PERF_OUTPUT_BRSTACKOFF},
	{.str = "synth", .field = PERF_OUTPUT_SYNTH},
	{.str = "phys_addr", .field = PERF_OUTPUT_PHYS_ADDR},
	{.str = "metric", .field = PERF_OUTPUT_METRIC},
	{.str = "misc", .field = PERF_OUTPUT_MISC},
};

enum {
	OUTPUT_TYPE_SYNTH = PERF_TYPE_MAX,
	OUTPUT_TYPE_MAX
};

/* default set to maintain compatibility with current format */
static struct {
	bool user_set;
	bool wildcard_set;
	unsigned int print_ip_opts;
	u64 fields;
	u64 invalid_fields;
} output[OUTPUT_TYPE_MAX] = {

	[PERF_TYPE_HARDWARE] = {
		.user_set = false,

		.fields = PERF_OUTPUT_COMM | PERF_OUTPUT_TID |
			      PERF_OUTPUT_CPU | PERF_OUTPUT_TIME |
			      PERF_OUTPUT_EVNAME | PERF_OUTPUT_IP |
			      PERF_OUTPUT_SYM | PERF_OUTPUT_DSO |
			      PERF_OUTPUT_PERIOD,

		.invalid_fields = PERF_OUTPUT_TRACE | PERF_OUTPUT_BPF_OUTPUT,
	},

	[PERF_TYPE_SOFTWARE] = {
		.user_set = false,

		.fields = PERF_OUTPUT_COMM | PERF_OUTPUT_TID |
			      PERF_OUTPUT_CPU | PERF_OUTPUT_TIME |
			      PERF_OUTPUT_EVNAME | PERF_OUTPUT_IP |
			      PERF_OUTPUT_SYM | PERF_OUTPUT_DSO |
			      PERF_OUTPUT_PERIOD | PERF_OUTPUT_BPF_OUTPUT,

		.invalid_fields = PERF_OUTPUT_TRACE,
	},

	[PERF_TYPE_TRACEPOINT] = {
		.user_set = false,

		.fields = PERF_OUTPUT_COMM | PERF_OUTPUT_TID |
				  PERF_OUTPUT_CPU | PERF_OUTPUT_TIME |
				  PERF_OUTPUT_EVNAME | PERF_OUTPUT_TRACE
	},

	[PERF_TYPE_RAW] = {
		.user_set = false,

		.fields = PERF_OUTPUT_COMM | PERF_OUTPUT_TID |
			      PERF_OUTPUT_CPU | PERF_OUTPUT_TIME |
			      PERF_OUTPUT_EVNAME | PERF_OUTPUT_IP |
			      PERF_OUTPUT_SYM | PERF_OUTPUT_DSO |
			      PERF_OUTPUT_PERIOD |  PERF_OUTPUT_ADDR |
			      PERF_OUTPUT_DATA_SRC | PERF_OUTPUT_WEIGHT |
			      PERF_OUTPUT_PHYS_ADDR,

		.invalid_fields = PERF_OUTPUT_TRACE | PERF_OUTPUT_BPF_OUTPUT,
	},

	[PERF_TYPE_BREAKPOINT] = {
		.user_set = false,

		.fields = PERF_OUTPUT_COMM | PERF_OUTPUT_TID |
			      PERF_OUTPUT_CPU | PERF_OUTPUT_TIME |
			      PERF_OUTPUT_EVNAME | PERF_OUTPUT_IP |
			      PERF_OUTPUT_SYM | PERF_OUTPUT_DSO |
			      PERF_OUTPUT_PERIOD,

		.invalid_fields = PERF_OUTPUT_TRACE | PERF_OUTPUT_BPF_OUTPUT,
	},

	[OUTPUT_TYPE_SYNTH] = {
		.user_set = false,

		.fields = PERF_OUTPUT_COMM | PERF_OUTPUT_TID |
			      PERF_OUTPUT_CPU | PERF_OUTPUT_TIME |
			      PERF_OUTPUT_EVNAME | PERF_OUTPUT_IP |
			      PERF_OUTPUT_SYM | PERF_OUTPUT_DSO |
			      PERF_OUTPUT_SYNTH,

		.invalid_fields = PERF_OUTPUT_TRACE | PERF_OUTPUT_BPF_OUTPUT,
	},
};

struct perf_evsel_script {
       char *filename;
       FILE *fp;
       u64  samples;
       /* For metric output */
       u64  val;
       int  gnum;
};

static inline struct perf_evsel_script *evsel_script(struct perf_evsel *evsel)
{
	return (struct perf_evsel_script *)evsel->priv;
}

static struct perf_evsel_script *perf_evsel_script__new(struct perf_evsel *evsel,
							struct perf_data *data)
{
	struct perf_evsel_script *es = zalloc(sizeof(*es));

	if (es != NULL) {
		if (asprintf(&es->filename, "%s.%s.dump", data->file.path, perf_evsel__name(evsel)) < 0)
			goto out_free;
		es->fp = fopen(es->filename, "w");
		if (es->fp == NULL)
			goto out_free_filename;
	}

	return es;
out_free_filename:
	zfree(&es->filename);
out_free:
	free(es);
	return NULL;
}

static void perf_evsel_script__delete(struct perf_evsel_script *es)
{
	zfree(&es->filename);
	fclose(es->fp);
	es->fp = NULL;
	free(es);
}

static int perf_evsel_script__fprintf(struct perf_evsel_script *es, FILE *fp)
{
	struct stat st;

	fstat(fileno(es->fp), &st);
	return fprintf(fp, "[ perf script: Wrote %.3f MB %s (%" PRIu64 " samples) ]\n",
		       st.st_size / 1024.0 / 1024.0, es->filename, es->samples);
}

static inline int output_type(unsigned int type)
{
	switch (type) {
	case PERF_TYPE_SYNTH:
		return OUTPUT_TYPE_SYNTH;
	default:
		return type;
	}
}

static inline unsigned int attr_type(unsigned int type)
{
	switch (type) {
	case OUTPUT_TYPE_SYNTH:
		return PERF_TYPE_SYNTH;
	default:
		return type;
	}
}

static bool output_set_by_user(void)
{
	int j;
	for (j = 0; j < OUTPUT_TYPE_MAX; ++j) {
		if (output[j].user_set)
			return true;
	}
	return false;
}

static const char *output_field2str(enum perf_output_field field)
{
	int i, imax = ARRAY_SIZE(all_output_options);
	const char *str = "";

	for (i = 0; i < imax; ++i) {
		if (all_output_options[i].field == field) {
			str = all_output_options[i].str;
			break;
		}
	}
	return str;
}

#define PRINT_FIELD(x)  (output[output_type(attr->type)].fields & PERF_OUTPUT_##x)

static int perf_evsel__do_check_stype(struct perf_evsel *evsel,
				      u64 sample_type, const char *sample_msg,
				      enum perf_output_field field,
				      bool allow_user_set)
{
	struct perf_event_attr *attr = &evsel->attr;
	int type = output_type(attr->type);
	const char *evname;

	if (attr->sample_type & sample_type)
		return 0;

	if (output[type].user_set) {
		if (allow_user_set)
			return 0;
		evname = perf_evsel__name(evsel);
		pr_err("Samples for '%s' event do not have %s attribute set. "
		       "Cannot print '%s' field.\n",
		       evname, sample_msg, output_field2str(field));
		return -1;
	}

	/* user did not ask for it explicitly so remove from the default list */
	output[type].fields &= ~field;
	evname = perf_evsel__name(evsel);
	pr_debug("Samples for '%s' event do not have %s attribute set. "
		 "Skipping '%s' field.\n",
		 evname, sample_msg, output_field2str(field));

	return 0;
}

static int perf_evsel__check_stype(struct perf_evsel *evsel,
				   u64 sample_type, const char *sample_msg,
				   enum perf_output_field field)
{
	return perf_evsel__do_check_stype(evsel, sample_type, sample_msg, field,
					  false);
}

static int perf_evsel__check_attr(struct perf_evsel *evsel,
				  struct perf_session *session)
{
	struct perf_event_attr *attr = &evsel->attr;
	bool allow_user_set;

	if (perf_header__has_feat(&session->header, HEADER_STAT))
		return 0;

	allow_user_set = perf_header__has_feat(&session->header,
					       HEADER_AUXTRACE);

	if (PRINT_FIELD(TRACE) &&
		!perf_session__has_traces(session, "record -R"))
		return -EINVAL;

	if (PRINT_FIELD(IP)) {
		if (perf_evsel__check_stype(evsel, PERF_SAMPLE_IP, "IP",
					    PERF_OUTPUT_IP))
			return -EINVAL;
	}

	if (PRINT_FIELD(ADDR) &&
		perf_evsel__do_check_stype(evsel, PERF_SAMPLE_ADDR, "ADDR",
					   PERF_OUTPUT_ADDR, allow_user_set))
		return -EINVAL;

	if (PRINT_FIELD(DATA_SRC) &&
		perf_evsel__check_stype(evsel, PERF_SAMPLE_DATA_SRC, "DATA_SRC",
					PERF_OUTPUT_DATA_SRC))
		return -EINVAL;

	if (PRINT_FIELD(WEIGHT) &&
		perf_evsel__check_stype(evsel, PERF_SAMPLE_WEIGHT, "WEIGHT",
					PERF_OUTPUT_WEIGHT))
		return -EINVAL;

	if (PRINT_FIELD(SYM) && !PRINT_FIELD(IP) && !PRINT_FIELD(ADDR)) {
		pr_err("Display of symbols requested but neither sample IP nor "
			   "sample address\nis selected. Hence, no addresses to convert "
		       "to symbols.\n");
		return -EINVAL;
	}
	if (PRINT_FIELD(SYMOFFSET) && !PRINT_FIELD(SYM)) {
		pr_err("Display of offsets requested but symbol is not"
		       "selected.\n");
		return -EINVAL;
	}
	if (PRINT_FIELD(DSO) && !PRINT_FIELD(IP) && !PRINT_FIELD(ADDR) &&
	    !PRINT_FIELD(BRSTACK) && !PRINT_FIELD(BRSTACKSYM) && !PRINT_FIELD(BRSTACKOFF)) {
		pr_err("Display of DSO requested but no address to convert.  Select\n"
		       "sample IP, sample address, brstack, brstacksym, or brstackoff.\n");
		return -EINVAL;
	}
	if (PRINT_FIELD(SRCLINE) && !PRINT_FIELD(IP)) {
		pr_err("Display of source line number requested but sample IP is not\n"
		       "selected. Hence, no address to lookup the source line number.\n");
		return -EINVAL;
	}
	if (PRINT_FIELD(BRSTACKINSN) &&
	    !(perf_evlist__combined_branch_type(session->evlist) &
	      PERF_SAMPLE_BRANCH_ANY)) {
		pr_err("Display of branch stack assembler requested, but non all-branch filter set\n"
		       "Hint: run 'perf record -b ...'\n");
		return -EINVAL;
	}
	if ((PRINT_FIELD(PID) || PRINT_FIELD(TID)) &&
		perf_evsel__check_stype(evsel, PERF_SAMPLE_TID, "TID",
					PERF_OUTPUT_TID|PERF_OUTPUT_PID))
		return -EINVAL;

	if (PRINT_FIELD(TIME) &&
		perf_evsel__check_stype(evsel, PERF_SAMPLE_TIME, "TIME",
					PERF_OUTPUT_TIME))
		return -EINVAL;

	if (PRINT_FIELD(CPU) &&
		perf_evsel__do_check_stype(evsel, PERF_SAMPLE_CPU, "CPU",
					   PERF_OUTPUT_CPU, allow_user_set))
		return -EINVAL;

	if (PRINT_FIELD(IREGS) &&
		perf_evsel__check_stype(evsel, PERF_SAMPLE_REGS_INTR, "IREGS",
					PERF_OUTPUT_IREGS))
		return -EINVAL;

	if (PRINT_FIELD(UREGS) &&
		perf_evsel__check_stype(evsel, PERF_SAMPLE_REGS_USER, "UREGS",
					PERF_OUTPUT_UREGS))
		return -EINVAL;

	if (PRINT_FIELD(PHYS_ADDR) &&
		perf_evsel__check_stype(evsel, PERF_SAMPLE_PHYS_ADDR, "PHYS_ADDR",
					PERF_OUTPUT_PHYS_ADDR))
		return -EINVAL;

	return 0;
}

static void set_print_ip_opts(struct perf_event_attr *attr)
{
	unsigned int type = output_type(attr->type);

	output[type].print_ip_opts = 0;
	if (PRINT_FIELD(IP))
		output[type].print_ip_opts |= EVSEL__PRINT_IP;

	if (PRINT_FIELD(SYM))
		output[type].print_ip_opts |= EVSEL__PRINT_SYM;

	if (PRINT_FIELD(DSO))
		output[type].print_ip_opts |= EVSEL__PRINT_DSO;

	if (PRINT_FIELD(SYMOFFSET))
		output[type].print_ip_opts |= EVSEL__PRINT_SYMOFFSET;

	if (PRINT_FIELD(SRCLINE))
		output[type].print_ip_opts |= EVSEL__PRINT_SRCLINE;
}

/*
 * verify all user requested events exist and the samples
 * have the expected data
 */
static int perf_session__check_output_opt(struct perf_session *session)
{
	unsigned int j;
	struct perf_evsel *evsel;

	for (j = 0; j < OUTPUT_TYPE_MAX; ++j) {
		evsel = perf_session__find_first_evtype(session, attr_type(j));

		/*
		 * even if fields is set to 0 (ie., show nothing) event must
		 * exist if user explicitly includes it on the command line
		 */
		if (!evsel && output[j].user_set && !output[j].wildcard_set &&
		    j != OUTPUT_TYPE_SYNTH) {
			pr_err("%s events do not exist. "
			       "Remove corresponding -F option to proceed.\n",
			       event_type(j));
			return -1;
		}

		if (evsel && output[j].fields &&
			perf_evsel__check_attr(evsel, session))
			return -1;

		if (evsel == NULL)
			continue;

		set_print_ip_opts(&evsel->attr);
	}

	if (!no_callchain) {
		bool use_callchain = false;
		bool not_pipe = false;

		evlist__for_each_entry(session->evlist, evsel) {
			not_pipe = true;
			if (evsel->attr.sample_type & PERF_SAMPLE_CALLCHAIN) {
				use_callchain = true;
				break;
			}
		}
		if (not_pipe && !use_callchain)
			symbol_conf.use_callchain = false;
	}

	/*
	 * set default for tracepoints to print symbols only
	 * if callchains are present
	 */
	if (symbol_conf.use_callchain &&
	    !output[PERF_TYPE_TRACEPOINT].user_set) {
		struct perf_event_attr *attr;

		j = PERF_TYPE_TRACEPOINT;

		evlist__for_each_entry(session->evlist, evsel) {
			if (evsel->attr.type != j)
				continue;

			attr = &evsel->attr;

			if (attr->sample_type & PERF_SAMPLE_CALLCHAIN) {
				output[j].fields |= PERF_OUTPUT_IP;
				output[j].fields |= PERF_OUTPUT_SYM;
				output[j].fields |= PERF_OUTPUT_DSO;
				set_print_ip_opts(attr);
				goto out;
			}
		}
	}

out:
	return 0;
}

static int perf_sample__fprintf_iregs(struct perf_sample *sample,
				      struct perf_event_attr *attr, FILE *fp)
{
	struct regs_dump *regs = &sample->intr_regs;
	uint64_t mask = attr->sample_regs_intr;
	unsigned i = 0, r;
	int printed = 0;

	if (!regs)
		return 0;

	for_each_set_bit(r, (unsigned long *) &mask, sizeof(mask) * 8) {
		u64 val = regs->regs[i++];
		printed += fprintf(fp, "%5s:0x%"PRIx64" ", perf_reg_name(r), val);
	}

	return printed;
}

static int perf_sample__fprintf_uregs(struct perf_sample *sample,
				      struct perf_event_attr *attr, FILE *fp)
{
	struct regs_dump *regs = &sample->user_regs;
	uint64_t mask = attr->sample_regs_user;
	unsigned i = 0, r;
	int printed = 0;

	if (!regs || !regs->regs)
		return 0;

	printed += fprintf(fp, " ABI:%" PRIu64 " ", regs->abi);

	for_each_set_bit(r, (unsigned long *) &mask, sizeof(mask) * 8) {
		u64 val = regs->regs[i++];
		printed += fprintf(fp, "%5s:0x%"PRIx64" ", perf_reg_name(r), val);
	}

	return printed;
}

static int perf_sample__fprintf_start(struct perf_sample *sample,
				      struct thread *thread,
				      struct perf_evsel *evsel,
				      u32 type, FILE *fp)
{
	struct perf_event_attr *attr = &evsel->attr;
	unsigned long secs;
	unsigned long long nsecs;
	int printed = 0;

	if (PRINT_FIELD(COMM)) {
		if (latency_format)
			printed += fprintf(fp, "%8.8s ", thread__comm_str(thread));
		else if (PRINT_FIELD(IP) && symbol_conf.use_callchain)
			printed += fprintf(fp, "%s ", thread__comm_str(thread));
		else
			printed += fprintf(fp, "%16s ", thread__comm_str(thread));
	}

	if (PRINT_FIELD(PID) && PRINT_FIELD(TID))
		printed += fprintf(fp, "%5d/%-5d ", sample->pid, sample->tid);
	else if (PRINT_FIELD(PID))
		printed += fprintf(fp, "%5d ", sample->pid);
	else if (PRINT_FIELD(TID))
		printed += fprintf(fp, "%5d ", sample->tid);

	if (PRINT_FIELD(CPU)) {
		if (latency_format)
			printed += fprintf(fp, "%3d ", sample->cpu);
		else
			printed += fprintf(fp, "[%03d] ", sample->cpu);
	}

	if (PRINT_FIELD(MISC)) {
		int ret = 0;

		#define has(m) \
			(sample->misc & PERF_RECORD_MISC_##m) == PERF_RECORD_MISC_##m

		if (has(KERNEL))
			ret += fprintf(fp, "K");
		if (has(USER))
			ret += fprintf(fp, "U");
		if (has(HYPERVISOR))
			ret += fprintf(fp, "H");
		if (has(GUEST_KERNEL))
			ret += fprintf(fp, "G");
		if (has(GUEST_USER))
			ret += fprintf(fp, "g");

		switch (type) {
		case PERF_RECORD_MMAP:
		case PERF_RECORD_MMAP2:
			if (has(MMAP_DATA))
				ret += fprintf(fp, "M");
			break;
		case PERF_RECORD_COMM:
			if (has(COMM_EXEC))
				ret += fprintf(fp, "E");
			break;
		case PERF_RECORD_SWITCH:
		case PERF_RECORD_SWITCH_CPU_WIDE:
			if (has(SWITCH_OUT))
				ret += fprintf(fp, "S");
		default:
			break;
		}

		#undef has

		ret += fprintf(fp, "%*s", 6 - ret, " ");
		printed += ret;
	}

	if (PRINT_FIELD(TIME)) {
		nsecs = sample->time;
		secs = nsecs / NSEC_PER_SEC;
		nsecs -= secs * NSEC_PER_SEC;

		if (nanosecs)
			printed += fprintf(fp, "%5lu.%09llu: ", secs, nsecs);
		else {
			char sample_time[32];
			timestamp__scnprintf_usec(sample->time, sample_time, sizeof(sample_time));
			printed += fprintf(fp, "%12s: ", sample_time);
		}
	}

	return printed;
}

static inline char
mispred_str(struct branch_entry *br)
{
	if (!(br->flags.mispred  || br->flags.predicted))
		return '-';

	return br->flags.predicted ? 'P' : 'M';
}

static int perf_sample__fprintf_brstack(struct perf_sample *sample,
					struct thread *thread,
					struct perf_event_attr *attr, FILE *fp)
{
	struct branch_stack *br = sample->branch_stack;
	struct addr_location alf, alt;
	u64 i, from, to;
	int printed = 0;

	if (!(br && br->nr))
		return 0;

	for (i = 0; i < br->nr; i++) {
		from = br->entries[i].from;
		to   = br->entries[i].to;

		if (PRINT_FIELD(DSO)) {
			memset(&alf, 0, sizeof(alf));
			memset(&alt, 0, sizeof(alt));
			thread__find_addr_map(thread, sample->cpumode, MAP__FUNCTION, from, &alf);
			thread__find_addr_map(thread, sample->cpumode, MAP__FUNCTION, to, &alt);
		}

		printed += fprintf(fp, " 0x%"PRIx64, from);
		if (PRINT_FIELD(DSO)) {
			printed += fprintf(fp, "(");
			printed += map__fprintf_dsoname(alf.map, fp);
			printed += fprintf(fp, ")");
		}

		printed += fprintf(fp, "/0x%"PRIx64, to);
		if (PRINT_FIELD(DSO)) {
			printed += fprintf(fp, "(");
			printed += map__fprintf_dsoname(alt.map, fp);
			printed += fprintf(fp, ")");
		}

		printed += fprintf(fp, "/%c/%c/%c/%d ",
			mispred_str( br->entries + i),
			br->entries[i].flags.in_tx? 'X' : '-',
			br->entries[i].flags.abort? 'A' : '-',
			br->entries[i].flags.cycles);
	}

	return printed;
}

static int perf_sample__fprintf_brstacksym(struct perf_sample *sample,
					   struct thread *thread,
					   struct perf_event_attr *attr, FILE *fp)
{
	struct branch_stack *br = sample->branch_stack;
	struct addr_location alf, alt;
	u64 i, from, to;
	int printed = 0;

	if (!(br && br->nr))
		return 0;

	for (i = 0; i < br->nr; i++) {

		memset(&alf, 0, sizeof(alf));
		memset(&alt, 0, sizeof(alt));
		from = br->entries[i].from;
		to   = br->entries[i].to;

		thread__find_addr_map(thread, sample->cpumode, MAP__FUNCTION, from, &alf);
		if (alf.map)
			alf.sym = map__find_symbol(alf.map, alf.addr);

		thread__find_addr_map(thread, sample->cpumode, MAP__FUNCTION, to, &alt);
		if (alt.map)
			alt.sym = map__find_symbol(alt.map, alt.addr);

		printed += symbol__fprintf_symname_offs(alf.sym, &alf, fp);
		if (PRINT_FIELD(DSO)) {
			printed += fprintf(fp, "(");
			printed += map__fprintf_dsoname(alf.map, fp);
			printed += fprintf(fp, ")");
		}
		printed += fprintf(fp, "%c", '/');
		printed += symbol__fprintf_symname_offs(alt.sym, &alt, fp);
		if (PRINT_FIELD(DSO)) {
			printed += fprintf(fp, "(");
			printed += map__fprintf_dsoname(alt.map, fp);
			printed += fprintf(fp, ")");
		}
		printed += fprintf(fp, "/%c/%c/%c/%d ",
			mispred_str( br->entries + i),
			br->entries[i].flags.in_tx? 'X' : '-',
			br->entries[i].flags.abort? 'A' : '-',
			br->entries[i].flags.cycles);
	}

	return printed;
}

static int perf_sample__fprintf_brstackoff(struct perf_sample *sample,
					   struct thread *thread,
					   struct perf_event_attr *attr, FILE *fp)
{
	struct branch_stack *br = sample->branch_stack;
	struct addr_location alf, alt;
	u64 i, from, to;
	int printed = 0;

	if (!(br && br->nr))
		return 0;

	for (i = 0; i < br->nr; i++) {

		memset(&alf, 0, sizeof(alf));
		memset(&alt, 0, sizeof(alt));
		from = br->entries[i].from;
		to   = br->entries[i].to;

		thread__find_addr_map(thread, sample->cpumode, MAP__FUNCTION, from, &alf);
		if (alf.map && !alf.map->dso->adjust_symbols)
			from = map__map_ip(alf.map, from);

		thread__find_addr_map(thread, sample->cpumode, MAP__FUNCTION, to, &alt);
		if (alt.map && !alt.map->dso->adjust_symbols)
			to = map__map_ip(alt.map, to);

		printed += fprintf(fp, " 0x%"PRIx64, from);
		if (PRINT_FIELD(DSO)) {
			printed += fprintf(fp, "(");
			printed += map__fprintf_dsoname(alf.map, fp);
			printed += fprintf(fp, ")");
		}
		printed += fprintf(fp, "/0x%"PRIx64, to);
		if (PRINT_FIELD(DSO)) {
			printed += fprintf(fp, "(");
			printed += map__fprintf_dsoname(alt.map, fp);
			printed += fprintf(fp, ")");
		}
		printed += fprintf(fp, "/%c/%c/%c/%d ",
			mispred_str(br->entries + i),
			br->entries[i].flags.in_tx ? 'X' : '-',
			br->entries[i].flags.abort ? 'A' : '-',
			br->entries[i].flags.cycles);
	}

	return printed;
}
#define MAXBB 16384UL

static int grab_bb(u8 *buffer, u64 start, u64 end,
		    struct machine *machine, struct thread *thread,
		    bool *is64bit, u8 *cpumode, bool last)
{
	long offset, len;
	struct addr_location al;
	bool kernel;

	if (!start || !end)
		return 0;

	kernel = machine__kernel_ip(machine, start);
	if (kernel)
		*cpumode = PERF_RECORD_MISC_KERNEL;
	else
		*cpumode = PERF_RECORD_MISC_USER;

	/*
	 * Block overlaps between kernel and user.
	 * This can happen due to ring filtering
	 * On Intel CPUs the entry into the kernel is filtered,
	 * but the exit is not. Let the caller patch it up.
	 */
	if (kernel != machine__kernel_ip(machine, end)) {
		pr_debug("\tblock %" PRIx64 "-%" PRIx64 " transfers between kernel and user\n", start, end);
		return -ENXIO;
	}

	memset(&al, 0, sizeof(al));
	if (end - start > MAXBB - MAXINSN) {
		if (last)
			pr_debug("\tbrstack does not reach to final jump (%" PRIx64 "-%" PRIx64 ")\n", start, end);
		else
			pr_debug("\tblock %" PRIx64 "-%" PRIx64 " (%" PRIu64 ") too long to dump\n", start, end, end - start);
		return 0;
	}

	thread__find_addr_map(thread, *cpumode, MAP__FUNCTION, start, &al);
	if (!al.map || !al.map->dso) {
		pr_debug("\tcannot resolve %" PRIx64 "-%" PRIx64 "\n", start, end);
		return 0;
	}
	if (al.map->dso->data.status == DSO_DATA_STATUS_ERROR) {
		pr_debug("\tcannot resolve %" PRIx64 "-%" PRIx64 "\n", start, end);
		return 0;
	}

	/* Load maps to ensure dso->is_64_bit has been updated */
	map__load(al.map);

	offset = al.map->map_ip(al.map, start);
	len = dso__data_read_offset(al.map->dso, machine, offset, (u8 *)buffer,
				    end - start + MAXINSN);

	*is64bit = al.map->dso->is_64_bit;
	if (len <= 0)
		pr_debug("\tcannot fetch code for block at %" PRIx64 "-%" PRIx64 "\n",
			start, end);
	return len;
}

static int ip__fprintf_jump(uint64_t ip, struct branch_entry *en,
			    struct perf_insn *x, u8 *inbuf, int len,
			    int insn, FILE *fp)
{
	int printed = fprintf(fp, "\t%016" PRIx64 "\t%-30s\t#%s%s%s%s", ip,
			      dump_insn(x, ip, inbuf, len, NULL),
			      en->flags.predicted ? " PRED" : "",
			      en->flags.mispred ? " MISPRED" : "",
			      en->flags.in_tx ? " INTX" : "",
			      en->flags.abort ? " ABORT" : "");
	if (en->flags.cycles) {
		printed += fprintf(fp, " %d cycles", en->flags.cycles);
		if (insn)
			printed += fprintf(fp, " %.2f IPC", (float)insn / en->flags.cycles);
	}
	return printed + fprintf(fp, "\n");
}

static int ip__fprintf_sym(uint64_t addr, struct thread *thread,
			   u8 cpumode, int cpu, struct symbol **lastsym,
			   struct perf_event_attr *attr, FILE *fp)
{
	struct addr_location al;
	int off, printed = 0;

	memset(&al, 0, sizeof(al));

	thread__find_addr_map(thread, cpumode, MAP__FUNCTION, addr, &al);
	if (!al.map)
		thread__find_addr_map(thread, cpumode, MAP__VARIABLE,
				      addr, &al);
	if ((*lastsym) && al.addr >= (*lastsym)->start && al.addr < (*lastsym)->end)
		return 0;

	al.cpu = cpu;
	al.sym = NULL;
	if (al.map)
		al.sym = map__find_symbol(al.map, al.addr);

	if (!al.sym)
		return 0;

	if (al.addr < al.sym->end)
		off = al.addr - al.sym->start;
	else
		off = al.addr - al.map->start - al.sym->start;
	printed += fprintf(fp, "\t%s", al.sym->name);
	if (off)
		printed += fprintf(fp, "%+d", off);
	printed += fprintf(fp, ":");
	if (PRINT_FIELD(SRCLINE))
		printed += map__fprintf_srcline(al.map, al.addr, "\t", fp);
	printed += fprintf(fp, "\n");
	*lastsym = al.sym;

	return printed;
}

static int perf_sample__fprintf_brstackinsn(struct perf_sample *sample,
					    struct thread *thread,
					    struct perf_event_attr *attr,
					    struct machine *machine, FILE *fp)
{
	struct branch_stack *br = sample->branch_stack;
	u64 start, end;
	int i, insn, len, nr, ilen, printed = 0;
	struct perf_insn x;
	u8 buffer[MAXBB];
	unsigned off;
	struct symbol *lastsym = NULL;

	if (!(br && br->nr))
		return 0;
	nr = br->nr;
	if (max_blocks && nr > max_blocks + 1)
		nr = max_blocks + 1;

	x.thread = thread;
	x.cpu = sample->cpu;

	printed += fprintf(fp, "%c", '\n');

	/* Handle first from jump, of which we don't know the entry. */
	len = grab_bb(buffer, br->entries[nr-1].from,
			br->entries[nr-1].from,
			machine, thread, &x.is64bit, &x.cpumode, false);
	if (len > 0) {
		printed += ip__fprintf_sym(br->entries[nr - 1].from, thread,
					   x.cpumode, x.cpu, &lastsym, attr, fp);
		printed += ip__fprintf_jump(br->entries[nr - 1].from, &br->entries[nr - 1],
					    &x, buffer, len, 0, fp);
	}

	/* Print all blocks */
	for (i = nr - 2; i >= 0; i--) {
		if (br->entries[i].from || br->entries[i].to)
			pr_debug("%d: %" PRIx64 "-%" PRIx64 "\n", i,
				 br->entries[i].from,
				 br->entries[i].to);
		start = br->entries[i + 1].to;
		end   = br->entries[i].from;

		len = grab_bb(buffer, start, end, machine, thread, &x.is64bit, &x.cpumode, false);
		/* Patch up missing kernel transfers due to ring filters */
		if (len == -ENXIO && i > 0) {
			end = br->entries[--i].from;
			pr_debug("\tpatching up to %" PRIx64 "-%" PRIx64 "\n", start, end);
			len = grab_bb(buffer, start, end, machine, thread, &x.is64bit, &x.cpumode, false);
		}
		if (len <= 0)
			continue;

		insn = 0;
		for (off = 0;; off += ilen) {
			uint64_t ip = start + off;

			printed += ip__fprintf_sym(ip, thread, x.cpumode, x.cpu, &lastsym, attr, fp);
			if (ip == end) {
				printed += ip__fprintf_jump(ip, &br->entries[i], &x, buffer + off, len - off, insn, fp);
				break;
			} else {
				printed += fprintf(fp, "\t%016" PRIx64 "\t%s\n", ip,
						   dump_insn(&x, ip, buffer + off, len - off, &ilen));
				if (ilen == 0)
					break;
				insn++;
			}
		}
	}

	/*
	 * Hit the branch? In this case we are already done, and the target
	 * has not been executed yet.
	 */
	if (br->entries[0].from == sample->ip)
		goto out;
	if (br->entries[0].flags.abort)
		goto out;

	/*
	 * Print final block upto sample
	 */
	start = br->entries[0].to;
	end = sample->ip;
	len = grab_bb(buffer, start, end, machine, thread, &x.is64bit, &x.cpumode, true);
	printed += ip__fprintf_sym(start, thread, x.cpumode, x.cpu, &lastsym, attr, fp);
	if (len <= 0) {
		/* Print at least last IP if basic block did not work */
		len = grab_bb(buffer, sample->ip, sample->ip,
			      machine, thread, &x.is64bit, &x.cpumode, false);
		if (len <= 0)
			goto out;

		printed += fprintf(fp, "\t%016" PRIx64 "\t%s\n", sample->ip,
			dump_insn(&x, sample->ip, buffer, len, NULL));
		goto out;
	}
	for (off = 0; off <= end - start; off += ilen) {
		printed += fprintf(fp, "\t%016" PRIx64 "\t%s\n", start + off,
				   dump_insn(&x, start + off, buffer + off, len - off, &ilen));
		if (ilen == 0)
			break;
	}
out:
	return printed;
}

static int perf_sample__fprintf_addr(struct perf_sample *sample,
				     struct thread *thread,
				     struct perf_event_attr *attr, FILE *fp)
{
	struct addr_location al;
	int printed = fprintf(fp, "%16" PRIx64, sample->addr);

	if (!sample_addr_correlates_sym(attr))
		goto out;

	thread__resolve(thread, &al, sample);

	if (PRINT_FIELD(SYM)) {
		printed += fprintf(fp, " ");
		if (PRINT_FIELD(SYMOFFSET))
			printed += symbol__fprintf_symname_offs(al.sym, &al, fp);
		else
			printed += symbol__fprintf_symname(al.sym, fp);
	}

	if (PRINT_FIELD(DSO)) {
		printed += fprintf(fp, " (");
		printed += map__fprintf_dsoname(al.map, fp);
		printed += fprintf(fp, ")");
	}
out:
	return printed;
}

static int perf_sample__fprintf_callindent(struct perf_sample *sample,
					   struct perf_evsel *evsel,
					   struct thread *thread,
					   struct addr_location *al, FILE *fp)
{
	struct perf_event_attr *attr = &evsel->attr;
	size_t depth = thread_stack__depth(thread);
	struct addr_location addr_al;
	const char *name = NULL;
	static int spacing;
	int len = 0;
	u64 ip = 0;

	/*
	 * The 'return' has already been popped off the stack so the depth has
	 * to be adjusted to match the 'call'.
	 */
	if (thread->ts && sample->flags & PERF_IP_FLAG_RETURN)
		depth += 1;

	if (sample->flags & (PERF_IP_FLAG_CALL | PERF_IP_FLAG_TRACE_BEGIN)) {
		if (sample_addr_correlates_sym(attr)) {
			thread__resolve(thread, &addr_al, sample);
			if (addr_al.sym)
				name = addr_al.sym->name;
			else
				ip = sample->addr;
		} else {
			ip = sample->addr;
		}
	} else if (sample->flags & (PERF_IP_FLAG_RETURN | PERF_IP_FLAG_TRACE_END)) {
		if (al->sym)
			name = al->sym->name;
		else
			ip = sample->ip;
	}

	if (name)
		len = fprintf(fp, "%*s%s", (int)depth * 4, "", name);
	else if (ip)
		len = fprintf(fp, "%*s%16" PRIx64, (int)depth * 4, "", ip);

	if (len < 0)
		return len;

	/*
	 * Try to keep the output length from changing frequently so that the
	 * output lines up more nicely.
	 */
	if (len > spacing || (len && len < spacing - 52))
		spacing = round_up(len + 4, 32);

	if (len < spacing)
		len += fprintf(fp, "%*s", spacing - len, "");

	return len;
}

static int perf_sample__fprintf_insn(struct perf_sample *sample,
				     struct perf_event_attr *attr,
				     struct thread *thread,
				     struct machine *machine, FILE *fp)
{
	int printed = 0;

	if (PRINT_FIELD(INSNLEN))
		printed += fprintf(fp, " ilen: %d", sample->insn_len);
	if (PRINT_FIELD(INSN)) {
		int i;

		printed += fprintf(fp, " insn:");
		for (i = 0; i < sample->insn_len; i++)
			printed += fprintf(fp, " %02x", (unsigned char)sample->insn[i]);
	}
	if (PRINT_FIELD(BRSTACKINSN))
		printed += perf_sample__fprintf_brstackinsn(sample, thread, attr, machine, fp);

	return printed;
}

static int perf_sample__fprintf_bts(struct perf_sample *sample,
				    struct perf_evsel *evsel,
				    struct thread *thread,
				    struct addr_location *al,
				    struct machine *machine, FILE *fp)
{
	struct perf_event_attr *attr = &evsel->attr;
	unsigned int type = output_type(attr->type);
	bool print_srcline_last = false;
	int printed = 0;

	if (PRINT_FIELD(CALLINDENT))
		printed += perf_sample__fprintf_callindent(sample, evsel, thread, al, fp);

	/* print branch_from information */
	if (PRINT_FIELD(IP)) {
		unsigned int print_opts = output[type].print_ip_opts;
		struct callchain_cursor *cursor = NULL;

		if (symbol_conf.use_callchain && sample->callchain &&
		    thread__resolve_callchain(al->thread, &callchain_cursor, evsel,
					      sample, NULL, NULL, scripting_max_stack) == 0)
			cursor = &callchain_cursor;

		if (cursor == NULL) {
			printed += fprintf(fp, " ");
			if (print_opts & EVSEL__PRINT_SRCLINE) {
				print_srcline_last = true;
				print_opts &= ~EVSEL__PRINT_SRCLINE;
			}
		} else
			printed += fprintf(fp, "\n");

		printed += sample__fprintf_sym(sample, al, 0, print_opts, cursor, fp);
	}

	/* print branch_to information */
	if (PRINT_FIELD(ADDR) ||
	    ((evsel->attr.sample_type & PERF_SAMPLE_ADDR) &&
	     !output[type].user_set)) {
		printed += fprintf(fp, " => ");
		printed += perf_sample__fprintf_addr(sample, thread, attr, fp);
	}

	if (print_srcline_last)
		printed += map__fprintf_srcline(al->map, al->addr, "\n  ", fp);

	printed += perf_sample__fprintf_insn(sample, attr, thread, machine, fp);
	return printed + fprintf(fp, "\n");
}

static struct {
	u32 flags;
	const char *name;
} sample_flags[] = {
	{PERF_IP_FLAG_BRANCH | PERF_IP_FLAG_CALL, "call"},
	{PERF_IP_FLAG_BRANCH | PERF_IP_FLAG_RETURN, "return"},
	{PERF_IP_FLAG_BRANCH | PERF_IP_FLAG_CONDITIONAL, "jcc"},
	{PERF_IP_FLAG_BRANCH, "jmp"},
	{PERF_IP_FLAG_BRANCH | PERF_IP_FLAG_CALL | PERF_IP_FLAG_INTERRUPT, "int"},
	{PERF_IP_FLAG_BRANCH | PERF_IP_FLAG_RETURN | PERF_IP_FLAG_INTERRUPT, "iret"},
	{PERF_IP_FLAG_BRANCH | PERF_IP_FLAG_CALL | PERF_IP_FLAG_SYSCALLRET, "syscall"},
	{PERF_IP_FLAG_BRANCH | PERF_IP_FLAG_RETURN | PERF_IP_FLAG_SYSCALLRET, "sysret"},
	{PERF_IP_FLAG_BRANCH | PERF_IP_FLAG_ASYNC, "async"},
	{PERF_IP_FLAG_BRANCH | PERF_IP_FLAG_CALL | PERF_IP_FLAG_ASYNC |	PERF_IP_FLAG_INTERRUPT, "hw int"},
	{PERF_IP_FLAG_BRANCH | PERF_IP_FLAG_TX_ABORT, "tx abrt"},
	{PERF_IP_FLAG_BRANCH | PERF_IP_FLAG_TRACE_BEGIN, "tr strt"},
	{PERF_IP_FLAG_BRANCH | PERF_IP_FLAG_TRACE_END, "tr end"},
	{0, NULL}
};

static int perf_sample__fprintf_flags(u32 flags, FILE *fp)
{
	const char *chars = PERF_IP_FLAG_CHARS;
	const int n = strlen(PERF_IP_FLAG_CHARS);
	bool in_tx = flags & PERF_IP_FLAG_IN_TX;
	const char *name = NULL;
	char str[33];
	int i, pos = 0;

	for (i = 0; sample_flags[i].name ; i++) {
		if (sample_flags[i].flags == (flags & ~PERF_IP_FLAG_IN_TX)) {
			name = sample_flags[i].name;
			break;
		}
	}

	for (i = 0; i < n; i++, flags >>= 1) {
		if (flags & 1)
			str[pos++] = chars[i];
	}
	for (; i < 32; i++, flags >>= 1) {
		if (flags & 1)
			str[pos++] = '?';
	}
	str[pos] = 0;

	if (name)
		return fprintf(fp, "  %-7s%4s ", name, in_tx ? "(x)" : "");

	return fprintf(fp, "  %-11s ", str);
}

struct printer_data {
	int line_no;
	bool hit_nul;
	bool is_printable;
};

static int sample__fprintf_bpf_output(enum binary_printer_ops op,
				      unsigned int val,
				      void *extra, FILE *fp)
{
	unsigned char ch = (unsigned char)val;
	struct printer_data *printer_data = extra;
	int printed = 0;

	switch (op) {
	case BINARY_PRINT_DATA_BEGIN:
		printed += fprintf(fp, "\n");
		break;
	case BINARY_PRINT_LINE_BEGIN:
		printed += fprintf(fp, "%17s", !printer_data->line_no ? "BPF output:" :
						        "           ");
		break;
	case BINARY_PRINT_ADDR:
		printed += fprintf(fp, " %04x:", val);
		break;
	case BINARY_PRINT_NUM_DATA:
		printed += fprintf(fp, " %02x", val);
		break;
	case BINARY_PRINT_NUM_PAD:
		printed += fprintf(fp, "   ");
		break;
	case BINARY_PRINT_SEP:
		printed += fprintf(fp, "  ");
		break;
	case BINARY_PRINT_CHAR_DATA:
		if (printer_data->hit_nul && ch)
			printer_data->is_printable = false;

		if (!isprint(ch)) {
			printed += fprintf(fp, "%c", '.');

			if (!printer_data->is_printable)
				break;

			if (ch == '\0')
				printer_data->hit_nul = true;
			else
				printer_data->is_printable = false;
		} else {
			printed += fprintf(fp, "%c", ch);
		}
		break;
	case BINARY_PRINT_CHAR_PAD:
		printed += fprintf(fp, " ");
		break;
	case BINARY_PRINT_LINE_END:
		printed += fprintf(fp, "\n");
		printer_data->line_no++;
		break;
	case BINARY_PRINT_DATA_END:
	default:
		break;
	}

	return printed;
}

static int perf_sample__fprintf_bpf_output(struct perf_sample *sample, FILE *fp)
{
	unsigned int nr_bytes = sample->raw_size;
	struct printer_data printer_data = {0, false, true};
	int printed = binary__fprintf(sample->raw_data, nr_bytes, 8,
				      sample__fprintf_bpf_output, &printer_data, fp);

	if (printer_data.is_printable && printer_data.hit_nul)
		printed += fprintf(fp, "%17s \"%s\"\n", "BPF string:", (char *)(sample->raw_data));

	return printed;
}

static int perf_sample__fprintf_spacing(int len, int spacing, FILE *fp)
{
	if (len > 0 && len < spacing)
		return fprintf(fp, "%*s", spacing - len, "");

	return 0;
}

static int perf_sample__fprintf_pt_spacing(int len, FILE *fp)
{
	return perf_sample__fprintf_spacing(len, 34, fp);
}

static int perf_sample__fprintf_synth_ptwrite(struct perf_sample *sample, FILE *fp)
{
	struct perf_synth_intel_ptwrite *data = perf_sample__synth_ptr(sample);
	int len;

	if (perf_sample__bad_synth_size(sample, *data))
		return 0;

	len = fprintf(fp, " IP: %u payload: %#" PRIx64 " ",
		     data->ip, le64_to_cpu(data->payload));
	return len + perf_sample__fprintf_pt_spacing(len, fp);
}

static int perf_sample__fprintf_synth_mwait(struct perf_sample *sample, FILE *fp)
{
	struct perf_synth_intel_mwait *data = perf_sample__synth_ptr(sample);
	int len;

	if (perf_sample__bad_synth_size(sample, *data))
		return 0;

	len = fprintf(fp, " hints: %#x extensions: %#x ",
		      data->hints, data->extensions);
	return len + perf_sample__fprintf_pt_spacing(len, fp);
}

static int perf_sample__fprintf_synth_pwre(struct perf_sample *sample, FILE *fp)
{
	struct perf_synth_intel_pwre *data = perf_sample__synth_ptr(sample);
	int len;

	if (perf_sample__bad_synth_size(sample, *data))
		return 0;

	len = fprintf(fp, " hw: %u cstate: %u sub-cstate: %u ",
		      data->hw, data->cstate, data->subcstate);
	return len + perf_sample__fprintf_pt_spacing(len, fp);
}

static int perf_sample__fprintf_synth_exstop(struct perf_sample *sample, FILE *fp)
{
	struct perf_synth_intel_exstop *data = perf_sample__synth_ptr(sample);
	int len;

	if (perf_sample__bad_synth_size(sample, *data))
		return 0;

	len = fprintf(fp, " IP: %u ", data->ip);
	return len + perf_sample__fprintf_pt_spacing(len, fp);
}

static int perf_sample__fprintf_synth_pwrx(struct perf_sample *sample, FILE *fp)
{
	struct perf_synth_intel_pwrx *data = perf_sample__synth_ptr(sample);
	int len;

	if (perf_sample__bad_synth_size(sample, *data))
		return 0;

	len = fprintf(fp, " deepest cstate: %u last cstate: %u wake reason: %#x ",
		     data->deepest_cstate, data->last_cstate,
		     data->wake_reason);
	return len + perf_sample__fprintf_pt_spacing(len, fp);
}

static int perf_sample__fprintf_synth_cbr(struct perf_sample *sample, FILE *fp)
{
	struct perf_synth_intel_cbr *data = perf_sample__synth_ptr(sample);
	unsigned int percent, freq;
	int len;

	if (perf_sample__bad_synth_size(sample, *data))
		return 0;

	freq = (le32_to_cpu(data->freq) + 500) / 1000;
	len = fprintf(fp, " cbr: %2u freq: %4u MHz ", data->cbr, freq);
	if (data->max_nonturbo) {
		percent = (5 + (1000 * data->cbr) / data->max_nonturbo) / 10;
		len += fprintf(fp, "(%3u%%) ", percent);
	}
	return len + perf_sample__fprintf_pt_spacing(len, fp);
}

static int perf_sample__fprintf_synth(struct perf_sample *sample,
				      struct perf_evsel *evsel, FILE *fp)
{
	switch (evsel->attr.config) {
	case PERF_SYNTH_INTEL_PTWRITE:
		return perf_sample__fprintf_synth_ptwrite(sample, fp);
	case PERF_SYNTH_INTEL_MWAIT:
		return perf_sample__fprintf_synth_mwait(sample, fp);
	case PERF_SYNTH_INTEL_PWRE:
		return perf_sample__fprintf_synth_pwre(sample, fp);
	case PERF_SYNTH_INTEL_EXSTOP:
		return perf_sample__fprintf_synth_exstop(sample, fp);
	case PERF_SYNTH_INTEL_PWRX:
		return perf_sample__fprintf_synth_pwrx(sample, fp);
	case PERF_SYNTH_INTEL_CBR:
		return perf_sample__fprintf_synth_cbr(sample, fp);
	default:
		break;
	}

	return 0;
}

#define PTIME_RANGE_MAX	10

struct perf_script {
	struct perf_tool	tool;
	struct perf_session	*session;
	bool			show_task_events;
	bool			show_mmap_events;
	bool			show_switch_events;
	bool			show_namespace_events;
	bool			show_lost_events;
	bool			allocated;
	bool			per_event_dump;
	struct cpu_map		*cpus;
	struct thread_map	*threads;
	int			name_width;
	const char              *time_str;
<<<<<<< HEAD
	struct perf_time_interval ptime_range[PTIME_RANGE_MAX];
=======
	struct perf_time_interval *ptime_range;
	int			range_size;
>>>>>>> a72594ca
	int			range_num;
};

static int perf_evlist__max_name_len(struct perf_evlist *evlist)
{
	struct perf_evsel *evsel;
	int max = 0;

	evlist__for_each_entry(evlist, evsel) {
		int len = strlen(perf_evsel__name(evsel));

		max = MAX(len, max);
	}

	return max;
}

static int data_src__fprintf(u64 data_src, FILE *fp)
{
	struct mem_info mi = { .data_src.val = data_src };
	char decode[100];
	char out[100];
	static int maxlen;
	int len;

	perf_script__meminfo_scnprintf(decode, 100, &mi);

	len = scnprintf(out, 100, "%16" PRIx64 " %s", data_src, decode);
	if (maxlen < len)
		maxlen = len;

	return fprintf(fp, "%-*s", maxlen, out);
}

struct metric_ctx {
	struct perf_sample	*sample;
	struct thread		*thread;
	struct perf_evsel	*evsel;
	FILE 			*fp;
};

static void script_print_metric(void *ctx, const char *color,
			        const char *fmt,
			        const char *unit, double val)
{
	struct metric_ctx *mctx = ctx;

	if (!fmt)
		return;
	perf_sample__fprintf_start(mctx->sample, mctx->thread, mctx->evsel,
				   PERF_RECORD_SAMPLE, mctx->fp);
	fputs("\tmetric: ", mctx->fp);
	if (color)
		color_fprintf(mctx->fp, color, fmt, val);
	else
		printf(fmt, val);
	fprintf(mctx->fp, " %s\n", unit);
}

static void script_new_line(void *ctx)
{
	struct metric_ctx *mctx = ctx;

	perf_sample__fprintf_start(mctx->sample, mctx->thread, mctx->evsel,
				   PERF_RECORD_SAMPLE, mctx->fp);
	fputs("\tmetric: ", mctx->fp);
}

static void perf_sample__fprint_metric(struct perf_script *script,
				       struct thread *thread,
				       struct perf_evsel *evsel,
				       struct perf_sample *sample,
				       FILE *fp)
{
	struct perf_stat_output_ctx ctx = {
		.print_metric = script_print_metric,
		.new_line = script_new_line,
		.ctx = &(struct metric_ctx) {
				.sample = sample,
				.thread = thread,
				.evsel  = evsel,
				.fp     = fp,
			 },
		.force_header = false,
	};
	struct perf_evsel *ev2;
	static bool init;
	u64 val;

	if (!init) {
		perf_stat__init_shadow_stats();
		init = true;
	}
	if (!evsel->stats)
		perf_evlist__alloc_stats(script->session->evlist, false);
	if (evsel_script(evsel->leader)->gnum++ == 0)
		perf_stat__reset_shadow_stats();
	val = sample->period * evsel->scale;
	perf_stat__update_shadow_stats(evsel,
				       val,
				       sample->cpu,
				       &rt_stat);
	evsel_script(evsel)->val = val;
	if (evsel_script(evsel->leader)->gnum == evsel->leader->nr_members) {
		for_each_group_member (ev2, evsel->leader) {
			perf_stat__print_shadow_stats(ev2,
						      evsel_script(ev2)->val,
						      sample->cpu,
						      &ctx,
						      NULL,
						      &rt_stat);
		}
		evsel_script(evsel->leader)->gnum = 0;
	}
}

static void process_event(struct perf_script *script,
			  struct perf_sample *sample, struct perf_evsel *evsel,
			  struct addr_location *al,
			  struct machine *machine)
{
	struct thread *thread = al->thread;
	struct perf_event_attr *attr = &evsel->attr;
	unsigned int type = output_type(attr->type);
	struct perf_evsel_script *es = evsel->priv;
	FILE *fp = es->fp;

	if (output[type].fields == 0)
		return;

	++es->samples;

	perf_sample__fprintf_start(sample, thread, evsel,
				   PERF_RECORD_SAMPLE, fp);

	if (PRINT_FIELD(PERIOD))
		fprintf(fp, "%10" PRIu64 " ", sample->period);

	if (PRINT_FIELD(EVNAME)) {
		const char *evname = perf_evsel__name(evsel);

		if (!script->name_width)
			script->name_width = perf_evlist__max_name_len(script->session->evlist);

		fprintf(fp, "%*s: ", script->name_width, evname ?: "[unknown]");
	}

	if (print_flags)
		perf_sample__fprintf_flags(sample->flags, fp);

	if (is_bts_event(attr)) {
		perf_sample__fprintf_bts(sample, evsel, thread, al, machine, fp);
		return;
	}

	if (PRINT_FIELD(TRACE)) {
		event_format__fprintf(evsel->tp_format, sample->cpu,
				      sample->raw_data, sample->raw_size, fp);
	}

	if (attr->type == PERF_TYPE_SYNTH && PRINT_FIELD(SYNTH))
		perf_sample__fprintf_synth(sample, evsel, fp);

	if (PRINT_FIELD(ADDR))
		perf_sample__fprintf_addr(sample, thread, attr, fp);

	if (PRINT_FIELD(DATA_SRC))
		data_src__fprintf(sample->data_src, fp);

	if (PRINT_FIELD(WEIGHT))
		fprintf(fp, "%16" PRIu64, sample->weight);

	if (PRINT_FIELD(IP)) {
		struct callchain_cursor *cursor = NULL;

		if (symbol_conf.use_callchain && sample->callchain &&
		    thread__resolve_callchain(al->thread, &callchain_cursor, evsel,
					      sample, NULL, NULL, scripting_max_stack) == 0)
			cursor = &callchain_cursor;

		fputc(cursor ? '\n' : ' ', fp);
		sample__fprintf_sym(sample, al, 0, output[type].print_ip_opts, cursor, fp);
	}

	if (PRINT_FIELD(IREGS))
		perf_sample__fprintf_iregs(sample, attr, fp);

	if (PRINT_FIELD(UREGS))
		perf_sample__fprintf_uregs(sample, attr, fp);

	if (PRINT_FIELD(BRSTACK))
		perf_sample__fprintf_brstack(sample, thread, attr, fp);
	else if (PRINT_FIELD(BRSTACKSYM))
		perf_sample__fprintf_brstacksym(sample, thread, attr, fp);
	else if (PRINT_FIELD(BRSTACKOFF))
		perf_sample__fprintf_brstackoff(sample, thread, attr, fp);

	if (perf_evsel__is_bpf_output(evsel) && PRINT_FIELD(BPF_OUTPUT))
		perf_sample__fprintf_bpf_output(sample, fp);
	perf_sample__fprintf_insn(sample, attr, thread, machine, fp);

	if (PRINT_FIELD(PHYS_ADDR))
		fprintf(fp, "%16" PRIx64, sample->phys_addr);
	fprintf(fp, "\n");

	if (PRINT_FIELD(METRIC))
		perf_sample__fprint_metric(script, thread, evsel, sample, fp);
}

static struct scripting_ops	*scripting_ops;

static void __process_stat(struct perf_evsel *counter, u64 tstamp)
{
	int nthreads = thread_map__nr(counter->threads);
	int ncpus = perf_evsel__nr_cpus(counter);
	int cpu, thread;
	static int header_printed;

	if (counter->system_wide)
		nthreads = 1;

	if (!header_printed) {
		printf("%3s %8s %15s %15s %15s %15s %s\n",
		       "CPU", "THREAD", "VAL", "ENA", "RUN", "TIME", "EVENT");
		header_printed = 1;
	}

	for (thread = 0; thread < nthreads; thread++) {
		for (cpu = 0; cpu < ncpus; cpu++) {
			struct perf_counts_values *counts;

			counts = perf_counts(counter->counts, cpu, thread);

			printf("%3d %8d %15" PRIu64 " %15" PRIu64 " %15" PRIu64 " %15" PRIu64 " %s\n",
				counter->cpus->map[cpu],
				thread_map__pid(counter->threads, thread),
				counts->val,
				counts->ena,
				counts->run,
				tstamp,
				perf_evsel__name(counter));
		}
	}
}

static void process_stat(struct perf_evsel *counter, u64 tstamp)
{
	if (scripting_ops && scripting_ops->process_stat)
		scripting_ops->process_stat(&stat_config, counter, tstamp);
	else
		__process_stat(counter, tstamp);
}

static void process_stat_interval(u64 tstamp)
{
	if (scripting_ops && scripting_ops->process_stat_interval)
		scripting_ops->process_stat_interval(tstamp);
}

static void setup_scripting(void)
{
	setup_perl_scripting();
	setup_python_scripting();
}

static int flush_scripting(void)
{
	return scripting_ops ? scripting_ops->flush_script() : 0;
}

static int cleanup_scripting(void)
{
	pr_debug("\nperf script stopped\n");

	return scripting_ops ? scripting_ops->stop_script() : 0;
}

static int process_sample_event(struct perf_tool *tool,
				union perf_event *event,
				struct perf_sample *sample,
				struct perf_evsel *evsel,
				struct machine *machine)
{
	struct perf_script *scr = container_of(tool, struct perf_script, tool);
	struct addr_location al;

	if (perf_time__ranges_skip_sample(scr->ptime_range, scr->range_num,
					  sample->time)) {
		return 0;
	}

	if (debug_mode) {
		if (sample->time < last_timestamp) {
			pr_err("Samples misordered, previous: %" PRIu64
				" this: %" PRIu64 "\n", last_timestamp,
				sample->time);
			nr_unordered++;
		}
		last_timestamp = sample->time;
		return 0;
	}

	if (machine__resolve(machine, &al, sample) < 0) {
		pr_err("problem processing %d event, skipping it.\n",
		       event->header.type);
		return -1;
	}

	if (al.filtered)
		goto out_put;

	if (cpu_list && !test_bit(sample->cpu, cpu_bitmap))
		goto out_put;

	if (scripting_ops)
		scripting_ops->process_event(event, sample, evsel, &al);
	else
		process_event(scr, sample, evsel, &al, machine);

out_put:
	addr_location__put(&al);
	return 0;
}

static int process_attr(struct perf_tool *tool, union perf_event *event,
			struct perf_evlist **pevlist)
{
	struct perf_script *scr = container_of(tool, struct perf_script, tool);
	struct perf_evlist *evlist;
	struct perf_evsel *evsel, *pos;
	int err;

	err = perf_event__process_attr(tool, event, pevlist);
	if (err)
		return err;

	evlist = *pevlist;
	evsel = perf_evlist__last(*pevlist);

	if (evsel->attr.type >= PERF_TYPE_MAX &&
	    evsel->attr.type != PERF_TYPE_SYNTH)
		return 0;

	evlist__for_each_entry(evlist, pos) {
		if (pos->attr.type == evsel->attr.type && pos != evsel)
			return 0;
	}

	set_print_ip_opts(&evsel->attr);

	if (evsel->attr.sample_type)
		err = perf_evsel__check_attr(evsel, scr->session);

	return err;
}

static int process_comm_event(struct perf_tool *tool,
			      union perf_event *event,
			      struct perf_sample *sample,
			      struct machine *machine)
{
	struct thread *thread;
	struct perf_script *script = container_of(tool, struct perf_script, tool);
	struct perf_session *session = script->session;
	struct perf_evsel *evsel = perf_evlist__id2evsel(session->evlist, sample->id);
	int ret = -1;

	thread = machine__findnew_thread(machine, event->comm.pid, event->comm.tid);
	if (thread == NULL) {
		pr_debug("problem processing COMM event, skipping it.\n");
		return -1;
	}

	if (perf_event__process_comm(tool, event, sample, machine) < 0)
		goto out;

	if (!evsel->attr.sample_id_all) {
		sample->cpu = 0;
		sample->time = 0;
		sample->tid = event->comm.tid;
		sample->pid = event->comm.pid;
	}
	perf_sample__fprintf_start(sample, thread, evsel,
				   PERF_RECORD_COMM, stdout);
	perf_event__fprintf(event, stdout);
	ret = 0;
out:
	thread__put(thread);
	return ret;
}

static int process_namespaces_event(struct perf_tool *tool,
				    union perf_event *event,
				    struct perf_sample *sample,
				    struct machine *machine)
{
	struct thread *thread;
	struct perf_script *script = container_of(tool, struct perf_script, tool);
	struct perf_session *session = script->session;
	struct perf_evsel *evsel = perf_evlist__id2evsel(session->evlist, sample->id);
	int ret = -1;

	thread = machine__findnew_thread(machine, event->namespaces.pid,
					 event->namespaces.tid);
	if (thread == NULL) {
		pr_debug("problem processing NAMESPACES event, skipping it.\n");
		return -1;
	}

	if (perf_event__process_namespaces(tool, event, sample, machine) < 0)
		goto out;

	if (!evsel->attr.sample_id_all) {
		sample->cpu = 0;
		sample->time = 0;
		sample->tid = event->namespaces.tid;
		sample->pid = event->namespaces.pid;
	}
	perf_sample__fprintf_start(sample, thread, evsel,
				   PERF_RECORD_NAMESPACES, stdout);
	perf_event__fprintf(event, stdout);
	ret = 0;
out:
	thread__put(thread);
	return ret;
}

static int process_fork_event(struct perf_tool *tool,
			      union perf_event *event,
			      struct perf_sample *sample,
			      struct machine *machine)
{
	struct thread *thread;
	struct perf_script *script = container_of(tool, struct perf_script, tool);
	struct perf_session *session = script->session;
	struct perf_evsel *evsel = perf_evlist__id2evsel(session->evlist, sample->id);

	if (perf_event__process_fork(tool, event, sample, machine) < 0)
		return -1;

	thread = machine__findnew_thread(machine, event->fork.pid, event->fork.tid);
	if (thread == NULL) {
		pr_debug("problem processing FORK event, skipping it.\n");
		return -1;
	}

	if (!evsel->attr.sample_id_all) {
		sample->cpu = 0;
		sample->time = event->fork.time;
		sample->tid = event->fork.tid;
		sample->pid = event->fork.pid;
	}
	perf_sample__fprintf_start(sample, thread, evsel,
				   PERF_RECORD_FORK, stdout);
	perf_event__fprintf(event, stdout);
	thread__put(thread);

	return 0;
}
static int process_exit_event(struct perf_tool *tool,
			      union perf_event *event,
			      struct perf_sample *sample,
			      struct machine *machine)
{
	int err = 0;
	struct thread *thread;
	struct perf_script *script = container_of(tool, struct perf_script, tool);
	struct perf_session *session = script->session;
	struct perf_evsel *evsel = perf_evlist__id2evsel(session->evlist, sample->id);

	thread = machine__findnew_thread(machine, event->fork.pid, event->fork.tid);
	if (thread == NULL) {
		pr_debug("problem processing EXIT event, skipping it.\n");
		return -1;
	}

	if (!evsel->attr.sample_id_all) {
		sample->cpu = 0;
		sample->time = 0;
		sample->tid = event->fork.tid;
		sample->pid = event->fork.pid;
	}
	perf_sample__fprintf_start(sample, thread, evsel,
				   PERF_RECORD_EXIT, stdout);
	perf_event__fprintf(event, stdout);

	if (perf_event__process_exit(tool, event, sample, machine) < 0)
		err = -1;

	thread__put(thread);
	return err;
}

static int process_mmap_event(struct perf_tool *tool,
			      union perf_event *event,
			      struct perf_sample *sample,
			      struct machine *machine)
{
	struct thread *thread;
	struct perf_script *script = container_of(tool, struct perf_script, tool);
	struct perf_session *session = script->session;
	struct perf_evsel *evsel = perf_evlist__id2evsel(session->evlist, sample->id);

	if (perf_event__process_mmap(tool, event, sample, machine) < 0)
		return -1;

	thread = machine__findnew_thread(machine, event->mmap.pid, event->mmap.tid);
	if (thread == NULL) {
		pr_debug("problem processing MMAP event, skipping it.\n");
		return -1;
	}

	if (!evsel->attr.sample_id_all) {
		sample->cpu = 0;
		sample->time = 0;
		sample->tid = event->mmap.tid;
		sample->pid = event->mmap.pid;
	}
	perf_sample__fprintf_start(sample, thread, evsel,
				   PERF_RECORD_MMAP, stdout);
	perf_event__fprintf(event, stdout);
	thread__put(thread);
	return 0;
}

static int process_mmap2_event(struct perf_tool *tool,
			      union perf_event *event,
			      struct perf_sample *sample,
			      struct machine *machine)
{
	struct thread *thread;
	struct perf_script *script = container_of(tool, struct perf_script, tool);
	struct perf_session *session = script->session;
	struct perf_evsel *evsel = perf_evlist__id2evsel(session->evlist, sample->id);

	if (perf_event__process_mmap2(tool, event, sample, machine) < 0)
		return -1;

	thread = machine__findnew_thread(machine, event->mmap2.pid, event->mmap2.tid);
	if (thread == NULL) {
		pr_debug("problem processing MMAP2 event, skipping it.\n");
		return -1;
	}

	if (!evsel->attr.sample_id_all) {
		sample->cpu = 0;
		sample->time = 0;
		sample->tid = event->mmap2.tid;
		sample->pid = event->mmap2.pid;
	}
	perf_sample__fprintf_start(sample, thread, evsel,
				   PERF_RECORD_MMAP2, stdout);
	perf_event__fprintf(event, stdout);
	thread__put(thread);
	return 0;
}

static int process_switch_event(struct perf_tool *tool,
				union perf_event *event,
				struct perf_sample *sample,
				struct machine *machine)
{
	struct thread *thread;
	struct perf_script *script = container_of(tool, struct perf_script, tool);
	struct perf_session *session = script->session;
	struct perf_evsel *evsel = perf_evlist__id2evsel(session->evlist, sample->id);

	if (perf_event__process_switch(tool, event, sample, machine) < 0)
		return -1;

	thread = machine__findnew_thread(machine, sample->pid,
					 sample->tid);
	if (thread == NULL) {
		pr_debug("problem processing SWITCH event, skipping it.\n");
		return -1;
	}

	perf_sample__fprintf_start(sample, thread, evsel,
				   PERF_RECORD_SWITCH, stdout);
	perf_event__fprintf(event, stdout);
	thread__put(thread);
	return 0;
}

static int
process_lost_event(struct perf_tool *tool,
		   union perf_event *event,
		   struct perf_sample *sample,
		   struct machine *machine)
{
	struct perf_script *script = container_of(tool, struct perf_script, tool);
	struct perf_session *session = script->session;
	struct perf_evsel *evsel = perf_evlist__id2evsel(session->evlist, sample->id);
	struct thread *thread;

	thread = machine__findnew_thread(machine, sample->pid,
					 sample->tid);
	if (thread == NULL)
		return -1;

	perf_sample__fprintf_start(sample, thread, evsel,
				   PERF_RECORD_LOST, stdout);
	perf_event__fprintf(event, stdout);
	thread__put(thread);
	return 0;
}

static void sig_handler(int sig __maybe_unused)
{
	session_done = 1;
}

static void perf_script__fclose_per_event_dump(struct perf_script *script)
{
	struct perf_evlist *evlist = script->session->evlist;
	struct perf_evsel *evsel;

	evlist__for_each_entry(evlist, evsel) {
		if (!evsel->priv)
			break;
		perf_evsel_script__delete(evsel->priv);
		evsel->priv = NULL;
	}
}

static int perf_script__fopen_per_event_dump(struct perf_script *script)
{
	struct perf_evsel *evsel;

	evlist__for_each_entry(script->session->evlist, evsel) {
		/*
		 * Already setup? I.e. we may be called twice in cases like
		 * Intel PT, one for the intel_pt// and dummy events, then
		 * for the evsels syntheized from the auxtrace info.
		 *
		 * Ses perf_script__process_auxtrace_info.
		 */
		if (evsel->priv != NULL)
			continue;

		evsel->priv = perf_evsel_script__new(evsel, script->session->data);
		if (evsel->priv == NULL)
			goto out_err_fclose;
	}

	return 0;

out_err_fclose:
	perf_script__fclose_per_event_dump(script);
	return -1;
}

static int perf_script__setup_per_event_dump(struct perf_script *script)
{
	struct perf_evsel *evsel;
	static struct perf_evsel_script es_stdout;

	if (script->per_event_dump)
		return perf_script__fopen_per_event_dump(script);

	es_stdout.fp = stdout;

	evlist__for_each_entry(script->session->evlist, evsel)
		evsel->priv = &es_stdout;

	return 0;
}

static void perf_script__exit_per_event_dump_stats(struct perf_script *script)
{
	struct perf_evsel *evsel;

	evlist__for_each_entry(script->session->evlist, evsel) {
		struct perf_evsel_script *es = evsel->priv;

		perf_evsel_script__fprintf(es, stdout);
		perf_evsel_script__delete(es);
		evsel->priv = NULL;
	}
}

static int __cmd_script(struct perf_script *script)
{
	int ret;

	signal(SIGINT, sig_handler);

	/* override event processing functions */
	if (script->show_task_events) {
		script->tool.comm = process_comm_event;
		script->tool.fork = process_fork_event;
		script->tool.exit = process_exit_event;
	}
	if (script->show_mmap_events) {
		script->tool.mmap = process_mmap_event;
		script->tool.mmap2 = process_mmap2_event;
	}
	if (script->show_switch_events)
		script->tool.context_switch = process_switch_event;
	if (script->show_namespace_events)
		script->tool.namespaces = process_namespaces_event;
	if (script->show_lost_events)
		script->tool.lost = process_lost_event;

	if (perf_script__setup_per_event_dump(script)) {
		pr_err("Couldn't create the per event dump files\n");
		return -1;
	}

	ret = perf_session__process_events(script->session);

	if (script->per_event_dump)
		perf_script__exit_per_event_dump_stats(script);

	if (debug_mode)
		pr_err("Misordered timestamps: %" PRIu64 "\n", nr_unordered);

	return ret;
}

struct script_spec {
	struct list_head	node;
	struct scripting_ops	*ops;
	char			spec[0];
};

static LIST_HEAD(script_specs);

static struct script_spec *script_spec__new(const char *spec,
					    struct scripting_ops *ops)
{
	struct script_spec *s = malloc(sizeof(*s) + strlen(spec) + 1);

	if (s != NULL) {
		strcpy(s->spec, spec);
		s->ops = ops;
	}

	return s;
}

static void script_spec__add(struct script_spec *s)
{
	list_add_tail(&s->node, &script_specs);
}

static struct script_spec *script_spec__find(const char *spec)
{
	struct script_spec *s;

	list_for_each_entry(s, &script_specs, node)
		if (strcasecmp(s->spec, spec) == 0)
			return s;
	return NULL;
}

int script_spec_register(const char *spec, struct scripting_ops *ops)
{
	struct script_spec *s;

	s = script_spec__find(spec);
	if (s)
		return -1;

	s = script_spec__new(spec, ops);
	if (!s)
		return -1;
	else
		script_spec__add(s);

	return 0;
}

static struct scripting_ops *script_spec__lookup(const char *spec)
{
	struct script_spec *s = script_spec__find(spec);
	if (!s)
		return NULL;

	return s->ops;
}

static void list_available_languages(void)
{
	struct script_spec *s;

	fprintf(stderr, "\n");
	fprintf(stderr, "Scripting language extensions (used in "
		"perf script -s [spec:]script.[spec]):\n\n");

	list_for_each_entry(s, &script_specs, node)
		fprintf(stderr, "  %-42s [%s]\n", s->spec, s->ops->name);

	fprintf(stderr, "\n");
}

static int parse_scriptname(const struct option *opt __maybe_unused,
			    const char *str, int unset __maybe_unused)
{
	char spec[PATH_MAX];
	const char *script, *ext;
	int len;

	if (strcmp(str, "lang") == 0) {
		list_available_languages();
		exit(0);
	}

	script = strchr(str, ':');
	if (script) {
		len = script - str;
		if (len >= PATH_MAX) {
			fprintf(stderr, "invalid language specifier");
			return -1;
		}
		strncpy(spec, str, len);
		spec[len] = '\0';
		scripting_ops = script_spec__lookup(spec);
		if (!scripting_ops) {
			fprintf(stderr, "invalid language specifier");
			return -1;
		}
		script++;
	} else {
		script = str;
		ext = strrchr(script, '.');
		if (!ext) {
			fprintf(stderr, "invalid script extension");
			return -1;
		}
		scripting_ops = script_spec__lookup(++ext);
		if (!scripting_ops) {
			fprintf(stderr, "invalid script extension");
			return -1;
		}
	}

	script_name = strdup(script);

	return 0;
}

static int parse_output_fields(const struct option *opt __maybe_unused,
			    const char *arg, int unset __maybe_unused)
{
	char *tok, *strtok_saveptr = NULL;
	int i, imax = ARRAY_SIZE(all_output_options);
	int j;
	int rc = 0;
	char *str = strdup(arg);
	int type = -1;
	enum { DEFAULT, SET, ADD, REMOVE } change = DEFAULT;

	if (!str)
		return -ENOMEM;

	/* first word can state for which event type the user is specifying
	 * the fields. If no type exists, the specified fields apply to all
	 * event types found in the file minus the invalid fields for a type.
	 */
	tok = strchr(str, ':');
	if (tok) {
		*tok = '\0';
		tok++;
		if (!strcmp(str, "hw"))
			type = PERF_TYPE_HARDWARE;
		else if (!strcmp(str, "sw"))
			type = PERF_TYPE_SOFTWARE;
		else if (!strcmp(str, "trace"))
			type = PERF_TYPE_TRACEPOINT;
		else if (!strcmp(str, "raw"))
			type = PERF_TYPE_RAW;
		else if (!strcmp(str, "break"))
			type = PERF_TYPE_BREAKPOINT;
		else if (!strcmp(str, "synth"))
			type = OUTPUT_TYPE_SYNTH;
		else {
			fprintf(stderr, "Invalid event type in field string.\n");
			rc = -EINVAL;
			goto out;
		}

		if (output[type].user_set)
			pr_warning("Overriding previous field request for %s events.\n",
				   event_type(type));

		output[type].fields = 0;
		output[type].user_set = true;
		output[type].wildcard_set = false;

	} else {
		tok = str;
		if (strlen(str) == 0) {
			fprintf(stderr,
				"Cannot set fields to 'none' for all event types.\n");
			rc = -EINVAL;
			goto out;
		}

		/* Don't override defaults for +- */
		if (strchr(str, '+') || strchr(str, '-'))
			goto parse;

		if (output_set_by_user())
			pr_warning("Overriding previous field request for all events.\n");

		for (j = 0; j < OUTPUT_TYPE_MAX; ++j) {
			output[j].fields = 0;
			output[j].user_set = true;
			output[j].wildcard_set = true;
		}
	}

parse:
	for (tok = strtok_r(tok, ",", &strtok_saveptr); tok; tok = strtok_r(NULL, ",", &strtok_saveptr)) {
		if (*tok == '+') {
			if (change == SET)
				goto out_badmix;
			change = ADD;
			tok++;
		} else if (*tok == '-') {
			if (change == SET)
				goto out_badmix;
			change = REMOVE;
			tok++;
		} else {
			if (change != SET && change != DEFAULT)
				goto out_badmix;
			change = SET;
		}

		for (i = 0; i < imax; ++i) {
			if (strcmp(tok, all_output_options[i].str) == 0)
				break;
		}
		if (i == imax && strcmp(tok, "flags") == 0) {
			print_flags = change == REMOVE ? false : true;
			continue;
		}
		if (i == imax) {
			fprintf(stderr, "Invalid field requested.\n");
			rc = -EINVAL;
			goto out;
		}

		if (type == -1) {
			/* add user option to all events types for
			 * which it is valid
			 */
			for (j = 0; j < OUTPUT_TYPE_MAX; ++j) {
				if (output[j].invalid_fields & all_output_options[i].field) {
					pr_warning("\'%s\' not valid for %s events. Ignoring.\n",
						   all_output_options[i].str, event_type(j));
				} else {
					if (change == REMOVE)
						output[j].fields &= ~all_output_options[i].field;
					else
						output[j].fields |= all_output_options[i].field;
				}
			}
		} else {
			if (output[type].invalid_fields & all_output_options[i].field) {
				fprintf(stderr, "\'%s\' not valid for %s events.\n",
					 all_output_options[i].str, event_type(type));

				rc = -EINVAL;
				goto out;
			}
			output[type].fields |= all_output_options[i].field;
		}
	}

	if (type >= 0) {
		if (output[type].fields == 0) {
			pr_debug("No fields requested for %s type. "
				 "Events will not be displayed.\n", event_type(type));
		}
	}
	goto out;

out_badmix:
	fprintf(stderr, "Cannot mix +-field with overridden fields\n");
	rc = -EINVAL;
out:
	free(str);
	return rc;
}

#define for_each_lang(scripts_path, scripts_dir, lang_dirent)		\
	while ((lang_dirent = readdir(scripts_dir)) != NULL)		\
		if ((lang_dirent->d_type == DT_DIR ||			\
		     (lang_dirent->d_type == DT_UNKNOWN &&		\
		      is_directory(scripts_path, lang_dirent))) &&	\
		    (strcmp(lang_dirent->d_name, ".")) &&		\
		    (strcmp(lang_dirent->d_name, "..")))

#define for_each_script(lang_path, lang_dir, script_dirent)		\
	while ((script_dirent = readdir(lang_dir)) != NULL)		\
		if (script_dirent->d_type != DT_DIR &&			\
		    (script_dirent->d_type != DT_UNKNOWN ||		\
		     !is_directory(lang_path, script_dirent)))


#define RECORD_SUFFIX			"-record"
#define REPORT_SUFFIX			"-report"

struct script_desc {
	struct list_head	node;
	char			*name;
	char			*half_liner;
	char			*args;
};

static LIST_HEAD(script_descs);

static struct script_desc *script_desc__new(const char *name)
{
	struct script_desc *s = zalloc(sizeof(*s));

	if (s != NULL && name)
		s->name = strdup(name);

	return s;
}

static void script_desc__delete(struct script_desc *s)
{
	zfree(&s->name);
	zfree(&s->half_liner);
	zfree(&s->args);
	free(s);
}

static void script_desc__add(struct script_desc *s)
{
	list_add_tail(&s->node, &script_descs);
}

static struct script_desc *script_desc__find(const char *name)
{
	struct script_desc *s;

	list_for_each_entry(s, &script_descs, node)
		if (strcasecmp(s->name, name) == 0)
			return s;
	return NULL;
}

static struct script_desc *script_desc__findnew(const char *name)
{
	struct script_desc *s = script_desc__find(name);

	if (s)
		return s;

	s = script_desc__new(name);
	if (!s)
		return NULL;

	script_desc__add(s);

	return s;
}

static const char *ends_with(const char *str, const char *suffix)
{
	size_t suffix_len = strlen(suffix);
	const char *p = str;

	if (strlen(str) > suffix_len) {
		p = str + strlen(str) - suffix_len;
		if (!strncmp(p, suffix, suffix_len))
			return p;
	}

	return NULL;
}

static int read_script_info(struct script_desc *desc, const char *filename)
{
	char line[BUFSIZ], *p;
	FILE *fp;

	fp = fopen(filename, "r");
	if (!fp)
		return -1;

	while (fgets(line, sizeof(line), fp)) {
		p = ltrim(line);
		if (strlen(p) == 0)
			continue;
		if (*p != '#')
			continue;
		p++;
		if (strlen(p) && *p == '!')
			continue;

		p = ltrim(p);
		if (strlen(p) && p[strlen(p) - 1] == '\n')
			p[strlen(p) - 1] = '\0';

		if (!strncmp(p, "description:", strlen("description:"))) {
			p += strlen("description:");
			desc->half_liner = strdup(ltrim(p));
			continue;
		}

		if (!strncmp(p, "args:", strlen("args:"))) {
			p += strlen("args:");
			desc->args = strdup(ltrim(p));
			continue;
		}
	}

	fclose(fp);

	return 0;
}

static char *get_script_root(struct dirent *script_dirent, const char *suffix)
{
	char *script_root, *str;

	script_root = strdup(script_dirent->d_name);
	if (!script_root)
		return NULL;

	str = (char *)ends_with(script_root, suffix);
	if (!str) {
		free(script_root);
		return NULL;
	}

	*str = '\0';
	return script_root;
}

static int list_available_scripts(const struct option *opt __maybe_unused,
				  const char *s __maybe_unused,
				  int unset __maybe_unused)
{
	struct dirent *script_dirent, *lang_dirent;
	char scripts_path[MAXPATHLEN];
	DIR *scripts_dir, *lang_dir;
	char script_path[MAXPATHLEN];
	char lang_path[MAXPATHLEN];
	struct script_desc *desc;
	char first_half[BUFSIZ];
	char *script_root;

	snprintf(scripts_path, MAXPATHLEN, "%s/scripts", get_argv_exec_path());

	scripts_dir = opendir(scripts_path);
	if (!scripts_dir) {
		fprintf(stdout,
			"open(%s) failed.\n"
			"Check \"PERF_EXEC_PATH\" env to set scripts dir.\n",
			scripts_path);
		exit(-1);
	}

	for_each_lang(scripts_path, scripts_dir, lang_dirent) {
		snprintf(lang_path, MAXPATHLEN, "%s/%s/bin", scripts_path,
			 lang_dirent->d_name);
		lang_dir = opendir(lang_path);
		if (!lang_dir)
			continue;

		for_each_script(lang_path, lang_dir, script_dirent) {
			script_root = get_script_root(script_dirent, REPORT_SUFFIX);
			if (script_root) {
				desc = script_desc__findnew(script_root);
				snprintf(script_path, MAXPATHLEN, "%s/%s",
					 lang_path, script_dirent->d_name);
				read_script_info(desc, script_path);
				free(script_root);
			}
		}
	}

	fprintf(stdout, "List of available trace scripts:\n");
	list_for_each_entry(desc, &script_descs, node) {
		sprintf(first_half, "%s %s", desc->name,
			desc->args ? desc->args : "");
		fprintf(stdout, "  %-36s %s\n", first_half,
			desc->half_liner ? desc->half_liner : "");
	}

	exit(0);
}

/*
 * Some scripts specify the required events in their "xxx-record" file,
 * this function will check if the events in perf.data match those
 * mentioned in the "xxx-record".
 *
 * Fixme: All existing "xxx-record" are all in good formats "-e event ",
 * which is covered well now. And new parsing code should be added to
 * cover the future complexing formats like event groups etc.
 */
static int check_ev_match(char *dir_name, char *scriptname,
			struct perf_session *session)
{
	char filename[MAXPATHLEN], evname[128];
	char line[BUFSIZ], *p;
	struct perf_evsel *pos;
	int match, len;
	FILE *fp;

	sprintf(filename, "%s/bin/%s-record", dir_name, scriptname);

	fp = fopen(filename, "r");
	if (!fp)
		return -1;

	while (fgets(line, sizeof(line), fp)) {
		p = ltrim(line);
		if (*p == '#')
			continue;

		while (strlen(p)) {
			p = strstr(p, "-e");
			if (!p)
				break;

			p += 2;
			p = ltrim(p);
			len = strcspn(p, " \t");
			if (!len)
				break;

			snprintf(evname, len + 1, "%s", p);

			match = 0;
			evlist__for_each_entry(session->evlist, pos) {
				if (!strcmp(perf_evsel__name(pos), evname)) {
					match = 1;
					break;
				}
			}

			if (!match) {
				fclose(fp);
				return -1;
			}
		}
	}

	fclose(fp);
	return 0;
}

/*
 * Return -1 if none is found, otherwise the actual scripts number.
 *
 * Currently the only user of this function is the script browser, which
 * will list all statically runnable scripts, select one, execute it and
 * show the output in a perf browser.
 */
int find_scripts(char **scripts_array, char **scripts_path_array)
{
	struct dirent *script_dirent, *lang_dirent;
	char scripts_path[MAXPATHLEN], lang_path[MAXPATHLEN];
	DIR *scripts_dir, *lang_dir;
	struct perf_session *session;
	struct perf_data data = {
		.file      = {
			.path = input_name,
		},
		.mode      = PERF_DATA_MODE_READ,
	};
	char *temp;
	int i = 0;

	session = perf_session__new(&data, false, NULL);
	if (!session)
		return -1;

	snprintf(scripts_path, MAXPATHLEN, "%s/scripts", get_argv_exec_path());

	scripts_dir = opendir(scripts_path);
	if (!scripts_dir) {
		perf_session__delete(session);
		return -1;
	}

	for_each_lang(scripts_path, scripts_dir, lang_dirent) {
		snprintf(lang_path, MAXPATHLEN, "%s/%s", scripts_path,
			 lang_dirent->d_name);
#ifdef NO_LIBPERL
		if (strstr(lang_path, "perl"))
			continue;
#endif
#ifdef NO_LIBPYTHON
		if (strstr(lang_path, "python"))
			continue;
#endif

		lang_dir = opendir(lang_path);
		if (!lang_dir)
			continue;

		for_each_script(lang_path, lang_dir, script_dirent) {
			/* Skip those real time scripts: xxxtop.p[yl] */
			if (strstr(script_dirent->d_name, "top."))
				continue;
			sprintf(scripts_path_array[i], "%s/%s", lang_path,
				script_dirent->d_name);
			temp = strchr(script_dirent->d_name, '.');
			snprintf(scripts_array[i],
				(temp - script_dirent->d_name) + 1,
				"%s", script_dirent->d_name);

			if (check_ev_match(lang_path,
					scripts_array[i], session))
				continue;

			i++;
		}
		closedir(lang_dir);
	}

	closedir(scripts_dir);
	perf_session__delete(session);
	return i;
}

static char *get_script_path(const char *script_root, const char *suffix)
{
	struct dirent *script_dirent, *lang_dirent;
	char scripts_path[MAXPATHLEN];
	char script_path[MAXPATHLEN];
	DIR *scripts_dir, *lang_dir;
	char lang_path[MAXPATHLEN];
	char *__script_root;

	snprintf(scripts_path, MAXPATHLEN, "%s/scripts", get_argv_exec_path());

	scripts_dir = opendir(scripts_path);
	if (!scripts_dir)
		return NULL;

	for_each_lang(scripts_path, scripts_dir, lang_dirent) {
		snprintf(lang_path, MAXPATHLEN, "%s/%s/bin", scripts_path,
			 lang_dirent->d_name);
		lang_dir = opendir(lang_path);
		if (!lang_dir)
			continue;

		for_each_script(lang_path, lang_dir, script_dirent) {
			__script_root = get_script_root(script_dirent, suffix);
			if (__script_root && !strcmp(script_root, __script_root)) {
				free(__script_root);
				closedir(lang_dir);
				closedir(scripts_dir);
				snprintf(script_path, MAXPATHLEN, "%s/%s",
					 lang_path, script_dirent->d_name);
				return strdup(script_path);
			}
			free(__script_root);
		}
		closedir(lang_dir);
	}
	closedir(scripts_dir);

	return NULL;
}

static bool is_top_script(const char *script_path)
{
	return ends_with(script_path, "top") == NULL ? false : true;
}

static int has_required_arg(char *script_path)
{
	struct script_desc *desc;
	int n_args = 0;
	char *p;

	desc = script_desc__new(NULL);

	if (read_script_info(desc, script_path))
		goto out;

	if (!desc->args)
		goto out;

	for (p = desc->args; *p; p++)
		if (*p == '<')
			n_args++;
out:
	script_desc__delete(desc);

	return n_args;
}

static int have_cmd(int argc, const char **argv)
{
	char **__argv = malloc(sizeof(const char *) * argc);

	if (!__argv) {
		pr_err("malloc failed\n");
		return -1;
	}

	memcpy(__argv, argv, sizeof(const char *) * argc);
	argc = parse_options(argc, (const char **)__argv, record_options,
			     NULL, PARSE_OPT_STOP_AT_NON_OPTION);
	free(__argv);

	system_wide = (argc == 0);

	return 0;
}

static void script__setup_sample_type(struct perf_script *script)
{
	struct perf_session *session = script->session;
	u64 sample_type = perf_evlist__combined_sample_type(session->evlist);

	if (symbol_conf.use_callchain || symbol_conf.cumulate_callchain) {
		if ((sample_type & PERF_SAMPLE_REGS_USER) &&
		    (sample_type & PERF_SAMPLE_STACK_USER)) {
			callchain_param.record_mode = CALLCHAIN_DWARF;
			dwarf_callchain_users = true;
		} else if (sample_type & PERF_SAMPLE_BRANCH_STACK)
			callchain_param.record_mode = CALLCHAIN_LBR;
		else
			callchain_param.record_mode = CALLCHAIN_FP;
	}
}

static int process_stat_round_event(struct perf_tool *tool __maybe_unused,
				    union perf_event *event,
				    struct perf_session *session)
{
	struct stat_round_event *round = &event->stat_round;
	struct perf_evsel *counter;

	evlist__for_each_entry(session->evlist, counter) {
		perf_stat_process_counter(&stat_config, counter);
		process_stat(counter, round->time);
	}

	process_stat_interval(round->time);
	return 0;
}

static int process_stat_config_event(struct perf_tool *tool __maybe_unused,
				     union perf_event *event,
				     struct perf_session *session __maybe_unused)
{
	perf_event__read_stat_config(&stat_config, &event->stat_config);
	return 0;
}

static int set_maps(struct perf_script *script)
{
	struct perf_evlist *evlist = script->session->evlist;

	if (!script->cpus || !script->threads)
		return 0;

	if (WARN_ONCE(script->allocated, "stats double allocation\n"))
		return -EINVAL;

	perf_evlist__set_maps(evlist, script->cpus, script->threads);

	if (perf_evlist__alloc_stats(evlist, true))
		return -ENOMEM;

	script->allocated = true;
	return 0;
}

static
int process_thread_map_event(struct perf_tool *tool,
			     union perf_event *event,
			     struct perf_session *session __maybe_unused)
{
	struct perf_script *script = container_of(tool, struct perf_script, tool);

	if (script->threads) {
		pr_warning("Extra thread map event, ignoring.\n");
		return 0;
	}

	script->threads = thread_map__new_event(&event->thread_map);
	if (!script->threads)
		return -ENOMEM;

	return set_maps(script);
}

static
int process_cpu_map_event(struct perf_tool *tool __maybe_unused,
			  union perf_event *event,
			  struct perf_session *session __maybe_unused)
{
	struct perf_script *script = container_of(tool, struct perf_script, tool);

	if (script->cpus) {
		pr_warning("Extra cpu map event, ignoring.\n");
		return 0;
	}

	script->cpus = cpu_map__new_data(&event->cpu_map.data);
	if (!script->cpus)
		return -ENOMEM;

	return set_maps(script);
}

#ifdef HAVE_AUXTRACE_SUPPORT
static int perf_script__process_auxtrace_info(struct perf_tool *tool,
					      union perf_event *event,
					      struct perf_session *session)
{
	int ret = perf_event__process_auxtrace_info(tool, event, session);

	if (ret == 0) {
		struct perf_script *script = container_of(tool, struct perf_script, tool);

		ret = perf_script__setup_per_event_dump(script);
	}

	return ret;
}
#else
#define perf_script__process_auxtrace_info 0
#endif

int cmd_script(int argc, const char **argv)
{
	bool show_full_info = false;
	bool header = false;
	bool header_only = false;
	bool script_started = false;
	char *rec_script_path = NULL;
	char *rep_script_path = NULL;
	struct perf_session *session;
	struct itrace_synth_opts itrace_synth_opts = { .set = false, };
	char *script_path = NULL;
	const char **__argv;
	int i, j, err = 0;
	struct perf_script script = {
		.tool = {
			.sample		 = process_sample_event,
			.mmap		 = perf_event__process_mmap,
			.mmap2		 = perf_event__process_mmap2,
			.comm		 = perf_event__process_comm,
			.namespaces	 = perf_event__process_namespaces,
			.exit		 = perf_event__process_exit,
			.fork		 = perf_event__process_fork,
			.attr		 = process_attr,
			.event_update   = perf_event__process_event_update,
			.tracing_data	 = perf_event__process_tracing_data,
			.feature	 = perf_event__process_feature,
			.build_id	 = perf_event__process_build_id,
			.id_index	 = perf_event__process_id_index,
			.auxtrace_info	 = perf_script__process_auxtrace_info,
			.auxtrace	 = perf_event__process_auxtrace,
			.auxtrace_error	 = perf_event__process_auxtrace_error,
			.stat		 = perf_event__process_stat_event,
			.stat_round	 = process_stat_round_event,
			.stat_config	 = process_stat_config_event,
			.thread_map	 = process_thread_map_event,
			.cpu_map	 = process_cpu_map_event,
			.ordered_events	 = true,
			.ordering_requires_timestamps = true,
		},
	};
	struct perf_data data = {
		.mode = PERF_DATA_MODE_READ,
	};
	const struct option options[] = {
	OPT_BOOLEAN('D', "dump-raw-trace", &dump_trace,
		    "dump raw trace in ASCII"),
	OPT_INCR('v', "verbose", &verbose,
		 "be more verbose (show symbol address, etc)"),
	OPT_BOOLEAN('L', "Latency", &latency_format,
		    "show latency attributes (irqs/preemption disabled, etc)"),
	OPT_CALLBACK_NOOPT('l', "list", NULL, NULL, "list available scripts",
			   list_available_scripts),
	OPT_CALLBACK('s', "script", NULL, "name",
		     "script file name (lang:script name, script name, or *)",
		     parse_scriptname),
	OPT_STRING('g', "gen-script", &generate_script_lang, "lang",
		   "generate perf-script.xx script in specified language"),
	OPT_STRING('i', "input", &input_name, "file", "input file name"),
	OPT_BOOLEAN('d', "debug-mode", &debug_mode,
		   "do various checks like samples ordering and lost events"),
	OPT_BOOLEAN(0, "header", &header, "Show data header."),
	OPT_BOOLEAN(0, "header-only", &header_only, "Show only data header."),
	OPT_STRING('k', "vmlinux", &symbol_conf.vmlinux_name,
		   "file", "vmlinux pathname"),
	OPT_STRING(0, "kallsyms", &symbol_conf.kallsyms_name,
		   "file", "kallsyms pathname"),
	OPT_BOOLEAN('G', "hide-call-graph", &no_callchain,
		    "When printing symbols do not display call chain"),
	OPT_CALLBACK(0, "symfs", NULL, "directory",
		     "Look for files with symbols relative to this directory",
		     symbol__config_symfs),
	OPT_CALLBACK('F', "fields", NULL, "str",
		     "comma separated output fields prepend with 'type:'. "
		     "+field to add and -field to remove."
		     "Valid types: hw,sw,trace,raw,synth. "
		     "Fields: comm,tid,pid,time,cpu,event,trace,ip,sym,dso,"
		     "addr,symoff,period,iregs,uregs,brstack,brstacksym,flags,"
		     "bpf-output,callindent,insn,insnlen,brstackinsn,synth,phys_addr",
		     parse_output_fields),
	OPT_BOOLEAN('a', "all-cpus", &system_wide,
		    "system-wide collection from all CPUs"),
	OPT_STRING('S', "symbols", &symbol_conf.sym_list_str, "symbol[,symbol...]",
		   "only consider these symbols"),
	OPT_STRING(0, "stop-bt", &symbol_conf.bt_stop_list_str, "symbol[,symbol...]",
		   "Stop display of callgraph at these symbols"),
	OPT_STRING('C', "cpu", &cpu_list, "cpu", "list of cpus to profile"),
	OPT_STRING('c', "comms", &symbol_conf.comm_list_str, "comm[,comm...]",
		   "only display events for these comms"),
	OPT_STRING(0, "pid", &symbol_conf.pid_list_str, "pid[,pid...]",
		   "only consider symbols in these pids"),
	OPT_STRING(0, "tid", &symbol_conf.tid_list_str, "tid[,tid...]",
		   "only consider symbols in these tids"),
	OPT_UINTEGER(0, "max-stack", &scripting_max_stack,
		     "Set the maximum stack depth when parsing the callchain, "
		     "anything beyond the specified depth will be ignored. "
		     "Default: kernel.perf_event_max_stack or " __stringify(PERF_MAX_STACK_DEPTH)),
	OPT_BOOLEAN('I', "show-info", &show_full_info,
		    "display extended information from perf.data file"),
	OPT_BOOLEAN('\0', "show-kernel-path", &symbol_conf.show_kernel_path,
		    "Show the path of [kernel.kallsyms]"),
	OPT_BOOLEAN('\0', "show-task-events", &script.show_task_events,
		    "Show the fork/comm/exit events"),
	OPT_BOOLEAN('\0', "show-mmap-events", &script.show_mmap_events,
		    "Show the mmap events"),
	OPT_BOOLEAN('\0', "show-switch-events", &script.show_switch_events,
		    "Show context switch events (if recorded)"),
	OPT_BOOLEAN('\0', "show-namespace-events", &script.show_namespace_events,
		    "Show namespace events (if recorded)"),
	OPT_BOOLEAN('\0', "show-lost-events", &script.show_lost_events,
		    "Show lost events (if recorded)"),
	OPT_BOOLEAN('\0', "per-event-dump", &script.per_event_dump,
		    "Dump trace output to files named by the monitored events"),
	OPT_BOOLEAN('f', "force", &symbol_conf.force, "don't complain, do it"),
	OPT_INTEGER(0, "max-blocks", &max_blocks,
		    "Maximum number of code blocks to dump with brstackinsn"),
	OPT_BOOLEAN(0, "ns", &nanosecs,
		    "Use 9 decimal places when displaying time"),
	OPT_CALLBACK_OPTARG(0, "itrace", &itrace_synth_opts, NULL, "opts",
			    "Instruction Tracing options",
			    itrace_parse_synth_opts),
	OPT_BOOLEAN(0, "full-source-path", &srcline_full_filename,
			"Show full source file name path for source lines"),
	OPT_BOOLEAN(0, "demangle", &symbol_conf.demangle,
			"Enable symbol demangling"),
	OPT_BOOLEAN(0, "demangle-kernel", &symbol_conf.demangle_kernel,
			"Enable kernel symbol demangling"),
	OPT_STRING(0, "time", &script.time_str, "str",
		   "Time span of interest (start,stop)"),
	OPT_BOOLEAN(0, "inline", &symbol_conf.inline_name,
		    "Show inline function"),
	OPT_END()
	};
	const char * const script_subcommands[] = { "record", "report", NULL };
	const char *script_usage[] = {
		"perf script [<options>]",
		"perf script [<options>] record <script> [<record-options>] <command>",
		"perf script [<options>] report <script> [script-args]",
		"perf script [<options>] <script> [<record-options>] <command>",
		"perf script [<options>] <top-script> [script-args]",
		NULL
	};

	perf_set_singlethreaded();

	setup_scripting();

	argc = parse_options_subcommand(argc, argv, options, script_subcommands, script_usage,
			     PARSE_OPT_STOP_AT_NON_OPTION);

	data.file.path = input_name;
	data.force     = symbol_conf.force;

	if (argc > 1 && !strncmp(argv[0], "rec", strlen("rec"))) {
		rec_script_path = get_script_path(argv[1], RECORD_SUFFIX);
		if (!rec_script_path)
			return cmd_record(argc, argv);
	}

	if (argc > 1 && !strncmp(argv[0], "rep", strlen("rep"))) {
		rep_script_path = get_script_path(argv[1], REPORT_SUFFIX);
		if (!rep_script_path) {
			fprintf(stderr,
				"Please specify a valid report script"
				"(see 'perf script -l' for listing)\n");
			return -1;
		}
	}

	if (itrace_synth_opts.callchain &&
	    itrace_synth_opts.callchain_sz > scripting_max_stack)
		scripting_max_stack = itrace_synth_opts.callchain_sz;

	/* make sure PERF_EXEC_PATH is set for scripts */
	set_argv_exec_path(get_argv_exec_path());

	if (argc && !script_name && !rec_script_path && !rep_script_path) {
		int live_pipe[2];
		int rep_args;
		pid_t pid;

		rec_script_path = get_script_path(argv[0], RECORD_SUFFIX);
		rep_script_path = get_script_path(argv[0], REPORT_SUFFIX);

		if (!rec_script_path && !rep_script_path) {
			usage_with_options_msg(script_usage, options,
				"Couldn't find script `%s'\n\n See perf"
				" script -l for available scripts.\n", argv[0]);
		}

		if (is_top_script(argv[0])) {
			rep_args = argc - 1;
		} else {
			int rec_args;

			rep_args = has_required_arg(rep_script_path);
			rec_args = (argc - 1) - rep_args;
			if (rec_args < 0) {
				usage_with_options_msg(script_usage, options,
					"`%s' script requires options."
					"\n\n See perf script -l for available "
					"scripts and options.\n", argv[0]);
			}
		}

		if (pipe(live_pipe) < 0) {
			perror("failed to create pipe");
			return -1;
		}

		pid = fork();
		if (pid < 0) {
			perror("failed to fork");
			return -1;
		}

		if (!pid) {
			j = 0;

			dup2(live_pipe[1], 1);
			close(live_pipe[0]);

			if (is_top_script(argv[0])) {
				system_wide = true;
			} else if (!system_wide) {
				if (have_cmd(argc - rep_args, &argv[rep_args]) != 0) {
					err = -1;
					goto out;
				}
			}

			__argv = malloc((argc + 6) * sizeof(const char *));
			if (!__argv) {
				pr_err("malloc failed\n");
				err = -ENOMEM;
				goto out;
			}

			__argv[j++] = "/bin/sh";
			__argv[j++] = rec_script_path;
			if (system_wide)
				__argv[j++] = "-a";
			__argv[j++] = "-q";
			__argv[j++] = "-o";
			__argv[j++] = "-";
			for (i = rep_args + 1; i < argc; i++)
				__argv[j++] = argv[i];
			__argv[j++] = NULL;

			execvp("/bin/sh", (char **)__argv);
			free(__argv);
			exit(-1);
		}

		dup2(live_pipe[0], 0);
		close(live_pipe[1]);

		__argv = malloc((argc + 4) * sizeof(const char *));
		if (!__argv) {
			pr_err("malloc failed\n");
			err = -ENOMEM;
			goto out;
		}

		j = 0;
		__argv[j++] = "/bin/sh";
		__argv[j++] = rep_script_path;
		for (i = 1; i < rep_args + 1; i++)
			__argv[j++] = argv[i];
		__argv[j++] = "-i";
		__argv[j++] = "-";
		__argv[j++] = NULL;

		execvp("/bin/sh", (char **)__argv);
		free(__argv);
		exit(-1);
	}

	if (rec_script_path)
		script_path = rec_script_path;
	if (rep_script_path)
		script_path = rep_script_path;

	if (script_path) {
		j = 0;

		if (!rec_script_path)
			system_wide = false;
		else if (!system_wide) {
			if (have_cmd(argc - 1, &argv[1]) != 0) {
				err = -1;
				goto out;
			}
		}

		__argv = malloc((argc + 2) * sizeof(const char *));
		if (!__argv) {
			pr_err("malloc failed\n");
			err = -ENOMEM;
			goto out;
		}

		__argv[j++] = "/bin/sh";
		__argv[j++] = script_path;
		if (system_wide)
			__argv[j++] = "-a";
		for (i = 2; i < argc; i++)
			__argv[j++] = argv[i];
		__argv[j++] = NULL;

		execvp("/bin/sh", (char **)__argv);
		free(__argv);
		exit(-1);
	}

	if (!script_name)
		setup_pager();

	session = perf_session__new(&data, false, &script.tool);
	if (session == NULL)
		return -1;

	if (header || header_only) {
		script.tool.show_feat_hdr = SHOW_FEAT_HEADER;
		perf_session__fprintf_info(session, stdout, show_full_info);
		if (header_only)
			goto out_delete;
	}
	if (show_full_info)
		script.tool.show_feat_hdr = SHOW_FEAT_HEADER_FULL_INFO;

	if (symbol__init(&session->header.env) < 0)
		goto out_delete;

	script.session = session;
	script__setup_sample_type(&script);

	if (output[PERF_TYPE_HARDWARE].fields & PERF_OUTPUT_CALLINDENT)
		itrace_synth_opts.thread_stack = true;

	session->itrace_synth_opts = &itrace_synth_opts;

	if (cpu_list) {
		err = perf_session__cpu_bitmap(session, cpu_list, cpu_bitmap);
		if (err < 0)
			goto out_delete;
		itrace_synth_opts.cpu_bitmap = cpu_bitmap;
	}

	if (!no_callchain)
		symbol_conf.use_callchain = true;
	else
		symbol_conf.use_callchain = false;

	if (session->tevent.pevent &&
	    pevent_set_function_resolver(session->tevent.pevent,
					 machine__resolve_kernel_addr,
					 &session->machines.host) < 0) {
		pr_err("%s: failed to set libtraceevent function resolver\n", __func__);
		err = -1;
		goto out_delete;
	}

	if (generate_script_lang) {
		struct stat perf_stat;
		int input;

		if (output_set_by_user()) {
			fprintf(stderr,
				"custom fields not supported for generated scripts");
			err = -EINVAL;
			goto out_delete;
		}

		input = open(data.file.path, O_RDONLY);	/* input_name */
		if (input < 0) {
			err = -errno;
			perror("failed to open file");
			goto out_delete;
		}

		err = fstat(input, &perf_stat);
		if (err < 0) {
			perror("failed to stat file");
			goto out_delete;
		}

		if (!perf_stat.st_size) {
			fprintf(stderr, "zero-sized file, nothing to do!\n");
			goto out_delete;
		}

		scripting_ops = script_spec__lookup(generate_script_lang);
		if (!scripting_ops) {
			fprintf(stderr, "invalid language specifier");
			err = -ENOENT;
			goto out_delete;
		}

		err = scripting_ops->generate_script(session->tevent.pevent,
						     "perf-script");
		goto out_delete;
	}

	if (script_name) {
		err = scripting_ops->start_script(script_name, argc, argv);
		if (err)
			goto out_delete;
		pr_debug("perf script started with script %s\n\n", script_name);
		script_started = true;
	}


	err = perf_session__check_output_opt(session);
	if (err < 0)
		goto out_delete;

<<<<<<< HEAD
	/* needs to be parsed after looking up reference time */
	if (perf_time__parse_str(script.ptime_range, script.time_str) != 0) {
		if (session->evlist->first_sample_time == 0 &&
		    session->evlist->last_sample_time == 0) {
			pr_err("No first/last sample time in perf data\n");
			err = -EINVAL;
			goto out_delete;
		}

		script.range_num = perf_time__percent_parse_str(
					script.ptime_range, PTIME_RANGE_MAX,
					script.time_str,
					session->evlist->first_sample_time,
					session->evlist->last_sample_time);

		if (script.range_num < 0) {
			pr_err("Invalid time string\n");
			err = -EINVAL;
			goto out_delete;
		}
	} else {
		script.range_num = 1;
=======
	script.ptime_range = perf_time__range_alloc(script.time_str,
						    &script.range_size);
	if (!script.ptime_range) {
		err = -ENOMEM;
		goto out_delete;
>>>>>>> a72594ca
	}

	/* needs to be parsed after looking up reference time */
	if (perf_time__parse_str(script.ptime_range, script.time_str) != 0) {
		if (session->evlist->first_sample_time == 0 &&
		    session->evlist->last_sample_time == 0) {
			pr_err("HINT: no first/last sample time found in perf data.\n"
			       "Please use latest perf binary to execute 'perf record'\n"
			       "(if '--buildid-all' is enabled, please set '--timestamp-boundary').\n");
			err = -EINVAL;
			goto out_delete;
		}

		script.range_num = perf_time__percent_parse_str(
					script.ptime_range, script.range_size,
					script.time_str,
					session->evlist->first_sample_time,
					session->evlist->last_sample_time);

		if (script.range_num < 0) {
			pr_err("Invalid time string\n");
			err = -EINVAL;
			goto out_delete;
		}
	} else {
		script.range_num = 1;
	}

	err = __cmd_script(&script);

	flush_scripting();

out_delete:
	zfree(&script.ptime_range);

	perf_evlist__free_stats(session->evlist);
	perf_session__delete(session);

	if (script_started)
		cleanup_scripting();
out:
	return err;
}<|MERGE_RESOLUTION|>--- conflicted
+++ resolved
@@ -1480,8 +1480,6 @@
 	return 0;
 }
 
-#define PTIME_RANGE_MAX	10
-
 struct perf_script {
 	struct perf_tool	tool;
 	struct perf_session	*session;
@@ -1496,12 +1494,8 @@
 	struct thread_map	*threads;
 	int			name_width;
 	const char              *time_str;
-<<<<<<< HEAD
-	struct perf_time_interval ptime_range[PTIME_RANGE_MAX];
-=======
 	struct perf_time_interval *ptime_range;
 	int			range_size;
->>>>>>> a72594ca
 	int			range_num;
 };
 
@@ -3450,36 +3444,11 @@
 	if (err < 0)
 		goto out_delete;
 
-<<<<<<< HEAD
-	/* needs to be parsed after looking up reference time */
-	if (perf_time__parse_str(script.ptime_range, script.time_str) != 0) {
-		if (session->evlist->first_sample_time == 0 &&
-		    session->evlist->last_sample_time == 0) {
-			pr_err("No first/last sample time in perf data\n");
-			err = -EINVAL;
-			goto out_delete;
-		}
-
-		script.range_num = perf_time__percent_parse_str(
-					script.ptime_range, PTIME_RANGE_MAX,
-					script.time_str,
-					session->evlist->first_sample_time,
-					session->evlist->last_sample_time);
-
-		if (script.range_num < 0) {
-			pr_err("Invalid time string\n");
-			err = -EINVAL;
-			goto out_delete;
-		}
-	} else {
-		script.range_num = 1;
-=======
 	script.ptime_range = perf_time__range_alloc(script.time_str,
 						    &script.range_size);
 	if (!script.ptime_range) {
 		err = -ENOMEM;
 		goto out_delete;
->>>>>>> a72594ca
 	}
 
 	/* needs to be parsed after looking up reference time */
