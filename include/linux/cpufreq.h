--- conflicted
+++ resolved
@@ -677,17 +677,10 @@
 		if (best == table - 1)
 			return pos - table;
 
-<<<<<<< HEAD
-		return best - pos;
-	}
-
-	return best - pos;
-=======
 		return best - table;
 	}
 
 	return best - table;
->>>>>>> 0edffe65
 }
 
 /* Works only on sorted freq-tables */
