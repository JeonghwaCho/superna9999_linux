--- conflicted
+++ resolved
@@ -119,10 +119,6 @@
  */
 static inline int __must_check kref_get_unless_zero(struct kref *kref)
 {
-<<<<<<< HEAD
-	return atomic_inc_not_zero(&kref->refcount);
-=======
 	return refcount_inc_not_zero(&kref->refcount);
->>>>>>> 1098ea74
 }
 #endif /* _KREF_H_ */