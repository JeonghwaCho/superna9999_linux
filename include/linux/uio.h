/*
 *	Berkeley style UIO structures	-	Alan Cox 1994.
 *
 *		This program is free software; you can redistribute it and/or
 *		modify it under the terms of the GNU General Public License
 *		as published by the Free Software Foundation; either version
 *		2 of the License, or (at your option) any later version.
 */
#ifndef __LINUX_UIO_H
#define __LINUX_UIO_H

#include <linux/kernel.h>
#include <linux/thread_info.h>
#include <uapi/linux/uio.h>

struct page;
struct pipe_inode_info;

struct kvec {
	void *iov_base; /* and that should *never* hold a userland pointer */
	size_t iov_len;
};

enum {
	ITER_IOVEC = 0,
	ITER_KVEC = 2,
	ITER_BVEC = 4,
	ITER_PIPE = 8,
};

struct iov_iter {
	int type;
	size_t iov_offset;
	size_t count;
	union {
		const struct iovec *iov;
		const struct kvec *kvec;
		const struct bio_vec *bvec;
		struct pipe_inode_info *pipe;
	};
	union {
		unsigned long nr_segs;
		struct {
			int idx;
			int start_idx;
		};
	};
};

/*
 * Total number of bytes covered by an iovec.
 *
 * NOTE that it is not safe to use this function until all the iovec's
 * segment lengths have been validated.  Because the individual lengths can
 * overflow a size_t when added together.
 */
static inline size_t iov_length(const struct iovec *iov, unsigned long nr_segs)
{
	unsigned long seg;
	size_t ret = 0;

	for (seg = 0; seg < nr_segs; seg++)
		ret += iov[seg].iov_len;
	return ret;
}

static inline struct iovec iov_iter_iovec(const struct iov_iter *iter)
{
	return (struct iovec) {
		.iov_base = iter->iov->iov_base + iter->iov_offset,
		.iov_len = min(iter->count,
			       iter->iov->iov_len - iter->iov_offset),
	};
}

#define iov_for_each(iov, iter, start)				\
	if (!((start).type & (ITER_BVEC | ITER_PIPE)))		\
	for (iter = (start);					\
	     (iter).count &&					\
	     ((iov = iov_iter_iovec(&(iter))), 1);		\
	     iov_iter_advance(&(iter), (iov).iov_len))

unsigned long iov_shorten(struct iovec *iov, unsigned long nr_segs, size_t to);

size_t iov_iter_copy_from_user_atomic(struct page *page,
		struct iov_iter *i, unsigned long offset, size_t bytes);
void iov_iter_advance(struct iov_iter *i, size_t bytes);
void iov_iter_revert(struct iov_iter *i, size_t bytes);
int iov_iter_fault_in_readable(struct iov_iter *i, size_t bytes);
size_t iov_iter_single_seg_count(const struct iov_iter *i);
size_t copy_page_to_iter(struct page *page, size_t offset, size_t bytes,
			 struct iov_iter *i);
size_t copy_page_from_iter(struct page *page, size_t offset, size_t bytes,
			 struct iov_iter *i);
<<<<<<< HEAD

size_t _copy_to_iter(const void *addr, size_t bytes, struct iov_iter *i);
size_t _copy_from_iter(void *addr, size_t bytes, struct iov_iter *i);
bool _copy_from_iter_full(void *addr, size_t bytes, struct iov_iter *i);
size_t _copy_from_iter_nocache(void *addr, size_t bytes, struct iov_iter *i);
bool _copy_from_iter_full_nocache(void *addr, size_t bytes, struct iov_iter *i);

static __always_inline __must_check
size_t copy_to_iter(const void *addr, size_t bytes, struct iov_iter *i)
{
	if (unlikely(!check_copy_size(addr, bytes, true)))
		return bytes;
	else
		return _copy_to_iter(addr, bytes, i);
}

static __always_inline __must_check
size_t copy_from_iter(void *addr, size_t bytes, struct iov_iter *i)
{
	if (unlikely(!check_copy_size(addr, bytes, false)))
		return bytes;
	else
		return _copy_from_iter(addr, bytes, i);
}

static __always_inline __must_check
bool copy_from_iter_full(void *addr, size_t bytes, struct iov_iter *i)
{
	if (unlikely(!check_copy_size(addr, bytes, false)))
		return false;
	else
		return _copy_from_iter_full(addr, bytes, i);
}

static __always_inline __must_check
size_t copy_from_iter_nocache(void *addr, size_t bytes, struct iov_iter *i)
{
	if (unlikely(!check_copy_size(addr, bytes, false)))
		return bytes;
	else
		return _copy_from_iter_nocache(addr, bytes, i);
}

static __always_inline __must_check
bool copy_from_iter_full_nocache(void *addr, size_t bytes, struct iov_iter *i)
{
	if (unlikely(!check_copy_size(addr, bytes, false)))
		return false;
	else
		return _copy_from_iter_full_nocache(addr, bytes, i);
}

=======
size_t copy_to_iter(const void *addr, size_t bytes, struct iov_iter *i);
size_t copy_from_iter(void *addr, size_t bytes, struct iov_iter *i);
bool copy_from_iter_full(void *addr, size_t bytes, struct iov_iter *i);
size_t copy_from_iter_nocache(void *addr, size_t bytes, struct iov_iter *i);
#ifdef CONFIG_ARCH_HAS_UACCESS_FLUSHCACHE
/*
 * Note, users like pmem that depend on the stricter semantics of
 * copy_from_iter_flushcache() than copy_from_iter_nocache() must check for
 * IS_ENABLED(CONFIG_ARCH_HAS_UACCESS_FLUSHCACHE) before assuming that the
 * destination is flushed from the cache on return.
 */
size_t copy_from_iter_flushcache(void *addr, size_t bytes, struct iov_iter *i);
#else
static inline size_t copy_from_iter_flushcache(void *addr, size_t bytes,
				       struct iov_iter *i)
{
	return copy_from_iter_nocache(addr, bytes, i);
}
#endif
bool copy_from_iter_full_nocache(void *addr, size_t bytes, struct iov_iter *i);
>>>>>>> 9d92573f
size_t iov_iter_zero(size_t bytes, struct iov_iter *);
unsigned long iov_iter_alignment(const struct iov_iter *i);
unsigned long iov_iter_gap_alignment(const struct iov_iter *i);
void iov_iter_init(struct iov_iter *i, int direction, const struct iovec *iov,
			unsigned long nr_segs, size_t count);
void iov_iter_kvec(struct iov_iter *i, int direction, const struct kvec *kvec,
			unsigned long nr_segs, size_t count);
void iov_iter_bvec(struct iov_iter *i, int direction, const struct bio_vec *bvec,
			unsigned long nr_segs, size_t count);
void iov_iter_pipe(struct iov_iter *i, int direction, struct pipe_inode_info *pipe,
			size_t count);
ssize_t iov_iter_get_pages(struct iov_iter *i, struct page **pages,
			size_t maxsize, unsigned maxpages, size_t *start);
ssize_t iov_iter_get_pages_alloc(struct iov_iter *i, struct page ***pages,
			size_t maxsize, size_t *start);
int iov_iter_npages(const struct iov_iter *i, int maxpages);

const void *dup_iter(struct iov_iter *new, struct iov_iter *old, gfp_t flags);

static inline size_t iov_iter_count(const struct iov_iter *i)
{
	return i->count;
}

static inline bool iter_is_iovec(const struct iov_iter *i)
{
	return !(i->type & (ITER_BVEC | ITER_KVEC | ITER_PIPE));
}

/*
 * Get one of READ or WRITE out of iter->type without any other flags OR'd in
 * with it.
 *
 * The ?: is just for type safety.
 */
#define iov_iter_rw(i) ((0 ? (struct iov_iter *)0 : (i))->type & (READ | WRITE))

/*
 * Cap the iov_iter by given limit; note that the second argument is
 * *not* the new size - it's upper limit for such.  Passing it a value
 * greater than the amount of data in iov_iter is fine - it'll just do
 * nothing in that case.
 */
static inline void iov_iter_truncate(struct iov_iter *i, u64 count)
{
	/*
	 * count doesn't have to fit in size_t - comparison extends both
	 * operands to u64 here and any value that would be truncated by
	 * conversion in assignement is by definition greater than all
	 * values of size_t, including old i->count.
	 */
	if (i->count > count)
		i->count = count;
}

/*
 * reexpand a previously truncated iterator; count must be no more than how much
 * we had shrunk it.
 */
static inline void iov_iter_reexpand(struct iov_iter *i, size_t count)
{
	i->count = count;
}
size_t csum_and_copy_to_iter(const void *addr, size_t bytes, __wsum *csum, struct iov_iter *i);
size_t csum_and_copy_from_iter(void *addr, size_t bytes, __wsum *csum, struct iov_iter *i);
bool csum_and_copy_from_iter_full(void *addr, size_t bytes, __wsum *csum, struct iov_iter *i);

int import_iovec(int type, const struct iovec __user * uvector,
		 unsigned nr_segs, unsigned fast_segs,
		 struct iovec **iov, struct iov_iter *i);

#ifdef CONFIG_COMPAT
struct compat_iovec;
int compat_import_iovec(int type, const struct compat_iovec __user * uvector,
		 unsigned nr_segs, unsigned fast_segs,
		 struct iovec **iov, struct iov_iter *i);
#endif

int import_single_range(int type, void __user *buf, size_t len,
		 struct iovec *iov, struct iov_iter *i);

#endif<|MERGE_RESOLUTION|>--- conflicted
+++ resolved
@@ -92,7 +92,6 @@
 			 struct iov_iter *i);
 size_t copy_page_from_iter(struct page *page, size_t offset, size_t bytes,
 			 struct iov_iter *i);
-<<<<<<< HEAD
 
 size_t _copy_to_iter(const void *addr, size_t bytes, struct iov_iter *i);
 size_t _copy_from_iter(void *addr, size_t bytes, struct iov_iter *i);
@@ -145,11 +144,6 @@
 		return _copy_from_iter_full_nocache(addr, bytes, i);
 }
 
-=======
-size_t copy_to_iter(const void *addr, size_t bytes, struct iov_iter *i);
-size_t copy_from_iter(void *addr, size_t bytes, struct iov_iter *i);
-bool copy_from_iter_full(void *addr, size_t bytes, struct iov_iter *i);
-size_t copy_from_iter_nocache(void *addr, size_t bytes, struct iov_iter *i);
 #ifdef CONFIG_ARCH_HAS_UACCESS_FLUSHCACHE
 /*
  * Note, users like pmem that depend on the stricter semantics of
@@ -165,8 +159,7 @@
 	return copy_from_iter_nocache(addr, bytes, i);
 }
 #endif
-bool copy_from_iter_full_nocache(void *addr, size_t bytes, struct iov_iter *i);
->>>>>>> 9d92573f
+
 size_t iov_iter_zero(size_t bytes, struct iov_iter *);
 unsigned long iov_iter_alignment(const struct iov_iter *i);
 unsigned long iov_iter_gap_alignment(const struct iov_iter *i);
