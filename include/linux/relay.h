/*
 * linux/include/linux/relay.h
 *
 * Copyright (C) 2002, 2003 - Tom Zanussi (zanussi@us.ibm.com), IBM Corp
 * Copyright (C) 1999, 2000, 2001, 2002 - Karim Yaghmour (karim@opersys.com)
 *
 * CONFIG_RELAY definitions and declarations
 */

#ifndef _LINUX_RELAY_H
#define _LINUX_RELAY_H

#include <linux/types.h>
#include <linux/sched.h>
#include <linux/timer.h>
#include <linux/wait.h>
#include <linux/list.h>
#include <linux/bug.h>
#include <linux/fs.h>
#include <linux/poll.h>
#include <linux/kref.h>
<<<<<<< HEAD
#include <linux/percpu.h>
=======
#include <linux/irq_work.h>
>>>>>>> dadfbe61

/*
 * Tracks changes to rchan/rchan_buf structs
 */
#define RELAYFS_CHANNEL_VERSION		7

/*
 * Per-cpu relay channel buffer
 */
struct rchan_buf
{
	void *start;			/* start of channel buffer */
	void *data;			/* start of current sub-buffer */
	size_t offset;			/* current offset into sub-buffer */
	size_t subbufs_produced;	/* count of sub-buffers produced */
	size_t subbufs_consumed;	/* count of sub-buffers consumed */
	struct rchan *chan;		/* associated channel */
	wait_queue_head_t read_wait;	/* reader wait queue */
	struct irq_work wakeup_work;	/* reader wakeup */
	struct dentry *dentry;		/* channel file dentry */
	struct kref kref;		/* channel buffer refcount */
	struct page **page_array;	/* array of current buffer pages */
	unsigned int page_count;	/* number of current buffer pages */
	unsigned int finalized;		/* buffer has been finalized */
	size_t *padding;		/* padding counts per sub-buffer */
	size_t prev_padding;		/* temporary variable */
	size_t bytes_consumed;		/* bytes consumed in cur read subbuf */
	size_t early_bytes;		/* bytes consumed before VFS inited */
	unsigned int cpu;		/* this buf's cpu */
} ____cacheline_aligned;

/*
 * Relay channel data structure
 */
struct rchan
{
	u32 version;			/* the version of this struct */
	size_t subbuf_size;		/* sub-buffer size */
	size_t n_subbufs;		/* number of sub-buffers per buffer */
	size_t alloc_size;		/* total buffer size allocated */
	struct rchan_callbacks *cb;	/* client callbacks */
	struct kref kref;		/* channel refcount */
	void *private_data;		/* for user-defined data */
	size_t last_toobig;		/* tried to log event > subbuf size */
	struct rchan_buf ** __percpu buf; /* per-cpu channel buffers */
	int is_global;			/* One global buffer ? */
	struct list_head list;		/* for channel list */
	struct dentry *parent;		/* parent dentry passed to open */
	int has_base_filename;		/* has a filename associated? */
	char base_filename[NAME_MAX];	/* saved base filename */
};

/*
 * Relay channel client callbacks
 */
struct rchan_callbacks
{
	/*
	 * subbuf_start - called on buffer-switch to a new sub-buffer
	 * @buf: the channel buffer containing the new sub-buffer
	 * @subbuf: the start of the new sub-buffer
	 * @prev_subbuf: the start of the previous sub-buffer
	 * @prev_padding: unused space at the end of previous sub-buffer
	 *
	 * The client should return 1 to continue logging, 0 to stop
	 * logging.
	 *
	 * NOTE: subbuf_start will also be invoked when the buffer is
	 *       created, so that the first sub-buffer can be initialized
	 *       if necessary.  In this case, prev_subbuf will be NULL.
	 *
	 * NOTE: the client can reserve bytes at the beginning of the new
	 *       sub-buffer by calling subbuf_start_reserve() in this callback.
	 */
	int (*subbuf_start) (struct rchan_buf *buf,
			     void *subbuf,
			     void *prev_subbuf,
			     size_t prev_padding);

	/*
	 * buf_mapped - relay buffer mmap notification
	 * @buf: the channel buffer
	 * @filp: relay file pointer
	 *
	 * Called when a relay file is successfully mmapped
	 */
        void (*buf_mapped)(struct rchan_buf *buf,
			   struct file *filp);

	/*
	 * buf_unmapped - relay buffer unmap notification
	 * @buf: the channel buffer
	 * @filp: relay file pointer
	 *
	 * Called when a relay file is successfully unmapped
	 */
        void (*buf_unmapped)(struct rchan_buf *buf,
			     struct file *filp);
	/*
	 * create_buf_file - create file to represent a relay channel buffer
	 * @filename: the name of the file to create
	 * @parent: the parent of the file to create
	 * @mode: the mode of the file to create
	 * @buf: the channel buffer
	 * @is_global: outparam - set non-zero if the buffer should be global
	 *
	 * Called during relay_open(), once for each per-cpu buffer,
	 * to allow the client to create a file to be used to
	 * represent the corresponding channel buffer.  If the file is
	 * created outside of relay, the parent must also exist in
	 * that filesystem.
	 *
	 * The callback should return the dentry of the file created
	 * to represent the relay buffer.
	 *
	 * Setting the is_global outparam to a non-zero value will
	 * cause relay_open() to create a single global buffer rather
	 * than the default set of per-cpu buffers.
	 *
	 * See Documentation/filesystems/relay.txt for more info.
	 */
	struct dentry *(*create_buf_file)(const char *filename,
					  struct dentry *parent,
					  umode_t mode,
					  struct rchan_buf *buf,
					  int *is_global);

	/*
	 * remove_buf_file - remove file representing a relay channel buffer
	 * @dentry: the dentry of the file to remove
	 *
	 * Called during relay_close(), once for each per-cpu buffer,
	 * to allow the client to remove a file used to represent a
	 * channel buffer.
	 *
	 * The callback should return 0 if successful, negative if not.
	 */
	int (*remove_buf_file)(struct dentry *dentry);
};

/*
 * CONFIG_RELAY kernel API, kernel/relay.c
 */

struct rchan *relay_open(const char *base_filename,
			 struct dentry *parent,
			 size_t subbuf_size,
			 size_t n_subbufs,
			 struct rchan_callbacks *cb,
			 void *private_data);
extern int relay_late_setup_files(struct rchan *chan,
				  const char *base_filename,
				  struct dentry *parent);
extern void relay_close(struct rchan *chan);
extern void relay_flush(struct rchan *chan);
extern void relay_subbufs_consumed(struct rchan *chan,
				   unsigned int cpu,
				   size_t consumed);
extern void relay_reset(struct rchan *chan);
extern int relay_buf_full(struct rchan_buf *buf);

extern size_t relay_switch_subbuf(struct rchan_buf *buf,
				  size_t length);

/**
 *	relay_write - write data into the channel
 *	@chan: relay channel
 *	@data: data to be written
 *	@length: number of bytes to write
 *
 *	Writes data into the current cpu's channel buffer.
 *
 *	Protects the buffer by disabling interrupts.  Use this
 *	if you might be logging from interrupt context.  Try
 *	__relay_write() if you know you	won't be logging from
 *	interrupt context.
 */
static inline void relay_write(struct rchan *chan,
			       const void *data,
			       size_t length)
{
	unsigned long flags;
	struct rchan_buf *buf;

	local_irq_save(flags);
	buf = *this_cpu_ptr(chan->buf);
	if (unlikely(buf->offset + length > chan->subbuf_size))
		length = relay_switch_subbuf(buf, length);
	memcpy(buf->data + buf->offset, data, length);
	buf->offset += length;
	local_irq_restore(flags);
}

/**
 *	__relay_write - write data into the channel
 *	@chan: relay channel
 *	@data: data to be written
 *	@length: number of bytes to write
 *
 *	Writes data into the current cpu's channel buffer.
 *
 *	Protects the buffer by disabling preemption.  Use
 *	relay_write() if you might be logging from interrupt
 *	context.
 */
static inline void __relay_write(struct rchan *chan,
				 const void *data,
				 size_t length)
{
	struct rchan_buf *buf;

	buf = *get_cpu_ptr(chan->buf);
	if (unlikely(buf->offset + length > buf->chan->subbuf_size))
		length = relay_switch_subbuf(buf, length);
	memcpy(buf->data + buf->offset, data, length);
	buf->offset += length;
	put_cpu_ptr(chan->buf);
}

/**
 *	relay_reserve - reserve slot in channel buffer
 *	@chan: relay channel
 *	@length: number of bytes to reserve
 *
 *	Returns pointer to reserved slot, NULL if full.
 *
 *	Reserves a slot in the current cpu's channel buffer.
 *	Does not protect the buffer at all - caller must provide
 *	appropriate synchronization.
 */
static inline void *relay_reserve(struct rchan *chan, size_t length)
{
	void *reserved = NULL;
	struct rchan_buf *buf = *get_cpu_ptr(chan->buf);

	if (unlikely(buf->offset + length > buf->chan->subbuf_size)) {
		length = relay_switch_subbuf(buf, length);
		if (!length)
			goto end;
	}
	reserved = buf->data + buf->offset;
	buf->offset += length;

end:
	put_cpu_ptr(chan->buf);
	return reserved;
}

/**
 *	subbuf_start_reserve - reserve bytes at the start of a sub-buffer
 *	@buf: relay channel buffer
 *	@length: number of bytes to reserve
 *
 *	Helper function used to reserve bytes at the beginning of
 *	a sub-buffer in the subbuf_start() callback.
 */
static inline void subbuf_start_reserve(struct rchan_buf *buf,
					size_t length)
{
	BUG_ON(length >= buf->chan->subbuf_size - 1);
	buf->offset = length;
}

/*
 * exported relay file operations, kernel/relay.c
 */
extern const struct file_operations relay_file_operations;

#ifdef CONFIG_RELAY
int relay_prepare_cpu(unsigned int cpu);
#else
#define relay_prepare_cpu     NULL
#endif

#endif /* _LINUX_RELAY_H */
<|MERGE_RESOLUTION|>--- conflicted
+++ resolved
@@ -19,11 +19,8 @@
 #include <linux/fs.h>
 #include <linux/poll.h>
 #include <linux/kref.h>
-<<<<<<< HEAD
 #include <linux/percpu.h>
-=======
 #include <linux/irq_work.h>
->>>>>>> dadfbe61
 
 /*
  * Tracks changes to rchan/rchan_buf structs
