--- conflicted
+++ resolved
@@ -1042,14 +1042,12 @@
 	/* A live task holds one reference: */
 	atomic_t			stack_refcount;
 #endif
-<<<<<<< HEAD
 #ifdef CONFIG_SECURITY
 	/* Used by LSM modules for access restriction: */
 	void				*security;
-=======
+#endif
 #ifdef CONFIG_LIVEPATCH
 	int patch_state;
->>>>>>> 10517429
 #endif
 	/* CPU-specific state of this task: */
 	struct thread_struct		thread;
