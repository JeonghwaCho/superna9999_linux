#ifndef _LINUX_SCHED_H
#define _LINUX_SCHED_H

#include <uapi/linux/sched.h>

#include <linux/sched/prio.h>


struct sched_param {
	int sched_priority;
};

#include <asm/param.h>	/* for HZ */

#include <linux/capability.h>
#include <linux/threads.h>
#include <linux/kernel.h>
#include <linux/types.h>
#include <linux/timex.h>
#include <linux/jiffies.h>
#include <linux/plist.h>
#include <linux/rbtree.h>
#include <linux/thread_info.h>
#include <linux/cpumask.h>
#include <linux/errno.h>
#include <linux/nodemask.h>
#include <linux/mm_types.h>
#include <linux/preempt.h>

#include <asm/page.h>
#include <asm/ptrace.h>
#include <linux/cputime.h>

#include <linux/smp.h>
#include <linux/sem.h>
#include <linux/shm.h>
#include <linux/signal.h>
#include <linux/compiler.h>
#include <linux/completion.h>
#include <linux/pid.h>
#include <linux/percpu.h>
#include <linux/topology.h>
#include <linux/seccomp.h>
#include <linux/rcupdate.h>
#include <linux/rculist.h>
#include <linux/rtmutex.h>

#include <linux/time.h>
#include <linux/param.h>
#include <linux/resource.h>
#include <linux/timer.h>
#include <linux/hrtimer.h>
#include <linux/kcov.h>
#include <linux/task_io_accounting.h>
#include <linux/latencytop.h>
#include <linux/cred.h>
#include <linux/llist.h>
#include <linux/uidgid.h>
#include <linux/gfp.h>
#include <linux/magic.h>
#include <linux/cgroup-defs.h>

#include <asm/processor.h>

#define SCHED_ATTR_SIZE_VER0	48	/* sizeof first published struct */

/*
 * Extended scheduling parameters data structure.
 *
 * This is needed because the original struct sched_param can not be
 * altered without introducing ABI issues with legacy applications
 * (e.g., in sched_getparam()).
 *
 * However, the possibility of specifying more than just a priority for
 * the tasks may be useful for a wide variety of application fields, e.g.,
 * multimedia, streaming, automation and control, and many others.
 *
 * This variant (sched_attr) is meant at describing a so-called
 * sporadic time-constrained task. In such model a task is specified by:
 *  - the activation period or minimum instance inter-arrival time;
 *  - the maximum (or average, depending on the actual scheduling
 *    discipline) computation time of all instances, a.k.a. runtime;
 *  - the deadline (relative to the actual activation time) of each
 *    instance.
 * Very briefly, a periodic (sporadic) task asks for the execution of
 * some specific computation --which is typically called an instance--
 * (at most) every period. Moreover, each instance typically lasts no more
 * than the runtime and must be completed by time instant t equal to
 * the instance activation time + the deadline.
 *
 * This is reflected by the actual fields of the sched_attr structure:
 *
 *  @size		size of the structure, for fwd/bwd compat.
 *
 *  @sched_policy	task's scheduling policy
 *  @sched_flags	for customizing the scheduler behaviour
 *  @sched_nice		task's nice value      (SCHED_NORMAL/BATCH)
 *  @sched_priority	task's static priority (SCHED_FIFO/RR)
 *  @sched_deadline	representative of the task's deadline
 *  @sched_runtime	representative of the task's runtime
 *  @sched_period	representative of the task's period
 *
 * Given this task model, there are a multiplicity of scheduling algorithms
 * and policies, that can be used to ensure all the tasks will make their
 * timing constraints.
 *
 * As of now, the SCHED_DEADLINE policy (sched_dl scheduling class) is the
 * only user of this new interface. More information about the algorithm
 * available in the scheduling class file or in Documentation/.
 */
struct sched_attr {
	u32 size;

	u32 sched_policy;
	u64 sched_flags;

	/* SCHED_NORMAL, SCHED_BATCH */
	s32 sched_nice;

	/* SCHED_FIFO, SCHED_RR */
	u32 sched_priority;

	/* SCHED_DEADLINE */
	u64 sched_runtime;
	u64 sched_deadline;
	u64 sched_period;
};

struct futex_pi_state;
struct robust_list_head;
struct bio_list;
struct fs_struct;
struct perf_event_context;
struct blk_plug;
struct filename;
struct nameidata;

#define VMACACHE_BITS 2
#define VMACACHE_SIZE (1U << VMACACHE_BITS)
#define VMACACHE_MASK (VMACACHE_SIZE - 1)

/*
 * These are the constant used to fake the fixed-point load-average
 * counting. Some notes:
 *  - 11 bit fractions expand to 22 bits by the multiplies: this gives
 *    a load-average precision of 10 bits integer + 11 bits fractional
 *  - if you want to count load-averages more often, you need more
 *    precision, or rounding will get you. With 2-second counting freq,
 *    the EXP_n values would be 1981, 2034 and 2043 if still using only
 *    11 bit fractions.
 */
extern unsigned long avenrun[];		/* Load averages */
extern void get_avenrun(unsigned long *loads, unsigned long offset, int shift);

#define FSHIFT		11		/* nr of bits of precision */
#define FIXED_1		(1<<FSHIFT)	/* 1.0 as fixed-point */
#define LOAD_FREQ	(5*HZ+1)	/* 5 sec intervals */
#define EXP_1		1884		/* 1/exp(5sec/1min) as fixed-point */
#define EXP_5		2014		/* 1/exp(5sec/5min) */
#define EXP_15		2037		/* 1/exp(5sec/15min) */

#define CALC_LOAD(load,exp,n) \
	load *= exp; \
	load += n*(FIXED_1-exp); \
	load >>= FSHIFT;

extern unsigned long total_forks;
extern int nr_threads;
DECLARE_PER_CPU(unsigned long, process_counts);
extern int nr_processes(void);
extern unsigned long nr_running(void);
extern bool single_task_running(void);
extern unsigned long nr_iowait(void);
extern unsigned long nr_iowait_cpu(int cpu);
extern void get_iowait_load(unsigned long *nr_waiters, unsigned long *load);

extern void calc_global_load(unsigned long ticks);

#if defined(CONFIG_SMP) && defined(CONFIG_NO_HZ_COMMON)
extern void cpu_load_update_nohz_start(void);
extern void cpu_load_update_nohz_stop(void);
#else
static inline void cpu_load_update_nohz_start(void) { }
static inline void cpu_load_update_nohz_stop(void) { }
#endif

extern void dump_cpu_task(int cpu);

struct seq_file;
struct cfs_rq;
struct task_group;
#ifdef CONFIG_SCHED_DEBUG
extern void proc_sched_show_task(struct task_struct *p, struct seq_file *m);
extern void proc_sched_set_task(struct task_struct *p);
#endif

/*
 * Task state bitmask. NOTE! These bits are also
 * encoded in fs/proc/array.c: get_task_state().
 *
 * We have two separate sets of flags: task->state
 * is about runnability, while task->exit_state are
 * about the task exiting. Confusing, but this way
 * modifying one set can't modify the other one by
 * mistake.
 */
#define TASK_RUNNING		0
#define TASK_INTERRUPTIBLE	1
#define TASK_UNINTERRUPTIBLE	2
#define __TASK_STOPPED		4
#define __TASK_TRACED		8
/* in tsk->exit_state */
#define EXIT_DEAD		16
#define EXIT_ZOMBIE		32
#define EXIT_TRACE		(EXIT_ZOMBIE | EXIT_DEAD)
/* in tsk->state again */
#define TASK_DEAD		64
#define TASK_WAKEKILL		128
#define TASK_WAKING		256
#define TASK_PARKED		512
#define TASK_NOLOAD		1024
#define TASK_NEW		2048
#define TASK_STATE_MAX		4096

#define TASK_STATE_TO_CHAR_STR "RSDTtXZxKWPNn"

extern char ___assert_task_state[1 - 2*!!(
		sizeof(TASK_STATE_TO_CHAR_STR)-1 != ilog2(TASK_STATE_MAX)+1)];

/* Convenience macros for the sake of set_task_state */
#define TASK_KILLABLE		(TASK_WAKEKILL | TASK_UNINTERRUPTIBLE)
#define TASK_STOPPED		(TASK_WAKEKILL | __TASK_STOPPED)
#define TASK_TRACED		(TASK_WAKEKILL | __TASK_TRACED)

#define TASK_IDLE		(TASK_UNINTERRUPTIBLE | TASK_NOLOAD)

/* Convenience macros for the sake of wake_up */
#define TASK_NORMAL		(TASK_INTERRUPTIBLE | TASK_UNINTERRUPTIBLE)
#define TASK_ALL		(TASK_NORMAL | __TASK_STOPPED | __TASK_TRACED)

/* get_task_state() */
#define TASK_REPORT		(TASK_RUNNING | TASK_INTERRUPTIBLE | \
				 TASK_UNINTERRUPTIBLE | __TASK_STOPPED | \
				 __TASK_TRACED | EXIT_ZOMBIE | EXIT_DEAD)

#define task_is_traced(task)	((task->state & __TASK_TRACED) != 0)
#define task_is_stopped(task)	((task->state & __TASK_STOPPED) != 0)
#define task_is_stopped_or_traced(task)	\
			((task->state & (__TASK_STOPPED | __TASK_TRACED)) != 0)
#define task_contributes_to_load(task)	\
				((task->state & TASK_UNINTERRUPTIBLE) != 0 && \
				 (task->flags & PF_FROZEN) == 0 && \
				 (task->state & TASK_NOLOAD) == 0)

#ifdef CONFIG_DEBUG_ATOMIC_SLEEP

#define __set_task_state(tsk, state_value)			\
	do {							\
		(tsk)->task_state_change = _THIS_IP_;		\
		(tsk)->state = (state_value);			\
	} while (0)
#define set_task_state(tsk, state_value)			\
	do {							\
		(tsk)->task_state_change = _THIS_IP_;		\
		smp_store_mb((tsk)->state, (state_value));	\
	} while (0)

#define __set_current_state(state_value)			\
	do {							\
		current->task_state_change = _THIS_IP_;		\
		current->state = (state_value);			\
	} while (0)
#define set_current_state(state_value)				\
	do {							\
		current->task_state_change = _THIS_IP_;		\
		smp_store_mb(current->state, (state_value));	\
	} while (0)

#else

/*
 * @tsk had better be current, or you get to keep the pieces.
 *
 * The only reason is that computing current can be more expensive than
 * using a pointer that's already available.
 *
 * Therefore, see set_current_state().
 */
#define __set_task_state(tsk, state_value)		\
	do { (tsk)->state = (state_value); } while (0)
#define set_task_state(tsk, state_value)		\
	smp_store_mb((tsk)->state, (state_value))

/*
 * set_current_state() includes a barrier so that the write of current->state
 * is correctly serialised wrt the caller's subsequent test of whether to
 * actually sleep:
 *
 *   for (;;) {
 *	set_current_state(TASK_UNINTERRUPTIBLE);
 *	if (!need_sleep)
 *		break;
 *
 *	schedule();
 *   }
 *   __set_current_state(TASK_RUNNING);
 *
 * If the caller does not need such serialisation (because, for instance, the
 * condition test and condition change and wakeup are under the same lock) then
 * use __set_current_state().
 *
 * The above is typically ordered against the wakeup, which does:
 *
 *	need_sleep = false;
 *	wake_up_state(p, TASK_UNINTERRUPTIBLE);
<<<<<<< HEAD
 *
 * Where wake_up_state() (and all other wakeup primitives) imply enough
 * barriers to order the store of the variable against wakeup.
 *
=======
 *
 * Where wake_up_state() (and all other wakeup primitives) imply enough
 * barriers to order the store of the variable against wakeup.
 *
>>>>>>> 4a466177
 * Wakeup will do: if (@state & p->state) p->state = TASK_RUNNING, that is,
 * once it observes the TASK_UNINTERRUPTIBLE store the waking CPU can issue a
 * TASK_RUNNING store which can collide with __set_current_state(TASK_RUNNING).
 *
 * This is obviously fine, since they both store the exact same value.
 *
 * Also see the comments of try_to_wake_up().
 */
#define __set_current_state(state_value)		\
	do { current->state = (state_value); } while (0)
#define set_current_state(state_value)			\
	smp_store_mb(current->state, (state_value))

#endif

/* Task command name length */
#define TASK_COMM_LEN 16

#include <linux/spinlock.h>

/*
 * This serializes "schedule()" and also protects
 * the run-queue from deletions/modifications (but
 * _adding_ to the beginning of the run-queue has
 * a separate lock).
 */
extern rwlock_t tasklist_lock;
extern spinlock_t mmlist_lock;

struct task_struct;

#ifdef CONFIG_PROVE_RCU
extern int lockdep_tasklist_lock_is_held(void);
#endif /* #ifdef CONFIG_PROVE_RCU */

extern void sched_init(void);
extern void sched_init_smp(void);
extern asmlinkage void schedule_tail(struct task_struct *prev);
extern void init_idle(struct task_struct *idle, int cpu);
extern void init_idle_bootup_task(struct task_struct *idle);

extern cpumask_var_t cpu_isolated_map;

extern int runqueue_is_locked(int cpu);

#if defined(CONFIG_SMP) && defined(CONFIG_NO_HZ_COMMON)
extern void nohz_balance_enter_idle(int cpu);
extern void set_cpu_sd_state_idle(void);
extern int get_nohz_timer_target(void);
#else
static inline void nohz_balance_enter_idle(int cpu) { }
static inline void set_cpu_sd_state_idle(void) { }
#endif

/*
 * Only dump TASK_* tasks. (0 for all tasks)
 */
extern void show_state_filter(unsigned long state_filter);

static inline void show_state(void)
{
	show_state_filter(0);
}

extern void show_regs(struct pt_regs *);

/*
 * TASK is a pointer to the task whose backtrace we want to see (or NULL for current
 * task), SP is the stack pointer of the first frame that should be shown in the back
 * trace (or NULL if the entire call-chain of the task should be shown).
 */
extern void show_stack(struct task_struct *task, unsigned long *sp);

extern void cpu_init (void);
extern void trap_init(void);
extern void update_process_times(int user);
extern void scheduler_tick(void);
extern int sched_cpu_starting(unsigned int cpu);
extern int sched_cpu_activate(unsigned int cpu);
extern int sched_cpu_deactivate(unsigned int cpu);

#ifdef CONFIG_HOTPLUG_CPU
extern int sched_cpu_dying(unsigned int cpu);
#else
# define sched_cpu_dying	NULL
#endif

extern void sched_show_task(struct task_struct *p);

#ifdef CONFIG_LOCKUP_DETECTOR
extern void touch_softlockup_watchdog_sched(void);
extern void touch_softlockup_watchdog(void);
extern void touch_softlockup_watchdog_sync(void);
extern void touch_all_softlockup_watchdogs(void);
extern int proc_dowatchdog_thresh(struct ctl_table *table, int write,
				  void __user *buffer,
				  size_t *lenp, loff_t *ppos);
extern unsigned int  softlockup_panic;
extern unsigned int  hardlockup_panic;
void lockup_detector_init(void);
#else
static inline void touch_softlockup_watchdog_sched(void)
{
}
static inline void touch_softlockup_watchdog(void)
{
}
static inline void touch_softlockup_watchdog_sync(void)
{
}
static inline void touch_all_softlockup_watchdogs(void)
{
}
static inline void lockup_detector_init(void)
{
}
#endif

#ifdef CONFIG_DETECT_HUNG_TASK
void reset_hung_task_detector(void);
#else
static inline void reset_hung_task_detector(void)
{
}
#endif

/* Attach to any functions which should be ignored in wchan output. */
#define __sched		__attribute__((__section__(".sched.text")))

/* Linker adds these: start and end of __sched functions */
extern char __sched_text_start[], __sched_text_end[];

/* Is this address in the __sched functions? */
extern int in_sched_functions(unsigned long addr);

#define	MAX_SCHEDULE_TIMEOUT	LONG_MAX
extern signed long schedule_timeout(signed long timeout);
extern signed long schedule_timeout_interruptible(signed long timeout);
extern signed long schedule_timeout_killable(signed long timeout);
extern signed long schedule_timeout_uninterruptible(signed long timeout);
extern signed long schedule_timeout_idle(signed long timeout);
asmlinkage void schedule(void);
extern void schedule_preempt_disabled(void);

extern long io_schedule_timeout(long timeout);

static inline void io_schedule(void)
{
	io_schedule_timeout(MAX_SCHEDULE_TIMEOUT);
}

void __noreturn do_task_dead(void);

struct nsproxy;
struct user_namespace;

#ifdef CONFIG_MMU
extern void arch_pick_mmap_layout(struct mm_struct *mm);
extern unsigned long
arch_get_unmapped_area(struct file *, unsigned long, unsigned long,
		       unsigned long, unsigned long);
extern unsigned long
arch_get_unmapped_area_topdown(struct file *filp, unsigned long addr,
			  unsigned long len, unsigned long pgoff,
			  unsigned long flags);
#else
static inline void arch_pick_mmap_layout(struct mm_struct *mm) {}
#endif

#define SUID_DUMP_DISABLE	0	/* No setuid dumping */
#define SUID_DUMP_USER		1	/* Dump as user of process */
#define SUID_DUMP_ROOT		2	/* Dump as root */

/* mm flags */

/* for SUID_DUMP_* above */
#define MMF_DUMPABLE_BITS 2
#define MMF_DUMPABLE_MASK ((1 << MMF_DUMPABLE_BITS) - 1)

extern void set_dumpable(struct mm_struct *mm, int value);
/*
 * This returns the actual value of the suid_dumpable flag. For things
 * that are using this for checking for privilege transitions, it must
 * test against SUID_DUMP_USER rather than treating it as a boolean
 * value.
 */
static inline int __get_dumpable(unsigned long mm_flags)
{
	return mm_flags & MMF_DUMPABLE_MASK;
}

static inline int get_dumpable(struct mm_struct *mm)
{
	return __get_dumpable(mm->flags);
}

/* coredump filter bits */
#define MMF_DUMP_ANON_PRIVATE	2
#define MMF_DUMP_ANON_SHARED	3
#define MMF_DUMP_MAPPED_PRIVATE	4
#define MMF_DUMP_MAPPED_SHARED	5
#define MMF_DUMP_ELF_HEADERS	6
#define MMF_DUMP_HUGETLB_PRIVATE 7
#define MMF_DUMP_HUGETLB_SHARED  8
#define MMF_DUMP_DAX_PRIVATE	9
#define MMF_DUMP_DAX_SHARED	10

#define MMF_DUMP_FILTER_SHIFT	MMF_DUMPABLE_BITS
#define MMF_DUMP_FILTER_BITS	9
#define MMF_DUMP_FILTER_MASK \
	(((1 << MMF_DUMP_FILTER_BITS) - 1) << MMF_DUMP_FILTER_SHIFT)
#define MMF_DUMP_FILTER_DEFAULT \
	((1 << MMF_DUMP_ANON_PRIVATE) |	(1 << MMF_DUMP_ANON_SHARED) |\
	 (1 << MMF_DUMP_HUGETLB_PRIVATE) | MMF_DUMP_MASK_DEFAULT_ELF)

#ifdef CONFIG_CORE_DUMP_DEFAULT_ELF_HEADERS
# define MMF_DUMP_MASK_DEFAULT_ELF	(1 << MMF_DUMP_ELF_HEADERS)
#else
# define MMF_DUMP_MASK_DEFAULT_ELF	0
#endif
					/* leave room for more dump flags */
#define MMF_VM_MERGEABLE	16	/* KSM may merge identical pages */
#define MMF_VM_HUGEPAGE		17	/* set when VM_HUGEPAGE is set on vma */
#define MMF_EXE_FILE_CHANGED	18	/* see prctl_set_mm_exe_file() */

#define MMF_HAS_UPROBES		19	/* has uprobes */
#define MMF_RECALC_UPROBES	20	/* MMF_HAS_UPROBES can be wrong */
#define MMF_OOM_SKIP		21	/* mm is of no interest for the OOM killer */
#define MMF_UNSTABLE		22	/* mm is unstable for copy_from_user */
#define MMF_HUGE_ZERO_PAGE	23      /* mm has ever used the global huge zero page */

#define MMF_INIT_MASK		(MMF_DUMPABLE_MASK | MMF_DUMP_FILTER_MASK)

struct sighand_struct {
	atomic_t		count;
	struct k_sigaction	action[_NSIG];
	spinlock_t		siglock;
	wait_queue_head_t	signalfd_wqh;
};

struct pacct_struct {
	int			ac_flag;
	long			ac_exitcode;
	unsigned long		ac_mem;
	cputime_t		ac_utime, ac_stime;
	unsigned long		ac_minflt, ac_majflt;
};

struct cpu_itimer {
	cputime_t expires;
	cputime_t incr;
	u32 error;
	u32 incr_error;
};

/**
 * struct prev_cputime - snaphsot of system and user cputime
 * @utime: time spent in user mode
 * @stime: time spent in system mode
 * @lock: protects the above two fields
 *
 * Stores previous user/system time values such that we can guarantee
 * monotonicity.
 */
struct prev_cputime {
#ifndef CONFIG_VIRT_CPU_ACCOUNTING_NATIVE
	cputime_t utime;
	cputime_t stime;
	raw_spinlock_t lock;
#endif
};

static inline void prev_cputime_init(struct prev_cputime *prev)
{
#ifndef CONFIG_VIRT_CPU_ACCOUNTING_NATIVE
	prev->utime = prev->stime = 0;
	raw_spin_lock_init(&prev->lock);
#endif
}

/**
 * struct task_cputime - collected CPU time counts
 * @utime:		time spent in user mode, in &cputime_t units
 * @stime:		time spent in kernel mode, in &cputime_t units
 * @sum_exec_runtime:	total time spent on the CPU, in nanoseconds
 *
 * This structure groups together three kinds of CPU time that are tracked for
 * threads and thread groups.  Most things considering CPU time want to group
 * these counts together and treat all three of them in parallel.
 */
struct task_cputime {
	cputime_t utime;
	cputime_t stime;
	unsigned long long sum_exec_runtime;
};

/* Alternate field names when used to cache expirations. */
#define virt_exp	utime
#define prof_exp	stime
#define sched_exp	sum_exec_runtime

#define INIT_CPUTIME	\
	(struct task_cputime) {					\
		.utime = 0,					\
		.stime = 0,					\
		.sum_exec_runtime = 0,				\
	}

/*
 * This is the atomic variant of task_cputime, which can be used for
 * storing and updating task_cputime statistics without locking.
 */
struct task_cputime_atomic {
	atomic64_t utime;
	atomic64_t stime;
	atomic64_t sum_exec_runtime;
};

#define INIT_CPUTIME_ATOMIC \
	(struct task_cputime_atomic) {				\
		.utime = ATOMIC64_INIT(0),			\
		.stime = ATOMIC64_INIT(0),			\
		.sum_exec_runtime = ATOMIC64_INIT(0),		\
	}

#define PREEMPT_DISABLED	(PREEMPT_DISABLE_OFFSET + PREEMPT_ENABLED)

/*
 * Disable preemption until the scheduler is running -- use an unconditional
 * value so that it also works on !PREEMPT_COUNT kernels.
 *
 * Reset by start_kernel()->sched_init()->init_idle()->init_idle_preempt_count().
 */
#define INIT_PREEMPT_COUNT	PREEMPT_OFFSET

/*
 * Initial preempt_count value; reflects the preempt_count schedule invariant
 * which states that during context switches:
 *
 *    preempt_count() == 2*PREEMPT_DISABLE_OFFSET
 *
 * Note: PREEMPT_DISABLE_OFFSET is 0 for !PREEMPT_COUNT kernels.
 * Note: See finish_task_switch().
 */
#define FORK_PREEMPT_COUNT	(2*PREEMPT_DISABLE_OFFSET + PREEMPT_ENABLED)

/**
 * struct thread_group_cputimer - thread group interval timer counts
 * @cputime_atomic:	atomic thread group interval timers.
 * @running:		true when there are timers running and
 *			@cputime_atomic receives updates.
 * @checking_timer:	true when a thread in the group is in the
 *			process of checking for thread group timers.
 *
 * This structure contains the version of task_cputime, above, that is
 * used for thread group CPU timer calculations.
 */
struct thread_group_cputimer {
	struct task_cputime_atomic cputime_atomic;
	bool running;
	bool checking_timer;
};

#include <linux/rwsem.h>
struct autogroup;

/*
 * NOTE! "signal_struct" does not have its own
 * locking, because a shared signal_struct always
 * implies a shared sighand_struct, so locking
 * sighand_struct is always a proper superset of
 * the locking of signal_struct.
 */
struct signal_struct {
	atomic_t		sigcnt;
	atomic_t		live;
	int			nr_threads;
	struct list_head	thread_head;

	wait_queue_head_t	wait_chldexit;	/* for wait4() */

	/* current thread group signal load-balancing target: */
	struct task_struct	*curr_target;

	/* shared signal handling: */
	struct sigpending	shared_pending;

	/* thread group exit support */
	int			group_exit_code;
	/* overloaded:
	 * - notify group_exit_task when ->count is equal to notify_count
	 * - everyone except group_exit_task is stopped during signal delivery
	 *   of fatal signals, group_exit_task processes the signal.
	 */
	int			notify_count;
	struct task_struct	*group_exit_task;

	/* thread group stop support, overloads group_exit_code too */
	int			group_stop_count;
	unsigned int		flags; /* see SIGNAL_* flags below */

	/*
	 * PR_SET_CHILD_SUBREAPER marks a process, like a service
	 * manager, to re-parent orphan (double-forking) child processes
	 * to this process instead of 'init'. The service manager is
	 * able to receive SIGCHLD signals and is able to investigate
	 * the process until it calls wait(). All children of this
	 * process will inherit a flag if they should look for a
	 * child_subreaper process at exit.
	 */
	unsigned int		is_child_subreaper:1;
	unsigned int		has_child_subreaper:1;

	/* POSIX.1b Interval Timers */
	int			posix_timer_id;
	struct list_head	posix_timers;

	/* ITIMER_REAL timer for the process */
	struct hrtimer real_timer;
	struct pid *leader_pid;
	ktime_t it_real_incr;

	/*
	 * ITIMER_PROF and ITIMER_VIRTUAL timers for the process, we use
	 * CPUCLOCK_PROF and CPUCLOCK_VIRT for indexing array as these
	 * values are defined to 0 and 1 respectively
	 */
	struct cpu_itimer it[2];

	/*
	 * Thread group totals for process CPU timers.
	 * See thread_group_cputimer(), et al, for details.
	 */
	struct thread_group_cputimer cputimer;

	/* Earliest-expiration cache. */
	struct task_cputime cputime_expires;

#ifdef CONFIG_NO_HZ_FULL
	atomic_t tick_dep_mask;
#endif

	struct list_head cpu_timers[3];

	struct pid *tty_old_pgrp;

	/* boolean value for session group leader */
	int leader;

	struct tty_struct *tty; /* NULL if no tty */

#ifdef CONFIG_SCHED_AUTOGROUP
	struct autogroup *autogroup;
#endif
	/*
	 * Cumulative resource counters for dead threads in the group,
	 * and for reaped dead child processes forked by this group.
	 * Live threads maintain their own counters and add to these
	 * in __exit_signal, except for the group leader.
	 */
	seqlock_t stats_lock;
	cputime_t utime, stime, cutime, cstime;
	cputime_t gtime;
	cputime_t cgtime;
	struct prev_cputime prev_cputime;
	unsigned long nvcsw, nivcsw, cnvcsw, cnivcsw;
	unsigned long min_flt, maj_flt, cmin_flt, cmaj_flt;
	unsigned long inblock, oublock, cinblock, coublock;
	unsigned long maxrss, cmaxrss;
	struct task_io_accounting ioac;

	/*
	 * Cumulative ns of schedule CPU time fo dead threads in the
	 * group, not including a zombie group leader, (This only differs
	 * from jiffies_to_ns(utime + stime) if sched_clock uses something
	 * other than jiffies.)
	 */
	unsigned long long sum_sched_runtime;

	/*
	 * We don't bother to synchronize most readers of this at all,
	 * because there is no reader checking a limit that actually needs
	 * to get both rlim_cur and rlim_max atomically, and either one
	 * alone is a single word that can safely be read normally.
	 * getrlimit/setrlimit use task_lock(current->group_leader) to
	 * protect this instead of the siglock, because they really
	 * have no need to disable irqs.
	 */
	struct rlimit rlim[RLIM_NLIMITS];

#ifdef CONFIG_BSD_PROCESS_ACCT
	struct pacct_struct pacct;	/* per-process accounting information */
#endif
#ifdef CONFIG_TASKSTATS
	struct taskstats *stats;
#endif
#ifdef CONFIG_AUDIT
	unsigned audit_tty;
	struct tty_audit_buf *tty_audit_buf;
#endif

	/*
	 * Thread is the potential origin of an oom condition; kill first on
	 * oom
	 */
	bool oom_flag_origin;
	short oom_score_adj;		/* OOM kill score adjustment */
	short oom_score_adj_min;	/* OOM kill score adjustment min value.
					 * Only settable by CAP_SYS_RESOURCE. */
	struct mm_struct *oom_mm;	/* recorded mm when the thread group got
					 * killed by the oom killer */

	struct mutex cred_guard_mutex;	/* guard against foreign influences on
					 * credential calculations
					 * (notably. ptrace) */
};

/*
 * Bits in flags field of signal_struct.
 */
#define SIGNAL_STOP_STOPPED	0x00000001 /* job control stop in effect */
#define SIGNAL_STOP_CONTINUED	0x00000002 /* SIGCONT since WCONTINUED reap */
#define SIGNAL_GROUP_EXIT	0x00000004 /* group exit in progress */
#define SIGNAL_GROUP_COREDUMP	0x00000008 /* coredump in progress */
/*
 * Pending notifications to parent.
 */
#define SIGNAL_CLD_STOPPED	0x00000010
#define SIGNAL_CLD_CONTINUED	0x00000020
#define SIGNAL_CLD_MASK		(SIGNAL_CLD_STOPPED|SIGNAL_CLD_CONTINUED)

#define SIGNAL_UNKILLABLE	0x00000040 /* for init: ignore fatal signals */

/* If true, all threads except ->group_exit_task have pending SIGKILL */
static inline int signal_group_exit(const struct signal_struct *sig)
{
	return	(sig->flags & SIGNAL_GROUP_EXIT) ||
		(sig->group_exit_task != NULL);
}

/*
 * Some day this will be a full-fledged user tracking system..
 */
struct user_struct {
	atomic_t __count;	/* reference count */
	atomic_t processes;	/* How many processes does this user have? */
	atomic_t sigpending;	/* How many pending signals does this user have? */
#ifdef CONFIG_INOTIFY_USER
	atomic_t inotify_watches; /* How many inotify watches does this user have? */
	atomic_t inotify_devs;	/* How many inotify devs does this user have opened? */
#endif
#ifdef CONFIG_FANOTIFY
	atomic_t fanotify_listeners;
#endif
#ifdef CONFIG_EPOLL
	atomic_long_t epoll_watches; /* The number of file descriptors currently watched */
#endif
#ifdef CONFIG_POSIX_MQUEUE
	/* protected by mq_lock	*/
	unsigned long mq_bytes;	/* How many bytes can be allocated to mqueue? */
#endif
	unsigned long locked_shm; /* How many pages of mlocked shm ? */
	unsigned long unix_inflight;	/* How many files in flight in unix sockets */
	atomic_long_t pipe_bufs;  /* how many pages are allocated in pipe buffers */

#ifdef CONFIG_KEYS
	struct key *uid_keyring;	/* UID specific keyring */
	struct key *session_keyring;	/* UID's default session keyring */
#endif

	/* Hash table maintenance information */
	struct hlist_node uidhash_node;
	kuid_t uid;

#if defined(CONFIG_PERF_EVENTS) || defined(CONFIG_BPF_SYSCALL)
	atomic_long_t locked_vm;
#endif
};

extern int uids_sysfs_init(void);

extern struct user_struct *find_user(kuid_t);

extern struct user_struct root_user;
#define INIT_USER (&root_user)


struct backing_dev_info;
struct reclaim_state;

#ifdef CONFIG_SCHED_INFO
struct sched_info {
	/* cumulative counters */
	unsigned long pcount;	      /* # of times run on this cpu */
	unsigned long long run_delay; /* time spent waiting on a runqueue */

	/* timestamps */
	unsigned long long last_arrival,/* when we last ran on a cpu */
			   last_queued;	/* when we were last queued to run */
};
#endif /* CONFIG_SCHED_INFO */

#ifdef CONFIG_TASK_DELAY_ACCT
struct task_delay_info {
	spinlock_t	lock;
	unsigned int	flags;	/* Private per-task flags */

	/* For each stat XXX, add following, aligned appropriately
	 *
	 * struct timespec XXX_start, XXX_end;
	 * u64 XXX_delay;
	 * u32 XXX_count;
	 *
	 * Atomicity of updates to XXX_delay, XXX_count protected by
	 * single lock above (split into XXX_lock if contention is an issue).
	 */

	/*
	 * XXX_count is incremented on every XXX operation, the delay
	 * associated with the operation is added to XXX_delay.
	 * XXX_delay contains the accumulated delay time in nanoseconds.
	 */
	u64 blkio_start;	/* Shared by blkio, swapin */
	u64 blkio_delay;	/* wait for sync block io completion */
	u64 swapin_delay;	/* wait for swapin block io completion */
	u32 blkio_count;	/* total count of the number of sync block */
				/* io operations performed */
	u32 swapin_count;	/* total count of the number of swapin block */
				/* io operations performed */

	u64 freepages_start;
	u64 freepages_delay;	/* wait for memory reclaim */
	u32 freepages_count;	/* total count of memory reclaim */
};
#endif	/* CONFIG_TASK_DELAY_ACCT */

static inline int sched_info_on(void)
{
#ifdef CONFIG_SCHEDSTATS
	return 1;
#elif defined(CONFIG_TASK_DELAY_ACCT)
	extern int delayacct_on;
	return delayacct_on;
#else
	return 0;
#endif
}

#ifdef CONFIG_SCHEDSTATS
void force_schedstat_enabled(void);
#endif

enum cpu_idle_type {
	CPU_IDLE,
	CPU_NOT_IDLE,
	CPU_NEWLY_IDLE,
	CPU_MAX_IDLE_TYPES
};

/*
 * Integer metrics need fixed point arithmetic, e.g., sched/fair
 * has a few: load, load_avg, util_avg, freq, and capacity.
 *
 * We define a basic fixed point arithmetic range, and then formalize
 * all these metrics based on that basic range.
 */
# define SCHED_FIXEDPOINT_SHIFT	10
# define SCHED_FIXEDPOINT_SCALE	(1L << SCHED_FIXEDPOINT_SHIFT)

/*
 * Increase resolution of cpu_capacity calculations
 */
#define SCHED_CAPACITY_SHIFT	SCHED_FIXEDPOINT_SHIFT
#define SCHED_CAPACITY_SCALE	(1L << SCHED_CAPACITY_SHIFT)

/*
 * Wake-queues are lists of tasks with a pending wakeup, whose
 * callers have already marked the task as woken internally,
 * and can thus carry on. A common use case is being able to
 * do the wakeups once the corresponding user lock as been
 * released.
 *
 * We hold reference to each task in the list across the wakeup,
 * thus guaranteeing that the memory is still valid by the time
 * the actual wakeups are performed in wake_up_q().
 *
 * One per task suffices, because there's never a need for a task to be
 * in two wake queues simultaneously; it is forbidden to abandon a task
 * in a wake queue (a call to wake_up_q() _must_ follow), so if a task is
 * already in a wake queue, the wakeup will happen soon and the second
 * waker can just skip it.
 *
 * The DEFINE_WAKE_Q macro declares and initializes the list head.
 * wake_up_q() does NOT reinitialize the list; it's expected to be
 * called near the end of a function, where the fact that the queue is
 * not used again will be easy to see by inspection.
 *
 * Note that this can cause spurious wakeups. schedule() callers
 * must ensure the call is done inside a loop, confirming that the
 * wakeup condition has in fact occurred.
 */
struct wake_q_node {
	struct wake_q_node *next;
};

struct wake_q_head {
	struct wake_q_node *first;
	struct wake_q_node **lastp;
};

#define WAKE_Q_TAIL ((struct wake_q_node *) 0x01)

#define DEFINE_WAKE_Q(name)				\
	struct wake_q_head name = { WAKE_Q_TAIL, &name.first }

extern void wake_q_add(struct wake_q_head *head,
		       struct task_struct *task);
extern void wake_up_q(struct wake_q_head *head);

/*
 * sched-domains (multiprocessor balancing) declarations:
 */
#ifdef CONFIG_SMP
#define SD_LOAD_BALANCE		0x0001	/* Do load balancing on this domain. */
#define SD_BALANCE_NEWIDLE	0x0002	/* Balance when about to become idle */
#define SD_BALANCE_EXEC		0x0004	/* Balance on exec */
#define SD_BALANCE_FORK		0x0008	/* Balance on fork, clone */
#define SD_BALANCE_WAKE		0x0010  /* Balance on wakeup */
#define SD_WAKE_AFFINE		0x0020	/* Wake task to waking CPU */
#define SD_ASYM_CPUCAPACITY	0x0040  /* Groups have different max cpu capacities */
#define SD_SHARE_CPUCAPACITY	0x0080	/* Domain members share cpu capacity */
#define SD_SHARE_POWERDOMAIN	0x0100	/* Domain members share power domain */
#define SD_SHARE_PKG_RESOURCES	0x0200	/* Domain members share cpu pkg resources */
#define SD_SERIALIZE		0x0400	/* Only a single load balancing instance */
#define SD_ASYM_PACKING		0x0800  /* Place busy groups earlier in the domain */
#define SD_PREFER_SIBLING	0x1000	/* Prefer to place tasks in a sibling domain */
#define SD_OVERLAP		0x2000	/* sched_domains of this level overlap */
#define SD_NUMA			0x4000	/* cross-node balancing */

#ifdef CONFIG_SCHED_SMT
static inline int cpu_smt_flags(void)
{
	return SD_SHARE_CPUCAPACITY | SD_SHARE_PKG_RESOURCES;
}
#endif

#ifdef CONFIG_SCHED_MC
static inline int cpu_core_flags(void)
{
	return SD_SHARE_PKG_RESOURCES;
}
#endif

#ifdef CONFIG_NUMA
static inline int cpu_numa_flags(void)
{
	return SD_NUMA;
}
#endif

extern int arch_asym_cpu_priority(int cpu);

struct sched_domain_attr {
	int relax_domain_level;
};

#define SD_ATTR_INIT	(struct sched_domain_attr) {	\
	.relax_domain_level = -1,			\
}

extern int sched_domain_level_max;

struct sched_group;

struct sched_domain_shared {
	atomic_t	ref;
	atomic_t	nr_busy_cpus;
	int		has_idle_cores;
};

struct sched_domain {
	/* These fields must be setup */
	struct sched_domain *parent;	/* top domain must be null terminated */
	struct sched_domain *child;	/* bottom domain must be null terminated */
	struct sched_group *groups;	/* the balancing groups of the domain */
	unsigned long min_interval;	/* Minimum balance interval ms */
	unsigned long max_interval;	/* Maximum balance interval ms */
	unsigned int busy_factor;	/* less balancing by factor if busy */
	unsigned int imbalance_pct;	/* No balance until over watermark */
	unsigned int cache_nice_tries;	/* Leave cache hot tasks for # tries */
	unsigned int busy_idx;
	unsigned int idle_idx;
	unsigned int newidle_idx;
	unsigned int wake_idx;
	unsigned int forkexec_idx;
	unsigned int smt_gain;

	int nohz_idle;			/* NOHZ IDLE status */
	int flags;			/* See SD_* */
	int level;

	/* Runtime fields. */
	unsigned long last_balance;	/* init to jiffies. units in jiffies */
	unsigned int balance_interval;	/* initialise to 1. units in ms. */
	unsigned int nr_balance_failed; /* initialise to 0 */

	/* idle_balance() stats */
	u64 max_newidle_lb_cost;
	unsigned long next_decay_max_lb_cost;

	u64 avg_scan_cost;		/* select_idle_sibling */

#ifdef CONFIG_SCHEDSTATS
	/* load_balance() stats */
	unsigned int lb_count[CPU_MAX_IDLE_TYPES];
	unsigned int lb_failed[CPU_MAX_IDLE_TYPES];
	unsigned int lb_balanced[CPU_MAX_IDLE_TYPES];
	unsigned int lb_imbalance[CPU_MAX_IDLE_TYPES];
	unsigned int lb_gained[CPU_MAX_IDLE_TYPES];
	unsigned int lb_hot_gained[CPU_MAX_IDLE_TYPES];
	unsigned int lb_nobusyg[CPU_MAX_IDLE_TYPES];
	unsigned int lb_nobusyq[CPU_MAX_IDLE_TYPES];

	/* Active load balancing */
	unsigned int alb_count;
	unsigned int alb_failed;
	unsigned int alb_pushed;

	/* SD_BALANCE_EXEC stats */
	unsigned int sbe_count;
	unsigned int sbe_balanced;
	unsigned int sbe_pushed;

	/* SD_BALANCE_FORK stats */
	unsigned int sbf_count;
	unsigned int sbf_balanced;
	unsigned int sbf_pushed;

	/* try_to_wake_up() stats */
	unsigned int ttwu_wake_remote;
	unsigned int ttwu_move_affine;
	unsigned int ttwu_move_balance;
#endif
#ifdef CONFIG_SCHED_DEBUG
	char *name;
#endif
	union {
		void *private;		/* used during construction */
		struct rcu_head rcu;	/* used during destruction */
	};
	struct sched_domain_shared *shared;

	unsigned int span_weight;
	/*
	 * Span of all CPUs in this domain.
	 *
	 * NOTE: this field is variable length. (Allocated dynamically
	 * by attaching extra space to the end of the structure,
	 * depending on how many CPUs the kernel has booted up with)
	 */
	unsigned long span[0];
};

static inline struct cpumask *sched_domain_span(struct sched_domain *sd)
{
	return to_cpumask(sd->span);
}

extern void partition_sched_domains(int ndoms_new, cpumask_var_t doms_new[],
				    struct sched_domain_attr *dattr_new);

/* Allocate an array of sched domains, for partition_sched_domains(). */
cpumask_var_t *alloc_sched_domains(unsigned int ndoms);
void free_sched_domains(cpumask_var_t doms[], unsigned int ndoms);

bool cpus_share_cache(int this_cpu, int that_cpu);

typedef const struct cpumask *(*sched_domain_mask_f)(int cpu);
typedef int (*sched_domain_flags_f)(void);

#define SDTL_OVERLAP	0x01

struct sd_data {
	struct sched_domain **__percpu sd;
	struct sched_domain_shared **__percpu sds;
	struct sched_group **__percpu sg;
	struct sched_group_capacity **__percpu sgc;
};

struct sched_domain_topology_level {
	sched_domain_mask_f mask;
	sched_domain_flags_f sd_flags;
	int		    flags;
	int		    numa_level;
	struct sd_data      data;
#ifdef CONFIG_SCHED_DEBUG
	char                *name;
#endif
};

extern void set_sched_topology(struct sched_domain_topology_level *tl);
extern void wake_up_if_idle(int cpu);

#ifdef CONFIG_SCHED_DEBUG
# define SD_INIT_NAME(type)		.name = #type
#else
# define SD_INIT_NAME(type)
#endif

#else /* CONFIG_SMP */

struct sched_domain_attr;

static inline void
partition_sched_domains(int ndoms_new, cpumask_var_t doms_new[],
			struct sched_domain_attr *dattr_new)
{
}

static inline bool cpus_share_cache(int this_cpu, int that_cpu)
{
	return true;
}

#endif	/* !CONFIG_SMP */


struct io_context;			/* See blkdev.h */


#ifdef ARCH_HAS_PREFETCH_SWITCH_STACK
extern void prefetch_stack(struct task_struct *t);
#else
static inline void prefetch_stack(struct task_struct *t) { }
#endif

struct audit_context;		/* See audit.c */
struct mempolicy;
struct pipe_inode_info;
struct uts_namespace;

struct load_weight {
	unsigned long weight;
	u32 inv_weight;
};

/*
 * The load_avg/util_avg accumulates an infinite geometric series
 * (see __update_load_avg() in kernel/sched/fair.c).
 *
 * [load_avg definition]
 *
 *   load_avg = runnable% * scale_load_down(load)
 *
 * where runnable% is the time ratio that a sched_entity is runnable.
 * For cfs_rq, it is the aggregated load_avg of all runnable and
 * blocked sched_entities.
 *
 * load_avg may also take frequency scaling into account:
 *
 *   load_avg = runnable% * scale_load_down(load) * freq%
 *
 * where freq% is the CPU frequency normalized to the highest frequency.
 *
 * [util_avg definition]
 *
 *   util_avg = running% * SCHED_CAPACITY_SCALE
 *
 * where running% is the time ratio that a sched_entity is running on
 * a CPU. For cfs_rq, it is the aggregated util_avg of all runnable
 * and blocked sched_entities.
 *
 * util_avg may also factor frequency scaling and CPU capacity scaling:
 *
 *   util_avg = running% * SCHED_CAPACITY_SCALE * freq% * capacity%
 *
 * where freq% is the same as above, and capacity% is the CPU capacity
 * normalized to the greatest capacity (due to uarch differences, etc).
 *
 * N.B., the above ratios (runnable%, running%, freq%, and capacity%)
 * themselves are in the range of [0, 1]. To do fixed point arithmetics,
 * we therefore scale them to as large a range as necessary. This is for
 * example reflected by util_avg's SCHED_CAPACITY_SCALE.
 *
 * [Overflow issue]
 *
 * The 64-bit load_sum can have 4353082796 (=2^64/47742/88761) entities
 * with the highest load (=88761), always runnable on a single cfs_rq,
 * and should not overflow as the number already hits PID_MAX_LIMIT.
 *
 * For all other cases (including 32-bit kernels), struct load_weight's
 * weight will overflow first before we do, because:
 *
 *    Max(load_avg) <= Max(load.weight)
 *
 * Then it is the load_weight's responsibility to consider overflow
 * issues.
 */
struct sched_avg {
	u64 last_update_time, load_sum;
	u32 util_sum, period_contrib;
	unsigned long load_avg, util_avg;
};

#ifdef CONFIG_SCHEDSTATS
struct sched_statistics {
	u64			wait_start;
	u64			wait_max;
	u64			wait_count;
	u64			wait_sum;
	u64			iowait_count;
	u64			iowait_sum;

	u64			sleep_start;
	u64			sleep_max;
	s64			sum_sleep_runtime;

	u64			block_start;
	u64			block_max;
	u64			exec_max;
	u64			slice_max;

	u64			nr_migrations_cold;
	u64			nr_failed_migrations_affine;
	u64			nr_failed_migrations_running;
	u64			nr_failed_migrations_hot;
	u64			nr_forced_migrations;

	u64			nr_wakeups;
	u64			nr_wakeups_sync;
	u64			nr_wakeups_migrate;
	u64			nr_wakeups_local;
	u64			nr_wakeups_remote;
	u64			nr_wakeups_affine;
	u64			nr_wakeups_affine_attempts;
	u64			nr_wakeups_passive;
	u64			nr_wakeups_idle;
};
#endif

struct sched_entity {
	struct load_weight	load;		/* for load-balancing */
	struct rb_node		run_node;
	struct list_head	group_node;
	unsigned int		on_rq;

	u64			exec_start;
	u64			sum_exec_runtime;
	u64			vruntime;
	u64			prev_sum_exec_runtime;

	u64			nr_migrations;

#ifdef CONFIG_SCHEDSTATS
	struct sched_statistics statistics;
#endif

#ifdef CONFIG_FAIR_GROUP_SCHED
	int			depth;
	struct sched_entity	*parent;
	/* rq on which this entity is (to be) queued: */
	struct cfs_rq		*cfs_rq;
	/* rq "owned" by this entity/group: */
	struct cfs_rq		*my_q;
#endif

#ifdef CONFIG_SMP
	/*
	 * Per entity load average tracking.
	 *
	 * Put into separate cache line so it does not
	 * collide with read-mostly values above.
	 */
	struct sched_avg	avg ____cacheline_aligned_in_smp;
#endif
};

struct sched_rt_entity {
	struct list_head run_list;
	unsigned long timeout;
	unsigned long watchdog_stamp;
	unsigned int time_slice;
	unsigned short on_rq;
	unsigned short on_list;

	struct sched_rt_entity *back;
#ifdef CONFIG_RT_GROUP_SCHED
	struct sched_rt_entity	*parent;
	/* rq on which this entity is (to be) queued: */
	struct rt_rq		*rt_rq;
	/* rq "owned" by this entity/group: */
	struct rt_rq		*my_q;
#endif
};

struct sched_dl_entity {
	struct rb_node	rb_node;

	/*
	 * Original scheduling parameters. Copied here from sched_attr
	 * during sched_setattr(), they will remain the same until
	 * the next sched_setattr().
	 */
	u64 dl_runtime;		/* maximum runtime for each instance	*/
	u64 dl_deadline;	/* relative deadline of each instance	*/
	u64 dl_period;		/* separation of two instances (period) */
	u64 dl_bw;		/* dl_runtime / dl_deadline		*/

	/*
	 * Actual scheduling parameters. Initialized with the values above,
	 * they are continously updated during task execution. Note that
	 * the remaining runtime could be < 0 in case we are in overrun.
	 */
	s64 runtime;		/* remaining runtime for this instance	*/
	u64 deadline;		/* absolute deadline for this instance	*/
	unsigned int flags;	/* specifying the scheduler behaviour	*/

	/*
	 * Some bool flags:
	 *
	 * @dl_throttled tells if we exhausted the runtime. If so, the
	 * task has to wait for a replenishment to be performed at the
	 * next firing of dl_timer.
	 *
	 * @dl_boosted tells if we are boosted due to DI. If so we are
	 * outside bandwidth enforcement mechanism (but only until we
	 * exit the critical section);
	 *
	 * @dl_yielded tells if task gave up the cpu before consuming
	 * all its available runtime during the last job.
	 */
	int dl_throttled, dl_boosted, dl_yielded;

	/*
	 * Bandwidth enforcement timer. Each -deadline task has its
	 * own bandwidth to be enforced, thus we need one timer per task.
	 */
	struct hrtimer dl_timer;
};

union rcu_special {
	struct {
		u8 blocked;
		u8 need_qs;
		u8 exp_need_qs;
		u8 pad;	/* Otherwise the compiler can store garbage here. */
	} b; /* Bits. */
	u32 s; /* Set of bits. */
};
struct rcu_node;

enum perf_event_task_context {
	perf_invalid_context = -1,
	perf_hw_context = 0,
	perf_sw_context,
	perf_nr_task_contexts,
};

/* Track pages that require TLB flushes */
struct tlbflush_unmap_batch {
	/*
	 * Each bit set is a CPU that potentially has a TLB entry for one of
	 * the PFNs being flushed. See set_tlb_ubc_flush_pending().
	 */
	struct cpumask cpumask;

	/* True if any bit in cpumask is set */
	bool flush_required;

	/*
	 * If true then the PTE was dirty when unmapped. The entry must be
	 * flushed before IO is initiated or a stale TLB entry potentially
	 * allows an update without redirtying the page.
	 */
	bool writable;
};

struct task_struct {
#ifdef CONFIG_THREAD_INFO_IN_TASK
	/*
	 * For reasons of header soup (see current_thread_info()), this
	 * must be the first element of task_struct.
	 */
	struct thread_info thread_info;
#endif
	volatile long state;	/* -1 unrunnable, 0 runnable, >0 stopped */
	void *stack;
	atomic_t usage;
	unsigned int flags;	/* per process flags, defined below */
	unsigned int ptrace;

#ifdef CONFIG_SMP
	struct llist_node wake_entry;
	int on_cpu;
#ifdef CONFIG_THREAD_INFO_IN_TASK
	unsigned int cpu;	/* current CPU */
#endif
	unsigned int wakee_flips;
	unsigned long wakee_flip_decay_ts;
	struct task_struct *last_wakee;

	int wake_cpu;
#endif
	int on_rq;

	int prio, static_prio, normal_prio;
	unsigned int rt_priority;
	const struct sched_class *sched_class;
	struct sched_entity se;
	struct sched_rt_entity rt;
#ifdef CONFIG_CGROUP_SCHED
	struct task_group *sched_task_group;
#endif
	struct sched_dl_entity dl;

#ifdef CONFIG_PREEMPT_NOTIFIERS
	/* list of struct preempt_notifier: */
	struct hlist_head preempt_notifiers;
#endif

#ifdef CONFIG_BLK_DEV_IO_TRACE
	unsigned int btrace_seq;
#endif

	unsigned int policy;
	int nr_cpus_allowed;
	cpumask_t cpus_allowed;

#ifdef CONFIG_PREEMPT_RCU
	int rcu_read_lock_nesting;
	union rcu_special rcu_read_unlock_special;
	struct list_head rcu_node_entry;
	struct rcu_node *rcu_blocked_node;
#endif /* #ifdef CONFIG_PREEMPT_RCU */
#ifdef CONFIG_TASKS_RCU
	unsigned long rcu_tasks_nvcsw;
	bool rcu_tasks_holdout;
	struct list_head rcu_tasks_holdout_list;
	int rcu_tasks_idle_cpu;
#endif /* #ifdef CONFIG_TASKS_RCU */

#ifdef CONFIG_SCHED_INFO
	struct sched_info sched_info;
#endif

	struct list_head tasks;
#ifdef CONFIG_SMP
	struct plist_node pushable_tasks;
	struct rb_node pushable_dl_tasks;
#endif

	struct mm_struct *mm, *active_mm;
	/* per-thread vma caching */
	u32 vmacache_seqnum;
	struct vm_area_struct *vmacache[VMACACHE_SIZE];
#if defined(SPLIT_RSS_COUNTING)
	struct task_rss_stat	rss_stat;
#endif
/* task state */
	int exit_state;
	int exit_code, exit_signal;
	int pdeath_signal;  /*  The signal sent when the parent dies  */
	unsigned long jobctl;	/* JOBCTL_*, siglock protected */

	/* Used for emulating ABI behavior of previous Linux versions */
	unsigned int personality;

	/* scheduler bits, serialized by scheduler locks */
	unsigned sched_reset_on_fork:1;
	unsigned sched_contributes_to_load:1;
	unsigned sched_migrated:1;
	unsigned sched_remote_wakeup:1;
	unsigned :0; /* force alignment to the next boundary */

	/* unserialized, strictly 'current' */
	unsigned in_execve:1; /* bit to tell LSMs we're in execve */
	unsigned in_iowait:1;
#if !defined(TIF_RESTORE_SIGMASK)
	unsigned restore_sigmask:1;
#endif
#ifdef CONFIG_MEMCG
	unsigned memcg_may_oom:1;
#ifndef CONFIG_SLOB
	unsigned memcg_kmem_skip_account:1;
#endif
#endif
#ifdef CONFIG_COMPAT_BRK
	unsigned brk_randomized:1;
#endif

	unsigned long atomic_flags; /* Flags needing atomic access. */

	struct restart_block restart_block;

	pid_t pid;
	pid_t tgid;

#ifdef CONFIG_CC_STACKPROTECTOR
	/* Canary value for the -fstack-protector gcc feature */
	unsigned long stack_canary;
#endif
	/*
	 * pointers to (original) parent process, youngest child, younger sibling,
	 * older sibling, respectively.  (p->father can be replaced with
	 * p->real_parent->pid)
	 */
	struct task_struct __rcu *real_parent; /* real parent process */
	struct task_struct __rcu *parent; /* recipient of SIGCHLD, wait4() reports */
	/*
	 * children/sibling forms the list of my natural children
	 */
	struct list_head children;	/* list of my children */
	struct list_head sibling;	/* linkage in my parent's children list */
	struct task_struct *group_leader;	/* threadgroup leader */

	/*
	 * ptraced is the list of tasks this task is using ptrace on.
	 * This includes both natural children and PTRACE_ATTACH targets.
	 * p->ptrace_entry is p's link on the p->parent->ptraced list.
	 */
	struct list_head ptraced;
	struct list_head ptrace_entry;

	/* PID/PID hash table linkage. */
	struct pid_link pids[PIDTYPE_MAX];
	struct list_head thread_group;
	struct list_head thread_node;

	struct completion *vfork_done;		/* for vfork() */
	int __user *set_child_tid;		/* CLONE_CHILD_SETTID */
	int __user *clear_child_tid;		/* CLONE_CHILD_CLEARTID */

	cputime_t utime, stime;
#ifdef CONFIG_ARCH_HAS_SCALED_CPUTIME
	cputime_t utimescaled, stimescaled;
#endif
	cputime_t gtime;
	struct prev_cputime prev_cputime;
#ifdef CONFIG_VIRT_CPU_ACCOUNTING_GEN
	seqcount_t vtime_seqcount;
	unsigned long long vtime_snap;
	enum {
		/* Task is sleeping or running in a CPU with VTIME inactive */
		VTIME_INACTIVE = 0,
		/* Task runs in userspace in a CPU with VTIME active */
		VTIME_USER,
		/* Task runs in kernelspace in a CPU with VTIME active */
		VTIME_SYS,
	} vtime_snap_whence;
#endif

#ifdef CONFIG_NO_HZ_FULL
	atomic_t tick_dep_mask;
#endif
	unsigned long nvcsw, nivcsw; /* context switch counts */
	u64 start_time;		/* monotonic time in nsec */
	u64 real_start_time;	/* boot based time in nsec */
/* mm fault and swap info: this can arguably be seen as either mm-specific or thread-specific */
	unsigned long min_flt, maj_flt;

	struct task_cputime cputime_expires;
	struct list_head cpu_timers[3];

/* process credentials */
	const struct cred __rcu *real_cred; /* objective and real subjective task
					 * credentials (COW) */
	const struct cred __rcu *cred;	/* effective (overridable) subjective task
					 * credentials (COW) */
	char comm[TASK_COMM_LEN]; /* executable name excluding path
				     - access with [gs]et_task_comm (which lock
				       it with task_lock())
				     - initialized normally by setup_new_exec */
/* file system info */
	struct nameidata *nameidata;
#ifdef CONFIG_SYSVIPC
/* ipc stuff */
	struct sysv_sem sysvsem;
	struct sysv_shm sysvshm;
#endif
#ifdef CONFIG_DETECT_HUNG_TASK
/* hung task detection */
	unsigned long last_switch_count;
#endif
/* filesystem information */
	struct fs_struct *fs;
/* open file information */
	struct files_struct *files;
/* namespaces */
	struct nsproxy *nsproxy;
/* signal handlers */
	struct signal_struct *signal;
	struct sighand_struct *sighand;

	sigset_t blocked, real_blocked;
	sigset_t saved_sigmask;	/* restored if set_restore_sigmask() was used */
	struct sigpending pending;

	unsigned long sas_ss_sp;
	size_t sas_ss_size;
	unsigned sas_ss_flags;

	struct callback_head *task_works;

	struct audit_context *audit_context;
#ifdef CONFIG_AUDITSYSCALL
	kuid_t loginuid;
	unsigned int sessionid;
#endif
	struct seccomp seccomp;

/* Thread group tracking */
   	u32 parent_exec_id;
   	u32 self_exec_id;
/* Protection of (de-)allocation: mm, files, fs, tty, keyrings, mems_allowed,
 * mempolicy */
	spinlock_t alloc_lock;

	/* Protection of the PI data structures: */
	raw_spinlock_t pi_lock;

	struct wake_q_node wake_q;

#ifdef CONFIG_RT_MUTEXES
	/* PI waiters blocked on a rt_mutex held by this task */
	struct rb_root pi_waiters;
	struct rb_node *pi_waiters_leftmost;
	/* Deadlock detection and priority inheritance handling */
	struct rt_mutex_waiter *pi_blocked_on;
#endif

#ifdef CONFIG_DEBUG_MUTEXES
	/* mutex deadlock detection */
	struct mutex_waiter *blocked_on;
#endif
#ifdef CONFIG_TRACE_IRQFLAGS
	unsigned int irq_events;
	unsigned long hardirq_enable_ip;
	unsigned long hardirq_disable_ip;
	unsigned int hardirq_enable_event;
	unsigned int hardirq_disable_event;
	int hardirqs_enabled;
	int hardirq_context;
	unsigned long softirq_disable_ip;
	unsigned long softirq_enable_ip;
	unsigned int softirq_disable_event;
	unsigned int softirq_enable_event;
	int softirqs_enabled;
	int softirq_context;
#endif
#ifdef CONFIG_LOCKDEP
# define MAX_LOCK_DEPTH 48UL
	u64 curr_chain_key;
	int lockdep_depth;
	unsigned int lockdep_recursion;
	struct held_lock held_locks[MAX_LOCK_DEPTH];
	gfp_t lockdep_reclaim_gfp;
#endif
#ifdef CONFIG_UBSAN
	unsigned int in_ubsan;
#endif

/* journalling filesystem info */
	void *journal_info;

/* stacked block device info */
	struct bio_list *bio_list;

#ifdef CONFIG_BLOCK
/* stack plugging */
	struct blk_plug *plug;
#endif

/* VM state */
	struct reclaim_state *reclaim_state;

	struct backing_dev_info *backing_dev_info;

	struct io_context *io_context;

	unsigned long ptrace_message;
	siginfo_t *last_siginfo; /* For ptrace use.  */
	struct task_io_accounting ioac;
#if defined(CONFIG_TASK_XACCT)
	u64 acct_rss_mem1;	/* accumulated rss usage */
	u64 acct_vm_mem1;	/* accumulated virtual memory usage */
	cputime_t acct_timexpd;	/* stime + utime since last update */
#endif
#ifdef CONFIG_CPUSETS
	nodemask_t mems_allowed;	/* Protected by alloc_lock */
	seqcount_t mems_allowed_seq;	/* Seqence no to catch updates */
	int cpuset_mem_spread_rotor;
	int cpuset_slab_spread_rotor;
#endif
#ifdef CONFIG_CGROUPS
	/* Control Group info protected by css_set_lock */
	struct css_set __rcu *cgroups;
	/* cg_list protected by css_set_lock and tsk->alloc_lock */
	struct list_head cg_list;
#endif
#ifdef CONFIG_INTEL_RDT_A
	int closid;
#endif
#ifdef CONFIG_FUTEX
	struct robust_list_head __user *robust_list;
#ifdef CONFIG_COMPAT
	struct compat_robust_list_head __user *compat_robust_list;
#endif
	struct list_head pi_state_list;
	struct futex_pi_state *pi_state_cache;
#endif
#ifdef CONFIG_PERF_EVENTS
	struct perf_event_context *perf_event_ctxp[perf_nr_task_contexts];
	struct mutex perf_event_mutex;
	struct list_head perf_event_list;
#endif
#ifdef CONFIG_DEBUG_PREEMPT
	unsigned long preempt_disable_ip;
#endif
#ifdef CONFIG_NUMA
	struct mempolicy *mempolicy;	/* Protected by alloc_lock */
	short il_next;
	short pref_node_fork;
#endif
#ifdef CONFIG_NUMA_BALANCING
	int numa_scan_seq;
	unsigned int numa_scan_period;
	unsigned int numa_scan_period_max;
	int numa_preferred_nid;
	unsigned long numa_migrate_retry;
	u64 node_stamp;			/* migration stamp  */
	u64 last_task_numa_placement;
	u64 last_sum_exec_runtime;
	struct callback_head numa_work;

	struct list_head numa_entry;
	struct numa_group *numa_group;

	/*
	 * numa_faults is an array split into four regions:
	 * faults_memory, faults_cpu, faults_memory_buffer, faults_cpu_buffer
	 * in this precise order.
	 *
	 * faults_memory: Exponential decaying average of faults on a per-node
	 * basis. Scheduling placement decisions are made based on these
	 * counts. The values remain static for the duration of a PTE scan.
	 * faults_cpu: Track the nodes the process was running on when a NUMA
	 * hinting fault was incurred.
	 * faults_memory_buffer and faults_cpu_buffer: Record faults per node
	 * during the current scan window. When the scan completes, the counts
	 * in faults_memory and faults_cpu decay and these values are copied.
	 */
	unsigned long *numa_faults;
	unsigned long total_numa_faults;

	/*
	 * numa_faults_locality tracks if faults recorded during the last
	 * scan window were remote/local or failed to migrate. The task scan
	 * period is adapted based on the locality of the faults with different
	 * weights depending on whether they were shared or private faults
	 */
	unsigned long numa_faults_locality[3];

	unsigned long numa_pages_migrated;
#endif /* CONFIG_NUMA_BALANCING */

#ifdef CONFIG_ARCH_WANT_BATCHED_UNMAP_TLB_FLUSH
	struct tlbflush_unmap_batch tlb_ubc;
#endif

	struct rcu_head rcu;

	/*
	 * cache last used pipe for splice
	 */
	struct pipe_inode_info *splice_pipe;

	struct page_frag task_frag;

#ifdef	CONFIG_TASK_DELAY_ACCT
	struct task_delay_info *delays;
#endif
#ifdef CONFIG_FAULT_INJECTION
	int make_it_fail;
#endif
	/*
	 * when (nr_dirtied >= nr_dirtied_pause), it's time to call
	 * balance_dirty_pages() for some dirty throttling pause
	 */
	int nr_dirtied;
	int nr_dirtied_pause;
	unsigned long dirty_paused_when; /* start of a write-and-pause period */

#ifdef CONFIG_LATENCYTOP
	int latency_record_count;
	struct latency_record latency_record[LT_SAVECOUNT];
#endif
	/*
	 * time slack values; these are used to round up poll() and
	 * select() etc timeout values. These are in nanoseconds.
	 */
	u64 timer_slack_ns;
	u64 default_timer_slack_ns;

#ifdef CONFIG_KASAN
	unsigned int kasan_depth;
#endif
#ifdef CONFIG_FUNCTION_GRAPH_TRACER
	/* Index of current stored address in ret_stack */
	int curr_ret_stack;
	/* Stack of return addresses for return function tracing */
	struct ftrace_ret_stack	*ret_stack;
	/* time stamp for last schedule */
	unsigned long long ftrace_timestamp;
	/*
	 * Number of functions that haven't been traced
	 * because of depth overrun.
	 */
	atomic_t trace_overrun;
	/* Pause for the tracing */
	atomic_t tracing_graph_pause;
#endif
#ifdef CONFIG_TRACING
	/* state flags for use by tracers */
	unsigned long trace;
	/* bitmask and counter of trace recursion */
	unsigned long trace_recursion;
#endif /* CONFIG_TRACING */
#ifdef CONFIG_KCOV
	/* Coverage collection mode enabled for this task (0 if disabled). */
	enum kcov_mode kcov_mode;
	/* Size of the kcov_area. */
	unsigned	kcov_size;
	/* Buffer for coverage collection. */
	void		*kcov_area;
	/* kcov desciptor wired with this task or NULL. */
	struct kcov	*kcov;
#endif
#ifdef CONFIG_MEMCG
	struct mem_cgroup *memcg_in_oom;
	gfp_t memcg_oom_gfp_mask;
	int memcg_oom_order;

	/* number of pages to reclaim on returning to userland */
	unsigned int memcg_nr_pages_over_high;
#endif
#ifdef CONFIG_UPROBES
	struct uprobe_task *utask;
#endif
#if defined(CONFIG_BCACHE) || defined(CONFIG_BCACHE_MODULE)
	unsigned int	sequential_io;
	unsigned int	sequential_io_avg;
#endif
#ifdef CONFIG_DEBUG_ATOMIC_SLEEP
	unsigned long	task_state_change;
#endif
	int pagefault_disabled;
#ifdef CONFIG_MMU
	struct task_struct *oom_reaper_list;
#endif
#ifdef CONFIG_VMAP_STACK
	struct vm_struct *stack_vm_area;
#endif
#ifdef CONFIG_THREAD_INFO_IN_TASK
	/* A live task holds one reference. */
	atomic_t stack_refcount;
#endif
/* CPU-specific state of this task */
	struct thread_struct thread;
/*
 * WARNING: on x86, 'thread_struct' contains a variable-sized
 * structure.  It *MUST* be at the end of 'task_struct'.
 *
 * Do not put anything below here!
 */
};

#ifdef CONFIG_ARCH_WANTS_DYNAMIC_TASK_STRUCT
extern int arch_task_struct_size __read_mostly;
#else
# define arch_task_struct_size (sizeof(struct task_struct))
#endif

#ifdef CONFIG_VMAP_STACK
static inline struct vm_struct *task_stack_vm_area(const struct task_struct *t)
{
	return t->stack_vm_area;
}
#else
static inline struct vm_struct *task_stack_vm_area(const struct task_struct *t)
{
	return NULL;
}
#endif

/* Future-safe accessor for struct task_struct's cpus_allowed. */
#define tsk_cpus_allowed(tsk) (&(tsk)->cpus_allowed)

static inline int tsk_nr_cpus_allowed(struct task_struct *p)
{
	return p->nr_cpus_allowed;
}

#define TNF_MIGRATED	0x01
#define TNF_NO_GROUP	0x02
#define TNF_SHARED	0x04
#define TNF_FAULT_LOCAL	0x08
#define TNF_MIGRATE_FAIL 0x10

static inline bool in_vfork(struct task_struct *tsk)
{
	bool ret;

	/*
	 * need RCU to access ->real_parent if CLONE_VM was used along with
	 * CLONE_PARENT.
	 *
	 * We check real_parent->mm == tsk->mm because CLONE_VFORK does not
	 * imply CLONE_VM
	 *
	 * CLONE_VFORK can be used with CLONE_PARENT/CLONE_THREAD and thus
	 * ->real_parent is not necessarily the task doing vfork(), so in
	 * theory we can't rely on task_lock() if we want to dereference it.
	 *
	 * And in this case we can't trust the real_parent->mm == tsk->mm
	 * check, it can be false negative. But we do not care, if init or
	 * another oom-unkillable task does this it should blame itself.
	 */
	rcu_read_lock();
	ret = tsk->vfork_done && tsk->real_parent->mm == tsk->mm;
	rcu_read_unlock();

	return ret;
}

#ifdef CONFIG_NUMA_BALANCING
extern void task_numa_fault(int last_node, int node, int pages, int flags);
extern pid_t task_numa_group_id(struct task_struct *p);
extern void set_numabalancing_state(bool enabled);
extern void task_numa_free(struct task_struct *p);
extern bool should_numa_migrate_memory(struct task_struct *p, struct page *page,
					int src_nid, int dst_cpu);
#else
static inline void task_numa_fault(int last_node, int node, int pages,
				   int flags)
{
}
static inline pid_t task_numa_group_id(struct task_struct *p)
{
	return 0;
}
static inline void set_numabalancing_state(bool enabled)
{
}
static inline void task_numa_free(struct task_struct *p)
{
}
static inline bool should_numa_migrate_memory(struct task_struct *p,
				struct page *page, int src_nid, int dst_cpu)
{
	return true;
}
#endif

static inline struct pid *task_pid(struct task_struct *task)
{
	return task->pids[PIDTYPE_PID].pid;
}

static inline struct pid *task_tgid(struct task_struct *task)
{
	return task->group_leader->pids[PIDTYPE_PID].pid;
}

/*
 * Without tasklist or rcu lock it is not safe to dereference
 * the result of task_pgrp/task_session even if task == current,
 * we can race with another thread doing sys_setsid/sys_setpgid.
 */
static inline struct pid *task_pgrp(struct task_struct *task)
{
	return task->group_leader->pids[PIDTYPE_PGID].pid;
}

static inline struct pid *task_session(struct task_struct *task)
{
	return task->group_leader->pids[PIDTYPE_SID].pid;
}

struct pid_namespace;

/*
 * the helpers to get the task's different pids as they are seen
 * from various namespaces
 *
 * task_xid_nr()     : global id, i.e. the id seen from the init namespace;
 * task_xid_vnr()    : virtual id, i.e. the id seen from the pid namespace of
 *                     current.
 * task_xid_nr_ns()  : id seen from the ns specified;
 *
 * set_task_vxid()   : assigns a virtual id to a task;
 *
 * see also pid_nr() etc in include/linux/pid.h
 */
pid_t __task_pid_nr_ns(struct task_struct *task, enum pid_type type,
			struct pid_namespace *ns);

static inline pid_t task_pid_nr(struct task_struct *tsk)
{
	return tsk->pid;
}

static inline pid_t task_pid_nr_ns(struct task_struct *tsk,
					struct pid_namespace *ns)
{
	return __task_pid_nr_ns(tsk, PIDTYPE_PID, ns);
}

static inline pid_t task_pid_vnr(struct task_struct *tsk)
{
	return __task_pid_nr_ns(tsk, PIDTYPE_PID, NULL);
}


static inline pid_t task_tgid_nr(struct task_struct *tsk)
{
	return tsk->tgid;
}

pid_t task_tgid_nr_ns(struct task_struct *tsk, struct pid_namespace *ns);

static inline pid_t task_tgid_vnr(struct task_struct *tsk)
{
	return pid_vnr(task_tgid(tsk));
}


static inline int pid_alive(const struct task_struct *p);
static inline pid_t task_ppid_nr_ns(const struct task_struct *tsk, struct pid_namespace *ns)
{
	pid_t pid = 0;

	rcu_read_lock();
	if (pid_alive(tsk))
		pid = task_tgid_nr_ns(rcu_dereference(tsk->real_parent), ns);
	rcu_read_unlock();

	return pid;
}

static inline pid_t task_ppid_nr(const struct task_struct *tsk)
{
	return task_ppid_nr_ns(tsk, &init_pid_ns);
}

static inline pid_t task_pgrp_nr_ns(struct task_struct *tsk,
					struct pid_namespace *ns)
{
	return __task_pid_nr_ns(tsk, PIDTYPE_PGID, ns);
}

static inline pid_t task_pgrp_vnr(struct task_struct *tsk)
{
	return __task_pid_nr_ns(tsk, PIDTYPE_PGID, NULL);
}


static inline pid_t task_session_nr_ns(struct task_struct *tsk,
					struct pid_namespace *ns)
{
	return __task_pid_nr_ns(tsk, PIDTYPE_SID, ns);
}

static inline pid_t task_session_vnr(struct task_struct *tsk)
{
	return __task_pid_nr_ns(tsk, PIDTYPE_SID, NULL);
}

/* obsolete, do not use */
static inline pid_t task_pgrp_nr(struct task_struct *tsk)
{
	return task_pgrp_nr_ns(tsk, &init_pid_ns);
}

/**
 * pid_alive - check that a task structure is not stale
 * @p: Task structure to be checked.
 *
 * Test if a process is not yet dead (at most zombie state)
 * If pid_alive fails, then pointers within the task structure
 * can be stale and must not be dereferenced.
 *
 * Return: 1 if the process is alive. 0 otherwise.
 */
static inline int pid_alive(const struct task_struct *p)
{
	return p->pids[PIDTYPE_PID].pid != NULL;
}

/**
 * is_global_init - check if a task structure is init. Since init
 * is free to have sub-threads we need to check tgid.
 * @tsk: Task structure to be checked.
 *
 * Check if a task structure is the first user space task the kernel created.
 *
 * Return: 1 if the task structure is init. 0 otherwise.
 */
static inline int is_global_init(struct task_struct *tsk)
{
	return task_tgid_nr(tsk) == 1;
}

extern struct pid *cad_pid;

extern void free_task(struct task_struct *tsk);
#define get_task_struct(tsk) do { atomic_inc(&(tsk)->usage); } while(0)

extern void __put_task_struct(struct task_struct *t);

static inline void put_task_struct(struct task_struct *t)
{
	if (atomic_dec_and_test(&t->usage))
		__put_task_struct(t);
}

struct task_struct *task_rcu_dereference(struct task_struct **ptask);
struct task_struct *try_get_task_struct(struct task_struct **ptask);

#ifdef CONFIG_VIRT_CPU_ACCOUNTING_GEN
extern void task_cputime(struct task_struct *t,
			 cputime_t *utime, cputime_t *stime);
extern cputime_t task_gtime(struct task_struct *t);
#else
static inline void task_cputime(struct task_struct *t,
				cputime_t *utime, cputime_t *stime)
{
	*utime = t->utime;
	*stime = t->stime;
}

static inline cputime_t task_gtime(struct task_struct *t)
{
	return t->gtime;
}
#endif

#ifdef CONFIG_ARCH_HAS_SCALED_CPUTIME
static inline void task_cputime_scaled(struct task_struct *t,
				       cputime_t *utimescaled,
				       cputime_t *stimescaled)
{
	*utimescaled = t->utimescaled;
	*stimescaled = t->stimescaled;
}
#else
static inline void task_cputime_scaled(struct task_struct *t,
				       cputime_t *utimescaled,
				       cputime_t *stimescaled)
{
	task_cputime(t, utimescaled, stimescaled);
}
#endif

extern void task_cputime_adjusted(struct task_struct *p, cputime_t *ut, cputime_t *st);
extern void thread_group_cputime_adjusted(struct task_struct *p, cputime_t *ut, cputime_t *st);

/*
 * Per process flags
 */
#define PF_IDLE		0x00000002	/* I am an IDLE thread */
#define PF_EXITING	0x00000004	/* getting shut down */
#define PF_EXITPIDONE	0x00000008	/* pi exit done on shut down */
#define PF_VCPU		0x00000010	/* I'm a virtual CPU */
#define PF_WQ_WORKER	0x00000020	/* I'm a workqueue worker */
#define PF_FORKNOEXEC	0x00000040	/* forked but didn't exec */
#define PF_MCE_PROCESS  0x00000080      /* process policy on mce errors */
#define PF_SUPERPRIV	0x00000100	/* used super-user privileges */
#define PF_DUMPCORE	0x00000200	/* dumped core */
#define PF_SIGNALED	0x00000400	/* killed by a signal */
#define PF_MEMALLOC	0x00000800	/* Allocating memory */
#define PF_NPROC_EXCEEDED 0x00001000	/* set_user noticed that RLIMIT_NPROC was exceeded */
#define PF_USED_MATH	0x00002000	/* if unset the fpu must be initialized before use */
#define PF_USED_ASYNC	0x00004000	/* used async_schedule*(), used by module init */
#define PF_NOFREEZE	0x00008000	/* this thread should not be frozen */
#define PF_FROZEN	0x00010000	/* frozen for system suspend */
#define PF_FSTRANS	0x00020000	/* inside a filesystem transaction */
#define PF_KSWAPD	0x00040000	/* I am kswapd */
#define PF_MEMALLOC_NOIO 0x00080000	/* Allocating memory without IO involved */
#define PF_LESS_THROTTLE 0x00100000	/* Throttle me less: I clean memory */
#define PF_KTHREAD	0x00200000	/* I am a kernel thread */
#define PF_RANDOMIZE	0x00400000	/* randomize virtual address space */
#define PF_SWAPWRITE	0x00800000	/* Allowed to write to swap */
#define PF_NO_SETAFFINITY 0x04000000	/* Userland is not allowed to meddle with cpus_allowed */
#define PF_MCE_EARLY    0x08000000      /* Early kill for mce process policy */
#define PF_MUTEX_TESTER	0x20000000	/* Thread belongs to the rt mutex tester */
#define PF_FREEZER_SKIP	0x40000000	/* Freezer should not count it as freezable */
#define PF_SUSPEND_TASK 0x80000000      /* this thread called freeze_processes and should not be frozen */

/*
 * Only the _current_ task can read/write to tsk->flags, but other
 * tasks can access tsk->flags in readonly mode for example
 * with tsk_used_math (like during threaded core dumping).
 * There is however an exception to this rule during ptrace
 * or during fork: the ptracer task is allowed to write to the
 * child->flags of its traced child (same goes for fork, the parent
 * can write to the child->flags), because we're guaranteed the
 * child is not running and in turn not changing child->flags
 * at the same time the parent does it.
 */
#define clear_stopped_child_used_math(child) do { (child)->flags &= ~PF_USED_MATH; } while (0)
#define set_stopped_child_used_math(child) do { (child)->flags |= PF_USED_MATH; } while (0)
#define clear_used_math() clear_stopped_child_used_math(current)
#define set_used_math() set_stopped_child_used_math(current)
#define conditional_stopped_child_used_math(condition, child) \
	do { (child)->flags &= ~PF_USED_MATH, (child)->flags |= (condition) ? PF_USED_MATH : 0; } while (0)
#define conditional_used_math(condition) \
	conditional_stopped_child_used_math(condition, current)
#define copy_to_stopped_child_used_math(child) \
	do { (child)->flags &= ~PF_USED_MATH, (child)->flags |= current->flags & PF_USED_MATH; } while (0)
/* NOTE: this will return 0 or PF_USED_MATH, it will never return 1 */
#define tsk_used_math(p) ((p)->flags & PF_USED_MATH)
#define used_math() tsk_used_math(current)

/* __GFP_IO isn't allowed if PF_MEMALLOC_NOIO is set in current->flags
 * __GFP_FS is also cleared as it implies __GFP_IO.
 */
static inline gfp_t memalloc_noio_flags(gfp_t flags)
{
	if (unlikely(current->flags & PF_MEMALLOC_NOIO))
		flags &= ~(__GFP_IO | __GFP_FS);
	return flags;
}

static inline unsigned int memalloc_noio_save(void)
{
	unsigned int flags = current->flags & PF_MEMALLOC_NOIO;
	current->flags |= PF_MEMALLOC_NOIO;
	return flags;
}

static inline void memalloc_noio_restore(unsigned int flags)
{
	current->flags = (current->flags & ~PF_MEMALLOC_NOIO) | flags;
}

/* Per-process atomic flags. */
#define PFA_NO_NEW_PRIVS 0	/* May not gain new privileges. */
#define PFA_SPREAD_PAGE  1      /* Spread page cache over cpuset */
#define PFA_SPREAD_SLAB  2      /* Spread some slab caches over cpuset */
#define PFA_LMK_WAITING  3      /* Lowmemorykiller is waiting */


#define TASK_PFA_TEST(name, func)					\
	static inline bool task_##func(struct task_struct *p)		\
	{ return test_bit(PFA_##name, &p->atomic_flags); }
#define TASK_PFA_SET(name, func)					\
	static inline void task_set_##func(struct task_struct *p)	\
	{ set_bit(PFA_##name, &p->atomic_flags); }
#define TASK_PFA_CLEAR(name, func)					\
	static inline void task_clear_##func(struct task_struct *p)	\
	{ clear_bit(PFA_##name, &p->atomic_flags); }

TASK_PFA_TEST(NO_NEW_PRIVS, no_new_privs)
TASK_PFA_SET(NO_NEW_PRIVS, no_new_privs)

TASK_PFA_TEST(SPREAD_PAGE, spread_page)
TASK_PFA_SET(SPREAD_PAGE, spread_page)
TASK_PFA_CLEAR(SPREAD_PAGE, spread_page)

TASK_PFA_TEST(SPREAD_SLAB, spread_slab)
TASK_PFA_SET(SPREAD_SLAB, spread_slab)
TASK_PFA_CLEAR(SPREAD_SLAB, spread_slab)

TASK_PFA_TEST(LMK_WAITING, lmk_waiting)
TASK_PFA_SET(LMK_WAITING, lmk_waiting)

/*
 * task->jobctl flags
 */
#define JOBCTL_STOP_SIGMASK	0xffff	/* signr of the last group stop */

#define JOBCTL_STOP_DEQUEUED_BIT 16	/* stop signal dequeued */
#define JOBCTL_STOP_PENDING_BIT	17	/* task should stop for group stop */
#define JOBCTL_STOP_CONSUME_BIT	18	/* consume group stop count */
#define JOBCTL_TRAP_STOP_BIT	19	/* trap for STOP */
#define JOBCTL_TRAP_NOTIFY_BIT	20	/* trap for NOTIFY */
#define JOBCTL_TRAPPING_BIT	21	/* switching to TRACED */
#define JOBCTL_LISTENING_BIT	22	/* ptracer is listening for events */

#define JOBCTL_STOP_DEQUEUED	(1UL << JOBCTL_STOP_DEQUEUED_BIT)
#define JOBCTL_STOP_PENDING	(1UL << JOBCTL_STOP_PENDING_BIT)
#define JOBCTL_STOP_CONSUME	(1UL << JOBCTL_STOP_CONSUME_BIT)
#define JOBCTL_TRAP_STOP	(1UL << JOBCTL_TRAP_STOP_BIT)
#define JOBCTL_TRAP_NOTIFY	(1UL << JOBCTL_TRAP_NOTIFY_BIT)
#define JOBCTL_TRAPPING		(1UL << JOBCTL_TRAPPING_BIT)
#define JOBCTL_LISTENING	(1UL << JOBCTL_LISTENING_BIT)

#define JOBCTL_TRAP_MASK	(JOBCTL_TRAP_STOP | JOBCTL_TRAP_NOTIFY)
#define JOBCTL_PENDING_MASK	(JOBCTL_STOP_PENDING | JOBCTL_TRAP_MASK)

extern bool task_set_jobctl_pending(struct task_struct *task,
				    unsigned long mask);
extern void task_clear_jobctl_trapping(struct task_struct *task);
extern void task_clear_jobctl_pending(struct task_struct *task,
				      unsigned long mask);

static inline void rcu_copy_process(struct task_struct *p)
{
#ifdef CONFIG_PREEMPT_RCU
	p->rcu_read_lock_nesting = 0;
	p->rcu_read_unlock_special.s = 0;
	p->rcu_blocked_node = NULL;
	INIT_LIST_HEAD(&p->rcu_node_entry);
#endif /* #ifdef CONFIG_PREEMPT_RCU */
#ifdef CONFIG_TASKS_RCU
	p->rcu_tasks_holdout = false;
	INIT_LIST_HEAD(&p->rcu_tasks_holdout_list);
	p->rcu_tasks_idle_cpu = -1;
#endif /* #ifdef CONFIG_TASKS_RCU */
}

static inline void tsk_restore_flags(struct task_struct *task,
				unsigned long orig_flags, unsigned long flags)
{
	task->flags &= ~flags;
	task->flags |= orig_flags & flags;
}

extern int cpuset_cpumask_can_shrink(const struct cpumask *cur,
				     const struct cpumask *trial);
extern int task_can_attach(struct task_struct *p,
			   const struct cpumask *cs_cpus_allowed);
#ifdef CONFIG_SMP
extern void do_set_cpus_allowed(struct task_struct *p,
			       const struct cpumask *new_mask);

extern int set_cpus_allowed_ptr(struct task_struct *p,
				const struct cpumask *new_mask);
#else
static inline void do_set_cpus_allowed(struct task_struct *p,
				      const struct cpumask *new_mask)
{
}
static inline int set_cpus_allowed_ptr(struct task_struct *p,
				       const struct cpumask *new_mask)
{
	if (!cpumask_test_cpu(0, new_mask))
		return -EINVAL;
	return 0;
}
#endif

#ifdef CONFIG_NO_HZ_COMMON
void calc_load_enter_idle(void);
void calc_load_exit_idle(void);
#else
static inline void calc_load_enter_idle(void) { }
static inline void calc_load_exit_idle(void) { }
#endif /* CONFIG_NO_HZ_COMMON */

#ifndef cpu_relax_yield
#define cpu_relax_yield() cpu_relax()
#endif

/*
 * Do not use outside of architecture code which knows its limitations.
 *
 * sched_clock() has no promise of monotonicity or bounded drift between
 * CPUs, use (which you should not) requires disabling IRQs.
 *
 * Please use one of the three interfaces below.
 */
extern unsigned long long notrace sched_clock(void);
/*
 * See the comment in kernel/sched/clock.c
 */
extern u64 running_clock(void);
extern u64 sched_clock_cpu(int cpu);


extern void sched_clock_init(void);

#ifndef CONFIG_HAVE_UNSTABLE_SCHED_CLOCK
static inline void sched_clock_tick(void)
{
}

static inline void sched_clock_idle_sleep_event(void)
{
}

static inline void sched_clock_idle_wakeup_event(u64 delta_ns)
{
}

static inline u64 cpu_clock(int cpu)
{
	return sched_clock();
}

static inline u64 local_clock(void)
{
	return sched_clock();
}
#else
/*
 * Architectures can set this to 1 if they have specified
 * CONFIG_HAVE_UNSTABLE_SCHED_CLOCK in their arch Kconfig,
 * but then during bootup it turns out that sched_clock()
 * is reliable after all:
 */
extern int sched_clock_stable(void);
extern void set_sched_clock_stable(void);
extern void clear_sched_clock_stable(void);

extern void sched_clock_tick(void);
extern void sched_clock_idle_sleep_event(void);
extern void sched_clock_idle_wakeup_event(u64 delta_ns);

/*
 * As outlined in clock.c, provides a fast, high resolution, nanosecond
 * time source that is monotonic per cpu argument and has bounded drift
 * between cpus.
 *
 * ######################### BIG FAT WARNING ##########################
 * # when comparing cpu_clock(i) to cpu_clock(j) for i != j, time can #
 * # go backwards !!                                                  #
 * ####################################################################
 */
static inline u64 cpu_clock(int cpu)
{
	return sched_clock_cpu(cpu);
}

static inline u64 local_clock(void)
{
	return sched_clock_cpu(raw_smp_processor_id());
}
#endif

#ifdef CONFIG_IRQ_TIME_ACCOUNTING
/*
 * An i/f to runtime opt-in for irq time accounting based off of sched_clock.
 * The reason for this explicit opt-in is not to have perf penalty with
 * slow sched_clocks.
 */
extern void enable_sched_clock_irqtime(void);
extern void disable_sched_clock_irqtime(void);
#else
static inline void enable_sched_clock_irqtime(void) {}
static inline void disable_sched_clock_irqtime(void) {}
#endif

extern unsigned long long
task_sched_runtime(struct task_struct *task);

/* sched_exec is called by processes performing an exec */
#ifdef CONFIG_SMP
extern void sched_exec(void);
#else
#define sched_exec()   {}
#endif

extern void sched_clock_idle_sleep_event(void);
extern void sched_clock_idle_wakeup_event(u64 delta_ns);

#ifdef CONFIG_HOTPLUG_CPU
extern void idle_task_exit(void);
#else
static inline void idle_task_exit(void) {}
#endif

#if defined(CONFIG_NO_HZ_COMMON) && defined(CONFIG_SMP)
extern void wake_up_nohz_cpu(int cpu);
#else
static inline void wake_up_nohz_cpu(int cpu) { }
#endif

#ifdef CONFIG_NO_HZ_FULL
extern u64 scheduler_tick_max_deferment(void);
#endif

#ifdef CONFIG_SCHED_AUTOGROUP
extern void sched_autogroup_create_attach(struct task_struct *p);
extern void sched_autogroup_detach(struct task_struct *p);
extern void sched_autogroup_fork(struct signal_struct *sig);
extern void sched_autogroup_exit(struct signal_struct *sig);
extern void sched_autogroup_exit_task(struct task_struct *p);
#ifdef CONFIG_PROC_FS
extern void proc_sched_autogroup_show_task(struct task_struct *p, struct seq_file *m);
extern int proc_sched_autogroup_set_nice(struct task_struct *p, int nice);
#endif
#else
static inline void sched_autogroup_create_attach(struct task_struct *p) { }
static inline void sched_autogroup_detach(struct task_struct *p) { }
static inline void sched_autogroup_fork(struct signal_struct *sig) { }
static inline void sched_autogroup_exit(struct signal_struct *sig) { }
static inline void sched_autogroup_exit_task(struct task_struct *p) { }
#endif

extern int yield_to(struct task_struct *p, bool preempt);
extern void set_user_nice(struct task_struct *p, long nice);
extern int task_prio(const struct task_struct *p);
/**
 * task_nice - return the nice value of a given task.
 * @p: the task in question.
 *
 * Return: The nice value [ -20 ... 0 ... 19 ].
 */
static inline int task_nice(const struct task_struct *p)
{
	return PRIO_TO_NICE((p)->static_prio);
}
extern int can_nice(const struct task_struct *p, const int nice);
extern int task_curr(const struct task_struct *p);
extern int idle_cpu(int cpu);
extern int sched_setscheduler(struct task_struct *, int,
			      const struct sched_param *);
extern int sched_setscheduler_nocheck(struct task_struct *, int,
				      const struct sched_param *);
extern int sched_setattr(struct task_struct *,
			 const struct sched_attr *);
extern struct task_struct *idle_task(int cpu);
/**
 * is_idle_task - is the specified task an idle task?
 * @p: the task in question.
 *
 * Return: 1 if @p is an idle task. 0 otherwise.
 */
static inline bool is_idle_task(const struct task_struct *p)
{
	return !!(p->flags & PF_IDLE);
}
extern struct task_struct *curr_task(int cpu);
extern void ia64_set_curr_task(int cpu, struct task_struct *p);

void yield(void);

union thread_union {
#ifndef CONFIG_THREAD_INFO_IN_TASK
	struct thread_info thread_info;
#endif
	unsigned long stack[THREAD_SIZE/sizeof(long)];
};

#ifndef __HAVE_ARCH_KSTACK_END
static inline int kstack_end(void *addr)
{
	/* Reliable end of stack detection:
	 * Some APM bios versions misalign the stack
	 */
	return !(((unsigned long)addr+sizeof(void*)-1) & (THREAD_SIZE-sizeof(void*)));
}
#endif

extern union thread_union init_thread_union;
extern struct task_struct init_task;

extern struct   mm_struct init_mm;

extern struct pid_namespace init_pid_ns;

/*
 * find a task by one of its numerical ids
 *
 * find_task_by_pid_ns():
 *      finds a task by its pid in the specified namespace
 * find_task_by_vpid():
 *      finds a task by its virtual pid
 *
 * see also find_vpid() etc in include/linux/pid.h
 */

extern struct task_struct *find_task_by_vpid(pid_t nr);
extern struct task_struct *find_task_by_pid_ns(pid_t nr,
		struct pid_namespace *ns);

/* per-UID process charging. */
extern struct user_struct * alloc_uid(kuid_t);
static inline struct user_struct *get_uid(struct user_struct *u)
{
	atomic_inc(&u->__count);
	return u;
}
extern void free_uid(struct user_struct *);

#include <asm/current.h>

extern void xtime_update(unsigned long ticks);

extern int wake_up_state(struct task_struct *tsk, unsigned int state);
extern int wake_up_process(struct task_struct *tsk);
extern void wake_up_new_task(struct task_struct *tsk);
#ifdef CONFIG_SMP
 extern void kick_process(struct task_struct *tsk);
#else
 static inline void kick_process(struct task_struct *tsk) { }
#endif
extern int sched_fork(unsigned long clone_flags, struct task_struct *p);
extern void sched_dead(struct task_struct *p);

extern void proc_caches_init(void);
extern void flush_signals(struct task_struct *);
extern void ignore_signals(struct task_struct *);
extern void flush_signal_handlers(struct task_struct *, int force_default);
extern int dequeue_signal(struct task_struct *tsk, sigset_t *mask, siginfo_t *info);

static inline int kernel_dequeue_signal(siginfo_t *info)
{
	struct task_struct *tsk = current;
	siginfo_t __info;
	int ret;

	spin_lock_irq(&tsk->sighand->siglock);
	ret = dequeue_signal(tsk, &tsk->blocked, info ?: &__info);
	spin_unlock_irq(&tsk->sighand->siglock);

	return ret;
}

static inline void kernel_signal_stop(void)
{
	spin_lock_irq(&current->sighand->siglock);
	if (current->jobctl & JOBCTL_STOP_DEQUEUED)
		__set_current_state(TASK_STOPPED);
	spin_unlock_irq(&current->sighand->siglock);

	schedule();
}

extern void release_task(struct task_struct * p);
extern int send_sig_info(int, struct siginfo *, struct task_struct *);
extern int force_sigsegv(int, struct task_struct *);
extern int force_sig_info(int, struct siginfo *, struct task_struct *);
extern int __kill_pgrp_info(int sig, struct siginfo *info, struct pid *pgrp);
extern int kill_pid_info(int sig, struct siginfo *info, struct pid *pid);
extern int kill_pid_info_as_cred(int, struct siginfo *, struct pid *,
				const struct cred *, u32);
extern int kill_pgrp(struct pid *pid, int sig, int priv);
extern int kill_pid(struct pid *pid, int sig, int priv);
extern int kill_proc_info(int, struct siginfo *, pid_t);
extern __must_check bool do_notify_parent(struct task_struct *, int);
extern void __wake_up_parent(struct task_struct *p, struct task_struct *parent);
extern void force_sig(int, struct task_struct *);
extern int send_sig(int, struct task_struct *, int);
extern int zap_other_threads(struct task_struct *p);
extern struct sigqueue *sigqueue_alloc(void);
extern void sigqueue_free(struct sigqueue *);
extern int send_sigqueue(struct sigqueue *,  struct task_struct *, int group);
extern int do_sigaction(int, struct k_sigaction *, struct k_sigaction *);

#ifdef TIF_RESTORE_SIGMASK
/*
 * Legacy restore_sigmask accessors.  These are inefficient on
 * SMP architectures because they require atomic operations.
 */

/**
 * set_restore_sigmask() - make sure saved_sigmask processing gets done
 *
 * This sets TIF_RESTORE_SIGMASK and ensures that the arch signal code
 * will run before returning to user mode, to process the flag.  For
 * all callers, TIF_SIGPENDING is already set or it's no harm to set
 * it.  TIF_RESTORE_SIGMASK need not be in the set of bits that the
 * arch code will notice on return to user mode, in case those bits
 * are scarce.  We set TIF_SIGPENDING here to ensure that the arch
 * signal code always gets run when TIF_RESTORE_SIGMASK is set.
 */
static inline void set_restore_sigmask(void)
{
	set_thread_flag(TIF_RESTORE_SIGMASK);
	WARN_ON(!test_thread_flag(TIF_SIGPENDING));
}
static inline void clear_restore_sigmask(void)
{
	clear_thread_flag(TIF_RESTORE_SIGMASK);
}
static inline bool test_restore_sigmask(void)
{
	return test_thread_flag(TIF_RESTORE_SIGMASK);
}
static inline bool test_and_clear_restore_sigmask(void)
{
	return test_and_clear_thread_flag(TIF_RESTORE_SIGMASK);
}

#else	/* TIF_RESTORE_SIGMASK */

/* Higher-quality implementation, used if TIF_RESTORE_SIGMASK doesn't exist. */
static inline void set_restore_sigmask(void)
{
	current->restore_sigmask = true;
	WARN_ON(!test_thread_flag(TIF_SIGPENDING));
}
static inline void clear_restore_sigmask(void)
{
	current->restore_sigmask = false;
}
static inline bool test_restore_sigmask(void)
{
	return current->restore_sigmask;
}
static inline bool test_and_clear_restore_sigmask(void)
{
	if (!current->restore_sigmask)
		return false;
	current->restore_sigmask = false;
	return true;
}
#endif

static inline void restore_saved_sigmask(void)
{
	if (test_and_clear_restore_sigmask())
		__set_current_blocked(&current->saved_sigmask);
}

static inline sigset_t *sigmask_to_save(void)
{
	sigset_t *res = &current->blocked;
	if (unlikely(test_restore_sigmask()))
		res = &current->saved_sigmask;
	return res;
}

static inline int kill_cad_pid(int sig, int priv)
{
	return kill_pid(cad_pid, sig, priv);
}

/* These can be the second arg to send_sig_info/send_group_sig_info.  */
#define SEND_SIG_NOINFO ((struct siginfo *) 0)
#define SEND_SIG_PRIV	((struct siginfo *) 1)
#define SEND_SIG_FORCED	((struct siginfo *) 2)

/*
 * True if we are on the alternate signal stack.
 */
static inline int on_sig_stack(unsigned long sp)
{
	/*
	 * If the signal stack is SS_AUTODISARM then, by construction, we
	 * can't be on the signal stack unless user code deliberately set
	 * SS_AUTODISARM when we were already on it.
	 *
	 * This improves reliability: if user state gets corrupted such that
	 * the stack pointer points very close to the end of the signal stack,
	 * then this check will enable the signal to be handled anyway.
	 */
	if (current->sas_ss_flags & SS_AUTODISARM)
		return 0;

#ifdef CONFIG_STACK_GROWSUP
	return sp >= current->sas_ss_sp &&
		sp - current->sas_ss_sp < current->sas_ss_size;
#else
	return sp > current->sas_ss_sp &&
		sp - current->sas_ss_sp <= current->sas_ss_size;
#endif
}

static inline int sas_ss_flags(unsigned long sp)
{
	if (!current->sas_ss_size)
		return SS_DISABLE;

	return on_sig_stack(sp) ? SS_ONSTACK : 0;
}

static inline void sas_ss_reset(struct task_struct *p)
{
	p->sas_ss_sp = 0;
	p->sas_ss_size = 0;
	p->sas_ss_flags = SS_DISABLE;
}

static inline unsigned long sigsp(unsigned long sp, struct ksignal *ksig)
{
	if (unlikely((ksig->ka.sa.sa_flags & SA_ONSTACK)) && ! sas_ss_flags(sp))
#ifdef CONFIG_STACK_GROWSUP
		return current->sas_ss_sp;
#else
		return current->sas_ss_sp + current->sas_ss_size;
#endif
	return sp;
}

/*
 * Routines for handling mm_structs
 */
extern struct mm_struct * mm_alloc(void);

/* mmdrop drops the mm and the page tables */
extern void __mmdrop(struct mm_struct *);
static inline void mmdrop(struct mm_struct *mm)
{
	if (unlikely(atomic_dec_and_test(&mm->mm_count)))
		__mmdrop(mm);
}

static inline void mmdrop_async_fn(struct work_struct *work)
{
	struct mm_struct *mm = container_of(work, struct mm_struct, async_put_work);
	__mmdrop(mm);
}

static inline void mmdrop_async(struct mm_struct *mm)
{
	if (unlikely(atomic_dec_and_test(&mm->mm_count))) {
		INIT_WORK(&mm->async_put_work, mmdrop_async_fn);
		schedule_work(&mm->async_put_work);
	}
}

static inline bool mmget_not_zero(struct mm_struct *mm)
{
	return atomic_inc_not_zero(&mm->mm_users);
}

/* mmput gets rid of the mappings and all user-space */
extern void mmput(struct mm_struct *);
#ifdef CONFIG_MMU
/* same as above but performs the slow path from the async context. Can
 * be called from the atomic context as well
 */
extern void mmput_async(struct mm_struct *);
#endif

/* Grab a reference to a task's mm, if it is not already going away */
extern struct mm_struct *get_task_mm(struct task_struct *task);
/*
 * Grab a reference to a task's mm, if it is not already going away
 * and ptrace_may_access with the mode parameter passed to it
 * succeeds.
 */
extern struct mm_struct *mm_access(struct task_struct *task, unsigned int mode);
/* Remove the current tasks stale references to the old mm_struct */
extern void mm_release(struct task_struct *, struct mm_struct *);

#ifdef CONFIG_HAVE_COPY_THREAD_TLS
extern int copy_thread_tls(unsigned long, unsigned long, unsigned long,
			struct task_struct *, unsigned long);
#else
extern int copy_thread(unsigned long, unsigned long, unsigned long,
			struct task_struct *);

/* Architectures that haven't opted into copy_thread_tls get the tls argument
 * via pt_regs, so ignore the tls argument passed via C. */
static inline int copy_thread_tls(
		unsigned long clone_flags, unsigned long sp, unsigned long arg,
		struct task_struct *p, unsigned long tls)
{
	return copy_thread(clone_flags, sp, arg, p);
}
#endif
extern void flush_thread(void);

#ifdef CONFIG_HAVE_EXIT_THREAD
extern void exit_thread(struct task_struct *tsk);
#else
static inline void exit_thread(struct task_struct *tsk)
{
}
#endif

extern void exit_files(struct task_struct *);
extern void __cleanup_sighand(struct sighand_struct *);

extern void exit_itimers(struct signal_struct *);
extern void flush_itimer_signals(void);

extern void do_group_exit(int);

extern int do_execve(struct filename *,
		     const char __user * const __user *,
		     const char __user * const __user *);
extern int do_execveat(int, struct filename *,
		       const char __user * const __user *,
		       const char __user * const __user *,
		       int);
extern long _do_fork(unsigned long, unsigned long, unsigned long, int __user *, int __user *, unsigned long);
extern long do_fork(unsigned long, unsigned long, unsigned long, int __user *, int __user *);
struct task_struct *fork_idle(int);
extern pid_t kernel_thread(int (*fn)(void *), void *arg, unsigned long flags);

extern void __set_task_comm(struct task_struct *tsk, const char *from, bool exec);
static inline void set_task_comm(struct task_struct *tsk, const char *from)
{
	__set_task_comm(tsk, from, false);
}
extern char *get_task_comm(char *to, struct task_struct *tsk);

#ifdef CONFIG_SMP
void scheduler_ipi(void);
extern unsigned long wait_task_inactive(struct task_struct *, long match_state);
#else
static inline void scheduler_ipi(void) { }
static inline unsigned long wait_task_inactive(struct task_struct *p,
					       long match_state)
{
	return 1;
}
#endif

#define tasklist_empty() \
	list_empty(&init_task.tasks)

#define next_task(p) \
	list_entry_rcu((p)->tasks.next, struct task_struct, tasks)

#define for_each_process(p) \
	for (p = &init_task ; (p = next_task(p)) != &init_task ; )

extern bool current_is_single_threaded(void);

/*
 * Careful: do_each_thread/while_each_thread is a double loop so
 *          'break' will not work as expected - use goto instead.
 */
#define do_each_thread(g, t) \
	for (g = t = &init_task ; (g = t = next_task(g)) != &init_task ; ) do

#define while_each_thread(g, t) \
	while ((t = next_thread(t)) != g)

#define __for_each_thread(signal, t)	\
	list_for_each_entry_rcu(t, &(signal)->thread_head, thread_node)

#define for_each_thread(p, t)		\
	__for_each_thread((p)->signal, t)

/* Careful: this is a double loop, 'break' won't work as expected. */
#define for_each_process_thread(p, t)	\
	for_each_process(p) for_each_thread(p, t)

static inline int get_nr_threads(struct task_struct *tsk)
{
	return tsk->signal->nr_threads;
}

static inline bool thread_group_leader(struct task_struct *p)
{
	return p->exit_signal >= 0;
}

/* Do to the insanities of de_thread it is possible for a process
 * to have the pid of the thread group leader without actually being
 * the thread group leader.  For iteration through the pids in proc
 * all we care about is that we have a task with the appropriate
 * pid, we don't actually care if we have the right task.
 */
static inline bool has_group_leader_pid(struct task_struct *p)
{
	return task_pid(p) == p->signal->leader_pid;
}

static inline
bool same_thread_group(struct task_struct *p1, struct task_struct *p2)
{
	return p1->signal == p2->signal;
}

static inline struct task_struct *next_thread(const struct task_struct *p)
{
	return list_entry_rcu(p->thread_group.next,
			      struct task_struct, thread_group);
}

static inline int thread_group_empty(struct task_struct *p)
{
	return list_empty(&p->thread_group);
}

#define delay_group_leader(p) \
		(thread_group_leader(p) && !thread_group_empty(p))

/*
 * Protects ->fs, ->files, ->mm, ->group_info, ->comm, keyring
 * subscriptions and synchronises with wait4().  Also used in procfs.  Also
 * pins the final release of task.io_context.  Also protects ->cpuset and
 * ->cgroup.subsys[]. And ->vfork_done.
 *
 * Nests both inside and outside of read_lock(&tasklist_lock).
 * It must not be nested with write_lock_irq(&tasklist_lock),
 * neither inside nor outside.
 */
static inline void task_lock(struct task_struct *p)
{
	spin_lock(&p->alloc_lock);
}

static inline void task_unlock(struct task_struct *p)
{
	spin_unlock(&p->alloc_lock);
}

extern struct sighand_struct *__lock_task_sighand(struct task_struct *tsk,
							unsigned long *flags);

static inline struct sighand_struct *lock_task_sighand(struct task_struct *tsk,
						       unsigned long *flags)
{
	struct sighand_struct *ret;

	ret = __lock_task_sighand(tsk, flags);
	(void)__cond_lock(&tsk->sighand->siglock, ret);
	return ret;
}

static inline void unlock_task_sighand(struct task_struct *tsk,
						unsigned long *flags)
{
	spin_unlock_irqrestore(&tsk->sighand->siglock, *flags);
}

/**
 * threadgroup_change_begin - mark the beginning of changes to a threadgroup
 * @tsk: task causing the changes
 *
 * All operations which modify a threadgroup - a new thread joining the
 * group, death of a member thread (the assertion of PF_EXITING) and
 * exec(2) dethreading the process and replacing the leader - are wrapped
 * by threadgroup_change_{begin|end}().  This is to provide a place which
 * subsystems needing threadgroup stability can hook into for
 * synchronization.
 */
static inline void threadgroup_change_begin(struct task_struct *tsk)
{
	might_sleep();
	cgroup_threadgroup_change_begin(tsk);
}

/**
 * threadgroup_change_end - mark the end of changes to a threadgroup
 * @tsk: task causing the changes
 *
 * See threadgroup_change_begin().
 */
static inline void threadgroup_change_end(struct task_struct *tsk)
{
	cgroup_threadgroup_change_end(tsk);
}

#ifdef CONFIG_THREAD_INFO_IN_TASK

static inline struct thread_info *task_thread_info(struct task_struct *task)
{
	return &task->thread_info;
}

/*
 * When accessing the stack of a non-current task that might exit, use
 * try_get_task_stack() instead.  task_stack_page will return a pointer
 * that could get freed out from under you.
 */
static inline void *task_stack_page(const struct task_struct *task)
{
	return task->stack;
}

#define setup_thread_stack(new,old)	do { } while(0)

static inline unsigned long *end_of_stack(const struct task_struct *task)
{
	return task->stack;
}

#elif !defined(__HAVE_THREAD_FUNCTIONS)

#define task_thread_info(task)	((struct thread_info *)(task)->stack)
#define task_stack_page(task)	((void *)(task)->stack)

static inline void setup_thread_stack(struct task_struct *p, struct task_struct *org)
{
	*task_thread_info(p) = *task_thread_info(org);
	task_thread_info(p)->task = p;
}

/*
 * Return the address of the last usable long on the stack.
 *
 * When the stack grows down, this is just above the thread
 * info struct. Going any lower will corrupt the threadinfo.
 *
 * When the stack grows up, this is the highest address.
 * Beyond that position, we corrupt data on the next page.
 */
static inline unsigned long *end_of_stack(struct task_struct *p)
{
#ifdef CONFIG_STACK_GROWSUP
	return (unsigned long *)((unsigned long)task_thread_info(p) + THREAD_SIZE) - 1;
#else
	return (unsigned long *)(task_thread_info(p) + 1);
#endif
}

#endif

#ifdef CONFIG_THREAD_INFO_IN_TASK
static inline void *try_get_task_stack(struct task_struct *tsk)
{
	return atomic_inc_not_zero(&tsk->stack_refcount) ?
		task_stack_page(tsk) : NULL;
}

extern void put_task_stack(struct task_struct *tsk);
#else
static inline void *try_get_task_stack(struct task_struct *tsk)
{
	return task_stack_page(tsk);
}

static inline void put_task_stack(struct task_struct *tsk) {}
#endif

#define task_stack_end_corrupted(task) \
		(*(end_of_stack(task)) != STACK_END_MAGIC)

static inline int object_is_on_stack(void *obj)
{
	void *stack = task_stack_page(current);

	return (obj >= stack) && (obj < (stack + THREAD_SIZE));
}

extern void thread_stack_cache_init(void);

#ifdef CONFIG_DEBUG_STACK_USAGE
static inline unsigned long stack_not_used(struct task_struct *p)
{
	unsigned long *n = end_of_stack(p);

	do { 	/* Skip over canary */
# ifdef CONFIG_STACK_GROWSUP
		n--;
# else
		n++;
# endif
	} while (!*n);

# ifdef CONFIG_STACK_GROWSUP
	return (unsigned long)end_of_stack(p) - (unsigned long)n;
# else
	return (unsigned long)n - (unsigned long)end_of_stack(p);
# endif
}
#endif
extern void set_task_stack_end_magic(struct task_struct *tsk);

/* set thread flags in other task's structures
 * - see asm/thread_info.h for TIF_xxxx flags available
 */
static inline void set_tsk_thread_flag(struct task_struct *tsk, int flag)
{
	set_ti_thread_flag(task_thread_info(tsk), flag);
}

static inline void clear_tsk_thread_flag(struct task_struct *tsk, int flag)
{
	clear_ti_thread_flag(task_thread_info(tsk), flag);
}

static inline int test_and_set_tsk_thread_flag(struct task_struct *tsk, int flag)
{
	return test_and_set_ti_thread_flag(task_thread_info(tsk), flag);
}

static inline int test_and_clear_tsk_thread_flag(struct task_struct *tsk, int flag)
{
	return test_and_clear_ti_thread_flag(task_thread_info(tsk), flag);
}

static inline int test_tsk_thread_flag(struct task_struct *tsk, int flag)
{
	return test_ti_thread_flag(task_thread_info(tsk), flag);
}

static inline void set_tsk_need_resched(struct task_struct *tsk)
{
	set_tsk_thread_flag(tsk,TIF_NEED_RESCHED);
}

static inline void clear_tsk_need_resched(struct task_struct *tsk)
{
	clear_tsk_thread_flag(tsk,TIF_NEED_RESCHED);
}

static inline int test_tsk_need_resched(struct task_struct *tsk)
{
	return unlikely(test_tsk_thread_flag(tsk,TIF_NEED_RESCHED));
}

static inline int restart_syscall(void)
{
	set_tsk_thread_flag(current, TIF_SIGPENDING);
	return -ERESTARTNOINTR;
}

static inline int signal_pending(struct task_struct *p)
{
	return unlikely(test_tsk_thread_flag(p,TIF_SIGPENDING));
}

static inline int __fatal_signal_pending(struct task_struct *p)
{
	return unlikely(sigismember(&p->pending.signal, SIGKILL));
}

static inline int fatal_signal_pending(struct task_struct *p)
{
	return signal_pending(p) && __fatal_signal_pending(p);
}

static inline int signal_pending_state(long state, struct task_struct *p)
{
	if (!(state & (TASK_INTERRUPTIBLE | TASK_WAKEKILL)))
		return 0;
	if (!signal_pending(p))
		return 0;

	return (state & TASK_INTERRUPTIBLE) || __fatal_signal_pending(p);
}

/*
 * cond_resched() and cond_resched_lock(): latency reduction via
 * explicit rescheduling in places that are safe. The return
 * value indicates whether a reschedule was done in fact.
 * cond_resched_lock() will drop the spinlock before scheduling,
 * cond_resched_softirq() will enable bhs before scheduling.
 */
#ifndef CONFIG_PREEMPT
extern int _cond_resched(void);
#else
static inline int _cond_resched(void) { return 0; }
#endif

#define cond_resched() ({			\
	___might_sleep(__FILE__, __LINE__, 0);	\
	_cond_resched();			\
})

extern int __cond_resched_lock(spinlock_t *lock);

#define cond_resched_lock(lock) ({				\
	___might_sleep(__FILE__, __LINE__, PREEMPT_LOCK_OFFSET);\
	__cond_resched_lock(lock);				\
})

extern int __cond_resched_softirq(void);

#define cond_resched_softirq() ({					\
	___might_sleep(__FILE__, __LINE__, SOFTIRQ_DISABLE_OFFSET);	\
	__cond_resched_softirq();					\
})

static inline void cond_resched_rcu(void)
{
#if defined(CONFIG_DEBUG_ATOMIC_SLEEP) || !defined(CONFIG_PREEMPT_RCU)
	rcu_read_unlock();
	cond_resched();
	rcu_read_lock();
#endif
}

static inline unsigned long get_preempt_disable_ip(struct task_struct *p)
{
#ifdef CONFIG_DEBUG_PREEMPT
	return p->preempt_disable_ip;
#else
	return 0;
#endif
}

/*
 * Does a critical section need to be broken due to another
 * task waiting?: (technically does not depend on CONFIG_PREEMPT,
 * but a general need for low latency)
 */
static inline int spin_needbreak(spinlock_t *lock)
{
#ifdef CONFIG_PREEMPT
	return spin_is_contended(lock);
#else
	return 0;
#endif
}

/*
 * Idle thread specific functions to determine the need_resched
 * polling state.
 */
#ifdef TIF_POLLING_NRFLAG
static inline int tsk_is_polling(struct task_struct *p)
{
	return test_tsk_thread_flag(p, TIF_POLLING_NRFLAG);
}

static inline void __current_set_polling(void)
{
	set_thread_flag(TIF_POLLING_NRFLAG);
}

static inline bool __must_check current_set_polling_and_test(void)
{
	__current_set_polling();

	/*
	 * Polling state must be visible before we test NEED_RESCHED,
	 * paired by resched_curr()
	 */
	smp_mb__after_atomic();

	return unlikely(tif_need_resched());
}

static inline void __current_clr_polling(void)
{
	clear_thread_flag(TIF_POLLING_NRFLAG);
}

static inline bool __must_check current_clr_polling_and_test(void)
{
	__current_clr_polling();

	/*
	 * Polling state must be visible before we test NEED_RESCHED,
	 * paired by resched_curr()
	 */
	smp_mb__after_atomic();

	return unlikely(tif_need_resched());
}

#else
static inline int tsk_is_polling(struct task_struct *p) { return 0; }
static inline void __current_set_polling(void) { }
static inline void __current_clr_polling(void) { }

static inline bool __must_check current_set_polling_and_test(void)
{
	return unlikely(tif_need_resched());
}
static inline bool __must_check current_clr_polling_and_test(void)
{
	return unlikely(tif_need_resched());
}
#endif

static inline void current_clr_polling(void)
{
	__current_clr_polling();

	/*
	 * Ensure we check TIF_NEED_RESCHED after we clear the polling bit.
	 * Once the bit is cleared, we'll get IPIs with every new
	 * TIF_NEED_RESCHED and the IPI handler, scheduler_ipi(), will also
	 * fold.
	 */
	smp_mb(); /* paired with resched_curr() */

	preempt_fold_need_resched();
}

static __always_inline bool need_resched(void)
{
	return unlikely(tif_need_resched());
}

/*
 * Thread group CPU time accounting.
 */
void thread_group_cputime(struct task_struct *tsk, struct task_cputime *times);
void thread_group_cputimer(struct task_struct *tsk, struct task_cputime *times);

/*
 * Reevaluate whether the task has signals pending delivery.
 * Wake the task if so.
 * This is required every time the blocked sigset_t changes.
 * callers must hold sighand->siglock.
 */
extern void recalc_sigpending_and_wake(struct task_struct *t);
extern void recalc_sigpending(void);

extern void signal_wake_up_state(struct task_struct *t, unsigned int state);

static inline void signal_wake_up(struct task_struct *t, bool resume)
{
	signal_wake_up_state(t, resume ? TASK_WAKEKILL : 0);
}
static inline void ptrace_signal_wake_up(struct task_struct *t, bool resume)
{
	signal_wake_up_state(t, resume ? __TASK_TRACED : 0);
}

/*
 * Wrappers for p->thread_info->cpu access. No-op on UP.
 */
#ifdef CONFIG_SMP

static inline unsigned int task_cpu(const struct task_struct *p)
{
#ifdef CONFIG_THREAD_INFO_IN_TASK
	return p->cpu;
#else
	return task_thread_info(p)->cpu;
#endif
}

static inline int task_node(const struct task_struct *p)
{
	return cpu_to_node(task_cpu(p));
}

extern void set_task_cpu(struct task_struct *p, unsigned int cpu);

#else

static inline unsigned int task_cpu(const struct task_struct *p)
{
	return 0;
}

static inline void set_task_cpu(struct task_struct *p, unsigned int cpu)
{
}

#endif /* CONFIG_SMP */

/*
 * In order to reduce various lock holder preemption latencies provide an
 * interface to see if a vCPU is currently running or not.
 *
 * This allows us to terminate optimistic spin loops and block, analogous to
 * the native optimistic spin heuristic of testing if the lock owner task is
 * running or not.
 */
#ifndef vcpu_is_preempted
# define vcpu_is_preempted(cpu)	false
#endif

extern long sched_setaffinity(pid_t pid, const struct cpumask *new_mask);
extern long sched_getaffinity(pid_t pid, struct cpumask *mask);

#ifdef CONFIG_CGROUP_SCHED
extern struct task_group root_task_group;
#endif /* CONFIG_CGROUP_SCHED */

extern int task_can_switch_user(struct user_struct *up,
					struct task_struct *tsk);

#ifdef CONFIG_TASK_XACCT
static inline void add_rchar(struct task_struct *tsk, ssize_t amt)
{
	tsk->ioac.rchar += amt;
}

static inline void add_wchar(struct task_struct *tsk, ssize_t amt)
{
	tsk->ioac.wchar += amt;
}

static inline void inc_syscr(struct task_struct *tsk)
{
	tsk->ioac.syscr++;
}

static inline void inc_syscw(struct task_struct *tsk)
{
	tsk->ioac.syscw++;
}
#else
static inline void add_rchar(struct task_struct *tsk, ssize_t amt)
{
}

static inline void add_wchar(struct task_struct *tsk, ssize_t amt)
{
}

static inline void inc_syscr(struct task_struct *tsk)
{
}

static inline void inc_syscw(struct task_struct *tsk)
{
}
#endif

#ifndef TASK_SIZE_OF
#define TASK_SIZE_OF(tsk)	TASK_SIZE
#endif

#ifdef CONFIG_MEMCG
extern void mm_update_next_owner(struct mm_struct *mm);
#else
static inline void mm_update_next_owner(struct mm_struct *mm)
{
}
#endif /* CONFIG_MEMCG */

static inline unsigned long task_rlimit(const struct task_struct *tsk,
		unsigned int limit)
{
	return READ_ONCE(tsk->signal->rlim[limit].rlim_cur);
}

static inline unsigned long task_rlimit_max(const struct task_struct *tsk,
		unsigned int limit)
{
	return READ_ONCE(tsk->signal->rlim[limit].rlim_max);
}

static inline unsigned long rlimit(unsigned int limit)
{
	return task_rlimit(current, limit);
}

static inline unsigned long rlimit_max(unsigned int limit)
{
	return task_rlimit_max(current, limit);
}

#define SCHED_CPUFREQ_RT	(1U << 0)
#define SCHED_CPUFREQ_DL	(1U << 1)
#define SCHED_CPUFREQ_IOWAIT	(1U << 2)

#define SCHED_CPUFREQ_RT_DL	(SCHED_CPUFREQ_RT | SCHED_CPUFREQ_DL)

#ifdef CONFIG_CPU_FREQ
struct update_util_data {
       void (*func)(struct update_util_data *data, u64 time, unsigned int flags);
};

void cpufreq_add_update_util_hook(int cpu, struct update_util_data *data,
                       void (*func)(struct update_util_data *data, u64 time,
				    unsigned int flags));
void cpufreq_remove_update_util_hook(int cpu);
#endif /* CONFIG_CPU_FREQ */

#endif<|MERGE_RESOLUTION|>--- conflicted
+++ resolved
@@ -313,17 +313,10 @@
  *
  *	need_sleep = false;
  *	wake_up_state(p, TASK_UNINTERRUPTIBLE);
-<<<<<<< HEAD
  *
  * Where wake_up_state() (and all other wakeup primitives) imply enough
  * barriers to order the store of the variable against wakeup.
  *
-=======
- *
- * Where wake_up_state() (and all other wakeup primitives) imply enough
- * barriers to order the store of the variable against wakeup.
- *
->>>>>>> 4a466177
  * Wakeup will do: if (@state & p->state) p->state = TASK_RUNNING, that is,
  * once it observes the TASK_UNINTERRUPTIBLE store the waking CPU can issue a
  * TASK_RUNNING store which can collide with __set_current_state(TASK_RUNNING).
