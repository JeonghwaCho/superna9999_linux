/*
 * pm_domain.h - Definitions and headers related to device power domains.
 *
 * Copyright (C) 2011 Rafael J. Wysocki <rjw@sisk.pl>, Renesas Electronics Corp.
 *
 * This file is released under the GPLv2.
 */

#ifndef _LINUX_PM_DOMAIN_H
#define _LINUX_PM_DOMAIN_H

#include <linux/device.h>
#include <linux/mutex.h>
#include <linux/pm.h>
#include <linux/err.h>
#include <linux/of.h>
#include <linux/notifier.h>
#include <linux/spinlock.h>

/* Defines used for the flags field in the struct generic_pm_domain */
#define GENPD_FLAG_PM_CLK	(1U << 0) /* PM domain uses PM clk */
#define GENPD_FLAG_IRQ_SAFE	(1U << 1) /* PM domain operates in atomic */

enum gpd_status {
	GPD_STATE_ACTIVE = 0,	/* PM domain is active */
	GPD_STATE_POWER_OFF,	/* PM domain is off */
};

struct dev_power_governor {
	bool (*power_down_ok)(struct dev_pm_domain *domain);
	bool (*suspend_ok)(struct device *dev);
};

struct gpd_dev_ops {
	int (*start)(struct device *dev);
	int (*stop)(struct device *dev);
	bool (*active_wakeup)(struct device *dev);
};

struct genpd_power_state {
	s64 power_off_latency_ns;
	s64 power_on_latency_ns;
	s64 residency_ns;
	struct fwnode_handle *fwnode;
};

struct genpd_lock_ops;

struct generic_pm_domain {
	struct dev_pm_domain domain;	/* PM domain operations */
	struct list_head gpd_list_node;	/* Node in the global PM domains list */
	struct list_head master_links;	/* Links with PM domain as a master */
	struct list_head slave_links;	/* Links with PM domain as a slave */
	struct list_head dev_list;	/* List of devices */
	struct dev_power_governor *gov;
	struct work_struct power_off_work;
	struct fwnode_handle *provider;	/* Identity of the domain provider */
	bool has_provider;
	const char *name;
	atomic_t sd_count;	/* Number of subdomains with power "on" */
	enum gpd_status status;	/* Current state of the domain */
	unsigned int device_count;	/* Number of devices */
	unsigned int suspended_count;	/* System suspend device counter */
	unsigned int prepared_count;	/* Suspend counter of prepared devices */
	int (*power_off)(struct generic_pm_domain *domain);
	int (*power_on)(struct generic_pm_domain *domain);
	struct gpd_dev_ops dev_ops;
	s64 max_off_time_ns;	/* Maximum allowed "suspended" time. */
	bool max_off_time_changed;
	bool cached_power_down_ok;
	int (*attach_dev)(struct generic_pm_domain *domain,
			  struct device *dev);
	void (*detach_dev)(struct generic_pm_domain *domain,
			   struct device *dev);
	unsigned int flags;		/* Bit field of configs for genpd */
	struct genpd_power_state *states;
	unsigned int state_count; /* number of states */
	unsigned int state_idx; /* state that genpd will go to when off */
	void *free; /* Free the state that was allocated for default */
	const struct genpd_lock_ops *lock_ops;
	union {
		struct mutex mlock;
		struct {
			spinlock_t slock;
			unsigned long lock_flags;
		};
	};

};

static inline struct generic_pm_domain *pd_to_genpd(struct dev_pm_domain *pd)
{
	return container_of(pd, struct generic_pm_domain, domain);
}

struct gpd_link {
	struct generic_pm_domain *master;
	struct list_head master_node;
	struct generic_pm_domain *slave;
	struct list_head slave_node;
};

struct gpd_timing_data {
	s64 suspend_latency_ns;
	s64 resume_latency_ns;
	s64 effective_constraint_ns;
	bool constraint_changed;
	bool cached_suspend_ok;
};

struct pm_domain_data {
	struct list_head list_node;
	struct device *dev;
};

struct generic_pm_domain_data {
	struct pm_domain_data base;
	struct gpd_timing_data td;
	struct notifier_block nb;
};

#ifdef CONFIG_PM_GENERIC_DOMAINS
static inline struct generic_pm_domain_data *to_gpd_data(struct pm_domain_data *pdd)
{
	return container_of(pdd, struct generic_pm_domain_data, base);
}

static inline struct generic_pm_domain_data *dev_gpd_data(struct device *dev)
{
	return to_gpd_data(dev->power.subsys_data->domain_data);
}

extern int __pm_genpd_add_device(struct generic_pm_domain *genpd,
				 struct device *dev,
				 struct gpd_timing_data *td);

extern int pm_genpd_remove_device(struct generic_pm_domain *genpd,
				  struct device *dev);
extern int pm_genpd_add_subdomain(struct generic_pm_domain *genpd,
				  struct generic_pm_domain *new_subdomain);
extern int pm_genpd_remove_subdomain(struct generic_pm_domain *genpd,
				     struct generic_pm_domain *target);
extern int pm_genpd_init(struct generic_pm_domain *genpd,
			 struct dev_power_governor *gov, bool is_off);
extern int pm_genpd_remove(struct generic_pm_domain *genpd);

extern struct dev_power_governor simple_qos_governor;
extern struct dev_power_governor pm_domain_always_on_gov;
#else

static inline struct generic_pm_domain_data *dev_gpd_data(struct device *dev)
{
	return ERR_PTR(-ENOSYS);
}
static inline int __pm_genpd_add_device(struct generic_pm_domain *genpd,
					struct device *dev,
					struct gpd_timing_data *td)
{
	return -ENOSYS;
}
static inline int pm_genpd_remove_device(struct generic_pm_domain *genpd,
					 struct device *dev)
{
	return -ENOSYS;
}
static inline int pm_genpd_add_subdomain(struct generic_pm_domain *genpd,
					 struct generic_pm_domain *new_sd)
{
	return -ENOSYS;
}
static inline int pm_genpd_remove_subdomain(struct generic_pm_domain *genpd,
					    struct generic_pm_domain *target)
{
	return -ENOSYS;
}
static inline int pm_genpd_init(struct generic_pm_domain *genpd,
				struct dev_power_governor *gov, bool is_off)
{
	return -ENOSYS;
}
static inline int pm_genpd_remove(struct generic_pm_domain *genpd)
{
	return -ENOTSUPP;
}
#endif

static inline int pm_genpd_add_device(struct generic_pm_domain *genpd,
				      struct device *dev)
{
	return __pm_genpd_add_device(genpd, dev, NULL);
}

#ifdef CONFIG_PM_GENERIC_DOMAINS_SLEEP
extern void pm_genpd_syscore_poweroff(struct device *dev);
extern void pm_genpd_syscore_poweron(struct device *dev);
#else
static inline void pm_genpd_syscore_poweroff(struct device *dev) {}
static inline void pm_genpd_syscore_poweron(struct device *dev) {}
#endif

/* OF PM domain providers */
struct of_device_id;

struct genpd_onecell_data {
	struct generic_pm_domain **domains;
	unsigned int num_domains;
};

#ifdef CONFIG_PM_GENERIC_DOMAINS_OF
int of_genpd_add_provider_simple(struct device_node *np,
				 struct generic_pm_domain *genpd);
int of_genpd_add_provider_onecell(struct device_node *np,
				  struct genpd_onecell_data *data);
void of_genpd_del_provider(struct device_node *np);
extern int of_genpd_add_device(struct of_phandle_args *args,
			       struct device *dev);
extern int of_genpd_add_subdomain(struct of_phandle_args *parent,
				  struct of_phandle_args *new_subdomain);
extern struct generic_pm_domain *of_genpd_remove_last(struct device_node *np);
<<<<<<< HEAD
=======
extern int of_genpd_parse_idle_states(struct device_node *dn,
			struct genpd_power_state **states, int *n);
>>>>>>> 2462edc5

int genpd_dev_pm_attach(struct device *dev);
#else /* !CONFIG_PM_GENERIC_DOMAINS_OF */
static inline int of_genpd_add_provider_simple(struct device_node *np,
					struct generic_pm_domain *genpd)
<<<<<<< HEAD
{
	return -ENOTSUPP;
}

static inline int of_genpd_add_provider_onecell(struct device_node *np,
					struct genpd_onecell_data *data)
{
	return -ENOTSUPP;
}

static inline void of_genpd_del_provider(struct device_node *np) {}

static inline int of_genpd_add_device(struct of_phandle_args *args,
				      struct device *dev)
=======
{
	return -ENOTSUPP;
}

static inline int of_genpd_add_provider_onecell(struct device_node *np,
					struct genpd_onecell_data *data)
{
	return -ENOTSUPP;
}

static inline void of_genpd_del_provider(struct device_node *np) {}

static inline int of_genpd_add_device(struct of_phandle_args *args,
				      struct device *dev)
{
	return -ENODEV;
}

static inline int of_genpd_add_subdomain(struct of_phandle_args *parent,
					 struct of_phandle_args *new_subdomain)
{
	return -ENODEV;
}

static inline int of_genpd_parse_idle_states(struct device_node *dn,
			struct genpd_power_state **states, int *n)
>>>>>>> 2462edc5
{
	return -ENODEV;
}

<<<<<<< HEAD
static inline int of_genpd_add_subdomain(struct of_phandle_args *parent,
					 struct of_phandle_args *new_subdomain)
=======
static inline int genpd_dev_pm_attach(struct device *dev)
>>>>>>> 2462edc5
{
	return -ENODEV;
}

<<<<<<< HEAD
static inline int genpd_dev_pm_attach(struct device *dev)
{
	return -ENODEV;
}

=======
>>>>>>> 2462edc5
static inline
struct generic_pm_domain *of_genpd_remove_last(struct device_node *np)
{
	return ERR_PTR(-ENOTSUPP);
}
#endif /* CONFIG_PM_GENERIC_DOMAINS_OF */

#ifdef CONFIG_PM
extern int dev_pm_domain_attach(struct device *dev, bool power_on);
extern void dev_pm_domain_detach(struct device *dev, bool power_off);
extern void dev_pm_domain_set(struct device *dev, struct dev_pm_domain *pd);
#else
static inline int dev_pm_domain_attach(struct device *dev, bool power_on)
{
	return -ENODEV;
}
static inline void dev_pm_domain_detach(struct device *dev, bool power_off) {}
static inline void dev_pm_domain_set(struct device *dev,
				     struct dev_pm_domain *pd) {}
#endif

#endif /* _LINUX_PM_DOMAIN_H */<|MERGE_RESOLUTION|>--- conflicted
+++ resolved
@@ -217,17 +217,13 @@
 extern int of_genpd_add_subdomain(struct of_phandle_args *parent,
 				  struct of_phandle_args *new_subdomain);
 extern struct generic_pm_domain *of_genpd_remove_last(struct device_node *np);
-<<<<<<< HEAD
-=======
 extern int of_genpd_parse_idle_states(struct device_node *dn,
 			struct genpd_power_state **states, int *n);
->>>>>>> 2462edc5
 
 int genpd_dev_pm_attach(struct device *dev);
 #else /* !CONFIG_PM_GENERIC_DOMAINS_OF */
 static inline int of_genpd_add_provider_simple(struct device_node *np,
 					struct generic_pm_domain *genpd)
-<<<<<<< HEAD
 {
 	return -ENOTSUPP;
 }
@@ -242,21 +238,6 @@
 
 static inline int of_genpd_add_device(struct of_phandle_args *args,
 				      struct device *dev)
-=======
-{
-	return -ENOTSUPP;
-}
-
-static inline int of_genpd_add_provider_onecell(struct device_node *np,
-					struct genpd_onecell_data *data)
-{
-	return -ENOTSUPP;
-}
-
-static inline void of_genpd_del_provider(struct device_node *np) {}
-
-static inline int of_genpd_add_device(struct of_phandle_args *args,
-				      struct device *dev)
 {
 	return -ENODEV;
 }
@@ -269,29 +250,15 @@
 
 static inline int of_genpd_parse_idle_states(struct device_node *dn,
 			struct genpd_power_state **states, int *n)
->>>>>>> 2462edc5
-{
-	return -ENODEV;
-}
-
-<<<<<<< HEAD
-static inline int of_genpd_add_subdomain(struct of_phandle_args *parent,
-					 struct of_phandle_args *new_subdomain)
-=======
+{
+	return -ENODEV;
+}
+
 static inline int genpd_dev_pm_attach(struct device *dev)
->>>>>>> 2462edc5
-{
-	return -ENODEV;
-}
-
-<<<<<<< HEAD
-static inline int genpd_dev_pm_attach(struct device *dev)
-{
-	return -ENODEV;
-}
-
-=======
->>>>>>> 2462edc5
+{
+	return -ENODEV;
+}
+
 static inline
 struct generic_pm_domain *of_genpd_remove_last(struct device_node *np)
 {
