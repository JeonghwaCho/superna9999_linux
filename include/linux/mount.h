/*
 *
 * Definitions for mount interface. This describes the in the kernel build 
 * linkedlist with mounted filesystems.
 *
 * Author:  Marco van Wieringen <mvw@planets.elm.net>
 *
 */
#ifndef _LINUX_MOUNT_H
#define _LINUX_MOUNT_H

#include <linux/types.h>
#include <linux/list.h>
#include <linux/nodemask.h>
#include <linux/spinlock.h>
#include <linux/seqlock.h>
#include <linux/atomic.h>
#include <linux/dcache.h>

struct super_block;
struct vfsmount;
struct dentry;
struct mnt_namespace;

#define MNT_NOSUID	0x01
#define MNT_NODEV	0x02
#define MNT_NOEXEC	0x04
#define MNT_NOATIME	0x08
#define MNT_NODIRATIME	0x10
#define MNT_RELATIME	0x20
#define MNT_READONLY	0x40	/* does the user want this to be r/o? */

#define MNT_SHRINKABLE	0x100
#define MNT_WRITE_HOLD	0x200

#define MNT_SHARED	0x1000	/* if the vfsmount is a shared mount */
#define MNT_UNBINDABLE	0x2000	/* if the vfsmount is a unbindable mount */
/*
 * MNT_SHARED_MASK is the set of flags that should be cleared when a
 * mount becomes shared.  Currently, this is only the flag that says a
 * mount cannot be bind mounted, since this is how we create a mount
 * that shares events with another mount.  If you add a new MNT_*
 * flag, consider how it interacts with shared mounts.
 */
#define MNT_SHARED_MASK	(MNT_UNBINDABLE)
#define MNT_USER_SETTABLE_MASK  (MNT_NOSUID | MNT_NODEV | MNT_NOEXEC \
				 | MNT_NOATIME | MNT_NODIRATIME | MNT_RELATIME \
				 | MNT_READONLY)
#define MNT_ATIME_MASK (MNT_NOATIME | MNT_NODIRATIME | MNT_RELATIME )

#define MNT_INTERNAL_FLAGS (MNT_SHARED | MNT_WRITE_HOLD | MNT_INTERNAL | \
			    MNT_DOOMED | MNT_SYNC_UMOUNT | MNT_MARKED)

#define MNT_INTERNAL	0x4000

#define MNT_LOCK_ATIME		0x040000
#define MNT_LOCK_NOEXEC		0x080000
#define MNT_LOCK_NOSUID		0x100000
#define MNT_LOCK_NODEV		0x200000
#define MNT_LOCK_READONLY	0x400000
#define MNT_LOCKED		0x800000
#define MNT_DOOMED		0x1000000
#define MNT_SYNC_UMOUNT		0x2000000
#define MNT_MARKED		0x4000000
#define MNT_UMOUNT		0x8000000

struct vfsmount {
	struct dentry *mnt_root;	/* root of the mounted tree */
	struct super_block *mnt_sb;	/* pointer to superblock */
	int mnt_flags;
};

struct file; /* forward dec */
struct path;

extern int mnt_want_write(struct vfsmount *mnt);
extern int mnt_want_write_file(struct file *file);
extern int mnt_clone_write(struct vfsmount *mnt);
extern void mnt_drop_write(struct vfsmount *mnt);
extern void mnt_drop_write_file(struct file *file);
extern void mntput(struct vfsmount *mnt);
extern struct vfsmount *mntget(struct vfsmount *mnt);
extern struct vfsmount *mnt_clone_internal(struct path *path);
extern int __mnt_is_readonly(struct vfsmount *mnt);
extern bool mnt_may_suid(struct vfsmount *mnt);

struct path;
extern struct vfsmount *clone_private_mount(struct path *path);

struct file_system_type;
extern struct vfsmount *vfs_kern_mount(struct file_system_type *type,
				      int flags, const char *name,
				      void *data);

extern void mnt_set_expiry(struct vfsmount *mnt, struct list_head *expiry_list);
extern void mark_mounts_for_expiry(struct list_head *mounts);

extern dev_t name_to_dev_t(const char *name);

<<<<<<< HEAD
extern unsigned int sysctl_mount_max;

=======
extern bool __is_local_mountpoint(struct dentry *dentry);
static inline bool is_local_mountpoint(struct dentry *dentry)
{
	if (!d_mountpoint(dentry))
		return false;

	return __is_local_mountpoint(dentry);
}
>>>>>>> f01c6129
#endif /* _LINUX_MOUNT_H */<|MERGE_RESOLUTION|>--- conflicted
+++ resolved
@@ -97,10 +97,8 @@
 
 extern dev_t name_to_dev_t(const char *name);
 
-<<<<<<< HEAD
 extern unsigned int sysctl_mount_max;
 
-=======
 extern bool __is_local_mountpoint(struct dentry *dentry);
 static inline bool is_local_mountpoint(struct dentry *dentry)
 {
@@ -109,5 +107,4 @@
 
 	return __is_local_mountpoint(dentry);
 }
->>>>>>> f01c6129
 #endif /* _LINUX_MOUNT_H */