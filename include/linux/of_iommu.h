#ifndef __OF_IOMMU_H
#define __OF_IOMMU_H

#include <linux/device.h>
#include <linux/iommu.h>
#include <linux/of.h>

#ifdef CONFIG_OF_IOMMU

extern int of_get_dma_window(struct device_node *dn, const char *prefix,
			     int index, unsigned long *busno, dma_addr_t *addr,
			     size_t *size);

extern const struct iommu_ops *of_iommu_configure(struct device *dev,
					struct device_node *master_np);

#else

static inline int of_get_dma_window(struct device_node *dn, const char *prefix,
			    int index, unsigned long *busno, dma_addr_t *addr,
			    size_t *size)
{
	return -EINVAL;
}

static inline const struct iommu_ops *of_iommu_configure(struct device *dev,
					 struct device_node *master_np)
{
	return NULL;
}

#endif	/* CONFIG_OF_IOMMU */

<<<<<<< HEAD
static inline void of_iommu_set_ops(struct device_node *np,
				    const struct iommu_ops *ops)
{
	iommu_register_instance(&np->fwnode, ops);
}

static inline const struct iommu_ops *of_iommu_get_ops(struct device_node *np)
{
	return iommu_get_instance(&np->fwnode);
}

=======
>>>>>>> 2fa299a9
extern struct of_device_id __iommu_of_table;

typedef int (*of_iommu_init_fn)(struct device_node *);

#define IOMMU_OF_DECLARE(name, compat, fn) \
	_OF_DECLARE(iommu, name, compat, fn, of_iommu_init_fn)

#endif /* __OF_IOMMU_H */<|MERGE_RESOLUTION|>--- conflicted
+++ resolved
@@ -31,20 +31,6 @@
 
 #endif	/* CONFIG_OF_IOMMU */
 
-<<<<<<< HEAD
-static inline void of_iommu_set_ops(struct device_node *np,
-				    const struct iommu_ops *ops)
-{
-	iommu_register_instance(&np->fwnode, ops);
-}
-
-static inline const struct iommu_ops *of_iommu_get_ops(struct device_node *np)
-{
-	return iommu_get_instance(&np->fwnode);
-}
-
-=======
->>>>>>> 2fa299a9
 extern struct of_device_id __iommu_of_table;
 
 typedef int (*of_iommu_init_fn)(struct device_node *);
