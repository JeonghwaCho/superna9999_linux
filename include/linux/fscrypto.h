/*
 * General per-file encryption definition
 *
 * Copyright (C) 2015, Google, Inc.
 *
 * Written by Michael Halcrow, 2015.
 * Modified by Jaegeuk Kim, 2015.
 */

#ifndef _LINUX_FSCRYPTO_H
#define _LINUX_FSCRYPTO_H

#include <linux/key.h>
#include <linux/fs.h>
#include <linux/mm.h>
#include <linux/bio.h>
#include <linux/dcache.h>
#include <crypto/skcipher.h>
#include <uapi/linux/fs.h>

#define FS_CRYPTO_BLOCK_SIZE		16

<<<<<<< HEAD
struct fscrypt_info;
struct fscrypt_ctx;
=======
#define FS_CTX_REQUIRES_FREE_ENCRYPT_FL		0x00000001
#define FS_CTX_HAS_BOUNCE_BUFFER_FL		0x00000002
>>>>>>> dada1905

struct fscrypt_ctx {
	union {
		struct {
			struct page *bounce_page;	/* Ciphertext page */
			struct page *control_page;	/* Original page  */
		} w;
		struct {
			struct bio *bio;
			struct work_struct work;
		} r;
		struct list_head free_list;	/* Free list */
	};
	u8 flags;				/* Flags */
	u8 mode;				/* Encryption mode for tfm */
};

/**
 * For encrypted symlinks, the ciphertext length is stored at the beginning
 * of the string in little-endian format.
 */
struct fscrypt_symlink_data {
	__le16 len;
	char encrypted_path[1];
} __packed;

/**
 * This function is used to calculate the disk space required to
 * store a filename of length l in encrypted symlink format.
 */
static inline u32 fscrypt_symlink_data_len(u32 l)
{
	if (l < FS_CRYPTO_BLOCK_SIZE)
		l = FS_CRYPTO_BLOCK_SIZE;
	return (l + sizeof(struct fscrypt_symlink_data) - 1);
}

struct fscrypt_str {
	unsigned char *name;
	u32 len;
};

struct fscrypt_name {
	const struct qstr *usr_fname;
	struct fscrypt_str disk_name;
	u32 hash;
	u32 minor_hash;
	struct fscrypt_str crypto_buf;
};

#define FSTR_INIT(n, l)		{ .name = n, .len = l }
#define FSTR_TO_QSTR(f)		QSTR_INIT((f)->name, (f)->len)
#define fname_name(p)		((p)->disk_name.name)
#define fname_len(p)		((p)->disk_name.len)

/*
 * fscrypt superblock flags
 */
#define FS_CFLG_OWN_PAGES (1U << 1)

/*
 * crypto opertions for filesystems
 */
struct fscrypt_operations {
	unsigned int flags;
	int (*get_context)(struct inode *, void *, size_t);
	int (*key_prefix)(struct inode *, u8 **);
	int (*prepare_context)(struct inode *);
	int (*set_context)(struct inode *, const void *, size_t, void *);
	int (*dummy_context)(struct inode *);
	bool (*is_encrypted)(struct inode *);
	bool (*empty_dir)(struct inode *);
	unsigned (*max_namelen)(struct inode *);
};

static inline bool fscrypt_dummy_context_enabled(struct inode *inode)
{
	if (inode->i_sb->s_cop->dummy_context &&
				inode->i_sb->s_cop->dummy_context(inode))
		return true;
	return false;
}

static inline bool fscrypt_valid_contents_enc_mode(u32 mode)
{
	return (mode == FS_ENCRYPTION_MODE_AES_256_XTS);
}

static inline bool fscrypt_valid_filenames_enc_mode(u32 mode)
{
	return (mode == FS_ENCRYPTION_MODE_AES_256_CTS);
}

static inline bool fscrypt_is_dot_dotdot(const struct qstr *str)
{
	if (str->len == 1 && str->name[0] == '.')
		return true;

	if (str->len == 2 && str->name[0] == '.' && str->name[1] == '.')
		return true;

	return false;
}

static inline struct page *fscrypt_control_page(struct page *page)
{
#if IS_ENABLED(CONFIG_FS_ENCRYPTION)
	return ((struct fscrypt_ctx *)page_private(page))->w.control_page;
#else
	WARN_ON_ONCE(1);
	return ERR_PTR(-EINVAL);
#endif
}

static inline int fscrypt_has_encryption_key(const struct inode *inode)
{
#if IS_ENABLED(CONFIG_FS_ENCRYPTION)
	return (inode->i_crypt_info != NULL);
#else
	return 0;
#endif
}

static inline void fscrypt_set_encrypted_dentry(struct dentry *dentry)
{
#if IS_ENABLED(CONFIG_FS_ENCRYPTION)
	spin_lock(&dentry->d_lock);
	dentry->d_flags |= DCACHE_ENCRYPTED_WITH_KEY;
	spin_unlock(&dentry->d_lock);
#endif
}

#if IS_ENABLED(CONFIG_FS_ENCRYPTION)
extern const struct dentry_operations fscrypt_d_ops;
#endif

static inline void fscrypt_set_d_op(struct dentry *dentry)
{
#if IS_ENABLED(CONFIG_FS_ENCRYPTION)
	d_set_d_op(dentry, &fscrypt_d_ops);
#endif
}

#if IS_ENABLED(CONFIG_FS_ENCRYPTION)
/* crypto.c */
extern struct kmem_cache *fscrypt_info_cachep;
<<<<<<< HEAD
=======
int fscrypt_initialize(unsigned int cop_flags);
>>>>>>> dada1905

extern struct fscrypt_ctx *fscrypt_get_ctx(const struct inode *, gfp_t);
extern void fscrypt_release_ctx(struct fscrypt_ctx *);
extern struct page *fscrypt_encrypt_page(const struct inode *, struct page *,
						unsigned int, unsigned int,
						u64, gfp_t);
extern int fscrypt_decrypt_page(const struct inode *, struct page *, unsigned int,
				unsigned int, u64);
extern void fscrypt_decrypt_bio_pages(struct fscrypt_ctx *, struct bio *);
extern void fscrypt_pullback_bio_page(struct page **, bool);
extern void fscrypt_restore_control_page(struct page *);
extern int fscrypt_zeroout_range(const struct inode *, pgoff_t, sector_t,
						unsigned int);
/* policy.c */
extern int fscrypt_ioctl_set_policy(struct file *, const void __user *);
extern int fscrypt_ioctl_get_policy(struct file *, void __user *);
extern int fscrypt_has_permitted_context(struct inode *, struct inode *);
extern int fscrypt_inherit_context(struct inode *, struct inode *,
					void *, bool);
/* keyinfo.c */
extern int fscrypt_get_encryption_info(struct inode *);
extern void fscrypt_put_encryption_info(struct inode *, struct fscrypt_info *);

/* fname.c */
extern int fscrypt_setup_filename(struct inode *, const struct qstr *,
				int lookup, struct fscrypt_name *);
extern void fscrypt_free_filename(struct fscrypt_name *);
extern u32 fscrypt_fname_encrypted_size(const struct inode *, u32);
extern int fscrypt_fname_alloc_buffer(const struct inode *, u32,
				struct fscrypt_str *);
extern void fscrypt_fname_free_buffer(struct fscrypt_str *);
extern int fscrypt_fname_disk_to_usr(struct inode *, u32, u32,
			const struct fscrypt_str *, struct fscrypt_str *);
extern int fscrypt_fname_usr_to_disk(struct inode *, const struct qstr *,
			struct fscrypt_str *);
#endif

/* crypto.c */
static inline struct fscrypt_ctx *fscrypt_notsupp_get_ctx(const struct inode *i,
							gfp_t f)
{
	return ERR_PTR(-EOPNOTSUPP);
}

static inline void fscrypt_notsupp_release_ctx(struct fscrypt_ctx *c)
{
	return;
}

static inline struct page *fscrypt_notsupp_encrypt_page(const struct inode *i,
						struct page *p,
						unsigned int len,
						unsigned int offs,
						u64 lblk_num, gfp_t f)
{
	return ERR_PTR(-EOPNOTSUPP);
}

static inline int fscrypt_notsupp_decrypt_page(const struct inode *i, struct page *p,
						unsigned int len, unsigned int offs,
						u64 lblk_num)
{
	return -EOPNOTSUPP;
}

static inline void fscrypt_notsupp_decrypt_bio_pages(struct fscrypt_ctx *c,
						struct bio *b)
{
	return;
}

static inline void fscrypt_notsupp_pullback_bio_page(struct page **p, bool b)
{
	return;
}

static inline void fscrypt_notsupp_restore_control_page(struct page *p)
{
	return;
}

static inline int fscrypt_notsupp_zeroout_range(const struct inode *i, pgoff_t p,
					sector_t s, unsigned int f)
{
	return -EOPNOTSUPP;
}

/* policy.c */
static inline int fscrypt_notsupp_ioctl_set_policy(struct file *f,
				const void __user *arg)
{
	return -EOPNOTSUPP;
}

static inline int fscrypt_notsupp_ioctl_get_policy(struct file *f,
				void __user *arg)
{
	return -EOPNOTSUPP;
}

static inline int fscrypt_notsupp_has_permitted_context(struct inode *p,
				struct inode *i)
{
	return 0;
}

static inline int fscrypt_notsupp_inherit_context(struct inode *p,
				struct inode *i, void *v, bool b)
{
	return -EOPNOTSUPP;
}

/* keyinfo.c */
static inline int fscrypt_notsupp_get_encryption_info(struct inode *i)
{
	return -EOPNOTSUPP;
}

static inline void fscrypt_notsupp_put_encryption_info(struct inode *i,
					struct fscrypt_info *f)
{
	return;
}

 /* fname.c */
static inline int fscrypt_notsupp_setup_filename(struct inode *dir,
			const struct qstr *iname,
			int lookup, struct fscrypt_name *fname)
{
	if (dir->i_sb->s_cop->is_encrypted(dir))
		return -EOPNOTSUPP;

	memset(fname, 0, sizeof(struct fscrypt_name));
	fname->usr_fname = iname;
	fname->disk_name.name = (unsigned char *)iname->name;
	fname->disk_name.len = iname->len;
	return 0;
}

static inline void fscrypt_notsupp_free_filename(struct fscrypt_name *fname)
{
	return;
}

static inline u32 fscrypt_notsupp_fname_encrypted_size(struct inode *i, u32 s)
{
	/* never happens */
	WARN_ON(1);
	return 0;
}

static inline int fscrypt_notsupp_fname_alloc_buffer(struct inode *inode,
				u32 ilen, struct fscrypt_str *crypto_str)
{
	return -EOPNOTSUPP;
}

static inline void fscrypt_notsupp_fname_free_buffer(struct fscrypt_str *c)
{
	return;
}

static inline int fscrypt_notsupp_fname_disk_to_usr(struct inode *inode,
			u32 hash, u32 minor_hash,
			const struct fscrypt_str *iname,
			struct fscrypt_str *oname)
{
	return -EOPNOTSUPP;
}

static inline int fscrypt_notsupp_fname_usr_to_disk(struct inode *inode,
			const struct qstr *iname,
			struct fscrypt_str *oname)
{
	return -EOPNOTSUPP;
}
#endif	/* _LINUX_FSCRYPTO_H */<|MERGE_RESOLUTION|>--- conflicted
+++ resolved
@@ -20,13 +20,10 @@
 
 #define FS_CRYPTO_BLOCK_SIZE		16
 
-<<<<<<< HEAD
-struct fscrypt_info;
-struct fscrypt_ctx;
-=======
 #define FS_CTX_REQUIRES_FREE_ENCRYPT_FL		0x00000001
 #define FS_CTX_HAS_BOUNCE_BUFFER_FL		0x00000002
->>>>>>> dada1905
+
+struct fscrypt_info;
 
 struct fscrypt_ctx {
 	union {
@@ -173,11 +170,6 @@
 #if IS_ENABLED(CONFIG_FS_ENCRYPTION)
 /* crypto.c */
 extern struct kmem_cache *fscrypt_info_cachep;
-<<<<<<< HEAD
-=======
-int fscrypt_initialize(unsigned int cop_flags);
->>>>>>> dada1905
-
 extern struct fscrypt_ctx *fscrypt_get_ctx(const struct inode *, gfp_t);
 extern void fscrypt_release_ctx(struct fscrypt_ctx *);
 extern struct page *fscrypt_encrypt_page(const struct inode *, struct page *,
