--- conflicted
+++ resolved
@@ -203,25 +203,6 @@
 #endif
 #endif
 
-<<<<<<< HEAD
-#ifdef CONFIG_STACK_VALIDATION
-#define annotate_unreachable() ({					\
-	asm("%c0:\n\t"							\
-	    ".pushsection .discard.unreachable\n\t"			\
-	    ".long %c0b - .\n\t"					\
-	    ".popsection\n\t" : : "i" (__LINE__));			\
-})
-#define ASM_UNREACHABLE							\
-	"999:\n\t"							\
-	".pushsection .discard.unreachable\n\t"				\
-	".long 999b - .\n\t"						\
-	".popsection\n\t"
-#else
-#define annotate_unreachable()
-#endif
-
-=======
->>>>>>> facaa3e3
 /*
  * Mark a position in code as unreachable.  This can be used to
  * suppress control flow warnings after asm blocks that transfer
