#ifndef __LINUX_BQ27X00_BATTERY_H__
#define __LINUX_BQ27X00_BATTERY_H__

enum bq27xxx_chip {
	BQ27000 = 1, /* bq27000, bq27200 */
	BQ27010, /* bq27010, bq27210 */
<<<<<<< HEAD
	BQ27500, /* bq27500 */
	BQ27510, /* bq27510, bq27520 */
=======
	BQ2750X, /* bq27500 deprecated alias */
	BQ2751X, /* bq27510, bq27520 deprecated alias */
	BQ27500, /* bq27500/1 */
	BQ27510G1, /* bq27510G1 */
	BQ27510G2, /* bq27510G2 */
	BQ27510G3, /* bq27510G3 */
	BQ27520G1, /* bq27520G1 */
	BQ27520G2, /* bq27520G2 */
	BQ27520G3, /* bq27520G3 */
	BQ27520G4, /* bq27520G4 */
>>>>>>> 2fa299a9
	BQ27530, /* bq27530, bq27531 */
	BQ27541, /* bq27541, bq27542, bq27546, bq27742 */
	BQ27545, /* bq27545 */
	BQ27421, /* bq27421, bq27425, bq27441, bq27621 */
};

/**
 * struct bq27xxx_plaform_data - Platform data for bq27xxx devices
 * @name: Name of the battery.
 * @chip: Chip class number of this device.
 * @read: HDQ read callback.
 *	This function should provide access to the HDQ bus the battery is
 *	connected to.
 *	The first parameter is a pointer to the battery device, the second the
 *	register to be read. The return value should either be the content of
 *	the passed register or an error value.
 */
struct bq27xxx_platform_data {
	const char *name;
	enum bq27xxx_chip chip;
	int (*read)(struct device *dev, unsigned int);
};

struct bq27xxx_device_info;
struct bq27xxx_access_methods {
	int (*read)(struct bq27xxx_device_info *di, u8 reg, bool single);
};

struct bq27xxx_reg_cache {
	int temperature;
	int time_to_empty;
	int time_to_empty_avg;
	int time_to_full;
	int charge_full;
	int cycle_count;
	int capacity;
	int energy;
	int flags;
	int power_avg;
	int health;
};

struct bq27xxx_device_info {
	struct device *dev;
	int id;
	enum bq27xxx_chip chip;
	const char *name;
	struct bq27xxx_access_methods bus;
	struct bq27xxx_reg_cache cache;
	int charge_design_full;
	unsigned long last_update;
	struct delayed_work work;
	struct power_supply *bat;
	struct list_head list;
	struct mutex lock;
	u8 *regs;
};

void bq27xxx_battery_update(struct bq27xxx_device_info *di);
int bq27xxx_battery_setup(struct bq27xxx_device_info *di);
void bq27xxx_battery_teardown(struct bq27xxx_device_info *di);

#endif<|MERGE_RESOLUTION|>--- conflicted
+++ resolved
@@ -4,10 +4,6 @@
 enum bq27xxx_chip {
 	BQ27000 = 1, /* bq27000, bq27200 */
 	BQ27010, /* bq27010, bq27210 */
-<<<<<<< HEAD
-	BQ27500, /* bq27500 */
-	BQ27510, /* bq27510, bq27520 */
-=======
 	BQ2750X, /* bq27500 deprecated alias */
 	BQ2751X, /* bq27510, bq27520 deprecated alias */
 	BQ27500, /* bq27500/1 */
@@ -18,7 +14,6 @@
 	BQ27520G2, /* bq27520G2 */
 	BQ27520G3, /* bq27520G3 */
 	BQ27520G4, /* bq27520G4 */
->>>>>>> 2fa299a9
 	BQ27530, /* bq27530, bq27531 */
 	BQ27541, /* bq27541, bq27542, bq27546, bq27742 */
 	BQ27545, /* bq27545 */
