--- conflicted
+++ resolved
@@ -1297,11 +1297,6 @@
 int pci_msi_vec_count(struct pci_dev *dev);
 void pci_disable_msi(struct pci_dev *dev);
 int pci_msix_vec_count(struct pci_dev *dev);
-<<<<<<< HEAD
-int pci_enable_msix(struct pci_dev *dev, struct msix_entry *entries, int nvec);
-=======
-void pci_msix_shutdown(struct pci_dev *dev);
->>>>>>> 78a57b48
 void pci_disable_msix(struct pci_dev *dev);
 void pci_restore_msi_state(struct pci_dev *dev);
 int pci_msi_enabled(void);
@@ -1329,13 +1324,6 @@
 static inline int pci_msi_vec_count(struct pci_dev *dev) { return -ENOSYS; }
 static inline void pci_disable_msi(struct pci_dev *dev) { }
 static inline int pci_msix_vec_count(struct pci_dev *dev) { return -ENOSYS; }
-<<<<<<< HEAD
-static inline int pci_enable_msix(struct pci_dev *dev,
-				  struct msix_entry *entries, int nvec)
-{ return -ENOSYS; }
-=======
-static inline void pci_msix_shutdown(struct pci_dev *dev) { }
->>>>>>> 78a57b48
 static inline void pci_disable_msix(struct pci_dev *dev) { }
 static inline void pci_restore_msi_state(struct pci_dev *dev) { }
 static inline int pci_msi_enabled(void) { return 0; }
