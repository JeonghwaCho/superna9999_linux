/*
 * UUID/GUID definition
 *
 * Copyright (C) 2010, 2016 Intel Corp.
 *	Huang Ying <ying.huang@intel.com>
 *
 * This program is free software; you can redistribute it and/or
 * modify it under the terms of the GNU General Public License version
 * 2 as published by the Free Software Foundation;
 *
 * This program is distributed in the hope that it will be useful,
 * but WITHOUT ANY WARRANTY; without even the implied warranty of
 * MERCHANTABILITY or FITNESS FOR A PARTICULAR PURPOSE.  See the
 * GNU General Public License for more details.
 */
#ifndef _LINUX_UUID_H_
#define _LINUX_UUID_H_

#include <uapi/linux/uuid.h>

<<<<<<< HEAD
typedef struct {
	__u8 b[16];
=======
#define UUID_SIZE 16

typedef struct {
	__u8 b[UUID_SIZE];
>>>>>>> 425e1ed7
} uuid_t;

#define UUID_INIT(a, b, c, d0, d1, d2, d3, d4, d5, d6, d7)			\
((uuid_t)								\
{{ ((a) >> 24) & 0xff, ((a) >> 16) & 0xff, ((a) >> 8) & 0xff, (a) & 0xff, \
   ((b) >> 8) & 0xff, (b) & 0xff,					\
   ((c) >> 8) & 0xff, (c) & 0xff,					\
   (d0), (d1), (d2), (d3), (d4), (d5), (d6), (d7) }})

/*
 * The length of a UUID string ("aaaaaaaa-bbbb-cccc-dddd-eeeeeeeeeeee")
 * not including trailing NUL.
 */
#define	UUID_STRING_LEN		36

extern const guid_t guid_null;
extern const uuid_t uuid_null;

static inline bool guid_equal(const guid_t *u1, const guid_t *u2)
<<<<<<< HEAD
{
	return memcmp(u1, u2, sizeof(guid_t)) == 0;
}

static inline void guid_copy(guid_t *dst, const guid_t *src)
{
	memcpy(dst, src, sizeof(guid_t));
}

static inline bool guid_is_null(const guid_t *guid)
{
	return guid_equal(guid, &guid_null);
}

static inline bool uuid_equal(const uuid_t *u1, const uuid_t *u2)
{
	return memcmp(u1, u2, sizeof(uuid_t)) == 0;
}

static inline void uuid_copy(uuid_t *dst, const uuid_t *src)
{
	memcpy(dst, src, sizeof(uuid_t));
}

static inline bool uuid_is_null(const uuid_t *uuid)
{
=======
{
	return memcmp(u1, u2, sizeof(guid_t)) == 0;
}

static inline void guid_copy(guid_t *dst, const guid_t *src)
{
	memcpy(dst, src, sizeof(guid_t));
}

static inline bool guid_is_null(guid_t *guid)
{
	return guid_equal(guid, &guid_null);
}

static inline bool uuid_equal(const uuid_t *u1, const uuid_t *u2)
{
	return memcmp(u1, u2, sizeof(uuid_t)) == 0;
}

static inline void uuid_copy(uuid_t *dst, const uuid_t *src)
{
	memcpy(dst, src, sizeof(uuid_t));
}

static inline bool uuid_is_null(uuid_t *uuid)
{
>>>>>>> 425e1ed7
	return uuid_equal(uuid, &uuid_null);
}

void generate_random_uuid(unsigned char uuid[16]);

extern void guid_gen(guid_t *u);
extern void uuid_gen(uuid_t *u);

bool __must_check uuid_is_valid(const char *uuid);

extern const u8 guid_index[16];
extern const u8 uuid_index[16];

int guid_parse(const char *uuid, guid_t *u);
int uuid_parse(const char *uuid, uuid_t *u);

/* backwards compatibility, don't use in new code */
typedef uuid_t uuid_be;
#define UUID_BE(a, _b, c, d0, d1, d2, d3, d4, d5, d6, d7) \
	UUID_INIT(a, _b, c, d0, d1, d2, d3, d4, d5, d6, d7)
#define NULL_UUID_BE 							\
	UUID_BE(0x00000000, 0x0000, 0x0000, 0x00, 0x00, 0x00, 0x00,	\
	     0x00, 0x00, 0x00, 0x00)

#define uuid_le_gen(u)		guid_gen(u)
#define uuid_be_gen(u)		uuid_gen(u)
#define uuid_le_to_bin(guid, u)	guid_parse(guid, u)
#define uuid_be_to_bin(uuid, u)	uuid_parse(uuid, u)

static inline int uuid_le_cmp(const guid_t u1, const guid_t u2)
{
	return memcmp(&u1, &u2, sizeof(guid_t));
}

static inline int uuid_be_cmp(const uuid_t u1, const uuid_t u2)
{
	return memcmp(&u1, &u2, sizeof(uuid_t));
}

#endif<|MERGE_RESOLUTION|>--- conflicted
+++ resolved
@@ -18,15 +18,10 @@
 
 #include <uapi/linux/uuid.h>
 
-<<<<<<< HEAD
-typedef struct {
-	__u8 b[16];
-=======
 #define UUID_SIZE 16
 
 typedef struct {
 	__u8 b[UUID_SIZE];
->>>>>>> 425e1ed7
 } uuid_t;
 
 #define UUID_INIT(a, b, c, d0, d1, d2, d3, d4, d5, d6, d7)			\
@@ -46,7 +41,6 @@
 extern const uuid_t uuid_null;
 
 static inline bool guid_equal(const guid_t *u1, const guid_t *u2)
-<<<<<<< HEAD
 {
 	return memcmp(u1, u2, sizeof(guid_t)) == 0;
 }
@@ -73,34 +67,6 @@
 
 static inline bool uuid_is_null(const uuid_t *uuid)
 {
-=======
-{
-	return memcmp(u1, u2, sizeof(guid_t)) == 0;
-}
-
-static inline void guid_copy(guid_t *dst, const guid_t *src)
-{
-	memcpy(dst, src, sizeof(guid_t));
-}
-
-static inline bool guid_is_null(guid_t *guid)
-{
-	return guid_equal(guid, &guid_null);
-}
-
-static inline bool uuid_equal(const uuid_t *u1, const uuid_t *u2)
-{
-	return memcmp(u1, u2, sizeof(uuid_t)) == 0;
-}
-
-static inline void uuid_copy(uuid_t *dst, const uuid_t *src)
-{
-	memcpy(dst, src, sizeof(uuid_t));
-}
-
-static inline bool uuid_is_null(uuid_t *uuid)
-{
->>>>>>> 425e1ed7
 	return uuid_equal(uuid, &uuid_null);
 }
 
