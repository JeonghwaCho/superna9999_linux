/*
 * devfreq: Generic Dynamic Voltage and Frequency Scaling (DVFS) Framework
 *	    for Non-CPU Devices.
 *
 * Copyright (C) 2011 Samsung Electronics
 *	MyungJoo Ham <myungjoo.ham@samsung.com>
 *
 * This program is free software; you can redistribute it and/or modify
 * it under the terms of the GNU General Public License version 2 as
 * published by the Free Software Foundation.
 */

#ifndef __LINUX_DEVFREQ_H__
#define __LINUX_DEVFREQ_H__

#include <linux/device.h>
#include <linux/notifier.h>
#include <linux/pm_opp.h>

#define DEVFREQ_NAME_LEN 16

/* DEVFREQ notifier interface */
#define DEVFREQ_TRANSITION_NOTIFIER	(0)

/* Transition notifiers of DEVFREQ_TRANSITION_NOTIFIER */
#define	DEVFREQ_PRECHANGE		(0)
#define DEVFREQ_POSTCHANGE		(1)

struct devfreq;
struct devfreq_governor;

/**
 * struct devfreq_dev_status - Data given from devfreq user device to
 *			     governors. Represents the performance
 *			     statistics.
 * @total_time:		The total time represented by this instance of
 *			devfreq_dev_status
 * @busy_time:		The time that the device was working among the
 *			total_time.
 * @current_frequency:	The operating frequency.
 * @private_data:	An entry not specified by the devfreq framework.
 *			A device and a specific governor may have their
 *			own protocol with private_data. However, because
 *			this is governor-specific, a governor using this
 *			will be only compatible with devices aware of it.
 */
struct devfreq_dev_status {
	/* both since the last measure */
	unsigned long total_time;
	unsigned long busy_time;
	unsigned long current_frequency;
	void *private_data;
};

/*
 * The resulting frequency should be at most this. (this bound is the
 * least upper bound; thus, the resulting freq should be lower or same)
 * If the flag is not set, the resulting frequency should be at most the
 * bound (greatest lower bound)
 */
#define DEVFREQ_FLAG_LEAST_UPPER_BOUND		0x1

/**
 * struct devfreq_dev_profile - Devfreq's user device profile
 * @initial_freq:	The operating frequency when devfreq_add_device() is
 *			called.
 * @polling_ms:		The polling interval in ms. 0 disables polling.
 * @target:		The device should set its operating frequency at
 *			freq or lowest-upper-than-freq value. If freq is
 *			higher than any operable frequency, set maximum.
 *			Before returning, target function should set
 *			freq at the current frequency.
 *			The "flags" parameter's possible values are
 *			explained above with "DEVFREQ_FLAG_*" macros.
 * @get_dev_status:	The device should provide the current performance
 *			status to devfreq. Governors are recommended not to
 *			use this directly. Instead, governors are recommended
 *			to use devfreq_update_stats() along with
 *			devfreq.last_status.
 * @get_cur_freq:	The device should provide the current frequency
 *			at which it is operating.
 * @exit:		An optional callback that is called when devfreq
 *			is removing the devfreq object due to error or
 *			from devfreq_remove_device() call. If the user
 *			has registered devfreq->nb at a notifier-head,
 *			this is the time to unregister it.
 * @freq_table:	Optional list of frequencies to support statistics.
 * @max_state:	The size of freq_table.
 */
struct devfreq_dev_profile {
	unsigned long initial_freq;
	unsigned int polling_ms;

	int (*target)(struct device *dev, unsigned long *freq, u32 flags);
	int (*get_dev_status)(struct device *dev,
			      struct devfreq_dev_status *stat);
	int (*get_cur_freq)(struct device *dev, unsigned long *freq);
	void (*exit)(struct device *dev);

	unsigned long *freq_table;
	unsigned int max_state;
};

/**
<<<<<<< HEAD
 * struct devfreq_governor - Devfreq policy governor
 * @node:		list node - contains registered devfreq governors
 * @name:		Governor's name
 * @immutable:		Immutable flag for governor. If the value is 1,
 *			this govenror is never changeable to other governor.
 * @get_target_freq:	Returns desired operating frequency for the device.
 *			Basically, get_target_freq will run
 *			devfreq_dev_profile.get_dev_status() to get the
 *			status of the device (load = busy_time / total_time).
 *			If no_central_polling is set, this callback is called
 *			only with update_devfreq() notified by OPP.
 * @event_handler:      Callback for devfreq core framework to notify events
 *                      to governors. Events include per device governor
 *                      init and exit, opp changes out of devfreq, suspend
 *                      and resume of per device devfreq during device idle.
 *
 * Note that the callbacks are called with devfreq->lock locked by devfreq.
 */
struct devfreq_governor {
	struct list_head node;

	const char name[DEVFREQ_NAME_LEN];
	const unsigned int immutable;
	int (*get_target_freq)(struct devfreq *this, unsigned long *freq);
	int (*event_handler)(struct devfreq *devfreq,
				unsigned int event, void *data);
};

/**
=======
>>>>>>> 2ac97f0f
 * struct devfreq - Device devfreq structure
 * @node:	list node - contains the devices with devfreq that have been
 *		registered.
 * @lock:	a mutex to protect accessing devfreq.
 * @dev:	device registered by devfreq class. dev.parent is the device
 *		using devfreq.
 * @profile:	device-specific devfreq profile
 * @governor:	method how to choose frequency based on the usage.
 * @governor_name:	devfreq governor name for use with this devfreq
 * @nb:		notifier block used to notify devfreq object that it should
 *		reevaluate operable frequencies. Devfreq users may use
 *		devfreq.nb to the corresponding register notifier call chain.
 * @work:	delayed work for load monitoring.
 * @previous_freq:	previously configured frequency value.
 * @data:	Private data of the governor. The devfreq framework does not
 *		touch this.
 * @min_freq:	Limit minimum frequency requested by user (0: none)
 * @max_freq:	Limit maximum frequency requested by user (0: none)
 * @stop_polling:	 devfreq polling status of a device.
 * @total_trans:	Number of devfreq transitions
 * @trans_table:	Statistics of devfreq transitions
 * @time_in_state:	Statistics of devfreq states
 * @last_stat_updated:	The last time stat updated
 * @transition_notifier_list: list head of DEVFREQ_TRANSITION_NOTIFIER notifier
 *
 * This structure stores the devfreq information for a give device.
 *
 * Note that when a governor accesses entries in struct devfreq in its
 * functions except for the context of callbacks defined in struct
 * devfreq_governor, the governor should protect its access with the
 * struct mutex lock in struct devfreq. A governor may use this mutex
 * to protect its own private data in void *data as well.
 */
struct devfreq {
	struct list_head node;

	struct mutex lock;
	struct device dev;
	struct devfreq_dev_profile *profile;
	const struct devfreq_governor *governor;
	char governor_name[DEVFREQ_NAME_LEN];
	struct notifier_block nb;
	struct delayed_work work;

	unsigned long previous_freq;
	struct devfreq_dev_status last_status;

	void *data; /* private data for governors */

	unsigned long min_freq;
	unsigned long max_freq;
	bool stop_polling;

	/* information for device frequency transition */
	unsigned int total_trans;
	unsigned int *trans_table;
	unsigned long *time_in_state;
	unsigned long last_stat_updated;

	struct srcu_notifier_head transition_notifier_list;
};

struct devfreq_freqs {
	unsigned long old;
	unsigned long new;
};

#if defined(CONFIG_PM_DEVFREQ)
extern struct devfreq *devfreq_add_device(struct device *dev,
				  struct devfreq_dev_profile *profile,
				  const char *governor_name,
				  void *data);
extern int devfreq_remove_device(struct devfreq *devfreq);
extern struct devfreq *devm_devfreq_add_device(struct device *dev,
				  struct devfreq_dev_profile *profile,
				  const char *governor_name,
				  void *data);
extern void devm_devfreq_remove_device(struct device *dev,
				  struct devfreq *devfreq);

/* Supposed to be called by PM callbacks */
extern int devfreq_suspend_device(struct devfreq *devfreq);
extern int devfreq_resume_device(struct devfreq *devfreq);

/* Helper functions for devfreq user device driver with OPP. */
extern struct dev_pm_opp *devfreq_recommended_opp(struct device *dev,
					   unsigned long *freq, u32 flags);
extern int devfreq_register_opp_notifier(struct device *dev,
					 struct devfreq *devfreq);
extern int devfreq_unregister_opp_notifier(struct device *dev,
					   struct devfreq *devfreq);
extern int devm_devfreq_register_opp_notifier(struct device *dev,
					      struct devfreq *devfreq);
extern void devm_devfreq_unregister_opp_notifier(struct device *dev,
						struct devfreq *devfreq);
extern int devfreq_register_notifier(struct devfreq *devfreq,
					struct notifier_block *nb,
					unsigned int list);
extern int devfreq_unregister_notifier(struct devfreq *devfreq,
					struct notifier_block *nb,
					unsigned int list);
extern int devm_devfreq_register_notifier(struct device *dev,
				struct devfreq *devfreq,
				struct notifier_block *nb,
				unsigned int list);
extern void devm_devfreq_unregister_notifier(struct device *dev,
				struct devfreq *devfreq,
				struct notifier_block *nb,
				unsigned int list);
extern struct devfreq *devfreq_get_devfreq_by_phandle(struct device *dev,
						int index);

/**
 * devfreq_update_stats() - update the last_status pointer in struct devfreq
 * @df:		the devfreq instance whose status needs updating
 *
 *  Governors are recommended to use this function along with last_status,
 * which allows other entities to reuse the last_status without affecting
 * the values fetched later by governors.
 */
static inline int devfreq_update_stats(struct devfreq *df)
{
	return df->profile->get_dev_status(df->dev.parent, &df->last_status);
}

#if IS_ENABLED(CONFIG_DEVFREQ_GOV_SIMPLE_ONDEMAND)
/**
 * struct devfreq_simple_ondemand_data - void *data fed to struct devfreq
 *	and devfreq_add_device
 * @upthreshold:	If the load is over this value, the frequency jumps.
 *			Specify 0 to use the default. Valid value = 0 to 100.
 * @downdifferential:	If the load is under upthreshold - downdifferential,
 *			the governor may consider slowing the frequency down.
 *			Specify 0 to use the default. Valid value = 0 to 100.
 *			downdifferential < upthreshold must hold.
 *
 * If the fed devfreq_simple_ondemand_data pointer is NULL to the governor,
 * the governor uses the default values.
 */
struct devfreq_simple_ondemand_data {
	unsigned int upthreshold;
	unsigned int downdifferential;
};
#endif

#if IS_ENABLED(CONFIG_DEVFREQ_GOV_PASSIVE)
/**
 * struct devfreq_passive_data - void *data fed to struct devfreq
 *	and devfreq_add_device
 * @parent:	the devfreq instance of parent device.
 * @get_target_freq:	Optional callback, Returns desired operating frequency
 *			for the device using passive governor. That is called
 *			when passive governor should decide the next frequency
 *			by using the new frequency of parent devfreq device
 *			using governors except for passive governor.
 *			If the devfreq device has the specific method to decide
 *			the next frequency, should use this callback.
 * @this:	the devfreq instance of own device.
 * @nb:		the notifier block for DEVFREQ_TRANSITION_NOTIFIER list
 *
 * The devfreq_passive_data have to set the devfreq instance of parent
 * device with governors except for the passive governor. But, don't need to
 * initialize the 'this' and 'nb' field because the devfreq core will handle
 * them.
 */
struct devfreq_passive_data {
	/* Should set the devfreq instance of parent device */
	struct devfreq *parent;

	/* Optional callback to decide the next frequency of passvice device */
	int (*get_target_freq)(struct devfreq *this, unsigned long *freq);

	/* For passive governor's internal use. Don't need to set them */
	struct devfreq *this;
	struct notifier_block nb;
};
#endif

#else /* !CONFIG_PM_DEVFREQ */
static inline struct devfreq *devfreq_add_device(struct device *dev,
					  struct devfreq_dev_profile *profile,
					  const char *governor_name,
					  void *data)
{
	return ERR_PTR(-ENOSYS);
}

static inline int devfreq_remove_device(struct devfreq *devfreq)
{
	return 0;
}

static inline struct devfreq *devm_devfreq_add_device(struct device *dev,
					struct devfreq_dev_profile *profile,
					const char *governor_name,
					void *data)
{
	return ERR_PTR(-ENOSYS);
}

static inline void devm_devfreq_remove_device(struct device *dev,
					struct devfreq *devfreq)
{
}

static inline int devfreq_suspend_device(struct devfreq *devfreq)
{
	return 0;
}

static inline int devfreq_resume_device(struct devfreq *devfreq)
{
	return 0;
}

static inline struct dev_pm_opp *devfreq_recommended_opp(struct device *dev,
					   unsigned long *freq, u32 flags)
{
	return ERR_PTR(-EINVAL);
}

static inline int devfreq_register_opp_notifier(struct device *dev,
					 struct devfreq *devfreq)
{
	return -EINVAL;
}

static inline int devfreq_unregister_opp_notifier(struct device *dev,
					   struct devfreq *devfreq)
{
	return -EINVAL;
}

static inline int devm_devfreq_register_opp_notifier(struct device *dev,
						     struct devfreq *devfreq)
{
	return -EINVAL;
}

static inline void devm_devfreq_unregister_opp_notifier(struct device *dev,
							struct devfreq *devfreq)
{
}

static inline int devfreq_register_notifier(struct devfreq *devfreq,
					struct notifier_block *nb,
					unsigned int list)
{
	return 0;
}

static inline int devfreq_unregister_notifier(struct devfreq *devfreq,
					struct notifier_block *nb,
					unsigned int list)
{
	return 0;
}

static inline int devm_devfreq_register_notifier(struct device *dev,
				struct devfreq *devfreq,
				struct notifier_block *nb,
				unsigned int list)
{
	return 0;
}

static inline void devm_devfreq_unregister_notifier(struct device *dev,
				struct devfreq *devfreq,
				struct notifier_block *nb,
				unsigned int list)
{
}

static inline struct devfreq *devfreq_get_devfreq_by_phandle(struct device *dev,
							int index)
{
	return ERR_PTR(-ENODEV);
}

static inline int devfreq_update_stats(struct devfreq *df)
{
	return -EINVAL;
}
#endif /* CONFIG_PM_DEVFREQ */

#endif /* __LINUX_DEVFREQ_H__ */<|MERGE_RESOLUTION|>--- conflicted
+++ resolved
@@ -102,38 +102,6 @@
 };
 
 /**
-<<<<<<< HEAD
- * struct devfreq_governor - Devfreq policy governor
- * @node:		list node - contains registered devfreq governors
- * @name:		Governor's name
- * @immutable:		Immutable flag for governor. If the value is 1,
- *			this govenror is never changeable to other governor.
- * @get_target_freq:	Returns desired operating frequency for the device.
- *			Basically, get_target_freq will run
- *			devfreq_dev_profile.get_dev_status() to get the
- *			status of the device (load = busy_time / total_time).
- *			If no_central_polling is set, this callback is called
- *			only with update_devfreq() notified by OPP.
- * @event_handler:      Callback for devfreq core framework to notify events
- *                      to governors. Events include per device governor
- *                      init and exit, opp changes out of devfreq, suspend
- *                      and resume of per device devfreq during device idle.
- *
- * Note that the callbacks are called with devfreq->lock locked by devfreq.
- */
-struct devfreq_governor {
-	struct list_head node;
-
-	const char name[DEVFREQ_NAME_LEN];
-	const unsigned int immutable;
-	int (*get_target_freq)(struct devfreq *this, unsigned long *freq);
-	int (*event_handler)(struct devfreq *devfreq,
-				unsigned int event, void *data);
-};
-
-/**
-=======
->>>>>>> 2ac97f0f
  * struct devfreq - Device devfreq structure
  * @node:	list node - contains the devices with devfreq that have been
  *		registered.
