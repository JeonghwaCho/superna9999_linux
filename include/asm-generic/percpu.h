--- conflicted
+++ resolved
@@ -118,15 +118,9 @@
 #define this_cpu_generic_read(pcp)					\
 ({									\
 	typeof(pcp) __ret;						\
-<<<<<<< HEAD
 	preempt_disable_notrace();					\
-	__ret = *this_cpu_ptr(&(pcp));					\
+	__ret = raw_cpu_generic_read(pcp);				\
 	preempt_enable_notrace();					\
-=======
-	preempt_disable();						\
-	__ret = raw_cpu_generic_read(pcp);				\
-	preempt_enable();						\
->>>>>>> 9b739662
 	__ret;								\
 })
 
