--- conflicted
+++ resolved
@@ -118,15 +118,9 @@
 #define this_cpu_generic_read(pcp)					\
 ({									\
 	typeof(pcp) __ret;						\
-<<<<<<< HEAD
-	preempt_disable();						\
+	preempt_disable_notrace();					\
 	__ret = raw_cpu_generic_read(pcp);				\
-	preempt_enable();						\
-=======
-	preempt_disable_notrace();					\
-	__ret = *this_cpu_ptr(&(pcp));					\
 	preempt_enable_notrace();					\
->>>>>>> de4be6b8
 	__ret;								\
 })
 
