--- conflicted
+++ resolved
@@ -216,12 +216,8 @@
  * .data section
  */
 #define DATA_DATA							\
-<<<<<<< HEAD
+	*(.xiptext)							\
 	*(DATA_MAIN)							\
-=======
-	*(.xiptext)							\
-	*(.data .data.[0-9a-zA-Z_]*)					\
->>>>>>> 75864b30
 	*(.ref.data)							\
 	*(.data..shared_aligned) /* percpu related */			\
 	MEM_KEEP(init.data)						\
