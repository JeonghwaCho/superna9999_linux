# SPDX-License-Identifier: GPL-2.0
<<<<<<< HEAD
# kbuild trick to avoid linker error. Can be omitted if a module is built.
obj- := dummy.o

=======
>>>>>>> dd09100f
# List of programs to build
hostprogs-y := test_lru_dist
hostprogs-y += sock_example
hostprogs-y += fds_example
hostprogs-y += sockex1
hostprogs-y += sockex2
hostprogs-y += sockex3
hostprogs-y += tracex1
hostprogs-y += tracex2
hostprogs-y += tracex3
hostprogs-y += tracex4
hostprogs-y += tracex5
hostprogs-y += tracex6
hostprogs-y += test_probe_write_user
hostprogs-y += trace_output
hostprogs-y += lathist
hostprogs-y += offwaketime
hostprogs-y += spintest
hostprogs-y += map_perf_test
hostprogs-y += test_overhead
hostprogs-y += test_cgrp2_array_pin
hostprogs-y += test_cgrp2_attach
hostprogs-y += test_cgrp2_attach2
hostprogs-y += test_cgrp2_sock
hostprogs-y += test_cgrp2_sock2
hostprogs-y += xdp1
hostprogs-y += xdp2
hostprogs-y += xdp_router_ipv4
hostprogs-y += test_current_task_under_cgroup
hostprogs-y += trace_event
hostprogs-y += sampleip
hostprogs-y += tc_l2_redirect
hostprogs-y += lwt_len_hist
hostprogs-y += xdp_tx_iptunnel
hostprogs-y += test_map_in_map
hostprogs-y += per_socket_stats_example
hostprogs-y += load_sock_ops
hostprogs-y += xdp_redirect
hostprogs-y += xdp_redirect_map
hostprogs-y += xdp_redirect_cpu
hostprogs-y += xdp_monitor
hostprogs-y += syscall_tp

# Libbpf dependencies
LIBBPF := ../../tools/lib/bpf/bpf.o
CGROUP_HELPERS := ../../tools/testing/selftests/bpf/cgroup_helpers.o

test_lru_dist-objs := test_lru_dist.o $(LIBBPF)
sock_example-objs := sock_example.o $(LIBBPF)
fds_example-objs := bpf_load.o $(LIBBPF) fds_example.o
sockex1-objs := bpf_load.o $(LIBBPF) sockex1_user.o
sockex2-objs := bpf_load.o $(LIBBPF) sockex2_user.o
sockex3-objs := bpf_load.o $(LIBBPF) sockex3_user.o
tracex1-objs := bpf_load.o $(LIBBPF) tracex1_user.o
tracex2-objs := bpf_load.o $(LIBBPF) tracex2_user.o
tracex3-objs := bpf_load.o $(LIBBPF) tracex3_user.o
tracex4-objs := bpf_load.o $(LIBBPF) tracex4_user.o
tracex5-objs := bpf_load.o $(LIBBPF) tracex5_user.o
tracex6-objs := bpf_load.o $(LIBBPF) tracex6_user.o
load_sock_ops-objs := bpf_load.o $(LIBBPF) load_sock_ops.o
test_probe_write_user-objs := bpf_load.o $(LIBBPF) test_probe_write_user_user.o
trace_output-objs := bpf_load.o $(LIBBPF) trace_output_user.o
lathist-objs := bpf_load.o $(LIBBPF) lathist_user.o
offwaketime-objs := bpf_load.o $(LIBBPF) offwaketime_user.o
spintest-objs := bpf_load.o $(LIBBPF) spintest_user.o
map_perf_test-objs := bpf_load.o $(LIBBPF) map_perf_test_user.o
test_overhead-objs := bpf_load.o $(LIBBPF) test_overhead_user.o
test_cgrp2_array_pin-objs := $(LIBBPF) test_cgrp2_array_pin.o
test_cgrp2_attach-objs := $(LIBBPF) test_cgrp2_attach.o
test_cgrp2_attach2-objs := $(LIBBPF) test_cgrp2_attach2.o $(CGROUP_HELPERS)
test_cgrp2_sock-objs := $(LIBBPF) test_cgrp2_sock.o
test_cgrp2_sock2-objs := bpf_load.o $(LIBBPF) test_cgrp2_sock2.o
xdp1-objs := bpf_load.o $(LIBBPF) xdp1_user.o
# reuse xdp1 source intentionally
xdp2-objs := bpf_load.o $(LIBBPF) xdp1_user.o
xdp_router_ipv4-objs := bpf_load.o $(LIBBPF) xdp_router_ipv4_user.o
test_current_task_under_cgroup-objs := bpf_load.o $(LIBBPF) $(CGROUP_HELPERS) \
				       test_current_task_under_cgroup_user.o
trace_event-objs := bpf_load.o $(LIBBPF) trace_event_user.o
sampleip-objs := bpf_load.o $(LIBBPF) sampleip_user.o
tc_l2_redirect-objs := bpf_load.o $(LIBBPF) tc_l2_redirect_user.o
lwt_len_hist-objs := bpf_load.o $(LIBBPF) lwt_len_hist_user.o
xdp_tx_iptunnel-objs := bpf_load.o $(LIBBPF) xdp_tx_iptunnel_user.o
test_map_in_map-objs := bpf_load.o $(LIBBPF) test_map_in_map_user.o
per_socket_stats_example-objs := $(LIBBPF) cookie_uid_helper_example.o
xdp_redirect-objs := bpf_load.o $(LIBBPF) xdp_redirect_user.o
xdp_redirect_map-objs := bpf_load.o $(LIBBPF) xdp_redirect_map_user.o
xdp_redirect_cpu-objs := bpf_load.o $(LIBBPF) xdp_redirect_cpu_user.o
xdp_monitor-objs := bpf_load.o $(LIBBPF) xdp_monitor_user.o
syscall_tp-objs := bpf_load.o $(LIBBPF) syscall_tp_user.o

# Tell kbuild to always build the programs
always := $(hostprogs-y)
always += sockex1_kern.o
always += sockex2_kern.o
always += sockex3_kern.o
always += tracex1_kern.o
always += tracex2_kern.o
always += tracex3_kern.o
always += tracex4_kern.o
always += tracex5_kern.o
always += tracex6_kern.o
always += sock_flags_kern.o
always += test_probe_write_user_kern.o
always += trace_output_kern.o
always += tcbpf1_kern.o
always += tcbpf2_kern.o
always += tc_l2_redirect_kern.o
always += lathist_kern.o
always += offwaketime_kern.o
always += spintest_kern.o
always += map_perf_test_kern.o
always += test_overhead_tp_kern.o
always += test_overhead_kprobe_kern.o
always += parse_varlen.o parse_simple.o parse_ldabs.o
always += test_cgrp2_tc_kern.o
always += xdp1_kern.o
always += xdp2_kern.o
always += xdp_router_ipv4_kern.o
always += test_current_task_under_cgroup_kern.o
always += trace_event_kern.o
always += sampleip_kern.o
always += lwt_len_hist_kern.o
always += xdp_tx_iptunnel_kern.o
always += test_map_in_map_kern.o
always += cookie_uid_helper_example.o
always += tcp_synrto_kern.o
always += tcp_rwnd_kern.o
always += tcp_bufs_kern.o
always += tcp_cong_kern.o
always += tcp_iw_kern.o
always += tcp_clamp_kern.o
always += tcp_basertt_kern.o
always += xdp_redirect_kern.o
always += xdp_redirect_map_kern.o
always += xdp_redirect_cpu_kern.o
always += xdp_monitor_kern.o
always += syscall_tp_kern.o

HOSTCFLAGS += -I$(objtree)/usr/include
HOSTCFLAGS += -I$(srctree)/tools/lib/
HOSTCFLAGS += -I$(srctree)/tools/testing/selftests/bpf/
HOSTCFLAGS += -I$(srctree)/tools/lib/ -I$(srctree)/tools/include
HOSTCFLAGS += -I$(srctree)/tools/perf

HOSTCFLAGS_bpf_load.o += -I$(objtree)/usr/include -Wno-unused-variable
HOSTLOADLIBES_fds_example += -lelf
HOSTLOADLIBES_sockex1 += -lelf
HOSTLOADLIBES_sockex2 += -lelf
HOSTLOADLIBES_sockex3 += -lelf
HOSTLOADLIBES_tracex1 += -lelf
HOSTLOADLIBES_tracex2 += -lelf
HOSTLOADLIBES_tracex3 += -lelf
HOSTLOADLIBES_tracex4 += -lelf -lrt
HOSTLOADLIBES_tracex5 += -lelf
HOSTLOADLIBES_tracex6 += -lelf
HOSTLOADLIBES_test_cgrp2_sock2 += -lelf
HOSTLOADLIBES_load_sock_ops += -lelf
HOSTLOADLIBES_test_probe_write_user += -lelf
HOSTLOADLIBES_trace_output += -lelf -lrt
HOSTLOADLIBES_lathist += -lelf
HOSTLOADLIBES_offwaketime += -lelf
HOSTLOADLIBES_spintest += -lelf
HOSTLOADLIBES_map_perf_test += -lelf -lrt
HOSTLOADLIBES_test_overhead += -lelf -lrt
HOSTLOADLIBES_xdp1 += -lelf
HOSTLOADLIBES_xdp2 += -lelf
HOSTLOADLIBES_xdp_router_ipv4 += -lelf
HOSTLOADLIBES_test_current_task_under_cgroup += -lelf
HOSTLOADLIBES_trace_event += -lelf
HOSTLOADLIBES_sampleip += -lelf
HOSTLOADLIBES_tc_l2_redirect += -l elf
HOSTLOADLIBES_lwt_len_hist += -l elf
HOSTLOADLIBES_xdp_tx_iptunnel += -lelf
HOSTLOADLIBES_test_map_in_map += -lelf
HOSTLOADLIBES_xdp_redirect += -lelf
HOSTLOADLIBES_xdp_redirect_map += -lelf
HOSTLOADLIBES_xdp_redirect_cpu += -lelf
HOSTLOADLIBES_xdp_monitor += -lelf
HOSTLOADLIBES_syscall_tp += -lelf

# Allows pointing LLC/CLANG to a LLVM backend with bpf support, redefine on cmdline:
#  make samples/bpf/ LLC=~/git/llvm/build/bin/llc CLANG=~/git/llvm/build/bin/clang
LLC ?= llc
CLANG ?= clang

# Detect that we're cross compiling and use the cross compiler
ifdef CROSS_COMPILE
HOSTCC = $(CROSS_COMPILE)gcc
CLANG_ARCH_ARGS = -target $(ARCH)
endif

# Trick to allow make to be run from this directory
all:
	$(MAKE) -C ../../ $(CURDIR)/

clean:
	$(MAKE) -C ../../ M=$(CURDIR) clean
	@rm -f *~

$(obj)/syscall_nrs.s:	$(src)/syscall_nrs.c
	$(call if_changed_dep,cc_s_c)

$(obj)/syscall_nrs.h:	$(obj)/syscall_nrs.s FORCE
	$(call filechk,offsets,__SYSCALL_NRS_H__)

clean-files += syscall_nrs.h

FORCE:


# Verify LLVM compiler tools are available and bpf target is supported by llc
.PHONY: verify_cmds verify_target_bpf $(CLANG) $(LLC)

verify_cmds: $(CLANG) $(LLC)
	@for TOOL in $^ ; do \
		if ! (which -- "$${TOOL}" > /dev/null 2>&1); then \
			echo "*** ERROR: Cannot find LLVM tool $${TOOL}" ;\
			exit 1; \
		else true; fi; \
	done

verify_target_bpf: verify_cmds
	@if ! (${LLC} -march=bpf -mattr=help > /dev/null 2>&1); then \
		echo "*** ERROR: LLVM (${LLC}) does not support 'bpf' target" ;\
		echo "   NOTICE: LLVM version >= 3.7.1 required" ;\
		exit 2; \
	else true; fi

$(src)/*.c: verify_target_bpf

$(obj)/tracex5_kern.o: $(obj)/syscall_nrs.h

# asm/sysreg.h - inline assembly used by it is incompatible with llvm.
# But, there is no easy way to fix it, so just exclude it since it is
# useless for BPF samples.
$(obj)/%.o: $(src)/%.c
	$(CLANG) $(NOSTDINC_FLAGS) $(LINUXINCLUDE) $(EXTRA_CFLAGS) -I$(obj) \
		-I$(srctree)/tools/testing/selftests/bpf/ \
		-D__KERNEL__ -Wno-unused-value -Wno-pointer-sign \
		-D__TARGET_ARCH_$(ARCH) -Wno-compare-distinct-pointer-types \
		-Wno-gnu-variable-sized-type-not-at-end \
		-Wno-address-of-packed-member -Wno-tautological-compare \
		-Wno-unknown-warning-option $(CLANG_ARCH_ARGS) \
		-O2 -emit-llvm -c $< -o -| $(LLC) -march=bpf -filetype=obj -o $@<|MERGE_RESOLUTION|>--- conflicted
+++ resolved
@@ -1,10 +1,4 @@
 # SPDX-License-Identifier: GPL-2.0
-<<<<<<< HEAD
-# kbuild trick to avoid linker error. Can be omitted if a module is built.
-obj- := dummy.o
-
-=======
->>>>>>> dd09100f
 # List of programs to build
 hostprogs-y := test_lru_dist
 hostprogs-y += sock_example
