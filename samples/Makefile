--- conflicted
+++ resolved
@@ -3,8 +3,4 @@
 obj-$(CONFIG_SAMPLES)	+= kobject/ kprobes/ trace_events/ livepatch/ \
 			   hw_breakpoint/ kfifo/ kdb/ hidraw/ rpmsg/ seccomp/ \
 			   configfs/ connector/ v4l/ trace_printk/ blackfin/ \
-<<<<<<< HEAD
-			   vfio-mdev/
-=======
-			   vfio-mdev/ statx/
->>>>>>> 9e9c5ba8
+			   vfio-mdev/ statx/